# Copyright (c) 2007-2013 SIL International
# This software is licensed under the LGPL, version 2.1 or later
# (http://www.gnu.org/licenses/lgpl-2.1.html)
#
#	FieldWorks Makefile
#
#	MarkS - 2007-08-08

ICU_VERSION = 54
BUILD_ROOT = $(shell pwd)
include $(BUILD_ROOT)/Bld/_names.mak
BUILD_PRODUCT = FieldWorks
include $(BUILD_ROOT)/Bld/_init.mak.lnx
SHELL=/bin/bash

all: tlbs-copy teckit alltargets

# This is to facilitate easier use of CsProj files.
linktoOutputDebug:
	@-mkdir -p Output/
	@ln -sf $(OUT_DIR) Output/Debug
	@ln -sf $(OUT_DIR)/../XMI Output/XMI
	@ln -sf $(OUT_DIR)/../Common Output/Common


externaltargets: \
	Win32Base \
	COM-all \
	COM-install \
	Win32More \
	installable-COM-all \

externaltargets-test: \
	Win32Base-check \
	COM-check \
	Win32More-check \

nativetargets: \
	externaltargets \
	Generic-all \
	generic-Test \
	libAppCore \
	libFwKernel \
	Kernel-link \
	libCellar \
	libGraphiteTlb \
	libLanguage \
	libViews \
	libVwGraphics \
	views-link \
	views-Test \
	kernel-Test \
	language-Test \

alltargets: \
	nativetargets \
	FwResources \
	Utilities-BasicUtils \
	common-COMInterfaces \
	common-Utils \
	Utilities-MessageBoxExLib \
	Utilities-XMLUtils \
	common-FwUtils \
	common-Controls-Design \
	common-ScrUtilsInterfaces\
	common-ScriptureUtils \
	common-Controls-FwControls \
	Utilities-Reporting \
	FDO \
	XCore-Interfaces \
	common-UIAdapterInterfaces \
	common-SimpleRootSite \
	common-RootSite \
	common-Framework \
	common-Widgets \
	common-Filters \
	XCore \
	FwCoreDlgsGTK \
	FwCoreDlgGTKWidgets \
	FwCoreDlgs-FwCoreDlgControls \
	FwCoreDlgs-FwCoreDlgControlsGTK \
	FwCoreDlgs \
	DbAccess \
	LangInst \
	ComponentsMap \
	IcuDataFiles \
	install-strings \
	l10n-all \

test: \
	externaltargets-test \
	views-Test-check \
	kernel-Test-check \
	language-Test-check \
	generic-Test-check \

test-interactive: \
	FwCoreDlgs-SimpleTest \
	FwCoreDlgs-SimpleTest-check \

test-database: \
	DbAccessFirebird-check \

# Make copies of pre-generated files in Common.
tlbs-copy:
	@-mkdir -p $(COM_OUT_DIR)
	-cp -prf $(BUILD_ROOT)/Lib/linux/Common/* $(COM_OUT_DIR)/

tlbs-clean:
	$(RM) -rf $(COM_OUT_DIR)

# ICU on Linux looks for files (like unorm.icu uprops.icu) in
# $(BUILD_ROOT)/DistFiles/Icu54/icudt54l/icudt54l
# I think we need to move the *.icu into a sub dir
# currently copying incase anything trys to access *.icu in the first
# icudt50l directory.icudt
IcuDataFiles:
	(cd $(BUILD_ROOT)/DistFiles/Icu$(ICU_VERSION) && unzip -u ../Icu$(ICU_VERSION).zip)
	-(cd $(BUILD_ROOT)/DistFiles/Icu$(ICU_VERSION)/icudt$(ICU_VERSION)l && mkdir icudt$(ICU_VERSION)l)
	-(cd $(BUILD_ROOT)/DistFiles/Icu54/icudt$(ICU_VERSION)l && cp -p *.icu icudt$(ICU_VERSION)l)


# This build item isn't run on a normal build.
generate-strings:
	(cd $(SRC)/Language/ && $(BUILD_ROOT)/Bin/make-strings.sh Language.rc > $(BUILD_ROOT)/DistFiles/strings-en.txt)
	(cd $(SRC)/Generic/ && $(BUILD_ROOT)/Bin/make-strings.sh Generic.rc >> $(BUILD_ROOT)/DistFiles/strings-en.txt)
	(cd $(SRC)/Kernel/ && $(BUILD_ROOT)/Bin/make-strings.sh FwKernel.rc >> $(BUILD_ROOT)/DistFiles/strings-en.txt)
	(cd $(SRC)/views/ && $(BUILD_ROOT)/Bin/make-strings.sh Views.rc >> $(BUILD_ROOT)/DistFiles/strings-en.txt)
	(cd $(SRC)/AppCore/ && C_INCLUDE_PATH=./Res $(BUILD_ROOT)/Bin/make-strings.sh Res/AfApp.rc >> $(BUILD_ROOT)/DistFiles/strings-en.txt)

# now done in xbuild/msbuild
install-strings:
	cp -pf $(BUILD_ROOT)/DistFiles/strings-en.txt $(OUT_DIR)/strings-en.txt

# setup current sets up the mono registry necessary to run certain program
# This is now done in xbuild/msbuild.
setup:
	(cd $(BUILD_ROOT)/Build && xbuild /t:setRegistryValues)


clean: \
	COM-clean \
	COM-uninstall \
	COM-distclean \
	COM-autodegen \
	installable-COM-clean \
	Cellar-clean \
	Generic-clean \
	views-clean \
	AppCore-clean \
	Kernel-clean \
	Win32Base-clean \
	Win32More-clean \
	Graphite-GrEngine-clean \
	Language-clean \
	views-Test-clean \
	kernel-Test-clean \
	language-Test-clean \
	common-COMInterfaces-clean \
	common-SimpleRootSite-clean \
	common-RootSite-clean \
	common-Framework-clean \
	common-Widgets-clean \
	common-Utils-clean \
	common-FwUtils-clean \
	common-Filters-clean \
	common-UIAdapterInterfaces-clean \
	common-ScriptureUtils-clean \
	common-ScrUtilsInterfaces-clean \
	FwResources-clean \
	Utilities-BasicUtils-clean \
	Utilities-MessageBoxExLib-clean \
	Utilities-XMLUtils-clean \
	common-Controls-FwControls-clean \
	common-Controls-Design-clean \
	Utilities-Reporting-clean \
	FDO-clean \
	FwCoreDlgsGTK-clean \
	FwCoreDlgGTKWidgets-clean \
	FwCoreDlgs-FwCoreDlgControls-clean \
	FwCoreDlgs-FwCoreDlgControlsGTK-clean \
	FwCoreDlgs-clean \
	DbAccess-clean \
	XCore-Interfaces-clean \
	XCore-clean \
	LangInst-clean \
	ComponentsMap-clean \
	generic-Test-clean \
	tlbs-clean \
	teckit-clean \
	l10n-clean \
	manpage-clean \

# IDLImp is a C# app, so there is no reason to re-create that during our build.
# We should be able to just use the version in $(BUILD_ROOT)\Bin
tools: \
	Unit++-package \

tools-clean: \
	Unit++-clean \

idl: idl-do
# extracting the GUIDs is now done with a xbuild target, please run 'xbuild /t:generateLinuxIdlFiles'

idl-do:
	$(MAKE) -C$(SRC)/Common/COMInterfaces -f IDLMakefile all

idl-clean:
	$(MAKE) -C$(SRC)/Common/COMInterfaces -f IDLMakefile clean

fieldworks-flex.1.gz: DistFiles/Linux/fieldworks-flex.1.xml
	docbook2x-man DistFiles/Linux/fieldworks-flex.1.xml
	gzip fieldworks-flex.1
fieldworks-te.1.gz: DistFiles/Linux/fieldworks-te.1.xml
	docbook2x-man DistFiles/Linux/fieldworks-te.1.xml
	gzip fieldworks-te.1
unicodechareditor.1.gz: DistFiles/Linux/unicodechareditor.1.xml
	docbook2x-man DistFiles/Linux/unicodechareditor.1.xml
	gzip unicodechareditor.1
manpage-clean:
	rm -f fieldworks-*.1.gz unicodechareditor.1.gz

install-tree-fdo:
	# Create directories
	install -d $(DESTDIR)/usr/lib/fieldworks
	install -d $(DESTDIR)/usr/lib/fieldworks/icu-bin
	install -d $(DESTDIR)/usr/lib/pkgconfig
	install -d $(DESTDIR)/usr/share/fieldworks
	install -d $(DESTDIR)/var/lib/fieldworks
	# Install libraries and their support files
	install -m 644 $(OUT_DIR)/Packed/{FDO,FixFwDataDll}.dll* $(DESTDIR)/usr/lib/fieldworks
	install -m 644 $(OUT_DIR)/*.so $(DESTDIR)/usr/lib/fieldworks
	install -m 644 $(OUT_DIR)/components.map $(DESTDIR)/usr/lib/fieldworks
	install -m 644 Lib/src/icu/install$(ARCH)/lib/lib* $(DESTDIR)/usr/lib/fieldworks
	# Install executables and scripts
	install Lib/src/icu/install$(ARCH)/bin/* $(DESTDIR)/usr/lib/fieldworks/icu-bin
	install Lib/src/icu/source/bin/* $(DESTDIR)/usr/lib/fieldworks/icu-bin
	install Lib/linux/setup-user $(DESTDIR)/usr/share/fieldworks/
	# Install content and plug-ins
	# For reasons I don't understand we need strings-en.txt otherwise the tests fail when run from xbuild
	install -m 644 DistFiles/strings-en.txt $(DESTDIR)/usr/share/fieldworks
	install -m 644 DistFiles/*.{xml,map,tec,dtd} $(DESTDIR)/usr/share/fieldworks
	cp -pdr DistFiles/{Ethnologue,Icu54,Templates} $(DESTDIR)/usr/share/fieldworks
	# Remove unwanted items
	case $(ARCH) in i686) OTHERWIDTH=64;; x86_64) OTHERWIDTH=32;; esac; \
	rm -f $(DESTDIR)/usr/lib/fieldworks/lib{xample,patr}$$OTHERWIDTH.so
	rm -f $(DESTDIR)/usr/lib/fieldworks/lib{ecdriver,IcuConvEC,IcuRegexEC,IcuTranslitEC,PyScriptEncConverter}*.so
	rm -f $(DESTDIR)/usr/lib/fieldworks/{AIGuesserEC,CcEC,IcuEC,PerlExpressionEC,PyScriptEC,SilEncConverters40,ECInterfaces}.dll{,.config}
	rm -f $(DESTDIR)/usr/lib/fieldworks/libTECkit{,_Compiler}*.so
	rm -f $(DESTDIR)/usr/lib/fieldworks/Geckofx-*

install-tree: fieldworks-flex.1.gz fieldworks-te.1.gz unicodechareditor.1.gz install-tree-fdo
	# Create directories
	install -d $(DESTDIR)/usr/bin
	install -d $(DESTDIR)/usr/lib/fieldworks
	install -d $(DESTDIR)/usr/lib/fieldworks/Firefox
	install -d $(DESTDIR)/usr/share/fieldworks
	install -d $(DESTDIR)/usr/share/man/man1
	# Install libraries and their support files
	install -m 644 DistFiles/*.{dll*,so} $(DESTDIR)/usr/lib/fieldworks
	install -m 644 DistFiles/Linux/*.{dll*,so} $(DESTDIR)/usr/lib/fieldworks
	install -m 644 $(OUT_DIR)/*.{dll*,so} $(DESTDIR)/usr/lib/fieldworks
	install -m 644 $(OUT_DIR)/Firefox/*.* $(DESTDIR)/usr/lib/fieldworks/Firefox
	# Create temporary symlinks for shared Icu libs on Dictionary branch
	ln -sf $(DESTDIR)/usr/lib/fieldworks/libicuuc.so.54.1 $(DESTDIR)/usr/lib/fieldworks/libicuuc.so.50
	ln -sf $(DESTDIR)/usr/lib/fieldworks/libicui18n.so.54.1 $(DESTDIR)/usr/lib/fieldworks/libicui18n.so.50
	# Install read-only configuration files
	install -m 644 $(OUT_DIR)/remoting_tcp_server.config $(DESTDIR)/usr/lib/fieldworks
	# Install executables and scripts
	install $(OUT_DIR)/*.exe $(DESTDIR)/usr/lib/fieldworks
	install DistFiles/*.exe $(DESTDIR)/usr/lib/fieldworks
	install Bin/ReadKey.exe $(DESTDIR)/usr/lib/fieldworks
	install Bin/WriteKey.exe $(DESTDIR)/usr/lib/fieldworks
	install Lib/linux/fieldworks-{te,flex} $(DESTDIR)/usr/bin
	install Lib/linux/unicodechareditor $(DESTDIR)/usr/bin
	install Lib/linux/{cpol-action,run-app,extract-userws.xsl} $(DESTDIR)/usr/lib/fieldworks
	install Lib/linux/ShareFwProjects $(DESTDIR)/usr/lib/fieldworks
	install -m 644 environ{,-xulrunner} $(DESTDIR)/usr/lib/fieldworks
	install -m 644 Lib/linux/ShareFwProjects.desktop $(DESTDIR)/usr/share/fieldworks
	# Install content and plug-ins
	install -m 644 DistFiles/*.{pdf,txt,reg} $(DESTDIR)/usr/share/fieldworks
	cp -pdr DistFiles/{"Editorial Checks",EncodingConverters} $(DESTDIR)/usr/share/fieldworks
	cp -pdr DistFiles/{Helps,Fonts,Graphite,Keyboards,"Language Explorer",Parts} $(DESTDIR)/usr/share/fieldworks
	# Install man pages
	install -m 644 *.1.gz $(DESTDIR)/usr/share/man/man1
	# Handle the Converter files
	mv $(DESTDIR)/usr/lib/fieldworks/{Converter.exe,ConvertLib.dll,ConverterConsole.exe} $(DESTDIR)/usr/share/fieldworks
	# Remove unwanted items
	rm -f $(DESTDIR)/usr/lib/fieldworks/DevComponents.DotNetBar.dll
	case $(ARCH) in i686) OTHERWIDTH=64;; x86_64) OTHERWIDTH=32;; esac; \
	rm -f $(DESTDIR)/usr/lib/fieldworks/lib{xample,patr}$$OTHERWIDTH.so
	rm -f $(DESTDIR)/usr/lib/fieldworks/lib{ecdriver,IcuConvEC,IcuRegexEC,IcuTranslitEC,PyScriptEncConverter}*.so
	rm -f $(DESTDIR)/usr/lib/fieldworks/{AIGuesserEC,CcEC,IcuEC,PerlExpressionEC,PyScriptEC,SilEncConverters40,ECInterfaces}.dll{,.config}
	rm -f $(DESTDIR)/usr/lib/fieldworks/libTECkit{,_Compiler}*.so
	rm -Rf $(DESTDIR)/usr/lib/share/fieldworks/Icu54/tools
	rm -f $(DESTDIR)/usr/lib/share/fieldworks/Icu54/Keyboards
	# Remove localization data that came from "DistFiles/Language Explorer", which is handled separately by l10n-install
	rm -f $(DESTDIR)/usr/share/fieldworks/Language\ Explorer/Configuration/strings-*.xml
	# Except we still want strings-en.xml :-)
	install -m 644 DistFiles/Language\ Explorer/Configuration/strings-en.xml $(DESTDIR)/usr/share/fieldworks/Language\ Explorer/Configuration

install-menuentries:
	# Add to Applications menu
	install -d $(DESTDIR)/usr/share/pixmaps
	install -d $(DESTDIR)/usr/share/icons/hicolor/64x64/apps
	install -d $(DESTDIR)/usr/share/icons/hicolor/128x128/apps
	install -d $(DESTDIR)/usr/share/applications
	install -m 644 Src/LexText/LexTextExe/LT.png $(DESTDIR)/usr/share/pixmaps/fieldworks-flex.png
	install -m 644 Src/LexText/LexTextExe/LT64.png $(DESTDIR)/usr/share/icons/hicolor/64x64/apps/fieldworks-flex.png
	install -m 644 Src/LexText/LexTextExe/LT128.png $(DESTDIR)/usr/share/icons/hicolor/128x128/apps/fieldworks-flex.png
	install -m 644 Src/TeExe/Res/TE.png $(DESTDIR)/usr/share/pixmaps/fieldworks-te.png
	desktop-file-install --dir $(DESTDIR)/usr/share/applications Lib/linux/fieldworks-te.desktop
	desktop-file-install --dir $(DESTDIR)/usr/share/applications Lib/linux/fieldworks-flex.desktop
	desktop-file-install --dir $(DESTDIR)/usr/share/applications Lib/linux/unicodechareditor.desktop

install: install-tree install-menuentries l10n-install

install-package: install install-COM
	$(DESTDIR)/usr/lib/fieldworks/cpol-action pack

install-package-fdo: install-tree-fdo install-COM
	# Remove additional unwanted files
	rm -f $(DESTDIR)/usr/lib/fieldworks/FormattedEditor.dll*
	rm -f $(DESTDIR)/usr/lib/fieldworks/HelpSystem.dll*
	rm -f $(DESTDIR)/usr/lib/fieldworks/HtmlEditor.dll*
	rm -f $(DESTDIR)/usr/lib/fieldworks/LibChorus.dll*
	rm -f $(DESTDIR)/usr/lib/fieldworks/Interop.*
	rm -f $(DESTDIR)/usr/lib/fieldworks/NetLoc.*
	rm -f $(DESTDIR)/usr/lib/fieldworks/Palaso.Media.dll*
	rm -f $(DESTDIR)/usr/lib/fieldworks/PalasoUIWindowsForms*
	rm -f $(DESTDIR)/usr/lib/fieldworks/Palaso.TestUtilities.dll*
	rm -f $(DESTDIR)/usr/lib/fieldworks/Paratext*
	rm -f $(DESTDIR)/usr/lib/fieldworks/PresentationTransforms.dll
	rm -f $(DESTDIR)/usr/lib/fieldworks/SIL.Archiving*
	rm -f $(DESTDIR)/usr/lib/fieldworks/Utilities.*
	rm -f $(DESTDIR)/usr/lib/fieldworks/Vulcan.Uczniowie.HelpProvider*
	rm -f $(DESTDIR)/usr/lib/fieldworks/KeyboardSwitcher.compmap
	rm -f $(DESTDIR)/usr/lib/fieldworks/Managed*.compmap
	rm -f $(DESTDIR)/usr/lib/fieldworks/SimpleRootSite.compmap

uninstall: uninstall-menuentries
	rm -rf $(DESTDIR)/usr/bin/flex $(DESTDIR)/usr/lib/fieldworks $(DESTDIR)/usr/share/fieldworks

uninstall-menuentries:
	rm -f $(DESTDIR)/usr/share/pixmaps/fieldworks-te.png
	rm -f $(DESTDIR)/usr/share/pixmaps/fieldworks-flex.png
	rm -f $(DESTDIR)/usr/share/icons/hicolor/64x64/apps/fieldworks-flex.png
	rm -f $(DESTDIR)/usr/share/icons/hicolor/128x128/apps/fieldworks-flex.png
	rm -f $(DESTDIR)/usr/share/applications/fieldworks-{te,flex}.desktop

installable-COM-all:
	mkdir -p $(COM_DIR)/installer$(ARCH)
	-(cd $(COM_DIR)/installer$(ARCH) && [ ! -e Makefile ] && autoreconf -isf .. && \
		../configure --prefix=/usr/lib/fieldworks --libdir=/usr/lib/fieldworks)
	$(MAKE) -C$(COM_DIR)/installer$(ARCH) all

installable-COM-clean:
	$(RM) -r $(COM_DIR)/installer$(ARCH)

install-COM: installable-COM-all
	$(MAKE) -C$(COM_DIR)/installer$(ARCH) install

uninstall-COM:
	[ -e $(COM_DIR)/installer$(ARCH)/Makefile ] && \
	$(MAKE) -C$(COM_DIR)/installer$(ARCH) uninstall || true

##########


CTags-background-generation:
	echo Running ctags in the background...
	(nice -n20 /usr/bin/ctags -R --c++-types=+px --excmd=pattern --exclude=Makefile -f $(BUILD_ROOT)/tags.building $(BUILD_ROOT) $(WIN32BASE_DIR) $(WIN32MORE_DIR) $(COM_DIR) /usr/include && mv -f $(BUILD_ROOT)/tags.building $(BUILD_ROOT)/tags) &

Win32Base:
	$(MAKE) -C$(WIN32BASE_DIR) all
Win32Base-clean:
	$(MAKE) -C$(WIN32BASE_DIR) clean
Win32Base-check:
	$(MAKE) -C$(WIN32BASE_DIR) check

Win32More:
	$(MAKE) -C$(WIN32MORE_DIR) all
Win32More-clean:
	$(MAKE) -C$(WIN32MORE_DIR) clean
Win32More-check:
	$(MAKE) -C$(WIN32MORE_DIR) check

Generic-all: Generic-nodep
Generic-nodep:
	$(MAKE) -C$(SRC)/Generic all
Generic-clean:
	$(MAKE) -C$(SRC)/Generic clean
Generic-link:
	$(MAKE) -C$(SRC)/Generic link_check

DebugProcs-all: DebugProcs-nodep
DebugProcs-nodep:
	$(MAKE) -C$(SRC)/DebugProcs all
DebugProcs-clean:
	$(MAKE) -C$(SRC)/DebugProcs clean
DebugProcs-link:
	$(MAKE) -C$(SRC)/DebugProcs link_check

COM-all:
	-mkdir -p $(COM_BUILD)
	(cd $(COM_BUILD) && [ ! -e Makefile ] && autoreconf -isf .. && ../configure --prefix=`abs.py .`; true)
	REMOTE_WIN32_DEV_HOST=$(REMOTE_WIN32_DEV_HOST) $(MAKE) -C$(COM_BUILD) all
COM-install:
	$(MAKE) -C$(COM_BUILD) install
	@mkdir -p $(OUT_DIR)
	cp -pf $(COM_BUILD)/ManagedComBridge/libManagedComBridge.so $(OUT_DIR)/
COM-check:
	$(MAKE) -C$(COM_BUILD) check
COM-uninstall:
	[ -e $(COM_BUILD)/Makefile ] && \
	$(MAKE) -C$(COM_BUILD) uninstall || true
	rm -f $(OUT_DIR)/libManagedComBridge.so
COM-clean:
	[ -e $(COM_BUILD)/Makefile ] && \
	$(MAKE) -C$(COM_BUILD) clean || true
COM-distclean:
	[ -e $(COM_BUILD)/Makefile ] && \
	$(MAKE) -C$(COM_BUILD) distclean || true
COM-autodegen:
	(cd $(COM_DIR) && sh autodegen.sh)

Kernel-all: Kernel-nodep
Kernel-nodep: libFwKernel Kernel-link
libFwKernel:
	$(MAKE) -C$(SRC)/Kernel all
Kernel-componentsmap:
	$(MAKE) -C$(SRC)/Kernel ComponentsMap
Kernel-clean:
	$(MAKE) -C$(SRC)/Kernel clean
Kernel-link:
	$(MAKE) -C$(SRC)/Kernel link_check

views-all: views-nodep
views-nodep: libViews libVwGraphics views-link
libViews:
	$(MAKE) -C$(SRC)/views all
views-componentsmap:
	$(MAKE) -C$(SRC)/views ComponentsMap
views-clean:
	$(MAKE) -C$(SRC)/views clean
libVwGraphics:
	$(MAKE) -C$(SRC)/views libVwGraphics
views-link:
	$(MAKE) -C$(SRC)/views link_check

Cellar-all: Cellar-nodep
Cellar-nodep: libCellar
libCellar:
	$(MAKE) -C$(SRC)/Cellar all
Cellar-componentsmap:
	$(MAKE) -C$(SRC)/Cellar ComponentsMap
Cellar-clean:
	$(MAKE) -C$(SRC)/Cellar clean

AppCore-all: AppCore-nodep
AppCore-nodep: libAppCore
libAppCore:
	$(MAKE) -C$(SRC)/AppCore all
AppCore-clean:
	$(MAKE) -C$(SRC)/AppCore clean

Language-all: libFwKernel libViews Language-nodep
Language-nodep: libLanguage
libLanguage:
	$(MAKE) -C$(SRC)/Language all
Language-clean:
	$(MAKE) -C$(SRC)/Language clean
Language-link:
	$(MAKE) -C$(SRC)/Language link_check

Graphite-GrEngine-all: Graphite-GrEngine-nodep
Graphite-GrEngine-nodep: libGraphiteTlb
libGraphiteTlb:
	$(MAKE) -C$(SRC)/Graphite/GrEngine all
Graphite-GrEngine-clean:
	$(MAKE) -C$(SRC)/Graphite/GrEngine clean

unit++-all:
	-mkdir -p $(BUILD_ROOT)/Lib/src/unit++/build$(ARCH)
	([ ! -e $(BUILD_ROOT)/Lib/src/unit++/build$(ARCH)/Makefile ] && cd $(BUILD_ROOT)/Lib/src/unit++/build$(ARCH) && autoreconf -isf .. && ../configure ; true)
	$(MAKE) -C$(BUILD_ROOT)/Lib/src/unit++/build$(ARCH) all
unit++-clean:
	([ -e $(BUILD_ROOT)/Lib/src/unit++/build$(ARCH)/Makefile ] && $(MAKE) -C$(BUILD_ROOT)/Lib/src/unit++/build$(ARCH) clean ; true)
	-rm -rf $(BUILD_ROOT)/Lib/src/unit++/build$(ARCH)

views-Test:
	$(MAKE) -C$(SRC)/views/Test all
views-Test-clean:
	$(MAKE) -C$(SRC)/views/Test clean
views-Test-check:
	$(MAKE) -C$(SRC)/views/Test check

generic-Test-all: generic-Test
generic-Test:
	$(MAKE) -C$(SRC)/Generic/Test all
generic-Test-clean:
	$(MAKE) -C$(SRC)/Generic/Test clean
generic-Test-check:
	$(MAKE) -C$(SRC)/Generic/Test check

kernel-Test:
	$(MAKE) -C$(SRC)/Kernel/Test all
kernel-Test-clean:
	$(MAKE) -C$(SRC)/Kernel/Test clean
kernel-Test-check:
	$(MAKE) -C$(SRC)/Kernel/Test check

language-Test:
	$(MAKE) -C$(SRC)/Language/Test all
language-Test-clean:
	$(MAKE) -C$(SRC)/Language/Test clean
language-Test-check:
	$(MAKE) -C$(SRC)/Language/Test check

language-Test-check:

FwCoreDlgs-SimpleTest:
	$(MAKE) -C$(SRC)/FwCoreDlgs/SimpleTest all

FwCoreDlgs-SimpleTest-check:
	$(MAKE) -C$(SRC)/FwCoreDlgs/SimpleTest run


DbAccessFirebird-check:
	$(MAKE) -C$(SRC)/DbAccessFirebird check

# $(MAKE) Common items
common-COMInterfaces:
	(cd $(BUILD_ROOT)/Build && xbuild /t:COMInterfaces)
common-COMInterfaces-clean:
	(cd $(BUILD_ROOT)/Build && xbuild /t:COMInterfaces /property:action=clean)

common-Utils:
	$(MAKE) -C$(SRC)/Common/Utils all
common-Utils-clean:
	$(MAKE) -C$(SRC)/Common/Utils clean

common-FwUtils:
	$(MAKE) -C$(SRC)/Common/FwUtils all
common-FwUtils-clean:
	$(MAKE) -C$(SRC)/Common/FwUtils clean

common-SimpleRootSite:
	$(MAKE) -C$(SRC)/Common/SimpleRootSiteGtk all
common-SimpleRootSite-clean:
	$(MAKE)  -C$(SRC)/Common/SimpleRootSiteGtk clean

common-RootSite: common-SimpleRootSite
	$(MAKE) -C$(SRC)/Common/RootSite all
common-RootSite-clean:
	 $(MAKE) -C$(SRC)/Common/RootSite clean

common-Framework:
	$(MAKE) -C$(SRC)/Common/Framework all
common-Framework-clean:
	$(MAKE) -C$(SRC)/Common/Framework clean

common-Widgets:
	$(MAKE) -C$(SRC)/Common/Controls/Widgets all
common-Widgets-clean:
	$(MAKE) -C$(SRC)/Common/Controls/Widgets clean

common-Filters:
	$(MAKE) -C$(SRC)/Common/Filters all
common-Filters-clean:
	$(MAKE) -C$(SRC)/Common/Filters clean

common-UIAdapterInterfaces:
	$(MAKE) -C$(SRC)/Common/UIAdapterInterfaces all
common-UIAdapterInterfaces-clean:
	$(MAKE) -C$(SRC)/Common/UIAdapterInterfaces clean

common-ScriptureUtils:
	$(MAKE) -C$(SRC)/Common/ScriptureUtils all
common-ScriptureUtils-clean:
	$(MAKE) -C$(SRC)/Common/ScriptureUtils clean

common-ScrUtilsInterfaces:
	$(MAKE) -C$(SRC)/Common/ScrUtilsInterfaces all
common-ScrUtilsInterfaces-clean:
	$(MAKE) -C$(SRC)/Common/ScrUtilsInterfaces clean

common-Controls-FwControls:
	$(MAKE) -C$(SRC)/Common/Controls/FwControls all
common-Controls-FwControls-clean:
	$(MAKE) -C$(SRC)/Common/Controls/FwControls clean

common-Controls-Design:
	$(MAKE) -C$(SRC)/Common/Controls/Design all
common-Controls-Design-clean:
	$(MAKE) -C$(SRC)/Common/Controls/Design clean

Utilities-BasicUtils:
	$(MAKE) -C$(SRC)/Utilities/BasicUtils all
Utilities-BasicUtils-clean:
	$(MAKE) -C$(SRC)/Utilities/BasicUtils clean

Utilities-MessageBoxExLib:
	$(MAKE) -C$(SRC)/Utilities/MessageBoxExLib all
Utilities-MessageBoxExLib-clean:
	$(MAKE) -C$(SRC)/Utilities/MessageBoxExLib clean

Utilities-XMLUtils:
	$(MAKE) -C$(SRC)/Utilities/XMLUtils all
Utilities-XMLUtils-clean:
	$(MAKE) -C$(SRC)/Utilities/XMLUtils clean

Utilities-Reporting:
	$(MAKE) -C$(SRC)/Utilities/Reporting all
Utilities-Reporting-clean:
	$(MAKE) -C$(SRC)/Utilities/Reporting clean

FDO:
	$(MAKE) -C$(SRC)/FDO all
FDO-clean:
	$(MAKE) -C$(SRC)/FDO clean

FwResources:
	$(MAKE) -C$(SRC)/FwResources all
FwResources-clean:
	$(MAKE) -C$(SRC)/FwResources clean

FwCoreDlgsGTK:
	$(MAKE) -C$(SRC)/FwCoreDlgsGTK all
FwCoreDlgsGTK-clean:
	 $(MAKE) -C$(SRC)/FwCoreDlgsGTK clean

FwCoreDlgGTKWidgets:
	$(MAKE) -C$(SRC)/FwCoreDlgGTKWidgets all
FwCoreDlgGTKWidgets-clean:
	$(MAKE) -C$(SRC)/FwCoreDlgGTKWidgets clean

FwCoreDlgs-FwCoreDlgControls:
	$(MAKE) -C$(SRC)/FwCoreDlgs/FwCoreDlgControls all
FwCoreDlgs-FwCoreDlgControls-clean:
	$(MAKE) -C$(SRC)/FwCoreDlgs/FwCoreDlgControls clean

FwCoreDlgs-FwCoreDlgControlsGTK:
	$(MAKE) -C$(SRC)/FwCoreDlgs/FwCoreDlgControlsGTK all
FwCoreDlgs-FwCoreDlgControlsGTK-clean:
	$(MAKE) -C$(SRC)/FwCoreDlgs/FwCoreDlgControlsGTK clean

FwCoreDlgs:
	$(MAKE) -C$(SRC)/FwCoreDlgs all
FwCoreDlgs-clean:
	$(MAKE) -C$(SRC)/FwCoreDlgs clean

LangInst:
	$(MAKE) -C$(SRC)/LangInst all
LangInst-clean:
	$(MAKE) -C$(SRC)/LangInst clean

DbAccess-all: DbAccess-nodep
DbAccess: DbAccess-nodep
DbAccess-nodep:
	$(MAKE) -C$(SRC)/DbAccessFirebird all
DbAccess-clean:
	$(MAKE) -C$(SRC)/DbAccessFirebird clean

XCore-Interfaces:
	$(MAKE) -C$(SRC)/XCore/xCoreInterfaces all
XCore-Interfaces-clean:
	$(MAKE) -C$(SRC)/XCore/xCoreInterfaces clean

XCore:
	$(MAKE) -C$(SRC)/XCore all
XCore-clean:
	$(MAKE) -C$(SRC)/XCore clean

IDLImp-package:
	$(MAKE) -C$(BUILD_ROOT)/Bin/src/IDLImp package
IDLImp-clean:
	$(MAKE) -C$(BUILD_ROOT)/Bin/src/IDLImp clean

Unit++-package: unit++-all

Unit++-clean: unit++-clean

# We don't want CodeGen to be built by default. This messes things up if cmcg.exe gets checked
# in accidentally. Besides we currently don't use it, so I don't see a need for building it.
CodeGen:
	$(MAKE) -C$(BUILD_ROOT)/Bin/src/CodeGen
	# Put the cmcg executable where xbuild/msbuild is expecting it (cm.build.xml). Only do the cp if
	# the source file is newer than the target file, or if the target doesn't exist.
	if [ ! -e $(BUILD_ROOT)/Bin/cmcg.exe ] || \
		[ $(BUILD_ROOT)/Bin/src/CodeGen/CodeGen -nt $(BUILD_ROOT)/Bin/cmcg.exe ]; then \
		cp -p $(BUILD_ROOT)/Bin/src/CodeGen/CodeGen $(BUILD_ROOT)/Bin/cmcg.exe; fi

CodeGen-clean:
	$(MAKE) -C$(BUILD_ROOT)/Bin/src/CodeGen clean
	rm -f $(BUILD_ROOT)/Bin/cmcg.exe

teckit:
	if [ ! -e "$(OUT_DIR)/libTECkit_x86.so" ] || \
		[ "$(BUILD_ROOT)/DistFiles/Linux/libTECkit_x86.so" -nt "$(OUT_DIR)/libTECkit_x86.so" ]; then \
		mkdir -p $(OUT_DIR); \
		cp -p "$(BUILD_ROOT)/DistFiles/Linux/libTECkit_x86.so" "$(OUT_DIR)/libTECkit_x86.so"; fi
	if [ ! -e "$(OUT_DIR)/libTECkit_Compiler_x86.so" ] || \
		[ "$(BUILD_ROOT)/DistFiles/Linux/libTECkit_Compiler_x86.so" -nt "$(OUT_DIR)/libTECkit_Compiler_x86.so" ]; then \
		mkdir -p $(OUT_DIR); \
		cp -p "$(BUILD_ROOT)/DistFiles/Linux/libTECkit_Compiler_x86.so" "$(OUT_DIR)/libTECkit_Compiler_x86.so"; fi

teckit-clean:
	rm -f $(OUT_DIR)/libTECkit_x86.so $(OUT_DIR)/libTECkit_Compiler_x86.so

ComponentsMap: COM-all COM-install libFwKernel libLanguage libViews libCellar DbAccess ComponentsMap-nodep

ComponentsMap-nodep:
# the info gets now added by the xbuild/msbuild process.

ComponentsMap-clean:
	$(RM) $(OUT_DIR)/components.map

install-between-DistFiles:
	(cd $(OUT_DIR) && cp -pf ../../DistFiles/UIAdapters-simple.dll TeUIAdapters.dll)
	(cd DistFiles && cp -pf $(OUT_DIR)/FwResources.dll .)
	-(cd DistFiles && cp -pf $(OUT_DIR)/TeResources.dll .)
	(cd $(OUT_DIR) && ln -sf ../../DistFiles/Language\ Explorer/Configuration/ContextHelp.xml contextHelp.xml)

uninstall-between-DistFiles:
	rm $(OUT_DIR)/TeUIAdapters.dll
	rm DistFiles/FwResources.dll
	rm DistFiles/TeResources.dll

# // TODO-Linux: delete all C# makefiles and replace with xbuild/msbuild calls
BasicUtils-Nant-Build:
	(cd $(BUILD_ROOT)/Build && xbuild /t:BasicUtils)

Te-Nant-Build:
	(cd $(BUILD_ROOT)/Build && xbuild /t:allTe)

Te-Nant-Run:
	(cd $(BUILD_ROOT)/Build && xbuild /t:allTe /property:action=test)

Flex-Nant-Build:
	(cd $(BUILD_ROOT)/Build && xbuild /t:LexTextExe)

Flex-Nant-Run:
	(cd $(BUILD_ROOT)/Build && xbuild /t:LexTextExe /property:action=test)

TE: linktoOutputDebug tlbs-copy teckit externaltargets Te-Nant-Build install install-strings ComponentsMap-nodep Te-Nant-Run

Flex: linktoOutputDebug tlbs-copy externaltargets Flex-Nant-Build install-strings ComponentsMap-nodep Flex-Nant-Run

Fw:
	(cd $(BUILD_ROOT)/Build && xbuild /t:remakefw /property:action=test)

Fw-build:
	(cd $(BUILD_ROOT)/Build && xbuild /t:remakefw)

Fw-build-package:
	cd $(BUILD_ROOT)/Build \
<<<<<<< HEAD
		&& xbuild '/t:build4package;zipLocalizedLists;localize' /property:config=release /property:packaging=yes

Fw-build-package-fdo:
	cd $(BUILD_ROOT)/Build \
		&& xbuild '/t:build4package-fdo;pack-fdo' /property:config=release /property:packaging=yes
=======
		&& xbuild /t:refreshTargets \
		&& xbuild '/t:remakefw;zipLocalizedLists;localize' /property:config=release /property:packaging=yes
>>>>>>> 5fa74831

TE-run: ComponentsMap-nodep
	(. ./environ && cd $(OUT_DIR) && mono --debug TE.exe -db "$${TE_DATABASE}")

# Begin localization section

LOCALIZATIONS := $(shell ls $(BUILD_ROOT)/Localizations/messages.*.po | sed 's/.*messages\.\(.*\)\.po/\1/')

l10n-all:
	(cd $(BUILD_ROOT)/Build && xbuild /t:localize)

l10n-clean:
	# We don't want to remove strings-en.xml
	for LOCALE in $(LOCALIZATIONS); do \
		rm -rf "$(BUILD_ROOT)/Output/{Debug,Release}/$$LOCALE" "$(BUILD_ROOT)/DistFiles/Language Explorer/Configuration/strings-$$LOCALE.xml" ;\
	done

l10n-install:
	install -d $(DESTDIR)/usr/lib/fieldworks
	install -d "$(DESTDIR)/usr/share/fieldworks/Language Explorer/Configuration"
	for LOCALE in $(LOCALIZATIONS); do \
		DESTINATION=$(DESTDIR)/usr/lib/fieldworks-l10n-$${LOCALE,,} ;\
		install -d $$DESTINATION ;\
		install -m 644 Output/Release/$$LOCALE/*.dll $$DESTINATION/ ;\
		install -m 644 "$(BUILD_ROOT)/DistFiles/Language Explorer/Configuration/strings-$$LOCALE.xml" $$DESTINATION/ ;\
		ln -sf ../fieldworks-l10n-$${LOCALE,,} $(DESTDIR)/usr/lib/fieldworks/$$LOCALE ;\
		ln -sf ../../../../lib/fieldworks-l10n-$${LOCALE,,}/strings-$$LOCALE.xml "$(DESTDIR)/usr/share/fieldworks/Language Explorer/Configuration/strings-$$LOCALE.xml" ;\
	done

# End localization section<|MERGE_RESOLUTION|>--- conflicted
+++ resolved
@@ -755,16 +755,13 @@
 
 Fw-build-package:
 	cd $(BUILD_ROOT)/Build \
-<<<<<<< HEAD
+		&& xbuild /t:refreshTargets \
 		&& xbuild '/t:build4package;zipLocalizedLists;localize' /property:config=release /property:packaging=yes
 
 Fw-build-package-fdo:
 	cd $(BUILD_ROOT)/Build \
+		&& xbuild /t:refreshTargets \
 		&& xbuild '/t:build4package-fdo;pack-fdo' /property:config=release /property:packaging=yes
-=======
-		&& xbuild /t:refreshTargets \
-		&& xbuild '/t:remakefw;zipLocalizedLists;localize' /property:config=release /property:packaging=yes
->>>>>>> 5fa74831
 
 TE-run: ComponentsMap-nodep
 	(. ./environ && cd $(OUT_DIR) && mono --debug TE.exe -db "$${TE_DATABASE}")
