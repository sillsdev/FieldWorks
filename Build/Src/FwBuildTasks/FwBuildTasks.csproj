--- conflicted
+++ resolved
@@ -1,10 +1,5 @@
-<<<<<<< HEAD
-﻿<?xml version="1.0" encoding="utf-8"?>
-<Project DefaultTargets="Build" xmlns="http://schemas.microsoft.com/developer/msbuild/2003" ToolsVersion="15.0">
-=======
 <?xml version="1.0" encoding="utf-8"?>
 <Project DefaultTargets="Build" ToolsVersion="14.0" xmlns="http://schemas.microsoft.com/developer/msbuild/2003">
->>>>>>> 8c9fc36f
   <PropertyGroup>
     <Configuration Condition=" '$(Configuration)' == '' ">Debug</Configuration>
     <Platform Condition=" '$(Platform)' == '' ">AnyCPU</Platform>
@@ -16,11 +11,7 @@
     <TargetFrameworkVersion>v4.6.1</TargetFrameworkVersion>
     <AssemblyName>FwBuildTasks</AssemblyName>
     <CodePage>65001</CodePage>
-<<<<<<< HEAD
-    <OldToolsVersion>2.0</OldToolsVersion>
-=======
     <OldToolsVersion>3.5</OldToolsVersion>
->>>>>>> 8c9fc36f
     <PublishUrl>publish\</PublishUrl>
     <Install>true</Install>
     <InstallFrom>Disk</InstallFrom>
@@ -37,12 +28,9 @@
     <UseApplicationTrust>false</UseApplicationTrust>
     <BootstrapperEnabled>true</BootstrapperEnabled>
     <TargetFrameworkVersion>v4.6.1</TargetFrameworkVersion>
-    <FileUpgradeFlags>
-    </FileUpgradeFlags>
-    <UpgradeBackupLocation>
-    </UpgradeBackupLocation>
+    <TargetFrameworkProfile />
   </PropertyGroup>
-  <PropertyGroup Condition=" '$(Configuration)|$(Platform)' == 'Debug|AnyCPU' ">
+  <PropertyGroup Condition=" '$(Configuration)|$(Platform)' == 'Debug|x86' ">
     <DebugSymbols>true</DebugSymbols>
     <DebugType>full</DebugType>
     <Optimize>false</Optimize>
@@ -51,21 +39,17 @@
     <ErrorReport>prompt</ErrorReport>
     <WarningLevel>4</WarningLevel>
     <Externalconsole>true</Externalconsole>
+    <CodeAnalysisRuleSet>AllRules.ruleset</CodeAnalysisRuleSet>
     <PlatformTarget>AnyCPU</PlatformTarget>
     <Prefer32Bit>false</Prefer32Bit>
   </PropertyGroup>
-  <PropertyGroup Condition=" '$(Configuration)|$(Platform)' == 'Release|AnyCPU' ">
+  <PropertyGroup Condition=" '$(Configuration)|$(Platform)' == 'Release|x86' ">
     <DebugType>none</DebugType>
     <Optimize>true</Optimize>
     <OutputPath>artifacts</OutputPath>
     <ErrorReport>prompt</ErrorReport>
     <WarningLevel>4</WarningLevel>
     <Externalconsole>true</Externalconsole>
-<<<<<<< HEAD
-    <PlatformTarget>AnyCPU</PlatformTarget>
-    <Prefer32Bit>false</Prefer32Bit>
-  </PropertyGroup>
-=======
     <CodeAnalysisRuleSet>AllRules.ruleset</CodeAnalysisRuleSet>
     <PlatformTarget>AnyCPU</PlatformTarget>
     <Prefer32Bit>false</Prefer32Bit>
@@ -94,21 +78,14 @@
     <Prefer32Bit>false</Prefer32Bit>
     <PlatformTarget>AnyCPU</PlatformTarget>
   </PropertyGroup>
->>>>>>> 8c9fc36f
   <ItemGroup>
     <Reference Include="nunit.framework">
       <HintPath>..\..\..\packages\NUnit.2.6.4\lib\nunit.framework.dll</HintPath>
       <Private>True</Private>
     </Reference>
-<<<<<<< HEAD
-    <Reference Include="SIL.TestUtilities, Version=4.2.0.0, Culture=neutral, PublicKeyToken=cab3c8c5232dfcf2, processorArchitecture=AMD64">
-      <SpecificVersion>False</SpecificVersion>
-      <HintPath>..\..\..\Output\Release\SIL.TestUtilities.dll</HintPath>
-=======
     <Reference Include="SIL.TestUtilities">
       <HintPath>..\..\..\Output\Debug\SIL.TestUtilities.dll</HintPath>
       <Private>True</Private>
->>>>>>> 8c9fc36f
     </Reference>
     <Reference Include="System" />
     <Reference Include="Microsoft.Build.Framework" />
