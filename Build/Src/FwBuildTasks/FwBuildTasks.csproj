﻿<?xml version="1.0" encoding="utf-8"?>
<Project DefaultTargets="Build" xmlns="http://schemas.microsoft.com/developer/msbuild/2003">
  <PropertyGroup>
    <Configuration Condition=" '$(Configuration)' == '' ">Debug</Configuration>
    <Platform Condition=" '$(Platform)' == '' ">AnyCPU</Platform>
    <ProductVersion>9.0.21022</ProductVersion>
    <SchemaVersion>2.0</SchemaVersion>
    <ProjectGuid>{60C33D1A-AE12-4A67-BDFA-D2B3ED8C5FB7}</ProjectGuid>
    <OutputType>Library</OutputType>
    <RootNamespace>SIL.FieldWorks.Build.Tasks</RootNamespace>
    <TargetFrameworkVersion>v4.6.1</TargetFrameworkVersion>
    <AssemblyName>FwBuildTasks</AssemblyName>
    <CodePage>65001</CodePage>
    <OldToolsVersion>3.5</OldToolsVersion>
    <PublishUrl>publish\</PublishUrl>
    <Install>true</Install>
    <InstallFrom>Disk</InstallFrom>
    <UpdateEnabled>false</UpdateEnabled>
    <UpdateMode>Foreground</UpdateMode>
    <UpdateInterval>7</UpdateInterval>
    <UpdateIntervalUnits>Days</UpdateIntervalUnits>
    <UpdatePeriodically>false</UpdatePeriodically>
    <UpdateRequired>false</UpdateRequired>
    <MapFileExtensions>true</MapFileExtensions>
    <ApplicationRevision>0</ApplicationRevision>
    <ApplicationVersion>1.0.0.%2a</ApplicationVersion>
    <IsWebBootstrapper>false</IsWebBootstrapper>
    <UseApplicationTrust>false</UseApplicationTrust>
    <BootstrapperEnabled>true</BootstrapperEnabled>
    <TargetFrameworkVersion>v4.6.1</TargetFrameworkVersion>
  </PropertyGroup>
  <PropertyGroup Condition=" '$(Configuration)|$(Platform)' == 'Debug|AnyCPU' ">
    <DebugSymbols>true</DebugSymbols>
    <DebugType>full</DebugType>
    <Optimize>false</Optimize>
    <OutputPath>..\..\..\Build\</OutputPath>
    <DefineConstants>DEBUG;</DefineConstants>
    <ErrorReport>prompt</ErrorReport>
    <WarningLevel>4</WarningLevel>
    <Externalconsole>true</Externalconsole>
    <PlatformTarget>AnyCPU</PlatformTarget>
    <Prefer32Bit>false</Prefer32Bit>
  </PropertyGroup>
  <PropertyGroup Condition=" '$(Configuration)|$(Platform)' == 'Release|AnyCPU' ">
    <DebugType>none</DebugType>
    <Optimize>true</Optimize>
    <OutputPath>..\..\..\Build\</OutputPath>
    <ErrorReport>prompt</ErrorReport>
    <WarningLevel>4</WarningLevel>
    <Externalconsole>true</Externalconsole>
    <PlatformTarget>AnyCPU</PlatformTarget>
    <Prefer32Bit>false</Prefer32Bit>
  </PropertyGroup>
  <ItemGroup>
    <Reference Include="nunit.framework">
      <HintPath>..\..\..\packages\NUnit.2.6.4\lib\nunit.framework.dll</HintPath>
    </Reference>
<<<<<<< HEAD
    <Reference Include="SIL.TestUtilities">
=======
    <Reference Include="SIL.TestUtilities, Version=4.2.0.0, Culture=neutral, PublicKeyToken=cab3c8c5232dfcf2, processorArchitecture=AMD64">
      <SpecificVersion>False</SpecificVersion>
>>>>>>> 756acad4
      <HintPath>..\..\..\Downloads\SIL.TestUtilities.dll</HintPath>
    </Reference>
    <Reference Include="System" />
    <Reference Include="Microsoft.Build.Framework" />
    <Reference Include="Microsoft.Build.Utilities.v4.0" />
    <Reference Include="System.IO.Compression" />
    <Reference Include="System.IO.Compression.FileSystem" />
    <Reference Include="System.Windows.Forms" />
    <Reference Include="System.Xml" />
    <Reference Include="System.Xml.Linq" />
  </ItemGroup>
  <ItemGroup>
    <Compile Include="AssemblyInfo.cs" />
    <Compile Include="FwBuildTasksTests\WxsToWxiTests.cs" />
    <Compile Include="WxsToWxi.cs" />
    <Compile Include="Clouseau.cs" />
    <Compile Include="CodeReader\ILReader.cs" />
    <Compile Include="FwBuildTasksTests\ClouseauTests.cs" />
    <Compile Include="DownloadFile.cs" />
    <Compile Include="DownloadFilesFromTeamCity.cs" />
    <Compile Include="ExtractIIDsTask.cs" />
    <Compile Include="FwBuildTasksTests\InstrumentedLocalizeFieldWorks.cs" />
    <Compile Include="FwBuildTasksTests\InstrumentedLocalizer.cs" />
    <Compile Include="FwBuildTasksTests\InstrumentedProjectLocalizer.cs" />
    <Compile Include="GenerateNUnitReports.cs" />
    <Compile Include="GenerateTestCoverageReport.cs" />
    <Compile Include="Localization\EmbedInfo.cs" />
    <Compile Include="Localization\Localizer.cs" />
    <Compile Include="Localization\LocalizerOptions.cs" />
    <Compile Include="Localization\Po2XmlConverter.cs" />
    <Compile Include="Localization\Po2XmlConverter.PoMessageWriter.cs" />
    <Compile Include="Localization\PoString.cs" />
    <Compile Include="Localization\ProjectLocalizer.cs" />
    <Compile Include="Localization\ProjectLocalizerOptions.cs" />
    <Compile Include="LocalizeFieldWorks.cs" />
    <Compile Include="FwBuildTasksTests\LocalizeFieldWorksTests.cs" />
    <Compile Include="Make.cs" />
    <Compile Include="ParseVersionNumbers.cs" />
    <Compile Include="RegFree.cs" />
    <Compile Include="RegFreeCreator.cs" />
    <Compile Include="RegHelper.cs" />
    <Compile Include="RegisterForTestsTask.cs" />
    <Compile Include="Substitute.cs" />
    <Compile Include="FwBuildTasksTests\TaskTestUtils.cs" />
    <Compile Include="UnzipTask.cs" />
    <Compile Include="NUnit.cs" />
    <Compile Include="Misc.cs" />
    <Compile Include="CollectTargets.cs" />
    <Compile Include="BuildUtils.cs" />
    <Compile Include="ForceDelete.cs" />
    <Compile Include="WriteRegistry.cs" />
    <Compile Include="WriteTextFile.cs" />
    <Compile Include="Md5Checksum.cs" />
    <Compile Include="VerifyFilesIdentical.cs" />
    <Compile Include="Unitpp.cs" />
    <Compile Include="TestTask.cs" />
    <Compile Include="XslTransformation.cs" />
    <Compile Include="ZipTask.cs" />
  </ItemGroup>
  <ItemGroup>
    <BootstrapperPackage Include="Microsoft.Net.Client.3.5">
      <Visible>False</Visible>
      <ProductName>.NET Framework 3.5 SP1 Client Profile</ProductName>
      <Install>false</Install>
    </BootstrapperPackage>
    <BootstrapperPackage Include="Microsoft.Net.Framework.3.5.SP1">
      <Visible>False</Visible>
      <ProductName>.NET Framework 3.5 SP1</ProductName>
      <Install>true</Install>
    </BootstrapperPackage>
    <BootstrapperPackage Include="Microsoft.Windows.Installer.3.1">
      <Visible>False</Visible>
      <ProductName>Windows Installer 3.1</ProductName>
      <Install>true</Install>
    </BootstrapperPackage>
  </ItemGroup>
  <ItemGroup>
    <Service Include="{82A7F48D-3B50-4B1E-B82E-3ADA8210C358}" />
  </ItemGroup>
  <Import Project="$(MSBuildBinPath)\Microsoft.CSharp.targets" />
</Project><|MERGE_RESOLUTION|>--- conflicted
+++ resolved
@@ -1,5 +1,5 @@
 ﻿<?xml version="1.0" encoding="utf-8"?>
-<Project DefaultTargets="Build" xmlns="http://schemas.microsoft.com/developer/msbuild/2003">
+<Project DefaultTargets="Build" ToolsVersion="14.0" xmlns="http://schemas.microsoft.com/developer/msbuild/2003">
   <PropertyGroup>
     <Configuration Condition=" '$(Configuration)' == '' ">Debug</Configuration>
     <Platform Condition=" '$(Platform)' == '' ">AnyCPU</Platform>
@@ -55,12 +55,8 @@
     <Reference Include="nunit.framework">
       <HintPath>..\..\..\packages\NUnit.2.6.4\lib\nunit.framework.dll</HintPath>
     </Reference>
-<<<<<<< HEAD
-    <Reference Include="SIL.TestUtilities">
-=======
     <Reference Include="SIL.TestUtilities, Version=4.2.0.0, Culture=neutral, PublicKeyToken=cab3c8c5232dfcf2, processorArchitecture=AMD64">
       <SpecificVersion>False</SpecificVersion>
->>>>>>> 756acad4
       <HintPath>..\..\..\Downloads\SIL.TestUtilities.dll</HintPath>
     </Reference>
     <Reference Include="System" />
