--- conflicted
+++ resolved
@@ -282,14 +282,9 @@
 		<!-- bt323 is the master branch (strong name) build of Chorus for Linux development. Update when appropriate. -->
 		<ChorusBuildType Condition="'$(OS)'=='Unix'">bt323</ChorusBuildType>
 		<!-- Libpalaso_PalasoWinmasterContinuous is the master branch build of Palaso for Windows development. Update when appropriate. -->
-<<<<<<< HEAD
-		<PalasoBuildType Condition="'$(OS)'=='Windows_NT'">Libpalaso_PalasoWin32masterContinuous</PalasoBuildType>
-		<!-- Libpalaso_PalasoLinux64masterContinuous is the master branch build of Palaso for Linux development. Update when appropriate. -->
-=======
 		<PalasoBuildType Condition="'$(OS)'=='Windows_NT' AND '$(arch)'!='x64'">Libpalaso_PalasoWin32masterContinuous</PalasoBuildType>
 		<PalasoBuildType Condition="'$(OS)'=='Windows_NT' AND '$(arch)'=='x64'">Libpalaso_PalasoWinmasterContinuous</PalasoBuildType>
 		<!-- bt322 is the master branch build of Palaso for Linux development. Update when appropriate. -->
->>>>>>> b02fd4f6
 		<PalasoBuildType Condition="'$(OS)'=='Unix'">Libpalaso_PalasoLinux64masterContinuous</PalasoBuildType>
 		<!--Todo: use PalasoBuildType, when it refers to somewhere that has the IPCFramework.-->
 		<!-- bt278 is the develop branch build of IPCFramework for Windows development. Update when appropriate. -->
