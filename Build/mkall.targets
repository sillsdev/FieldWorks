<?xml version="1.0" encoding="utf-8"?>
<Project xmlns="http://schemas.microsoft.com/developer/msbuild/2003" ToolsVersion="14.0">
	<!-- Make all of FieldWorks. -->
	<Target Name="mkall" DependsOnTargets="initLinux;initWindows;LinuxRegistry;allCpp;allCsharp;ensureTLBsUpToDate">
		<Message Text="Finished mkall Target."/>
		<CreateItem Condition="'$(action)'=='test'" Include="$(dir-outputBase)/*-nunit-output.xml">
			<Output TaskParameter="Include" ItemName="NUnitReportFiles"/>
		</CreateItem>
		<GenerateNUnitReports Condition="'$(action)'=='test'" ReportFiles="@(NUnitReportFiles)"/>
	</Target>

	<Target Name="allCpp" DependsOnTargets="DebugProcs;GenericLib;testGenericLib;FwKernel;Views;testViews">
		<CreateItem Include="$(dir-outputBase)/*.compmap">
			<Output TaskParameter="Include" ItemName="CompMapFiles"/>
		</CreateItem>
		<CatenateFiles SourceFiles="@(CompMapFiles)" TargetFile="$(dir-outputBase)/components.map" Condition="'$(OS)'=='Unix'"/>
	</Target>
	<Target Name="allCppNoTest" DependsOnTargets="DebugProcs;GenericLib;FwKernel;Views">
		<CreateItem Include="$(dir-outputBase)/*.compmap">
			<Output TaskParameter="Include" ItemName="CompMapFiles"/>
		</CreateItem>
		<CatenateFiles SourceFiles="@(CompMapFiles)" TargetFile="$(dir-outputBase)/components.map" Condition="'$(OS)'=='Unix'"/>
	</Target>

	<ItemGroup>
		<Fragments Include="$(dir-fwdistfiles)/*.fragment.manifest"/>
	</ItemGroup>
	<Target Name="regFreeCpp" DependsOnTargets="FwKernel;Views"
		AfterTargets="FwKernel;Views" Condition="'$(OS)'=='Windows_NT'">
		<RegFree Executable="$(dir-outputBase)/FwKernel.dll" Output="$(dir-outputBase)/FieldWorks.Tests.manifest"
			Dlls="$(dir-outputBase)\FwKernel.dll;$(dir-outputBase)\Views.dll"
			Fragments="@(Fragments)" Platform="$(Platform)"/>
	</Target>

	<Target Name="DebugProcs" DependsOnTargets="initLinux;initWindows">
		<Make Condition="'$(OS)'=='Windows_NT'"
				Makefile="$(fwrt)\Src\DebugProcs\DebugProcs.mak"
				Configuration="$(config-capital)"
				BuildRoot="$(fwrt)"
				BuildArch="'$(Platform)'"
				WorkingDirectory="$(fwrt)\Src\DebugProcs"/>
		<Make Condition="'$(OS)'=='Unix'" ToolPath="/usr/bin"
				Makefile="$(fwrt)/Src/DebugProcs/Makefile"
				Configuration="$(config-capital)" Target="$(make-target)"
				BuildRoot="$(fwrt)"
				WorkingDirectory="$(fwrt)/Src/DebugProcs"/>
		<Message Text="Finished building DebugProcs."/>
	</Target>

	<Target Name="GenericLib" DependsOnTargets="DebugProcs">
		<Make Condition="'$(OS)'=='Windows_NT'"
				Makefile="$(fwrt)\Src\Generic\GenericLib.mak"
				Configuration="$(config-capital)"
				BuildRoot="$(fwrt)"
				BuildArch="'$(Platform)'"
				WorkingDirectory="$(fwrt)\Src\Generic"/>
		<Make Condition="'$(OS)'=='Unix'" ToolPath="/usr/bin"
				Makefile="$(fwrt)/Src/Generic/Makefile"
				Configuration="$(config-capital)" Target="$(make-target)"
				BuildRoot="$(fwrt)"
				WorkingDirectory="$(fwrt)/Src/Generic"/>
		<Message Text="Finished building GenericLib."/>
	</Target>

	<Target Name="testGenericLib" DependsOnTargets="GenericLib;FwKernel;Views">
		<Make Condition="'$(OS)'=='Windows_NT'"
				Makefile="$(fwrt)\Src\Generic\Test\testGenericLib.mak"
				Configuration="$(config-capital)"
				BuildRoot="$(fwrt)"
				BuildArch="'$(Platform)'"
				WorkingDirectory="$(fwrt)\Bin"/>
		<Make Condition="'$(OS)'=='Unix'" ToolPath="/usr/bin"
				Makefile="$(fwrt)/Src/Generic/Test/Makefile"
				Configuration="$(config-capital)" Target="$(make-target)"
				BuildRoot="$(fwrt)"
				WorkingDirectory="$(fwrt)/Src/Generic/Test" ContinueOnError="true"/>
		<RegFree Executable="$(dir-outputBase)\testGenericLib.exe"
				DependentAssemblies="$(dir-outputBase)\FwKernel.X.manifest;$(dir-outputBase)\Views.X.manifest"
				Condition="'$(OS)'=='Windows_NT'" Platform="$(Platform)"/>
		<Exec Command="mt.exe -outputresource:$(dir-outputBase)\testGenericLib.exe -manifest $(dir-outputBase)\testGenericLib.exe.manifest"
				Condition="'$(OS)'=='Windows_NT'"/>
		<Unitpp Condition="'$(action)'=='test'"
				FixturePath="$(dir-outputBase)/testGenericLib"
				FudgeFactor="$(timeoutFudgeFactor)"
				Timeout="60000">
			<Output TaskParameter="FailedSuites" ItemName="FailedSuites"/>
		</Unitpp>
		<Message Text="Finished building testGenericLib." Condition="'$(action)'!='test'"/>
		<Message Text="Finished building testGenericLib and running tests." Condition="'$(action)'=='test'"/>
	</Target>

	<Target Name="FwKernel" DependsOnTargets="GenericLib;GenerateCellarConstants;AppCore;createCompMaps">
		<Message Text="FwKernel make-target='$(make-target)'"/>
		<Make Condition="'$(OS)'=='Windows_NT'"
			Makefile="$(fwrt)\Src\Kernel\FwKernel.mak"
			Configuration="$(config-capital)"
			BuildRoot="$(fwrt)"
			BuildArch="'$(Platform)'"
			WorkingDirectory="$(fwrt)\Src\Kernel"/>
		<Make Condition="'$(OS)'=='Unix'" ToolPath="/usr/bin"
			Makefile="$(fwrt)/Src/Kernel/Makefile"
			Configuration="$(config-capital)" Target="$(make-target)"
			BuildRoot="$(fwrt)"
			WorkingDirectory="$(fwrt)/Src/Kernel"/>
		<RegFree Executable="$(dir-outputBase)\FwKernel.dll" Output="$(dir-outputBase)\FwKernel.X.manifest" Condition="'$(OS)'=='Windows_NT'" Platform="$(Platform)"/>
		<Message Text="Finished building FwKernel."/>
	</Target>

	<Target Name="AppCore" DependsOnTargets="DebugProcs;GenericLib">
		<Message Text="AppCore make-target='$(make-target)'"/>
		<Make Condition="'$(OS)'=='Unix'" ToolPath="/usr/bin"
				Makefile="$(fwrt)/Src/AppCore/Makefile"
				Configuration="$(config-capital)" Target="$(make-target)"
				BuildRoot="$(fwrt)"
				WorkingDirectory="$(fwrt)/Src/AppCore"/>
		<Message Text="Finished building AppCore."/>
	</Target>

	<Target Name="Views" DependsOnTargets="GenericLib;FwKernel;GenerateCellarConstants">
		<Make Condition="'$(OS)'=='Windows_NT'"
			Makefile="$(fwrt)\Src\views\Views.mak"
			Configuration="$(config-capital)"
			BuildRoot="$(fwrt)"
			BuildArch="'$(Platform)'"
			WorkingDirectory="$(fwrt)\Src\views"/>
		<Make Condition="'$(OS)'=='Unix'" ToolPath="/usr/bin"
			Makefile="$(fwrt)/Src/views/Makefile"
			Configuration="$(config-capital)" Target="$(make-target)"
			BuildRoot="$(fwrt)"
			WorkingDirectory="$(fwrt)/Src/views"/>
		<RegFree Executable="$(dir-outputBase)\Views.dll" Output="$(dir-outputBase)\Views.X.manifest" Condition="'$(OS)'=='Windows_NT'" Platform="$(Platform)" />
		<Message Text="Finished building Views."/>
	</Target>

	<Target Name="testViews" DependsOnTargets="GenericLib;Views;SimpleRootSite;FwKernel">
		<Make Condition="'$(OS)'=='Windows_NT'"
				Makefile="$(fwrt)\Src\views\Test\testViews.mak"
				Configuration="$(config-capital)"
				BuildRoot="$(fwrt)"
				BuildArch="'$(Platform)'"
				WorkingDirectory="$(fwrt)\Bin"/>
		<Make Condition="'$(OS)'=='Unix'" ToolPath="/usr/bin"
				Makefile="$(fwrt)/Src/views/Test/Makefile"
				Configuration="$(config-capital)" Target="$(make-target)"
				BuildRoot="$(fwrt)"
				WorkingDirectory="$(fwrt)/Src/views/Test" ContinueOnError="true"/>
		<RegFree Executable="$(dir-outputBase)\testViews.exe"
				DependentAssemblies="$(dir-outputBase)\FwKernel.X.manifest;$(dir-outputBase)\Views.X.manifest"
				Condition="'$(OS)'=='Windows_NT'" Platform="$(Platform)"/>
		<Exec Command="mt.exe -outputresource:$(dir-outputBase)\testViews.exe -manifest $(dir-outputBase)\testViews.exe.manifest"
				Condition="'$(OS)'=='Windows_NT'"/>
		<CreateItem Include="$(dir-outputBase)/*.compmap">
			<Output TaskParameter="Include" ItemName="ViewsCompMapFiles"/>
		</CreateItem>
		<CatenateFiles SourceFiles="@(ViewsCompMapFiles)" TargetFile="$(dir-outputBase)/components.map" Condition="'$(OS)'=='Unix'"/>
		<Unitpp Condition="'$(action)'=='test'"
				FixturePath="$(dir-outputBase)/testViews"
				FudgeFactor="$(timeoutFudgeFactor)"
				Timeout="200000">
			<Output TaskParameter="FailedSuites" ItemName="FailedSuites"/>
		</Unitpp>
		<Message Text="Finished building testViews." Condition="'$(action)'!='test'"/>
		<Message Text="Finished building testViews and running tests." Condition="'$(action)'=='test'"/>
	</Target>

	<UsingTask TaskName="LcmGenerate" AssemblyFile="$(LcmArtifactsDir)/SIL.LCModel.Build.Tasks.dll"/>

	<ItemGroup>
		<CellarConstantsInputs Include="$(LcmArtifactsDir)/MasterLCModel.xml"/>
		<CellarConstantsInputs Include="$(fwrt)/Src/Kernel/CellarConstants.vm.h"/>
		<CellarConstantsOutputs Include="$(fwrt)/Output/Common/CellarConstants.h"/>
	</ItemGroup>

	<Target Name="GenerateCellarConstants" DependsOnTargets="CopyCellarBaseConstants"
			Inputs="@(CellarConstantsInputs)" Outputs="@(CellarConstantsOutputs)">
		<MakeDir Directories="$(dir-fwoutputCommon)" Condition="'$(action)'!='clean'"/>
		<LcmGenerate XmlFile="$(LcmArtifactsDir)/MasterLCModel.xml"
					 OutputDir="$(dir-fwoutputCommon)"
					 OutputFile="CellarConstants.h"
					 TemplateFile="$(fwrt)/Src/Kernel/CellarConstants.vm.h"
					 WorkingDirectory="$(LcmArtifactsDir)/"
					 Condition="'$(action)'!='clean'"/>
	</Target>

	<Target Name="CopyCellarBaseConstants" Inputs="$(fwrt)/Src/Kernel/CellarBaseConstants.h" Outputs="$(fwrt)/Output/Common/CellarBaseConstants.h">
		<MakeDir Directories="$(dir-fwoutputCommon)" Condition="'$(action)'!='clean'"/>
		<Copy SourceFiles="$(fwrt)/Src/Kernel/CellarBaseConstants.h"
				DestinationFolder="$(fwrt)/Output/Common"
				SkipUnchangedFiles="true" OverwriteReadOnlyFiles="true"
				Condition="'$(action)'!='clean'"/>
	</Target>

	<PropertyGroup>
		<Original-OBJ_DIR>$(OBJ_DIR)</Original-OBJ_DIR>
		<Original-BUILD4UX>$(BUILD4UX)</Original-BUILD4UX>
		<Original-ANAL_TYPE>$(ANAL_TYPE)</Original-ANAL_TYPE>
	</PropertyGroup>

	<Target Name="mktlbs" DependsOnTargets="GenerateCellarConstants;FwKernel;Views">
		<SetEnvVar Variable="BUILD_OUTPUT" Value="$(dir-fwoutput)" />
		<SetEnvVar Variable="OBJ_DIR" Value="$(dir-fwobj)" />
		<SetEnvVar Variable="BUILD4UX" Value="$(build4ux)"/>
		<SetEnvVar Variable="ANAL_TYPE" Value="performance" Condition="'$(performance)'=='true'"/>
		<Make Condition="'$(OS)'=='Windows_NT'"
				Makefile="$(fwrt)\Src\Kernel\FwKernel.mak"
				Configuration="$(config-capital)"
				Target="dirs $(dir-fwoutputCommon)\FwKernelTlb.tlb"
				BuildRoot="$(fwrt)"
				BuildArch="'$(PLATFORM)'"
				WorkingDirectory="$(fwrt)"/>
		<Make Condition="'$(OS)'=='Windows_NT'"
				Makefile="$(fwrt)\Src\views\Views.mak"
				Configuration="$(config-capital)"
				Target="dirs $(dir-fwoutputCommon)\ViewsTlb.tlb"
				BuildRoot="$(fwrt)"
				WorkingDirectory="$(fwrt)"/>
		<SetEnvVar Variable="BUILD_OUTPUT" Value="$(Original-BUILD_OUTPUT)" />
		<SetEnvVar Variable="OBJ_DIR" Value="$(Original-OBJ_DIR)" />
		<SetEnvVar Variable="BUILD4UX" Value="$(Original-BUILD4UX)" />
		<SetEnvVar Variable="ANAL_TYPE" Value="$(Original-ANAL_TYPE)" />
	</Target>

	<Target Name="remakefw-internal" DependsOnTargets="CleanAll;Initialize;CopyDlls;setRegistryValues;ensureTLBsUpToDate;GeneratePartsAndLayoutFiles;mkall"/>

	<Target Name="remakefw" DependsOnTargets="remakefw-internal">
		<!-- If tests were run on a developer machine, fail to alert the developer of any failures -->
		<Error Condition="'@(FailedSuites)'!=''" Text="The following projects had failing tests: @(FailedSuites)" />
	</Target>

	<Target Name="remakefw-jenkins" DependsOnTargets="remakefw-internal">
		<!-- Jenkins looks at the test output files to see if tests failed, so we don't have to fail on failed tests -->
		<Warning Condition="'@(FailedSuites)'!=''" Text="The following projects had failing tests: @(FailedSuites)" />
	</Target>

	<ItemGroup>
		<!-- Don't delete FieldWorks.targets - that has to be done separately, otherwise we
		delete the file we just create previously when we run remakefw -->
		<!--<GeneratedFiles Include="$(fwrt)/Build/FieldWorks.targets"/>-->
		<GeneratedFiles Include="$(fwrt)/Build/packages.config"/>
		<GeneratedFiles Include="$(fwrt)/Src/**/Collection.cpp"/>
		<GeneratedFiles Include="$(fwrt)/Src/**/asserts.log"/>
		<GeneratedFiles Include="$(fwrt)/Src/Common/ViewsInterfaces/Views.cs"/>
		<GeneratedFiles Include="$(fwrt)/Lib/debug/unit++.lib"/>
		<GeneratedFiles Include="$(fwrt)/DistFiles/Parts/GeneratedParts.xml"/>
		<GeneratedFiles Include="$(fwrt)/DistFiles/Parts/Generated.fwlayout"/>
	</ItemGroup>

	<Target Name="Clean" DependsOnTargets="CleanAll">
		<ForceDelete Files="$(fwrt)/Build/FieldWorks.targets"/>
	</Target>

	<Target Name="CleanAll" DependsOnTargets="cleanWindows;cleanLinux">
		<!-- remove the Obj and Output directories -->
		<ForceDelete Files="$(dir-fwobj);$(dir-fwoutput)"/>
		<ForceDelete Files="$(fwrt)/Output" Condition="'$(OS)'=='Unix'"/>
		<!-- remove other directories and files created during the build process -->
		<ForceDelete Files="@(GeneratedFiles)"/>
		<!-- remove LCM files -->
		<ItemGroup>
			<LcmFilesToDelete Include="$(fwrt)/Src/Kernel/*.idh" />
			<LcmFilesToDelete Include="$(fwrt)/Src/Kernel/FwKernelTlb.idl" />
			<LcmFilesToDelete Include="$(fwrt)/DistFiles/Styles.dtd" />
			<LcmFilesToDelete Include="$(fwrt)/DistFiles/Templates/GOLDEtic.xml" />
			<LcmFilesToDelete Include="$(fwrt)/DistFiles/Templates/NewLangProj.fwdata" />
			<LcmFilesToDelete Include="$(fwrt)/DistFiles/Templates/POS.xml" />
			<LcmFilesToDelete Include="$(fwrt)/DistFiles/Templates/SemDom.xml" />
			<LcmFilesToDelete Include="$(dir-fwoutputCommon)/FwKernelTlb.iip" />
		</ItemGroup>
		<ForceDelete Files="@(LcmFilesToDelete)" />
		<ForceDelete Files="$(fwrt)/DistFiles/Icu$(IcuVersion)" />
		<Message Text="Finished deleting the output directories!"/>
	</Target>

	<PropertyGroup>
		<MasterVersionInfo>$(fwrt)/Src/MasterVersionInfo.txt</MasterVersionInfo>
		<TeamCityUrl>https://build.palaso.org/</TeamCityUrl>

		<!-- Chorus_Win32masterContinuous is the master branch build of Chorus for Windows development. Update when appropriate. -->
		<ChorusBuildType Condition="'$(OS)'=='Windows_NT'">Chorus_Win32masterContinuous</ChorusBuildType>
		<!-- Chorus_Linux64masterContinuous is the master branch build of Chorus for Linux development. Update when appropriate. -->
		<ChorusBuildType Condition="'$(OS)'=='Unix'">Chorus_Linux64masterContinuous</ChorusBuildType>
		<!-- Libpalaso_PalasoWinmasterContinuous is the master branch build of Palaso for Windows development. Update when appropriate. -->
		<PalasoBuildType Condition="'$(OS)'=='Windows_NT' AND '$(arch)'!='x64'">Libpalaso_PalasoWin32masterContinuous</PalasoBuildType>
		<PalasoBuildType Condition="'$(OS)'=='Windows_NT' AND '$(arch)'=='x64'">Libpalaso_PalasoWinmasterContinuous</PalasoBuildType>
		<!-- bt322 is the master branch build of Palaso for Linux development. Update when appropriate. -->
		<PalasoBuildType Condition="'$(OS)'=='Unix'">Libpalaso_PalasoLinux64masterContinuous</PalasoBuildType>
		<!--Todo: use PalasoBuildType, when it refers to somewhere that has the IPCFramework.-->
		<!-- bt278 is the develop branch build of IPCFramework for Windows development. Update when appropriate. -->
		<IPCFrameworkBuildType Condition="'$(OS)'=='Windows_NT'">bt278</IPCFrameworkBuildType>
		<!-- bt279 is the develop branch build of IPCFramework for Linux development. Update when appropriate. -->
		<IPCFrameworkBuildType Condition="'$(OS)'=='Unix'">bt279</IPCFrameworkBuildType>
		<!-- bt393 is the master branch build of ExCss for Windows development. Update when appropriate. -->
		<ExCssBuildType Condition="'$(OS)'=='Windows_NT'">bt393</ExCssBuildType>
		<ExCss Condition="'$(OS)'=='Windows_NT'">ExCss</ExCss>
		<!-- bt395 is the master branch build of ExCss for Linux development. Update when appropriate. -->
		<ExCssBuildType Condition="'$(OS)'=='Unix'">bt395</ExCssBuildType>
		<ExCss Condition="'$(OS)'=='Unix'">ExCSS</ExCss>
		<Icu4cBuildType Condition="'$(OS)'=='Windows_NT' AND '$(arch)'!='x64'">Libraries_Icu4cWin32FieldWorksContinuous</Icu4cBuildType>
		<Icu4cBuildType Condition="'$(OS)'=='Windows_NT' AND '$(arch)'=='x64'">Libraries_Icu4cWin64FieldWorksContinuous</Icu4cBuildType>
		<HermitCrabBuildType>bt410</HermitCrabBuildType>
		<HermitCrabBuildTag>fw-8.3.tcbuildtag</HermitCrabBuildTag>
		<DownloadsSilOrgDownloadUrl>http://downloads.sil.org/BuildDlls/FW8.1</DownloadsSilOrgDownloadUrl>
		<DownloadsSilOrgOSDownloadUrl Condition="'$(OS)'=='Windows_NT'">$(DownloadsSilOrgDownloadUrl)/Windows</DownloadsSilOrgOSDownloadUrl>
		<DownloadsSilOrgOSDownloadUrl Condition="'$(OS)'=='Unix'">$(DownloadsSilOrgDownloadUrl)/Linux</DownloadsSilOrgOSDownloadUrl>
		<NUnitDownloadUrl>http://github.com/nunit/nunitv2/releases/download/2.6.4/NUnit-2.6.4.zip</NUnitDownloadUrl>
		<LcmBuildType Condition="'$(OS)'=='Windows_NT' AND '$(arch)'!='x64'">Liblcm_LiblcmWin32masterContinuous</LcmBuildType>
		<LcmBuildType Condition="'$(OS)'=='Windows_NT' AND '$(arch)'=='x64'">Lcm_LiblcmWin64masterContinuous</LcmBuildType>
		<LcmBuildType Condition="'$(OS)'=='Unix'">Liblcm_Liblcmlinux64masterContinuous</LcmBuildType>
		<!-- Windows/.Net and Linux/Mono use different extensions for debug information files. -->
		<DebugInfo Condition="'$(OS)'=='Unix'">dll.mdb</DebugInfo>
		<DebugInfo Condition="'$(OS)'=='Windows_NT'">pdb</DebugInfo>
		<DownloadsDir>$(fwrt)/Downloads</DownloadsDir>
	</PropertyGroup>

	<ItemGroup>
		<PalasoFiles Include="SIL.Core.dll"/>
		<PalasoFiles Include="SIL.Core.$(DebugInfo)"/>
		<PalasoFiles Include="SIL.Core.Desktop.dll"/>
		<PalasoFiles Include="SIL.Core.Desktop.$(DebugInfo)"/>
		<PalasoFiles Include="SIL.Lift.dll"/>
		<PalasoFiles Include="SIL.Lift.$(DebugInfo)"/>
		<PalasoFiles Include="SIL.Media.dll"/>
		<PalasoFiles Include="SIL.Media.dll.config" Condition="'$(OS)'=='Unix'"/>
		<PalasoFiles Include="SIL.Media.$(DebugInfo)"/>
		<PalasoFiles Include="SIL.Windows.Forms.dll"/>
		<PalasoFiles Include="SIL.Windows.Forms.$(DebugInfo)"/>
		<PalasoFiles Include="SIL.Windows.Forms.GeckoBrowserAdapter.dll"/>
		<PalasoFiles Include="SIL.Windows.Forms.GeckoBrowserAdapter.$(DebugInfo)"/>
		<PalasoFiles Include="SIL.Archiving.dll"/>
		<PalasoFiles Include="SIL.Archiving.dll.config" Condition="'$(OS)'=='Unix'"/>
		<PalasoFiles Include="SIL.Archiving.$(DebugInfo)"/>
		<PalasoFiles Include="Ionic.Zip.dll"/>
		<PalasoFiles Include="Keyman7Interop.dll" Condition="'$(OS)'=='Windows_NT'"/>
		<PalasoFiles Include="KeymanLink.dll" Condition="'$(OS)'=='Windows_NT'"/>
		<PalasoFiles Include="SIL.WritingSystems.dll"/>
		<PalasoFiles Include="SIL.WritingSystems.$(DebugInfo)"/>
		<PalasoFiles Include="SIL.Windows.Forms.WritingSystems.dll"/>
		<PalasoFiles Include="SIL.Windows.Forms.WritingSystems.$(DebugInfo)"/>
		<PalasoFiles Include="SIL.Windows.Forms.Keyboarding.dll"/>
		<PalasoFiles Include="SIL.Windows.Forms.Keyboarding.dll.config" Condition="'$(OS)'=='Unix'"/>
		<PalasoFiles Include="SIL.Windows.Forms.Keyboarding.$(DebugInfo)"/>
		<PalasoFiles Include="SIL.Lexicon.dll"/>
		<PalasoFiles Include="SIL.Lexicon.$(DebugInfo)"/>
		<PalasoFiles Include="SIL.Scripture.dll"/>
		<PalasoFiles Include="SIL.Scripture.$(DebugInfo)"/>
		<PalasoFiles Include="SIL.TestUtilities.dll"/>
		<PalasoFiles Include="L10NSharp.dll"/>
		<PalasoFiles Include="Commons.Xml.Relaxng.dll"/>
		<PalasoFiles Include="irrKlang.NET4.dll" Condition="'$(OS)'=='Windows_NT'"/>
		<PalasoFiles Include="Enchant.Net.dll"/>
		<PalasoFiles Include="Enchant.Net.dll.config" Condition="'$(OS)'=='Unix'"/>
		<PalasoFiles Include="ibusdotnet.dll" Condition="'$(OS)'=='Unix'"/>
		<PalasoFiles Include="NDesk.DBus.dll" Condition="'$(OS)'=='Unix'"/>
		<PalasoFiles Include="NDesk.DBus.dll.config" Condition="'$(OS)'=='Unix'"/>
		<PalasoFiles Include="taglib-sharp.dll"/>
		<PalasoFiles Include="Spart.dll"/>
		<PalasoFiles Include="Newtonsoft.Json.dll"/>
		<PalasoFiles Include="icu.net.dll"/>

		<ChorusFiles Include="Autofac.dll"/>
		<ChorusFiles Include="Chorus.exe"/>
		<ChorusFiles Include="ChorusHub.exe" Condition="'$(OS)'=='Unix'"/>
		<ChorusFiles Include="LibChorus.dll"/>
		<ChorusFiles Include="Vulcan.Uczniowie.HelpProvider.dll"/>

		<LcmOutputBaseFiles Include="ICSharpCode.SharpZipLib.dll" />
		<LcmOutputBaseFiles Include="Hunspellx86.dll" Condition="'$(OS)'=='Windows_NT' AND '$(Platform)'!='x64'"/>
		<LcmOutputBaseFiles Include="Hunspellx64.dll" Condition="'$(OS)'=='Windows_NT' AND '$(Platform)'=='x64'"/>
		<LcmOutputBaseFiles Include="NHunspell.dll" Condition="'$(OS)'=='Windows_NT'" />
		<LcmOutputBaseFiles Include="Microsoft.Practices.ServiceLocation.dll" />
		<LcmOutputBaseFiles Include="protobuf-net.dll" />
		<LcmOutputBaseFiles Include="StructureMap.dll" />
		<LcmOutputBaseFiles Include="Tools.dll" />
		<LcmOutputBaseFiles Include="SIL.LCModel.Utils.dll" />
		<LcmOutputBaseFiles Include="SIL.LCModel.Utils.$(DebugInfo)" />
		<LcmOutputBaseFiles Include="SIL.LCModel.Utils.Tests.dll" />
		<LcmOutputBaseFiles Include="SIL.LCModel.Utils.Tests.dll.config" />
		<LcmOutputBaseFiles Include="SIL.LCModel.Utils.Tests.$(DebugInfo)" />
		<LcmOutputBaseFiles Include="SIL.LCModel.Core.dll" />
		<LcmOutputBaseFiles Include="SIL.LCModel.Core.dll.config" Condition="'$(OS)'=='Unix'" />
		<LcmOutputBaseFiles Include="SIL.LCModel.Core.$(DebugInfo)" />
		<LcmOutputBaseFiles Include="SIL.LCModel.Core.Tests.dll" />
		<LcmOutputBaseFiles Include="SIL.LCModel.Core.Tests.dll.config" />
		<LcmOutputBaseFiles Include="SIL.LCModel.Core.Tests.$(DebugInfo)" />
		<LcmOutputBaseFiles Include="SIL.LCModel.dll" />
		<LcmOutputBaseFiles Include="SIL.LCModel.$(DebugInfo)" />
		<LcmOutputBaseFiles Include="SIL.LCModel.Tests.dll" />
		<LcmOutputBaseFiles Include="SIL.LCModel.Tests.dll.config" />
		<LcmOutputBaseFiles Include="SIL.LCModel.Tests.$(DebugInfo)" />

		<LcmOutputCommonFiles Include="KernelInterfaces/FwKernelTlb.iip" />

		<LcmFwKernelFiles Include="KernelInterfaces/common.idh" />
		<LcmFwKernelFiles Include="KernelInterfaces/FwKernel.idh" />
		<LcmFwKernelFiles Include="KernelInterfaces/Language.idh" />
		<LcmFwKernelFiles Include="KernelInterfaces/TextServ.idh" />
		<LcmFwKernelFiles Include="KernelInterfaces/FwKernelTlb.idl" />

		<LcmDistFiles Include="Styles.dtd" />

		<LcmTemplatesFiles Include="Templates/GOLDEtic.xml" />
		<LcmTemplatesFiles Include="Templates/NewLangProj.fwdata" />
		<LcmTemplatesFiles Include="Templates/POS.xml" />
		<LcmTemplatesFiles Include="Templates/SemDom.xml" />

		<LcmIcuDataFiles Include="IcuData/UnicodeDataOverrides.txt" />

		<LcmIcuNrmFiles Include="IcuData/icudt$(IcuVersion)l/nfc_fw.nrm" />
		<LcmIcuNrmFiles Include="IcuData/icudt$(IcuVersion)l/nfkc_fw.nrm" />
	</ItemGroup>

	<Target Name="downloadDlls" DependsOnTargets="RestoreNuGetPackages" Condition="'$(disableDownloads)'!='true'">
		<MakeDir Directories="$(DownloadsDir)"/>
		<Message Text="Downloading artifacts for Palaso, including  L10NSharp, Enchant.Net, ibusdotnet, NDesk.DBus, Spart, and Newtonsoft.Json."/>
		<DownloadFilesFromTeamCity Address="$(TeamCityUrl)" BuildType="$(PalasoBuildType)" VersionInfo="$(MasterVersionInfo)"
			Artifacts="@(PalasoFiles)" DownloadsDir="$(DownloadsDir)" Condition="'$(UseLocalPalaso)'!='Y'"/>

		<Message Text="Downloading artifacts for Chorus."/>
		<DownloadFilesFromTeamCity Address="$(TeamCityUrl)" BuildType="$(ChorusBuildType)" VersionInfo="$(MasterVersionInfo)"
			Artifacts="@(ChorusFiles)" DownloadsDir="$(DownloadsDir)" Condition="'$(UseLocalChorus)'!='Y'"/>

		<Message Text="Downloading an artifact for IPCFramework."/>
		<DownloadFilesFromTeamCity Address="$(TeamCityUrl)" BuildType="$(IPCFrameworkBuildType)" VersionInfo="$(MasterVersionInfo)" Artifacts="IPCFramework.dll" DownloadsDir="$(DownloadsDir)"/>

		<!-- Due to platform-specific casing, ExCSS or ExCss is included in a variable -->
		<Message Text="Downloading artifacts for ExCss."/>
		<DownloadFilesFromTeamCity Address="$(TeamCityUrl)" BuildType="$(ExCssBuildType)" VersionInfo="$(MasterVersionInfo)" Artifacts="$(ExCss).dll;$(ExCss).$(DebugInfo)" DownloadsDir="$(DownloadsDir)"/>

		<Message Text="Downloading artifacts for icu4c." Condition="'$(OS)'=='Windows_NT'"/>
		<DownloadFilesFromTeamCity Address="$(TeamCityUrl)" BuildType="$(Icu4cBuildType)" VersionInfo="$(MasterVersionInfo)" Artifacts="gennorm2.exe;icudt$(IcuVersion).dll;icuin$(IcuVersion).dll;icutu$(IcuVersion).dll;icuuc$(IcuVersion).dll;icudt.lib;icuin.lib;icuuc.lib" DownloadsDir="$(DownloadsDir)" Condition="'$(OS)'=='Windows_NT'"/>

		<Message Text="Downloading artifacts for HermitCrab." />
		<DownloadFilesFromTeamCity Address="$(TeamCityUrl)" BuildType="$(HermitCrabBuildType)" Tag="$(HermitCrabBuildTag)" VersionInfo="$(MasterVersionInfo)" Artifacts="QuickGraph.dll;SIL.Machine.dll;SIL.Collections.dll;SIL.HermitCrab.dll" DownloadsDir="$(DownloadsDir)"/>

		<Message Text="Downloading ParaTExt DLLs." />
		<DownloadFile Address="$(DownloadsSilOrgDownloadUrl)/Paratext.LexicalContracts.dll" DownloadsDir="$(DownloadsDir)"/>
		<DownloadFile Address="$(DownloadsSilOrgOSDownloadUrl)/FormattedEditor.dll" DownloadsDir="$(DownloadsDir)"/>
		<DownloadFile Address="$(DownloadsSilOrgOSDownloadUrl)/HelpSystem.dll" DownloadsDir="$(DownloadsDir)"/>
		<DownloadFile Address="$(DownloadsSilOrgOSDownloadUrl)/HtmlEditor.dll" DownloadsDir="$(DownloadsDir)"/>
		<DownloadFile Address="$(DownloadsSilOrgOSDownloadUrl)/NetLoc.dll" DownloadsDir="$(DownloadsDir)"/>
		<DownloadFile Address="$(DownloadsSilOrgOSDownloadUrl)/ParatextShared.dll" DownloadsDir="$(DownloadsDir)"/>
		<DownloadFile Address="$(DownloadsSilOrgOSDownloadUrl)/Utilities.dll" DownloadsDir="$(DownloadsDir)"/>

		<Message Text="Downloading NUnit." />
		<DownloadFile Address="$(NUnitDownloadUrl)" DownloadsDir="$(DownloadsDir)"/>

		<Message Text="Downloading artifacts for LCM." />
		<DownloadFilesFromTeamCity Address="$(TeamCityUrl)" BuildType="$(LcmBuildType)" VersionInfo="$(MasterVersionInfo)" Artifacts="LCM.zip" DownloadsDir="$(DownloadsDir)" Condition="'$(UseLocalLiblcm)'!='Y'"/>
	</Target>

	<!-- Setup source variables (to enable local development in libpalaso, chorus, and liblcm) -->
	<PropertyGroup>
		<PalasoArtifactsDir Condition="'$(PalasoArtifactsDir)'==''">$(DownloadsDir)</PalasoArtifactsDir>
		<ChorusArtifactsDir Condition="'$(ChorusArtifactsDir)'==''">$(DownloadsDir)</ChorusArtifactsDir>
		<LcmArtifactsDir Condition="'$(LcmArtifactsDir)'==''">$(DownloadsDir)/LCM</LcmArtifactsDir>
	</PropertyGroup>

	<!-- item group for downloads, to allow easy copying -->
	<!-- wildcards don't work unless the files have already been downloaded once -->
	<ItemGroup>
		<!-- we need to explicitly specify the important files, otherwise they'll be ignored
		if they don't exist by the time this ItemGroup is read -->
		<DownloadedFiles Include="$(DownloadsDir)/IPCFramework.dll"/>
		<!-- xBuild and MsBuild generate different case artifacts off the same solution file. (sigh) -->
		<DownloadedFiles Include="$(DownloadsDir)/$(ExCss).dll"/>
		<DownloadedFiles Include="$(DownloadsDir)/$(ExCss).$(DebugInfo)"/>
		<DownloadedFiles Include="$(DownloadsDir)/FormattedEditor.dll"/>
		<DownloadedFiles Include="$(DownloadsDir)/HelpSystem.dll"/>
		<DownloadedFiles Include="$(DownloadsDir)/HtmlEditor.dll"/>
		<DownloadedFiles Include="$(DownloadsDir)/NetLoc.dll"/>
		<DownloadedFiles Include="$(DownloadsDir)/Paratext.LexicalContracts.dll"/>
		<DownloadedFiles Include="$(DownloadsDir)/ParatextShared.dll"/>
		<DownloadedFiles Include="$(DownloadsDir)/Utilities.dll"/>
		<DownloadedFiles Include="$(DownloadsDir)/QuickGraph.dll"/>
		<DownloadedFiles Include="$(DownloadsDir)/SIL.Machine.dll"/>
		<DownloadedFiles Include="$(DownloadsDir)/SIL.Collections.dll"/>
		<DownloadedFiles Include="$(DownloadsDir)/SIL.HermitCrab.dll"/>
		<DownloadedFiles Include="$(DownloadsDir)/gennorm2.exe" Condition="'$(OS)'=='Windows_NT'"/>
		<DownloadedFiles Include="$(DownloadsDir)/icudt$(IcuVersion).dll" Condition="'$(OS)'=='Windows_NT'"/>
		<DownloadedFiles Include="$(DownloadsDir)/icuin$(IcuVersion).dll" Condition="'$(OS)'=='Windows_NT'"/>
		<DownloadedFiles Include="$(DownloadsDir)/icutu$(IcuVersion).dll" Condition="'$(OS)'=='Windows_NT'"/>
		<DownloadedFiles Include="$(DownloadsDir)/icuuc$(IcuVersion).dll" Condition="'$(OS)'=='Windows_NT'"/>
	</ItemGroup>

	<Target Name="CopyDlls" DependsOnTargets="downloadDlls">
		<!-- .Net assemblies -->
		<Copy SourceFiles="$(fwrt)/DistFiles/LinqBridge.dll" DestinationFolder="$(dir-outputBase)"
				SkipUnchangedFiles="true" OverwriteReadOnlyFiles="true"/>
		<Copy SourceFiles="$(fwrt)/DistFiles/log4net.dll" DestinationFolder="$(dir-outputBase)"
				SkipUnchangedFiles="true" OverwriteReadOnlyFiles="true"/>
		<Copy SourceFiles="$(fwrt)/Lib/Common/Interop.ResourceDriver.dll" DestinationFolder="$(dir-outputBase)"
				SkipUnchangedFiles="true" OverwriteReadOnlyFiles="true"/>
		<!-- Linux shared libraries -->
		<Copy SourceFiles="$(fwrt)/DistFiles/libxample32.so" DestinationFolder="$(dir-outputBase)"
				SkipUnchangedFiles="true" OverwriteReadOnlyFiles="true" Condition="'$(OS)'=='Unix'"/>
		<Copy SourceFiles="$(fwrt)/DistFiles/libxample64.so" DestinationFolder="$(dir-outputBase)"
				SkipUnchangedFiles="true" OverwriteReadOnlyFiles="true" Condition="'$(OS)'=='Unix'"/>
		<!-- Windows dynamically loaded libraries -->
		<Copy SourceFiles="$(fwrt)/DistFiles/xample32.dll" DestinationFiles="$(dir-outputBase)/xample.dll"
				SkipUnchangedFiles="true" OverwriteReadOnlyFiles="true" Condition="'$(OS)'=='Windows_NT'  AND '$(arch)'!='x64'"/>
		<Copy SourceFiles="$(fwrt)/DistFiles/xample64.dll" DestinationFiles="$(dir-outputBase)/xample.dll"
				SkipUnchangedFiles="true" OverwriteReadOnlyFiles="true" Condition="'$(OS)'=='Windows_NT' AND '$(arch)'=='x64'"/>
		<Copy SourceFiles="$(DownloadsDir)/Commons.Xml.Relaxng.dll" DestinationFolder="$(dir-outputBase)"
				SkipUnchangedFiles="true" OverwriteReadOnlyFiles="true" Condition="'$(OS)'=='Windows_NT'"/>
		<!-- ICU libs -->
		<Copy SourceFiles="$(DownloadsDir)/icudt.lib" DestinationFolder="$(fwrt)/Lib"
				SkipUnchangedFiles="true" OverwriteReadOnlyFiles="true" Condition="'$(OS)'=='Windows_NT'"/>
		<Copy SourceFiles="$(DownloadsDir)/icuin.lib" DestinationFolder="$(fwrt)/Lib"
				SkipUnchangedFiles="true" OverwriteReadOnlyFiles="true" Condition="'$(OS)'=='Windows_NT'"/>
		<Copy SourceFiles="$(DownloadsDir)/icuuc.lib" DestinationFolder="$(fwrt)/Lib"
				SkipUnchangedFiles="true" OverwriteReadOnlyFiles="true" Condition="'$(OS)'=='Windows_NT'"/>
		<!-- NUnit dlls -->
		<Unzip ZipFilename="$(DownloadsDir)/NUnit-2.6.4.zip" ToDir="$(DownloadsDir)/" />
		<CreateItem Include="$(DownloadsDir)/NUnit-2.6.4/**/*">
			<Output TaskParameter="Include" ItemName="NUnitFiles"/>
		</CreateItem>
		<Copy SourceFiles="@(NUnitFiles)" DestinationFolder="$(fwrt)/Bin/NUnit/%(RecursiveDir)"
				SkipUnchangedFiles="true" OverwriteReadOnlyFiles="true"/>
		<ForceDelete Files="$(DownloadsDir)/NUnit-2.6.4/" />
		<!-- LCM dlls -->
		<ForceDelete Files="$(DownloadsDir)/LCM/" />
		<Unzip ZipFilename="$(DownloadsDir)/LCM.zip" ToDir="$(DownloadsDir)/LCM/" Condition="'$(UseLocalLiblcm)'!='Y'"/>
		<Copy SourceFiles="@(LcmOutputBaseFiles -> '$(LcmArtifactsDir)/%(Identity)')" DestinationFolder="$(dir-outputBase)" SkipUnchangedFiles="true" OverwriteReadOnlyFiles="true" />
		<Copy SourceFiles="@(LcmOutputCommonFiles -> '$(LcmArtifactsDir)/%(Identity)')" DestinationFolder="$(dir-fwoutputCommon)" SkipUnchangedFiles="true" OverwriteReadOnlyFiles="true" />
		<Copy SourceFiles="@(LcmFwKernelFiles -> '$(LcmArtifactsDir)/%(Identity)')" DestinationFolder="$(fwrt)/Src/Kernel" SkipUnchangedFiles="true" OverwriteReadOnlyFiles="true" />
		<Copy SourceFiles="@(LcmDistFiles -> '$(LcmArtifactsDir)/%(Identity)')" DestinationFolder="$(fwrt)/DistFiles" SkipUnchangedFiles="true" OverwriteReadOnlyFiles="true" />
		<Copy SourceFiles="@(LcmTemplatesFiles -> '$(LcmArtifactsDir)/%(Identity)')" DestinationFolder="$(fwrt)/DistFiles/Templates" SkipUnchangedFiles="true" OverwriteReadOnlyFiles="true" />
		<Copy SourceFiles="@(LcmIcuDataFiles -> '$(LcmArtifactsDir)/%(Identity)')" DestinationFolder="$(fwrt)/DistFiles/Icu$(IcuVersion)" SkipUnchangedFiles="true" OverwriteReadOnlyFiles="true" />
		<Copy SourceFiles="@(LcmIcuNrmFiles -> '$(LcmArtifactsDir)/%(Identity)')" DestinationFolder="$(fwrt)/DistFiles/Icu$(IcuVersion)/icudt$(IcuVersion)l" SkipUnchangedFiles="true" OverwriteReadOnlyFiles="true" />

		<!-- Copy the downloaded artifacts -->
		<Copy SourceFiles="@(PalasoFiles -> '$(PalasoArtifactsDir)/%(Identity)')" DestinationFolder="$(dir-outputBase)" SkipUnchangedFiles="true" OverwriteReadOnlyFiles="true" />
		<Copy SourceFiles="@(ChorusFiles -> '$(ChorusArtifactsDir)/%(Identity)')" DestinationFolder="$(dir-outputBase)" SkipUnchangedFiles="true" OverwriteReadOnlyFiles="true" />
		<Copy SourceFiles="@(DownloadedFiles)" DestinationFolder="$(dir-outputBase)"
			SkipUnchangedFiles="true" OverwriteReadOnlyFiles="true"/>

		<!-- Encoding Converters Files -->

		<Copy SourceFiles="@(ECWindowsFiles -> '$(fwrt)/packages/Encoding-Converters-Core.$(ECNugetVersion)/lib/net40/$(ECArch)/%(Identity)')"
			DestinationFolder="$(dir-outputBase)" SkipUnchangedFiles="true" OverwriteReadOnlyFiles="true" Condition="'$(OS)'=='Windows_NT'"/>
		<Copy SourceFiles="@(ECPlugins -> '$(fwrt)/packages/Encoding-Converters-Core.$(ECNugetVersion)/Plugins/%(Identity)')"
			DestinationFolder="$(dir-outputBase)/EC/Plugins" SkipUnchangedFiles="true" OverwriteReadOnlyFiles="true" Condition="'$(OS)'=='Windows_NT'"/>

		<!-- NuGet packages. Property- and ItemGroups are inside the target so $(arch) and *'s are read properly -->
		<PropertyGroup>
			<!-- Yes, the Windows version is missing the the OS and the 32-bit architecture. -->
			<GeckoDir Condition="'$(OS)'=='Windows_NT' AND '$(arch)'!='x64'">$(fwrt)/packages/Geckofx45.45.0.32</GeckoDir>
			<GeckoDir Condition="'$(OS)'=='Windows_NT' AND '$(arch)'=='x64'">$(fwrt)/packages/Geckofx45.64.45.0.32</GeckoDir>
			<GeckoDir Condition="'$(OS)'!='Windows_NT' AND '$(arch)'!='x86_64'">$(fwrt)/packages/Geckofx45.32.Linux.45.0.21.0</GeckoDir>
			<GeckoDir Condition="'$(OS)'!='Windows_NT' AND '$(arch)'=='x86_64'">$(fwrt)/packages/Geckofx45.64.Linux.45.0.21.0</GeckoDir>
		</PropertyGroup>
		<ItemGroup>
			<NuGottenFiles Include="$(GeckoDir)/lib/net45/*.*" Condition="'$(OS)'=='Windows_NT'"/>
			<NuGottenFiles Include="$(GeckoDir)/lib/net40/*.*" Condition="'$(OS)'!='Windows_NT'"/>
			<NuGottenFiles Include="$(GeckoDir)/build/Geckofx-Core.dll.config" Condition="'$(OS)'!='Windows_NT'"/>
			<NuGottenFiles Include="$(GeckoDir)/content/**/*.*"/>
			<NuGottenFiles Include="$(fwrt)/packages/DotNetZip.1.10.1/lib/net20/*.*"/>
			<NuGottenFiles Include="$(fwrt)/packages/NAudio.1.7.3/lib/net35/NAudio.dll"/>
			<NuGottenFiles Include="$(fwrt)/packages/NAudio.Lame.1.0.4/lib/net20/NAudio.Lame.dll"/>
			<NuGottenFiles Condition="'$(OS)'=='Windows_NT' AND '$(arch)'!='x64'" Include="$(fwrt)/packages/NAudio.Lame.1.0.4/content/libmp3lame.32.dll"/>
			<NuGottenFiles Condition="'$(OS)'=='Windows_NT' AND '$(arch)'=='x64'" Include="$(fwrt)/packages/NAudio.Lame.1.0.4/content/libmp3lame.64.dll"/>
		</ItemGroup>
		<Copy SourceFiles="@(NuGottenFiles)" DestinationFolder="$(dir-outputBase)/%(RecursiveDir)"
			SkipUnchangedFiles="true" OverwriteReadOnlyFiles="true"/>
	</Target>

<<<<<<< HEAD
	<Target Name="setRegistryValues" DependsOnTargets="initLinux;initWindows;setKeysInHKLM;setKeysInHKCU"/>

	<!-- This target only has an effect on Windows machines, and should be removed once encoding converters are updated to look in HKCU by default -->
	<Target Name="setKeysInHKLM" DependsOnTargets="RegisterEncConvertersDlls" Condition="'$(UserIsAdmin)'=='True'">
		<WriteRegistry Hive="LocalMachine"
						 Key="SOFTWARE\SIL\SilEncConverters40\RootDir"
						 Value="$(dir-outputBase)"/>
		<WriteRegistry Hive="LocalMachine"
						 Key="SOFTWARE\SIL\SilEncConverters40\DeveloperPluginDir"
						 Value="$(dir-outputBase)\EC\Plugins"/>
	</Target>
=======
	<Target Name="setRegistryValues" DependsOnTargets="initLinux;initWindows;setKeysInHKCU"/>
>>>>>>> 4be8f261

	<Target Name="setKeysInHKCU" Condition="'$(packaging)' != 'yes'">
		<Message Text="Setting registry values for $(fwrt)."/>
		<WriteRegistry Hive="CurrentUser"
			Key="$(BUILDAGENT_HKCU)SOFTWARE\SIL\FieldWorks\$(FWMAJOR)\RootCodeDir"
			Value="$(dir-fwdistfiles)"/>
		<WriteRegistry Hive="CurrentUser"
			Key="$(BUILDAGENT_HKCU)SOFTWARE\SIL\FieldWorks\$(FWMAJOR)\RootDataDir"
			Value="$(dir-fwdistfiles)"/>
		<WriteRegistry Hive="CurrentUser"
			Key="$(BUILDAGENT_HKCU)SOFTWARE\SIL\FieldWorks\$(FWMAJOR)\ProjectsDir"
			Value="$(dir-fwdistfiles)\Projects"/>
		<WriteRegistry Hive="CurrentUser"
			Key="$(BUILDAGENT_HKCU)SOFTWARE\SIL\Icu$(IcuVersion)DataDir"
			Value="$(dir-icuData)"/>
		<WriteRegistry Hive="CurrentUser"
			Key="$(BUILDAGENT_HKCU)SOFTWARE\SIL\SilEncConverters40\RootDir"
			Value="$(dir-outputBase)"
			Condition="'$(OS)'=='Windows_NT'"/>
		<WriteRegistry Hive="CurrentUser"
			Key="$(BUILDAGENT_HKCU)SOFTWARE\SIL\SilEncConverters40\DeveloperPluginDir"
			Value="$(dir-outputBase)\EC\Plugins"
			Condition="'$(OS)'=='Windows_NT'"/>
		<WriteRegistry Hive="CurrentUser"
			Key="$(BUILDAGENT_HKCU)SOFTWARE\SIL\SilEncConverters40\RootDir"
			Value="/usr/lib/fieldworks"
			Condition="'$(OS)'=='Unix'"/>
		<WriteRegistry Hive="CurrentUser"
			Key="$(BUILDAGENT_HKCU)SOFTWARE\SIL\SilEncConverters40\DeveloperPluginDir"
			Value="/usr/lib/fieldworks/EC/Plugins"
			Condition="'$(OS)'=='Unix'"/>

		<MakeDir Directories="$(fwrt)/DistFiles/SIL/Repository"/>
		<WriteRegistry Hive="CurrentUser"
			Key="$(BUILDAGENT_HKCU)SOFTWARE\SIL\EncodingConverterRepository\Registry"
			Value="$(fwrt)/DistFiles/SIL/Repository/mappingRegistry.xml"/>
	</Target>

	<PropertyGroup>
		<SldrUrl>https://ldml.api.sil.org/</SldrUrl>
	</PropertyGroup>

	<Target Name="updateTemplateLdmlFiles">
		<DownloadFile Address="$(SldrUrl)bn" DownloadsDir="$(fwrt)/DistFiles/Templates" LocalFilename="bn.ldml"/>
		<DownloadFile Address="$(SldrUrl)de" DownloadsDir="$(fwrt)/DistFiles/Templates" LocalFilename="de.ldml"/>
		<DownloadFile Address="$(SldrUrl)en" DownloadsDir="$(fwrt)/DistFiles/Templates" LocalFilename="en.ldml"/>
		<DownloadFile Address="$(SldrUrl)es" DownloadsDir="$(fwrt)/DistFiles/Templates" LocalFilename="es.ldml"/>
		<DownloadFile Address="$(SldrUrl)fa" DownloadsDir="$(fwrt)/DistFiles/Templates" LocalFilename="fa.ldml"/>
		<DownloadFile Address="$(SldrUrl)fr" DownloadsDir="$(fwrt)/DistFiles/Templates" LocalFilename="fr.ldml"/>
		<!-- DownloadFile Address="$(SldrUrl)grc" DownloadsDir="$(fwrt)/DistFiles/Templates" LocalFilename="grc.ldml"/ -->
		<!-- DownloadFile Address="$(SldrUrl)hbo" DownloadsDir="$(fwrt)/DistFiles/Templates" LocalFilename="hbo.ldml"/ -->
		<DownloadFile Address="$(SldrUrl)hi" DownloadsDir="$(fwrt)/DistFiles/Templates" LocalFilename="hi.ldml"/>
		<DownloadFile Address="$(SldrUrl)id" DownloadsDir="$(fwrt)/DistFiles/Templates" LocalFilename="id.ldml"/>
		<DownloadFile Address="$(SldrUrl)km" DownloadsDir="$(fwrt)/DistFiles/Templates" LocalFilename="km.ldml"/>
		<DownloadFile Address="$(SldrUrl)ko" DownloadsDir="$(fwrt)/DistFiles/Templates" LocalFilename="ko.ldml"/>
		<DownloadFile Address="$(SldrUrl)ms" DownloadsDir="$(fwrt)/DistFiles/Templates" LocalFilename="ms.ldml"/>
		<DownloadFile Address="$(SldrUrl)ne" DownloadsDir="$(fwrt)/DistFiles/Templates" LocalFilename="ne.ldml"/>
		<DownloadFile Address="$(SldrUrl)pt" DownloadsDir="$(fwrt)/DistFiles/Templates" LocalFilename="pt.ldml"/>
		<DownloadFile Address="$(SldrUrl)ru" DownloadsDir="$(fwrt)/DistFiles/Templates" LocalFilename="ru.ldml"/>
		<DownloadFile Address="$(SldrUrl)te" DownloadsDir="$(fwrt)/DistFiles/Templates" LocalFilename="te.ldml"/>
		<DownloadFile Address="$(SldrUrl)th" DownloadsDir="$(fwrt)/DistFiles/Templates" LocalFilename="th.ldml"/>
		<DownloadFile Address="$(SldrUrl)tr" DownloadsDir="$(fwrt)/DistFiles/Templates" LocalFilename="tr.ldml"/>
		<DownloadFile Address="$(SldrUrl)vi" DownloadsDir="$(fwrt)/DistFiles/Templates" LocalFilename="vi.ldml"/>
		<DownloadFile Address="$(SldrUrl)zh-CN" DownloadsDir="$(fwrt)/DistFiles/Templates" LocalFilename="zh-CN.ldml"/>
	</Target>
</Project><|MERGE_RESOLUTION|>--- conflicted
+++ resolved
@@ -564,21 +564,7 @@
 			SkipUnchangedFiles="true" OverwriteReadOnlyFiles="true"/>
 	</Target>
 
-<<<<<<< HEAD
-	<Target Name="setRegistryValues" DependsOnTargets="initLinux;initWindows;setKeysInHKLM;setKeysInHKCU"/>
-
-	<!-- This target only has an effect on Windows machines, and should be removed once encoding converters are updated to look in HKCU by default -->
-	<Target Name="setKeysInHKLM" DependsOnTargets="RegisterEncConvertersDlls" Condition="'$(UserIsAdmin)'=='True'">
-		<WriteRegistry Hive="LocalMachine"
-						 Key="SOFTWARE\SIL\SilEncConverters40\RootDir"
-						 Value="$(dir-outputBase)"/>
-		<WriteRegistry Hive="LocalMachine"
-						 Key="SOFTWARE\SIL\SilEncConverters40\DeveloperPluginDir"
-						 Value="$(dir-outputBase)\EC\Plugins"/>
-	</Target>
-=======
 	<Target Name="setRegistryValues" DependsOnTargets="initLinux;initWindows;setKeysInHKCU"/>
->>>>>>> 4be8f261
 
 	<Target Name="setKeysInHKCU" Condition="'$(packaging)' != 'yes'">
 		<Message Text="Setting registry values for $(fwrt)."/>
