--- conflicted
+++ resolved
@@ -83,8 +83,6 @@
 			  DestinationFolder="$(dir-outputBase)"
 			  SkipUnchangedFiles="true" OverwriteReadOnlyFiles="true"
 			  Condition="'$(action)'!='clean'"/>
-<<<<<<< HEAD
-=======
 		<CreateItem Include="/usr/lib/fieldworks/*.so">
 			<Output TaskParameter="Include" ItemName="LinuxECShlibs"/>
 		</CreateItem>
@@ -113,7 +111,6 @@
 			  DestinationFolder="$(dir-outputBase)/EC/Plugins"
 			  SkipUnchangedFiles="true" OverwriteReadOnlyFiles="true"
 			  Condition="'$(action)'!='clean'"/>
->>>>>>> c931e98a
 	</Target>
 
 	<!--
