--- conflicted
+++ resolved
@@ -1,8 +1,4 @@
-<<<<<<< HEAD
-// Copyright (c) 2019-2020 SIL International
-=======
-// Copyright (c) 2019-2021 SIL International
->>>>>>> 4d8f1714
+// Copyright (c) 2019-2022 SIL International
 // This software is licensed under the LGPL, version 2.1 or later
 // (http://www.gnu.org/licenses/lgpl-2.1.html)
 
@@ -88,28 +84,19 @@
 		/// </summary>
 		public event EventHandler WritingSystemUpdated;
 
-<<<<<<< HEAD
-		/// <summary/>
-		internal delegate void ShowMessageBoxDelegate(string message);
-=======
 		/// <param name="message">the  message to display</param>
 		/// <param name="needResponse">True if the user needs to provide a response (Yes or No); false otherwise (only an OK button is shown)</param>
 		/// <returns>True if the user clicks Yes</returns>
 		public delegate bool ShowMessageBoxDelegate(string message, bool needResponse = false);
->>>>>>> 4d8f1714
 
 		/// <summary/>
 		internal delegate bool ChangeLanguageDelegate(out LanguageInfo info);
 
 		/// <summary/>
-<<<<<<< HEAD
+		public delegate void ViewHiddenWritingSystemsDelegate(ViewHiddenWritingSystemsModel model);
+
+		/// <summary/>
 		internal delegate void ValidCharacterDelegate();
-=======
-		public delegate void ViewHiddenWritingSystemsDelegate(ViewHiddenWritingSystemsModel model);
-
-		/// <summary/>
-		public delegate void ValidCharacterDelegate();
->>>>>>> 4d8f1714
 
 		/// <summary/>
 		internal delegate bool ModifyConvertersDelegate(string originalConverter, out string selectedConverter);
@@ -135,26 +122,17 @@
 		/// <summary/>
 		internal delegate bool ConfirmClearAdvancedDelegate();
 
-<<<<<<< HEAD
-		/// <summary/>
+		/// <returns>True if the user clicks Yes</returns>
 		internal ShowMessageBoxDelegate ShowMessageBox;
-=======
-		/// <returns>True if the user clicks Yes</returns>
-		public ShowMessageBoxDelegate ShowMessageBox;
->>>>>>> 4d8f1714
 
 		/// <summary/>
 		internal ChangeLanguageDelegate ShowChangeLanguage;
 
 		/// <summary/>
-<<<<<<< HEAD
+		public ViewHiddenWritingSystemsDelegate ViewHiddenWritingSystems;
+
+		/// <summary/>
 		internal ValidCharacterDelegate ShowValidCharsEditor;
-=======
-		public ViewHiddenWritingSystemsDelegate ViewHiddenWritingSystems;
-
-		/// <summary/>
-		public ValidCharacterDelegate ShowValidCharsEditor;
->>>>>>> 4d8f1714
 
 		/// <summary/>
 		internal ModifyConvertersDelegate ShowModifyEncodingConverters;
@@ -462,23 +440,9 @@
 		/// <summary>
 		/// The descriptive name for the current writing system
 		/// </summary>
-<<<<<<< HEAD
 		internal string WritingSystemName => _currentWs.DisplayLabel;
 
-		/// <summary/>
-		internal string EthnologueLabel => $"Ethnologue entry for {LanguageCode}";
-=======
-		public string WritingSystemName
-		{
-			get { return _currentWs.DisplayLabel; }
-		}
-
-		/// <summary/>
-		public string EthnologueLabel => string.Format(FwCoreDlgs.ksWSPropEthnologueEntryFor, LanguageCode);
-
-		/// <summary/>
-		public string EthnologueLink => $"https://www.ethnologue.com/show_language.asp?code={LanguageCode}";
->>>>>>> 4d8f1714
+		internal string EthnologueLabel => string.Format(FwCoreDlgs.ksWSPropEthnologueEntryFor, LanguageCode);
 
 		/// <summary/>
 		internal string EthnologueLink => $"https://www.ethnologue.com/show_language.asp?code={LanguageCode}";
@@ -504,24 +468,7 @@
 				{
 					return;
 				}
-
 				var languagesToChange = new List<WSListItemModel>(WorkingList.Where(ws => ws.WorkingWs.LanguageName == _languageName));
-<<<<<<< HEAD
-				if (!IetfLanguageTag.TryGetSubtags(info.LanguageTag, out var languageSubtag, out var scriptSubtag, out var regionSubtag, out _))
-				{
-					return;
-				}
-				languageSubtag = new LanguageSubtag(languageSubtag, info.DesiredName);
-				if (!CheckChangingWSForSRProject())
-				{
-					return;
-				}
-				foreach (var ws in languagesToChange)
-				{
-					ws.WorkingWs.Language = languageSubtag;
-					if (ws.WorkingWs.Script == null)
-					{
-=======
 				languageSubtag = new LanguageSubtag(languageSubtag, info.DesiredName);
 				var oldDefaultScriptSubtag = IetfLanguageTag.GetScriptSubtag(languagesToChange[0].WorkingWs.Language.Code);
 
@@ -529,7 +476,7 @@
 				{
 					ws.WorkingWs.Language = languageSubtag;
 					if (ws.WorkingWs.Script == null || ws.WorkingWs.Script == oldDefaultScriptSubtag)
->>>>>>> 4d8f1714
+					{
 						ws.WorkingWs.Script = scriptSubtag;
 					}
 					if (ws.WorkingWs.Region == null)
@@ -593,17 +540,11 @@
 				var newWritingSystems = new List<CoreWritingSystemDefinition>();
 				// Adjust the homograph writing system after possibly interacting with the user
 				HandleHomographWsChanges(_homographWsWasTopVern, WorkingList, Cache?.LangProject.HomographWs, _homographWsWasInCurrent);
-<<<<<<< HEAD
-				// Handle any deleted writing systems
-				DeleteWritingSystems(currentWritingSystems, allWritingSystems, otherWritingSystems, WorkingList.Select(ws => ws.WorkingWs));
-				for (int workinglistIndex = 0, curIndex = 0; workinglistIndex < WorkingList.Count; ++workinglistIndex)
-=======
 
 				// Handle hidden and deleted writing systems
 				RemoveWritingSystems(currentWritingSystems, allWritingSystems, otherWritingSystems, WorkingList.Select(ws => ws.WorkingWs));
 
 				for (int workingListIndex = 0, curIndex = 0; workingListIndex < WorkingList.Count; ++workingListIndex)
->>>>>>> 4d8f1714
 				{
 					var wsListItem = WorkingList[workingListIndex];
 					var workingWs = wsListItem.WorkingWs;
@@ -743,16 +684,6 @@
 			}
 		}
 
-<<<<<<< HEAD
-		private void DeleteWritingSystems(ICollection<CoreWritingSystemDefinition> currentWritingSystems, ICollection<CoreWritingSystemDefinition> allWritingSystems,
-			ICollection<CoreWritingSystemDefinition> otherWritingSystems, IEnumerable<CoreWritingSystemDefinition> workingWritingSystems)
-		{
-			// Delete any writing systems that were removed from the active list and are not present in the other list
-			var deletedWsIds = new List<string>();
-			var deletedWritingSystems = new List<CoreWritingSystemDefinition>(allWritingSystems);
-			deletedWritingSystems.RemoveAll(ws => workingWritingSystems.Any(wws => wws.Id == ws.Id));
-			foreach (var deleteCandidate in deletedWritingSystems)
-=======
 		/// <summary>
 		/// Hide any writing systems that were removed from the active list.
 		/// If any are marked for deletion and are not in the other list, delete their data, too.
@@ -771,7 +702,6 @@
 			removedWritingSystems.RemoveAll(ws => workingWritingSystems.Any(wws => wws.Id == ws.Id));
 			_wsIdsToDelete.RemoveAll(wsId => workingWritingSystems.Any(wws => wws.Id == wsId));
 			foreach (var deleteCandidate in removedWritingSystems)
->>>>>>> 4d8f1714
 			{
 				currentWritingSystems.Remove(deleteCandidate);
 				allWritingSystems.Remove(deleteCandidate);
@@ -791,11 +721,7 @@
 					&& !_mergedWritingSystems.Keys.Contains(deleteCandidate))
 				{
 					WritingSystemServices.DeleteWritingSystem(Cache, deleteCandidate);
-<<<<<<< HEAD
-					deletedWsIds.Add(deleteCandidate.Id);
-=======
 					deletedWsIds.Add(deleteCandidateId);
->>>>>>> 4d8f1714
 				}
 			}
 			if (deletedWsIds.Any())
@@ -820,11 +746,7 @@
 			var addIpaInputSystem = FwCoreDlgs.WritingSystemList_AddIpa;
 			var addAudioInputSystem = FwCoreDlgs.WritingSystemList_AddAudio;
 			var addDialect = FwCoreDlgs.WritingSystemList_AddDialect;
-<<<<<<< HEAD
-			const string addNewLanguage = "Add new language...";
-=======
 			var addNewLanguage = FwCoreDlgs.WritingSystemList_AddNewLanguage;
->>>>>>> 4d8f1714
 			var menuItemList = new List<WSMenuItemModel>();
 			if (!ListHasIpaForSelectedWs())
 			{
@@ -856,16 +778,12 @@
 			{
 				menuItemList.Add(new WSMenuItemModel(mergeWritingSystem, MergeWritingSystem));
 			}
-<<<<<<< HEAD
-			menuItemList.Add(new WSMenuItemModel(string.Format(deleteWritingSystem, CurrentWsSetupModel.CurrentDisplayLabel), DeleteCurrentWritingSystem, CanDelete()));
-=======
 			menuItemList.Add(new WSMenuItemModel(string.Format(updateWritingSystem, CurrentWsSetupModel.CurrentDisplayLabel),
 				UpdateCurrentWritingSystem, !IsCurrentWsNew(), FwCoreDlgs.WritingSystemList_UpdateWsTooltip));
 			menuItemList.Add(new WSMenuItemModel(string.Format(hideWritingSystem, CurrentWsSetupModel.CurrentDisplayLabel),
 				HideCurrentWritingSystem, CanDelete() && !IsCurrentWsNew()));
 			menuItemList.Add(new WSMenuItemModel(string.Format(deleteWritingSystem, CurrentWsSetupModel.CurrentDisplayLabel),
 				DeleteCurrentWritingSystem, CanDelete()));
->>>>>>> 4d8f1714
 			return menuItemList;
 		}
 
@@ -916,11 +834,6 @@
 			{
 				CurrentWsListChanged = true;
 			}
-<<<<<<< HEAD
-			if (otherList.Contains(_currentWs) // will be hidden, not deleted
-				|| IsCurrentWsNew() // it hasn't been created yet, so it has no data
-				|| ConfirmDeleteWritingSystem(CurrentWsSetupModel.CurrentDisplayLabel)) // prompt the user to delete the WS and its data
-=======
 			WorkingList.RemoveAt(CurrentWritingSystemIndex);
 			SelectWs(WorkingList.First().WorkingWs);
 		}
@@ -928,7 +841,6 @@
 		private void UpdateCurrentWritingSystem(object sender, EventArgs e)
 		{
 			if (Cache != null)
->>>>>>> 4d8f1714
 			{
 				var langTag = WorkingList[CurrentWritingSystemIndex].WorkingWs.LanguageTag;
 				Cache.UpdateWritingSystemsFromGlobalStore(langTag);
@@ -970,43 +882,9 @@
 			{
 				return;
 			}
-<<<<<<< HEAD
 			if (ShowChangeLanguage(out var langInfo))
 			{
-				WSListItemModel wsListItem;
-				if (_wsManager.TryGet(langInfo.LanguageTag, out var wsDef))
-				{
-					// (LT-19728) At this point, wsDef is a live reference to an actual WS in this project.
-					// We don't want the user modifying plain English, or modifying any WS without performing the necessary update steps,
-					// so create a "new dialect" (if the selected WS is already in the current list)
-					// or set the OriginalWS and create a copy for editing (if this is the first instance of the selected WS in the current list)
-					if (WorkingList.Any(wItem => wItem.WorkingWs == wsDef))
-					{
-						// The requested WS already exists in the list; create a dialect
-						AddDialectOf(wsDef);
-						return;
-					}
-					// Set the WS up as an existing WS, the same way as existings WS's are set up when the dialog is opened:
-					// (later in this method, we set wsDef's Language Name to the user's DesiredName. This needs to happen on the working WS)
-					var origWs = wsDef;
-					wsDef = new CoreWritingSystemDefinition(wsDef, true);
-					wsListItem = new WSListItemModel(true, origWs, wsDef);
-				}
-				else
-				{
-					wsDef = _wsManager.Set(langInfo.LanguageTag);
-					wsListItem = new WSListItemModel(true, null, wsDef);
-				}
-				wsDef.Language = new LanguageSubtag(wsDef.Language, langInfo.DesiredName);
-				WorkingList.Insert(CurrentWritingSystemIndex + 1, wsListItem);
-				CurrentWsListChanged = true;
-				SelectWs(wsDef);
-=======
-
-			if (ShowChangeLanguage(out var langInfo))
-			{
 				AddNewLanguage(langInfo);
->>>>>>> 4d8f1714
 			}
 		}
 
@@ -1228,100 +1106,4 @@
 			return languageAndCountry.ToString();
 		}
 	}
-<<<<<<< HEAD
-=======
-
-	/// <summary>
-	/// This class models a menu item for interacting with the the writing system model.
-	/// It holds the string to display in the menu item and the event handler for the menu item click.
-	/// </summary>
-	public class WSMenuItemModel : Tuple<string, EventHandler, bool, string>
-	{
-		/// <summary/>
-		public WSMenuItemModel(string menuText, EventHandler clickHandler, bool enabled = true, string toolTip = null) : base(menuText, clickHandler, enabled, toolTip)
-		{
-		}
-
-		/// <summary/>
-		public string MenuText => Item1;
-
-		/// <summary/>
-		public EventHandler ClickHandler => Item2;
-
-		/// <summary/>
-		public bool IsEnabled => Item3;
-
-		/// <summary/>
-		public string ToolTip => Item4;
-	}
-
-	/// <summary>
-	/// This class models a list item for a writing system.
-	/// The boolean indicates if the item is in the Current list and should be ticked in the UI.
-	/// </summary>
-	public class WSListItemModel : Tuple<bool, CoreWritingSystemDefinition, CoreWritingSystemDefinition>
-	{
-		/// <summary/>
-		public WSListItemModel(bool isInCurrent, CoreWritingSystemDefinition originalWsDef, CoreWritingSystemDefinition workingWs) : base(isInCurrent, originalWsDef, workingWs)
-		{
-		}
-
-		/// <summary/>
-		public bool InCurrentList => Item1;
-
-		/// <summary/>
-		public CoreWritingSystemDefinition WorkingWs => Item3;
-
-		/// <summary/>
-		public CoreWritingSystemDefinition OriginalWs => Item2;
-
-		/// <summary/>
-		public override string ToString()
-		{
-			return WorkingWs.DisplayLabel;
-		}
-	}
-
-	/// <summary/>
-	public class SpellingDictionaryItem : Tuple<string, string>, IEquatable<SpellingDictionaryItem>
-	{
-		/// <summary/>
-		public SpellingDictionaryItem(string item1, string item2) : base(item1, item2)
-		{
-		}
-
-		/// <summary/>
-		public string Name => Item1;
-
-		/// <summary/>
-		public string Id => Item2;
-
-		/// <summary/>
-		public override string ToString()
-		{
-			return Name;
-		}
-
-		/// <summary/>
-		public bool Equals(SpellingDictionaryItem other)
-		{
-			return Id.Equals(other?.Id);
-		}
-
-		/// <summary/>
-		public override bool Equals(object obj)
-		{
-			if (ReferenceEquals(null, obj)) return false;
-			if (ReferenceEquals(this, obj)) return true;
-			if (obj.GetType() != this.GetType()) return false;
-			return Equals((SpellingDictionaryItem) obj);
-		}
-
-		/// <summary/>
-		public override int GetHashCode()
-		{
-			return Id.GetHashCode();
-		}
-	}
->>>>>>> 4d8f1714
 }