--- conflicted
+++ resolved
@@ -1,9 +1,7 @@
-﻿// Copyright (c) 2010-2013 SIL International
+// Copyright (c) 2010-2018 SIL International
 // This software is licensed under the LGPL, version 2.1 or later
 // (http://www.gnu.org/licenses/lgpl-2.1.html)
-//
-// File: ProjectLocationDlg.cs
-// Responsibility: FW team
+
 using System;
 using System.IO;
 using System.Security.AccessControl;
@@ -14,14 +12,7 @@
 using SIL.FieldWorks.Common.FwUtils;
 using SIL.LCModel;
 using SIL.LCModel.Utils;
-<<<<<<< HEAD
-#if __MonoCS__
-using Mono.Unix;
-#endif
-=======
 using SIL.PlatformUtilities;
-
->>>>>>> 756acad4
 
 namespace SIL.FieldWorks.FwCoreDlgs
 {
@@ -73,37 +64,37 @@
 		private void m_tbProjectsFolder_TextChanged(object sender, EventArgs e)
 		{
 			m_btnOK.Enabled = true;
-			if(Directory.Exists(m_tbProjectsFolder.Text))
+			if (Directory.Exists(m_tbProjectsFolder.Text))
 			{
 				var newFolder = m_tbProjectsFolder.Text;
 				var oldFolder = FwDirectoryFinder.ProjectsDirectory;
-				if(!MiscUtils.IsUnix)
+				if (!MiscUtils.IsUnix)
 				{
 					newFolder = newFolder.ToLowerInvariant();
 					oldFolder = oldFolder.ToLowerInvariant();
 				}
-				if(newFolder == oldFolder)
+				if (newFolder == oldFolder)
 				{
 					// The original directory is presumably always ok.
 					m_btnOK.Enabled = true;
 				}
-				else if(newFolder.StartsWith(oldFolder))
+				else if (newFolder.StartsWith(oldFolder))
 				{
 					string path = m_tbProjectsFolder.Text;
 					// If it contains a settings directory, assume it's a project settings folder...possibly settings for a remote project.
-					if(Directory.Exists(Path.Combine(path, LcmFileHelper.ksConfigurationSettingsDir)))
+					if (Directory.Exists(Path.Combine(path, LcmFileHelper.ksConfigurationSettingsDir)))
 					{
 						m_btnOK.Enabled = false;
 						return;
 					}
-					while(path.Length > 3)
+					while (path.Length > 3)
 					{
-						foreach(string file in Directory.GetFiles(path))
+						foreach (string file in Directory.GetFiles(path))
 						{
 							string filename = file;
-							if(!MiscUtils.IsUnix)
+							if (!MiscUtils.IsUnix)
 								filename = filename.ToLowerInvariant();
-							if(filename.EndsWith(".fwdata"))
+							if (filename.EndsWith(".fwdata"))
 							{
 								m_btnOK.Enabled = false;
 								return;
@@ -134,14 +125,14 @@
 			{
 				pathToTest = Path.GetFullPath(folderToTest);
 			}
-			catch(Exception)
+			catch (Exception)
 			{
 				return false;
 			}
 			// A directory doesn't have to exist yet to be suitable but if the root directory isn't suitable that's not good
-			while(!Directory.Exists(pathToTest))
-			{
-				if(String.IsNullOrEmpty(pathToTest.Trim()))
+			while (!Directory.Exists(pathToTest))
+			{
+				if (String.IsNullOrEmpty(pathToTest.Trim()))
 					return false;
 				pathToTest = Path.GetDirectoryName(pathToTest);
 			}
@@ -152,28 +143,28 @@
 				var accessRules = accessControlList.GetAccessRules(true, true, typeof(SecurityIdentifier));
 				var readAllowed = false;
 				var writeAllowed = false;
-				foreach(FileSystemAccessRule rule in accessRules)
+				foreach (FileSystemAccessRule rule in accessRules)
 				{
 					//If we find one that matches the identity we are looking for
-					using(var currentUserIdentity = WindowsIdentity.GetCurrent())
+					using (var currentUserIdentity = WindowsIdentity.GetCurrent())
 					{
 						var userName = currentUserIdentity.User.Value;
-						if(
+						if (
 							rule.IdentityReference.Value.Equals(userName, StringComparison.CurrentCultureIgnoreCase) ||
 						currentUserIdentity.Groups.Contains(rule.IdentityReference))
 						{
-							if((FileSystemRights.Read & rule.FileSystemRights) == FileSystemRights.Read)
+							if ((FileSystemRights.Read & rule.FileSystemRights) == FileSystemRights.Read)
 							{
-								if(rule.AccessControlType == AccessControlType.Allow)
+								if (rule.AccessControlType == AccessControlType.Allow)
 									readAllowed = true;
-								if(rule.AccessControlType == AccessControlType.Deny)
+								if (rule.AccessControlType == AccessControlType.Deny)
 									return false;
 							}
-							if((FileSystemRights.Write & rule.FileSystemRights) == FileSystemRights.Write)
+							if ((FileSystemRights.Write & rule.FileSystemRights) == FileSystemRights.Write)
 							{
-								if(rule.AccessControlType == AccessControlType.Allow)
+								if (rule.AccessControlType == AccessControlType.Allow)
 									writeAllowed = true;
-								if(rule.AccessControlType == AccessControlType.Deny)
+								if (rule.AccessControlType == AccessControlType.Deny)
 									return false;
 							}
 						}
