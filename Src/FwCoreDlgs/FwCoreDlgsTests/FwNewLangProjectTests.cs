--- conflicted
+++ resolved
@@ -12,7 +12,6 @@
 using System.Diagnostics;
 using System.IO;
 using System.Linq;
-using System.Windows.Forms;
 using NUnit.Framework;
 using SIL.FieldWorks.Common.FwUtils;
 using SIL.FieldWorks.FDO;
@@ -29,7 +28,6 @@
 	/// ----------------------------------------------------------------------------------------
 	public class DummyFwNewLangProject : FwNewLangProject
 	{
-<<<<<<< HEAD
 		/// <summary>
 		/// Initializes a new instance of the <see cref="DummyFwNewLangProject"/> class.
 		/// </summary>
@@ -39,13 +37,8 @@
 		}
 
 		/// <summary>
-		/// Tells tests whether or not the Non-Ascii project name warning dialog was activated.
-		/// </summary>
-		public bool NonAsciiWarningWasActivated { get; set; }
-=======
->>>>>>> c6cab8dd
-
-		/// <summary/>
+		///
+		/// </summary>
 		public void CreateNewLangProj()
 		{
 			CheckDisposed();
