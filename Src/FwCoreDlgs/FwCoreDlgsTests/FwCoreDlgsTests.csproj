--- conflicted
+++ resolved
@@ -233,15 +233,6 @@
       <SpecificVersion>False</SpecificVersion>
       <HintPath>..\..\..\Output\Debug\Widgets.dll</HintPath>
     </Reference>
-<<<<<<< HEAD
-    <Reference Include="FwKernelInterfaces">
-      <HintPath>..\..\..\Output\Debug\FwKernelInterfaces.dll</HintPath>
-=======
-    <Reference Include="xCoreInterfaces, Version=3.3.0.9, Culture=neutral, processorArchitecture=MSIL">
-      <SpecificVersion>False</SpecificVersion>
-      <HintPath>..\..\..\Output\Debug\xCoreInterfaces.dll</HintPath>
->>>>>>> c1202904
-    </Reference>
   </ItemGroup>
   <ItemGroup>
     <Compile Include="CnvtrPropertiesCtrlTests.cs">
@@ -250,13 +241,9 @@
     <Compile Include="CharContextCtrlTests.cs" />
     <Compile Include="FwCharacterCategorizerTests.cs" />
     <Compile Include="RestoreProjectPresenterTests.cs" />
-    <Compile Include="ValidCharactersDlgTests.cs" >
-      <SubType>Form</SubType>
-    </Compile>
+    <Compile Include="ValidCharactersDlgTests.cs" />
     <Compile Include="FindCollectorEnvTests.cs" />
-    <Compile Include="FwFindReplaceDlgTests.cs">
-      <SubType>Form</SubType>
-    </Compile>
+    <Compile Include="FwFindReplaceDlgTests.cs" />
     <Compile Include="FwNewLangProjectTests.cs">
       <SubType>Form</SubType>
     </Compile>
