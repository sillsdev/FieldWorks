// Copyright (c) 2003-2015 SIL International
// This software is licensed under the LGPL, version 2.1 or later
// (http://www.gnu.org/licenses/lgpl-2.1.html)

using System;
using System.Collections.Generic;
using System.Linq;
using System.Windows.Forms;

using NUnit.Framework;
using SIL.FieldWorks.FDO;
using SIL.FieldWorks.FDO.FDOTests;
using SIL.CoreImpl;
using SIL.FieldWorks.FDO.DomainServices;
using SIL.FieldWorks.FDO.Infrastructure;
using SIL.Utils;
<<<<<<< HEAD
using SIL.Utils.Attributes;
using SIL.WritingSystems;

=======

// ReSharper disable InconsistentNaming
>>>>>>> f36077e3
namespace SIL.FieldWorks.FwCoreDlgs
{
	#region Dummy WritingSystemPropertiesDlg
	/// <summary>
	///
	/// </summary>
	public class DummyWritingSystemPropertiesDialog : WritingSystemPropertiesDialog
	{
		/// <summary>
		/// Initializes a new instance of the <see cref="DummyWritingSystemPropertiesDialog"/> class.
		/// </summary>
		/// <param name="cache">The cache.</param>
		public DummyWritingSystemPropertiesDialog(FdoCache cache)
			: base(cache, cache.ServiceLocator.WritingSystemManager, cache.ServiceLocator.WritingSystems, null, null, null)
		{
		}

		/// <summary>
		/// Initializes a new instance of the <see cref="DummyWritingSystemPropertiesDialog"/> class.
		/// </summary>
		public DummyWritingSystemPropertiesDialog(WritingSystemManager wsManager, IWritingSystemContainer wsContainer)
			: base(null, wsManager, wsContainer, null, null, null)
		{

		}

		#region Internal methods and properties


		bool m_fHasClosed;

		/// <summary>
		/// indicates if [Call]Closed() has been called.
		/// </summary>
		internal bool HasClosed
		{
			get { return m_fHasClosed; }
		}

		/// <summary>
		/// sets up the dialog without actually showing it.
		/// </summary>
		/// <param name="ws">The writing system which properties will be displayed</param>
		/// <returns>A DialogResult value</returns>
		public int ShowDialog(CoreWritingSystemDefinition ws)
		{
			CheckDisposed();

			SetupDialog(ws, true);
			SwitchTab(kWsSorting); // force setup of the Sorting tab
			return (int)DialogResult.OK;
		}

		/// <summary>
		/// Presses the OK button.
		/// </summary>
		internal void PressOk()
		{
			CheckDisposed();

			if (!CheckOkToChangeContext())
				return;

			SaveChanges();

			m_fHasClosed = true;
			DialogResult = DialogResult.OK;
		}

		/// <summary>
		/// Presses the Cancel button.
		/// </summary>
		internal void PressCancel()
		{
			CheckDisposed();
			m_fHasClosed = true;
			DialogResult = DialogResult.Cancel;
		}

		/// <summary>
		///
		/// </summary>
		internal ListBox WsList
		{
			get
			{
				CheckDisposed();
				return m_listBoxRelatedWSs;
			}
		}

		/// <summary>
		/// Verifies the writing system order.
		/// </summary>
		/// <param name="wsnames">The wsnames.</param>
		internal void VerifyListBox(string[] wsnames)
		{
			Assert.AreEqual(wsnames.Length, WsList.Items.Count,
				"Number of writing systems in list is incorrect.");

			for (int i = 0; i < wsnames.Length; i++)
			{
				Assert.AreEqual(wsnames[i], WsList.Items[i].ToString());
			}
		}

		/// <summary>
		///
		/// </summary>
		internal void VerifyWsId(string wsId)
		{
			//Ensure the writing system identifier is set correctly
			Assert.AreEqual(IetfLanguageTag.Create(CurrentWritingSystem.Language, m_regionVariantControl.ScriptSubtag,
				m_regionVariantControl.RegionSubtag, m_regionVariantControl.VariantSubtags), wsId);
		}

		/// <summary>
		///
		/// </summary>
		/// <param name="langAbbr"></param>
		internal void VerifyRelatedWritingSystem(string langAbbr)
		{
			foreach (CoreWritingSystemDefinition ws in WsList.Items)
				Assert.AreEqual(langAbbr, ws.Language.Code);
		}


		internal void VerifyLoadedForListBoxSelection(string expectedItemName)
		{
			Assert.AreEqual(expectedItemName, WsList.SelectedItem.ToString());
			int selectedIndex = WsList.SelectedIndex;
			VerifyLoadedForListBoxSelection(expectedItemName, selectedIndex);
		}

		internal void VerifyLoadedForListBoxSelection(string expectedItemName, int selectedIndex)
		{
			ValidateGeneralInfo();
			Assert.AreEqual(selectedIndex, WsList.SelectedIndex, "The wrong ws is selected.");
			// Validate each tab is setup to match the current language definition info.
			ValidateGeneralTab();
			ValidateFontsTab();
			ValidateKeyboardTab();
			ValidateConvertersTab();
			ValidateSortingTab();
		}

		internal void VerifyWritingSystemsAreEqual(int indexA, int indexB)
		{
			Assert.Less(indexA, WsList.Items.Count);
			Assert.Less(indexB, WsList.Items.Count);
			Assert.AreEqual(((CoreWritingSystemDefinition) WsList.Items[indexA]).Id, ((CoreWritingSystemDefinition) WsList.Items[indexB]).Id);
		}

		private ContextMenuStrip PopulateAddWsContextMenu()
		{
			var cms = new ContextMenuStrip();
			FwProjPropertiesDlg.PopulateWsContextMenu(cms, m_wsManager.AllDistinctWritingSystems,
				m_listBoxRelatedWSs, btnAddWsItemClicked, null, btnNewWsItemClicked, (CoreWritingSystemDefinition) m_listBoxRelatedWSs.Items[0]);
			return cms;
		}

		internal void VerifyAddWsContextMenuItems(string[] expectedItems)
		{
			using (ContextMenuStrip cms = PopulateAddWsContextMenu())
			{
				if (expectedItems != null)
				{
					Assert.AreEqual(expectedItems.Length, cms.Items.Count);
					List<string> actualItems = (from ToolStripItem item in cms.Items select item.ToString()).ToList();
					foreach (string item in expectedItems)
						Assert.Contains(item, actualItems);
				}
				else
				{
					// don't expect a context menu
					Assert.AreEqual(0, cms.Items.Count);
				}
			}
		}

		/// <summary>
		///
		/// </summary>
		internal void ValidateGeneralInfo()
		{
			// Check Language Name & EthnologueCode
			Assert.AreEqual(CurrentWritingSystem.Language.Name, m_tbLanguageName.Text);
			// make sure LocaleName is properly setup as Language name, not as DisplayName.
<<<<<<< HEAD
			Assert.IsTrue(CurrentWritingSystem.Language.Name.IndexOf("(", StringComparison.Ordinal) == -1);
			Assert.AreEqual(!string.IsNullOrEmpty(CurrentWritingSystem.Language.Iso3Code) ? CurrentWritingSystem.Language.Iso3Code : "<None>", m_LanguageCode.Text);
=======
			Assert.IsTrue(CurrentWritingSystem.LanguageSubtag.Name.IndexOf("(", StringComparison.Ordinal) == -1);
			Assert.AreEqual(!string.IsNullOrEmpty(CurrentWritingSystem.ISO3) ? CurrentWritingSystem.ISO3 : "<None>", m_LanguageCode.Text);
>>>>>>> f36077e3
		}

		internal void ValidateGeneralTab()
		{
			Assert.AreEqual(CurrentWritingSystem.Abbreviation, m_ShortWsName.Text);
			// TODO: need something to internally validate the Region Variant Control.
			Assert.AreEqual(CurrentWritingSystem, m_regionVariantControl.WritingSystem);
			Assert.AreEqual(CurrentWritingSystem.RightToLeftScript, rbRightToLeft.Checked);
		}

		internal void ValidateFontsTab()
		{
			Assert.AreEqual(CurrentWritingSystem, m_defaultFontsControl.WritingSystem);
		}

		internal void ValidateKeyboardTab()
		{
			Assert.AreEqual(CurrentWritingSystem.LanguageTag, m_modelForKeyboard.CurrentLanguageTag);
		}

		internal void ValidateConvertersTab()
		{
			Assert.AreEqual(string.IsNullOrEmpty(CurrentWritingSystem.LegacyMapping) ? "<None>" : CurrentWritingSystem.LegacyMapping, cbEncodingConverter.SelectedItem.ToString());
		}
		internal void ValidateSortingTab()
		{
<<<<<<< HEAD
			var simpleCollation = CurrentWritingSystem.DefaultCollation as SimpleRulesCollationDefinition;
			string sortRules = simpleCollation != null ? simpleCollation.SimpleRules : ((IcuRulesCollationDefinition) CurrentWritingSystem.DefaultCollation).IcuRules;
			Assert.AreEqual(sortRules, m_sortRulesTextBox.Text);
=======
			Assert.AreEqual(CurrentWritingSystem.SortUsing.ToString(), m_sortUsingComboBox.SelectedValue.ToString());
			switch (CurrentWritingSystem.SortUsing)
			{
				case WritingSystemDefinition.SortRulesType.DefaultOrdering:
					Assert.IsNullOrEmpty(m_sortRulesTextBox.Text);
					Assert.AreEqual(0, m_sortLanguageComboBox.SelectedIndex);
					break;
				case WritingSystemDefinition.SortRulesType.CustomICU:
				case WritingSystemDefinition.SortRulesType.CustomSimple:
					Assert.AreEqual(CurrentWritingSystem.SortRules, m_sortRulesTextBox.Text);
					break;
				case WritingSystemDefinition.SortRulesType.OtherLanguage:
					Assert.AreEqual(CurrentWritingSystem.SortRules, m_sortLanguageComboBox.SelectedValue);
					break;
				default:
					Assert.Fail("Unknown SortUsing: " + CurrentWritingSystem.SortUsing);
					break;
			}
>>>>>>> f36077e3
		}
		#endregion

		#region General Info
		/// <summary>
		///
		/// </summary>
		internal TextBox LanguageNameTextBox
		{
			get { return m_tbLanguageName; }
		}

		string m_selectedLanguageName;
		string m_selectedEthnologueCode;
		List<string> m_expectedOrigWsIds = new List<string>();
		List<ShowMsgBoxStatus> m_expectedMsgBoxes = new List<ShowMsgBoxStatus>();
		List<DialogResult> m_resultsToEnforce = new List<DialogResult>();
		DialogResult m_ethnologueDlgResultToEnforce = DialogResult.None;

		internal void SelectEthnologueCodeDlg(string languageName, string ethnologueCode, string country,
			DialogResult ethnologueDlgResultToEnforce,
			ShowMsgBoxStatus[] expectedMsgBoxes,
			string[] expectedOrigIcuLocales,
			DialogResult[] resultsToEnforce)
		{
			m_selectedLanguageName = languageName;
			m_selectedEthnologueCode = ethnologueCode;
			m_ethnologueDlgResultToEnforce = ethnologueDlgResultToEnforce;

			m_expectedMsgBoxes = new List<ShowMsgBoxStatus>(expectedMsgBoxes);
			if (expectedOrigIcuLocales != null)
				m_expectedOrigWsIds = new List<string>(expectedOrigIcuLocales);
			m_resultsToEnforce = new List<DialogResult>(resultsToEnforce);
			try
			{
				btnModifyEthnologueInfo_Click(this, null);
				Assert.AreEqual(0, m_expectedMsgBoxes.Count);
				Assert.AreEqual(0, m_expectedOrigWsIds.Count);
				Assert.AreEqual(0, m_resultsToEnforce.Count);
			}
			finally
			{
				m_expectedMsgBoxes.Clear();
				m_resultsToEnforce.Clear();
				m_expectedOrigWsIds.Clear();

				m_selectedLanguageName = null;
				m_selectedEthnologueCode = null;
				m_ethnologueDlgResultToEnforce = DialogResult.None;
			}
		}

		/// <summary>
		/// Check the expected state of MsgBox being encountered.
		/// </summary>
		internal DialogResult DoExpectedMsgBoxResult(ShowMsgBoxStatus encountered, string origWsId)
		{
			// we always expect message boxes.
			Assert.Greater(m_expectedMsgBoxes.Count, 0,
				string.Format("Didn't expect dialog {0}", encountered));
			Assert.AreEqual(m_expectedMsgBoxes[0], encountered);
			m_expectedMsgBoxes.RemoveAt(0);
			DialogResult result = m_resultsToEnforce[0];
			m_resultsToEnforce.RemoveAt(0);
			if (origWsId != null && m_expectedOrigWsIds.Count > 0)
			{
				Assert.AreEqual(m_expectedOrigWsIds[0], origWsId);
				m_expectedOrigWsIds.RemoveAt(0);
			}
			return result;
		}

		/// <summary>
		/// simulate choosing settings with those specified in SelectEthnologueCodeDlg().
		/// </summary>
		protected override bool ChooseLanguage(out string selectedLanguageTag, out string desiredLanguageName)
		{
			if (m_ethnologueDlgResultToEnforce != DialogResult.OK)
			{
				selectedLanguageTag = null;
				desiredLanguageName = null;
				return false;
			}

			selectedLanguageTag = m_selectedEthnologueCode;
			desiredLanguageName = m_selectedLanguageName;
			return true;
		}

		/// <summary>
		///
		/// </summary>
		internal enum ShowMsgBoxStatus
		{
			None,
			CheckCantCreateDuplicateWs,
			CheckCantChangeUserWs,
		}

		/// <summary>
		///
		/// </summary>
		protected override void ShowMsgBoxCantCreateDuplicateWs(CoreWritingSystemDefinition tempWS, CoreWritingSystemDefinition origWS)
		{
			DoExpectedMsgBoxResult(ShowMsgBoxStatus.CheckCantCreateDuplicateWs, origWS == null ? null : origWS.Id);
		}

		/// <summary>
		///
		/// </summary>
		protected override void ShowMsgCantChangeUserWS(CoreWritingSystemDefinition tempWS, CoreWritingSystemDefinition origWS)
		{
			DoExpectedMsgBoxResult(ShowMsgBoxStatus.CheckCantChangeUserWs, origWS == null ? null : origWS.Id);
		}

		/// <summary>
		/// For some reason the tests are not triggering tabControl_Deselecting and
		/// tabControl_SelectedIndexChanged, so call them explicitly here.
		/// </summary>
		/// <param name="index"></param>
		public override void SwitchTab(int index)
		{
			SwitchTab(index, ShowMsgBoxStatus.None, DialogResult.None);
		}

		internal void SwitchTab(int index, ShowMsgBoxStatus expectedStatus, DialogResult doResult)
		{
			if (expectedStatus != ShowMsgBoxStatus.None)
			{
				m_expectedMsgBoxes.Add(expectedStatus);
				m_resultsToEnforce.Add(doResult);
			}
			// For some reason the tests are not triggering tabControl_Deselecting and
			// tabControl_SelectedIndexChanged, so call them explicitly here.
			var args = new TabControlCancelEventArgs(null, -1, false, TabControlAction.Deselecting);
			tabControl_Deselecting(this, args);
			if (!args.Cancel)
			{
				base.SwitchTab(index);
				tabControl_SelectedIndexChanged(this, EventArgs.Empty);
			}
			Assert.AreEqual(0, m_expectedMsgBoxes.Count);
		}

		internal void VerifyTab(int index)
		{
			Assert.AreEqual(index, tabControl.SelectedIndex);
		}

		internal bool PressBtnAdd(string item)
		{
			using (ContextMenuStrip cms = PopulateAddWsContextMenu())
			{
				// find & select matching item
				foreach (ToolStripItem tsi in cms.Items)
				{
					if (tsi.ToString() == item)
					{
						tsi.PerformClick();
						return true;
					}
				}
				return false;
			}
		}

		internal bool PressBtnCopy()
		{
			if (btnCopy.Enabled)
			{
				btnCopy_Click(this, EventArgs.Empty);
				return true;
			}
			return false;
		}

		/// <summary>
		///
		/// </summary>
		internal bool PressDeleteButton()
		{
			// Note: For some reason btnRemove.PerformClick() does not trigger the event.
			if (m_deleteButton.Enabled)
			{
				m_deleteButton_Click(this, EventArgs.Empty);
				return true;
			}
			return false;
		}

		#endregion General Info

		#region General Tab
		internal void SetVariantName(string newVariantName)
		{
			m_regionVariantControl.VariantName = newVariantName;
		}

		internal void SetScriptName(string newScriptName)
		{
			m_regionVariantControl.ScriptName = newScriptName;
		}

		/// <summary>
		/// Set a new Custom (private use) Region subtag
		/// </summary>
		/// <param name="newRegionName"></param>
		/// <remarks>Unless you modify this method it will fail given an input parameter length of less than 2.</remarks>
		internal void SetCustomRegionName(string newRegionName)
		{
			var code = newRegionName.Substring(0, 2).ToUpperInvariant();
			m_regionVariantControl.RegionSubtag = new RegionSubtag(code, newRegionName);
		}

		#endregion General Tab

		#region Overrides
		/// <summary>Remove a dependency on Encoding Converters</summary>
		protected override void LoadAvailableConverters()
		{
			cbEncodingConverter.Items.Clear();
			cbEncodingConverter.Items.Add(FwCoreDlgs.kstidNone);
			cbEncodingConverter.SelectedIndex = 0;
		}
		#endregion

	}
	#endregion // Dummy WritingSystemPropertiesDlg

	/// <summary>
	/// Summary description for TestFwProjPropertiesDlg.
	/// </summary>
	[TestFixture]
	[InitializeRealKeyboardController]
	[SetCulture("en-US")]
	public class WritingSystemPropertiesDialogTests : MemoryOnlyBackendProviderReallyRestoredForEachTestTestBase
	{
		private DummyWritingSystemPropertiesDialog m_dlg;
		private CoreWritingSystemDefinition m_wsKalabaIpa;
		private CoreWritingSystemDefinition m_wsKalaba;
		private CoreWritingSystemDefinition m_wsTestIpa;
		private readonly HashSet<CoreWritingSystemDefinition> m_origLocalWss = new HashSet<CoreWritingSystemDefinition>();
		private readonly HashSet<CoreWritingSystemDefinition> m_origGlobalWss = new HashSet<CoreWritingSystemDefinition>();

		#region Test Setup and Tear-Down

		/// <summary>
		/// </summary>
		public override void FixtureSetup()
		{
			base.FixtureSetup();
			m_origLocalWss.UnionWith(Cache.ServiceLocator.WritingSystemManager.WritingSystems);
			m_origGlobalWss.UnionWith(Cache.ServiceLocator.WritingSystemManager.OtherWritingSystems);
			MessageBoxUtils.Manager.SetMessageBoxAdapter(new MessageBoxStub());
		}

		/// <summary>
		/// Creates the writing systems.
		/// </summary>
		public override void TestSetup()
		{
			base.TestSetup();
			NonUndoableUnitOfWorkHelper.Do(Cache.ActionHandlerAccessor, () =>
			{
				m_wsKalabaIpa = CreateWritingSystem("qaa-fonipa-x-kal", "Kalaba", true);
				m_wsKalaba = CreateWritingSystem("qaa-x-kal", "Kalaba", true);
				CreateWritingSystem("qaa-x-wsd", "WSDialog", true);
				CreateWritingSystem("qaa-fonipa-x-wsd", "WSDialog", true);
				CoreWritingSystemDefinition wsTest = CreateWritingSystem("qaa-x-tst", "TestOnly", false);
				m_wsTestIpa = CreateWritingSystem("qaa-fonipa-x-tst", "TestOnly", true);
				Cache.ServiceLocator.WritingSystemManager.Save();
				// this will remove it from the local store, but not from the global store
				wsTest.MarkedForDeletion = true;
				Cache.ServiceLocator.WritingSystemManager.Save();
			});
			m_dlg = new DummyWritingSystemPropertiesDialog(Cache);
		}

		private CoreWritingSystemDefinition CreateWritingSystem(string wsId, string name, bool addVern)
		{
			CoreWritingSystemDefinition ws = Cache.ServiceLocator.WritingSystemManager.Set(wsId);
			ws.Language = new LanguageSubtag(ws.Language, name);
			if (addVern)
				Cache.ServiceLocator.WritingSystems.VernacularWritingSystems.Add(ws);
			return ws;
		}

		/// <summary>
		/// Removes the writing systems.
		/// </summary>
		public override void TestTearDown()
		{
			m_dlg.Dispose();
			m_dlg = null;

			base.TestTearDown();
		}
		#endregion

		#region Helper Methods

		private void VerifyNewlyAddedWritingSystems(string[] newExpectedWsIds)
		{
			List<string> actualWsIds = m_dlg.NewWritingSystems.Select(ws => ws.LanguageTag).ToList();
			Assert.AreEqual(newExpectedWsIds.Length, actualWsIds.Count);
			foreach (string expectedWsId in newExpectedWsIds)
				Assert.Contains(expectedWsId, actualWsIds);
		}

		private void VerifyWsNames(int[] hvoWss, string[] wsNames, string[] wsIds)
		{
			int i = 0;
			foreach (int hvoWs in hvoWss)
			{
				CoreWritingSystemDefinition ws = Cache.ServiceLocator.WritingSystemManager.Get(hvoWs);
				Assert.AreEqual(wsNames[i], ws.DisplayLabel);
				Assert.AreEqual(wsIds[i], ws.Id);
				i++;
			}
		}

		private void VerifyWsNames(string[] wsNames, string[] wsIds)
		{
			int i = 0;
			foreach (string wsId in wsIds)
			{
				CoreWritingSystemDefinition ws = Cache.ServiceLocator.WritingSystemManager.Get(wsId);
				Assert.AreEqual(wsNames[i], ws.DisplayLabel);
				Assert.AreEqual(wsIds[i], ws.Id);
				i++;
			}
		}

		#endregion

		#region Tests
		/// <summary>
		///
		/// </summary>
		[Test]
		public void WsListContent()
		{
			// Setup dialog to show Kalaba (xkal) related wss.
			m_dlg.ShowDialog(m_wsKalaba);
			m_dlg.VerifyListBox(new[] { "Kalaba", "Kalaba (International Phonetic Alphabet)" });
			m_dlg.VerifyRelatedWritingSystem("kal");
			m_dlg.VerifyLoadedForListBoxSelection("Kalaba");
			// Select Kalaba (IPA) and verify dialog is setup for that one.
			m_dlg.WsList.SelectedItem = m_dlg.WsList.Items.Cast<CoreWritingSystemDefinition>().Single(ws => ws.DisplayLabel == "Kalaba (International Phonetic Alphabet)");
			m_dlg.VerifyLoadedForListBoxSelection("Kalaba (International Phonetic Alphabet)");
		}

		/// <summary>
		///
		/// </summary>
		[Test]
		public void General_LanguageNameChange()
		{
			m_dlg.ShowDialog(m_wsKalaba);
			m_dlg.LanguageNameTextBox.Text = "Kalab";
			m_dlg.VerifyListBox(new[] { "Kalab", "Kalab (International Phonetic Alphabet)" });
			m_dlg.VerifyLoadedForListBoxSelection("Kalab");
			m_dlg.PressOk();
			Assert.AreEqual(DialogResult.OK, m_dlg.DialogResult);
			Assert.AreEqual(true, m_dlg.IsChanged);
			VerifyWsNames(
				new[] { m_wsKalaba.Handle, m_wsKalabaIpa.Handle },
				new[] { "Kalab", "Kalab (International Phonetic Alphabet)" },
				new[] { "qaa-x-kal", "qaa-fonipa-x-kal" });
		}

		/// <summary>
		///
		/// </summary>
		[Test]
		public void General_AddNewWs_OK()
		{
			m_dlg.ShowDialog(m_wsKalaba);
			// Verify Remove doesn't (yet) do anything for Wss already in the Database.
			m_dlg.VerifyListBox(new[] { "Kalaba", "Kalaba (International Phonetic Alphabet)" });
			m_dlg.PressDeleteButton();
			m_dlg.VerifyListBox(new[] { "Kalaba", "Kalaba (International Phonetic Alphabet)" });
			// Switch tabs, so we can test that Add New Ws will switch to General Tab.
			m_dlg.SwitchTab(WritingSystemPropertiesDialog.kWsFonts);
			m_dlg.VerifyTab(WritingSystemPropertiesDialog.kWsFonts);
			m_dlg.VerifyAddWsContextMenuItems(new[] { "&Writing System for Kalaba..." });
			// Click on Add Button...selecting "Add New..." option.
			m_dlg.PressBtnAdd("&Writing System for Kalaba...");
			// Verify WsList has new item and it is selected
			m_dlg.VerifyListBox(new[] { "Kalaba", "Kalaba", "Kalaba (International Phonetic Alphabet)" });
			m_dlg.VerifyLoadedForListBoxSelection("Kalaba");
			// verify we automatically switched back to General Tab.
			m_dlg.VerifyTab(WritingSystemPropertiesDialog.kWsGeneral);
			// Verify Switching context is not OK (force user to make unique Ws)
			m_dlg.SwitchTab(WritingSystemPropertiesDialog.kWsFonts,
				DummyWritingSystemPropertiesDialog.ShowMsgBoxStatus.CheckCantCreateDuplicateWs,
				DialogResult.OK);
			m_dlg.VerifyTab(WritingSystemPropertiesDialog.kWsGeneral);
			// make sure we can't select a different ethnologue code.
			m_dlg.SelectEthnologueCodeDlg("", "", "", DialogResult.OK,
				new[] { DummyWritingSystemPropertiesDialog.ShowMsgBoxStatus.CheckCantCreateDuplicateWs },
				null,
				new[] { DialogResult.OK });
			// Change Region or Variant info.
			m_dlg.SetVariantName("Phonetic");
			m_dlg.VerifyListBox(new[] { "Kalaba", "Kalaba (International Phonetic Alphabet)", "Kalaba (Phonetic)" });
			// Now update the Ethnologue code, and cancel msg box to check we restored the expected newly added language defns.
			m_dlg.SelectEthnologueCodeDlg("WSDialog", "qaa-x-wsd", "", DialogResult.OK,
				new[] { DummyWritingSystemPropertiesDialog.ShowMsgBoxStatus.CheckCantCreateDuplicateWs },
				new[] { "qaa-x-kal" },
				new[] { DialogResult.OK});
			// Verify dialog indicates a list to add to current (vernacular) ws list
			VerifyNewlyAddedWritingSystems(new[] { "qaa-fonipa-x-kal-etic" });
			// Now update the Ethnologue code, check we still have expected newly added language defns.
			m_dlg.SelectEthnologueCodeDlg("Kala", "qaa-x-kal", "", DialogResult.OK,
				new DummyWritingSystemPropertiesDialog.ShowMsgBoxStatus[] { }, new string[] { }, new DialogResult[] { });
			// Verify dialog indicates a list to add to current (vernacular) ws list
			VerifyNewlyAddedWritingSystems(new[] { "qaa-fonipa-x-kal-etic" });
			// Now try adding a second/duplicate ws.
			m_dlg.PressBtnAdd("&Writing System for Kala...");
			m_dlg.VerifyListBox(new[] { "Kala", "Kala", "Kala (International Phonetic Alphabet)", "Kala (Phonetic)" });
			m_dlg.VerifyLoadedForListBoxSelection("Kala");
			m_dlg.SetVariantName("Phonetic");
			m_dlg.VerifyListBox(new[] { "Kala", "Kala (International Phonetic Alphabet)", "Kala (Phonetic)", "Kala (Phonetic)" });
			m_dlg.SwitchTab(WritingSystemPropertiesDialog.kWsFonts,
				DummyWritingSystemPropertiesDialog.ShowMsgBoxStatus.CheckCantCreateDuplicateWs,
				DialogResult.OK);
			m_dlg.PressDeleteButton();
			m_dlg.VerifyListBox(new[] { "Kala", "Kala (International Phonetic Alphabet)", "Kala (Phonetic)" });
			m_dlg.VerifyLoadedForListBoxSelection("Kala (Phonetic)");
			// Do OK
			m_dlg.PressOk();
			// Verify dialog indicates a list to add to current (vernacular) ws list
			VerifyNewlyAddedWritingSystems(new[] { "qaa-fonipa-x-kal-etic" });
			// Verify we've actually created the new ws.
			VerifyWsNames(
				new[] { "Kala", "Kala (International Phonetic Alphabet)", "Kala (Phonetic)" },
				new[] { "qaa-x-kal", "qaa-fonipa-x-kal", "qaa-fonipa-x-kal-etic" });
		}

		/// <summary>
		///
		/// </summary>
		[Test]
		public void General_AddExistingWs_OK()
		{
			m_dlg.ShowDialog(m_wsTestIpa);
			m_dlg.SwitchTab(WritingSystemPropertiesDialog.kWsFonts);
			m_dlg.VerifyTab(WritingSystemPropertiesDialog.kWsFonts);
			m_dlg.VerifyAddWsContextMenuItems(new[] { "TestOnly", "&Writing System for TestOnly..." });
			// Click on Add Button...selecting "Add New..." option.
			m_dlg.PressBtnAdd("TestOnly");
			// Verify WsList has new item and it is selected
			m_dlg.VerifyListBox(new[] { "TestOnly", "TestOnly (International Phonetic Alphabet)" });
			m_dlg.VerifyLoadedForListBoxSelection("TestOnly");
			// verify we stayed on the Fonts Tab
			// Review gjm: Can we really do this through the UI; that is, create a new 'same' ws?
			// There is already a separate test of 'copy'?).
			m_dlg.VerifyTab(WritingSystemPropertiesDialog.kWsFonts);
			// first, make sure we can remove the newly added writing system.
			m_dlg.PressDeleteButton();
			m_dlg.VerifyListBox(new[] { "TestOnly (International Phonetic Alphabet)" });
			// Click on Add Button...selecting "Add New..." option.
			m_dlg.PressBtnAdd("TestOnly");
			// Do OK
			m_dlg.PressOk();
			// Verify we've actually added the existing ws.
			VerifyWsNames(
				new[] { "TestOnly (International Phonetic Alphabet)", "TestOnly" },
				new[] { "qaa-fonipa-x-tst", "qaa-x-tst" });
		}

		/// <summary>
		///
		/// </summary>
		[Test]
		public void General_CopyWs_OK()
		{
			m_dlg.ShowDialog(m_wsKalabaIpa);
			m_dlg.VerifyLoadedForListBoxSelection("Kalaba (International Phonetic Alphabet)");
			m_dlg.VerifyListBox(new[] { "Kalaba", "Kalaba (International Phonetic Alphabet)" });
			// Switch tabs, so we can test that Add New Ws will switch to General Tab.
			m_dlg.SwitchTab(WritingSystemPropertiesDialog.kWsFonts);
			m_dlg.VerifyTab(WritingSystemPropertiesDialog.kWsFonts);
			// Click on Copy Button
			m_dlg.PressBtnCopy();
			// Verify WsList has new item and it is selected
			m_dlg.VerifyListBox(new[] { "Kalaba", "Kalaba (International Phonetic Alphabet)", "Kalaba (International Phonetic Alphabet)" });
			m_dlg.VerifyLoadedForListBoxSelection("Kalaba (International Phonetic Alphabet)");
			m_dlg.VerifyWritingSystemsAreEqual(1, 2);
			// verify we automatically switched back to General Tab.
			m_dlg.VerifyTab(WritingSystemPropertiesDialog.kWsGeneral);
			// Verify Switching context is not OK (force user to make unique Ws)
			m_dlg.SwitchTab(WritingSystemPropertiesDialog.kWsFonts,
				DummyWritingSystemPropertiesDialog.ShowMsgBoxStatus.CheckCantCreateDuplicateWs,
				DialogResult.OK);
			m_dlg.VerifyTab(WritingSystemPropertiesDialog.kWsGeneral);
			// Change Region or Variant info.
			m_dlg.SetVariantName("Phonetic");
			m_dlg.VerifyListBox(new[] { "Kalaba", "Kalaba (International Phonetic Alphabet)", "Kalaba (Phonetic)" });
			// Do OK
			m_dlg.PressOk();
			Cache.ServiceLocator.WritingSystemManager.Save();
			// Verify dialog indicates a list to add to current (vernacular) ws list
			VerifyNewlyAddedWritingSystems(new[] { "qaa-fonipa-x-kal-etic" });
			// Verify we've actually created the new ws.
			VerifyWsNames(
				new[] { "Kalaba", "Kalaba (International Phonetic Alphabet)", "Kalaba (Phonetic)" },
				new[] { "qaa-x-kal", "qaa-fonipa-x-kal", "qaa-fonipa-x-kal-etic" });
		}

		/// <summary>
		///
		/// </summary>
		[Test]
		public void General_EthnologueCodeChanged_ModifyWsId_Cancel()
		{
			m_dlg.ShowDialog(m_wsKalaba);
			// change to nonconflicting ethnologue code
			m_dlg.SelectEthnologueCodeDlg("Silly", "qaa-x-xxx", "", DialogResult.OK,
				new DummyWritingSystemPropertiesDialog.ShowMsgBoxStatus[] { },
				new string[] { },
				new DialogResult[] { });
			m_dlg.VerifyListBox(new[] { "Silly", "Silly (International Phonetic Alphabet)" });
			m_dlg.VerifyRelatedWritingSystem("xxx");
			m_dlg.VerifyLoadedForListBoxSelection("Silly");
			m_dlg.PressCancel();
			Assert.AreEqual(false, m_dlg.IsChanged);
			VerifyWsNames(
				new[] { m_wsKalaba.Handle, m_wsKalabaIpa.Handle },
				new[] { "Kalaba", "Kalaba (International Phonetic Alphabet)" },
				new[] { "qaa-x-kal", "qaa-fonipa-x-kal" });
		}

		/// <summary>
		///
		/// </summary>
		[Test]
		public void General_EthnologueCodeChanged_ModifyWsId_Ok()
		{
			m_dlg.ShowDialog(m_wsKalaba);
			// change to nonconflicting ethnologue code
			m_dlg.SelectEthnologueCodeDlg("Silly", "qaa-x-xxx", "", DialogResult.OK,
				new DummyWritingSystemPropertiesDialog.ShowMsgBoxStatus[] { },
				new string[] { },
				new DialogResult[] { });
			m_dlg.VerifyListBox(new[] { "Silly", "Silly (International Phonetic Alphabet)" });
			m_dlg.VerifyRelatedWritingSystem("xxx");
			m_dlg.VerifyLoadedForListBoxSelection("Silly");
			m_dlg.PressOk();
			Assert.AreEqual(true, m_dlg.IsChanged);
			VerifyWsNames(
				new[] { m_wsKalaba.Handle, m_wsKalabaIpa.Handle },
				new[] { "Silly", "Silly (International Phonetic Alphabet)" },
				new[] { "qaa-x-xxx", "qaa-fonipa-x-xxx" });
		}

		/// <summary>
		///
		/// </summary>
		[Test]
		public void GeneralTab_ScriptChanged_Duplicate()
		{
			m_dlg.ShowDialog(m_wsKalaba);
			m_dlg.VerifyLoadedForListBoxSelection("Kalaba");

			m_dlg.VerifyAddWsContextMenuItems(new[] { "&Writing System for Kalaba..." });
			// Click on Add Button...selecting "Add New..." option.
			m_dlg.PressBtnAdd("&Writing System for Kalaba...");
			// Verify WsList has new item and it is selected
			m_dlg.VerifyListBox(new[] { "Kalaba", "Kalaba", "Kalaba (International Phonetic Alphabet)" });
			m_dlg.VerifyLoadedForListBoxSelection("Kalaba");

			//note: changes to the dialog have broken this behavior, but this test was catching more than it's advertised purpose,
			//so rather than making a new way to set the script through the dialog I hacked out the following test code for now -naylor 2011-8-11
			//FIXME
			//m_dlg.SetScriptName("Arabic");
			//m_dlg.VerifyListBox(new[] { "Kalaba", "Kalaba (Arabic)", "Kalaba (International Phonetic Alphabet)" });
			////Verify that the Script, Region and Variant abbreviations are correct.
			//m_dlg.VerifyWsId("qaa-Arab-x-kal");
			//m_dlg.PressBtnCopy();
			//m_dlg.VerifyListBox(new[] { "Kalaba", "Kalaba (Arabic)", "Kalaba (Arabic)", "Kalaba (International Phonetic Alphabet)" });

			// expect msgbox error.
			m_dlg.SwitchTab(WritingSystemPropertiesDialog.kWsFonts,
				DummyWritingSystemPropertiesDialog.ShowMsgBoxStatus.CheckCantCreateDuplicateWs,
				DialogResult.OK);
		}

		/// <summary>
		///
		/// </summary>
		[Test]
		public void GeneralTab_VariantNameChanged_Duplicate()
		{
			m_dlg.ShowDialog(m_wsKalaba);
			m_dlg.VerifyLoadedForListBoxSelection("Kalaba");
			m_dlg.SwitchTab(WritingSystemPropertiesDialog.kWsGeneral);
			m_dlg.SetVariantName("International Phonetic Alphabet");
			m_dlg.VerifyListBox(new[] { "Kalaba (International Phonetic Alphabet)", "Kalaba (International Phonetic Alphabet)" });
			// expect msgbox error.
			m_dlg.SwitchTab(WritingSystemPropertiesDialog.kWsFonts,
				DummyWritingSystemPropertiesDialog.ShowMsgBoxStatus.CheckCantCreateDuplicateWs,
				DialogResult.OK);
		}

		/// <summary>
		/// Test creating a region variant (LT-13801)
		/// </summary>
		[Test]
		public void GeneralTab_RegionVariantChanged()
		{
			m_dlg.ShowDialog(m_wsKalaba);
			// Verify Remove doesn't (yet) do anything for Wss already in the Database.
			m_dlg.VerifyListBox(new[] { "Kalaba", "Kalaba (International Phonetic Alphabet)" });
			// Switch tabs, so we can test that Add New Ws will switch to General Tab.
			m_dlg.SwitchTab(WritingSystemPropertiesDialog.kWsFonts);
			m_dlg.VerifyTab(WritingSystemPropertiesDialog.kWsFonts);
			m_dlg.VerifyAddWsContextMenuItems(new[] { "&Writing System for Kalaba..." });
			// Click on Add Button...selecting "Add New..." option.
			m_dlg.PressBtnAdd("&Writing System for Kalaba...");
			// Verify WsList has new item and it is selected
			m_dlg.VerifyListBox(new[] { "Kalaba", "Kalaba", "Kalaba (International Phonetic Alphabet)" });
			m_dlg.VerifyLoadedForListBoxSelection("Kalaba");
			// verify we automatically switched back to General Tab.
			m_dlg.VerifyTab(WritingSystemPropertiesDialog.kWsGeneral);
			// Change Region info.
			m_dlg.SetCustomRegionName("Minnesota");
			m_dlg.VerifyListBox(new[] { "Kalaba", "Kalaba (International Phonetic Alphabet)", "Kalaba (Minnesota)" });
			// Verify dialog indicates a list to add to current (vernacular) ws list
			VerifyNewlyAddedWritingSystems(new[] { "qaa-QM-x-kal-MI" });
			// Do OK
			m_dlg.PressOk();
			// Verify dialog indicates a list to add to current (vernacular) ws list
			VerifyNewlyAddedWritingSystems(new[] { "qaa-QM-x-kal-MI" });
			// Verify we've actually created the new ws.
			VerifyWsNames(
				new[] { "Kalaba", "Kalaba (International Phonetic Alphabet)", "Kalaba (Minnesota)" },
				new[] { "qaa-x-kal", "qaa-fonipa-x-kal", "qaa-QM-x-kal-MI" });
		}

<<<<<<< HEAD
		/// <summary>
		/// Test using the writing system properties dialog with no cache
		/// </summary>
		[Test]
		public void NoCache_DoesNotThrow()
		{
			var wsManager = new WritingSystemManager();
			CoreWritingSystemDefinition ws = wsManager.Set("qaa-x-kal");
			ws.Language = new LanguageSubtag(ws.Language, "Kalaba");
			IWritingSystemContainer wsContainer = new MemoryWritingSystemContainer(wsManager.WritingSystems, wsManager.WritingSystems,
				Enumerable.Empty<CoreWritingSystemDefinition>(), Enumerable.Empty<CoreWritingSystemDefinition>(), Enumerable.Empty<CoreWritingSystemDefinition>());
			using (var dlg = new DummyWritingSystemPropertiesDialog(wsManager, wsContainer))
			{
				dlg.ShowDialog(ws);
				dlg.LanguageNameTextBox.Text = "Kalab";
				Assert.DoesNotThrow(() => dlg.PressOk());
				Assert.That(ws.DisplayLabel, Is.EqualTo("Kalab"));
			}
=======
		///<summary>Tests that Sort Rules are set for WritingSystems with available CultureInfo in the OS repository</summary>
		[Test]
		public void RealWritingSystemHasSortRules()
		{
			var wsEn = Cache.ServiceLocator.WritingSystemManager.Get("en");
			// Ensure the English WS has the correct SortRules
			Assert.AreEqual(WritingSystemDefinition.SortRulesType.OtherLanguage, wsEn.SortUsing);
			Assert.AreEqual("en", wsEn.SortRules);

			// Show the dialog and ensure the SortRules are displayed correctly in the dialog
			m_dlg.ShowDialog(wsEn);
			m_dlg.VerifyListBox(new[] { "English" });
			m_dlg.VerifyLoadedForListBoxSelection("English");
>>>>>>> f36077e3
		}

		#endregion
	}
}<|MERGE_RESOLUTION|>--- conflicted
+++ resolved
@@ -14,14 +14,9 @@
 using SIL.FieldWorks.FDO.DomainServices;
 using SIL.FieldWorks.FDO.Infrastructure;
 using SIL.Utils;
-<<<<<<< HEAD
 using SIL.Utils.Attributes;
 using SIL.WritingSystems;
-
-=======
-
 // ReSharper disable InconsistentNaming
->>>>>>> f36077e3
 namespace SIL.FieldWorks.FwCoreDlgs
 {
 	#region Dummy WritingSystemPropertiesDlg
@@ -210,13 +205,8 @@
 			// Check Language Name & EthnologueCode
 			Assert.AreEqual(CurrentWritingSystem.Language.Name, m_tbLanguageName.Text);
 			// make sure LocaleName is properly setup as Language name, not as DisplayName.
-<<<<<<< HEAD
 			Assert.IsTrue(CurrentWritingSystem.Language.Name.IndexOf("(", StringComparison.Ordinal) == -1);
 			Assert.AreEqual(!string.IsNullOrEmpty(CurrentWritingSystem.Language.Iso3Code) ? CurrentWritingSystem.Language.Iso3Code : "<None>", m_LanguageCode.Text);
-=======
-			Assert.IsTrue(CurrentWritingSystem.LanguageSubtag.Name.IndexOf("(", StringComparison.Ordinal) == -1);
-			Assert.AreEqual(!string.IsNullOrEmpty(CurrentWritingSystem.ISO3) ? CurrentWritingSystem.ISO3 : "<None>", m_LanguageCode.Text);
->>>>>>> f36077e3
 		}
 
 		internal void ValidateGeneralTab()
@@ -243,30 +233,27 @@
 		}
 		internal void ValidateSortingTab()
 		{
-<<<<<<< HEAD
-			var simpleCollation = CurrentWritingSystem.DefaultCollation as SimpleRulesCollationDefinition;
-			string sortRules = simpleCollation != null ? simpleCollation.SimpleRules : ((IcuRulesCollationDefinition) CurrentWritingSystem.DefaultCollation).IcuRules;
-			Assert.AreEqual(sortRules, m_sortRulesTextBox.Text);
-=======
-			Assert.AreEqual(CurrentWritingSystem.SortUsing.ToString(), m_sortUsingComboBox.SelectedValue.ToString());
-			switch (CurrentWritingSystem.SortUsing)
-			{
-				case WritingSystemDefinition.SortRulesType.DefaultOrdering:
-					Assert.IsNullOrEmpty(m_sortRulesTextBox.Text);
-					Assert.AreEqual(0, m_sortLanguageComboBox.SelectedIndex);
+			switch (m_sortUsingComboBox.SelectedValue.ToString())
+			{
+				case "CustomSimple":
+					var simpleCollation = CurrentWritingSystem.DefaultCollation as SimpleRulesCollationDefinition;
+					Assert.That(simpleCollation, Is.Not.Null);
+					Assert.That(simpleCollation.SimpleRules, Is.EqualTo(m_sortRulesTextBox.Text));
 					break;
-				case WritingSystemDefinition.SortRulesType.CustomICU:
-				case WritingSystemDefinition.SortRulesType.CustomSimple:
-					Assert.AreEqual(CurrentWritingSystem.SortRules, m_sortRulesTextBox.Text);
+
+				case "DefaultOrdering":
+				case "CustomIcu":
+					var icuRulesCollation = CurrentWritingSystem.DefaultCollation as IcuRulesCollationDefinition;
+					Assert.That(icuRulesCollation, Is.Not.Null);
+					Assert.That(icuRulesCollation.IcuRules, Is.EqualTo(m_sortRulesTextBox.Text));
 					break;
-				case WritingSystemDefinition.SortRulesType.OtherLanguage:
-					Assert.AreEqual(CurrentWritingSystem.SortRules, m_sortLanguageComboBox.SelectedValue);
+
+				case "OtherLanguage":
+					var sysCollation = CurrentWritingSystem.DefaultCollation as SystemCollationDefinition;
+					Assert.That(sysCollation, Is.Not.Null);
+					Assert.That(sysCollation.LanguageTag, Is.EqualTo(m_sortLanguageComboBox.SelectedValue));
 					break;
-				default:
-					Assert.Fail("Unknown SortUsing: " + CurrentWritingSystem.SortUsing);
-					break;
-			}
->>>>>>> f36077e3
+			}
 		}
 		#endregion
 
@@ -908,7 +895,22 @@
 				new[] { "qaa-x-kal", "qaa-fonipa-x-kal", "qaa-QM-x-kal-MI" });
 		}
 
-<<<<<<< HEAD
+		///<summary>Tests that Sort Rules are set for WritingSystems with available CultureInfo in the OS repository</summary>
+		[Test]
+		public void RealWritingSystemHasSortRules()
+		{
+			CoreWritingSystemDefinition ws = Cache.ServiceLocator.WritingSystemManager.Set("th-TH");
+			// Ensure the English WS has the correct SortRules
+			var sysCollation = ws.DefaultCollation as SystemCollationDefinition;
+			Assert.That(sysCollation, Is.Not.Null);
+			Assert.That(sysCollation.LanguageTag, Is.EqualTo("th-TH"));
+
+			// Show the dialog and ensure the SortRules are displayed correctly in the dialog
+			m_dlg.ShowDialog(ws);
+			m_dlg.VerifyListBox(new[] { "Thai (Thailand)" });
+			m_dlg.VerifyLoadedForListBoxSelection("Thai (Thailand)");
+		}
+
 		/// <summary>
 		/// Test using the writing system properties dialog with no cache
 		/// </summary>
@@ -927,21 +929,6 @@
 				Assert.DoesNotThrow(() => dlg.PressOk());
 				Assert.That(ws.DisplayLabel, Is.EqualTo("Kalab"));
 			}
-=======
-		///<summary>Tests that Sort Rules are set for WritingSystems with available CultureInfo in the OS repository</summary>
-		[Test]
-		public void RealWritingSystemHasSortRules()
-		{
-			var wsEn = Cache.ServiceLocator.WritingSystemManager.Get("en");
-			// Ensure the English WS has the correct SortRules
-			Assert.AreEqual(WritingSystemDefinition.SortRulesType.OtherLanguage, wsEn.SortUsing);
-			Assert.AreEqual("en", wsEn.SortRules);
-
-			// Show the dialog and ensure the SortRules are displayed correctly in the dialog
-			m_dlg.ShowDialog(wsEn);
-			m_dlg.VerifyListBox(new[] { "English" });
-			m_dlg.VerifyLoadedForListBoxSelection("English");
->>>>>>> f36077e3
 		}
 
 		#endregion
