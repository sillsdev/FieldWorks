using System;
using System.Diagnostics;
using System.Diagnostics.CodeAnalysis;
using System.IO;
using System.Threading;
using System.Windows.Forms;
using NUnit.Framework;

using ECInterfaces;
using SilEncConverters40;
using SIL.FieldWorks.FwCoreDlgs;
using SIL.FieldWorks.Test.TestUtils;
using SIL.Utils;

namespace AddConverterDlgTests
{
	#region Dummy CnvtrPropertiesCtrl & AddCnvtrDlg
	/// ----------------------------------------------------------------------------------------
	/// <summary>
	///
	/// </summary>
	/// <remarks>Though most of this code is located in AddCnvtrDlg, because the buttons
	/// and listbox are there, we're testing it in here because this Properties Tab is
	/// where you're expected to add/configure the Converters</remarks>
	/// ----------------------------------------------------------------------------------------
	public class DummyAddCnvtrDlg : AddCnvtrDlg
	{
		/// ------------------------------------------------------------------------------------
		/// <summary>
		/// Constructor.
		/// </summary>
		/// ------------------------------------------------------------------------------------
		public DummyAddCnvtrDlg()
			: base(null, null, null, null, false)
		{
		}

		/// ------------------------------------------------------------------------------------
		/// <summary>
		/// Override this for testing without UI
		/// </summary>
		/// <param name="sMessage"></param>
		/// <param name="sTitle"></param>
		/// <param name="buttons"></param>
		/// <returns></returns>
		/// ------------------------------------------------------------------------------------
		protected override DialogResult ShowMessage(string sMessage, string sTitle,
			MessageBoxButtons buttons)
		{
			return DialogResult.OK;
		}

		/// ------------------------------------------------------------------------------------
		/// <summary>
		/// Returns the last error message displayed
		/// </summary>
		/// ------------------------------------------------------------------------------------
		public string ErrorMsg
		{
			get { return ErrorMsg; }
		}

		/// ------------------------------------------------------------------------------------
		/// <summary>
		/// Gets the remove button.
		/// </summary>
		/// <value>The remove button.</value>
		/// ------------------------------------------------------------------------------------
		public Button btnAdd
		{
			get
			{
				CheckDisposed();
				return btnAdd;
			}
		}

		/// ------------------------------------------------------------------------------------
		/// <summary>
		/// Gets the remove button.
		/// </summary>
		/// <value>The remove button.</value>
		/// ------------------------------------------------------------------------------------
		public Button btnCopy
		{
			get
			{
				CheckDisposed();
				return btnCopy;
			}
		}

		/// ------------------------------------------------------------------------------------
		/// <summary>
		/// Gets the add save button.
		/// </summary>
		/// <value>The add save button.</value>
		/// ------------------------------------------------------------------------------------
		public Button btnDelete
		{
			get
			{
				CheckDisposed();
				return btnDelete;
			}
		}

		/// ------------------------------------------------------------------------------------
		/// <summary>
		/// Helper method to enable us to set a mapping file for testing purposes
		/// </summary>
		/// <param name="sMapping"></param>
		/// ------------------------------------------------------------------------------------
		public void SetMappingFile(string sMapping)
		{
			CheckDisposed();

			m_cnvtrPropertiesCtrl.txtMapFile.Text = sMapping;
		}
	}

	/// ----------------------------------------------------------------------------------------
	/// <summary>
	///
	/// </summary>
	/// ----------------------------------------------------------------------------------------
	public class DummyCnvtrPropertiesCtrl : CnvtrPropertiesCtrl
	{
		/// ------------------------------------------------------------------------------------
		/// <summary>
		/// Helper method to enable us to set a mapping file for testing purposes
		/// </summary>
		/// <param name="sMapping"></param>
		/// ------------------------------------------------------------------------------------
		public void SetMappingFile(string sMapping)
		{
			CheckDisposed();

			txtMapFile.Text = sMapping;
			txtMapFile_TextChanged(null, null);
		}

		/// ------------------------------------------------------------------------------------
		/// <summary>
		/// Helper method to enable us to set cboConverter for testing purposes
		/// </summary>
		/// <param name="setTo">Type that we are setting the Converter Type combo to</param>
		/// ------------------------------------------------------------------------------------
		public void setCboConverter(ConverterType setTo)
		{
			for (int i = 0; i < cboConverter.Items.Count; i++)
			{
				if (((CnvtrTypeComboItem)cboConverter.Items[i]).Type == setTo)
				{
					cboConverter.SelectedIndex = i;
					break;
				}
				else
					cboConverter.SelectedIndex = 0;
			}
		}
	}
	#endregion

	/// ----------------------------------------------------------------------------------------
	/// <summary>
	/// Class for testing the CnvtrPropertiesCtrl
	/// </summary>
	/// ----------------------------------------------------------------------------------------
	[TestFixture]
	[SuppressMessage("Gendarme.Rules.Design", "TypesWithDisposableFieldsShouldBeDisposableRule",
		Justification="Unit test. m_myDlg gets disposed in FixtureTearDown method.")]
	public class CnvtrPropertiesControlTests : BaseTest
	{
		private DummyAddCnvtrDlg m_myDlg;
		private DummyCnvtrPropertiesCtrl m_myCtrl;
		private string m_ccFileName;
		private string m_mapFileName;
		private string m_bogusFileName;

		#region Setup & Teardown
		/// ------------------------------------------------------------------------------------
		/// <summary>
		/// Creates and loads a set of dummy converters to test the
		/// <see cref="CnvtrPropertiesCtrl"/> class.
		/// </summary>
		/// ------------------------------------------------------------------------------------
		public override void FixtureSetup()
		{
			base.FixtureSetup();

			var encConverters = new EncConverters();
			// Remove any encoding converters we created that have been left over due to a crash
			// or other mishap.  (That's why we use wierd names starting with ZZZUnitTest, so
			// there won't be any conceivable conflict with user chosen names.  Inconceivable
			// conflicts might still happen, but...)
			RemoveTestConverters(encConverters, "Installed mappings before test setup:");
			string[] ccFileContents = {"'c' > 'C'"};
			m_ccFileName = CreateTempFile(ccFileContents, "cct");
			encConverters.AddConversionMap("ZZZUnitTestCC", m_ccFileName,
				ConvType.Legacy_to_Unicode, "SIL.cc", "", "",
				ProcessTypeFlags.UnicodeEncodingConversion);

			string[] mapFileContents = {
										   "EncodingName	'ZZZUnitTestText'",
										   "DescriptiveName	'Silly test file'",
										   "ByteDefault		'?'",
										   "UniDefault		replacement_character",
										   "0x80	<>	euro_sign"
									   };
			m_mapFileName = CreateTempFile(mapFileContents, "map");
			encConverters.AddConversionMap("ZZZUnitTestMap", m_mapFileName,
				ConvType.Legacy_to_from_Unicode, "SIL.map", "", "",
				ProcessTypeFlags.UnicodeEncodingConversion);

			// TODO: Should test a legitimate compiled TecKit file by embedding a zipped
			// up one in the resources for testing purposes.

			// This is a randomly chosen ICU converter. The test may break when we reduce the set of
			// ICU converters we ship.
			encConverters.AddConversionMap("ZZZUnitTestICU", "ISO-8859-1",
				ConvType.Legacy_to_from_Unicode, "ICU.conv", "", "",
				ProcessTypeFlags.ICUConverter);

			// Add a 1-step compound converter, which won't be any of the types our dialog
			// recognizes for now.
			encConverters.AddCompoundConverterStep("ZZZUnitTestCompound", "ZZZUnitTestCC", true,
				NormalizeFlags.None);

			encConverters.Remove("BogusTecKitFile");	// shouldn't exist, but...

			m_myDlg = new DummyAddCnvtrDlg();
			m_myCtrl = new DummyCnvtrPropertiesCtrl();
			m_myCtrl.Converters = encConverters;
			// Load all the mappings after the dummy mappings are added, so the Converter
			// Mapping File combo box won't contain obsolete versions of the mappings referring
			// to old temp files from a previous run of the tests.q
			m_myCtrl.CnvtrPropertiesCtrl_Load(null, null);
#if !QUIET
			Console.WriteLine("Installed mappings after test setup:");
			foreach (var name in encConverters.Mappings)
			{
				var conv = encConverters[name];
				Console.WriteLine("    {0} ({1})", name, conv == null ? "null" : conv.GetType().ToString());
			}
#endif
		}

		/// <summary>
		/// Clean up after running all the tests.
		/// </summary>
		public override void FixtureTeardown()
		{
<<<<<<< HEAD
=======
			base.FixtureTeardown();

>>>>>>> 26681d07
			EncConverters encConverters;
			// Dispose managed resources here.
			if (m_myCtrl != null)
			{
				encConverters = m_myCtrl.Converters;
				m_myCtrl.Dispose();
				m_myCtrl = null;
			}
			else
			{
				encConverters = new EncConverters();
			}

			if (m_myDlg != null)
			{
				m_myDlg.Dispose();
				m_myDlg = null;
			}

			try
			{
				// Delete any temp files that have been created.
				if (!String.IsNullOrEmpty(m_ccFileName))
				{
					File.Delete(m_ccFileName);
					m_ccFileName = null;
				}
				if (!String.IsNullOrEmpty(m_mapFileName))
				{
					File.Delete(m_mapFileName);
					m_mapFileName = null;
				}
				if (!String.IsNullOrEmpty(m_bogusFileName))
				{
					File.Delete(m_bogusFileName);
					m_bogusFileName = null;
				}
			}
			catch
			{
<<<<<<< HEAD
				// for some reason deleting the temporary files occasionally fails - not sure
				// why. If this happens we just ignore it and continue.
=======
				try
				{
					File.Delete(m_bogusFileName);
					m_bogusFileName = null;
				}
				catch (IOException e)
				{
					// occasionally some process still has a lock on this file - just ignore
				}
>>>>>>> 26681d07
			}

			// Remove any encoding converters that we may have created during this test run.
			RemoveTestConverters(encConverters, "Installed mappings after test teardown:");

			base.FixtureTeardown();
		}

		void RemoveTestConverters(EncConverters encConverters, string testMessage)
		{
			// Remove any encoding converters that were added for these tests.
			encConverters.Remove("ZZZUnitTestCC");
			encConverters.Remove("ZZZUnitTestText");
			encConverters.Remove("ZZZUnitTestMap");
			encConverters.Remove("ZZZUnitTestICU");
			encConverters.Remove("ZZZUnitTestCompound");
			encConverters.Remove("ZZZUnitTestBogusTecKitFile");	// shouldn't exist, but...
#if !QUIET
			Console.WriteLine("{0}", testMessage);
			foreach (var name in encConverters.Mappings)
				Console.WriteLine("    {0}", name);
#endif
		}
		#endregion

		#region Tests
		// Admittedly, we certainly could test for many more scenarios. Some could be the
		// Autosave, Add, Copy, and Delete functions, but we really don't need to.
		// (The majority of these functionalities will be caught by SILEncConv tests)

		// Other items that we could test for (in AddCnvtrDlg):
		// btnAdd - field contents (mostly empty, and no install)
		// btnCopy - field contents or existing converter
		// btnDelete - non-existing converter
		// autosave - detects name field changes
		// autosave - detects converter changes
		// autosave - detects spec changes
		// autosave - detects map file changes
		// autosave - detects name field changes
		// autosave - warning for invalid mapping file
		// copy - overwrite warning

		/// ------------------------------------------------------------------------------------
		/// <summary>
		/// CC Mapping table test
		/// </summary>
		/// ------------------------------------------------------------------------------------
		[Test]
		public void SelectMapping_CCMappingTable()
		{
			m_myCtrl.SelectMapping("ZZZUnitTestCC");
			Assert.IsTrue(m_myCtrl.cboConverter.SelectedItem is CnvtrTypeComboItem, "Should be able to select ZZZUnitTestCC");
			Assert.AreEqual(ConverterType.ktypeCC, ((CnvtrTypeComboItem)m_myCtrl.cboConverter.SelectedItem).Type, "Selected converter should be CC for ZZZUnitTestCC");
			Assert.IsFalse(m_myCtrl.cboSpec.Visible, "Converter specifier ComboBox should not be visible for ZZZUnitTestCC");
			Assert.IsTrue(m_myCtrl.btnMapFile.Visible, "Map file chooser Button should be visible for ZZZUnitTestCC");
			Assert.IsTrue(m_myCtrl.txtMapFile.Visible, "Map file TextBox should be visible for ZZZUnitTestCC");
			Assert.AreEqual(m_ccFileName, m_myCtrl.txtMapFile.Text, "TextBox and member variable should have same value for ZZZUnitTestCC");
			Assert.IsTrue(m_myCtrl.cboConversion.SelectedItem is CnvtrDataComboItem, "Conversion type should be selected for ZZZUnitTestCC");
			Assert.AreEqual(ConvType.Legacy_to_Unicode, ((CnvtrDataComboItem)m_myCtrl.cboConversion.SelectedItem).Type, "Conversion type should be Legacy_to_Unicode for ZZZUnitTestCC");
			Assert.AreEqual("ZZZUnitTestCC", m_myCtrl.txtName.Text, "Displayed converter should be ZZZUnitTestCC");
		}

		/// ------------------------------------------------------------------------------------
		/// <summary>
		/// Test a TecKit mapping file
		/// </summary>
		/// ------------------------------------------------------------------------------------
		[Test]
		public void SelectMapping_TecKitMapTable()
		{
			m_myCtrl.SelectMapping("ZZZUnitTestMap");
			Assert.IsTrue(m_myCtrl.cboConverter.SelectedItem is CnvtrTypeComboItem, "Should be able to select ZZZUnitTestMap");
			Assert.AreEqual(ConverterType.ktypeTecKitMap, ((CnvtrTypeComboItem)m_myCtrl.cboConverter.SelectedItem).Type, "Selected converter should be TecKit/Map for ZZZUnitTestMap");
			Assert.IsFalse(m_myCtrl.cboSpec.Visible, "Converter specifier ComboBox should not be visible for ZZZUnitTestMap");
			Assert.IsTrue(m_myCtrl.btnMapFile.Visible, "Map file chooser Button should be visible for ZZZUnitTestMap");
			Assert.IsTrue(m_myCtrl.txtMapFile.Visible, "Map file TextBox should be visible for ZZZUnitTestMap");
			Assert.AreEqual(m_mapFileName, m_myCtrl.txtMapFile.Text, "TextBox and member variable should have same value for ZZZUnitTestMap");
			Assert.IsTrue(m_myCtrl.cboConversion.SelectedItem is CnvtrDataComboItem, "Conversion type should be selected for ZZZUnitTestMap");
			Assert.AreEqual(ConvType.Legacy_to_from_Unicode,
				((CnvtrDataComboItem)m_myCtrl.cboConversion.SelectedItem).Type, "Conversion type should be Legacy_to_from_Unicode for ZZZUnitTestMap");
			Assert.AreEqual("ZZZUnitTestMap", m_myCtrl.txtName.Text, "Displayed converter should be ZZZUnitTestMap");
		}

		/// ------------------------------------------------------------------------------------
		/// <summary>
		/// Test a conversion using a standard ICU mapping
		/// </summary>
		/// ------------------------------------------------------------------------------------
		[Test]
		public void SelectMapping_IcuConversion()
		{
			m_myCtrl.SelectMapping("ZZZUnitTestICU");
			Assert.IsTrue(m_myCtrl.cboConverter.SelectedItem is CnvtrTypeComboItem, "Should be able to select ZZZUnitTestICU");
			Assert.AreEqual(ConverterType.ktypeIcuConvert, ((CnvtrTypeComboItem)m_myCtrl.cboConverter.SelectedItem).Type, "Selected item should be ICU converter for ZZZUnitTestICU");
			Assert.IsTrue(m_myCtrl.cboSpec.Visible, "ComboBox for Specifying Converter should be visible for ZZZUnitTestICU");
			Assert.IsFalse(m_myCtrl.btnMapFile.Visible, "Button for selecting map file should not be visible for ZZZUnitTestICU");
			Assert.IsFalse(m_myCtrl.txtMapFile.Visible, "TextBox for displaying map file should not be visible for ZZZUnitTestICU");
			Assert.IsTrue(m_myCtrl.cboSpec.SelectedItem is CnvtrSpecComboItem, "A Converter spec should be selected for ZZZUnitTestICU");
			// This is a randomly chosen ICU converter. The test may break when we reduce the set of
			// ICU converters we ship.
			Assert.AreEqual("ISO-8859-1", ((CnvtrSpecComboItem)m_myCtrl.cboSpec.SelectedItem).Specs, "Selected spec should be ISO-8859-1 for ZZZUnitTestICU");
			Assert.IsTrue(m_myCtrl.cboConversion.SelectedItem is CnvtrDataComboItem, "Conversion type should be selected for ZZZUnitTestICU");
			Assert.AreEqual(ConvType.Legacy_to_from_Unicode,
				((CnvtrDataComboItem)m_myCtrl.cboConversion.SelectedItem).Type, "Selected Conversion type should be Legacy_to_from_Unicode for IZZZUnitTestICU");
			Assert.AreEqual("ZZZUnitTestICU", m_myCtrl.txtName.Text, "Displayed converter should be ZZZUnitTestICU");
		}

		/// ------------------------------------------------------------------------------------
		/// <summary>
		/// Test a compound mapping file
		/// </summary>
		/// ------------------------------------------------------------------------------------
		[Test]
		public void SelectMapping_Compound()
		{
			// This is a type we don't recognize.
			m_myCtrl.SelectMapping("ZZZUnitTestCompound");
			Assert.AreEqual(-1, m_myCtrl.cboConverter.SelectedIndex, "Should NOT be able to select ZZZUnitTestCompound");
			Assert.IsFalse(m_myCtrl.cboSpec.Visible, "ComboBox for Specifying Converter should not be visible for ZZZUnitTestCompound");
			Assert.IsTrue(m_myCtrl.btnMapFile.Visible, "Button for selecting map file should be visible for ZZZUnitTestCompound");
			Assert.IsTrue(m_myCtrl.txtMapFile.Visible, "TextBox for displaying map file should be visible for ZZZUnitTestCompound");
			Assert.AreEqual("ZZZUnitTestCompound", m_myCtrl.txtName.Text, "Displayed converter should be ZZZUnitTestCompound");
		}

		/// ------------------------------------------------------------------------------------
		/// <summary>
		/// Test to make sure that we are loading the correct items for each choice.
		/// NOTE: Testing every option could take a very long time, so lets just test
		/// the number of items that were loaded.
		/// </summary>
		/// ------------------------------------------------------------------------------------
		[Test]
		public void SelectMapping_CboSpecListedItems()
		{
			// It doesn't really matter which one we've loaded, just load one
			m_myCtrl.SelectMapping("ZZZUnitTestMap");

			m_myCtrl.setCboConverter(ConverterType.ktypeCC);
			Assert.IsFalse(m_myCtrl.cboSpec.Visible);
			Assert.IsTrue(m_myCtrl.btnMapFile.Visible);
			Assert.IsTrue(m_myCtrl.txtMapFile.Visible);

			m_myCtrl.setCboConverter(ConverterType.ktypeIcuConvert); // produces 27, but may change slightly in future versions
			Assert.IsTrue(20 < m_myCtrl.cboSpec.Items.Count);
			Assert.IsTrue(m_myCtrl.cboSpec.Visible);
			Assert.IsFalse(m_myCtrl.btnMapFile.Visible);
			Assert.IsFalse(m_myCtrl.txtMapFile.Visible);

			m_myCtrl.setCboConverter(ConverterType.ktypeIcuTransduce); // produces 183, but may change slightly in future versions
			Assert.IsTrue(170 < m_myCtrl.cboSpec.Items.Count);
			Assert.IsTrue(m_myCtrl.cboSpec.Visible);
			Assert.IsFalse(m_myCtrl.btnMapFile.Visible);
			Assert.IsFalse(m_myCtrl.txtMapFile.Visible);

			m_myCtrl.setCboConverter(ConverterType.ktypeTecKitTec);
			Assert.IsFalse(m_myCtrl.cboSpec.Visible);
			Assert.IsTrue(m_myCtrl.btnMapFile.Visible);
			Assert.IsTrue(m_myCtrl.txtMapFile.Visible);

			m_myCtrl.setCboConverter(ConverterType.ktypeTecKitMap);
			Assert.IsFalse(m_myCtrl.cboSpec.Visible);
			Assert.IsTrue(m_myCtrl.btnMapFile.Visible);
			Assert.IsTrue(m_myCtrl.txtMapFile.Visible);

			m_myCtrl.setCboConverter(ConverterType.ktypeCodePage); // produces 148 on Vista, and 50-some odd on XP
			Assert.IsTrue(25 < m_myCtrl.cboSpec.Items.Count);
			Assert.IsTrue(m_myCtrl.cboSpec.Visible);
			Assert.IsFalse(m_myCtrl.btnMapFile.Visible);
			Assert.IsFalse(m_myCtrl.txtMapFile.Visible);
		}

		/// ------------------------------------------------------------------------------------
		/// <summary>
		/// Test to make sure that we are prepopulating cboConversion correctly.
		/// </summary>
		/// ------------------------------------------------------------------------------------
		[Test]
		public void SelectMapping_PrepopulateCboConversion()
		{
			// It doesn't really matter which one we've loaded
			m_myCtrl.SelectMapping("ZZZUnitTestMap");

			// During the testing portion below, we will test two things:
			// 1) That the cboConverter selected an item properly
			// 2) That cboConversion was prepopulated properly

			m_myCtrl.setCboConverter(ConverterType.ktypeCC);
			Assert.AreEqual(ConverterType.ktypeCC,
				((CnvtrTypeComboItem)m_myCtrl.cboConverter.SelectedItem).Type, "Selected CC type properly");
			Assert.AreEqual(ConvType.Legacy_to_Unicode,
				((CnvtrDataComboItem)m_myCtrl.cboConversion.SelectedItem).Type, "CC type defaults to Legacy_to_Unicode");

			m_myCtrl.setCboConverter(ConverterType.ktypeIcuConvert);
			Assert.AreEqual(ConverterType.ktypeIcuConvert,
				((CnvtrTypeComboItem)m_myCtrl.cboConverter.SelectedItem).Type, "Selected ICU Converter type properly");
			Assert.AreEqual(ConvType.Legacy_to_from_Unicode,
				((CnvtrDataComboItem)m_myCtrl.cboConversion.SelectedItem).Type, "ICU Converter type defaults to Legacy_to_from_Unicode");

			m_myCtrl.setCboConverter(ConverterType.ktypeIcuTransduce);
			Assert.AreEqual(ConverterType.ktypeIcuTransduce,
				((CnvtrTypeComboItem)m_myCtrl.cboConverter.SelectedItem).Type, "Selected ICU Transducer type properly");
			Assert.AreEqual(ConvType.Unicode_to_from_Unicode,
				((CnvtrDataComboItem)m_myCtrl.cboConversion.SelectedItem).Type, "ICU Transducer type defaults to Legacy_to_from_Unicode");

			m_myCtrl.setCboConverter(ConverterType.ktypeTecKitTec);
			Assert.AreEqual(ConverterType.ktypeTecKitTec,
				((CnvtrTypeComboItem)m_myCtrl.cboConverter.SelectedItem).Type, "Selected TecKit/Tec type properly");
			Assert.AreEqual(ConvType.Legacy_to_from_Unicode,
				((CnvtrDataComboItem)m_myCtrl.cboConversion.SelectedItem).Type, "TecKit/Tec type defaults to Legacy_to_from_Unicode");

			m_myCtrl.setCboConverter(ConverterType.ktypeTecKitMap);
			Assert.AreEqual(ConverterType.ktypeTecKitMap,
				((CnvtrTypeComboItem)m_myCtrl.cboConverter.SelectedItem).Type, "Selected TecKit/Map type properly");
			Assert.AreEqual(ConvType.Legacy_to_from_Unicode,
				((CnvtrDataComboItem)m_myCtrl.cboConversion.SelectedItem).Type, "TecKit/Map type defaults to Legacy_to_from_Unicode");

			m_myCtrl.setCboConverter(ConverterType.ktypeCodePage);
			Assert.AreEqual(ConverterType.ktypeCodePage,
				((CnvtrTypeComboItem)m_myCtrl.cboConverter.SelectedItem).Type, "Selected CodePage type properly");
			Assert.AreEqual(ConvType.Legacy_to_from_Unicode,
				((CnvtrDataComboItem)m_myCtrl.cboConversion.SelectedItem).Type, "CodePage type defaults to Legacy_to_from_Unicode");
		}

		/// ------------------------------------------------------------------------------------
		/// <summary>
		/// Test a bogus compiled TecKit file. Should fail with nice error message, not crash.
		/// </summary>
		/// ------------------------------------------------------------------------------------
		[Test]
		public void SelectMapping_BogusCompiledTecKitFile()
		{
			m_bogusFileName = CreateTempFile(new string[] { "bogus contents" }, "tec");

			// This is a type we don't recognize.
			m_myDlg.m_cnvtrPropertiesCtrl.txtName.Text = "ZZZUnitTestBogusTecKitFile";

			int i;
			for (i = 0; i < m_myDlg.m_cnvtrPropertiesCtrl.cboConverter.Items.Count; ++i)
			{
				if (((CnvtrTypeComboItem)m_myDlg.m_cnvtrPropertiesCtrl.cboConverter.Items[i]).Type == ConverterType.ktypeTecKitTec)
				{
					m_myDlg.m_cnvtrPropertiesCtrl.cboConverter.SelectedIndex = i;
					break;
				}
			}
			Assert.IsTrue(i < m_myDlg.m_cnvtrPropertiesCtrl.cboConverter.Items.Count, "Should find a TecKitTec type converter listed.");
			for (i = 0; i < m_myDlg.m_cnvtrPropertiesCtrl.cboConversion.Items.Count; ++i)
			{
				if (((CnvtrDataComboItem)m_myDlg.m_cnvtrPropertiesCtrl.cboConversion.Items[i]).Type == ConvType.Legacy_to_Unicode)
				{
					m_myDlg.m_cnvtrPropertiesCtrl.cboConversion.SelectedIndex = i;
					break;
				}
			}
			Assert.IsTrue(i < m_myDlg.m_cnvtrPropertiesCtrl.cboConversion.Items.Count, "Should find a Legacy_to_Unicode conversion listed.");

			m_myDlg.SetMappingFile(m_bogusFileName);

			Assert.IsFalse(m_myDlg.InstallConverter(), "Should not be able to install bogus compiled TecKit file.");
			// This may not be testing what we want it to test...
			// Might want make an assert on the error message that is produced!
		}

		/// ------------------------------------------------------------------------------------
		/// <summary>
		/// Tests for a "successful" save when nothing is changed
		/// </summary>
		/// ------------------------------------------------------------------------------------
		[Test]
		public void AutoSave_ValidButUnchanged()
		{
			m_myDlg.m_cnvtrPropertiesCtrl.SelectMapping("ZZZUnitTestCC");
			m_myDlg.SetUnchanged();
			Assert.IsTrue(m_myDlg.AutoSave());
		}

		/// ------------------------------------------------------------------------------------
		/// <summary>
		/// Tests for a successful save when converter is valid
		/// </summary>
		/// ------------------------------------------------------------------------------------
		[Test]
		[Ignore("Fails about half of the time -- CameronB")]
		public void AutoSave_ValidContents()
		{
			m_myDlg.m_cnvtrPropertiesCtrl.SelectMapping("ZZZUnitTestICU");
			m_myDlg.SetUnchanged();
			m_myDlg.m_cnvtrPropertiesCtrl.txtName.Text = "ZZZUnitTestRenamedICU";
			Assert.IsTrue(m_myDlg.AutoSave());
		}

		/// ------------------------------------------------------------------------------------
		/// <summary>
		/// Tests for failure when converter cannot save successfully
		/// </summary>
		/// ------------------------------------------------------------------------------------
		[Test]
		[Ignore("Fails: producing object null message")]
		public void AutoSave_InvalidContents()
		{
			m_myDlg.m_cnvtrPropertiesCtrl.SelectMapping("ZZZUnitTestMap");
			m_myDlg.SetUnchanged();
			m_myDlg.m_cnvtrPropertiesCtrl.cboSpec.Text = "NotValid";
			Assert.IsFalse(m_myDlg.AutoSave());
		}
		#endregion

		/// <summary>
		/// Create a temporary file with the given data and file type extension.
		/// </summary>
		string CreateTempFile(string[] data, string filetype)
		{
			string fileTmp = Path.GetTempFileName();	// actually creates file on disk.
			string filename = fileTmp;
			if (!String.IsNullOrEmpty(filetype))
			{
				filename = Path.ChangeExtension(fileTmp, filetype);
				File.Move(fileTmp, filename);
	}
			using (var file = new StreamWriter(filename, false, System.Text.Encoding.ASCII))
			{
				foreach (var line in data)
					file.WriteLine(line);
			}
			return filename;
		}
	}
}<|MERGE_RESOLUTION|>--- conflicted
+++ resolved
@@ -251,11 +251,8 @@
 		/// </summary>
 		public override void FixtureTeardown()
 		{
-<<<<<<< HEAD
-=======
 			base.FixtureTeardown();
 
->>>>>>> 26681d07
 			EncConverters encConverters;
 			// Dispose managed resources here.
 			if (m_myCtrl != null)
@@ -296,20 +293,8 @@
 			}
 			catch
 			{
-<<<<<<< HEAD
 				// for some reason deleting the temporary files occasionally fails - not sure
 				// why. If this happens we just ignore it and continue.
-=======
-				try
-				{
-					File.Delete(m_bogusFileName);
-					m_bogusFileName = null;
-				}
-				catch (IOException e)
-				{
-					// occasionally some process still has a lock on this file - just ignore
-				}
->>>>>>> 26681d07
 			}
 
 			// Remove any encoding converters that we may have created during this test run.
