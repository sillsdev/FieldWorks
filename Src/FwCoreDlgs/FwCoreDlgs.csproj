--- conflicted
+++ resolved
@@ -117,17 +117,10 @@
       <SpecificVersion>False</SpecificVersion>
       <HintPath>..\..\Output\Debug\ECInterfaces.dll</HintPath>
     </Reference>
-<<<<<<< HEAD
-=======
     <Reference Include="ECInterfaces" Condition="'$(OS)'=='Unix'">
       <SpecificVersion>False</SpecificVersion>
       <HintPath>/usr/lib/fieldworks/ECInterfaces.dll</HintPath>
     </Reference>
-    <Reference Include="Ethnologue, Version=1.0.0.0, Culture=neutral, processorArchitecture=MSIL">
-      <SpecificVersion>False</SpecificVersion>
-      <HintPath>..\..\Output\Debug\Ethnologue.dll</HintPath>
-    </Reference>
->>>>>>> c6cab8dd
     <Reference Include="FDO">
       <Name>FDO</Name>
       <SpecificVersion>False</SpecificVersion>
@@ -187,7 +180,6 @@
       <SpecificVersion>False</SpecificVersion>
       <HintPath>..\..\Output\Debug\SharedScrUtils.dll</HintPath>
     </Reference>
-<<<<<<< HEAD
     <Reference Include="SIL.Core, Version=2.6.0.0, Culture=neutral, PublicKeyToken=cab3c8c5232dfcf2, processorArchitecture=x86">
       <SpecificVersion>False</SpecificVersion>
       <HintPath>..\..\Downloads\SIL.Core.dll</HintPath>
@@ -204,10 +196,7 @@
       <SpecificVersion>False</SpecificVersion>
       <HintPath>..\..\Downloads\SIL.WritingSystems.dll</HintPath>
     </Reference>
-    <Reference Include="SilEncConverters40, Version=4.0.0.0, Culture=neutral, PublicKeyToken=f1447bae1e63f485, processorArchitecture=x86">
-=======
     <Reference Include="SilEncConverters40, Version=4.0.0.0, Culture=neutral, PublicKeyToken=f1447bae1e63f485, processorArchitecture=x86" Condition="'$(OS)'!='Unix'">
->>>>>>> c6cab8dd
       <SpecificVersion>False</SpecificVersion>
       <HintPath>..\..\Output\Debug\SilEncConverters40.dll</HintPath>
     </Reference>
