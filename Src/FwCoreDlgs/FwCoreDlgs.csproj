--- conflicted
+++ resolved
@@ -183,14 +183,11 @@
     <Reference Include="icu.net, Version=2.5.1.0, Culture=neutral, PublicKeyToken=416fdd914afa6b66">
       <SpecificVersion>False</SpecificVersion>
       <HintPath>..\..\Output\Debug\icu.net.dll</HintPath>
-<<<<<<< HEAD
-=======
       <Private>True</Private>
     </Reference>
     <Reference Include="System.ValueTuple, Version=4.0.3.0, Culture=neutral, PublicKeyToken=cc7b13ffcd2ddd51">
       <HintPath>..\..\Output\Debug\System.ValueTuple.dll</HintPath>
       <Private>True</Private>
->>>>>>> 76ebd6c4
     </Reference>
     <Reference Include="Microsoft.Practices.ServiceLocation, Version=1.0.0.0, Culture=neutral, processorArchitecture=MSIL">
       <SpecificVersion>False</SpecificVersion>
