// Copyright (c) 2008-2020 SIL International
// This software is licensed under the LGPL, version 2.1 or later
// (http://www.gnu.org/licenses/lgpl-2.1.html)

using System;
using System.Collections.Generic;
using System.ComponentModel;
using System.Diagnostics;
using System.Drawing;
using System.Drawing.Drawing2D;
using System.Globalization;
using System.Linq;
using System.Text;
using System.Windows.Forms;
using System.Windows.Forms.VisualStyles;
using Icu;
using SIL.FieldWorks.Common.FwUtils;
using SIL.FieldWorks.FwCoreDlgs.Controls;
using SIL.FieldWorks.FwCoreDlgs.FileDialog;
using SIL.FieldWorks.Resources;
using SIL.Keyboarding;
using SIL.LCModel;
using SIL.LCModel.Core.KernelInterfaces;
using SIL.LCModel.Core.Text;
using SIL.LCModel.Core.WritingSystems;
using SIL.LCModel.Utils;
using SIL.Windows.Forms;

namespace SIL.FieldWorks.FwCoreDlgs
{
	/// <summary>
	/// Dialog for specifying the valid characters for a FieldWorks writing system
	/// </summary>
	internal partial class ValidCharactersDlg : Form
	{
		#region ValidCharGridsManager class

		/// <summary />
		protected internal class ValidCharGridsManager : IDisposable
		{
			internal EventHandler CharacterGridGotFocus;
			internal EventHandler CharacterGridSelectionChanged;
			private CharacterGrid m_gridWordForming;
			private CharacterGrid m_gridOther;
			private CharacterGrid m_currGrid;
			private ValidCharacters m_validChars;
			private CoreWritingSystemDefinition m_ws;
			private readonly ContextMenuStrip m_cmnu;
			private readonly ToolStripMenuItem m_cmnuTreatAsWrdForming;
			private readonly ToolStripMenuItem m_cmnuTreatAsNotWrdForming;
			private readonly ToolStripSeparator m_cmnuSep;

			/// <summary />
			internal ValidCharGridsManager()
			{
				m_cmnu = new ContextMenuStrip();
				m_cmnuTreatAsWrdForming = new ToolStripMenuItem(Properties.Resources.kstidTreatAsWrdForming);
				m_cmnuTreatAsNotWrdForming = new ToolStripMenuItem(Properties.Resources.kstidTreatAsOther);
				m_cmnuSep = new ToolStripSeparator();
				var cmnuRemove = new ToolStripMenuItem(Properties.Resources.kstidRemoveValidChar);

				m_cmnuTreatAsWrdForming.Click += HandleTreatAsClick;
				m_cmnuTreatAsNotWrdForming.Click += HandleTreatAsClick;
				cmnuRemove.Click += HandleRemoveClick;

				m_cmnu.Items.Add(m_cmnuTreatAsWrdForming);
				m_cmnu.Items.Add(m_cmnuTreatAsNotWrdForming);
				m_cmnu.Items.Add(m_cmnuSep);
				m_cmnu.Items.Add(cmnuRemove);
			}

			/// <summary>
			/// Initializes the valid characters explorer bar with three valid character grids.
			/// </summary>
			internal void Init(CharacterGrid gridWf, CharacterGrid gridOther, CoreWritingSystemDefinition ws, IApp app)
			{
				m_ws = ws;

				gridWf.Font = new Font(ws.DefaultFontName, gridWf.Font.Size);
				gridOther.Font = new Font(ws.DefaultFontName, gridOther.Font.Size);

				gridWf.BackgroundColor = SystemColors.Window;
				gridOther.BackgroundColor = SystemColors.Window;

				gridWf.MultiSelect = true;
				gridOther.MultiSelect = true;

				gridWf.CellPainting += HandleGridCellPainting;
				gridOther.CellPainting += HandleGridCellPainting;

				gridWf.Enter += HandleGridEnter;
				gridOther.Enter += HandleGridEnter;

				gridWf.CellFormatting += HandleCellFormatting;
				gridOther.CellFormatting += HandleCellFormatting;

				gridWf.CellMouseClick += HandleCharGridCellMouseClick;
				gridOther.CellMouseClick += HandleCharGridCellMouseClick;

				gridWf.SelectionChanged += HandleCharGridSelectionChanged;
				gridOther.SelectionChanged += HandleCharGridSelectionChanged;

				m_gridWordForming = gridWf;
				m_gridOther = gridOther;
				m_validChars = ValidCharacters.Load(ws);

				RefreshCharacterGrids(ValidCharacterType.All);
			}

			#region Disposable stuff

			/// <summary />
			~ValidCharGridsManager()
			{
				Dispose(false);
			}

			/// <summary />
			private bool IsDisposed { get; set; }

			/// <inheritdoc />
			public void Dispose()
			{
				Dispose(true);
				GC.SuppressFinalize(this);
			}

			/// <summary />
			private void Dispose(bool disposing)
			{
				Debug.WriteLineIf(!disposing, "****** Missing Dispose() call for " + GetType().Name + ". ****** ");
				if (IsDisposed)
				{
					// No need to run it more than once.
					return;
				}

				if (disposing)
				{
					// dispose managed objects
					if (m_gridWordForming != null)
					{
						m_gridWordForming.CellPainting -= HandleGridCellPainting;
						m_gridWordForming.Enter -= HandleGridEnter;
						m_gridWordForming.CellFormatting -= HandleCellFormatting;
						m_gridWordForming.CellMouseClick -= HandleCharGridCellMouseClick;
						m_gridWordForming.SelectionChanged -= HandleCharGridSelectionChanged;
						m_gridWordForming.Dispose();
					}

					if (m_gridOther != null)
					{
						m_gridOther.CellPainting -= HandleGridCellPainting;
						m_gridOther.Enter -= HandleGridEnter;
						m_gridOther.CellFormatting -= HandleCellFormatting;
						m_gridOther.CellMouseClick -= HandleCharGridCellMouseClick;
						m_gridOther.SelectionChanged -= HandleCharGridSelectionChanged;
						m_gridOther.Dispose();
					}
					m_currGrid?.Dispose();
					m_cmnu?.Dispose();
				}
				// dispose unmanaged objects
				m_gridWordForming = null;
				m_gridOther = null;
				m_currGrid = null;
				IsDisposed = true;
			}
			#endregion

			#region Properties

			/// <summary>
			/// Gets or sets the current grid.
			/// </summary>
			internal CharacterGrid CurrentGrid
			{
				get => m_currGrid;
				set
				{
					if ((value == m_gridWordForming || value == m_gridOther) && value != m_currGrid)
					{
						m_currGrid = value;
						m_currGrid.EnsureSelectedRowVisible();
					}
				}
			}

			/// <summary>
			/// Gets the current character in the current grid.
			/// </summary>
			internal string CurrentCharacter => m_currGrid?.CurrentCharacter;

			/// <summary>
			/// Gets a value indicating whether all the character grids are empty.
			/// </summary>
			internal bool IsEmpty => m_gridWordForming.RowCount == 0 && m_gridOther.RowCount == 0;

			/// <summary>
			/// Gets a value indicating whether or not the current grid is the grid for word
			/// forming characters and whether or not the selected cells in that grid are allowed
			/// to be moved to the symbols, punctuation and other characters grid.
			/// </summary>
			internal bool CanMoveToPuncSymbolList => (CurrentGrid == m_gridWordForming && AreSelectedCharsOther(m_gridWordForming));

			/// <summary>
			/// Gets a value indicating whether or not the current grid is the grid for symbols,
			/// punctuation and other characters and if whether or not the selected cells in that
			/// grid are allowed to be moved to the word forming list.
			/// </summary>
			internal bool CanMoveToWordFormingList => CurrentGrid == m_gridOther && AreSelectedCharsOther(m_gridOther);
			#endregion

			#region Private and internal methods

			/// <summary>
			/// Determines whether or not all the selected characters in the specified grid fall
			/// into the category of punctuation or symbol characters.
			/// </summary>
			private bool AreSelectedCharsOther(CharacterGrid grid)
			{
				if (grid == null || grid.SelectedCells.Count == 0)
				{
					return false;
				}
				foreach (DataGridViewCell cell in grid.SelectedCells)
				{
					var chr = grid.GetCharacterAt(cell.ColumnIndex, cell.RowIndex);
					if (string.IsNullOrEmpty(chr) || chr.Length <= 0)
					{
						return false;
					}
					if (!m_validChars.CanBeWordFormingOverride(chr))
					{
						return false;
					}
				}

				return true;
			}

			/// <summary>
			/// Updates the language definition's PUA chars and valid characters.
			/// </summary>
			internal void Save()
			{
				m_validChars.SaveTo(m_ws);
			}

			/// <summary>
			/// Adds the specified character to the list of valid characters.
			/// </summary>
			protected internal void AddCharacter(string chr)
			{
				AddCharacter(chr, ValidCharacterType.DefinedUnknown, false);
			}

			/// <summary>
			/// Adds the specified character to the list of valid characters.
			/// </summary>
			protected internal virtual void AddCharacter(string chr, ValidCharacterType type, bool makeReceivingGridCurrent)
			{
				var retType = m_validChars.AddCharacter(chr, type);
				RefreshCharacterGrids(retType);

				if (makeReceivingGridCurrent || CurrentGrid == null)
				{
					switch (retType)
					{
						case ValidCharacterType.WordForming:
							CurrentGrid = m_gridWordForming;
							break;
						case ValidCharacterType.Other:
							CurrentGrid = m_gridOther;
							break;
						default:
							return;
					}

					CurrentGrid.CurrentCharacter = chr;
				}
			}

			/// <summary>
			/// Adds the list of characters to the list of valid characters.
			/// </summary>
			internal void AddCharacters(IEnumerable<string> chrs)
			{
				RefreshCharacterGrids(m_validChars.AddCharacters(chrs));

				if (CurrentGrid == null)
				{
					if (m_gridWordForming.RowCount > 0)
					{
						CurrentGrid = m_gridWordForming;
					}
					else if (m_gridOther.RowCount > 0)
					{
						CurrentGrid = m_gridOther;
					}
				}
			}

			/// <summary>
			/// Clears all the valid characters.
			/// </summary>
			internal void Reset()
			{
				m_validChars.Reset();
				m_currGrid = null;
				RefreshCharacterGrids(ValidCharacterType.All);
			}

			/// <summary>
			/// Adds the specified valid character to one of the valid character grids.
			/// </summary>
			private void RefreshCharacterGrids(ValidCharacterType type)
			{
				if ((type & ValidCharacterType.WordForming) != 0)
				{
					m_gridWordForming.RemoveAllCharacters();
					m_gridWordForming.AddCharacters(m_validChars.WordFormingCharacters);
				}

				if ((type & ValidCharacterType.Other) != 0)
				{
					m_gridOther.RemoveAllCharacters();
					m_gridOther.AddCharacters(m_validChars.OtherCharacters);
				}
			}
			#endregion

			#region Event handlers

			/// <summary>
			/// Display a context menu when the user clicks on one of the valid character grids.
			/// </summary>
			private void HandleCharGridCellMouseClick(object sender, DataGridViewCellMouseEventArgs e)
			{
				if (!(sender is CharacterGrid grid) || e.Button != MouseButtons.Right)
				{
					return;
				}
				// Make sure we have a character.
				var chr = grid.GetCharacterAt(e.ColumnIndex, e.RowIndex);
				if (string.IsNullOrEmpty(chr))
				{
					return;
				}
				grid.HideToolTip();
				var clickedCell = grid[e.ColumnIndex, e.RowIndex];
				if (!grid.SelectedCells.Contains(clickedCell))
				{
					grid.CurrentCharacter = chr;
				}
				CurrentGrid = grid;
				m_cmnuTreatAsNotWrdForming.Visible = false;
				m_cmnuTreatAsWrdForming.Visible = false;
				m_cmnuSep.Visible = false;

				if (AreSelectedCharsOther(grid))
				{
					m_cmnuSep.Visible = true;
					m_cmnuTreatAsWrdForming.Visible = grid == m_gridOther;
					m_cmnuTreatAsNotWrdForming.Visible = grid != m_gridOther;
				}

				m_cmnu.Show(MousePosition);
			}

			/// <summary>
			/// Handles the selection changed event for the word forming and other grids.
			/// </summary>
			private void HandleCharGridSelectionChanged(object sender, EventArgs e)
			{
				CharacterGridSelectionChanged?.Invoke(sender, e);
			}

			/// <summary>
			/// Handles the grid enter.
			/// </summary>
			private void HandleGridEnter(object sender, EventArgs e)
			{
				m_currGrid = sender as CharacterGrid;
				CharacterGridGotFocus?.Invoke(sender, e);
			}

			/// <summary>
			/// Handles the cell formatting.
			/// </summary>
			private void HandleCellFormatting(object sender, DataGridViewCellFormattingEventArgs e)
			{
				if (sender == m_currGrid)
				{
					e.CellStyle.SelectionBackColor = m_currGrid.DefaultCellStyle.SelectionBackColor;
					e.CellStyle.SelectionForeColor = m_currGrid.DefaultCellStyle.SelectionForeColor;
				}
				else
				{
					e.CellStyle.SelectionBackColor = e.CellStyle.BackColor;
					e.CellStyle.SelectionForeColor = e.CellStyle.ForeColor;
				}
			}

			/// <summary>
			/// Paint the background of word-forming override characters differently from all the
			/// other characters.
			/// </summary>
			private void HandleGridCellPainting(object sender, DataGridViewCellPaintingEventArgs e)
			{
				var grid = (CharacterGrid)sender;
				var chr = grid.GetCharacterAt(e.ColumnIndex, e.RowIndex);
				var paintParts = e.PaintParts;

				if (grid != m_currGrid || string.IsNullOrEmpty(chr))
				{
					paintParts &= ~DataGridViewPaintParts.Focus;
				}
				if (grid == m_gridWordForming)
				{
					// Owner-draw the background when the character is a word-forming
					// override (i.e. was moved from the punct./symbol/other list).
					if (m_validChars.IsWordFormingOverride(chr))
					{
						DrawWordFormingGridCellBackground(e);

						// When painting the rest of the parts below, then exclude the background.
						paintParts &= ~DataGridViewPaintParts.Background;
					}
				}

				e.Paint(e.CellBounds, paintParts);
				e.Handled = true;
			}

			/// <summary>
			/// Draws the word forming grid cell's background when it's character represents a
			/// word-forming override character.
			/// </summary>
			private void DrawWordFormingGridCellBackground(DataGridViewCellPaintingEventArgs e)
			{
				var selected = (e.State & DataGridViewElementStates.Selected) != 0;
				var clrSelBack = m_gridWordForming.DefaultCellStyle.SelectionBackColor;
				var clr1 = selected ? ColorHelper.CalculateColor(Color.White, clrSelBack, 120) : m_gridWordForming.BackgroundColor;
				var clr2 = selected ? e.CellStyle.SelectionBackColor : ColorHelper.CalculateColor(Color.White, clrSelBack, 100);
				// Use a gradient fill for the background.
				using (var br = new LinearGradientBrush(e.CellBounds, clr1, clr2, 90))
				{
					e.Graphics.FillRectangle(br, e.CellBounds);
				}
			}
			#endregion

			#region Context menu events

			/// <summary>
			/// Handles the click on one of the "Treat as..." context menu items.
			/// </summary>
			private void HandleTreatAsClick(object sender, EventArgs e)
			{
				MoveSelectedChars();
			}

			/// <summary>
			/// Moves the selected characters from the current grid to the opposing grid.
			/// </summary>
			/// <returns>The character grid to which the character was moved.</returns>
			internal CharacterGrid MoveSelectedChars()
			{
				var gridFrom = CurrentGrid;
				var gridTo = gridFrom == m_gridOther ? m_gridWordForming : m_gridOther;
				if (gridFrom == null || gridTo == null || gridFrom.SelectedCells.Count == 0)
				{
					return null;
				}
				var selChars = new List<string>();
				foreach (DataGridViewCell cell in gridFrom.SelectedCells)
				{
					selChars.Add(CurrentGrid.GetCharacterAt(cell.ColumnIndex, cell.RowIndex));
				}
				m_validChars.MoveBetweenWordFormingAndOther(selChars, gridFrom == m_gridOther);
				gridTo.AddCharacters(gridFrom.RemoveSelectedCharacters());
				return gridTo;
			}

			/// <summary>
			/// Handles the Click event of the remove context menu or Remove button.
			/// </summary>
			internal void HandleRemoveClick(object sender, EventArgs e)
			{
				// The grid from which we're removing a character is in the tag property of the
				// context menu. The character being moved is in the tag property of the grid.
				if (CurrentGrid == null || CurrentGrid.SelectedCells.Count == 0)
				{
					return;
				}
				m_validChars.RemoveCharacters(CurrentGrid.RemoveSelectedCharacters());
			}

			#endregion
		}

		#endregion

		#region Data members
		private readonly CoreWritingSystemDefinition m_ws;
		private readonly IHelpTopicProvider m_helpTopicProvider;
		private readonly IApp m_app;
		private Font m_fntForSpecialChar;
		// Members needed for From Data tab
		private const int kiTabBasedOn = 0;
		private const int kiTabManual = 1;
		private const int kiTabData = 2;
		private const int kiTabUnicode = 3;
		private const int kiCharCol = 0;
		private const int kiCharCodeCol = 1;
		private const int kiCharCountCol = 2;
		private const int kiCharValidCol = 3;

		// Maximum occurrence of any one character in this dialog.
		private const int kMaxOccurrences = 25;

		private static SortOrder s_inventorySortOrder = SortOrder.Ascending;

		/// <summary>a count for each character occurrence</summary>
		private Dictionary<string, int> m_characterCount;

		private List<CharacterInventoryRow> m_inventoryRows;
		private TsStringComparer m_inventoryCharComparer;
		/// <summary>Protected to facilitate testing</summary>
		protected ValidCharGridsManager m_validCharsGridMngr;

		/// <summary>Hold a reference to the writing system manager</summary>
		private WritingSystemManager m_wsManager;

		private IOpenFileDialog m_openFileDialog;
		private CheckBoxColumnHeaderHandler m_chkBoxColHdrHandler;

		#endregion

		#region Contructors

		/// <summary />
		internal ValidCharactersDlg()
		{
			m_validCharsGridMngr = CreateValidCharGridsManager();

			InitializeComponent();
			AccessibleName = GetType().Name;

			m_openFileDialog = new OpenFileDialogAdapter();
			m_openFileDialog.Title = FwCoreDlgs.kstidLanguageFileBrowser;
			splitContainerOuter.Panel2MinSize = splitValidCharsOuter.Left + (btnTreatAsWrdForming.Right - btnTreatAsPunct.Left);

			// Save the format string for these labels in their tags.
			lblFirstCharCode.Tag = lblFirstCharCode.Text;
			lblFirstCharCode.Text = string.Empty;
			lblLastCharCode.Tag = lblLastCharCode.Text;
			lblLastCharCode.Text = string.Empty;

			gridCharInventory.DefaultCellStyle.SelectionBackColor = ColorHelper.CalculateColor(SystemColors.Window, SystemColors.Highlight, 150);

			gridCharInventory.DefaultCellStyle.SelectionForeColor = SystemColors.WindowText;
		}

		/// <summary />
		/// <param name="cache">The cache. Can be <c>null</c> if called from New Project
		/// dialog.</param>
		/// <param name="wsContainer">The LCM writing system container. Can't be
		/// <c>null</c>.</param>
		/// <param name="helpTopicProvider">The help topic provider.</param>
		/// <param name="app">The app.</param>
		/// <param name="ws">The language definition of the writing system for which this
		/// dialog is setting the valid characters. Can not be <c>null</c>.</param>
		/// <param name="wsName">The name of the writing system for which this dialog is setting
		/// the valid characters. Can not be <c>null</c> or <c>String.Empty</c>.</param>
		internal ValidCharactersDlg(LcmCache cache, IWritingSystemContainer wsContainer, IHelpTopicProvider helpTopicProvider, IApp app, CoreWritingSystemDefinition ws, string wsName)
			: this()
		{
			m_ws = ws;
			m_helpTopicProvider = helpTopicProvider;
			m_app = app;
			if (string.IsNullOrEmpty(wsName))
<<<<<<< HEAD
			{
				throw new ArgumentException("Parameter must not be null or empty.", nameof(wsName));
			}
=======
				throw new ArgumentException("Parameter must not be null or empty.", nameof(wsName));

>>>>>>> f013144d
			if (cache != null)
			{
				m_wsManager = cache.ServiceLocator.WritingSystemManager;
			}
			m_lblWsName.Text = string.Format(m_lblWsName.Text, wsName);

			// TE-6839: Temporarily remove Unicode tab (not yet implemented).
			tabCtrlAddFrom.TabPages.Remove(tabCtrlAddFrom.TabPages[kiTabUnicode]);

			m_fntForSpecialChar = new Font(SystemFonts.IconTitleFont.FontFamily, 8f);
			var fnt = new Font(m_ws.DefaultFontName, 16);

			// Review - each of the following Font property set causes LoadCharsFromFont
			// to be executed which is an expensive operation as it pinvokes GetGlyphIndices
			// repeatedly.
			chrGridWordForming.Font = fnt;
			chrGridOther.Font = fnt;
			txtManualCharEntry.Font = fnt;
			txtFirstChar.Font = fnt;
			txtLastChar.Font = fnt;

			lblFirstCharCode.Top = txtFirstChar.Bottom + 5;
			lblLastCharCode.Top = txtLastChar.Bottom + 5;
			lblFirstChar.Top = txtFirstChar.Top + (txtFirstChar.Height - lblFirstChar.Height) / 2;
			lblLastChar.Top = txtLastChar.Top + (txtLastChar.Height - lblLastChar.Height) / 2;

			fnt = new Font(m_ws.DefaultFontName, 12);
			colChar.DefaultCellStyle.Font = fnt;

			tabData.Controls.Remove(gridCharInventory);
			var gridcol = gridCharInventory.Columns[3];
			m_chkBoxColHdrHandler = new CheckBoxColumnHeaderHandler(gridcol)
			{
				Label = gridcol.HeaderText
			};
			gridcol.HeaderText = string.Empty;

			contextCtrl.Initialize(cache, wsContainer, m_ws, m_app, fnt, gridCharInventory);
			contextCtrl.Dock = DockStyle.Fill;
			contextCtrl.CheckToRun = CheckType.Characters;

			colChar.HeaderCell.SortGlyphDirection = SortOrder.Ascending;
			gridCharInventory.AutoGenerateColumns = false;

			colStatus.HeaderCell.Style.Alignment = DataGridViewContentAlignment.MiddleRight;

			m_validCharsGridMngr.Init(chrGridWordForming, chrGridOther, m_ws, m_app);
			m_validCharsGridMngr.CharacterGridGotFocus += HandleCharGridGotFocus;
			m_validCharsGridMngr.CharacterGridSelectionChanged += HandleCharGridSelChange;
		}

		/// <inheritdoc />
		protected override void Dispose(bool disposing)
		{
			Debug.WriteLineIf(!disposing, "********** Missing Dispose() call for " + GetType().Name + ". **********");
			if (IsDisposed)
			{
				// No need to run it more than once.
				return;
			}

			if (disposing)
			{
				m_openFileDialog?.Dispose();
				m_fntForSpecialChar?.Dispose();
				m_validCharsGridMngr?.Dispose();
				m_chkBoxColHdrHandler?.Dispose();
				components?.Dispose();
			}

			m_fntForSpecialChar = null;
			m_openFileDialog = null;
			m_validCharsGridMngr = null;
			m_chkBoxColHdrHandler = null;
			m_inventoryCharComparer = null;
			m_openFileDialog = null;

			base.Dispose(disposing);

		}

		/// <summary>
		/// Creates a new ValidCharGridsManager. This method is here so we can override it in tests.
		/// </summary>
		protected virtual ValidCharGridsManager CreateValidCharGridsManager()
		{
			return new ValidCharGridsManager();
		}

		/// <summary>
		/// Display the valid characters dialog box. Return true if OK was chosen.
		/// </summary>
		internal static bool RunDialog(LcmCache cache, IApp app, IWin32Window owner, IHelpTopicProvider helpTopicProvider)
		{
			var ws = cache.ServiceLocator.WritingSystems.DefaultVernacularWritingSystem;
			using (var dlg = new ValidCharactersDlg(cache, cache.ServiceLocator.WritingSystems, helpTopicProvider, app, ws, ws.DisplayLabel))
			{
				if (dlg.ShowDialog(owner) == DialogResult.OK)
				{
					return true;
				}
			}

			return false;
		}

		#endregion

		#region Properties

		/// <summary>
		/// Gets the sorted inventory column.
		/// </summary>
		private int SortedInventoryColumn
		{
			get
			{
				foreach (DataGridViewColumn col in gridCharInventory.Columns)
				{
					if (col.HeaderCell.SortGlyphDirection != SortOrder.None)
					{
						return col.Index;
					}
				}
				return -1;
			}
		}

		/// <summary>
		/// Gets the Writing System Manager. If necessary it creates a temporary one that gets
		/// disposed later on.
		/// </summary>
		private WritingSystemManager WsManager
		{
			get
			{
				if (m_wsManager == null)
				{
					Debug.Assert(m_ws != null);
					m_wsManager = FwUtils.CreateWritingSystemManager();
					m_wsManager.Set(m_ws);
				}
				return m_wsManager;
			}
		}
		#endregion

		#region Event Handlers

		/// <inheritdoc />
		protected override void OnClosing(CancelEventArgs e)
		{
			// Unsubs
			chrGridWordForming.CharacterChanged -= HandleCharGridCharacterChanged;
			chrGridOther.CharacterChanged -= HandleCharGridCharacterChanged;
			base.OnClosing(e);
		}

		/// <inheritdoc />
		protected override void OnLoad(EventArgs e)
		{
			//Set btnSililarWs to the language of m_langDef if it is one that LocaleMenuButton
			//displays in it's list.
			var code = m_ws.Language.Code;
			if (!btnSimilarWs.IsCustomLocale(code))
			{
				btnSimilarWs.SelectedLocaleId = code;
			}
			//for now the Similar Writing System radio button is invisible so do not enable or disable it.
			//when it is made Visible again and used a method may need to be created here.
			tabControlAddFrom_SelectedIndexChanged(null, e);

			cboSortOrder.SelectedIndex = 0;

			btnRemoveAll.Enabled = !m_validCharsGridMngr.IsEmpty;
			btnRemoveChar.Enabled = !string.IsNullOrEmpty(m_validCharsGridMngr.CurrentCharacter);
		}

		/// <remarks>
		/// REVIEW (Hasso) 2017.07: this button and most other controls in the Based On tab are apparently never visible. If we want to maintain the
		/// import functionality from Paratext and Toolbox, we should make these controls viewable--although it seems that functionality
		/// has moved to the From Data tab (see CharContextControl). (REVIEW) so it is likely safe to remove these invisible controls entirely.
		/// </remarks>
		private void btnBrowseLangFile_Click(object sender, EventArgs e)
		{
			var paratext = ResourceHelper.GetResourceString("kstidParatextLanguageFiles");
			var toolbox = ResourceHelper.GetResourceString("kstidToolboxLanguageFiles");
			m_openFileDialog.Filter = FileUtils.FileDialogFilterCaseInsensitiveCombinations(string.Format("{0} ({1})|{1}|{2} ({3})|{3}", paratext, "*.lds", toolbox, "*.lng"));
			if (m_openFileDialog.ShowDialog() == DialogResult.OK)
			{
				txtLanguageFile.Text = m_openFileDialog.FileName;
			}
		}

		/// <summary>
		/// Handles the Enter event of the txtLanguageFile control.
		/// </summary>
		private void txtLanguageFile_Enter(object sender, EventArgs e)
		{
			rdoLanguageFile.Checked = true;
		}

		/// <summary>
		/// Handles the Click event of the btnRemoveChar control.
		/// </summary>
		private void btnRemoveChar_Click(object sender, EventArgs e)
		{
			m_validCharsGridMngr.HandleRemoveClick(sender, e);
		}

		/// <summary>
		/// Handles the TextChanged event of the rdoSimilarWs control.
		/// </summary>
		private void rdoSimilarWs_TextChanged(object sender, EventArgs e)
		{
			rdoSimilarWs.Height = rdoSimilarWs.PreferredSize.Height;
			if (rdoSimilarWs.PreferredSize.Width > rdoSimilarWs.Width)
			{
				rdoSimilarWs.Height += rdoSimilarWs.PreferredSize.Height;
			}
		}

		/// <summary>
		/// Handles the Click event of the btnAddCharacters control.
		/// </summary>
		private void btnAddCharacters_Click(object sender, EventArgs e)
		{
			List<string> chars;
			// ENHANCE: Make each tab's add code a different method.
			switch (tabCtrlAddFrom.SelectedIndex)
			{
				case kiTabBasedOn:
					if (btnSimilarWs.SelectedLocaleId != null)
					{
						AddExemplarChars(btnSimilarWs.SelectedLocaleId);
					}
					break;
				case kiTabManual:
					if (rbSingleChar.Checked)
					{
						AddSingleCharacter(txtManualCharEntry);
					}
					else if (rbCharRange.Checked)
					{
						AddRangeOfCharacters();
					}
					else
					{
						AddSingleCharacter(txtUnicodeValue);
					}
					tabControlAddFrom_SelectedIndexChanged(null, null);
					break;
				case kiTabData:
					if (gridCharInventory.RowCount > 0)
					{
						m_validCharsGridMngr.AddCharacters(m_inventoryRows.Where(charRow => charRow.IsValid).Select(charRow => charRow.Character).ToList());
					}
					break;
				case kiTabUnicode:
					break;
			}

			btnRemoveAll.Enabled = !m_validCharsGridMngr.IsEmpty;
			btnRemoveChar.Enabled = !string.IsNullOrEmpty(m_validCharsGridMngr.CurrentCharacter);
		}

		/// <summary>
		/// Adds a single character to the list of valid characters.
		/// </summary>
		protected void AddSingleCharacter(FwTextBox txt)
		{
			Debug.Assert(txt.Text.Length > 0);

			try
			{
				string chr = null;
				var fClearText = false;
				if (txt == txtManualCharEntry)
				{
					chr = CustomIcu.GetIcuNormalizer(FwNormalizationMode.knmNFD).Normalize(txtManualCharEntry.Text);
					fClearText = true;
				}
				else
				{
					// Adding Unicode code point
					if (int.TryParse(txt.Text, NumberStyles.HexNumber, null, out var codepoint))
					{
						chr = ((char)codepoint).ToString(CultureInfo.InvariantCulture);
						if (Character.IsMark(chr[0]))
						{
							ShowMessageBox(FwCoreDlgs.kstidLoneDiacriticNotValid);
							return;
						}
					}
				}

				var type = GetCharacterType(chr);
				if (type == ValidCharacterType.None)
				{
					ShowMessageBox(ResourceHelper.GetResourceString("kstidUndefinedCharacterMsg"));
				}
				else
				{
					m_validCharsGridMngr.AddCharacter(chr, type, true);
					fClearText = true;
				}
				if (fClearText)
				{
					txt.Text = string.Empty;
				}
			}
			finally
			{
				txt.Focus();
			}
		}

		/// <summary>
		/// Adds a range of characters to the valid characters list.
		/// </summary>
		private void AddRangeOfCharacters()
		{
			Debug.Assert(txtFirstChar.Text.Length > 0);
			Debug.Assert(txtLastChar.Text.Length > 0);
			var chars = new List<string>();

			// Make sure first and last characters are in correct order.
			int first = txtFirstChar.Text[0];
			int last = txtLastChar.Text[0];
			if (first > last)
			{
				first = last;
				last = txtFirstChar.Text[0];
			}

			using (new WaitCursor(this))
			{
				var undefinedChars = new List<string>();
				for (var i = first; i <= last; i++)
				{
					var chr = ((char)i).ToString(CultureInfo.InvariantCulture);
					try
					{
						if (!string.IsNullOrEmpty(chr))
						{
							chr = CustomIcu.GetIcuNormalizer(FwNormalizationMode.knmNFD).Normalize(chr);
						}
					}
					catch
					{
					}

					if (TsStringUtils.IsCharacterDefined(chr))
					{
						chars.Add(chr);
					}
					else if (undefinedChars.Count < 7)
					{
						var codepoint = i.ToString("x4").ToUpperInvariant();
						undefinedChars.Add(codepoint);
					}
				}

				// If there are some undefined characters, then tell the user what
				// they are and remove them from the list of valid characters.
				if (undefinedChars.Count > 0)
				{
					var bldr = new StringBuilder();
					bldr.AppendLine(ResourceHelper.GetResourceString("kstidUndefinedCharactersMsg"));
					bldr.AppendLine();

					for (var i = 0; i < 6 && i < undefinedChars.Count; i++)
					{
						bldr.AppendLine("U+" + undefinedChars[i]);
					}
					if (undefinedChars.Count > 6)
					{
						bldr.Append("...");
					}
					ShowMessageBox(bldr.ToString().TrimEnd(Environment.NewLine.ToCharArray()));
				}

				if (chars.Count > 0)
				{
					m_validCharsGridMngr.AddCharacters(chars);
				}
			}
		}

		/// <summary>
		/// Handles the CheckedChanged event of the radio button controls on the Based On tab.
		/// </summary>
		private void BasedOnRadioButton_CheckedChanged(object sender, EventArgs e)
		{
			// Have to toggle the checked state of the other radio button manually because they
			// don't share the same parent (in order to make layout easier).
			if (sender == rdoSimilarWs)
			{
				rdoLanguageFile.Checked = !rdoSimilarWs.Checked;
			}
			else
			{
				rdoSimilarWs.Checked = !rdoLanguageFile.Checked;
			}
			tabControlAddFrom_SelectedIndexChanged(sender, e);
		}

		/// <summary>
		/// Handles the Click event of the btnOk control.
		/// </summary>
		private void btnOk_Click(object sender, EventArgs e)
		{
			m_validCharsGridMngr.Save();
		}

		/// <summary>
		/// Make sure only hex digits are allowed in the txtUnicodeValue text box.
		/// </summary>
		private void txtUnicodeValue_KeyPress(object sender, KeyPressEventArgs e)
		{
			if (e.KeyChar == (int)Keys.Back)
			{
				return;
			}
			int chr = e.KeyChar;
			if (chr >= '0' && chr <= '9' || chr >= 'a' && chr <= 'f' || chr >= 'A' && chr <= 'F')
			{
				if (chr >= 'a')
				{
					e.KeyChar = (char)(chr - 0x20);
				}
				return;
			}

			e.KeyChar = (char)0;
			e.Handled = true;
			IssueBeep();
		}

		/// <summary>
		/// Handles the TextChanged event of the txtUnicodeValue control.
		/// </summary>
		private void txtUnicodeValue_TextChanged(object sender, EventArgs e)
		{
			tabControlAddFrom_SelectedIndexChanged(null, null);
		}

		/// <summary>
		/// Handles the TextChanged event of the txtManualCharEntry control.
		/// </summary>
		private void txtManualCharEntry_TextChanged(object sender, EventArgs e)
		{
			if (txtManualCharEntry.Text.Length > 0)
			{
				var origCharsKd = CustomIcu.GetIcuNormalizer(FwNormalizationMode.knmNFD).Normalize(txtManualCharEntry.Text);
				var savSelStart = txtManualCharEntry.SelectionStart;
				var newChars = TsStringUtils.ValidateCharacterSequence(origCharsKd);

				if (newChars.Length == 0)
				{
					var s = origCharsKd.Trim();
					if (s.Length > 0 && Character.IsMark(s[0]))
					{
						ShowMessageBox(FwCoreDlgs.kstidLoneDiacriticNotValid);
					}
					else
					{
						IssueBeep();
					}
				}
				// Update the text in the textbox
				txtManualCharEntry.TextChanged -= txtManualCharEntry_TextChanged;
				// Throw away any uncommitted typing.
				txtManualCharEntry.Selection?.RootBox?.DestroySelection();
				txtManualCharEntry.Text = newChars;
				txtManualCharEntry.TextChanged += txtManualCharEntry_TextChanged;
				txtManualCharEntry.SelectionStart = savSelStart >= newChars.Length ? newChars.Length : savSelStart;
			}

			tabControlAddFrom_SelectedIndexChanged(sender, e);
		}

		/// <summary />
		private void txtFirstChar_TextChanged(object sender, EventArgs e)
		{
			VerifyCharInRange(txtFirstChar, lblFirstCharCode);
			tabControlAddFrom_SelectedIndexChanged(sender, e);
		}

		/// <summary />
		private void txtLastChar_TextChanged(object sender, EventArgs e)
		{
			VerifyCharInRange(txtLastChar, lblLastCharCode);
			tabControlAddFrom_SelectedIndexChanged(sender, e);
		}

		/// <summary>
		/// Verifies the contents of the text box is a base character.
		/// </summary>
		private void VerifyCharInRange(FwTextBox textbox, Label lbl)
		{
			var txt = textbox.Text.Length >= 1 ? CustomIcu.GetIcuNormalizer(FwNormalizationMode.knmNFD).Normalize(textbox.Text) : string.Empty;
			var chrCode = txt.Length >= 1 ? txt[0] : 0;
			if (txt.Length > 1 || chrCode > 0 && Character.IsMark(chrCode))
			{
				IssueBeep();
				lbl.ForeColor = Color.Red;
				lbl.Text = ResourceHelper.GetResourceString("kstidNotBaseCharErrorMsg");
				textbox.Tag = "Error";
				return;
			}

			lbl.Text = chrCode == 0 ? string.Empty : string.Format((string)lbl.Tag, chrCode);
			textbox.Tag = null;
			lbl.ForeColor = SystemColors.ControlText;
		}

		/// <summary>
		/// Try to retrieve a set of ValidChars (ExemplarCharacters) from ICU for the language
		/// associated with the IcuLocale parameter and add those to the valid characters grids.
		/// </summary>
		/// <param name="icuLocale"></param>
		/// <returns>Space-delimited set of characters</returns>
		internal void AddExemplarChars(string icuLocale)
		{
			if (icuLocale == null)
			{
				return;
			}
			var chars = new List<string>();
			foreach (var c in UnicodeSet.ToCharacters(CustomIcu.GetExemplarCharacters(icuLocale)))
			{
				chars.Add(c.Normalize(NormalizationForm.FormD));
				chars.Add(UnicodeString.ToUpper(c, icuLocale).Normalize(NormalizationForm.FormD));
			}
			m_validCharsGridMngr.AddCharacters(chars);
		}

		/// <summary>
		/// Sets the enabled state of the add button.
		/// </summary>
		private void tabControlAddFrom_SelectedIndexChanged(object sender, EventArgs e)
		{
			var fUseWsKeyboard = false;
			switch (tabCtrlAddFrom.SelectedIndex)
			{
				case kiTabBasedOn:
					if (rdoLanguageFile.Checked)
					{
						btnAddCharacters.Enabled = (txtLanguageFile.Text.Length > 0);
					}
					else
					{
						btnAddCharacters.Enabled = (btnSimilarWs.SelectedLocaleId != null);
					}
					break;
				case kiTabManual:
					fUseWsKeyboard = !rbUnicodeValue.Checked;
					btnAddCharacters.Enabled = rbUnicodeValue.Checked && txtUnicodeValue.Text.Length > 0 || rbSingleChar.Checked && txtManualCharEntry.Text.Length > 0 ||
						rbCharRange.Checked && txtFirstChar.Text.Length > 0 && txtLastChar.Text.Length > 0 && txtFirstChar.Tag == null && txtLastChar.Tag == null;
					break;
				case kiTabData:
					btnAddCharacters.Enabled = (gridCharInventory.RowCount > 0);
					break;
				case kiTabUnicode:
					break;
			}
			if (fUseWsKeyboard)
			{
				m_ws.LocalKeyboard.Activate();
			}
			else
			{
				Keyboard.Controller.ActivateDefaultKeyboard();
			}
		}

		/// <summary />
		private void tabCtrlAddFrom_ClientSizeChanged(object sender, EventArgs e)
		{
			// There's a bug in .Net that prevents tab page backgrounds from being
			// painted properly when the tab control gets larger.
			tabCtrlAddFrom.Invalidate();
		}

		/// <summary>
		/// Handles the Click event of the btnRemoveAll control.
		/// </summary>
		private void btnRemoveAll_Click(object sender, EventArgs e)
		{
			m_validCharsGridMngr.Reset();
			btnRemoveChar.Enabled = btnRemoveAll.Enabled = false;
		}

		/// <summary>
		/// Event fired when the current character changes in one of the grids.
		/// </summary>
		private void HandleCharGridCharacterChanged(CharacterGrid grid, string newCharacter)
		{
			// Can happen in tests.
			if (m_validCharsGridMngr != null)
			{
				btnRemoveChar.Enabled = !string.IsNullOrEmpty(m_validCharsGridMngr.CurrentCharacter);
			}
		}

		/// <summary>
		/// Handles the event fired when one of the character grids gains focus.
		/// </summary>
		private void HandleCharGridGotFocus(object sender, EventArgs e)
		{
			btnRemoveChar.Enabled = !string.IsNullOrEmpty(m_validCharsGridMngr.CurrentCharacter);
			UpdateTreatAsButtons();
		}

		/// <summary>
		/// Handles the event fired when one of the character grids gains focus.
		/// </summary>
		private void HandleCharGridSelChange(object sender, EventArgs e)
		{
			UpdateTreatAsButtons();
		}

		/// <summary>
		/// Handles the Enter event of the txtManualCharEntry control.
		/// </summary>
		private void HandleCharTextBoxEnter(object sender, EventArgs e)
		{
			AcceptButton = btnAddCharacters;

			// Ensure keyboard associated for writing system is active is used in the FwTextBox's.
			var textBox = sender as FwTextBox;
			Debug.Assert(textBox != null); // This event handler should only be used for FwTextBox's
			if (textBox == null)
			{
				return;
<<<<<<< HEAD
			}
			// JohnT: Since Eberhard changed things so we're using a shared WS Manager which this
			// WS is already known to, we don't need to (and mustn't) call this.
			//WsManager.Set(m_ws);
=======

>>>>>>> f013144d
			textBox.WritingSystemFactory = WsManager;

			// Get WS Code from WsManager instead of using Handle - ws might not be completely
			// set up (LT-19904)
			var wsCode = WsManager.GetWsFromStr(m_ws.Id);
			textBox.WritingSystemCode = wsCode;
		}

		/// <summary>
		/// Handles the Enter event of the txtManualCharEntry control.
		/// </summary>
		private void HandleCharTextBoxLeave(object sender, EventArgs e)
		{
			AcceptButton = btnOk;
		}

		/// <summary>
		/// Handles the ColumnHeaderMouseClick event of the gridCharInventory control.
		/// </summary>
		private void gridCharInventory_ColumnHeaderMouseClick(object sender, DataGridViewCellMouseEventArgs e)
		{
			if (e.Button != MouseButtons.Left || e.ColumnIndex < 0 || m_inventoryRows == null)
			{
				return;
			}
			if (m_chkBoxColHdrHandler.IsClickInCheckBox(e))
			{
				return;
			}
			foreach (DataGridViewColumn col in gridCharInventory.Columns)
			{
				if (col.Index != e.ColumnIndex)
				{
					col.HeaderCell.SortGlyphDirection = SortOrder.None;
				}
				else
				{
					col.HeaderCell.SortGlyphDirection = col.HeaderCell.SortGlyphDirection == SortOrder.Ascending ? SortOrder.Descending : SortOrder.Ascending;
					s_inventorySortOrder = col.HeaderCell.SortGlyphDirection;
				}
			}

			SortInventoryGrid();
		}

		/// <summary>
		/// Sorts the inventory grid column that has the sort glyph.
		/// </summary>
		private void SortInventoryGrid()
		{
			if (m_inventoryRows == null)
			{
				return;
			}

			switch (SortedInventoryColumn)
			{
				case 0:
					m_inventoryRows.Sort(InventoryCharComparer);
					break;
				case 1:
					m_inventoryRows.Sort(InventoryCharCodeComparer);
					break;
				case 2:
					m_inventoryRows.Sort(InventoryCountComparer);
					break;
				case 3:
					m_inventoryRows.Sort(InventoryIsValidComparer);
					break;
			}

			gridCharInventory.Invalidate();

			if (gridCharInventory.RowCount > 0)
			{
				gridCharInventory.CurrentCell = gridCharInventory[0, 0];
			}
			contextCtrl.RefreshContextGrid();
		}

		/// <summary />
		private void gridCharInventory_CellValuePushed(object sender, DataGridViewCellValueEventArgs e)
		{
			if (m_inventoryRows != null && m_inventoryRows.Count > 0 && e.RowIndex >= 0 && e.RowIndex < m_inventoryRows.Count && e.ColumnIndex == kiCharValidCol)
			{
				m_inventoryRows[e.RowIndex].IsValid = (bool)e.Value;
			}
		}

		/// <summary />
		private void gridCharInventory_CellValueNeeded(object sender, DataGridViewCellValueEventArgs e)
		{
			if (m_inventoryRows != null && m_inventoryRows.Count > 0 && e.RowIndex >= 0 && e.RowIndex < m_inventoryRows.Count)
			{
				var i = e.RowIndex;
				switch (e.ColumnIndex)
				{
					case kiCharCol:
						var chr = m_inventoryRows[i].Character;
						if (!Character.IsSpace(chr[0]) && !Character.IsControl(chr[0]))
						{
							e.Value = chr;
							gridCharInventory[e.ColumnIndex, e.RowIndex].Tag = null;
						}
						else
						{
							e.Value = CharacterGrid.GetSpecialCharDisplayText(chr);
							gridCharInventory[e.ColumnIndex, e.RowIndex].Tag = m_fntForSpecialChar;
						}
						return;
					case kiCharCodeCol:
						e.Value = m_inventoryRows[i].CharacterCodes;
						return;
					case kiCharCountCol:
						e.Value = m_inventoryRows[i].Count;
						return;
					case kiCharValidCol:
						e.Value = m_inventoryRows[i].IsValid;
						return;
				}
			}

			e.Value = null;
		}

		/// <summary>
		/// Handles the CellFormatting event of the gridCharInventory control.
		/// </summary>
		private void gridCharInventory_CellFormatting(object sender, DataGridViewCellFormattingEventArgs e)
		{
			if (gridCharInventory[e.ColumnIndex, e.RowIndex]?.Tag is Font font)
			{
				e.CellStyle.Font = font;
			}
		}

		/// <summary>
		/// Get rid of the cell's focus rectangle.
		/// </summary>
		private void gridCharInventory_CellPainting(object sender, DataGridViewCellPaintingEventArgs e)
		{
			var parts = DataGridViewPaintParts.All;
			parts &= ~DataGridViewPaintParts.Focus;
			e.Paint(e.CellBounds, parts);
			e.Handled = true;
		}

		/// <summary>
		/// Handle selecting one of the options on the manual entry tab
		/// </summary>
		private void HandleCheckedChanged(object sender, EventArgs e)
		{
			grpSingle.Enabled = rbSingleChar.Checked;
			grpCharRange.Enabled = rbCharRange.Checked;
			grpUnicodeValue.Enabled = rbUnicodeValue.Checked;

			ActiveControl = grpUnicodeValue.Enabled ? txtUnicodeValue : grpSingle.Enabled ? txtManualCharEntry : txtFirstChar;
			tabControlAddFrom_SelectedIndexChanged(sender, e);
		}

		/// <summary>
		/// When btnSimilarWs.LocaleSelected is set to None we need to disable Add button.
		/// </summary>
		private void btnSimilarWs_LocaleSelected(object sender, EventArgs e)
		{
			tabControlAddFrom_SelectedIndexChanged(sender, e);
		}

		/// <summary>
		/// Handles the Click event of the btnTreatAsPunct control.
		/// </summary>
		private void HandleTreatAsClick(object sender, EventArgs e)
		{
			var currChar = m_validCharsGridMngr.CurrentGrid.CurrentCharacter;
			var gridTo = m_validCharsGridMngr.MoveSelectedChars();
			UpdateTreatAsButtons();

			if (gridTo != null)
			{
				gridTo.Focus();
				gridTo.CurrentCharacter = currChar;
			}
		}

		/// <summary>
		/// Updates the enabled state of the "treat as..." buttons.
		/// </summary>
		private void UpdateTreatAsButtons()
		{
			btnTreatAsPunct.Enabled = m_validCharsGridMngr.CanMoveToPuncSymbolList;
			btnTreatAsWrdForming.Enabled = m_validCharsGridMngr.CanMoveToWordFormingList;
		}

		/// <summary>
		/// Handles the Click event of the btnHelp control.
		/// </summary>
		private void btnHelp_Click(object sender, EventArgs e)
		{
			string helpTopicKey = null;

			switch (tabCtrlAddFrom.SelectedIndex)
			{
				case kiTabBasedOn:
					helpTopicKey = "khtpValidCharsTabBasedOn";
					break;
				case kiTabManual:
					helpTopicKey = "khtpValidCharsTabManual";
					break;
				case kiTabData:
					helpTopicKey = "khtpValidCharsTabData";
					break;
				case kiTabUnicode:      //This tab is not currently visible so this help topic does not exist yet.
					helpTopicKey = "khtpValidCharsTabUnicode";
					break;
			}

			ShowHelp.ShowHelpTopic(m_helpTopicProvider, helpTopicKey);
		}

		/// <inheritdoc />
		protected override void OnClosed(EventArgs e)
		{
			base.OnClosed(e);
			Keyboard.Controller.ActivateDefaultKeyboard();
		}
		#endregion

		#region Getting characters from a data source and filling the grid.

		/// <summary />
		private void contextCtrl_TextTokenSubStringsLoaded(List<TextTokenSubstring> tokenSubstrings)
		{
			FillInventoryGrid(tokenSubstrings);
		}

		/// <summary>
		/// Gets the context info for the given row in the context control.
		/// </summary>
		/// <param name="index">The index.</param>
		/// <param name="sKey">The key into CharContextCtrl.m_contextInfoLists.</param>
		/// <param name="sConcordanceItem">The vernacular data (character) that will appear
		/// concorded in the context grid.</param>
		private void contextCtrl_GetContextInfo(int index, out string sKey, out string sConcordanceItem)
		{
			try
			{
				sKey = sConcordanceItem = m_inventoryRows[index].Character;
			}
			catch
			{
				sKey = sConcordanceItem = null;
			}

		}

		/// <summary>
		/// Fills the inventory grid.
		/// </summary>
		private void FillInventoryGrid(List<TextTokenSubstring> tokenSubstrings)
		{
			using (new WaitCursor(this))
			{
				contextCtrl.ResetContextLists();
				m_characterCount = new Dictionary<string, int>();
				gridCharInventory.RowCount = 0;

				if (tokenSubstrings == null)
				{
					return;
				}
				var normalizedChars = new Dictionary<string, string>();
				var rows = new Dictionary<string, CharacterInventoryRow>();
				m_inventoryRows = new List<CharacterInventoryRow>();

				foreach (var txtTokSub in tokenSubstrings)
				{
					if (!normalizedChars.TryGetValue(txtTokSub.Text, out var chr))
					{
						chr = CustomIcu.GetIcuNormalizer(FwNormalizationMode.knmNFD).Normalize(txtTokSub.Text);
						if (chr == "\n" || chr == "\r" || !TsStringUtils.IsCharacterDefined(chr) || !TsStringUtils.IsValidChar(chr))
						{
							chr = string.Empty;
						}
						normalizedChars.Add(txtTokSub.Text, chr);
					}
					if (chr == string.Empty)
					{
						continue;
					}
					// Determine how many times this character has occurred previously and update
					// the counts for characters.
					var fAddOccurrence = true;
					if (m_characterCount.TryGetValue(chr, out var charCount))
					{
						m_characterCount[chr]++;
						fAddOccurrence = (charCount < kMaxOccurrences);
					}
					else
					{
						m_characterCount.Add(chr, 1); // First occurrence of this character
					}
					// Only add the character occurrence to the list on the dialog if we have not
					// exceeded the threshold for this character.
					if (!rows.TryGetValue(chr, out var row))
					{
						row = new CharacterInventoryRow(chr);
						rows[chr] = row;
						m_inventoryRows.Add(row);
						row.Count = m_characterCount[chr];
					}
					else
					{
						row.Count = m_characterCount[chr];
					}
					if (fAddOccurrence)
					{
						contextCtrl.AddContextInfo(new ContextInfo(chr, txtTokSub));
					}
				}

				var iSortedCol = SortedInventoryColumn;
				gridCharInventory.RowCount = m_inventoryRows.Count;
				gridCharInventory.Columns[iSortedCol].HeaderCell.SortGlyphDirection = s_inventorySortOrder;
				SortInventoryGrid();

				if (gridCharInventory.RowCount > 0)
				{
					gridCharInventory.CurrentCell = gridCharInventory[0, 0];
				}
				tabControlAddFrom_SelectedIndexChanged(null, null);
			}
		}
		#endregion

		#region Character inventory sorting methods

		/// <summary>
		/// Compares character inventory rows on the character field.
		/// </summary>
		private int InventoryCharComparer(CharacterInventoryRow x, CharacterInventoryRow y)
		{
			switch (x)
			{
				case null when y == null:
					return 0;
				case null:
					return -1;
			}
			if (y == null)
			{
				return 1;
			}
			if (m_inventoryCharComparer == null)
			{
				m_inventoryCharComparer = new TsStringComparer(m_ws);
			}
			return s_inventorySortOrder == SortOrder.Ascending ? m_inventoryCharComparer.Compare(x.Character, y.Character) : m_inventoryCharComparer.Compare(y.Character, x.Character);
		}

		/// <summary>
		/// Compares character inventory rows on the character codes field.
		/// </summary>
		private static int InventoryCharCodeComparer(CharacterInventoryRow x, CharacterInventoryRow y)
		{
			switch (x)
			{
				case null when y == null:
					return 0;
				case null:
					return -1;
			}
			if (y == null)
			{
				return 1;
			}
			return s_inventorySortOrder == SortOrder.Ascending ? x.CharacterCodes.CompareTo(y.CharacterCodes) : y.CharacterCodes.CompareTo(x.CharacterCodes);
		}

		/// <summary>
		/// Compares character inventory rows on the count field.
		/// </summary>
		private static int InventoryCountComparer(CharacterInventoryRow x, CharacterInventoryRow y)
		{
			switch (x)
			{
				case null when y == null:
					return 0;
				case null:
					return -1;
			}
			if (y == null)
			{
				return 1;
			}
			return s_inventorySortOrder == SortOrder.Ascending ? x.Count.CompareTo(y.Count) : y.Count.CompareTo(x.Count);
		}

		/// <summary>
		/// Compares character inventory rows on the IsValid field.
		/// </summary>
		private int InventoryIsValidComparer(CharacterInventoryRow x, CharacterInventoryRow y)
		{
			switch (x)
			{
				case null when y == null:
					return 0;
				case null:
					return -1;
			}
			if (y == null)
			{
				return 1;
			}
			var retval = s_inventorySortOrder == SortOrder.Ascending ? x.IsValid.CompareTo(y.IsValid) : y.IsValid.CompareTo(x.IsValid);
			// Use the character as a secondary sort field, since many if not most comparisons
			// will yield a 0 (same value), which could randomize a large number of items.
			return retval == 0 ? InventoryCharComparer(x, y) : retval;
		}

		#endregion

		#region Virtual methods to support testing

		/// <summary>
		/// Shows a message box to warn the user about an invalid operation.
		/// </summary>
		protected virtual void ShowMessageBox(string message)
		{
			MessageBoxUtils.Show(this, message, m_app.ApplicationName, MessageBoxButtons.OK, MessageBoxIcon.Information);
		}

		/// <summary>
		/// Issues a warning beep when the user performs an illegal operation.
		/// </summary>
		protected virtual void IssueBeep()
		{
			FwUtils.ErrorBeep();
		}

		/// <summary>
		/// If the specified character is defined as a PUA character in m_langDef, returns its
		/// character type; otherwise, returns a value that indicates whether it is a valid
		/// character as defined by the Unicode Standard.
		/// </summary>
		/// <param name="chr">The character (may consist of more than one Unicode codepoint.</param>
		protected virtual ValidCharacterType GetCharacterType(string chr)
		{
			return TsStringUtils.IsCharacterDefined(chr) ? ValidCharacterType.DefinedUnknown : ValidCharacterType.None;
		}
		#endregion

		/// <summary>
		/// Class for a single row in the character inventory grid.
		/// </summary>
		private sealed class CharacterInventoryRow
		{
			/// <summary />
			internal CharacterInventoryRow(string chr)
			{
				Character = chr;
			}

			/// <summary>
			/// Gets the character.
			/// </summary>
			internal string Character { get; }

			/// <summary>
			/// Gets or sets the number of times the character occurs in the data source.
			/// </summary>
			internal int Count { get; set; }

			/// <summary>
			/// Gets the Unicode character codes that represent the character.
			/// </summary>
			internal string CharacterCodes => Character.CharacterCodepoints();

			/// <summary>
			/// Gets a value indicating whether the character should be added to the valid
			/// characters list.
			/// </summary>
			internal bool IsValid { get; set; } = true;
		}

		/// <summary>
		/// This class draws a checkbox in a column header and lets the user check/uncheck the
		/// check box, firing an event when they do so. IMPORTANT: This class must be instantiated
		/// after the column has been added to a DataGridView control.
		/// </summary>
		private sealed class CheckBoxColumnHeaderHandler : IDisposable
		{
			private DataGridViewColumn m_col;
			private DataGridView m_grid;
			private Size m_szCheckBox;
			private CheckState m_state = CheckState.Checked;
			private StringFormat m_stringFormat;

			/// <summary>
			/// Get/set the label to be used in addition to the checkbox.
			/// </summary>
			internal string Label { get; set; }

			/// <summary />
			internal CheckBoxColumnHeaderHandler(DataGridViewColumn col)
			{
				Debug.Assert(col != null);
				Debug.Assert(col is DataGridViewCheckBoxColumn);
				Debug.Assert(col.DataGridView != null);

				m_col = col;
				m_grid = col.DataGridView;
				m_grid.HandleDestroyed += HandleHandleDestroyed;
				m_grid.CellPainting += HandleHeaderCellPainting;
				m_grid.CellMouseMove += HandleHeaderCellMouseMove;
				m_grid.ColumnHeaderMouseClick += HandleHeaderCellMouseClick;
				m_grid.CellContentClick += HandleDataCellCellContentClick;
				m_grid.Scroll += HandleGridScroll;
				m_grid.RowsAdded += HandleGridRowsAdded;
				m_grid.RowsRemoved += HandleGridRowsRemoved;

				if (!Application.RenderWithVisualStyles)
				{
					m_szCheckBox = new Size(13, 13);
				}
				else
				{
					var element = VisualStyleElement.Button.CheckBox.CheckedNormal;
					var renderer = new VisualStyleRenderer(element);
					using (var g = m_grid.CreateGraphics())
					{
						m_szCheckBox = renderer.GetPartSize(g, ThemeSizeType.True);
					}
				}

				m_stringFormat = new StringFormat(StringFormat.GenericTypographic)
				{
					Alignment = StringAlignment.Center,
					LineAlignment = StringAlignment.Center,
					Trimming = StringTrimming.EllipsisCharacter
				};
				m_stringFormat.FormatFlags |= StringFormatFlags.NoWrap;
			}

			/// <summary />
			~CheckBoxColumnHeaderHandler()
			{
				Dispose(false);
			}

			/// <summary />
			private bool IsDisposed { get; set; }

			/// <inheritdoc />
			public void Dispose()
			{
				Dispose(true);
				GC.SuppressFinalize(this);
			}

			/// <summary>
			/// In addition to disposing m_stringFormat, we should also clear out all the event
			/// handlers  we added to m_grid in the constructor.
			/// </summary>
			private void Dispose(bool disposing)
			{
				Debug.WriteLineIf(!disposing, "****** Missing Dispose() call for " + GetType().Name + ". ****** ");
				if (IsDisposed)
				{
					// No need to run it more than once.
					return;
				}

				if (disposing)
				{
					m_stringFormat?.Dispose();
					if (m_grid != null && !m_grid.IsDisposed)
					{
						m_grid.HandleDestroyed -= HandleHandleDestroyed;
						m_grid.CellPainting -= HandleHeaderCellPainting;
						m_grid.CellMouseMove -= HandleHeaderCellMouseMove;
						m_grid.ColumnHeaderMouseClick -= HandleHeaderCellMouseClick;
						m_grid.CellContentClick -= HandleDataCellCellContentClick;
						m_grid.Scroll -= HandleGridScroll;
						m_grid.RowsAdded -= HandleGridRowsAdded;
						m_grid.RowsRemoved -= HandleGridRowsRemoved;
					}
				}
				Label = null;
				m_stringFormat = null;
				m_grid = null;
				m_col = null;
				IsDisposed = true;
			}

			/// <summary>
			/// Gets or sets the state of the column header's check box.
			/// </summary>
			private CheckState HeadersCheckState
			{
				get => m_state;
				set
				{
					m_state = value;
					m_grid.InvalidateCell(m_col.HeaderCell);
				}
			}

			/// <summary />
			private void HandleHandleDestroyed(object sender, EventArgs e)
			{
				m_grid.HandleDestroyed -= HandleHandleDestroyed;
				m_grid.CellPainting -= HandleHeaderCellPainting;
				m_grid.CellMouseMove -= HandleHeaderCellMouseMove;
				m_grid.ColumnHeaderMouseClick -= HandleHeaderCellMouseClick;
				m_grid.CellContentClick -= HandleDataCellCellContentClick;
				m_grid.Scroll -= HandleGridScroll;
				m_grid.RowsAdded -= HandleGridRowsAdded;
				m_grid.RowsRemoved -= HandleGridRowsRemoved;
			}

			/// <summary />
			private void HandleGridRowsRemoved(object sender, DataGridViewRowsRemovedEventArgs e)
			{
				UpdateHeadersCheckStateFromColumnsValues();
			}

			/// <summary />
			private void HandleGridRowsAdded(object sender, DataGridViewRowsAddedEventArgs e)
			{
				UpdateHeadersCheckStateFromColumnsValues();
			}

			/// <summary />
			private void HandleGridScroll(object sender, ScrollEventArgs e)
			{
				if (e.ScrollOrientation == ScrollOrientation.HorizontalScroll)
				{
					var rc = m_grid.ClientRectangle;
					rc.Height = m_grid.ColumnHeadersHeight;
					m_grid.Invalidate(rc);
				}
			}

			/// <summary />
			private void UpdateHeadersCheckStateFromColumnsValues()
			{
				var foundOneChecked = false;
				var foundOneUnChecked = false;
				foreach (DataGridViewRow row in m_grid.Rows)
				{
					var cellValue = row.Cells[m_col.Index].Value;
					if (!(cellValue is bool))
					{
						continue;
					}
					var chked = (bool)cellValue;
					if (!foundOneChecked && chked)
					{
						foundOneChecked = true;
					}
					else if (!foundOneUnChecked && !chked)
					{
						foundOneUnChecked = true;
					}
					if (foundOneChecked && foundOneUnChecked)
					{
						HeadersCheckState = CheckState.Indeterminate;
						return;
					}
				}

				HeadersCheckState = foundOneChecked ? CheckState.Checked : CheckState.Unchecked;
			}

			/// <summary />
			private void UpdateColumnsDataValuesFromHeadersCheckState()
			{
				foreach (DataGridViewRow row in m_grid.Rows)
				{
					if (row.Cells[m_col.Index] == m_grid.CurrentCell && m_grid.IsCurrentCellInEditMode)
					{
						m_grid.EndEdit();
					}
					row.Cells[m_col.Index].Value = (m_state == CheckState.Checked);
				}
			}

			#region Mouse move and click handlers

			/// <summary>
			/// Handles toggling the selected state of an item in the list.
			/// </summary>
			private void HandleDataCellCellContentClick(object sender, DataGridViewCellEventArgs e)
			{
				if (e.RowIndex >= 0 && e.ColumnIndex == m_col.Index)
				{
					var currCellValue = (bool)m_grid[e.ColumnIndex, e.RowIndex].Value;
					m_grid[e.ColumnIndex, e.RowIndex].Value = !currCellValue;
					UpdateHeadersCheckStateFromColumnsValues();
				}
			}

			/// <summary />
			private void HandleHeaderCellMouseClick(object sender, DataGridViewCellMouseEventArgs e)
			{
				if (e.RowIndex >= 0 || e.ColumnIndex != m_col.Index)
				{
					return;
				}
				if (!IsClickInCheckBox(e))
				{
					return;
				}
				HeadersCheckState = HeadersCheckState == CheckState.Checked ? CheckState.Unchecked : CheckState.Checked;
				m_grid.InvalidateCell(m_col.HeaderCell);
				UpdateColumnsDataValuesFromHeadersCheckState();
			}

			/// <summary />
			private void HandleHeaderCellMouseMove(object sender, DataGridViewCellMouseEventArgs e)
			{
				if (e.ColumnIndex == m_col.Index && e.RowIndex < 0)
				{
					m_grid.InvalidateCell(m_col.HeaderCell);
				}
			}

			#endregion

			#region Painting methods

			/// <summary />
			private void HandleHeaderCellPainting(object sender, DataGridViewCellPaintingEventArgs e)
			{
				if (e.RowIndex >= 0 || e.ColumnIndex != m_col.Index)
				{
					return;
				}
				var rcCell = HeaderRectangle;
				if (rcCell.IsEmpty)
				{
					return;
				}
				var rcBox = GetCheckBoxRectangle(rcCell);
				if (Application.RenderWithVisualStyles)
				{
					DrawVisualStyleCheckBox(e.Graphics, rcBox);
				}
				else
				{
					var state = ButtonState.Checked;
					switch (HeadersCheckState)
					{
						case CheckState.Unchecked:
							state = ButtonState.Normal;
							break;
						case CheckState.Indeterminate:
							state |= ButtonState.Inactive;
							break;
					}
					ControlPaint.DrawCheckBox(e.Graphics, rcBox, state | ButtonState.Flat);
				}
				if (string.IsNullOrEmpty(Label))
				{
					return;
				}
				e.Graphics.TextRenderingHint = System.Drawing.Text.TextRenderingHint.ClearTypeGridFit;
				using (var brush = new SolidBrush(m_grid.ForeColor))
				{
					var sz = e.Graphics.MeasureString(Label, m_grid.Font, new Point(0, 0), m_stringFormat).ToSize();
					var dy2 = (int)Math.Floor((rcCell.Height - sz.Height) / 2f);
					if (dy2 < 0)
					{
						dy2 = 0;
					}
					var rcText = new Rectangle(rcBox.X + rcBox.Width + 3, rcCell.Y + dy2, rcCell.Width - (rcBox.Width + 6), Math.Min(sz.Height, rcCell.Height));
					e.Graphics.DrawString(Label, m_grid.Font, brush, rcText, m_stringFormat);
				}
			}

			private Rectangle HeaderRectangle
			{
				get
				{
					var rcCell = m_grid.GetCellDisplayRectangle(m_col.Index, -1, false);
					if (rcCell.IsEmpty)
					{
						return rcCell;
					}
					// At this point, we know at least part of the header cell is visible, therefore,
					// force the rectangle's width to that of the column's.
					rcCell.X = rcCell.Right - m_col.Width;

					// Subtract one so as not to include the left border in the width.
					rcCell.Width = m_col.Width - 1;
					return rcCell;
				}
			}

			private Rectangle GetCheckBoxRectangle(Rectangle rcCell)
			{
				var dx = 3;
				if (string.IsNullOrEmpty(Label))
				{
					dx = (int)Math.Floor((rcCell.Width - m_szCheckBox.Width) / 2f);
				}
				var dy = (int)Math.Floor((rcCell.Height - m_szCheckBox.Height) / 2f);
				return new Rectangle(rcCell.X + dx, rcCell.Y + dy, m_szCheckBox.Width, m_szCheckBox.Height);
			}

			///<summary>
			/// Check whether this mouse click was inside our checkbox display rectangle.
			///</summary>
			internal bool IsClickInCheckBox(DataGridViewCellMouseEventArgs e)
			{
				if (e.ColumnIndex != m_col.Index || e.RowIndex >= 0)
				{
					return false;
				}
				var rcCell = HeaderRectangle;
				if (rcCell.IsEmpty)
				{
					return false;
				}
				var rcBox = GetCheckBoxRectangle(rcCell);
				var minX = rcBox.X - rcCell.X;
				var maxX = minX + rcBox.Width;
				var minY = rcBox.Y - rcCell.Y;
				var maxY = minY + rcBox.Height;
				return e.X >= minX && e.X < maxX && e.Y >= minY && e.Y < maxY;
			}

			/// <summary />
			private void DrawVisualStyleCheckBox(IDeviceContext g, Rectangle rcBox)
			{
				var isHot = rcBox.Contains(m_grid.PointToClient(Control.MousePosition));
				var element = VisualStyleElement.Button.CheckBox.CheckedNormal;
				switch (HeadersCheckState)
				{
					case CheckState.Unchecked:
						element = isHot ? VisualStyleElement.Button.CheckBox.UncheckedHot : VisualStyleElement.Button.CheckBox.UncheckedNormal;
						break;
					case CheckState.Indeterminate:
						element = isHot ? VisualStyleElement.Button.CheckBox.MixedHot : VisualStyleElement.Button.CheckBox.MixedNormal;
						break;
					default:
						{
							if (isHot)
							{
								element = VisualStyleElement.Button.CheckBox.CheckedHot;
							}
							break;
						}
				}

				var renderer = new VisualStyleRenderer(element);
				renderer.DrawBackground(g, rcBox);
			}

			#endregion
		}
	}
}<|MERGE_RESOLUTION|>--- conflicted
+++ resolved
@@ -581,14 +581,9 @@
 			m_helpTopicProvider = helpTopicProvider;
 			m_app = app;
 			if (string.IsNullOrEmpty(wsName))
-<<<<<<< HEAD
 			{
 				throw new ArgumentException("Parameter must not be null or empty.", nameof(wsName));
 			}
-=======
-				throw new ArgumentException("Parameter must not be null or empty.", nameof(wsName));
-
->>>>>>> f013144d
 			if (cache != null)
 			{
 				m_wsManager = cache.ServiceLocator.WritingSystemManager;
@@ -1225,16 +1220,8 @@
 			if (textBox == null)
 			{
 				return;
-<<<<<<< HEAD
-			}
-			// JohnT: Since Eberhard changed things so we're using a shared WS Manager which this
-			// WS is already known to, we don't need to (and mustn't) call this.
-			//WsManager.Set(m_ws);
-=======
-
->>>>>>> f013144d
+			}
 			textBox.WritingSystemFactory = WsManager;
-
 			// Get WS Code from WsManager instead of using Handle - ws might not be completely
 			// set up (LT-19904)
 			var wsCode = WsManager.GetWsFromStr(m_ws.Id);
