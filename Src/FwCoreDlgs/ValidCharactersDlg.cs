--- conflicted
+++ resolved
@@ -1648,12 +1648,7 @@
 		/// </summary>
 		protected virtual void ShowMessageBox(string message)
 		{
-<<<<<<< HEAD
 			MessageBoxUtils.Show(this, message, m_app.ApplicationName, MessageBoxButtons.OK, MessageBoxIcon.Information);
-=======
-			MessageBoxUtils.Show(this, message, m_app?.ApplicationName, MessageBoxButtons.OK,
-				MessageBoxIcon.Information);
->>>>>>> 4d8f1714
 		}
 
 		/// <summary>
