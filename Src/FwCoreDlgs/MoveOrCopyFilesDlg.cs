--- conflicted
+++ resolved
@@ -4,16 +4,9 @@
 
 using System;
 using System.Drawing;
-<<<<<<< HEAD
-using System.Windows.Forms;
-using System.IO;
-using SIL.FieldWorks.Common.FwUtils;
-using SIL.FieldWorks.FDO;
-=======
 using System.IO;
 using System.Windows.Forms;
 using SIL.FieldWorks.Common.FwUtils;
->>>>>>> e70a5271
 using SIL.Utils;
 using XCore;
 
@@ -142,12 +135,7 @@
 		/// to find out whether the user wants to move or copy into LangProject.LinkedFilesRootDir or to leave the file where it is.
 		/// </summary>
 		/// ------------------------------------------------------------------------------------
-<<<<<<< HEAD
-		public void Initialize2(string sFilename, string sRootDir,
-			IHelpTopicProvider helpTopicProvider)
-=======
-		public void Initialize2(string sRootDir, IHelpTopicProvider helpTopicProvider, bool isLocal)
->>>>>>> e70a5271
+		public void Initialize2(string sRootDir, IHelpTopicProvider helpTopicProvider)
 		{
 			CheckDisposed();
 			m_msgText.Text = string.Format(FwCoreDlgs.ksMoveOrCopyFilesToLinkedFilesDir);
@@ -156,27 +144,12 @@
 			// Adjust dialog size to conceal empty space left by invisible m_msgNewDir.
 			// Buttons are anchored to the bottom, so they'll move automatically.
 			m_msgNewDir.Visible = false;
-<<<<<<< HEAD
-			int dy = m_msgNewDir.Height;
-			Size szNew = new Size(this.Size.Width, this.Size.Height - dy);
-			this.MaximumSize = szNew;
-			this.MinimumSize = szNew;
-			this.Size = szNew;
-
-			// These become singular in wording instead of plural.
-			this.Text = FwCoreDlgs.ksMoveOrCopyFile;
-			m_btnCopy.Text = FwCoreDlgs.ksCopyFile;
-			m_btnMove.Text = FwCoreDlgs.ksMoveFile;
-			m_btnLeave.Text = FwCoreDlgs.ksLeaveFile;
-			m_btnLeave.Enabled = true;
-=======
 			var dy = m_msgNewDir.Height;
 			var szNew = new Size(Size.Width, Size.Height - dy);
 			MaximumSize = szNew;
 			MinimumSize = szNew;
 			Size = szNew;
-			m_btnLeave.Enabled = isLocal;
->>>>>>> e70a5271
+			m_btnLeave.Enabled = true;
 
 			SetupHelp(helpTopicProvider, "khtpMoveOrCopyFile");
 		}
@@ -238,173 +211,7 @@
 		public void CheckDisposed()
 		{
 			if (IsDisposed)
-<<<<<<< HEAD
-				throw new ObjectDisposedException(String.Format("'{0}' in use after being disposed.", GetType().Name));
-		}
-		#endregion
-
-		#region Static methods
-		/// ------------------------------------------------------------------------------------
-		/// <summary>
-		/// Checks to see whether the given file is located in the given root directory (or any
-		/// subfolder of it) and if not prompts the user to allow FW to move, copy or leave the
-		/// file.
-		/// </summary>
-		/// <param name="sFile">The fully-specified path name of the file.</param>
-		/// <param name="sRootDirLinkedFiles">The fully-specified path name of the LinkedFiles root
-		/// directory.</param>
-		/// <param name="helpTopicProvider">The help topic provider.</param>
-		/// <returns>The fully specified path name of the file to use, which might be the same
-		/// as the given path or it could be in its new location under the LinkedFiles folder
-		/// if the user elected to move or copy it.</returns>
-		/// ------------------------------------------------------------------------------------
-		public static string MoveCopyOrLeaveMediaFile(string sFile, string sRootDirLinkedFiles,
-			IHelpTopicProvider helpTopicProvider)
-		{
-			return MoveCopyOrLeaveFile(sFile,
-				Path.Combine(sRootDirLinkedFiles, FdoFileHelper.ksMediaDir),
-				sRootDirLinkedFiles,
-				helpTopicProvider);
-		}
-
-		/// ------------------------------------------------------------------------------------
-		/// <summary>
-		/// Checks to see whether the given file is located in the given root directory (or any
-		/// subfolder of it) and if not prompts the user to allow FW to move, copy or leave the
-		/// file.
-		/// </summary>
-		/// <param name="sFile">The fully-specified path name of the file.</param>
-		/// <param name="sRootDirLinkedFiles">The fully-specified path name of the LinkedFiles root
-		/// directory.</param>
-		/// <param name="helpTopicProvider">The help topic provider.</param>
-		/// <returns>The fully specified path name of the file to use, which might be the same
-		/// as the given path or it could be in its new location under the LinkedFiles folder
-		/// if the user elected to move or copy it.</returns>
-		/// ------------------------------------------------------------------------------------
-		public static string MoveCopyOrLeaveExternalFile(string sFile, string sRootDirLinkedFiles,
-			IHelpTopicProvider helpTopicProvider)
-		{
-			return MoveCopyOrLeaveFile(sFile,
-				Path.Combine(sRootDirLinkedFiles, FdoFileHelper.ksOtherLinkedFilesDir),
-				sRootDirLinkedFiles,
-				helpTopicProvider);
-		}
-
-		private static string MoveCopyOrLeaveFile(string sFile, string subFolder, string sRootDirExternalLinks,
-			IHelpTopicProvider helpTopicProvider)
-		{
-			try
-			{
-				if (!Directory.Exists(subFolder))
-					Directory.CreateDirectory(subFolder);
-			}
-			catch (Exception e)
-			{
-				Logger.WriteEvent(String.Format("Error creating the directory: '{0}'", subFolder));
-				Logger.WriteError(e);
-				return sFile;
-			}
-
-			// Check whether the file is found within the directory.  If so, just return.
-			if (FileIsInExternalLinksFolder(sFile, sRootDirExternalLinks))
-				return sFile;
-
-			using (MoveOrCopyFilesDlg dlg = new MoveOrCopyFilesDlg())
-			{
-				dlg.Initialize2(sFile, subFolder, helpTopicProvider);
-				if (dlg.ShowDialog() != DialogResult.OK)
-					return null;	// leave where it is.
-				return PerformMoveCopyOrLeaveFile(sFile, subFolder, dlg.Choice);
-			}
-		}
-
-		/// ------------------------------------------------------------------------------------
-		/// <summary>
-		/// Performs the action the user requested: move, copy, or leave the file.
-		/// </summary>
-		/// <param name="sFile">The fully-specified path name of the file.</param>
-		/// <param name="sRootDir">The fully-specified path name of the new target directory.
-		/// </param>
-		/// <param name="action">the action the user chose (copy, move or leave)</param>
-		/// <returns>The fully-specified path name of the (possibly newly moved or copied)
-		/// file</returns>
-		/// ------------------------------------------------------------------------------------
-		internal static string PerformMoveCopyOrLeaveFile(string sFile, string sRootDir,
-			 FileLocationChoice action)
-		{
-			if (action == FileLocationChoice.Leave)
-				return sFile; // use original location.
-
-			string sNewFile = Path.Combine(sRootDir, Path.GetFileName(sFile));
-			if (File.Exists(sNewFile))
-			{
-				if (MessageBox.Show(String.Format(FwCoreDlgs.ksAlreadyExists, sNewFile),
-					FwCoreDlgs.kstidWarning, MessageBoxButtons.YesNo, MessageBoxIcon.Warning) ==
-					DialogResult.No)
-				{
-					return sFile;
-				}
-				try
-				{
-					File.Delete(sNewFile);
-				}
-				catch
-				{
-					MessageBox.Show(FwCoreDlgs.ksDeletePictureBeforeReplacingFile,
-						FwCoreDlgs.ksCannotReplaceDisplayedPicture);
-					return sNewFile;
-				}
-			}
-			try
-			{
-				switch (action)
-				{
-					case FileLocationChoice.Move:
-						File.Move(sFile, sNewFile);
-						break;
-					case FileLocationChoice.Copy:
-						File.Copy(sFile, sNewFile);
-						break;
-				}
-				return sNewFile;
-			}
-			catch (Exception e)
-			{
-				string sAction = (action == FileLocationChoice.Copy ? "copy" : "mov");
-				Logger.WriteEvent(
-					string.Format("Error {0}ing file '{1}' to '{2}'", sAction, sFile, sNewFile));
-
-				Logger.WriteError(e);
-				return sFile;
-			}
-		}
-
-		/// ------------------------------------------------------------------------------------
-		/// <summary>
-		/// Determines whether the given file is located in the given root directory (or any
-		/// subfolder of it).
-		/// </summary>
-		/// <param name="sFile">The fully-specified path name of the file.</param>
-		/// <param name="sRootDir">The fully-specified path name of the LinkedFiles root
-		/// directory.</param>
-		/// <returns><c>true</c> if the given file is located in the given root directory.
-		/// </returns>
-		/// ------------------------------------------------------------------------------------
-		internal static bool FileIsInExternalLinksFolder(string sFile, string sRootDir)
-		{
-			// Check whether the file is found within the directory.  If so, just return.
-			if (sFile.ToLowerInvariant().StartsWith(sRootDir.ToLowerInvariant()))
-			{
-				int cchDir = sRootDir.Length;
-				if (cchDir > 0 && sRootDir[cchDir - 1] == Path.DirectorySeparatorChar)
-					return true;
-				if (sFile.Length > cchDir && sFile[cchDir] == Path.DirectorySeparatorChar)
-					return true;
-			}
-			return false;
-=======
 				throw new ObjectDisposedException(string.Format("'{0}' in use after being disposed.", GetType().Name));
->>>>>>> e70a5271
 		}
 		#endregion
 
