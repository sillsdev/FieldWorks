﻿// Copyright (c) 2015 SIL International
// This software is licensed under the LGPL, version 2.1 or later
// (http://www.gnu.org/licenses/lgpl-2.1.html)

using System.Diagnostics.CodeAnalysis;
using System.Runtime.InteropServices;

namespace SIL.FieldWorks.FwCoreDlgs
{
	partial class CharContextCtrl
	{
		/// <summary>
		/// Required designer variable.
		/// </summary>
		private System.ComponentModel.IContainer components = null;

		/// <summary>
		/// Clean up any resources being used.
		/// </summary>
		/// <param name="disposing">true if managed resources should be disposed; otherwise, false.</param>
		protected override void Dispose(bool disposing)
		{
			System.Diagnostics.Debug.WriteLineIf(!disposing, "****** Missing Dispose() call for " + GetType().Name + ". ****** ");
			if (disposing)
			{
				if (components != null)
					components.Dispose();
<<<<<<< HEAD
				if (m_openFileDialog != null)
					m_openFileDialog.Dispose();
			}
			components = null;
			m_openFileDialog = null;
=======

				if (m_charPropEng != null && Marshal.IsComObject(m_charPropEng))
					Marshal.ReleaseComObject(m_charPropEng);
			}
			components = null;
			m_charPropEng = null;
>>>>>>> b2dd58ff
			base.Dispose(disposing);
		}

		#region Component Designer generated code

		/// <summary>
		/// Required method for Designer support - do not modify
		/// the contents of this method with the code editor.
		/// </summary>
		// TODO-Linux: VirtualMode is not supported on Mono (gridContext.VirtualMode); TabStops
		// are not implemented on Mono.
		private void InitializeComponent()
		{
			this.components = new System.ComponentModel.Container();
			System.ComponentModel.ComponentResourceManager resources = new System.ComponentModel.ComponentResourceManager(typeof(CharContextCtrl));
			System.Windows.Forms.DataGridViewCellStyle dataGridViewCellStyle5 = new System.Windows.Forms.DataGridViewCellStyle();
			System.Windows.Forms.DataGridViewCellStyle dataGridViewCellStyle1 = new System.Windows.Forms.DataGridViewCellStyle();
			System.Windows.Forms.DataGridViewCellStyle dataGridViewCellStyle2 = new System.Windows.Forms.DataGridViewCellStyle();
			System.Windows.Forms.DataGridViewCellStyle dataGridViewCellStyle3 = new System.Windows.Forms.DataGridViewCellStyle();
			System.Windows.Forms.DataGridViewCellStyle dataGridViewCellStyle4 = new System.Windows.Forms.DataGridViewCellStyle();
			this.pnlScanForPatterns = new System.Windows.Forms.Panel();
			this.btnScan = new System.Windows.Forms.Button();
			this.lblScanMsg = new System.Windows.Forms.Label();
			this.splitContainer = new System.Windows.Forms.SplitContainer();
			this.pnlTokenGrid = new SIL.FieldWorks.Common.Controls.FwPanel();
			this.pnlLowerGrid = new SIL.FieldWorks.Common.Controls.FwPanel();
			this.gridContext = new SIL.FieldWorks.FwCoreDlgs.ContextGrid();
			this.colRef = new System.Windows.Forms.DataGridViewTextBoxColumn();
			this.colContextBefore = new System.Windows.Forms.DataGridViewTextBoxColumn();
			this.colContextItem = new System.Windows.Forms.DataGridViewTextBoxColumn();
			this.colContextAfter = new System.Windows.Forms.DataGridViewTextBoxColumn();
			this.pnlScan = new System.Windows.Forms.Panel();
			this.m_cmnuScan = new System.Windows.Forms.ContextMenuStrip(this.components);
			this.cmnuScanFile = new System.Windows.Forms.ToolStripMenuItem();
			((System.ComponentModel.ISupportInitialize)(this.splitContainer)).BeginInit();
			this.splitContainer.Panel1.SuspendLayout();
			this.splitContainer.Panel2.SuspendLayout();
			this.splitContainer.SuspendLayout();
			this.pnlLowerGrid.SuspendLayout();
			((System.ComponentModel.ISupportInitialize)(this.gridContext)).BeginInit();
			this.pnlScan.SuspendLayout();
			this.m_cmnuScan.SuspendLayout();
			this.SuspendLayout();
			//
			// pnlScanForPatterns
			//
			resources.ApplyResources(this.pnlScanForPatterns, "pnlScanForPatterns");
			this.pnlScanForPatterns.Name = "pnlScanForPatterns";
			//
			// btnScan
			//
			resources.ApplyResources(this.btnScan, "btnScan");
			this.btnScan.Image = global::SIL.FieldWorks.FwCoreDlgs.Properties.Resources.ButtonDropDownArrow;
			this.btnScan.Name = "btnScan";
			this.btnScan.UseVisualStyleBackColor = true;
			this.btnScan.Click += new System.EventHandler(this.btnScan_Click);
			//
			// lblScanMsg
			//
			resources.ApplyResources(this.lblScanMsg, "lblScanMsg");
			this.lblScanMsg.AutoEllipsis = true;
			this.lblScanMsg.Name = "lblScanMsg";
			//
			// splitContainer
			//
			this.splitContainer.BackColor = System.Drawing.Color.Transparent;
			resources.ApplyResources(this.splitContainer, "splitContainer");
			this.splitContainer.Name = "splitContainer";
			//
			// splitContainer.Panel1
			//
			this.splitContainer.Panel1.Controls.Add(this.pnlTokenGrid);
			//
			// splitContainer.Panel2
			//
			this.splitContainer.Panel2.Controls.Add(this.pnlLowerGrid);
			this.splitContainer.TabStop = false;
			//
			// pnlTokenGrid
			//
			this.pnlTokenGrid.BorderStyle = System.Windows.Forms.BorderStyle.FixedSingle;
			this.pnlTokenGrid.ClipTextForChildControls = true;
			this.pnlTokenGrid.ControlReceivingFocusOnMnemonic = null;
			resources.ApplyResources(this.pnlTokenGrid, "pnlTokenGrid");
			this.pnlTokenGrid.DoubleBuffered = true;
			this.pnlTokenGrid.MnemonicGeneratesClick = false;
			this.pnlTokenGrid.Name = "pnlTokenGrid";
			this.pnlTokenGrid.PaintExplorerBarBackground = false;
			//
			// pnlLowerGrid
			//
			this.pnlLowerGrid.BorderStyle = System.Windows.Forms.BorderStyle.FixedSingle;
			this.pnlLowerGrid.ClipTextForChildControls = true;
			this.pnlLowerGrid.ControlReceivingFocusOnMnemonic = null;
			this.pnlLowerGrid.Controls.Add(this.gridContext);
			resources.ApplyResources(this.pnlLowerGrid, "pnlLowerGrid");
			this.pnlLowerGrid.DoubleBuffered = true;
			this.pnlLowerGrid.MnemonicGeneratesClick = false;
			this.pnlLowerGrid.Name = "pnlLowerGrid";
			this.pnlLowerGrid.PaintExplorerBarBackground = false;
			//
			// gridContext
			//
			this.gridContext.AllowUserToAddRows = false;
			this.gridContext.AllowUserToDeleteRows = false;
			this.gridContext.AllowUserToResizeColumns = false;
			this.gridContext.AllowUserToResizeRows = false;
			this.gridContext.BackgroundColor = System.Drawing.SystemColors.Window;
			this.gridContext.BorderStyle = System.Windows.Forms.BorderStyle.None;
			this.gridContext.CellBorderStyle = System.Windows.Forms.DataGridViewCellBorderStyle.None;
			this.gridContext.ColumnHeadersHeightSizeMode = System.Windows.Forms.DataGridViewColumnHeadersHeightSizeMode.DisableResizing;
			this.gridContext.ColumnHeadersVisible = false;
			this.gridContext.Columns.AddRange(new System.Windows.Forms.DataGridViewColumn[] {
            this.colRef,
            this.colContextBefore,
            this.colContextItem,
            this.colContextAfter});
			dataGridViewCellStyle5.Alignment = System.Windows.Forms.DataGridViewContentAlignment.MiddleLeft;
			dataGridViewCellStyle5.BackColor = System.Drawing.SystemColors.Window;
			dataGridViewCellStyle5.Font = new System.Drawing.Font("Microsoft Sans Serif", 8.25F, System.Drawing.FontStyle.Regular, System.Drawing.GraphicsUnit.Point, ((byte)(0)));
			dataGridViewCellStyle5.ForeColor = System.Drawing.SystemColors.WindowText;
			dataGridViewCellStyle5.SelectionBackColor = System.Drawing.SystemColors.Window;
			dataGridViewCellStyle5.SelectionForeColor = System.Drawing.SystemColors.WindowText;
			dataGridViewCellStyle5.WrapMode = System.Windows.Forms.DataGridViewTriState.False;
			this.gridContext.DefaultCellStyle = dataGridViewCellStyle5;
			resources.ApplyResources(this.gridContext, "gridContext");
			this.gridContext.GridColor = System.Drawing.SystemColors.GrayText;
			this.gridContext.MultiSelect = false;
			this.gridContext.Name = "gridContext";
			this.gridContext.ReadOnly = true;
			this.gridContext.RowHeadersVisible = false;
			this.gridContext.ShowCellToolTips = false;
			this.gridContext.StandardTab = true;
			this.gridContext.VirtualMode = true;
			this.gridContext.CellPainting += new System.Windows.Forms.DataGridViewCellPaintingEventHandler(this.gridContext_CellPainting);
			this.gridContext.CellValueNeeded += new System.Windows.Forms.DataGridViewCellValueEventHandler(this.gridContext_CellValueNeeded);
			this.gridContext.RowHeightInfoNeeded += new System.Windows.Forms.DataGridViewRowHeightInfoNeededEventHandler(this.HandleRowHeightInfoNeeded);
			this.gridContext.ClientSizeChanged += new System.EventHandler(this.gridContext_ClientSizeChanged);
			//
			// colRef
			//
			this.colRef.DataPropertyName = "Reference";
			dataGridViewCellStyle1.Alignment = System.Windows.Forms.DataGridViewContentAlignment.MiddleLeft;
			this.colRef.DefaultCellStyle = dataGridViewCellStyle1;
			resources.ApplyResources(this.colRef, "colRef");
			this.colRef.Name = "colRef";
			this.colRef.ReadOnly = true;
			//
			// colContextBefore
			//
			this.colContextBefore.AutoSizeMode = System.Windows.Forms.DataGridViewAutoSizeColumnMode.None;
			this.colContextBefore.DataPropertyName = "Before";
			dataGridViewCellStyle2.Alignment = System.Windows.Forms.DataGridViewContentAlignment.MiddleRight;
			this.colContextBefore.DefaultCellStyle = dataGridViewCellStyle2;
			resources.ApplyResources(this.colContextBefore, "colContextBefore");
			this.colContextBefore.Name = "colContextBefore";
			this.colContextBefore.ReadOnly = true;
			//
			// colContextItem
			//
			this.colContextItem.AutoSizeMode = System.Windows.Forms.DataGridViewAutoSizeColumnMode.None;
			this.colContextItem.DataPropertyName = "Character";
			dataGridViewCellStyle3.Alignment = System.Windows.Forms.DataGridViewContentAlignment.MiddleCenter;
			dataGridViewCellStyle3.BackColor = System.Drawing.Color.FromArgb(((int)(((byte)(255)))), ((int)(((byte)(255)))), ((int)(((byte)(128)))));
			this.colContextItem.DefaultCellStyle = dataGridViewCellStyle3;
			resources.ApplyResources(this.colContextItem, "colContextItem");
			this.colContextItem.Name = "colContextItem";
			this.colContextItem.ReadOnly = true;
			//
			// colContextAfter
			//
			this.colContextAfter.AutoSizeMode = System.Windows.Forms.DataGridViewAutoSizeColumnMode.None;
			this.colContextAfter.DataPropertyName = "After";
			dataGridViewCellStyle4.Alignment = System.Windows.Forms.DataGridViewContentAlignment.MiddleLeft;
			this.colContextAfter.DefaultCellStyle = dataGridViewCellStyle4;
			resources.ApplyResources(this.colContextAfter, "colContextAfter");
			this.colContextAfter.Name = "colContextAfter";
			this.colContextAfter.ReadOnly = true;
			//
			// pnlScan
			//
			this.pnlScan.BackColor = System.Drawing.Color.Transparent;
			this.pnlScan.Controls.Add(this.btnScan);
			this.pnlScan.Controls.Add(this.lblScanMsg);
			resources.ApplyResources(this.pnlScan, "pnlScan");
			this.pnlScan.Name = "pnlScan";
			//
			// m_cmnuScan
			//
			this.m_cmnuScan.Items.AddRange(new System.Windows.Forms.ToolStripItem[] {
            this.cmnuScanFile});
			this.m_cmnuScan.Name = "m_cmnuScan";
			this.m_cmnuScan.ShowImageMargin = false;
			this.m_cmnuScan.ShowItemToolTips = false;
			resources.ApplyResources(this.m_cmnuScan, "m_cmnuScan");
			//
			// cmnuScanFile
			//
			this.cmnuScanFile.Name = "cmnuScanFile";
			resources.ApplyResources(this.cmnuScanFile, "cmnuScanFile");
			this.cmnuScanFile.Click += new System.EventHandler(this.cmnuScanFile_Click);
			//
			// CharContextCtrl
			//
			resources.ApplyResources(this, "$this");
			this.AutoScaleMode = System.Windows.Forms.AutoScaleMode.Font;
			this.Controls.Add(this.splitContainer);
			this.Controls.Add(this.pnlScan);
			this.Name = "CharContextCtrl";
			this.splitContainer.Panel1.ResumeLayout(false);
			this.splitContainer.Panel2.ResumeLayout(false);
			((System.ComponentModel.ISupportInitialize)(this.splitContainer)).EndInit();
			this.splitContainer.ResumeLayout(false);
			this.pnlLowerGrid.ResumeLayout(false);
			((System.ComponentModel.ISupportInitialize)(this.gridContext)).EndInit();
			this.pnlScan.ResumeLayout(false);
			this.m_cmnuScan.ResumeLayout(false);
			this.ResumeLayout(false);

		}

		#endregion

		private System.Windows.Forms.Panel pnlScanForPatterns;
		private System.Windows.Forms.Button btnScan;
		private System.Windows.Forms.Label lblScanMsg;
		private System.Windows.Forms.SplitContainer splitContainer;
		private SIL.FieldWorks.Common.Controls.FwPanel pnlTokenGrid;
		private SIL.FieldWorks.Common.Controls.FwPanel pnlLowerGrid;
		private ContextGrid gridContext;
		private System.Windows.Forms.Panel pnlScan;
		private System.Windows.Forms.ContextMenuStrip m_cmnuScan;
		private System.Windows.Forms.ToolStripMenuItem cmnuScanFile;
		private System.Windows.Forms.DataGridViewTextBoxColumn colRef;
		private System.Windows.Forms.DataGridViewTextBoxColumn colContextBefore;
		private System.Windows.Forms.DataGridViewTextBoxColumn colContextItem;
		private System.Windows.Forms.DataGridViewTextBoxColumn colContextAfter;
	}
}<|MERGE_RESOLUTION|>--- conflicted
+++ resolved
@@ -25,20 +25,8 @@
 			{
 				if (components != null)
 					components.Dispose();
-<<<<<<< HEAD
-				if (m_openFileDialog != null)
-					m_openFileDialog.Dispose();
 			}
 			components = null;
-			m_openFileDialog = null;
-=======
-
-				if (m_charPropEng != null && Marshal.IsComObject(m_charPropEng))
-					Marshal.ReleaseComObject(m_charPropEng);
-			}
-			components = null;
-			m_charPropEng = null;
->>>>>>> b2dd58ff
 			base.Dispose(disposing);
 		}
 
