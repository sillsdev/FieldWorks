--- conflicted
+++ resolved
@@ -9,9 +9,12 @@
 using System.Xml;
 using System.Diagnostics;
 using System.IO;
+using System.Xml.Linq;
+using System.Xml.XPath;
 using SIL.CoreImpl;
 using SIL.Utils;
 using SIL.FieldWorks.Common.FwUtils;
+using SIL.Xml;
 
 namespace SIL.FieldWorks.FwCoreDlgs
 {
@@ -20,11 +23,7 @@
 	/// These utilities must implement the IUtility class and can set several labels in the dialog to explain the conditions where they
 	/// are needed and their behavior.
 	/// </summary>
-<<<<<<< HEAD
-	public class UtilityDlg : Form, IFlexComponent, IFWDisposable
-=======
-	public class UtilityDlg : Form
->>>>>>> 95b9b36f
+	public class UtilityDlg : Form, IFlexComponent
 	{
 		private string m_whenDescription;
 		private string m_whatDescription;
@@ -220,20 +219,14 @@
 		/// Setup the dlg with needed information.
 		/// </summary>
 		/// <param name="configurationParameters"></param>
-<<<<<<< HEAD
-		[SuppressMessage("Gendarme.Rules.Correctness", "EnsureLocalDisposalRule",
-			Justification = "In .NET 4.5 XmlNodeList implements IDisposable, but not in 4.0.")]
 		public void SetDlgInfo(XmlNode configurationParameters)
-=======
-		public void SetDlgInfo(Mediator mediator, PropertyTable propertyTable, XmlNode configurationParameters)
->>>>>>> 95b9b36f
 		{
 			CheckDisposed();
 
 			Debug.Assert(configurationParameters != null);
 
 			// <parameters title="FieldWorks Project Utilities" filename="Language Explorer\Configuration\UtilityCatalogInclude.xml"/>
-			this.Text = XmlUtils.GetLocalizedAttributeValue(configurationParameters, "title", "FieldWorks Project Utilities");
+			Text = StringTable.Table.LocalizeAttributeValue(XmlUtils.GetOptionalAttributeValue(configurationParameters, "title", "FieldWorks Project Utilities"));
 			string utilsPathname = Path.Combine(FwDirectoryFinder.CodeDirectory,
 			XmlUtils.GetManditoryAttributeValue(configurationParameters, "filename"));
 			// Get the folder path:
@@ -246,16 +239,15 @@
 			string[] files = Directory.GetFiles(utilsFolderName, searchPattern, SearchOption.TopDirectoryOnly);
 			foreach (string pathname in files)
 			{
-				XmlDocument document = new XmlDocument();
-				document.Load(pathname);
-				foreach (XmlNode node in document.SelectNodes("utilityCatalog/utility"))
+				var document = XDocument.Load(pathname);
+				foreach (var node in document.XPathSelectElements("utilityCatalog/utility"))
 				{
 					/*
 					<utilityCatalog>
 						<utility assemblyPath="LanguageExplorer.dll" class="LanguageExplorer.Areas.Lexicon.HomographResetter"/>
 					</utilityCatalog>
 					*/
-					IUtility util = DynamicLoader.CreateObject(node) as IUtility;
+					var util = DynamicLoader.CreateObject(node) as IUtility;
 					util.Dialog = this; // Must be set before adding it to the control.
 					util.LoadUtilities();
 				}
