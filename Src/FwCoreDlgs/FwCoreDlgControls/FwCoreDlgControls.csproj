--- conflicted
+++ resolved
@@ -175,15 +175,6 @@
     <Reference Include="System.Xml">
       <Name>System.XML</Name>
     </Reference>
-<<<<<<< HEAD
-    <Reference Include="FwKernelInterfaces">
-      <HintPath>..\..\..\Output\Debug\FwKernelInterfaces.dll</HintPath>
-=======
-    <Reference Include="xCoreInterfaces, Version=4.1.0.9, Culture=neutral, processorArchitecture=MSIL">
-      <SpecificVersion>False</SpecificVersion>
-      <HintPath>..\..\..\Output\Debug\xCoreInterfaces.dll</HintPath>
->>>>>>> c1202904
-    </Reference>
   </ItemGroup>
   <ItemGroup>
     <Compile Include="AssemblyInfo.cs" />
