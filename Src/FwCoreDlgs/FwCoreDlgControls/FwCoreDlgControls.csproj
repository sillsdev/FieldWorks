--- conflicted
+++ resolved
@@ -203,11 +203,8 @@
     <Compile Include="ConfigSenseLayout.Designer.cs">
       <DependentUpon>ConfigSenseLayout.cs</DependentUpon>
     </Compile>
-<<<<<<< HEAD
     <Compile Include="DictionaryConfigComboItems.cs" />
-=======
     <Compile Include="FontInfoExtensions.cs" />
->>>>>>> 96a3e2b2
     <Compile Include="FwBulletsPreview.cs">
       <SubType>UserControl</SubType>
     </Compile>
