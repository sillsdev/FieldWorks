--- conflicted
+++ resolved
@@ -1,8 +1,4 @@
-<<<<<<< HEAD
-// Copyright (c) 2011-2014 SIL International
-=======
 // Copyright (c) 2011-2015 SIL International
->>>>>>> 0ef1b79c
 // This software is licensed under the LGPL, version 2.1 or later
 // (http://www.gnu.org/licenses/lgpl-2.1.html)
 //
@@ -344,104 +340,4 @@
 		// ReSharper restore InconsistentNaming
 		#endregion
 	}
-<<<<<<< HEAD
-=======
-	#region NumberStyleComboItem class
-
-	/// <summary>
-	/// This class implements an item for the number style combobox list.
-	/// </summary>
-	public class NumberStyleComboItem
-	{
-		/// <summary>
-		/// Constructor.
-		/// </summary>
-		public NumberStyleComboItem(string sLabel, string sFormat)
-		{
-			Label = sLabel;
-			FormatString = sFormat;
-		}
-
-		/// <summary>
-		/// returns the label
-		/// </summary>
-		public override string ToString()
-		{
-			return Label;
-		}
-
-		/// <summary>
-		/// Get the number formatting string for this item.
-		/// </summary>
-		public string FormatString { get; private set; }
-
-		/// <summary>
-		/// Get the label shown in the combobox list.
-		/// </summary>
-		public string Label { get; private set; }
-	}
-
-	#endregion // NumberStyleComboItem class
-
-	#region StyleComboItem class
-
-	/// <summary>
-	///
-	/// </summary>
-	public class StyleComboItem : IComparable
-	{
-		private readonly BaseStyleInfo m_style;
-
-		/// <summary>
-		///
-		/// </summary>
-		public StyleComboItem(BaseStyleInfo sty)
-		{
-			m_style = sty;
-		}
-
-		/// <summary>
-		///
-		/// </summary>
-		public override string ToString()
-		{
-			if (m_style == null)
-				return "(none)";
-			return m_style.Name;
-		}
-
-		/// <summary>
-		///
-		/// </summary>
-		public BaseStyleInfo Style
-		{
-			get { return m_style; }
-		}
-
-		#region IComparable Members
-
-		/// <summary>
-		///
-		/// </summary>
-		public int CompareTo(object obj)
-		{
-			var that = obj as StyleComboItem;
-			if (this == that)
-				return 0;
-			if (that == null)
-				return 1;
-			if (Style == that.Style)
-				return 0;
-			if (that.Style == null)
-				return 1;
-			if (Style == null)
-				return -1;
-			return string.Compare(Style.Name, that.Style.Name, StringComparison.InvariantCulture);
-		}
-
-		#endregion
-	}
-
-	#endregion // StyleComboItem class
->>>>>>> 0ef1b79c
 }