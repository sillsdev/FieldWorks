--- conflicted
+++ resolved
@@ -1,17 +1,10 @@
-<<<<<<< HEAD
-// Copyright (c) 2010-2020 SIL International
-=======
 // Copyright (c) 2010-2022 SIL International
->>>>>>> 4d8f1714
 // This software is licensed under the LGPL, version 2.1 or later
 // (http://www.gnu.org/licenses/lgpl-2.1.html)
 
 using System;
 using System.IO;
-<<<<<<< HEAD
-=======
 using System.Threading;
->>>>>>> 4d8f1714
 using System.Windows.Forms;
 using DialogAdapters;
 using SIL.FieldWorks.Common.FwUtils;
@@ -410,18 +403,10 @@
 				var backupFile = m_presenter.BackupRepository.GetBackupFile(selectedProject, backupDate, (m_lstVersions.Items.Count == 0));
 				if (backupFile != null)
 				{
-<<<<<<< HEAD
-					var newItem = new ListViewItem(new[] { backupDate.ToString(), backupFile.Comment })
-					{
-						Tag = backupFile
-					};
-					m_lstVersions.Items.Add(newItem);
-=======
 					m_lstVersions.Items.Add(new ListViewItem(new[] { backupDate.ToString(Thread.CurrentThread.CurrentUICulture), backupFile.Comment })
 					{
 						Tag = backupFile
 					});
->>>>>>> 4d8f1714
 				}
 			}
 
