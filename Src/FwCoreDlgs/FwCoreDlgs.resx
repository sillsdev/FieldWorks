<?xml version="1.0" encoding="utf-8"?>
<root>
  <!-- 
    Microsoft ResX Schema 
    
    Version 2.0
    
    The primary goals of this format is to allow a simple XML format 
    that is mostly human readable. The generation and parsing of the 
    various data types are done through the TypeConverter classes 
    associated with the data types.
    
    Example:
    
    ... ado.net/XML headers & schema ...
    <resheader name="resmimetype">text/microsoft-resx</resheader>
    <resheader name="version">2.0</resheader>
    <resheader name="reader">System.Resources.ResXResourceReader, System.Windows.Forms, ...</resheader>
    <resheader name="writer">System.Resources.ResXResourceWriter, System.Windows.Forms, ...</resheader>
    <data name="Name1"><value>this is my long string</value><comment>this is a comment</comment></data>
    <data name="Color1" type="System.Drawing.Color, System.Drawing">Blue</data>
    <data name="Bitmap1" mimetype="application/x-microsoft.net.object.binary.base64">
        <value>[base64 mime encoded serialized .NET Framework object]</value>
    </data>
    <data name="Icon1" type="System.Drawing.Icon, System.Drawing" mimetype="application/x-microsoft.net.object.bytearray.base64">
        <value>[base64 mime encoded string representing a byte array form of the .NET Framework object]</value>
        <comment>This is a comment</comment>
    </data>
                
    There are any number of "resheader" rows that contain simple 
    name/value pairs.
    
    Each data row contains a name, and value. The row also contains a 
    type or mimetype. Type corresponds to a .NET class that support 
    text/value conversion through the TypeConverter architecture. 
    Classes that don't support this are serialized and stored with the 
    mimetype set.
    
    The mimetype is used for serialized objects, and tells the 
    ResXResourceReader how to depersist the object. This is currently not 
    extensible. For a given mimetype the value must be set accordingly:
    
    Note - application/x-microsoft.net.object.binary.base64 is the format 
    that the ResXResourceWriter will generate, however the reader can 
    read any of the formats listed below.
    
    mimetype: application/x-microsoft.net.object.binary.base64
    value   : The object must be serialized with 
            : System.Runtime.Serialization.Formatters.Binary.BinaryFormatter
            : and then encoded with base64 encoding.
    
    mimetype: application/x-microsoft.net.object.soap.base64
    value   : The object must be serialized with 
            : System.Runtime.Serialization.Formatters.Soap.SoapFormatter
            : and then encoded with base64 encoding.

    mimetype: application/x-microsoft.net.object.bytearray.base64
    value   : The object must be serialized into a byte array 
            : using a System.ComponentModel.TypeConverter
            : and then encoded with base64 encoding.
    -->
  <xsd:schema id="root" xmlns="" xmlns:xsd="http://www.w3.org/2001/XMLSchema" xmlns:msdata="urn:schemas-microsoft-com:xml-msdata">
    <xsd:import namespace="http://www.w3.org/XML/1998/namespace" />
    <xsd:element name="root" msdata:IsDataSet="true">
      <xsd:complexType>
        <xsd:choice maxOccurs="unbounded">
          <xsd:element name="metadata">
            <xsd:complexType>
              <xsd:sequence>
                <xsd:element name="value" type="xsd:string" minOccurs="0" />
              </xsd:sequence>
              <xsd:attribute name="name" use="required" type="xsd:string" />
              <xsd:attribute name="type" type="xsd:string" />
              <xsd:attribute name="mimetype" type="xsd:string" />
              <xsd:attribute ref="xml:space" />
            </xsd:complexType>
          </xsd:element>
          <xsd:element name="assembly">
            <xsd:complexType>
              <xsd:attribute name="alias" type="xsd:string" />
              <xsd:attribute name="name" type="xsd:string" />
            </xsd:complexType>
          </xsd:element>
          <xsd:element name="data">
            <xsd:complexType>
              <xsd:sequence>
                <xsd:element name="value" type="xsd:string" minOccurs="0" msdata:Ordinal="1" />
                <xsd:element name="comment" type="xsd:string" minOccurs="0" msdata:Ordinal="2" />
              </xsd:sequence>
              <xsd:attribute name="name" type="xsd:string" use="required" msdata:Ordinal="1" />
              <xsd:attribute name="type" type="xsd:string" msdata:Ordinal="3" />
              <xsd:attribute name="mimetype" type="xsd:string" msdata:Ordinal="4" />
              <xsd:attribute ref="xml:space" />
            </xsd:complexType>
          </xsd:element>
          <xsd:element name="resheader">
            <xsd:complexType>
              <xsd:sequence>
                <xsd:element name="value" type="xsd:string" minOccurs="0" msdata:Ordinal="1" />
              </xsd:sequence>
              <xsd:attribute name="name" type="xsd:string" use="required" />
            </xsd:complexType>
          </xsd:element>
        </xsd:choice>
      </xsd:complexType>
    </xsd:element>
  </xsd:schema>
  <resheader name="resmimetype">
    <value>text/microsoft-resx</value>
  </resheader>
  <resheader name="version">
    <value>2.0</value>
  </resheader>
  <resheader name="reader">
    <value>System.Resources.ResXResourceReader, System.Windows.Forms, Version=4.0.0.0, Culture=neutral, PublicKeyToken=b77a5c561934e089</value>
  </resheader>
  <resheader name="writer">
    <value>System.Resources.ResXResourceWriter, System.Windows.Forms, Version=4.0.0.0, Culture=neutral, PublicKeyToken=b77a5c561934e089</value>
  </resheader>
  <data name="kstidNoMatchMsg" xml:space="preserve">
    <value>Finished searching the document. The search item was not found.</value>
    <comment>Displayed in a dialog box when the user tries to find text that isn't in a view.</comment>
  </data>
  <data name="kstidNoMoreMatchesMsg" xml:space="preserve">
    <value>Finished searching the document.</value>
    <comment>Displayed in a dialog box when the program cannot find any more occurrences of a search string.</comment>
  </data>
  <data name="kstidFindLessButtonText" xml:space="preserve">
    <value>&amp;Less</value>
    <comment>Displayed on the More/Less button on the find/replace dialog box.</comment>
  </data>
  <data name="kstidCreatingWS" xml:space="preserve">
    <value>Creating default writing systems...</value>
    <comment>Displayed in the progress dialog box when creating a new FieldWorks project</comment>
  </data>
  <data name="kstidCreateLangProjCaption" xml:space="preserve">
    <value>Creating {0}</value>
    <comment>Displayed in the progress dialog box caption when creating a new FieldWorks project</comment>
  </data>
  <data name="kstidWsPropsCloseAdvancedButtonText" xml:space="preserve">
    <value>&amp;Close</value>
    <comment>Displayed on the Advanced button on the Modify Writing System Properties dialog</comment>
  </data>
  <data name="kstidNoLanguageDefinition" xml:space="preserve">
    <value>Can't find the language definition file for '{0}'.</value>
    <comment>Error message displayed when XML file couldn't be found.</comment>
  </data>
  <data name="kstidInvalidXMlFile" xml:space="preserve">
    <value>Can't read XML file for '{0}' - invalid XML?</value>
    <comment>Error message displayed when XML file can't be deserialized</comment>
  </data>
  <data name="kstidClose" xml:space="preserve">
    <value>Close</value>
    <comment>Button text for Cancel/Close button</comment>
  </data>
  <data name="kstidReplaceAllDone" xml:space="preserve">
    <value>Finished searching the document and made {0} replacements.</value>
    <comment>Displayed in a dialog box when a replace all has finished.</comment>
  </data>
  <data name="kstidReplaceAllStopped" xml:space="preserve">
    <value>Search stopped by user before it finished searching the document; still made {0} replacements.</value>
    <comment>Displayed in a dialog box when a replace all has finished.</comment>
  </data>
  <data name="kstidStop" xml:space="preserve">
    <value>&amp;Stop</value>
    <comment>Button text for stopping a replace all</comment>
  </data>
  <data name="kstidNone" xml:space="preserve">
    <value>&lt;None&gt;</value>
  </data>
  <data name="kstidBuiltIn" xml:space="preserve">
    <value>Built In</value>
    <comment>Button text for choosing closest writing system when disabled for built-in locale</comment>
  </data>
  <data name="kstidWspLabel" xml:space="preserve">
    <value>Writing System Properties</value>
    <comment>Message box header for error messages.</comment>
  </data>
  <data name="kstidCantChangeEnglishWS" xml:space="preserve">
    <value>You cannot change the code "en" of the default writing system because it is used as a fallback when other writing systems are missing text.</value>
  </data>
  <data name="kstidCantChangeEnglishSRV" xml:space="preserve">
    <value>You cannot change the script, region, or variant of the default "{0}" (en) writing system because it is used as a fallback when other writing systems are missing text.
If you would like to create a variant of {0}, click the green plus (+).</value>
    <comment>{0} is the display name of the Writing System with the code "en" (English)</comment>
  </data>
  <data name="ksPossibleDataLoss" xml:space="preserve">
    <value>Possible Data Loss</value>
  </data>
  <data name="kstidUnregistered" xml:space="preserve">
    <value>Unregistered</value>
    <comment>Displayed in HelpAbout dialog box if program is not registered</comment>
  </data>
  <data name="kstidErrorSavingWs" xml:space="preserve">
    <value>Error saving writing system</value>
    <comment>Displayed when we catch an exception from InstallLanguage.exe</comment>
  </data>
  <data name="kstidNewUser" xml:space="preserve">
    <value>New User</value>
    <comment>Name displayed in the User Properties dialog list when a new user is added</comment>
  </data>
  <data name="kstidAutoAddEnglish" xml:space="preserve">
    <value>Several built-in lists have content in English only. FieldWorks is additionally creating an English writing system so that you can view the content of these lists.</value>
  </data>
  <data name="kstidNotAvailable" xml:space="preserve">
    <value>Help is not available for this Tab.</value>
  </data>
  <data name="kstidNoStyle" xml:space="preserve">
    <value>&lt;no style&gt;</value>
    <comment>First entry in style menu in Find/Replace dialog</comment>
  </data>
  <data name="kstidMultipleStyles" xml:space="preserve">
    <value>Multiple Styles</value>
    <comment>Displayed when text box contains more than one style</comment>
  </data>
  <data name="kstidConfirmDelete" xml:space="preserve">
    <value>Are you sure you want to delete "{0}"?  If you do, this account will no longer be able to access this project.</value>
    <comment>Displayed in a message box when user tries to delete a user configuration account.</comment>
  </data>
  <data name="kstidDeleteLabel" xml:space="preserve">
    <value>Delete User Configuration</value>
    <comment>Not sure what kind of configuration this is referring to.</comment>
  </data>
  <data name="kstidAddPuaTitle" xml:space="preserve">
    <value>Add Custom Character</value>
    <comment>The title of the PUA character dialog box when it is being used to add a new PUA character</comment>
  </data>
  <data name="kstidModifyPuaTitle" xml:space="preserve">
    <value>Modify Custom Character</value>
    <comment>The title of the PUA character dialog box when it is being used to modify a PUA character</comment>
  </data>
  <data name="kstidMessageIntro" xml:space="preserve">
    <value>Please select the appropriate custom character information.</value>
    <comment>The first and default message the user sees.</comment>
  </data>
  <data name="kstidMessageWarning" xml:space="preserve">
    <value>Warning, you must select "false" (why do we even have a button???)</value>
    <comment>A test warning message. Do not localize.</comment>
  </data>
  <data name="kstidErrorNewDb" xml:space="preserve">
    <value>Can't create new database: {0}</value>
  </data>
  <data name="kstidErrApp" xml:space="preserve">
    <value>Programming error</value>
  </data>
  <data name="kstidPictureUnavailable" xml:space="preserve">
    <value>{0} (original file does not exist)</value>
    <comment>Appended to the path of a picture if the picture file cannot be found.</comment>
  </data>
  <data name="kstidInsertPictureChooseFileCaption" xml:space="preserve">
    <value>Choose Picture</value>
    <comment>Caption for open file box when choosing an image file</comment>
  </data>
  <data name="kstidInsertPictureReadError" xml:space="preserve">
    <value>The selected file is not a supported image format.</value>
    <comment>Content for message box when unable to read an image file.</comment>
  </data>
  <data name="kstidInsertPictureReadErrorCaption" xml:space="preserve">
    <value>Unsupported Image Format</value>
    <comment>Caption for message box when unable to read an image file.</comment>
  </data>
  <data name="kstidFindMystery" xml:space="preserve">
    <value>The 'Find' operation failed. We've observed this before and the reasons are mysterious. If you can get it to happen repeatedly, please send the FieldWorks developers a copy of your database and the string you were searching for and tell us where the search started. Usually, the problem goes away if you just try again. That should be safe. </value>
  </data>
  <data name="kstidErrorInstallingWS" xml:space="preserve">
    <value>The writing system could not be installed. There is a problem in your language definition. See the
FieldWorks ReadMe for help in this area.</value>
  </data>
  <data name="kstidCannotInstallWS" xml:space="preserve">
    <value>Cannot Install Writing System</value>
    <comment>caption for error message box</comment>
  </data>
  <data name="kstidErrorAccessingEncConverters" xml:space="preserve">
    <value>The encoding converter repository could not be accessed. A system administrator must either give
your account write access to the appropriate directories, or else modify the writing system for you.</value>
  </data>
  <data name="kstidOverwriteRules" xml:space="preserve">
    <value>Do you want to overwrite the existing collation rules (sorting)?</value>
  </data>
  <data name="kstidOverwriteRulesCaption" xml:space="preserve">
    <value>Selecting similar writing system</value>
  </data>
  <data name="kstidNewCharacterStyle" xml:space="preserve">
    <value>New Character Style</value>
  </data>
  <data name="kstidNewCharacterStyleWithNumber" xml:space="preserve">
    <value>New Character Style {0}</value>
  </data>
  <data name="kstidNewParagraphStyle" xml:space="preserve">
    <value>New Paragraph Style</value>
  </data>
  <data name="kstidNewParagraphStyleWithNumber" xml:space="preserve">
    <value>New Paragraph Style {0}</value>
  </data>
  <data name="kstidCopyStyleNameFormat" xml:space="preserve">
    <value>Copy of {0}</value>
  </data>
  <data name="kstidCopyStyleNameFormatNumber" xml:space="preserve">
    <value>Copy {0} of {1}</value>
  </data>
  <data name="kstidNotInstalled" xml:space="preserve">
    <value> - Not Installed</value>
  </data>
  <data name="kstidEncoderNotAvailable" xml:space="preserve">
    <value>The selected encoding converter is not installed. Select a different encoding converter or create a new one.</value>
  </data>
  <data name="kstidErrorInRegEx" xml:space="preserve">
    <value>Error in "Find what" text: {0}</value>
    <comment>Displayed in a message box when an error in a regular expression occures</comment>
  </data>
  <data name="kstidErrorInRegExHeader" xml:space="preserve">
    <value>Error in Regular Expression</value>
    <comment>Displayed as the message box header for a regular expression error</comment>
  </data>
  <data name="kstidMultipleStylesMultipleWS" xml:space="preserve">
    <value>Multiple Styles, Multiple Writing Systems</value>
    <comment>Displayed when the text box contains more than one style and more than one writing system</comment>
  </data>
  <data name="kstidMultipleStylesOneWS" xml:space="preserve">
    <value>Multiple Styles, {0}</value>
    <comment>Displayed when the text box contains more than one style and only one writing system.</comment>
  </data>
  <data name="kstidMultipleWritingSystems" xml:space="preserve">
    <value>Multiple Writing Systems</value>
    <comment>Displayed when text box contains more than one writing system</comment>
  </data>
  <data name="kstidOneStyleMultipleWS" xml:space="preserve">
    <value>{0}, Multiple Writing Systems</value>
    <comment>Displayed when the text box contains one style and more than one writing system</comment>
  </data>
  <data name="kstidOneStyleOneWS" xml:space="preserve">
    <value>{0}, {1}</value>
    <comment>displayed when the text box contains one style and one writing system</comment>
  </data>
  <data name="ksAnalWsChangedMsg" xml:space="preserve">
    <value>The analysis writing system list was changed in another program before you changed it here.  You need to shut down all FieldWorks programs and restart them.</value>
  </data>
  <data name="ksAvailDataForX" xml:space="preserve">
    <value>Available Data for {0}</value>
  </data>
  <data name="ksAvailFeatsForX" xml:space="preserve">
    <value>Available Features for {0}</value>
  </data>
  <data name="ksBdStemMenuCmd" xml:space="preserve">
    <value>{0} Bound Stem</value>
    <comment>Menu Command: {0} is an example of a Bound Stem</comment>
  </data>
  <data name="ksBrowseForFile" xml:space="preserve">
    <value>Browse for file.</value>
    <comment>help string</comment>
  </data>
  <data name="ksCannotSetFocus" xml:space="preserve">
    <value>Couldn't set the focus</value>
    <comment>error message</comment>
  </data>
  <data name="ksCannotUseProcessor" xml:space="preserve">
    <value>Cannot Use Processor</value>
    <comment>message box caption</comment>
  </data>
  <data name="ksCCTable" xml:space="preserve">
    <value>CC Table</value>
    <comment>file description for file chooser combo list</comment>
  </data>
  <data name="ksCodePageDisplay" xml:space="preserve">
    <value>{0} [{1}]</value>
    <comment>code page name plus code page ID number in brackets</comment>
  </data>
  <data name="ksCompiledTECKit" xml:space="preserve">
    <value>Compiled TECkit</value>
    <comment>file description for file chooser combo list</comment>
  </data>
  <data name="ksConverters" xml:space="preserve">
    <value>Converters</value>
  </data>
  <data name="ksEncliticMenuCmd" xml:space="preserve">
    <value>{0} Enclitic</value>
    <comment>Menu Command: {0} is an example of an Enclitic</comment>
  </data>
  <data name="ksEnterRE" xml:space="preserve">
    <value>Enter the regular expression</value>
  </data>
  <data name="ksError" xml:space="preserve">
    <value>Error</value>
  </data>
  <data name="ksFindCCTableFile" xml:space="preserve">
    <value>Find CC Table File</value>
    <comment>dialog caption</comment>
  </data>
  <data name="ksFindConvMappingFile" xml:space="preserve">
    <value>Find Conversion Mapping File</value>
    <comment>dialog caption</comment>
  </data>
  <data name="ksFindUnknownSpecFile" xml:space="preserve">
    <value>Find Spec file for unknown mapping type</value>
    <comment>dialog caption</comment>
  </data>
  <data name="ksFwWsSyncProblem" xml:space="preserve">
    <value>FieldWorks Project synchronization problem</value>
  </data>
  <data name="ksIllegalNameWithDiacriticsMsg" xml:space="preserve">
    <value>The name cannot contain "extended" letters or letters with diacritics (such as {0}).</value>
  </data>
  <data name="ksIllegalNameNonRomanMsg" xml:space="preserve">
    <value>The name can contain only the letters A-Z (without diacritics), the numbers 0-9, and basic punctuation.</value>
  </data>
  <data name="ksInfixMenuCmd" xml:space="preserve">
    <value>{0} Infix</value>
    <comment>Menu Command: {0} is an example of an Infix</comment>
  </data>
  <data name="ksInvalidSortSpec" xml:space="preserve">
    <value>The sorting specification is not valid. Error: {0}. Please correct the error to continue.</value>
  </data>
  <data name="ksLDFNotLoaded" xml:space="preserve">
    <value>ERROR: Language Definition File not loaded: m_langDef == null</value>
    <comment>cryptic internal error message</comment>
  </data>
  <data name="ksMorphemeBreakHelp" xml:space="preserve">
    <value>Morpheme Break Help</value>
    <comment>Menu Command</comment>
  </data>
  <data name="ksNeedTextSelection" xml:space="preserve">
    <value>A text selection is required for this menu option.</value>
  </data>
  <data name="ksNew" xml:space="preserve">
    <value>New</value>
  </data>
  <data name="ksNoUnicodeToUnicode" xml:space="preserve">
    <value>The processor you have created does not perform a Unicode to Unicode conversion;
it is for use with a legacy encoding.
It cannot be used in Bulk Edit operations.</value>
  </data>
  <data name="ksPrefixMenuCmd" xml:space="preserve">
    <value>{0} Prefix</value>
    <comment>Menu Command: {0} is an example of a Prefix</comment>
  </data>
  <data name="ksProcliticMenuCmd" xml:space="preserve">
    <value>{0} Proclitic</value>
    <comment>Menu Command: {0} is an example of a Proclitic</comment>
  </data>
  <data name="ksREAlternation" xml:space="preserve">
    <value>{0} Alternation</value>
    <comment>Menu Command: {0} is the special regular expression metacharacter(s)</comment>
  </data>
  <data name="ksREAnyChar" xml:space="preserve">
    <value>{0} Any single character</value>
    <comment>Menu Command: {0} is the special regular expression metacharacter(s)</comment>
  </data>
  <data name="ksREBeginLine" xml:space="preserve">
    <value>{0} Beginning of line</value>
    <comment>Menu Command: {0} is the special regular expression metacharacter(s)</comment>
  </data>
  <data name="ksREBoundaryChar" xml:space="preserve">
    <value>{0} Boundary</value>
    <comment>Menu Command: {0} is the special regular expression metacharacter(s)</comment>
  </data>
  <data name="ksRECharFromSet" xml:space="preserve">
    <value>{0} Any one character in the set</value>
    <comment>Menu Command: {0} is the special regular expression metacharacter(s)</comment>
  </data>
  <data name="ksRECharNotFromSet" xml:space="preserve">
    <value>{0} Any one character not in the set</value>
    <comment>Menu Command: {0} is the special regular expression metacharacter(s)</comment>
  </data>
  <data name="ksREDigitChar" xml:space="preserve">
    <value>{0} Digit</value>
    <comment>Menu Command: {0} is the special regular expression metacharacter(s)</comment>
  </data>
  <data name="ksREEndLine" xml:space="preserve">
    <value>{0} End of line</value>
    <comment>Menu Command: {0} is the special regular expression metacharacter(s)</comment>
  </data>
  <data name="ksREFirstCapture" xml:space="preserve">
    <value>{0} First capture</value>
    <comment>Menu Command: {0} is the special regular expression metacharacter(s)</comment>
  </data>
  <data name="ksREGrouping" xml:space="preserve">
    <value>{0} Grouping</value>
    <comment>Menu Command: {0} is the special regular expression metacharacter(s)</comment>
  </data>
  <data name="ksREHelp" xml:space="preserve">
    <value>Regular Expression Help</value>
    <comment>Menu Command</comment>
  </data>
  <data name="ksRemovingEnWs" xml:space="preserve">
    <value>Removing Important Writing System</value>
    <comment>message box header</comment>
  </data>
  <data name="ksRemovingEnWsMsg" xml:space="preserve">
    <value>By removing the English writing system, some of your List items, may show "***" instead of their normal contents. For this reason, it is strongly recommended that you keep the English writing system active in your project. However, if you choose to remove English now and encounter problems viewing your List items, you may add English back at any time using the Add button.

Do you want to remove English now?</value>
  </data>
  <data name="ksRENonboundaryChar" xml:space="preserve">
    <value>{0} Non-boundary</value>
    <comment>Menu Command: {0} is the special regular expression metacharacter(s)</comment>
  </data>
  <data name="ksRENondigitChar" xml:space="preserve">
    <value>{0} Non-digit</value>
    <comment>Menu Command: {0} is the special regular expression metacharacter(s)</comment>
  </data>
  <data name="ksRENonspaceChar" xml:space="preserve">
    <value>{0} Non-space character</value>
    <comment>Menu Command: {0} is the special regular expression metacharacter(s)</comment>
  </data>
  <data name="ksRENonwordChar" xml:space="preserve">
    <value>{0} Non-word character</value>
    <comment>Menu Command: {0} is the special regular expression metacharacter(s)</comment>
  </data>
  <data name="ksRENthCapture" xml:space="preserve">
    <value>{0} nth capture</value>
    <comment>Menu Command: {0} is the special regular expression metacharacter(s)</comment>
  </data>
  <data name="ksRENTimes" xml:space="preserve">
    <value>{0} Exactly n times</value>
    <comment>Menu Command: {0} is the special regular expression metacharacter(s)</comment>
  </data>
  <data name="ksREOneOrMore" xml:space="preserve">
    <value>{0} One or more times</value>
    <comment>Menu Command: {0} is the special regular expression metacharacter(s)</comment>
  </data>
  <data name="ksREOptional" xml:space="preserve">
    <value>{0} One or zero times</value>
    <comment>Menu Command: {0} is the special regular expression metacharacter(s)</comment>
  </data>
  <data name="ksREQuoteMeta" xml:space="preserve">
    <value>{0} Quote metacharacter</value>
    <comment>Menu Command: {0} is the special regular expression metacharacter(s)</comment>
  </data>
  <data name="ksRESecondCapture" xml:space="preserve">
    <value>{0} Second capture</value>
    <comment>Menu Command: {0} is the special regular expression metacharacter(s)</comment>
  </data>
  <data name="ksRESpaceChar" xml:space="preserve">
    <value>{0} Space character</value>
    <comment>Menu Command: {0} is the special regular expression metacharacter(s)</comment>
  </data>
  <data name="ksREThirdCapture" xml:space="preserve">
    <value>{0} Third capture</value>
    <comment>Menu Command: {0} is the special regular expression metacharacter(s)</comment>
  </data>
  <data name="ksREWordChar" xml:space="preserve">
    <value>{0} Word character</value>
    <comment>Menu Command: {0} is the special regular expression metacharacter(s)</comment>
  </data>
  <data name="ksREZeroOrMore" xml:space="preserve">
    <value>{0} Zero or more times</value>
    <comment>Menu Command: {0} is the special regular expression metacharacter(s)</comment>
  </data>
  <data name="ksSelectAvailFeatsForX" xml:space="preserve">
    <value>Select the features to make available for {0}.</value>
  </data>
  <data name="ksSimulfixMenuCmd" xml:space="preserve">
    <value>{0} Simulfix</value>
    <comment>Menu Command: {0} is an example of a Simulfix</comment>
  </data>
  <data name="ksSpecifiesActualEC" xml:space="preserve">
    <value>Specifies the actual encoding converter.</value>
    <comment>help string</comment>
  </data>
  <data name="ksSpecifiesCCTable" xml:space="preserve">
    <value>Specifies the CC table to use.</value>
    <comment>help string</comment>
  </data>
  <data name="ksSpecifiesICUTrans" xml:space="preserve">
    <value>Specifies the ICU transducer to use.</value>
    <comment>help string</comment>
  </data>
  <data name="ksSpecifiesTECkitFile" xml:space="preserve">
    <value>Specifies the TECkit file to use.</value>
    <comment>help string</comment>
  </data>
  <data name="ksStemMenuCmd" xml:space="preserve">
    <value>{0} Stem</value>
    <comment>Menu Command: {0} is an example of a Stem</comment>
  </data>
  <data name="ksSuffixMenuCmd" xml:space="preserve">
    <value>{0} Suffix</value>
    <comment>Menu Command: {0} is an example of a Suffix</comment>
  </data>
  <data name="ksSuprafixMenuCmd" xml:space="preserve">
    <value>{0} Suprafix</value>
    <comment>Menu Command: {0} is an example of a Suprafix</comment>
  </data>
  <data name="ksTECkitMapping" xml:space="preserve">
    <value>TECkit Mapping</value>
    <comment>file description for file chooser combo list</comment>
  </data>
  <data name="ksVernWsChangedMsg" xml:space="preserve">
    <value>The vernacular writing system list was changed in another program before you changed it here.  You need to shut down all FieldWorks programs and restart them.</value>
  </data>
<<<<<<< HEAD
=======
  <data name="ksWhatItDoes" xml:space="preserve">
    <value>What it does:</value>
  </data>
  <data name="ksWhenToUse" xml:space="preserve">
    <value>When to use:</value>
  </data>
  <data name="ksUtilities" xml:space="preserve">
    <value>Utilities</value>
  </data>
  <data name="ksDescription" xml:space="preserve">
    <value>Description</value>
  </data>
  <data name="ksHelp" xml:space="preserve">
    <value>Help</value>
  </data>
  <data name="ks_Help" xml:space="preserve">
    <value>&amp;Help</value>
  </data>
  <data name="ks_Close" xml:space="preserve">
    <value>&amp;Close</value>
  </data>
  <data name="ksRunUtilities" xml:space="preserve">
    <value>&amp;Run Checked Utilities Now</value>
  </data>
>>>>>>> 4d8f1714
  <data name="ksFwProjectUtilities" xml:space="preserve">
    <value>FieldWorks Project Utilities</value>
  </data>
  <data name="khtpBulkReplaceTitle" xml:space="preserve">
    <value>Bulk Replace Setup</value>
  </data>
  <data name="ksWSPropEthnologueEntryFor" xml:space="preserve">
    <value>Ethnologue entry for {0}</value>
  </data>
  <data name="ksWSPropPUAChars" xml:space="preserve">
    <value>Specify any custom Unicode characters needed for {0}:</value>
  </data>
  <data name="ksWSPropEncodingConverter" xml:space="preserve">
    <value>Encoding converter for importing {0}:</value>
  </data>
  <data name="ksWSPropKeyboardInstruction" xml:space="preserve">
    <value>Select the keyboard combination with which to type {0} text.</value>
  </data>
  <data name="ksWSPropKeyboardTest" xml:space="preserve">
    <value>Test the {0} writing system:</value>
  </data>
  <data name="ksWSPropGeneralWSname" xml:space="preserve">
    <value>This writing system for {0} is for:</value>
  </data>
  <data name="ksWouldCauseDuplicateWSConfirm" xml:space="preserve">
    <value>This project already has a writing system with the language code "{0}" ({1}). Are you sure you want to make this change?</value>
    <comment>{0} is a 2- or 3-letter language code from the Ethnologue. {1} is the name of the language.</comment>
  </data>
  <data name="ksWSChangeWarning" xml:space="preserve">
    <value>You are changing the internal code for {0} writing systems related to {1}. This will affect every line of text in this project that uses this writing system.{2}{2}It appears that your team uses Send/Receive. Therefore, please do a Send/Receive immediately before and after making this change, and ask other teammates to stop working while you do this. If you and your teammates have not just done a Send/Receive, please click Cancel and do it now.</value>
  </data>
  <data name="ksWsDefineNew" xml:space="preserve">
    <value>&amp;Define New...</value>
  </data>
  <data name="ksWsNew" xml:space="preserve">
    <value>&amp;New...</value>
  </data>
  <data name="ksWsNewFromExisting" xml:space="preserve">
    <value>&amp;Writing System for {0}...</value>
  </data>
  <data name="ksWSPropValidChars" xml:space="preserve">
    <value>Specify the set of valid characters for {0}.</value>
    <comment>Label on Characters tab of Writing System Properties dialog box for setting valid characters.</comment>
  </data>
  <data name="kstidChangesAreLost" xml:space="preserve">
    <value>Any changes made in the Styles dialog have been lost due to the change in the tool.</value>
  </data>
  <data name="kstidWarning" xml:space="preserve">
    <value>Warning</value>
  </data>
  <data name="ksMoveOrCopyToNewDir" xml:space="preserve">
    <value>This project links to {0} external file(s) in the previous Linked Files folder. Would you like to move or copy the file(s) to the new folder to make it easier to share and back up, along with your other project data?</value>
    <comment>{0} is a number greater than or equal to 1 -- we aren't trying to match grammatical number here (yet)</comment>
  </data>
  <data name="ksChangedLinkedFilesRootDir" xml:space="preserve">
    <value>Changed Linked Files root directory</value>
  </data>
  <data name="ksMoveOrCopyFilesToLinkedFilesDir" xml:space="preserve">
    <value>The file(s) you have selected are not in the Linked Files folder for this project. Would you like to move or copy the file(s) to that folder to make it easier to share and back up, along with your other project data?</value>
  </data>
  <data name="ksAlreadyExists" xml:space="preserve">
    <value>{0} already exists.  Do you want to overwrite it?</value>
  </data>
  <data name="ksPreviousFolder" xml:space="preserve">
    <value>(Previous folder: {0})</value>
  </data>
  <data name="ksNewFolder" xml:space="preserve">
    <value>(New folder: {0})</value>
  </data>
  <data name="ksLinkedFilesFolder" xml:space="preserve">
    <value>(Linked Files folder: {0})</value>
  </data>
  <data name="ksDeletePictureBeforeReplacingFile" xml:space="preserve">
    <value>If you want to replace a picture file, you must first delete the current picture.</value>
  </data>
  <data name="ksCannotReplaceDisplayedPicture" xml:space="preserve">
    <value>Cannot Replace Displayed Picture</value>
  </data>
  <data name="kstidDestFolderMustBeInLinkedFiles" xml:space="preserve">
    <value>Destination folder must be an existing subfolder of the Linked Files folder: {0}</value>
    <comment>Error message displayed if user chooses a destination folderthat is not a subfolder of the Linked Files folder.</comment>
  </data>
  <data name="kstidSelectLinkedFilesSubFolder" xml:space="preserve">
    <value>Select a location within the Linked Files folder ({0}) for the picture file.</value>
    <comment>Description text displayed in Browse For Folder dialog box as accessed from Picture Properties dialog box. (Parameter is path to Linked Files base folder.)</comment>
  </data>
  <data name="ksWSPropPunctuation" xml:space="preserve">
    <value>Specify punctuation usage for {0}.</value>
    <comment>Label on Characters tab of Writing System Properties dialog box for setting punctuation.</comment>
  </data>
  <data name="ksWsNoDictionaryMatches" xml:space="preserve">
    <value> &lt;NONE SELECTED&gt;</value>
  </data>
  <data name="kstidNoTokensFoundInCurrentScriptureProj" xml:space="preserve">
    <value>No {0} found in the current Scripture project</value>
    <comment>Format string for a message displayed when a scan finds no tokens in the current Scripture project. The parameter is the type of tokens sought (e.g., "punctuation patterns" or "characters"). Localizer should ensure that the text of this message corresponds appropriately to kstidCurrentScriptureProject in the FwStrings resources.</comment>
  </data>
  <data name="kstidNoTokensFoundInFile" xml:space="preserve">
    <value>No {0} found in '{1}'.</value>
    <comment>Format string for a message displayed when a file scan finds no tokens. First parameter is the type of tokens sought (e.g., "punctuation patterns" or "characters"). The second parameter is the filename that was scanned.</comment>
  </data>
  <data name="kstidOpen" xml:space="preserve">
    <value />
  </data>
  <data name="PunctuationPatternsScanResultsNone" xml:space="preserve">
    <value>The most recent scan found no new punctuation patterns.</value>
    <comment>Displayed in label next the Scan button on the Punctuation Patterns tab of the Punctuation Usage dialog box after a scan that finds only patterns whose status is set to either valid or invalid.</comment>
  </data>
  <data name="PunctuationPatternsScanResultsPlural" xml:space="preserve">
    <value>The most recent scan found {0} punctuation patterns which are not specified as either valid or invalid.</value>
    <comment>Displayed in label next the Scan button on the Punctuation Patterns tab of the Punctuation Usage dialog box after a scan that finds more than one pattern that does not have its status set to either valid or invalid.</comment>
  </data>
  <data name="PunctuationPatternsScanResultsSingular" xml:space="preserve">
    <value>The most recent scan found 1 punctuation pattern which is not specified as either valid or invalid.</value>
    <comment>Displayed in label next the Scan button on the Punctuation Patterns tab of the Punctuation Usage dialog box after a scan that finds one pattern that does not have its status set to either valid or invalid.</comment>
  </data>
  <data name="ksNLPFolderCompressed" xml:space="preserve">
    <value>The Database folder ({0}) is compressed. A new project cannot be created unless the folder is decompressed. To fix this problem, close down this application and any other open FieldWorks applications. When you next launch a FieldWorks application, there will be an opportunity to fix the folder automatically.</value>
    <comment>Warning issued instead of showing the New FieldWorks Project dialog box if the database folder is compressed. {0} is the path of the folder.</comment>
  </data>
  <data name="ksNLPFolderEncrypted" xml:space="preserve">
    <value>The Database folder ({0}) is encrypted. A new project cannot be created unless the folder is decrypted. To fix this problem, close down this application and any other open FieldWorks applications. When you next launch a FieldWorks application, there will be an opportunity to fix the folder automatically.</value>
    <comment>Warning issued instead of showing the New FieldWorks Project dialog box if the database folder is encrypted. {0} is the path of the folder.</comment>
  </data>
  <data name="ksNLPFolderError" xml:space="preserve">
    <value>Database folder problem</value>
    <comment>Title for warning dialog issued instead of New FieldWorks Project dialog if the database folder is compressed.</comment>
  </data>
  <data name="kstidLoneDiacriticNotValid" xml:space="preserve">
    <value>Combining marks (e.g. diacritics) cannot be added independently as valid characters. They must be combined with valid base characters.</value>
    <comment>Message displayed in Valid Characters dialog when user attempts to enter a single diacritic character on the Manual Entry tab.</comment>
  </data>
  <data name="kstidNonUnicodeFileError" xml:space="preserve">
    <value>The specified file could not be read or interpreted as Unicode text.

{0}</value>
    <comment>Content for message box reporting an error reading Unicode data from a file.</comment>
  </data>
  <data name="kstidOverwriteUnicode" xml:space="preserve">
    <value>Warning: Do not overwrite this Unicode definition unless you know what you are doing!</value>
    <comment>Displayed at bottom of PUA Character dialog when showing an existing character.</comment>
  </data>
  <data name="kstidOverwriteUserCode" xml:space="preserve">
    <value>Warning: You are changing a definition of a custom character you've already defined.</value>
    <comment>Displayed at bottom of PUA Character dialog when showing an existing user-defined character.</comment>
  </data>
  <data name="kstidErrorProjectNameTooLong" xml:space="preserve">
    <value>The project name you entered is too long:
{0}
Enter a shorter name.</value>
    <comment>Displayed in New FieldWorks Project dialog box if user enters a project name that results in a path that is longer than the operating system allows.</comment>
  </data>
  <data name="ksNLPFolderDoesNotExist" xml:space="preserve">
    <value>The Database folder ({0}) could not be found. If you have renamed this folder, you need to tell FieldWorks the new location. If you have moved this folder to a removable drive, you may need to connect the drive, or tell FieldWorks the new location if the system has assigned a different drive letter to it. Otherwise, this may be a sign of a corrupt FieldWorks installation; please reinstall FieldWorks or consult your system administrator. Do you want to change the Database folder now?</value>
  </data>
  <data name="kstidLanguageSelectionNewWsCaption" xml:space="preserve">
    <value>Select Language for New Writing System</value>
  </data>
  <data name="kstidIcuSortingHelp" xml:space="preserve">
    <value>For each code point that is out of order, add a collation rule to specify how the code point is to be ordered. For example:{0}{0}   &amp;N&lt;ñ&lt;&lt;&lt;Ñ{0}   &amp;C&lt;ch&lt;&lt;&lt;Ch&lt;&lt;&lt;CH{0}   &amp;l&lt;ll&lt;&lt;&lt;Ll&lt;&lt;&lt;LL{0}{0}would produce traditional Spanish collation where ñ follows n, ch follows c, and ll follows l.</value>
    <comment>Displayed in label next to ICU sorting text box in Writing System Properties dialog. {0} is the carriage return and new line characters.</comment>
  </data>
  <data name="kstidDeleteWritingSystemCaption" xml:space="preserve">
    <value>Delete Writing System</value>
  </data>
  <data name="kstidMergeWritingSystems" xml:space="preserve">
    <value>"{0}" will be merged into "{1}", resulting in one writing system. Merging the data using this writing system could cause extensive changes to your data. We recommend that you back up your project before proceeding.</value>
  </data>
  <data name="ksDirectoryLocationForBackup" xml:space="preserve">
    <value>Select location where you want to save your backup.</value>
  </data>
  <data name="ksErrorCreatingBackupDirCaption" xml:space="preserve">
    <value>Unable to Create Backup Folder</value>
  </data>
  <data name="ksFindBackupFileDialogTitle" xml:space="preserve">
    <value>Browse for FieldWorks Project backup file</value>
  </data>
  <data name="ksProjectBackedUpOn" xml:space="preserve">
    <value>Backed up on {0} at {1}</value>
  </data>
  <data name="ksConfigurationSettingsRestoreDlg" xml:space="preserve">
    <value>Configuration settings</value>
    <comment>Used in the Restore dialog to refer to all kinds of configuration in FieldWorks</comment>
  </data>
  <data name="ksMediaFilesRestoreDlg" xml:space="preserve">
    <value>Linked files</value>
  </data>
  <data name="ksSpellingFilesRestoreDlg" xml:space="preserve">
    <value>Spelling dictionary</value>
  </data>
  <data name="ksIncludesAndRestoreDlg" xml:space="preserve">
    <value> and {0}.</value>
  </data>
  <data name="ksCannotSaveWritingSystem" xml:space="preserve">
    <value>This writing system cannot be modified, because FieldWorks does not have permission to write the necessary file ({0}). </value>
  </data>
  <data name="ksWarning" xml:space="preserve">
    <value>Warning</value>
    <comment>Caption for warning message box</comment>
  </data>
  <data name="ksNetworkNeighborhood" xml:space="preserve">
    <value>Network Neighborhood</value>
  </data>
  <data name="ksSupportingFilesRestoreDlg" xml:space="preserve">
    <value>Supporting Files</value>
  </data>
  <data name="ksCharactersNotPossible" xml:space="preserve">
    <value>Your comment contained some characters which cannot be placed in the backup file name. The comment in the file name will be slightly different than the one saved inside the backup file.
Altered comment: {0}
Full comment: {1}</value>
    <comment>Note that some characters can't be included because illegal; it may also be that they can't be included because they would make the name too long.</comment>
  </data>
  <data name="ksCharactersNotPossibleOverwrite" xml:space="preserve">
    <value>Your comment contained some characters which cannot be placed in the backup file name. The comment in the file name will be slightly different than the one saved inside the backup file. As a result, this backup will overwrite a previous one.
Altered comment: {0}
Full comment: {1}</value>
    <comment>Very like the previous message, but this one is used if the destination file already exists.</comment>
  </data>
  <data name="ksCommentWillBeAltered" xml:space="preserve">
    <value>Comment will be altered in file name</value>
    <comment>Caption for dialog</comment>
  </data>
  <data name="ksOverwrite" xml:space="preserve">
    <value>Overwrite</value>
  </data>
  <data name="ksOverwriteDetails" xml:space="preserve">
    <value>The file {0} already exists. Do you want to overwrite it?</value>
  </data>
  <data name="ksLinkedFilesFolderIsUnavailable" xml:space="preserve">
    <value>The Linked Files folder on {0} is unavailable. If you are able to re-establish the connection to this folder, do so now. You can continue using FieldWorks without access to those files.</value>
  </data>
  <data name="ksLinkedFilesFolderUnavailable" xml:space="preserve">
    <value>Linked Files folder unavailable</value>
  </data>
  <data name="ksLinkedFilesFolderDoesNotExist" xml:space="preserve">
    <value>The Linked Files folder ({0}) does not exist. Please create the folder or insert the USB drive then press Yes.
Press No to use the default location.</value>
  </data>
  <data name="ksLinkedFilesPathNotAccessible" xml:space="preserve">
    <value>Linked Files path not accessible.</value>
  </data>
  <data name="kstidSetUpKeyboards" xml:space="preserve">
    <value>Set up keyboards</value>
    <comment>Label of link to open the IBus Preferences dialog in Linux to add or configure keyboards that the user can select in FieldWorks.</comment>
  </data>
  <data name="ksBackupErrorCaption" xml:space="preserve">
    <value>FieldWorks Backup Failed</value>
  </data>
  <data name="ksBackupErrorCreatingZipfile" xml:space="preserve">
    <value>There was an error when creating the backup file for project:
{0}.

The error was:
{1}</value>
  </data>
  <data name="ksBackupErrorRelativePath" xml:space="preserve">
    <value>Selected folder must be a complete path. Use Browse to find desired directory.</value>
  </data>
  <data name="ksBackupCantRestoreWhenUsingSRCaption" xml:space="preserve">
    <value>Cannot Restore Shared Project</value>
  </data>
  <data name="ksBackupCantRestoreWhenUsingSRMsg" xml:space="preserve">
    <value>This project cannot be restored, because it is being shared using Send/Receive.  Attempting to restore a project that is shared using Send/Receive could result in data loss for everyone working on the project.  If you would like to view the contents of this backup, you can restore it using a different name.</value>
    <comment>Message shown when user attempts to restore a project that is using Send/Receive (has a local FLEx or LIFT repository)</comment>
  </data>
  <data name="kstidStyleContextMismatchCaption" xml:space="preserve">
    <value>Style Context Mismatch</value>
    <comment>Message box caption shown when  user adds a paragraph style and chooses a style for the following paragraph that cannot be applied in the same context (e.g., book title and footnote).</comment>
  </data>
  <data name="kstidStyleContextMismatchMsg" xml:space="preserve">
    <value>{0} cannot be the style for the following paragraph for {1} because these two styles cannot be applied in the same context.</value>
    <comment>Message shown when user adds a paragraph style and chooses a style for the following paragraph that cannot be applied in the same context (e.g., book title and footnote).</comment>
  </data>
  <data name="kstidLanguageFileBrowser" xml:space="preserve">
    <value>Browse for Language File</value>
    <comment>Title for the Open File dialog show in the CharContextCtrl</comment>
  </data>
  <data name="ofDlg_Filter" xml:space="preserve">
    <value>Text Files (*.txt)|*.txt|All Files (*.*)|*.*</value>
    <comment>Filter for Open/Save File dialog in ConverterTest</comment>
  </data>
  <data name="TextFileFilter" xml:space="preserve">
    <value>Text files|*.txt</value>
  </data>
  <data name="folderBrowserDlgDescription" xml:space="preserve">
    <value>Linked Files Folder</value>
  </data>
  <data name="ksUnauthorizedRenameBakFile" xml:space="preserve">
    <value>The project {0} only exists in the form of a .bak file, and you apparently do not have file access permissions to restore it to the fwdata file. FieldWorks cannot open it. Try renaming it manually.</value>
    <comment>Displayed if we try to open a .bak file (because there isn't an fwdata file) and the system won't allow it.</comment>
  </data>
  <data name="ksCantShare" xml:space="preserve">
    <value>Cannot Share Projects</value>
    <comment>caption for ksCantShareDiffProjectFolders</comment>
  </data>
  <data name="ksWarningForSendReceiveLinkedFileslesPathCaption" xml:space="preserve">
    <value>How to change to default Linked files location</value>
  </data>
  <data name="ksWarningForSendReceiveLinkedFileslesPathHelp" xml:space="preserve">
    <value>To change the location of Linked files to the default location, launch the FieldWorks Project Properties dialog. This can be found under the File menu, then Project Management.</value>
  </data>
  <data name="ksWSWarnWhenMergingWritingSystems" xml:space="preserve">
    <value>Warning: You are about to merge two writing systems. If you have done interlinear analysis in both writing systems, the analyses in one of those writing systems will be lost. Do you wish to continue?</value>
  </data>
  <data name="ksCouldNotBackupSomeFiles" xml:space="preserve">
    <value>FieldWorks was not able to back up some of the files used by this project. Do you want to keep the backup anyway? The files not backed up were {0}</value>
  </data>
  <data name="ksComplexFormIsComponent" xml:space="preserve">
    <value>The {0} you just selected as a complex or variant form of {1} is already saved as a component or variant of {1}. Which item is really a component of the other?
Delete the existing relationship before trying to add this one again.</value>
    <comment>{0} is ksEntry or ksSense. {1} is a vernacular word.</comment>
  </data>
  <data name="ksComponentIsComponent" xml:space="preserve">
    <value>The {0} you just selected as a component or variant of {1} is already saved as a complex or variant form of {1}! Which item is really a component of the other?
Delete the existing relationship before trying to add this one again.</value>
  </data>
  <data name="ksEntry" xml:space="preserve">
    <value>entry</value>
    <comment>Occurs as {0} in ksComplexFormIsComponent or ksComponentIsComponent.</comment>
  </data>
  <data name="ksSense" xml:space="preserve">
    <value>sense</value>
    <comment>Occurs as {0} in ksComplexFormIsComponent or ksComponentIsComponent.</comment>
  </data>
  <data name="ksWhichIsComponent" xml:space="preserve">
    <value>Which item is really a component?</value>
  </data>
  <data name="ksStringTooLong" xml:space="preserve">
    <value>You have entered a string that is too long for this field. It is being truncated to {0} characters.</value>
    <comment>Error message</comment>
  </data>
  <data name="FwWritingSystemSetupDlg_InvalidWsList" xml:space="preserve">
    <value>Invalid writing system list</value>
  </data>
  <data name="FwWritingSystemSetupDlg_RemoveOrDistinguishDuplicateWsX" xml:space="preserve">
    <value>There should be no duplicate writing systems. Please remove the duplicate "{0}" or distinguish it by adding script, region, or variant information.</value>
    <comment>{0} is the name of a writing system.</comment>
  </data>
  <data name="WritingSystemList_SelectAtLeastOneWs" xml:space="preserve">
    <value>Select at least one writing system</value>
    <comment>Message and tooltip shown when the user has cleared all writing system checkboxes and clicked OK</comment>
  </data>
  <data name="WritingSystemList_NormalTooltip" xml:space="preserve">
    <value>Writing systems with selected checkboxes are always displayed.</value>
    <comment>Tooltip for the writing system list in the writing system setup dialog</comment>
  </data>
  <data name="WritingSystemList_AddIpa" xml:space="preserve">
    <value>Add IPA for {0}</value>
    <comment>Menu item for adding an IPA writing system for the current writing system</comment>
  </data>
  <data name="WritingSystemList_AddAudio" xml:space="preserve">
    <value>Add Audio for {0}</value>
    <comment>Menu item text for adding an audio input system for the selected writing system</comment>
  </data>
  <data name="WritingSystemList_AddDialect" xml:space="preserve">
    <value>Add variation of {0}</value>
    <comment>Menu item text for adding a variation (dialect, script, ect.) of the current writing system</comment>
  </data>
  <data name="WritingSystemList_AddNewLanguage" xml:space="preserve">
    <value>Add new language...</value>
    <comment>Menu item for adding a different language to the writing system list (brings up a dialog)</comment>
  </data>
  <data name="WritingSystemList_ViewHiddenWSs" xml:space="preserve">
    <value>View hidden Writing Systems...</value>
    <comment>Menu item for viewing writing systems that have text in the project, but are not in the current list (brings up a dialog)</comment>
  </data>
  <data name="WritingSystemList_DeleteWs" xml:space="preserve">
    <value>Delete {0}</value>
    <comment>Right click menu item in the writing system properties dialog for deleting a writing system. e.g. "Delete English"</comment>
  </data>
  <data name="WritingSystemList_HideWs" xml:space="preserve">
    <value>Hide {0}</value>
    <comment>Right click menu item in the writing system properties dialog for hiding a writing system. e.g. "Hide English"</comment>
  </data>
  <data name="WritingSystemList_MergeWs" xml:space="preserve">
    <value>Merge...</value>
    <comment>Right click menu item in the writing system list area. Brings up a dialog for merging one writing system into another.</comment>
  </data>
  <data name="WritingSystemSetup_SharingDataWithSldr" xml:space="preserve">
    <value>Sharing data will benefit any other programs
that also use the SIL Locale Data Repository</value>
  </data>
  <data name="WritingSystemSetup_SpecifyValidChars" xml:space="preserve">
    <value>Specify the set of valid characters for {0}.</value>
    <comment>{0} is the name of a Writing System</comment>
  </data>
  <data name="WritingSystemSetup_EncodingConverterForImporting" xml:space="preserve">
    <value>&amp;Encoding converter for importing {0}:</value>
    <comment>{0} is the name of a Writing System</comment>
  </data>
  <data name="Vernacular" xml:space="preserve">
    <value>Vernacular</value>
    <comment>the category of writing systems for the language being studied, as in "analysis writing systems"</comment>
  </data>
  <data name="Analysis" xml:space="preserve">
    <value>Analysis</value>
    <comment>the category of writing systems for analyzing other languages, as in "analysis writing systems"</comment>
  </data>
  <data name="XInTheXList" xml:space="preserve">
    <value>{0} (in the {1} list)</value>
    <comment>Shown in the View Hidden Writing Systems dialog for writing systems that are in the other list.
    For example, if the user is looking for hidden Analysis WS's, then visible Vernacular WS's will be listed in the dialog with this label applied.
    {0} is the name of the writing system. {1} is "Vernacular" or "Analysis".</comment>
  </data>
  <data name="XWillBeDeleted" xml:space="preserve">
    <value>{0} (will be deleted)</value>
    <comment>Shown in the View Hidden Writing Systems dialog for writing systems that will be deleted. {0} is the name of the writing system.</comment>
  </data>
  <data name="XWillBeAdded" xml:space="preserve">
    <value>{0} (will be added)</value>
    <comment>Shown in the View Hidden Writing Systems dialog for writing systems that will be added to the list when the dialog is closed. {0} is the name of the writing system.</comment>
  </data>
  <data name="NewLangProjWizard_AnalysisWritingSystemExplanation" xml:space="preserve">
    <value>It is used for glosses, definitions, notes, text analyses, and so on.</value>
    <comment>Used for the Analysis step in the New Project wizard</comment>
  </data>
  <data name="NewProjectWizard_AnalysisHeader" xml:space="preserve">
    <value>Choose an analysis language</value>
    <comment>Header label for analysis writing system step in the New Project wizard</comment>
  </data>
  <data name="NewProjectWizard_MonolingualMessage" xml:space="preserve">
    <value>You chose the same vernacular and analysis writing systems.</value>
    <comment>Message used to alert the user when they select a monolingual configuration. (this is a soft warning)</comment>
  </data>
  <data name="NewProjectWizard_MonolingualCaption" xml:space="preserve">
    <value>Writing Systems Set Up for Monolingual Dictionary</value>
    <comment>Caption for the dialog that alerts the user when they select a monolingual configuration. (this is a soft warning)</comment>
  </data>
  <data name="NewProjectWizard_Name_Step" xml:space="preserve">
    <value>Name</value>
    <comment>the text used at the top of the new project wizard for the Project Name step</comment>
  </data>
  <data name="NewProjectWizard_Vernacular_Step" xml:space="preserve">
    <value>Vernacular</value>
    <comment>label at the top of the new project wizard for selecting the default vernacular language</comment>
  </data>
  <data name="NewProjectWizard_Analysis_Step" xml:space="preserve">
    <value>Analysis</value>
    <comment>label at the top of the new project wizard for choosing the default analysis language</comment>
  </data>
  <data name="NewProjectWizard_More_Step" xml:space="preserve">
    <value>More</value>
    <comment>the label used at the top of the new project wizard where you can select 'more' writing system options</comment>
  </data>
  <data name="NewProjectWizard_Anthro_Step" xml:space="preserve">
    <value>Anthropology</value>
    <comment>label at the top of the new project wizard for picking the starting anthropology categories list</comment>
  </data>
  <data name="NewProjectWizard_EnterProjectName" xml:space="preserve">
    <value>Enter a project name.</value>
    <comment>This text is shown in the New Project Wizard when the project name field is empty</comment>
  </data>
  <data name="NewProjectWizard_DuplicateProjectName" xml:space="preserve">
    <value>A project named {0} already exists. Choose a new name or click cancel and open the existing project.</value>
    <comment>This error text is shown in the New Project Wizard when the user types a duplicate project name</comment>
  </data>
  <data name="FwProjProperties_DuplicateProjectName" xml:space="preserve">
    <value>Another project named {0} already exists. Choose a new name or click cancel to change this project's name back to {1}.</value>
    <comment>This error text is shown in the Project Properties Dialog when the user types a duplicate project name</comment>
  </data>
  <data name="FwProjProperties_PickDifferentProjName" xml:space="preserve">
    <value>Pick a different project name</value>
    <comment>This is the title for the dialog that is shown when the user has entered unsupported characters in the project name, or has entered the same name as another project</comment>
  </data>
  <data name="xCopy" xml:space="preserve">
    <value>{0} (Copy)</value>
    <comment>{0} is an item in a list. It is a copy of another item in the list.</comment>
  </data>
  <data name="xOriginal" xml:space="preserve">
    <value>{0} (Original)</value>
    <comment>{0} is an item in a list. There is a copy of this item in the list.</comment>
  </data>
<<<<<<< HEAD
  <assembly alias="System.Drawing" name="System.Drawing, Version=4.0.0.0, Culture=neutral, PublicKeyToken=b03f5f7f11d50a3a" />
  <data name="CheckBox" type="System.Drawing.Bitmap, System.Drawing" mimetype="application/x-microsoft.net.object.bytearray.base64">
    <value>
        iVBORw0KGgoAAAANSUhEUgAAABAAAAARCAYAAADUryzEAAAABGdBTUEAALGPC/xhBQAAACBjSFJNAAB6
        JgAAgIQAAPoAAACA6AAAdTAAAOpgAAA6mAAAF3CculE8AAAAMklEQVQ4T2MYVOA/GRgFYFNACKMAsCAx
        AKYWpAkZjBowagAIIEsQi1EANgWE8IADBgYANI2adEjqiHIAAAAASUVORK5CYII=
</value>
  </data>
  <data name="CheckBoxCheck" type="System.Drawing.Bitmap, System.Drawing" mimetype="application/x-microsoft.net.object.bytearray.base64">
    <value>
        iVBORw0KGgoAAAANSUhEUgAAABAAAAARCAYAAADUryzEAAAABGdBTUEAALGPC/xhBQAAACBjSFJNAAB6
        JgAAgIQAAPoAAACA6AAAdTAAAOpgAAA6mAAAF3CculE8AAAAaUlEQVQ4T82M0QqAMAwD+/8/rZ0YuWzT
        Dl/0ILA218Wv2F7EmAlVjGO5gtx2RMoP1MvNGI8fsNc7Y5hA1LE/YwwC35ob2BmXpDdDsDdM1MydQGcM
        cj8LuRnj9qBHbjsiLFZjzIQqnxOxA2ISW7MPZ2v2AAAAAElFTkSuQmCC
</value>
=======
  <data name="WritingSystemList_UpdateWs" xml:space="preserve">
    <value>Update {0}</value>
    <comment>Right click menu item in the writing system list area. Used to copy the latest writing system data available into this project.</comment>
  </data>
  <data name="WritingSystemList_UpdateWsTooltip" xml:space="preserve">
    <value>Update this writing system with best available data.</value>
    <comment>Tooltip for the right click menu item 'Update'</comment>
>>>>>>> 4d8f1714
  </data>
</root><|MERGE_RESOLUTION|>--- conflicted
+++ resolved
@@ -588,33 +588,12 @@
   <data name="ksVernWsChangedMsg" xml:space="preserve">
     <value>The vernacular writing system list was changed in another program before you changed it here.  You need to shut down all FieldWorks programs and restart them.</value>
   </data>
-<<<<<<< HEAD
-=======
-  <data name="ksWhatItDoes" xml:space="preserve">
-    <value>What it does:</value>
-  </data>
-  <data name="ksWhenToUse" xml:space="preserve">
-    <value>When to use:</value>
-  </data>
-  <data name="ksUtilities" xml:space="preserve">
-    <value>Utilities</value>
-  </data>
-  <data name="ksDescription" xml:space="preserve">
-    <value>Description</value>
-  </data>
-  <data name="ksHelp" xml:space="preserve">
-    <value>Help</value>
-  </data>
   <data name="ks_Help" xml:space="preserve">
     <value>&amp;Help</value>
   </data>
   <data name="ks_Close" xml:space="preserve">
     <value>&amp;Close</value>
   </data>
-  <data name="ksRunUtilities" xml:space="preserve">
-    <value>&amp;Run Checked Utilities Now</value>
-  </data>
->>>>>>> 4d8f1714
   <data name="ksFwProjectUtilities" xml:space="preserve">
     <value>FieldWorks Project Utilities</value>
   </data>
@@ -1087,7 +1066,14 @@
     <value>{0} (Original)</value>
     <comment>{0} is an item in a list. There is a copy of this item in the list.</comment>
   </data>
-<<<<<<< HEAD
+  <data name="WritingSystemList_UpdateWs" xml:space="preserve">
+    <value>Update {0}</value>
+    <comment>Right click menu item in the writing system list area. Used to copy the latest writing system data available into this project.</comment>
+  </data>
+  <data name="WritingSystemList_UpdateWsTooltip" xml:space="preserve">
+    <value>Update this writing system with best available data.</value>
+    <comment>Tooltip for the right click menu item 'Update'</comment>
+  </data>
   <assembly alias="System.Drawing" name="System.Drawing, Version=4.0.0.0, Culture=neutral, PublicKeyToken=b03f5f7f11d50a3a" />
   <data name="CheckBox" type="System.Drawing.Bitmap, System.Drawing" mimetype="application/x-microsoft.net.object.bytearray.base64">
     <value>
@@ -1103,14 +1089,5 @@
         Dl/0ILA218Wv2F7EmAlVjGO5gtx2RMoP1MvNGI8fsNc7Y5hA1LE/YwwC35ob2BmXpDdDsDdM1MydQGcM
         cj8LuRnj9qBHbjsiLFZjzIQqnxOxA2ISW7MPZ2v2AAAAAElFTkSuQmCC
 </value>
-=======
-  <data name="WritingSystemList_UpdateWs" xml:space="preserve">
-    <value>Update {0}</value>
-    <comment>Right click menu item in the writing system list area. Used to copy the latest writing system data available into this project.</comment>
-  </data>
-  <data name="WritingSystemList_UpdateWsTooltip" xml:space="preserve">
-    <value>Update this writing system with best available data.</value>
-    <comment>Tooltip for the right click menu item 'Update'</comment>
->>>>>>> 4d8f1714
   </data>
 </root>