// Copyright (c) 2003-2019 SIL International
// This software is licensed under the LGPL, version 2.1 or later
// (http://www.gnu.org/licenses/lgpl-2.1.html)

using System;
using System.Collections;
using System.Collections.Generic;
using System.ComponentModel;
using System.Diagnostics;
using System.Drawing;
using System.Globalization;
using System.IO;
using System.Linq;
using System.Text;
using System.Windows.Forms;
using Icu;
using Icu.Collation;
using SIL.FieldWorks.Common.Controls;
using SIL.FieldWorks.Common.FwUtils;
using SIL.FieldWorks.FwCoreDlgs.Controls;
using SIL.FieldWorks.Resources;
using SIL.LCModel;
using SIL.LCModel.Application.ApplicationServices;
using SIL.LCModel.Core.SpellChecking;
using SIL.LCModel.Core.Text;
using SIL.LCModel.Core.WritingSystems;
using SIL.LCModel.DomainServices;
using SIL.LCModel.Infrastructure;
using SIL.Windows.Forms.WritingSystems;
using SIL.WritingSystems;
using SilEncConverters40;

namespace SIL.FieldWorks.FwCoreDlgs
{
	/// <inheritdoc />
	public class WritingSystemPropertiesDialog : Form
	{
		private enum CollationRulesType
		{
			/// <summary>
			/// Default Unicode ordering rules (actually CustomICU without any rules)
			/// </summary>
			[Description("Default Ordering")]
			DefaultOrdering,
			/// <summary>
			/// Custom Simple (Shoebox/Toolbox) style rules
			/// </summary>
			[Description("Custom Simple (Shoebox style) rules")]
			CustomSimple,
			/// <summary>
			/// Custom ICU rules
			/// </summary>
			[Description("Custom ICU rules")]
			CustomIcu,
			/// <summary>
			/// Use the sort rules from another language. When this is set, the SortRules are interpreted as a cultureId for the language to sort like.
			/// </summary>
			[Description("Same as another language")]
			OtherLanguage
		}

		#region Constants
		/// <summary>Index(0) of the tab for writing systems General</summary>
		public const int kWsGeneral = 0;
		/// <summary>Index(1) of the tab for writing systems Fonts</summary>
		public const int kWsFonts = 1;
		/// <summary>Index(2) of the tab for writing systems Keyboard</summary>
		public const int kWsKeyboard = 2;
		/// <summary>Index(3) of the tab for writing systems Converters</summary>
		public const int kWsConverters = 3;
		/// <summary>Index(4) of the tab for writing system sorting</summary>
		public const int kWsSorting = 4;
		/// <summary>Index(6) of the tab for writing system Numbering system</summary>
		public const int kWsNumbers = 6;
		#endregion

		internal WSKeyboardControl m_keyboardControl;
		/// <summary>Index(5) of the tab for writing systems PUA characters</summary>
		public const int kWsPUACharacters = 5;

		internal WritingSystemSetupModel m_modelForKeyboard;
		private CustomDigitEntryControl customDigits;
		private static readonly string[] LocalizedLanguages = Directory.GetFiles(FwDirectoryFinder.TemplateDirectory, XmlTranslatedLists.LocalizedListPrefix + "*.zip")
			.Select(f => Path.GetFileNameWithoutExtension(f).Substring(XmlTranslatedLists.LocalizedListPrefix.Length)).ToArray();

		/// <summary>
		/// Shows the new writing system properties dialog.
		/// </summary>
		/// <param name="owner">The owner.</param>
		/// <param name="cache">The cache.</param>
		/// <param name="wsManager">The ws manager.</param>
		/// <param name="wsContainer">The ws container.</param>
		/// <param name="helpTopicProvider">The help topic provider.</param>
		/// <param name="app">The app.</param>
		/// <param name="displayRelatedWss">if set to <c>true</c> related writing systems will be displayed.</param>
		/// <param name="defaultName">The default language name for the new writing system.</param>
		/// <param name="newWritingSystems">The new writing systems.</param>
		/// <returns></returns>
		public static bool ShowNewDialog(Form owner, LcmCache cache, WritingSystemManager wsManager,
			IWritingSystemContainer wsContainer, IHelpTopicProvider helpTopicProvider, IApp app,
			bool displayRelatedWss, string defaultName, out IEnumerable<CoreWritingSystemDefinition> newWritingSystems)
		{
			newWritingSystems = null;
			string languageTag, languageName;

			using (new WaitCursor(owner))
			using (var dlg = new LanguageLookupDialog())
			{
				dlg.StartPosition = FormStartPosition.CenterParent;
				dlg.Text = FwCoreDlgs.kstidLanguageSelectionNewWsCaption;
				dlg.MatchingLanguageFilter = FilterLocalizedLanguages;
				dlg.SearchText = defaultName;

				if (dlg.ShowDialog(owner) != DialogResult.OK)
				{
					return false;
				}
				languageTag = dlg.SelectedLanguage.LanguageTag;
				languageName = dlg.DesiredLanguageName;
				if (languageTag == WellKnownSubtags.UnlistedLanguage)
				{
					languageTag += "-x-" + GetPrivateUseLangCodeForNewLang(wsManager, languageName);
				}
			}

			using (new WaitCursor(owner))
			using (var wsPropsDlg = new WritingSystemPropertiesDialog(cache, wsManager, wsContainer, helpTopicProvider, app))
			{
				wsPropsDlg.SetupDialog(languageTag, languageName, displayRelatedWss);

				if (wsPropsDlg.ShowDialog(owner) == DialogResult.OK)
				{
					newWritingSystems = wsPropsDlg.NewWritingSystems;
					return true;
				}
			}
			return false;
		}

		/// <summary>
		/// Filters out all secondary localized languages. Currently, FW can only provide localized lists for the primary
		/// writing system for a language. For example, there is an "en" list localization, but not an "en-US" localization.
		/// If a user selected "en-US", the lists would not be imported.
		/// </summary>
		private static bool FilterLocalizedLanguages(LanguageInfo language)
		{
			// FW does not have a localization for "zh", only for "zh-CN"
			if (language.LanguageTag == "zh")
			{
				return false;
			}
			// English is the default localization, so it is hardcoded here.
			if (language.LanguageTag != "en" && language.LanguageTag.StartsWith("en"))
			{
				return false;
			}
			return !LocalizedLanguages.Any(l => l != language.LanguageTag && language.LanguageTag.StartsWith(l));
		}

		/// <summary>
		/// Shows the modify writing system properties dialog.
		/// </summary>
		/// <param name="owner">The owner.</param>
		/// <param name="selectedWS">The selected writing system.</param>
		/// <param name="addNewForLangOfSelectedWs">if set to <c>true</c> a new writing system with the
		/// same language as the selected writing system will be added.</param>
		/// <param name="cache">The cache.</param>
		/// <param name="wsContainer">The ws container.</param>
		/// <param name="helpTopicProvider">The help topic provider.</param>
		/// <param name="app">The app.</param>
		/// <param name="newWritingSystems">The new writing systems.</param>
		public static bool ShowModifyDialog(Form owner, CoreWritingSystemDefinition selectedWS, bool addNewForLangOfSelectedWs, LcmCache cache,
			IWritingSystemContainer wsContainer, IHelpTopicProvider helpTopicProvider, IApp app, out IEnumerable<CoreWritingSystemDefinition> newWritingSystems)
		{
			newWritingSystems = null;
			if (!cache.ServiceLocator.WritingSystemManager.CanSave(selectedWS))
			{
				var path = cache.ServiceLocator.WritingSystemManager.GetLdmlFilePath(selectedWS);
				MessageBox.Show(owner, string.Format(FwCoreDlgs.ksCannotSaveWritingSystem, path), FwCoreDlgs.ksError, MessageBoxButtons.OK, MessageBoxIcon.Warning);
				return false; // nothing changed.
			}
			using (new WaitCursor(owner))
			using (var wsPropsDlg = new WritingSystemPropertiesDialog(cache, cache.ServiceLocator.WritingSystemManager, wsContainer, helpTopicProvider, app))
			{
				wsPropsDlg.SetupDialog(selectedWS, true);
				if (addNewForLangOfSelectedWs)
				{
					wsPropsDlg.AddNewWsForLanguage();
				}
				if (!SharedBackendServicesHelper.WarnOnOpeningSingleUserDialog(cache))
				{
					return false;
				}
				if (wsPropsDlg.ShowDialog(owner) == DialogResult.OK)
				{
					if (wsPropsDlg.IsChanged)
					{
						newWritingSystems = wsPropsDlg.NewWritingSystems;
						return true;
					}
				}
			}

			return false;
		}

		#region Member variables

		private readonly Dictionary<CoreWritingSystemDefinition, CoreWritingSystemDefinition> m_tempWritingSystems = new Dictionary<CoreWritingSystemDefinition, CoreWritingSystemDefinition>();
		private HashSet<CoreWritingSystemDefinition> m_activeWritingSystems;
		private CoreWritingSystemDefinition m_prevSelectedWritingSystem;

		private readonly LcmCache m_cache;
		/// <summary />
		protected readonly WritingSystemManager m_wsManager;
		private readonly IWritingSystemContainer m_wsContainer;
		private readonly IHelpTopicProvider m_helpTopicProvider;
		private readonly IApp m_app;

		// Guards
		private bool m_userChangedLanguageName = true;
		private bool m_userChangedVariantControl = true;
		private bool m_userChangedSpellCheckDictionary = true;
		private bool m_userChangedSortUsing = true;
		private bool m_userChangedSortRules = true;

		private Container components;
		private HelpProvider helpProvider;

		private TabPage tpGeneral;
		private TabPage tpFonts;
		private TabPage tpKeyboard;
		private TabPage tpConverters;
		private TabPage tpSorting;
		private TabPage tpPUACharacters;
		private TabPage tpNumbers;
		private ComboBox numberSettingsCombo;

		private GroupBox groupBox2;
		private Label label1;
		private Label label3;
		private Label label5;

		#region Ws ListBox

		/// <summary />
		private Label m_writingSystemsFor;
		private Label lblHiddenWss;
		/// <summary />
		protected ListBox m_listBoxRelatedWSs;
		/// <summary />
		protected Button btnAdd;
		/// <summary />
		protected Button btnCopy;
		/// <summary />
		protected Button m_deleteButton;

		#endregion Ws ListBox

		#region LanguageName and Ethnologue Code

		/// <summary />
		protected TextBox m_tbLanguageName;
		/// <summary />
		protected Label m_LanguageCode;
		private LinkLabel m_linkToEthnologue;

		#endregion LanguageName and Ethnologue Code

		/// <summary />
		protected Button btnModifyEthnologueInfo;
		/// <summary />
		protected TabControl tabControl;
		/// <summary />
		protected Button btnOk;
		/// <summary />
		protected Button btnCancel;
		/// <summary />
		private Button btnHelp;

		#region General Tab

		/// <summary>Abbreviation: # </summary>
		protected TextBox m_ShortWsName;
		/// <summary />
		protected RegionVariantControl m_regionVariantControl;
		private GroupBox gbDirection;
		private RadioButton rbLeftToRight;
		/// <summary>Direction : () (#)</summary>
		protected RadioButton rbRightToLeft;
		private FwOverrideComboBox cbDictionaries;
		private Label lblSpellingDictionary;

		#endregion General Tab

		#region Fonts Tab

		/// <summary />
		protected DefaultFontsControl m_defaultFontsControl;

		#endregion

		#region Converters Tab

		private Button btnEncodingConverter;
		private Label m_lblEncodingConverter;
		/// <summary />
		protected FwOverrideComboBox cbEncodingConverter;

		#endregion Converters Tab

		#region Sorting Tab

		private Panel m_sortRulesPanel;
		/// <remarks>protected for tests</remarks>
		protected ComboBox m_sortUsingComboBox;
		/// <remarks>protected for tests</remarks>
		protected FwTextBox m_sortRulesTextBox;
		private Label m_sortingHelpLabel;
		private Label m_sortUsingLabel;
		private Panel m_sortRulesButtonPanel;
		private Button m_angleBracketButton;
		private Button m_ampersandButton;
		private Panel m_sortRulesLoadPanel;
		private Label m_sortRulesLoadLabel;
		private LocaleMenuButton m_similarWsButton;
		private Label m_sortLanguageLabel;
		/// <remarks>protected for tests</remarks>
		protected ComboBox m_sortLanguageComboBox;
		private Panel m_sortLanguagePanel;

		private CollationRulesType m_currentCollationRulesType;

		#endregion Sorting Tab

		#region Characters Tab

		private Button btnValidChars;
		private Label m_lblValidCharacters;

		#endregion Characters Tab

		private Label lblFullCode;
		private Label m_FullCode;
		private Label lblScriptRegionVariant;

		#endregion

		#region Construction, deconstruction, and initialization

		/// <summary />
		public WritingSystemPropertiesDialog(LcmCache cache, WritingSystemManager wsManager, IWritingSystemContainer wsContainer, IHelpTopicProvider helpTopicProvider, IApp app)
			: this()
		{
			m_cache = cache;
			m_wsManager = wsManager;
			m_wsContainer = wsContainer;
			m_helpTopicProvider = helpTopicProvider;
			m_app = app;
		}

		/// <summary />
		private WritingSystemPropertiesDialog()
		{
			//
			// Required for Windows Form Designer support
			//
			InitializeComponent();
			components = new Container();
			AccessibleName = GetType().Name;
			m_lblValidCharacters.Tag = m_lblValidCharacters.Text;
			m_lblEncodingConverter.Tag = m_lblEncodingConverter.Text;

			LoadSortUsingComboBox();
			LoadSortLanguageComboBox();
		}

		/// <inheritdoc />
		protected override void Dispose(bool disposing)
		{
			Debug.WriteLineIf(!disposing, "****** Missing Dispose() call for " + GetType() + ". ****** ");
			if (IsDisposed)
			{
				// No need to run it more than once.
				return;
			}

			if (disposing)
			{
				components?.Dispose();
				var disposable = m_sortRulesTextBox?.WritingSystemFactory as IDisposable;
				disposable?.Dispose();
			}
			base.Dispose(disposing);
		}

		private void LoadSortUsingComboBox()
		{
			var types = new ArrayList();
			foreach (Enum customSortRulesType in Enum.GetValues(typeof(CollationRulesType)))
			{
				var fi = customSortRulesType.GetType().GetField(customSortRulesType.ToString());
				var descriptions = (DescriptionAttribute[])fi.GetCustomAttributes(typeof(DescriptionAttribute), false);
				var description = descriptions.Length == 0 ? customSortRulesType.ToString() : descriptions[0].Description;
				types.Add(new { Id = customSortRulesType.ToString(), Name = description });
			}

			m_sortUsingComboBox.ValueMember = "Id";
			m_sortUsingComboBox.DataSource = types;
			m_sortUsingComboBox.DisplayMember = "Name";
		}

		private void LoadSortLanguageComboBox()
		{
			var languages = new ArrayList();
			foreach (var ci in CultureInfo.GetCultures(CultureTypes.AllCultures).OrderBy(curCi => curCi.EnglishName))
			{
				languages.Add(new { Id = ci.Name, Name = ci.EnglishName });
			}
			m_sortLanguageComboBox.ValueMember = "Id";
			m_sortLanguageComboBox.DataSource = languages;
			m_sortLanguageComboBox.DisplayMember = "Name";
		}

		/// <summary>
		/// Set writing system and initialize some values for the dialog
		/// </summary>
		/// <param name="selectedWs">The writing system.</param>
		/// <param name="displayRelatedWss">if set to <c>true</c> related writing systems will be displayed.</param>
		public void SetupDialog(CoreWritingSystemDefinition selectedWs, bool displayRelatedWss)
		{
			SetupDialog(m_wsManager.CreateFrom(selectedWs), selectedWs, displayRelatedWss);
		}

		/// <summary>
		/// Setups the dialog.
		/// </summary>
		/// <param name="languageTag">The language tag.</param>
		/// <param name="languageName">Name of the language.</param>
		/// <param name="displayRelatedWss">if set to <c>true</c> related writing systems will be displayed.</param>
		public void SetupDialog(string languageTag, string languageName, bool displayRelatedWss)
		{
			LanguageSubtag languageSubtag;
			ScriptSubtag scriptSubtag;
			RegionSubtag regionSubtag;
			IEnumerable<VariantSubtag> variantSubtags;
			if (!IetfLanguageTag.TryGetSubtags(languageTag, out languageSubtag, out scriptSubtag, out regionSubtag, out variantSubtags))
			{
				throw new ArgumentException("The language tag is invalid.", nameof(languageTag));
			}
			languageSubtag = new LanguageSubtag(languageSubtag, languageName);
			var ws = m_wsManager.Create(languageSubtag, scriptSubtag, regionSubtag, variantSubtags);
			SetupDialog(ws, null, displayRelatedWss);
			SetupNumbersTab(ws);
		}

		private void SetupNumbersTab(CoreWritingSystemDefinition ws)
		{
			var standardNumberingSystems = CLDRNumberingSystems.StandardNumberingSystems.ToArray();
			numberSettingsCombo.Items.Add(Strings.CustomNumberingSystem);
			var defaultDigits = CLDRNumberingSystems.GetDigitsForID(NumberingSystemDefinition.Default.Id);
			numberSettingsCombo.Items.Add(defaultDigits);
			foreach (var standardNumberingSystem in standardNumberingSystems)
			{
				if (standardNumberingSystem != defaultDigits)
				{
					numberSettingsCombo.Items.Add(standardNumberingSystem);
				}
			}
			numberSettingsCombo.SelectedItem = ws.NumberingSystem.IsCustom ? Strings.CustomNumberingSystem : CLDRNumberingSystems.GetDigitsForID(ws.NumberingSystem.Id);
			numberSettingsCombo.Enabled = numberSettingsCombo.Visible = true;
		}

		private void SetupDialog(CoreWritingSystemDefinition tempWs, CoreWritingSystemDefinition origWs, bool displayRelatedWss)
		{
			m_tempWritingSystems[tempWs] = origWs;
			if (displayRelatedWss)
			{
				foreach (var ws in m_wsManager.WritingSystems.Except(new[] { origWs }).Related(tempWs))
				{
					var newWs = m_wsManager.CreateFrom(ws);
					m_tempWritingSystems[newWs] = ws;
				}
			}

			LoadAvailableConverters();
			PopulateRelatedWSsListBox(tempWs);
			SetupNumbersTab(tempWs);
		}

		/// <summary>
		/// Display WS's that are related to the 'ws' parameter of SetupDialog()
		/// </summary>
		/// <param name="selectedWs">The selected ws.</param>
		private void PopulateRelatedWSsListBox(CoreWritingSystemDefinition selectedWs)
		{
			m_listBoxRelatedWSs.BeginUpdate();
			m_listBoxRelatedWSs.Items.Clear();

			// ensure SelectedItem happens after all items added to m_listBoxRelatedWSs
			// This ensures more consistent behaviour across platforms.
			var fSetSelectedItem = false;
			foreach (var tempWs in m_tempWritingSystems.Keys.OrderBy(ws => ws.DisplayLabel))
			{
				m_listBoxRelatedWSs.Items.Add(tempWs);
				if (selectedWs == tempWs)
				{
					fSetSelectedItem = true;
				}
			}
			if (fSetSelectedItem)
			{
				SelectWritingSystem(selectedWs);
			}
			m_listBoxRelatedWSs.EndUpdate();
			// update buttons.
			UpdateListBoxButtons();
		}

		/// <summary>
		/// ListBox.SelectedItem actually selects the item by finding the index
		/// of the item in the Items collection and then setting the SelectedIndex.
		/// It searches through the Items collection using the the Equals() method.
		/// Writing systems implement the Equals() method to perform a value equality
		/// check instead of a reference equality check. Because of this, it is
		/// possible for the wrong item to be selected if there are multiple writing
		/// systems in the ListBox that have the same property values. This method
		/// avoids that problem by searching through the Items collection using
		/// reference equality and then setting the selected index.
		/// </summary>
		private void SelectWritingSystem(CoreWritingSystemDefinition ws)
		{
			if (ws != null)
			{
				for (var i = 0; i < m_listBoxRelatedWSs.Items.Count; i++)
				{
					if (m_listBoxRelatedWSs.Items[i] == ws)
					{
						m_listBoxRelatedWSs.SelectedIndex = i;
						return;
					}
				}
			}

			m_listBoxRelatedWSs.SelectedIndex = -1;
		}

		private void SetupDialogFromCurrentWritingSystem()
		{
			var ws = CurrentWritingSystem;
			UpdateListBoxButtons();
			// Setup General Tab information
			Set_tbLanguageName(ws.Language.Name ?? string.Empty);
			SetupEthnologueCode(ws);

			m_defaultFontsControl.WritingSystem = ws;

			//Switch Encoding Converters to the one for the user selected writing system
			Select_cbEncodingConverter();

			PopulateSpellingDictionaryComboBox();

			// Update all the labels using the selected language display name
			SetLanguageNameLabels();
			Set_regionVariantControl(ws);
			SetFullNameLabels(ws.DisplayLabel);
			SetCurrentCollationRulesTypeFromWritingSystem();
			if (tabControl.SelectedTab == tpSorting)
			{
				SetupSortTab(ws);
			}
			m_modelForKeyboard = new WritingSystemSetupModel(ws);
			m_keyboardControl.BindToModel(m_modelForKeyboard);
		}

		private void SetCurrentCollationRulesTypeFromWritingSystem()
		{
			if (CurrentWritingSystem == null || CurrentWritingSystem.DefaultCollation == null)
			{
				m_currentCollationRulesType = CollationRulesType.DefaultOrdering;
			}
			else if (CurrentWritingSystem.DefaultCollation is SimpleRulesCollationDefinition)
			{
				m_currentCollationRulesType = CollationRulesType.CustomSimple;
			}
			else if (CurrentWritingSystem.DefaultCollation is IcuRulesCollationDefinition)
			{
				var icuCollation = (IcuRulesCollationDefinition)CurrentWritingSystem.DefaultCollation;
				if (!string.IsNullOrEmpty(icuCollation.IcuRules) || icuCollation.Imports.Count > 0)
				{
					m_currentCollationRulesType = CollationRulesType.CustomIcu;
				}
				else
				{
					m_currentCollationRulesType = CollationRulesType.DefaultOrdering;
				}
			}
			else if (CurrentWritingSystem.DefaultCollation is SystemCollationDefinition)
			{
				m_currentCollationRulesType = CollationRulesType.OtherLanguage;
			}
		}

		private void SetupSortTab(CoreWritingSystemDefinition ws)
		{
			m_userChangedSortUsing = false;
			m_sortUsingComboBox.SelectedValue = m_currentCollationRulesType.ToString();
			m_userChangedSortUsing = true;

			m_userChangedSortRules = false;
			var wsManager = FwUtils.CreateWritingSystemManager();
			var oldId = ws.Id;
			wsManager.Set(ws);
			// Setting it into the temporary WS manager will set its StoreID. This could cause
			// problems if we later add it to the real WS manager. So we need to restore it.
			ws.Id = oldId;
			m_sortRulesTextBox.WritingSystemFactory = wsManager;
			m_sortRulesTextBox.WritingSystemCode = ws.Handle;

			switch (m_currentCollationRulesType)
			{
				case CollationRulesType.DefaultOrdering:
					m_sortLanguagePanel.Visible = false;
					m_sortRulesPanel.Visible = false;
					break;
				case CollationRulesType.CustomIcu:
					m_sortLanguagePanel.Visible = false;
					m_sortRulesPanel.Visible = true;
					m_sortRulesButtonPanel.Visible = true;
					m_sortRulesLoadPanel.Visible = true;
					m_sortingHelpLabel.Text = string.Format(FwCoreDlgs.kstidIcuSortingHelp, Environment.NewLine);
					var icuCollation = (IcuRulesCollationDefinition)ws.DefaultCollation;
					m_sortRulesTextBox.Tss = TsStringUtils.MakeString(icuCollation.CollationRules.Replace("\t", ""), ws.Handle);
					break;
				case CollationRulesType.CustomSimple:
					m_sortLanguagePanel.Visible = false;
					m_sortRulesPanel.Visible = true;
					m_sortRulesButtonPanel.Visible = false;
					m_sortRulesLoadPanel.Visible = false;
					m_sortingHelpLabel.Text = string.Format(FwCoreDlgs.kstidSimpleSortingHelp, Environment.NewLine);
					var simpleCollation = (SimpleRulesCollationDefinition)ws.DefaultCollation;
					m_sortRulesTextBox.Tss = TsStringUtils.MakeString(simpleCollation.SimpleRules, ws.Handle);
					break;
				case CollationRulesType.OtherLanguage:
					m_sortRulesPanel.Visible = false;
					m_sortLanguagePanel.Visible = true;
					var systemCollation = (SystemCollationDefinition)ws.DefaultCollation;
					if (string.IsNullOrEmpty(systemCollation.LanguageTag))
					{
						string message;
						systemCollation.LanguageTag = SystemCollator.ValidateLanguageTag(ws.LanguageTag, out message) ? ws.LanguageTag : (string)m_sortLanguageComboBox.SelectedValue;
					}
					m_sortLanguageComboBox.SelectedValue = systemCollation.LanguageTag;
					break;
			}
			m_userChangedSortRules = true;
		}

		private void SetupEthnologueCode(CoreWritingSystemDefinition ws)
		{
			LanguageSubtag languageSubtag = ws.Language;
			string ethCode = languageSubtag.Code; // For most languages this is right.
			if (languageSubtag.IsPrivateUse)
				ethCode = FwCoreDlgs.kstidNone; // code is not from ethnologue
			else if (!string.IsNullOrEmpty(languageSubtag.Iso3Code))
				ethCode = languageSubtag.Iso3Code; // if it has a 3-letter code show that.
			SetLanguageCodeLabels(ethCode);
		}

		/// <summary>
		/// Load the Spelling Dictionaries ComboBox
		/// </summary>
		private void PopulateSpellingDictionaryComboBox()
		{
			var dictionaries = new ArrayList { new { Name = FwCoreDlgs.ksWsNoDictionaryMatches, Id = FwCoreDlgs.kstidNone } };

			var spellCheckingDictionary = CurrentWritingSystem.SpellCheckingId;
			if (string.IsNullOrEmpty(spellCheckingDictionary))
			{
				dictionaries.Add(new { Name = CurrentWritingSystem.LanguageTag, Id = CurrentWritingSystem.LanguageTag.Replace('-', '_') });
			}
			var fDictionaryExistsForLanguage = false;
			var fAlternateDictionaryExistsForLanguage = false;
			var selectComboItem = FwCoreDlgs.kstidNone;
			foreach (var languageId in SpellingHelper.GetDictionaryIds().OrderBy(di => GetDictionaryName(di)))
			{
				dictionaries.Add(new { Name = GetDictionaryName(languageId), Id = languageId });
				//If this WS.SpellCheckingDictionary matches a known Dictionary then
				//ensure the comboBox has that item selected.
				if (spellCheckingDictionary == languageId)
				{
					selectComboItem = languageId;
					fDictionaryExistsForLanguage = true;
				}
				else if (!fDictionaryExistsForLanguage && !fAlternateDictionaryExistsForLanguage)
				{
					// The first half of the OR handles things like choosing the dictionary for 'en_US' when seeking one
					// for 'en', as in our extension SpellingHelper. The second branch of the OR is unused at present
					// but will help if we extend SpellingHelper to the 'en' dictionary when asked for the 'en_US' one
					// (when it can't find an exact match).
					if (!string.IsNullOrEmpty(spellCheckingDictionary) && (languageId.StartsWith(spellCheckingDictionary) || spellCheckingDictionary.StartsWith(languageId)))
					{
						// Vernacular dictionaries may only be used if they match the requested ID exactly.
						if (!SpellingHelper.IsVernacular(languageId))
						{
							selectComboItem = languageId;
							fAlternateDictionaryExistsForLanguage = true;
						}
					}
				}
			}

			m_userChangedSpellCheckDictionary = false;
			cbDictionaries.ValueMember = "Id";
			cbDictionaries.DataSource = dictionaries;
			cbDictionaries.DisplayMember = "Name";

			cbDictionaries.SelectedValue = selectComboItem;
			m_userChangedSpellCheckDictionary = true;
		}

		private static string GetDictionaryName(string languageId)
		{
			var locale = new Locale(languageId);
			var country = locale.GetDisplayCountry("en");
			var languageName = locale.GetDisplayLanguage("en");
			var languageAndCountry = new StringBuilder(languageName);
			if (!string.IsNullOrEmpty(country))
			{
				languageAndCountry.AppendFormat(" ({0})", country);
			}
			if (languageName != languageId)
			{
				languageAndCountry.AppendFormat(" [{0}]", languageId);
			}
			return languageAndCountry.ToString();
		}

		private bool IsWritingSystemHidden(CoreWritingSystemDefinition ws)
		{
			// Fix FWNX-563
			CoreWritingSystemDefinition origWs;
			if (!m_tempWritingSystems.TryGetValue(ws, out origWs) || origWs == null)
			{
				return false;
			}
			return !m_wsContainer.AllWritingSystems.Contains(origWs);
		}

		private void m_listBoxRelatedWSs_DrawItem(object sender, DrawItemEventArgs e)
		{
			if (e.Index == -1)
			{
				return;
			}
			var selected = (e.State & DrawItemState.Selected) != 0;
			var isWsHidden = IsWritingSystemHidden((CoreWritingSystemDefinition)m_listBoxRelatedWSs.Items[e.Index]);
			using (var drawFont = new Font(e.Font, isWsHidden ? FontStyle.Italic : FontStyle.Regular))
			{
				var textBrush = isWsHidden ? SystemBrushes.GrayText : SystemBrushes.ControlText;
				if (selected)
				{
					textBrush = SystemBrushes.HighlightText;
				}
				e.DrawBackground();
				e.Graphics.DrawString(m_listBoxRelatedWSs.Items[e.Index].ToString(), drawFont, textBrush, e.Bounds);
			}
		}

		private void UpdateListBoxButtons()
		{
			m_deleteButton.Enabled = IsNew(CurrentWritingSystem) && m_listBoxRelatedWSs.Items.Count > 1;
		}

		private bool IsNew(CoreWritingSystemDefinition ws)
		{
			CoreWritingSystemDefinition origWs;
			m_tempWritingSystems.TryGetValue(ws, out origWs);
			return origWs == null || origWs.Handle == 0;
		}

		/// <summary>
		/// Select the encoding converter for the currently selected writing system.
		/// </summary>
		private void Select_cbEncodingConverter()
		{
			var strLegacyMapping = string.IsNullOrEmpty(CurrentWritingSystem.LegacyMapping) ? FwCoreDlgs.kstidNone : CurrentWritingSystem.LegacyMapping;
			if (!cbEncodingConverter.Items.Contains(strLegacyMapping))
			{
				strLegacyMapping = strLegacyMapping + FwCoreDlgs.kstidNotInstalled;
				cbEncodingConverter.Items.Add(strLegacyMapping);
			}
			cbEncodingConverter.SelectedItem = strLegacyMapping;
		}

		/// <summary>
		/// Load the Available Encoding Converters.
		/// </summary>
		protected virtual void LoadAvailableConverters()
		{
			// Save the old selection so it can be restored after the combo box is filled
			string oldSelection = null;
			if (cbEncodingConverter.SelectedIndex != -1)
			{
				oldSelection = (string)cbEncodingConverter.SelectedItem;
			}
			try
			{
				var encConverters = new EncConverters();
				cbEncodingConverter.Items.Clear();
				cbEncodingConverter.Items.Add(FwCoreDlgs.kstidNone);
				foreach (string convName in encConverters.Keys)
				{
					cbEncodingConverter.Items.Add(convName);
				}
				if (oldSelection != null)
				{
					cbEncodingConverter.SelectedItem = oldSelection;
				}
			}
			catch (Exception e)
			{
				// If the encoding converters failed, just put in a None entry
				Debug.WriteLine(e.Message);
				cbEncodingConverter.Items.Clear();
				cbEncodingConverter.Items.Add(FwCoreDlgs.kstidNone);
				cbEncodingConverter.SelectedIndex = 0;
			}
		}

		#endregion

		#region Properties

		// Allows us temporarily to override the normal behavior of CurrentWritingSystem.
		private CoreWritingSystemDefinition m_overrideCurrentWritingSystem;

<<<<<<< HEAD
		/// <summary>
		/// Gets the current writing system.
		/// </summary>
		protected CoreWritingSystemDefinition CurrentWritingSystem => m_overrideCurrentWritingSystem ?? (CoreWritingSystemDefinition)m_listBoxRelatedWSs.SelectedItem;

		/// <summary>
		/// Gets the new writing systems.
		/// </summary>
		public IEnumerable<CoreWritingSystemDefinition> NewWritingSystems => m_tempWritingSystems.Keys.Where(IsNew);
=======
		/// <summary/>
		protected CoreWritingSystemDefinition CurrentWritingSystem
		{
			get
			{
				if (m_overrideCurrentWritingSystem != null)
					return m_overrideCurrentWritingSystem; // occasionally we need to override this.
				return (CoreWritingSystemDefinition) m_listBoxRelatedWSs.SelectedItem;
			}
		}

		/// <summary/>
		public IEnumerable<CoreWritingSystemDefinition> NewWritingSystems
		{
			get
			{
				CheckDisposed();

				return m_tempWritingSystems.Keys.Where(IsNew);
			}
		}
>>>>>>> bd45de7e

		/// <summary>
		/// Returns <c>true</c> if a writing system was changed.
		/// </summary>
<<<<<<< HEAD
		public bool IsChanged { get; private set; }
=======
		public bool IsChanged
		{
			get
			{
				CheckDisposed();
				return m_fChanged;
			}
		}
>>>>>>> bd45de7e

		#endregion

		#region Windows Form Designer generated code

		/// <summary>
		/// Required method for Designer support - do not modify
		/// the contents of this method with the code editor.
		/// </summary>
		private void InitializeComponent()
		{
			System.ComponentModel.ComponentResourceManager resources = new System.ComponentModel.ComponentResourceManager(typeof(WritingSystemPropertiesDialog));
			this.tabControl = new System.Windows.Forms.TabControl();
			this.tpGeneral = new System.Windows.Forms.TabPage();
			this.lblScriptRegionVariant = new System.Windows.Forms.Label();
			this.m_FullCode = new System.Windows.Forms.Label();
			this.lblFullCode = new System.Windows.Forms.Label();
			this.lblSpellingDictionary = new System.Windows.Forms.Label();
			this.cbDictionaries = new SIL.FieldWorks.Common.Controls.FwOverrideComboBox();
			this.m_regionVariantControl = new SIL.FieldWorks.FwCoreDlgs.Controls.RegionVariantControl();
			this.gbDirection = new System.Windows.Forms.GroupBox();
			this.rbLeftToRight = new System.Windows.Forms.RadioButton();
			this.rbRightToLeft = new System.Windows.Forms.RadioButton();
			this.m_ShortWsName = new System.Windows.Forms.TextBox();
			this.label5 = new System.Windows.Forms.Label();
			this.tpFonts = new System.Windows.Forms.TabPage();
			this.m_defaultFontsControl = new SIL.FieldWorks.FwCoreDlgs.Controls.DefaultFontsControl();
			this.tpKeyboard = new System.Windows.Forms.TabPage();
			this.m_keyboardControl = new SIL.Windows.Forms.WritingSystems.WSKeyboardControl();
			this.tpConverters = new System.Windows.Forms.TabPage();
			this.btnEncodingConverter = new System.Windows.Forms.Button();
			this.m_lblEncodingConverter = new System.Windows.Forms.Label();
			this.cbEncodingConverter = new SIL.FieldWorks.Common.Controls.FwOverrideComboBox();
			this.tpSorting = new System.Windows.Forms.TabPage();
			this.m_sortUsingLabel = new System.Windows.Forms.Label();
			this.m_sortUsingComboBox = new System.Windows.Forms.ComboBox();
			this.m_sortRulesPanel = new System.Windows.Forms.Panel();
			this.m_sortRulesLoadPanel = new System.Windows.Forms.Panel();
			this.m_sortRulesLoadLabel = new System.Windows.Forms.Label();
			this.m_similarWsButton = new SIL.FieldWorks.FwCoreDlgs.Controls.LocaleMenuButton();
			this.m_sortRulesButtonPanel = new System.Windows.Forms.Panel();
			this.m_angleBracketButton = new System.Windows.Forms.Button();
			this.m_ampersandButton = new System.Windows.Forms.Button();
			this.m_sortRulesTextBox = new SIL.FieldWorks.FwCoreDlgs.Controls.FwTextBox();
			this.m_sortingHelpLabel = new System.Windows.Forms.Label();
			this.m_sortLanguagePanel = new System.Windows.Forms.Panel();
			this.m_sortLanguageComboBox = new System.Windows.Forms.ComboBox();
			this.m_sortLanguageLabel = new System.Windows.Forms.Label();
			this.tpPUACharacters = new System.Windows.Forms.TabPage();
			this.m_lblValidCharacters = new System.Windows.Forms.Label();
			this.btnValidChars = new System.Windows.Forms.Button();
			this.tpNumbers = new System.Windows.Forms.TabPage();
			this.customDigits = new SIL.FieldWorks.FwCoreDlgs.Controls.CustomDigitEntryControl();
			this.numberSettingsCombo = new System.Windows.Forms.ComboBox();
			this.btnModifyEthnologueInfo = new System.Windows.Forms.Button();
			this.btnHelp = new System.Windows.Forms.Button();
			this.btnCancel = new System.Windows.Forms.Button();
			this.btnOk = new System.Windows.Forms.Button();
			this.helpProvider = new System.Windows.Forms.HelpProvider();
			this.m_listBoxRelatedWSs = new System.Windows.Forms.ListBox();
			this.btnAdd = new System.Windows.Forms.Button();
			this.btnCopy = new System.Windows.Forms.Button();
			this.m_deleteButton = new System.Windows.Forms.Button();
			this.groupBox2 = new System.Windows.Forms.GroupBox();
			this.m_linkToEthnologue = new System.Windows.Forms.LinkLabel();
			this.m_LanguageCode = new System.Windows.Forms.Label();
			this.label3 = new System.Windows.Forms.Label();
			this.m_tbLanguageName = new System.Windows.Forms.TextBox();
			this.label1 = new System.Windows.Forms.Label();
			this.m_writingSystemsFor = new System.Windows.Forms.Label();
			this.lblHiddenWss = new System.Windows.Forms.Label();
			this.tabControl.SuspendLayout();
			this.tpGeneral.SuspendLayout();
			this.gbDirection.SuspendLayout();
			this.tpFonts.SuspendLayout();
			this.tpKeyboard.SuspendLayout();
			this.tpConverters.SuspendLayout();
			this.tpSorting.SuspendLayout();
			this.m_sortRulesPanel.SuspendLayout();
			this.m_sortRulesLoadPanel.SuspendLayout();
			this.m_sortRulesButtonPanel.SuspendLayout();
			((System.ComponentModel.ISupportInitialize)(this.m_sortRulesTextBox)).BeginInit();
			this.m_sortLanguagePanel.SuspendLayout();
			this.tpPUACharacters.SuspendLayout();
			this.tpNumbers.SuspendLayout();
			this.groupBox2.SuspendLayout();
			this.SuspendLayout();
			//
			// tabControl
			//
			this.tabControl.Controls.Add(this.tpGeneral);
			this.tabControl.Controls.Add(this.tpFonts);
			this.tabControl.Controls.Add(this.tpKeyboard);
			this.tabControl.Controls.Add(this.tpConverters);
			this.tabControl.Controls.Add(this.tpSorting);
			this.tabControl.Controls.Add(this.tpPUACharacters);
			this.tabControl.Controls.Add(this.tpNumbers);
			this.tabControl.HotTrack = true;
			resources.ApplyResources(this.tabControl, "tabControl");
			this.tabControl.Name = "tabControl";
			this.tabControl.SelectedIndex = 0;
			this.helpProvider.SetShowHelp(this.tabControl, ((bool)(resources.GetObject("tabControl.ShowHelp"))));
			this.tabControl.SelectedIndexChanged += new System.EventHandler(this.tabControl_SelectedIndexChanged);
			this.tabControl.Deselecting += new System.Windows.Forms.TabControlCancelEventHandler(this.tabControl_Deselecting);
			//
			// tpGeneral
			//
			this.tpGeneral.Controls.Add(this.lblScriptRegionVariant);
			this.tpGeneral.Controls.Add(this.m_FullCode);
			this.tpGeneral.Controls.Add(this.lblFullCode);
			this.tpGeneral.Controls.Add(this.lblSpellingDictionary);
			this.tpGeneral.Controls.Add(this.cbDictionaries);
			this.tpGeneral.Controls.Add(this.m_regionVariantControl);
			this.tpGeneral.Controls.Add(this.gbDirection);
			this.tpGeneral.Controls.Add(this.m_ShortWsName);
			this.tpGeneral.Controls.Add(this.label5);
			resources.ApplyResources(this.tpGeneral, "tpGeneral");
			this.tpGeneral.Name = "tpGeneral";
			this.helpProvider.SetShowHelp(this.tpGeneral, ((bool)(resources.GetObject("tpGeneral.ShowHelp"))));
			this.tpGeneral.UseVisualStyleBackColor = true;
			//
			// lblScriptRegionVariant
			//
			resources.ApplyResources(this.lblScriptRegionVariant, "lblScriptRegionVariant");
			this.lblScriptRegionVariant.Name = "lblScriptRegionVariant";
			this.helpProvider.SetShowHelp(this.lblScriptRegionVariant, ((bool)(resources.GetObject("lblScriptRegionVariant.ShowHelp"))));
			//
			// m_FullCode
			//
			resources.ApplyResources(this.m_FullCode, "m_FullCode");
			this.m_FullCode.Name = "m_FullCode";
			this.helpProvider.SetShowHelp(this.m_FullCode, ((bool)(resources.GetObject("m_FullCode.ShowHelp"))));
			//
			// lblFullCode
			//
			resources.ApplyResources(this.lblFullCode, "lblFullCode");
			this.lblFullCode.Name = "lblFullCode";
			this.helpProvider.SetShowHelp(this.lblFullCode, ((bool)(resources.GetObject("lblFullCode.ShowHelp"))));
			//
			// lblSpellingDictionary
			//
			resources.ApplyResources(this.lblSpellingDictionary, "lblSpellingDictionary");
			this.lblSpellingDictionary.Name = "lblSpellingDictionary";
			this.helpProvider.SetShowHelp(this.lblSpellingDictionary, ((bool)(resources.GetObject("lblSpellingDictionary.ShowHelp"))));
			//
			// cbDictionaries
			//
			this.cbDictionaries.AllowSpaceInEditBox = false;
			this.cbDictionaries.DropDownStyle = System.Windows.Forms.ComboBoxStyle.DropDownList;
			this.cbDictionaries.FormattingEnabled = true;
			resources.ApplyResources(this.cbDictionaries, "cbDictionaries");
			this.cbDictionaries.Name = "cbDictionaries";
			this.helpProvider.SetShowHelp(this.cbDictionaries, ((bool)(resources.GetObject("cbDictionaries.ShowHelp"))));
			this.cbDictionaries.SelectedIndexChanged += new System.EventHandler(this.cbDictionaries_SelectedIndexChanged);
			//
			// m_regionVariantControl
			//
			resources.ApplyResources(this.m_regionVariantControl, "m_regionVariantControl");
			this.m_regionVariantControl.BackColor = System.Drawing.Color.Transparent;
			this.m_regionVariantControl.Name = "m_regionVariantControl";
			this.m_regionVariantControl.RegionName = "";
			this.m_regionVariantControl.RegionSubtag = null;
			this.m_regionVariantControl.ScriptName = "";
			this.m_regionVariantControl.ScriptSubtag = null;
			this.helpProvider.SetShowHelp(this.m_regionVariantControl, ((bool)(resources.GetObject("m_regionVariantControl.ShowHelp"))));
			this.m_regionVariantControl.VariantName = "";
			this.m_regionVariantControl.WritingSystem = null;
			this.m_regionVariantControl.ScriptRegionVariantChanged += new System.EventHandler(this.m_regionVariantControl_ScriptRegionVariantChanged);
			//
			// gbDirection
			//
			this.gbDirection.Controls.Add(this.rbLeftToRight);
			this.gbDirection.Controls.Add(this.rbRightToLeft);
			resources.ApplyResources(this.gbDirection, "gbDirection");
			this.gbDirection.Name = "gbDirection";
			this.helpProvider.SetShowHelp(this.gbDirection, ((bool)(resources.GetObject("gbDirection.ShowHelp"))));
			this.gbDirection.TabStop = false;
			//
			// rbLeftToRight
			//
			this.helpProvider.SetHelpString(this.rbLeftToRight, resources.GetString("rbLeftToRight.HelpString"));
			resources.ApplyResources(this.rbLeftToRight, "rbLeftToRight");
			this.rbLeftToRight.Name = "rbLeftToRight";
			this.helpProvider.SetShowHelp(this.rbLeftToRight, ((bool)(resources.GetObject("rbLeftToRight.ShowHelp"))));
			this.rbLeftToRight.TabStop = true;
			this.rbLeftToRight.CheckedChanged += new System.EventHandler(this.rbLeftToRight_CheckedChanged);
			//
			// rbRightToLeft
			//
			this.helpProvider.SetHelpString(this.rbRightToLeft, resources.GetString("rbRightToLeft.HelpString"));
			resources.ApplyResources(this.rbRightToLeft, "rbRightToLeft");
			this.rbRightToLeft.Name = "rbRightToLeft";
			this.helpProvider.SetShowHelp(this.rbRightToLeft, ((bool)(resources.GetObject("rbRightToLeft.ShowHelp"))));
			this.rbRightToLeft.CheckedChanged += new System.EventHandler(this.rbLeftToRight_CheckedChanged);
			//
			// m_ShortWsName
			//
			this.helpProvider.SetHelpString(this.m_ShortWsName, resources.GetString("m_ShortWsName.HelpString"));
			resources.ApplyResources(this.m_ShortWsName, "m_ShortWsName");
			this.m_ShortWsName.Name = "m_ShortWsName";
			this.helpProvider.SetShowHelp(this.m_ShortWsName, ((bool)(resources.GetObject("m_ShortWsName.ShowHelp"))));
			this.m_ShortWsName.TextChanged += new System.EventHandler(this.m_ShortWsName_TextChanged);
			//
			// label5
			//
			resources.ApplyResources(this.label5, "label5");
			this.label5.Name = "label5";
			this.helpProvider.SetShowHelp(this.label5, ((bool)(resources.GetObject("label5.ShowHelp"))));
			//
			// tpFonts
			//
			this.tpFonts.Controls.Add(this.m_defaultFontsControl);
			resources.ApplyResources(this.tpFonts, "tpFonts");
			this.tpFonts.Name = "tpFonts";
			this.helpProvider.SetShowHelp(this.tpFonts, ((bool)(resources.GetObject("tpFonts.ShowHelp"))));
			this.tpFonts.UseVisualStyleBackColor = true;
			//
			// m_defaultFontsControl
			//
			resources.ApplyResources(this.m_defaultFontsControl, "m_defaultFontsControl");
			this.m_defaultFontsControl.DefaultNormalFont = "";
			this.helpProvider.SetHelpString(this.m_defaultFontsControl, resources.GetString("m_defaultFontsControl.HelpString"));
			this.m_defaultFontsControl.Name = "m_defaultFontsControl";
			this.helpProvider.SetShowHelp(this.m_defaultFontsControl, ((bool)(resources.GetObject("m_defaultFontsControl.ShowHelp"))));
			this.m_defaultFontsControl.WritingSystem = null;
			//
			// tpKeyboard
			//
			this.tpKeyboard.Controls.Add(this.m_keyboardControl);
			resources.ApplyResources(this.tpKeyboard, "tpKeyboard");
			this.tpKeyboard.Name = "tpKeyboard";
			this.helpProvider.SetShowHelp(this.tpKeyboard, ((bool)(resources.GetObject("tpKeyboard.ShowHelp"))));
			this.tpKeyboard.UseVisualStyleBackColor = true;
			//
			// m_keyboardControl
			//
			resources.ApplyResources(this.m_keyboardControl, "m_keyboardControl");
			this.m_keyboardControl.Name = "m_keyboardControl";
			//
			// tpConverters
			//
			this.tpConverters.Controls.Add(this.btnEncodingConverter);
			this.tpConverters.Controls.Add(this.m_lblEncodingConverter);
			this.tpConverters.Controls.Add(this.cbEncodingConverter);
			resources.ApplyResources(this.tpConverters, "tpConverters");
			this.tpConverters.Name = "tpConverters";
			this.helpProvider.SetShowHelp(this.tpConverters, ((bool)(resources.GetObject("tpConverters.ShowHelp"))));
			this.tpConverters.UseVisualStyleBackColor = true;
			//
			// btnEncodingConverter
			//
			this.helpProvider.SetHelpString(this.btnEncodingConverter, resources.GetString("btnEncodingConverter.HelpString"));
			resources.ApplyResources(this.btnEncodingConverter, "btnEncodingConverter");
			this.btnEncodingConverter.Name = "btnEncodingConverter";
			this.helpProvider.SetShowHelp(this.btnEncodingConverter, ((bool)(resources.GetObject("btnEncodingConverter.ShowHelp"))));
			this.btnEncodingConverter.Click += new System.EventHandler(this.btnEncodingConverter_Click);
			//
			// m_lblEncodingConverter
			//
			resources.ApplyResources(this.m_lblEncodingConverter, "m_lblEncodingConverter");
			this.m_lblEncodingConverter.Name = "m_lblEncodingConverter";
			this.helpProvider.SetShowHelp(this.m_lblEncodingConverter, ((bool)(resources.GetObject("m_lblEncodingConverter.ShowHelp"))));
			//
			// cbEncodingConverter
			//
			this.cbEncodingConverter.AllowSpaceInEditBox = false;
			this.cbEncodingConverter.DropDownStyle = System.Windows.Forms.ComboBoxStyle.DropDownList;
			this.helpProvider.SetHelpString(this.cbEncodingConverter, resources.GetString("cbEncodingConverter.HelpString"));
			resources.ApplyResources(this.cbEncodingConverter, "cbEncodingConverter");
			this.cbEncodingConverter.Name = "cbEncodingConverter";
			this.helpProvider.SetShowHelp(this.cbEncodingConverter, ((bool)(resources.GetObject("cbEncodingConverter.ShowHelp"))));
			this.cbEncodingConverter.Sorted = true;
			this.cbEncodingConverter.SelectedIndexChanged += new System.EventHandler(this.cbEncodingConverter_SelectedIndexChanged);
			//
			// tpSorting
			//
			this.tpSorting.BackColor = System.Drawing.Color.Transparent;
			this.tpSorting.Controls.Add(this.m_sortUsingLabel);
			this.tpSorting.Controls.Add(this.m_sortUsingComboBox);
			this.tpSorting.Controls.Add(this.m_sortRulesPanel);
			this.tpSorting.Controls.Add(this.m_sortLanguagePanel);
			resources.ApplyResources(this.tpSorting, "tpSorting");
			this.tpSorting.Name = "tpSorting";
			this.helpProvider.SetShowHelp(this.tpSorting, ((bool)(resources.GetObject("tpSorting.ShowHelp"))));
			this.tpSorting.UseVisualStyleBackColor = true;
			//
			// m_sortUsingLabel
			//
			resources.ApplyResources(this.m_sortUsingLabel, "m_sortUsingLabel");
			this.m_sortUsingLabel.Name = "m_sortUsingLabel";
			//
			// m_sortUsingComboBox
			//
			this.m_sortUsingComboBox.DropDownStyle = System.Windows.Forms.ComboBoxStyle.DropDownList;
			this.m_sortUsingComboBox.FormattingEnabled = true;
			resources.ApplyResources(this.m_sortUsingComboBox, "m_sortUsingComboBox");
			this.m_sortUsingComboBox.Name = "m_sortUsingComboBox";
			this.m_sortUsingComboBox.SelectedIndexChanged += new System.EventHandler(this.m_sortUsingComboBox_SelectedIndexChanged);
			//
			// m_sortRulesPanel
			//
			this.m_sortRulesPanel.Controls.Add(this.m_sortRulesLoadPanel);
			this.m_sortRulesPanel.Controls.Add(this.m_sortRulesButtonPanel);
			this.m_sortRulesPanel.Controls.Add(this.m_sortRulesTextBox);
			this.m_sortRulesPanel.Controls.Add(this.m_sortingHelpLabel);
			resources.ApplyResources(this.m_sortRulesPanel, "m_sortRulesPanel");
			this.m_sortRulesPanel.Name = "m_sortRulesPanel";
			this.helpProvider.SetShowHelp(this.m_sortRulesPanel, ((bool)(resources.GetObject("m_sortRulesPanel.ShowHelp"))));
			//
			// m_sortRulesLoadPanel
			//
			this.m_sortRulesLoadPanel.Controls.Add(this.m_sortRulesLoadLabel);
			this.m_sortRulesLoadPanel.Controls.Add(this.m_similarWsButton);
			resources.ApplyResources(this.m_sortRulesLoadPanel, "m_sortRulesLoadPanel");
			this.m_sortRulesLoadPanel.Name = "m_sortRulesLoadPanel";
			//
			// m_sortRulesLoadLabel
			//
			resources.ApplyResources(this.m_sortRulesLoadLabel, "m_sortRulesLoadLabel");
			this.m_sortRulesLoadLabel.Name = "m_sortRulesLoadLabel";
			this.helpProvider.SetShowHelp(this.m_sortRulesLoadLabel, ((bool)(resources.GetObject("m_sortRulesLoadLabel.ShowHelp"))));
			//
			// m_similarWsButton
			//
			this.m_similarWsButton.DisplayLocaleId = null;
			resources.ApplyResources(this.m_similarWsButton, "m_similarWsButton");
			this.m_similarWsButton.Name = "m_similarWsButton";
			this.m_similarWsButton.SelectedLocaleId = null;
			this.helpProvider.SetShowHelp(this.m_similarWsButton, ((bool)(resources.GetObject("m_similarWsButton.ShowHelp"))));
			this.m_similarWsButton.UseVisualStyleBackColor = true;
			this.m_similarWsButton.LocaleSelected += new System.EventHandler(this.m_similarWsButton_LocaleSelected);
			//
			// m_sortRulesButtonPanel
			//
			this.m_sortRulesButtonPanel.Controls.Add(this.m_angleBracketButton);
			this.m_sortRulesButtonPanel.Controls.Add(this.m_ampersandButton);
			resources.ApplyResources(this.m_sortRulesButtonPanel, "m_sortRulesButtonPanel");
			this.m_sortRulesButtonPanel.Name = "m_sortRulesButtonPanel";
			//
			// m_angleBracketButton
			//
			resources.ApplyResources(this.m_angleBracketButton, "m_angleBracketButton");
			this.m_angleBracketButton.Name = "m_angleBracketButton";
			this.helpProvider.SetShowHelp(this.m_angleBracketButton, ((bool)(resources.GetObject("m_angleBracketButton.ShowHelp"))));
			this.m_angleBracketButton.UseMnemonic = false;
			this.m_angleBracketButton.UseVisualStyleBackColor = true;
			this.m_angleBracketButton.Click += new System.EventHandler(this.m_angleBracketButton_Click);
			//
			// m_ampersandButton
			//
			resources.ApplyResources(this.m_ampersandButton, "m_ampersandButton");
			this.m_ampersandButton.Name = "m_ampersandButton";
			this.helpProvider.SetShowHelp(this.m_ampersandButton, ((bool)(resources.GetObject("m_ampersandButton.ShowHelp"))));
			this.m_ampersandButton.UseMnemonic = false;
			this.m_ampersandButton.UseVisualStyleBackColor = true;
			this.m_ampersandButton.Click += new System.EventHandler(this.m_ampersandButton_Click);
			//
			// m_sortRulesTextBox
			//
			this.m_sortRulesTextBox.AcceptsReturn = true;
			this.m_sortRulesTextBox.AdjustStringHeight = false;
			resources.ApplyResources(this.m_sortRulesTextBox, "m_sortRulesTextBox");
			this.m_sortRulesTextBox.BackColor = System.Drawing.SystemColors.Window;
			this.m_sortRulesTextBox.controlID = null;
			this.m_sortRulesTextBox.HasBorder = true;
			this.m_sortRulesTextBox.Name = "m_sortRulesTextBox";
			this.helpProvider.SetShowHelp(this.m_sortRulesTextBox, ((bool)(resources.GetObject("m_sortRulesTextBox.ShowHelp"))));
			this.m_sortRulesTextBox.SuppressEnter = false;
			this.m_sortRulesTextBox.WordWrap = true;
			this.m_sortRulesTextBox.TextChanged += new System.EventHandler(this.m_sortRulesTextBox_TextChanged);
			//
			// m_sortingHelpLabel
			//
			resources.ApplyResources(this.m_sortingHelpLabel, "m_sortingHelpLabel");
			this.m_sortingHelpLabel.Name = "m_sortingHelpLabel";
			this.helpProvider.SetShowHelp(this.m_sortingHelpLabel, ((bool)(resources.GetObject("m_sortingHelpLabel.ShowHelp"))));
			this.m_sortingHelpLabel.UseMnemonic = false;
			//
			// m_sortLanguagePanel
			//
			this.m_sortLanguagePanel.Controls.Add(this.m_sortLanguageComboBox);
			this.m_sortLanguagePanel.Controls.Add(this.m_sortLanguageLabel);
			resources.ApplyResources(this.m_sortLanguagePanel, "m_sortLanguagePanel");
			this.m_sortLanguagePanel.Name = "m_sortLanguagePanel";
			//
			// m_sortLanguageComboBox
			//
			this.m_sortLanguageComboBox.DropDownStyle = System.Windows.Forms.ComboBoxStyle.DropDownList;
			this.m_sortLanguageComboBox.FormattingEnabled = true;
			resources.ApplyResources(this.m_sortLanguageComboBox, "m_sortLanguageComboBox");
			this.m_sortLanguageComboBox.Name = "m_sortLanguageComboBox";
			this.m_sortLanguageComboBox.SelectedIndexChanged += new System.EventHandler(this.m_sortLanguageComboBox_SelectedIndexChanged);
			//
			// m_sortLanguageLabel
			//
			resources.ApplyResources(this.m_sortLanguageLabel, "m_sortLanguageLabel");
			this.m_sortLanguageLabel.Name = "m_sortLanguageLabel";
			//
			// tpPUACharacters
			//
			this.tpPUACharacters.BackColor = System.Drawing.Color.Transparent;
			this.tpPUACharacters.Controls.Add(this.m_lblValidCharacters);
			this.tpPUACharacters.Controls.Add(this.btnValidChars);
			resources.ApplyResources(this.tpPUACharacters, "tpPUACharacters");
			this.tpPUACharacters.Name = "tpPUACharacters";
			this.helpProvider.SetShowHelp(this.tpPUACharacters, ((bool)(resources.GetObject("tpPUACharacters.ShowHelp"))));
			this.tpPUACharacters.UseVisualStyleBackColor = true;
			//
			// m_lblValidCharacters
			//
			resources.ApplyResources(this.m_lblValidCharacters, "m_lblValidCharacters");
			this.m_lblValidCharacters.Name = "m_lblValidCharacters";
			this.helpProvider.SetShowHelp(this.m_lblValidCharacters, ((bool)(resources.GetObject("m_lblValidCharacters.ShowHelp"))));
			//
			// btnValidChars
			//
			this.helpProvider.SetHelpString(this.btnValidChars, resources.GetString("btnValidChars.HelpString"));
			resources.ApplyResources(this.btnValidChars, "btnValidChars");
			this.btnValidChars.Name = "btnValidChars";
			this.helpProvider.SetShowHelp(this.btnValidChars, ((bool)(resources.GetObject("btnValidChars.ShowHelp"))));
			this.btnValidChars.Click += new System.EventHandler(this.btnValidChars_Click);
			//
			// tpNumbers
			//
			this.tpNumbers.Controls.Add(this.customDigits);
			this.tpNumbers.Controls.Add(this.numberSettingsCombo);
			resources.ApplyResources(this.tpNumbers, "tpNumbers");
			this.tpNumbers.Name = "tpNumbers";
			this.tpNumbers.UseVisualStyleBackColor = true;
			//
			// customDigits
			//
			resources.ApplyResources(this.customDigits, "customDigits");
			this.customDigits.Name = "customDigits";
			//
			// numberSettingsCombo
			//
			this.numberSettingsCombo.FormattingEnabled = true;
			this.numberSettingsCombo.DropDownStyle = System.Windows.Forms.ComboBoxStyle.DropDownList;
			resources.ApplyResources(this.numberSettingsCombo, "numberSettingsCombo");
			this.numberSettingsCombo.Name = "numberSettingsCombo";
			this.numberSettingsCombo.SelectedIndexChanged += new System.EventHandler(this.numberSettingsCombo_SelectedIndexChanged);
			//
			// btnModifyEthnologueInfo
			//
			this.helpProvider.SetHelpString(this.btnModifyEthnologueInfo, resources.GetString("btnModifyEthnologueInfo.HelpString"));
			resources.ApplyResources(this.btnModifyEthnologueInfo, "btnModifyEthnologueInfo");
			this.btnModifyEthnologueInfo.Name = "btnModifyEthnologueInfo";
			this.helpProvider.SetShowHelp(this.btnModifyEthnologueInfo, ((bool)(resources.GetObject("btnModifyEthnologueInfo.ShowHelp"))));
			this.btnModifyEthnologueInfo.Click += new System.EventHandler(this.btnModifyEthnologueInfo_Click);
			//
			// btnHelp
			//
			resources.ApplyResources(this.btnHelp, "btnHelp");
			this.helpProvider.SetHelpString(this.btnHelp, resources.GetString("btnHelp.HelpString"));
			this.btnHelp.Name = "btnHelp";
			this.helpProvider.SetShowHelp(this.btnHelp, ((bool)(resources.GetObject("btnHelp.ShowHelp"))));
			this.btnHelp.Click += new System.EventHandler(this.btnHelp_Click);
			//
			// btnCancel
			//
			resources.ApplyResources(this.btnCancel, "btnCancel");
			this.btnCancel.DialogResult = System.Windows.Forms.DialogResult.Cancel;
			this.helpProvider.SetHelpString(this.btnCancel, resources.GetString("btnCancel.HelpString"));
			this.btnCancel.Name = "btnCancel";
			this.helpProvider.SetShowHelp(this.btnCancel, ((bool)(resources.GetObject("btnCancel.ShowHelp"))));
			//
			// btnOk
			//
			resources.ApplyResources(this.btnOk, "btnOk");
			this.btnOk.DialogResult = System.Windows.Forms.DialogResult.OK;
			this.helpProvider.SetHelpString(this.btnOk, resources.GetString("btnOk.HelpString"));
			this.btnOk.Name = "btnOk";
			this.helpProvider.SetShowHelp(this.btnOk, ((bool)(resources.GetObject("btnOk.ShowHelp"))));
			this.btnOk.Click += new System.EventHandler(this.OnOk);
			//
			// m_listBoxRelatedWSs
			//
			this.m_listBoxRelatedWSs.DrawMode = System.Windows.Forms.DrawMode.OwnerDrawFixed;
			this.m_listBoxRelatedWSs.FormattingEnabled = true;
			resources.ApplyResources(this.m_listBoxRelatedWSs, "m_listBoxRelatedWSs");
			this.m_listBoxRelatedWSs.Name = "m_listBoxRelatedWSs";
			this.helpProvider.SetShowHelp(this.m_listBoxRelatedWSs, ((bool)(resources.GetObject("m_listBoxRelatedWSs.ShowHelp"))));
			this.m_listBoxRelatedWSs.Sorted = true;
			this.m_listBoxRelatedWSs.DrawItem += new System.Windows.Forms.DrawItemEventHandler(this.m_listBoxRelatedWSs_DrawItem);
			this.m_listBoxRelatedWSs.SelectedIndexChanged += new System.EventHandler(this.m_listBoxRelatedWSs_SelectedIndexChanged);
			//
			// btnAdd
			//
			resources.ApplyResources(this.btnAdd, "btnAdd");
			this.btnAdd.Name = "btnAdd";
			this.helpProvider.SetShowHelp(this.btnAdd, ((bool)(resources.GetObject("btnAdd.ShowHelp"))));
			this.btnAdd.UseVisualStyleBackColor = true;
			this.btnAdd.Click += new System.EventHandler(this.btnAdd_Click);
			//
			// btnCopy
			//
			resources.ApplyResources(this.btnCopy, "btnCopy");
			this.btnCopy.Name = "btnCopy";
			this.helpProvider.SetShowHelp(this.btnCopy, ((bool)(resources.GetObject("btnCopy.ShowHelp"))));
			this.btnCopy.UseVisualStyleBackColor = true;
			this.btnCopy.Click += new System.EventHandler(this.btnCopy_Click);
			//
			// m_deleteButton
			//
			resources.ApplyResources(this.m_deleteButton, "m_deleteButton");
			this.m_deleteButton.Name = "m_deleteButton";
			this.helpProvider.SetShowHelp(this.m_deleteButton, ((bool)(resources.GetObject("m_deleteButton.ShowHelp"))));
			this.m_deleteButton.UseVisualStyleBackColor = true;
			this.m_deleteButton.Click += new System.EventHandler(this.m_deleteButton_Click);
			//
			// groupBox2
			//
			this.groupBox2.Controls.Add(this.btnModifyEthnologueInfo);
			this.groupBox2.Controls.Add(this.m_linkToEthnologue);
			this.groupBox2.Controls.Add(this.m_LanguageCode);
			this.groupBox2.Controls.Add(this.label3);
			this.groupBox2.Controls.Add(this.m_tbLanguageName);
			this.groupBox2.Controls.Add(this.label1);
			resources.ApplyResources(this.groupBox2, "groupBox2");
			this.groupBox2.Name = "groupBox2";
			this.helpProvider.SetShowHelp(this.groupBox2, ((bool)(resources.GetObject("groupBox2.ShowHelp"))));
			this.groupBox2.TabStop = false;
			//
			// m_linkToEthnologue
			//
			resources.ApplyResources(this.m_linkToEthnologue, "m_linkToEthnologue");
			this.m_linkToEthnologue.Name = "m_linkToEthnologue";
			this.helpProvider.SetShowHelp(this.m_linkToEthnologue, ((bool)(resources.GetObject("m_linkToEthnologue.ShowHelp"))));
			this.m_linkToEthnologue.TabStop = true;
			this.m_linkToEthnologue.LinkClicked += new System.Windows.Forms.LinkLabelLinkClickedEventHandler(this.linkToEthnologue_LinkClicked);
			//
			// m_LanguageCode
			//
			resources.ApplyResources(this.m_LanguageCode, "m_LanguageCode");
			this.m_LanguageCode.Name = "m_LanguageCode";
			this.helpProvider.SetShowHelp(this.m_LanguageCode, ((bool)(resources.GetObject("m_LanguageCode.ShowHelp"))));
			//
			// label3
			//
			resources.ApplyResources(this.label3, "label3");
			this.label3.Name = "label3";
			this.helpProvider.SetShowHelp(this.label3, ((bool)(resources.GetObject("label3.ShowHelp"))));
			//
			// m_tbLanguageName
			//
			resources.ApplyResources(this.m_tbLanguageName, "m_tbLanguageName");
			this.m_tbLanguageName.Name = "m_tbLanguageName";
			this.helpProvider.SetShowHelp(this.m_tbLanguageName, ((bool)(resources.GetObject("m_tbLanguageName.ShowHelp"))));
			this.m_tbLanguageName.TextChanged += new System.EventHandler(this.m_tbLanguageName_TextChanged);
			//
			// label1
			//
			resources.ApplyResources(this.label1, "label1");
			this.label1.Name = "label1";
			this.helpProvider.SetShowHelp(this.label1, ((bool)(resources.GetObject("label1.ShowHelp"))));
			//
			// m_writingSystemsFor
			//
			resources.ApplyResources(this.m_writingSystemsFor, "m_writingSystemsFor");
			this.m_writingSystemsFor.Name = "m_writingSystemsFor";
			this.helpProvider.SetShowHelp(this.m_writingSystemsFor, ((bool)(resources.GetObject("m_writingSystemsFor.ShowHelp"))));
			//
			// lblHiddenWss
			//
			resources.ApplyResources(this.lblHiddenWss, "lblHiddenWss");
			this.lblHiddenWss.Name = "lblHiddenWss";
			this.helpProvider.SetShowHelp(this.lblHiddenWss, ((bool)(resources.GetObject("lblHiddenWss.ShowHelp"))));
			//
			// WritingSystemPropertiesDialog
			//
			this.AcceptButton = this.btnOk;
			resources.ApplyResources(this, "$this");
			this.AutoScaleMode = System.Windows.Forms.AutoScaleMode.Font;
			this.CancelButton = this.btnCancel;
			this.Controls.Add(this.lblHiddenWss);
			this.Controls.Add(this.m_writingSystemsFor);
			this.Controls.Add(this.groupBox2);
			this.Controls.Add(this.m_deleteButton);
			this.Controls.Add(this.btnCopy);
			this.Controls.Add(this.btnAdd);
			this.Controls.Add(this.m_listBoxRelatedWSs);
			this.Controls.Add(this.btnOk);
			this.Controls.Add(this.btnCancel);
			this.Controls.Add(this.btnHelp);
			this.Controls.Add(this.tabControl);
			this.FormBorderStyle = System.Windows.Forms.FormBorderStyle.FixedDialog;
			this.MaximizeBox = false;
			this.MinimizeBox = false;
			this.Name = "WritingSystemPropertiesDialog";
			this.helpProvider.SetShowHelp(this, ((bool)(resources.GetObject("$this.ShowHelp"))));
			this.ShowIcon = false;
			this.ShowInTaskbar = false;
			this.tabControl.ResumeLayout(false);
			this.tpGeneral.ResumeLayout(false);
			this.tpGeneral.PerformLayout();
			this.gbDirection.ResumeLayout(false);
			this.tpFonts.ResumeLayout(false);
			this.tpKeyboard.ResumeLayout(false);
			this.tpConverters.ResumeLayout(false);
			this.tpConverters.PerformLayout();
			this.tpSorting.ResumeLayout(false);
			this.tpSorting.PerformLayout();
			this.m_sortRulesPanel.ResumeLayout(false);
			this.m_sortRulesLoadPanel.ResumeLayout(false);
			this.m_sortRulesButtonPanel.ResumeLayout(false);
			((System.ComponentModel.ISupportInitialize)(this.m_sortRulesTextBox)).EndInit();
			this.m_sortLanguagePanel.ResumeLayout(false);
			this.m_sortLanguagePanel.PerformLayout();
			this.tpPUACharacters.ResumeLayout(false);
			this.tpPUACharacters.PerformLayout();
			this.tpNumbers.ResumeLayout(false);
			this.groupBox2.ResumeLayout(false);
			this.groupBox2.PerformLayout();
			this.ResumeLayout(false);
			this.PerformLayout();

		}
		#endregion

		#region Button click handlers

		private void btnEncodingConverter_Click(object sender, EventArgs e)
		{
			try
			{
				var prevEC = cbEncodingConverter.Text;
				using (var dlg = new AddCnvtrDlg(m_helpTopicProvider, m_app, null, cbEncodingConverter.Text, null, false))
				{
					dlg.ShowDialog();

					// Reload the converter list in the combo to reflect the changes.
					LoadAvailableConverters();

					// Either select the new one or select the old one
					if (dlg.DialogResult == DialogResult.OK && !String.IsNullOrEmpty(dlg.SelectedConverter))
					{
						cbEncodingConverter.SelectedItem = dlg.SelectedConverter;
					}
					else if (cbEncodingConverter.Items.Count > 0)
					{
						cbEncodingConverter.SelectedItem = prevEC; // preserve selection if possible
					}
				}
			}
			catch (Exception ex)
			{
				var sb = new StringBuilder(ex.Message);
				sb.Append(Environment.NewLine);
				sb.Append(FwCoreDlgs.kstidErrorAccessingEncConverters);
				MessageBox.Show(this, sb.ToString(), ResourceHelper.GetResourceString("kstidCannotModifyWS"));
			}
		}

		/// <summary>
		/// Handles the Click event of the btnModifyEthnologueInfo control.
		/// </summary>
		protected void btnModifyEthnologueInfo_Click(object sender, EventArgs e)
		{
			if (!CheckOkToChangeContext())
			{
				return;
			}
			var origLangName = m_tbLanguageName.Text;
			string selectedLanguageTag;
			string desiredLanguageName;
			if (!ChooseLanguage(out selectedLanguageTag, out desiredLanguageName))
			{
				return;
			}
			var origWsData = m_listBoxRelatedWSs.Items.Cast<CoreWritingSystemDefinition>().Select(ws => new { WritingSystem = ws, ws.Language, ws.IsChanged }).ToArray();
			LanguageSubtag languageSubtag;
			ScriptSubtag scriptSubtag;
			RegionSubtag regionSubtag;
			IEnumerable<VariantSubtag> variantSubtags;
			if (!IetfLanguageTag.TryGetSubtags(selectedLanguageTag, out languageSubtag, out scriptSubtag, out regionSubtag, out variantSubtags))
			{
				return;
			}
			languageSubtag = new LanguageSubtag(languageSubtag, desiredLanguageName);
			if (!CheckChangingWSForSRProject(languageSubtag))
			{
				return;
			}
			foreach (CoreWritingSystemDefinition ws in m_listBoxRelatedWSs.Items)
			{
				ws.Language = languageSubtag;
				if (scriptSubtag != null)
				{
					ws.Script = scriptSubtag;
				}
				if (regionSubtag != null)
				{
					ws.Region = regionSubtag;
				}
			}

			if (!CheckWSIetfLanguageTagChange())
			{
				// revert back to original language
				foreach (var wsData in origWsData)
				{
					wsData.WritingSystem.Language = wsData.Language;
					if (!wsData.IsChanged)
					{
						wsData.WritingSystem.AcceptChanges();
					}
				}
			}
			else
			{
				Set_tbLanguageName(languageSubtag.Name);
				SetupEthnologueCode(CurrentWritingSystem);
				if (m_tbLanguageName.Text != origLangName)
				{
					var len = Math.Min(3, m_tbLanguageName.Text.Length);
					m_ShortWsName.Text = m_tbLanguageName.Text.Substring(0, len);
				}

				UpdateDialogWithChangesToLanguageName();
			}
		}

		/// <summary>
		/// Returns a private use language code that is guaranteed to be valid and unique for both the
		/// local and the global writing system store.
		/// NOTE: This method should only be used for writing systems that are custom (i.e. not
		/// defined in the current version of the ethnologue).
		/// The returned code will *not* have the 'x-' prefix denoting a user-defined writing system,
		/// but it will check that an existing user-defined writing system does not exist with
		/// the returned language tag.
		/// This method also does not worry about regions, variants, etc. as it's use is restricted to
		/// the language subtag for a custom writing system.
		/// </summary>
		/// <param name="wsManager">The writing system manager.</param>
		/// <param name="langName">The full name of the language.</param>
		/// <returns></returns>
		private static string GetPrivateUseLangCodeForNewLang(WritingSystemManager wsManager, string langName)
		{
			var nameD = langName.Normalize(NormalizationForm.FormD); // Get the name in NFD format
			var builder = new StringBuilder(nameD.ToLowerInvariant());
			var index = 0;
			while (index < builder.Length)
			{
				var c = builder[index];
				var charValid = c >= 'A' && c <= 'Z' || c >= 'a' && c <= 'z';
				if (!charValid)
				{
					// Found an invalid character, so remove it.
					builder.Remove(index, 1);
					continue;
				}
				index++;
			}
			var isoCode = builder.ToString().Substring(0, Math.Min(3, builder.Length));
			if (IetfLanguageTag.IsValidLanguageCode(isoCode) && !LangTagInUse(wsManager, "qaa-x-" + isoCode))
			{
				return isoCode; // The generated code is valid and not in use by the local or global store
			}
			// We failed to generate a valid, unused language tag from the language name so
			// find one that isn't taken starting with 'aaa' and incrementing ('aab', 'aac', etc.)
			builder.Remove(0, builder.Length); // Clear the builder
			builder.Append("aaa");
			while (LangTagInUse(wsManager, "qaa-x-" + builder))
			{
				var newCharLast = (char)(builder[2] + 1);
				if (newCharLast > 'z')
				{
					// Incremented the last letter too far so reset it back to 'a' and increment the middle letter
					newCharLast = 'a';
					var newCharMiddle = (char)(builder[1] + 1);
					if (newCharMiddle > 'z')
					{
						// Incremented the middle letter too far so reset it back to 'a' and increment the first letter
						// Assume we won't ever have more then 4096 (26^3) custom writing systems
						newCharMiddle = 'a';
						builder[0] = (char)(builder[0] + 1);
					}
					builder[1] = newCharMiddle;
				}
				builder[2] = newCharLast;
			}
			return builder.ToString();
		}

		/// <summary>
		/// Determines whether or not the specified language tag is in use by another writing system
		/// in either the local or global writing system store.
		/// </summary>
		private static bool LangTagInUse(WritingSystemManager wsManager, string identifier)
		{
			return wsManager.AllDistinctWritingSystems.Select(ws => ws.LanguageTag).Contains(identifier);
		}

		/// <summary>
		/// Calls the ShowDialog of the LanguageSelectionDlg. Used for tests.
		/// </summary>
		protected virtual bool ChooseLanguage(out string selectedLanguageTag, out string desiredLanguageName)
		{
			using (var dlg = new LanguageLookupDialog())
			{
				dlg.StartPosition = FormStartPosition.CenterParent;
				dlg.MatchingLanguageFilter = FilterLocalizedLanguages;
				dlg.SearchText = CurrentWritingSystem.Language.Name;

				if (dlg.ShowDialog(this) != DialogResult.OK)
				{
					selectedLanguageTag = null;
					desiredLanguageName = null;
					return false;
				}

				selectedLanguageTag = dlg.SelectedLanguage.LanguageTag;
				desiredLanguageName = dlg.DesiredLanguageName;
				if (selectedLanguageTag == WellKnownSubtags.UnlistedLanguage)
				{
					selectedLanguageTag += "-x-" + GetPrivateUseLangCodeForNewLang(m_wsManager, desiredLanguageName);
				}
				return true;
			}
		}

		private void Set_regionVariantControl(CoreWritingSystemDefinition ws)
		{
			m_userChangedVariantControl = false;
			m_regionVariantControl.WritingSystem = ws;
			m_userChangedVariantControl = true;

			m_FullCode.Text = ws.LanguageTag;

			LoadShortWsNameFromCurrentWritingSystem();
			rbLeftToRight.Checked = !ws.RightToLeftScript;
			rbRightToLeft.Checked = ws.RightToLeftScript;
		}

		/// <summary>
		/// When changing the text of m_tbLanguageName we need to set a flag
		/// so that the TextChanged event handler will return without performing
		/// any changes.
		/// </summary>
		private void Set_tbLanguageName(string languageName)
		{
			m_userChangedLanguageName = false;
			m_tbLanguageName.Text = languageName;
			m_userChangedLanguageName = true;
		}

		private void SetLanguageCodeLabels(string str)
		{
			m_LanguageCode.Text = str;
			m_linkToEthnologue.Text = string.Format(FwCoreDlgs.ksWSPropEthnologueEntryFor, str);
		}

		private void SetLanguageNameLabels()
		{
			LoadShortWsNameFromCurrentWritingSystem();
		}

		private void SetFullNameLabels(string fullName)
		{
			SetLabelParams(m_lblValidCharacters, fullName);
			SetLabelParams(m_lblEncodingConverter, fullName);
		}

		private static void SetLabelParams(Label lbl, params string[] parms)
		{
			lbl.Text = string.Format((string)lbl.Tag, parms);
		}

		/// <summary>
		/// User clicked the OK button - persist the changes
		/// </summary>
		private void OnOk(object sender, EventArgs e)
		{
			using (new WaitCursor(this))
			{
				//Make sure the dialog does not close if we return early.
				DialogResult = DialogResult.None;

				if (!CheckOkToChangeContext())
				{
					return;
				}
				if (numberSettingsCombo.SelectedItem.Equals(Strings.CustomNumberingSystem))
				{
					CurrentWritingSystem.NumberingSystem = NumberingSystemDefinition.CreateCustomSystem(customDigits.GetDigits());
				}
				if (ThereAreChanges && SharedBackendServicesHelper.WarnOnConfirmingSingleUserChanges(m_cache))
				{
					SaveChanges();
				}

				DialogResult = DialogResult.OK;
			}
		}

		bool ThereAreChanges
		{
			get
			{
				foreach (var kvp in m_tempWritingSystems)
				{
					var tempWs = kvp.Key;
					if (IsNew(tempWs) || tempWs.IsChanged)
					{
						return true;
					}
				}
				return false;
			}
		}

		/// <summary>
		/// Saves the changes to the writing system manager.
		/// </summary>
		protected void SaveChanges()
		{
			// when this dialog is called from the new language project dialog, there is no LCM cache,
			// but we still need to update the WS manager, so we have to execute the save even if m_cache is null
			NonUndoableUnitOfWorkHelper uowHelper = null;
			if (m_cache != null)
			{
				uowHelper = new NonUndoableUnitOfWorkHelper(m_cache.ActionHandlerAccessor);
			}
			try
			{
				foreach (var kvp in m_tempWritingSystems)
				{
					var tempWS = kvp.Key;
					var origWS = kvp.Value;
					if (IsNew(tempWS))
					{
						m_wsManager.Replace(tempWS); // REVIEW (Hasso) 2018.10: "Replace" seems like a strange thing to do with a new WS
<<<<<<< HEAD
						IsChanged = true;
=======
						m_fChanged = true;
>>>>>>> bd45de7e
					}
					else if (tempWS.IsChanged)
					{
						var oldId = origWS.Id;
						var oldHandle = origWS.Handle;
						origWS.Copy(tempWS); // REVIEW (Hasso) 2018.10: We already have tempWS, and after this copy, origWS is an inacurate name. So why do we copy?
						if (oldId != tempWS.LanguageTag)
						{
							// update the ID
							m_wsManager.Set(origWS);
							if (uowHelper != null)
<<<<<<< HEAD
							{
								WritingSystemServices.UpdateWritingSystemId(m_cache, origWS, oldHandle, oldId);
							}
=======
								WritingSystemServices.UpdateWritingSystemId(m_cache, origWS, oldHandle, oldId);
>>>>>>> bd45de7e
						}
						IsChanged = true;
					}
				}
				if (IsChanged && uowHelper != null)
				{
					uowHelper.RollBack = false;
				}
				m_wsManager.Save();
				if (uowHelper != null)
				{
					uowHelper.RollBack = false;
				}
			}
			finally
			{
				uowHelper?.Dispose();
			}
		}

		/// <summary>
		/// Open the appropriate Help file for selected tab (Name or Attributes).
		/// </summary>
		private void btnHelp_Click(object sender, EventArgs e)
		{
			string helpTopicKey = null;

			switch (tabControl.SelectedIndex)
			{
				case kWsGeneral:
					helpTopicKey = "khtpWsGeneral";
					break;
				case kWsFonts:
					helpTopicKey = "khtpWsFonts";
					break;
				case kWsKeyboard:
					helpTopicKey = "khtpWsKeyboard";
					break;
				case kWsConverters:
					helpTopicKey = "khtpWsConverters";
					break;
				case kWsSorting:
					helpTopicKey = "khtpWsSorting";
					break;
				case kWsPUACharacters:
					helpTopicKey = "khtpWsPUACharacters";
					break;
			}
			ShowHelp.ShowHelpTopic(m_helpTopicProvider, helpTopicKey);
		}

		private void btnValidChars_Click(object sender, EventArgs e)
		{
			using (var dlg = new ValidCharactersDlg(m_cache, m_wsContainer, m_helpTopicProvider, m_app, CurrentWritingSystem, CurrentWritingSystem.DisplayLabel))
			{
				dlg.ShowDialog(this);
			}
		}

		/// <summary>
		/// Handles the Click event of the btnRemove control.
		/// </summary>
		protected void m_deleteButton_Click(object sender, EventArgs e)
		{
			// if we're removing from the end of the list, the new index will be the previous one,
			// otherwise, keep the index the same.
			var indexNext = m_listBoxRelatedWSs.SelectedIndex == m_listBoxRelatedWSs.Items.Count - 1 ? m_listBoxRelatedWSs.SelectedIndex - 1 : m_listBoxRelatedWSs.SelectedIndex;
			var ws = CurrentWritingSystem;
			m_tempWritingSystems.Remove(ws);
			m_listBoxRelatedWSs.Items.RemoveAt(m_listBoxRelatedWSs.SelectedIndex);
			m_listBoxRelatedWSs.SelectedIndex = indexNext;
		}

		private void btnAdd_Click(object sender, EventArgs e)
		{
			var cmsAddWs = components.ContextMenuStrip("cmsAddWs");
			FwProjPropertiesDlg.ShowAddWsContextMenu(cmsAddWs, m_wsManager.AllDistinctWritingSystems, m_listBoxRelatedWSs, sender as Button, btnAddWsItemClicked, null, btnNewWsItemClicked, CurrentWritingSystem);
		}

		/// <summary>
		/// Handles the Click event of the add writing system menu item.
		/// </summary>
		protected void btnAddWsItemClicked(object sender, EventArgs e)
		{
			if (!CheckOkToChangeContext())
			{
				return;
			}
			var mnuItem = (WsMenuItem)sender;
			AddWritingSystem(m_wsManager.CreateFrom(mnuItem.WritingSystem), mnuItem.WritingSystem, false);
		}

		/// <summary>
		/// Handles the Click event of the new writing system menu item.
		/// </summary>
		protected void btnNewWsItemClicked(object sender, EventArgs e)
		{
			if (!CheckOkToChangeContext())
			{
				return;
			}
			AddNewWsForLanguage();
		}

		/// <summary>
		/// Adds a new writing system based on the selected language.
		/// </summary>
		public void AddNewWsForLanguage()
		{
			// Definitely copy China region for new zh ws. Probably not a bad idea to copy other regions as well if selected.
			var tempWs = m_wsManager.Create(CurrentWritingSystem.Language, null, CurrentWritingSystem.Region, Enumerable.Empty<VariantSubtag>());
			foreach (var charSet in CurrentWritingSystem.CharacterSets)
			{
				if (!tempWs.CharacterSets.ToList().Any(e => e.ValueEquals(charSet)))
				{
					tempWs.CharacterSets.Add(charSet.Clone());
				}
			}
			foreach (var mp in CurrentWritingSystem.MatchedPairs)
			{
				if (!tempWs.MatchedPairs.Contains(mp))
				{
					tempWs.MatchedPairs.Add(mp);
				}
			}
			foreach (var pp in CurrentWritingSystem.PunctuationPatterns)
			{
				if (!tempWs.PunctuationPatterns.Contains(pp))
				{
					tempWs.PunctuationPatterns.Add(pp);
				}
			}
			foreach (var qm in CurrentWritingSystem.QuotationMarks)
			{
				if (!tempWs.QuotationMarks.Contains(qm))
				{
					tempWs.QuotationMarks.Add(qm);
				}
			}
			AddWritingSystem(tempWs, null, true);
		}

		private void AddWritingSystem(CoreWritingSystemDefinition tempWs, CoreWritingSystemDefinition origWs, bool fSwitchToGeneralTab)
		{
			try
			{
				m_fSkipCheckOkToChangeContext = true;

				m_listBoxRelatedWSs.Items.Add(tempWs);
				m_tempWritingSystems[tempWs] = origWs;
				SelectWritingSystem(tempWs);
				if (fSwitchToGeneralTab)
				{
					SwitchTab(kWsGeneral);
				}
				// A revised Palaso WritingSystem implementation changed some message handling
				// related to changing indexes and the like.  So we now need to explicitly set the
				// subcontrol's writing system.  See FWNX-999 for details of what went wrong (test
				// failure and buggy dialog behavior).  The following line is the the primary fix
				// for this change.
				Set_regionVariantControl(CurrentWritingSystem);
			}
			finally
			{
				m_fSkipCheckOkToChangeContext = false;
			}
		}

		/// <summary>
		/// Handles the Click event of the btnCopy control.
		/// </summary>
		protected void btnCopy_Click(object sender, EventArgs e)
		{
			if (!CheckOkToChangeContext())
			{
				return;
			}
			AddWritingSystem(m_wsManager.CreateFrom(CurrentWritingSystem), null, true);
		}

		#endregion

		#region Other event handlers

		private void m_similarWsButton_LocaleSelected(object sender, EventArgs e)
		{
			var baseLocale = m_similarWsButton.SelectedLocaleId;
			var icuCollation = (IcuRulesCollationDefinition)CurrentWritingSystem.DefaultCollation;
			if (!string.IsNullOrEmpty(icuCollation.IcuRules))
			{
				// "Overwrite existing collation rules?";
				var res = MessageBox.Show(this, FwCoreDlgs.kstidOverwriteRules, FwCoreDlgs.kstidOverwriteRulesCaption, MessageBoxButtons.YesNo);
				if (res == DialogResult.No)
				{
					return;
				}
			}
			if (baseLocale == null)
			{
				baseLocale = string.Empty;
			}
			var sortRules = Collator.GetCollationRules(baseLocale);
			m_sortRulesTextBox.Tss = TsStringUtils.MakeString(sortRules == null ? string.Empty : sortRules.Replace("&", Environment.NewLine + "&").Trim(), CurrentWritingSystem.Handle);

			var resources = new ComponentResourceManager(typeof(WritingSystemPropertiesDialog));
			// apply default text
			m_similarWsButton.Text = (string)resources.GetObject("m_similarWsButton.Text");
		}

		private void m_ShortWsName_TextChanged(object sender, EventArgs e)
		{
			CurrentWritingSystem.Abbreviation = m_ShortWsName.Text;
		}

		private void rbLeftToRight_CheckedChanged(object sender, EventArgs e)
		{
			CurrentWritingSystem.RightToLeftScript = !rbLeftToRight.Checked;
		}

		private bool m_fSkipCheckOkToChangeContext;
		/// <summary>
		/// some user actions (e.g. Add ("Define New...") involve switching tabs to a context
		/// (e.g. General tab)that will allow the user the opportunity to make it Ok to change context.
		/// In that case, m_fSkipCheckOkToChangeContext should be set to true, so that switching tabs
		/// does not prematurely detect we're in an invalid state.
		/// </summary>
		protected bool CheckOkToChangeContext()
		{
			if (m_fSkipCheckOkToChangeContext)
			{
				return true;
			}
			var fOkToChangeContext = true;
			// Check the validity of the current tab control.
			switch (tabControl.SelectedIndex)
			{
				case kWsGeneral:
					fOkToChangeContext = m_regionVariantControl.CheckValid();
					break;
				case kWsSorting:
					fOkToChangeContext = CheckIfSortingIsOK();
					break;
				case kWsConverters:
					fOkToChangeContext = CheckEncodingConverter();
					break;
				case kWsNumbers:
					fOkToChangeContext = CheckForCustomNumbersValidity();
					break;
			}

			if (fOkToChangeContext && !CheckWSIetfLanguageTagChange())
			{
				fOkToChangeContext = false;
			}
			return fOkToChangeContext;
		}

		private bool CheckForCustomNumbersValidity()
		{
			if (!numberSettingsCombo.SelectedItem.Equals(Strings.CustomNumberingSystem))
			{
				return true;
			}

			if (!customDigits.AreAllDigitsValid())
			{
				customDigits.HighlightProblemDigits();
				return false;
			}

			return true;
		}

		private bool CheckIfSortingIsOK()
		{
			string message;
			if (CurrentWritingSystem.DefaultCollation.Validate(out message))
			{
				return true;
			}
			// Switch back to the sorting tab so user can see it if CheckValid displays an error.
			SwitchTab(kWsSorting);
			tabControl.Update();
			m_sortRulesTextBox.Select();
			m_sortRulesTextBox.SelectAll();
			var error = string.Format(FwCoreDlgs.ksInvalidSortSpec, message);
			MessageBox.Show(this, error, FwCoreDlgs.ksSortSpecError, MessageBoxButtons.OK, MessageBoxIcon.Error);
			return false;
		}

		private bool CheckEncodingConverter()
		{
			var fOkToChangeContext = true;
			if (cbEncodingConverter.SelectedIndex >= 0)
			{
				var str = cbEncodingConverter.Text;
				if (str == FwCoreDlgs.kstidNone)
				{
					str = null;
				}
				if (str != null && str.Contains(FwCoreDlgs.kstidNotInstalled))
				{
					fOkToChangeContext = false;
					MessageBox.Show(this, FwCoreDlgs.kstidEncoderNotAvailable);
				}
			}
			return fOkToChangeContext;
		}

		/// <summary>
		/// Checks to see if the user writing system identifier is being changed, or if a
		/// writing system is using an identifier that already exists.
		/// </summary>
		/// <returns></returns>
		private bool CheckWSIetfLanguageTagChange()
		{
			foreach (CoreWritingSystemDefinition tempWS in m_listBoxRelatedWSs.Items)
			{
				// ContainsKey check deals with m_tempWritingSystems and m_listBoxRelatedWSs.Items being
				// out of sync which can happen because of mono/.NET winform event differences.
				// (ie. SelectedIndexChange event being emitted on a Remove)
				if (!m_tempWritingSystems.ContainsKey(tempWS))
				{
					continue;
				}
				var origWS = m_tempWritingSystems[tempWS];
				if (origWS == null || tempWS.LanguageTag != origWS.LanguageTag)
				{
					// We can't let anyone change the user writing system (or "English"). Too many strings depend on
					// this, and we'd get numerous crashes and terrible behavior if it was changed.
					if (origWS != null && (origWS == m_wsManager.UserWritingSystem || origWS.LanguageTag == "en"))
					{
						ShowMsgCantChangeUserWS(tempWS, origWS);
						return false;
					}

					// Catch case where we are going to overwrite an existing writing system.
					if (m_wsManager.Exists(tempWS.LanguageTag) || m_listBoxRelatedWSs.Items.Cast<CoreWritingSystemDefinition>().Any(ws => ws != tempWS && ws.LanguageTag == tempWS.LanguageTag))
					{
						ShowMsgBoxCantCreateDuplicateWs(tempWS, origWS);
						return false;
					}
				}
			}

			return true;
		}

		/// <summary>
		/// Check if the writing system is being changed and prompt the user with instructions to successfully perform the change
		/// </summary>
		/// <param name="newLangTag">The language tag of the original WritingSystem.</param>
		private bool CheckChangingWSForSRProject(LanguageSubtag newLangTag)
		{
			var hasFlexOrLiftRepo = FLExBridgeHelper.DoesProjectHaveFlexRepo(m_cache.ProjectId) || FLExBridgeHelper.DoesProjectHaveLiftRepo(m_cache.ProjectId);
			if (hasFlexOrLiftRepo)
			{
				foreach (CoreWritingSystemDefinition tempWS in m_listBoxRelatedWSs.Items)
				{
					// deals with the m_tempWritingSystems and m_listBoxRelatedWSs being out of sync (see CheckIeftLanguageTagChange())
					if (!m_tempWritingSystems.ContainsKey(tempWS) || m_tempWritingSystems[tempWS] == null)
					{
						continue;
					}
					if (newLangTag.Name != m_tempWritingSystems[tempWS].Language.Name)
					{
						if (AcceptWSChangeWarning(((CoreWritingSystemDefinition)m_listBoxRelatedWSs.Items[0]).Language.Name))
						{
							return true;
						}
						break;
					}
				}
				return false;
			}
			return true;
		}

		/// <summary>
		/// Shows the "cannot change user writing system" message.
		/// </summary>
		protected virtual void ShowMsgCantChangeUserWS(CoreWritingSystemDefinition tempWS, CoreWritingSystemDefinition origWS)
		{
			MessageBox.Show(string.Format(FwCoreDlgs.kstidCantChangeUserWS, origWS.LanguageTag), FwCoreDlgs.kstidWspLabel);
		}

		/// <summary>
		/// Shows the "cannot create duplicate writing system" message.
		/// </summary>
		protected virtual void ShowMsgBoxCantCreateDuplicateWs(CoreWritingSystemDefinition tempWS, CoreWritingSystemDefinition origWS)
		{
			MessageBox.Show(string.Format(FwCoreDlgs.kstidCantCreateDuplicateWS, tempWS.DisplayLabel, Environment.NewLine), FwCoreDlgs.kstidNwsCaption, MessageBoxButtons.OK, MessageBoxIcon.Exclamation);
		}

		/// <summary>
		/// Displays the "writing system change warning" message and the necessary S/R steps to avoid data loss.
		/// </summary>
		protected virtual bool AcceptWSChangeWarning(string wsLanguageName)
		{
			return MessageBox.Show(string.Format(FwCoreDlgs.ksWSChangeWarning, m_listBoxRelatedWSs.Items.Count, wsLanguageName, Environment.NewLine), FwCoreDlgs.ksPossibleDataLoss, MessageBoxButtons.OKCancel, MessageBoxIcon.Exclamation) == DialogResult.OK;
		}

		/// <summary>
		/// Handles the SelectedIndexChanged event of the tabControl control.
		/// </summary>
		/// <param name="sender">The source of the event.</param>
		/// <param name="e">The <see cref="T:System.EventArgs"/> instance containing the event data.</param>
		protected void tabControl_SelectedIndexChanged(object sender, EventArgs e)
		{
			using (new WaitCursor(this))
			{
				switch (tabControl.SelectedIndex)
				{
					case kWsSorting:
						SetupSortTab(CurrentWritingSystem);
						break;
					case kWsKeyboard:
						break;
				}
			}
		}

		/// <summary>
		/// Handles the Deselecting event of the tabControl control.
		/// </summary>
		protected void tabControl_Deselecting(object sender, TabControlCancelEventArgs e)
		{
			//If we were switching away from the Sorting tab then this check
			//will ensure we return to it and force the user to correct it
			//if there is a problem with it.
			//First ensure we have not just switched to this tab to prevent an infinite loop
			//Then we want to know if we are switching away from this tab.
			//lastly see if the sorting string is valid.
			e.Cancel = !CheckOkToChangeContext();
		}

		private void linkToEthnologue_LinkClicked(object sender, LinkLabelLinkClickedEventArgs e)
		{
			var targetURL = $"http://www.ethnologue.com/show_language.asp?code={m_LanguageCode.Text}";
			using (Process.Start(targetURL))
			{
			}
		}

		private void m_tbLanguageName_TextChanged(object sender, EventArgs e)
		{
			if (m_userChangedLanguageName)
			{
				UpdateDialogWithChangesToLanguageName();
			}
		}

		private void UpdateDialogWithChangesToLanguageName()
		{
			UpdateLanguageNameAndWSsFromTextBox();
			SetLanguageNameLabels();
			Set_regionVariantControl(CurrentWritingSystem);
			SetFullNameLabels(CurrentWritingSystem.DisplayLabel);
			PopulateRelatedWSsListBox(CurrentWritingSystem);
		}

		private void LoadShortWsNameFromCurrentWritingSystem()
		{
			var langName = CurrentWritingSystem.Language.Name;
			m_ShortWsName.Text = CurrentWritingSystem.Abbreviation ?? langName.Substring(0, Math.Min(langName.Length, 3));
		}

		private void UpdateLanguageNameAndWSsFromTextBox()
		{
			foreach (CoreWritingSystemDefinition ws in m_listBoxRelatedWSs.Items)
			{
				var languageSubtag = ws.Language;
				ws.Language = new LanguageSubtag(languageSubtag, m_tbLanguageName.Text ?? string.Empty);
			}
		}

		private void m_listBoxRelatedWSs_SelectedIndexChanged(object sender, EventArgs e)
		{
			// CurrentWritingSystem can be null when we remove a WS from the list when running on Mono
			if (CurrentWritingSystem == null || m_prevSelectedWritingSystem == CurrentWritingSystem)
			{
				return;
			}
			if (!m_fSkipCheckOkToChangeContext && m_prevSelectedWritingSystem != null && m_listBoxRelatedWSs.Items.Contains(m_prevSelectedWritingSystem))
			{
				// Before switching to another writing system it is necessary to
				// ensure that the various settings the user has chosen for the previous one are validated.
				// Unfortunately m_listBoxRelatedWSs.SelectedItem has already changed, and CurrentWritingSystem
				// therefore has too. We need the old WS to be current so we can check it.
				// To allow this we have currentWritingSystem support an override.
				try
				{
					var prevSelWs = m_prevSelectedWritingSystem;
					m_prevSelectedWritingSystem = null; // prevents this check firing if we switch back.
					m_overrideCurrentWritingSystem = prevSelWs;
					if (!CheckOkToChangeContext())
					{
						m_overrideCurrentWritingSystem = null; // override not be in force while changing back.
						SelectWritingSystem(prevSelWs); // reverse the change
						m_prevSelectedWritingSystem = prevSelWs; // normal when that one is current.
						return; // leave things set to old item; CheckOk has reported problem.
					}
				}
				finally
				{
					m_overrideCurrentWritingSystem = null; // override should only be in force for this method.
				}
			}

			if (CurrentWritingSystem != null)
			{
				SetupDialogFromCurrentWritingSystem();
			}
			m_prevSelectedWritingSystem = CurrentWritingSystem;
		}

		/// <summary>
		/// handles cases for tabControl.SelectedIndex = index,
		/// and allows tests to override so that it can trigger
		/// events tabControl_Deselecting() and tabControl_SelectedIndexChanged() since
		/// for some reason those events aren't getting triggered in the tests.
		/// </summary>
		public virtual void SwitchTab(int index)
		{
			tabControl.SelectedIndex = index;
			switch (index)
			{
				case kWsGeneral:
					{
						m_regionVariantControl.Select();
						break;
					}
				case kWsSorting:
					{
						tabControl.Update();
						m_sortRulesTextBox.Select();
						m_sortRulesTextBox.SelectAll();
						break;
					}
			}
		}

		private void cbDictionaries_SelectedIndexChanged(object sender, EventArgs e)
		{
			if (m_userChangedSpellCheckDictionary)
			{
				var dictionary = (string)cbDictionaries.SelectedValue;
				CurrentWritingSystem.SpellCheckingId = string.IsNullOrEmpty(dictionary) ? FwCoreDlgs.kstidNone : dictionary;
			}
		}

		private void m_sortRulesTextBox_TextChanged(object sender, EventArgs e)
		{
			if (m_userChangedSortRules)
			{
				var rules = !string.IsNullOrEmpty(m_sortRulesTextBox.Text.Trim()) ? m_sortRulesTextBox.Text.Trim() : "";
				var ws = CurrentWritingSystem;
				switch (m_currentCollationRulesType)
				{
					case CollationRulesType.CustomIcu:
						var icuCollation = (IcuRulesCollationDefinition)ws.DefaultCollation;
						icuCollation.Imports.Clear();
						icuCollation.IcuRules = rules;
						break;
					case CollationRulesType.CustomSimple:
						((SimpleRulesCollationDefinition)ws.DefaultCollation).SimpleRules = rules;
						break;
				}
			}
		}

		private void m_ampersandButton_Click(object sender, EventArgs e)
		{
			m_sortRulesTextBox.Select();
			m_sortRulesTextBox.SelectedText = "&";
		}

		private void m_angleBracketButton_Click(object sender, EventArgs e)
		{
			m_sortRulesTextBox.Select();
			m_sortRulesTextBox.SelectedText = "<";
		}

		private void cbEncodingConverter_SelectedIndexChanged(object sender, EventArgs e)
		{
			if (CurrentWritingSystem == null)
			{
				return;
			}
			// save the selected encoding converter
			var str = cbEncodingConverter.SelectedItem as string;
			if (str == FwCoreDlgs.kstidNone)
			{
				str = null;
			}
			CurrentWritingSystem.LegacyMapping = str;
		}

		private void m_regionVariantControl_ScriptRegionVariantChanged(object sender, EventArgs e)
		{
			if (!m_userChangedVariantControl)
			{
				return;
			}
			//This next assignment updates the DisplayName so it reflects the changes
			//made in the regionVariantControl
			var ws = CurrentWritingSystem;
			m_FullCode.Text = ws.LanguageTag;
			SetFullNameLabels(ws.DisplayLabel);
			PopulateRelatedWSsListBox(CurrentWritingSystem);
		}

		private void m_sortUsingComboBox_SelectedIndexChanged(object sender, EventArgs e)
		{
			var ws = CurrentWritingSystem;
			if (!m_userChangedSortUsing || ws == null)
			{
				return;
			}
			m_currentCollationRulesType = (CollationRulesType)Enum.Parse(typeof(CollationRulesType), (string)m_sortUsingComboBox.SelectedValue);
			switch (m_currentCollationRulesType)
			{
				case CollationRulesType.DefaultOrdering:
				case CollationRulesType.CustomIcu:
					ws.DefaultCollation = new IcuRulesCollationDefinition(ws.DefaultCollationType);
					break;
				case CollationRulesType.CustomSimple:
					ws.DefaultCollation = new SimpleRulesCollationDefinition(ws.DefaultCollationType);
					break;
				case CollationRulesType.OtherLanguage:
					ws.DefaultCollation = new SystemCollationDefinition();
					break;
			}
			SetupSortTab(ws);
		}

		private void m_sortLanguageComboBox_SelectedIndexChanged(object sender, EventArgs e)
		{
			var ws = CurrentWritingSystem;
			if (ws != null)
			{
				var systemCollation = (SystemCollationDefinition)ws.DefaultCollation;
				systemCollation.LanguageTag = (string)m_sortLanguageComboBox.SelectedValue;
			}
		}

		#endregion

		private void numberSettingsCombo_SelectedIndexChanged(object sender, EventArgs e)
		{
			var digits = (string)numberSettingsCombo.SelectedItem;
			var selectedNumberingSystem = (string)((ComboBox)sender).SelectedItem;
			if (!selectedNumberingSystem.Equals(Strings.CustomNumberingSystem))
			{
				CurrentWritingSystem.NumberingSystem = new NumberingSystemDefinition(CLDRNumberingSystems.FindNumberingSystemID(selectedNumberingSystem));
				customDigits.Enabled = false;
			}
			else
			{
				digits = CurrentWritingSystem.NumberingSystem.IsCustom ? CurrentWritingSystem.NumberingSystem.Id.Split('(', ')')[1] : string.Empty;
				customDigits.Enabled = true;
			}

			// ReSharper disable once CompareOfFloatsByEqualityOperator - comparing 0 is a non-issue
			// If the current writing system is valid use font settings from it, otherwise pick reasonable defaults
			customDigits.SetDigits(digits, string.IsNullOrWhiteSpace(CurrentWritingSystem.DefaultFontName) ? "Segoe" : CurrentWritingSystem.DefaultFontName,
					CurrentWritingSystem.DefaultFontSize == 0.0f ? 12 : CurrentWritingSystem.DefaultFontSize);
		}
	}
}<|MERGE_RESOLUTION|>--- conflicted
+++ resolved
@@ -835,55 +835,16 @@
 		// Allows us temporarily to override the normal behavior of CurrentWritingSystem.
 		private CoreWritingSystemDefinition m_overrideCurrentWritingSystem;
 
-<<<<<<< HEAD
-		/// <summary>
-		/// Gets the current writing system.
-		/// </summary>
+		/// <summary />
 		protected CoreWritingSystemDefinition CurrentWritingSystem => m_overrideCurrentWritingSystem ?? (CoreWritingSystemDefinition)m_listBoxRelatedWSs.SelectedItem;
 
-		/// <summary>
-		/// Gets the new writing systems.
-		/// </summary>
+		/// <summary />
 		public IEnumerable<CoreWritingSystemDefinition> NewWritingSystems => m_tempWritingSystems.Keys.Where(IsNew);
-=======
-		/// <summary/>
-		protected CoreWritingSystemDefinition CurrentWritingSystem
-		{
-			get
-			{
-				if (m_overrideCurrentWritingSystem != null)
-					return m_overrideCurrentWritingSystem; // occasionally we need to override this.
-				return (CoreWritingSystemDefinition) m_listBoxRelatedWSs.SelectedItem;
-			}
-		}
-
-		/// <summary/>
-		public IEnumerable<CoreWritingSystemDefinition> NewWritingSystems
-		{
-			get
-			{
-				CheckDisposed();
-
-				return m_tempWritingSystems.Keys.Where(IsNew);
-			}
-		}
->>>>>>> bd45de7e
 
 		/// <summary>
 		/// Returns <c>true</c> if a writing system was changed.
 		/// </summary>
-<<<<<<< HEAD
 		public bool IsChanged { get; private set; }
-=======
-		public bool IsChanged
-		{
-			get
-			{
-				CheckDisposed();
-				return m_fChanged;
-			}
-		}
->>>>>>> bd45de7e
 
 		#endregion
 
@@ -1817,11 +1778,7 @@
 					if (IsNew(tempWS))
 					{
 						m_wsManager.Replace(tempWS); // REVIEW (Hasso) 2018.10: "Replace" seems like a strange thing to do with a new WS
-<<<<<<< HEAD
 						IsChanged = true;
-=======
-						m_fChanged = true;
->>>>>>> bd45de7e
 					}
 					else if (tempWS.IsChanged)
 					{
@@ -1833,13 +1790,9 @@
 							// update the ID
 							m_wsManager.Set(origWS);
 							if (uowHelper != null)
-<<<<<<< HEAD
 							{
 								WritingSystemServices.UpdateWritingSystemId(m_cache, origWS, oldHandle, oldId);
 							}
-=======
-								WritingSystemServices.UpdateWritingSystemId(m_cache, origWS, oldHandle, oldId);
->>>>>>> bd45de7e
 						}
 						IsChanged = true;
 					}
