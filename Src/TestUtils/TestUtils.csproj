﻿<?xml version="1.0" encoding="utf-8"?>
<Project DefaultTargets="Build" xmlns="http://schemas.microsoft.com/developer/msbuild/2003" ToolsVersion="4.0">
  <PropertyGroup>
    <ProjectType>Local</ProjectType>
    <ProductVersion>9.0.21022</ProductVersion>
    <SchemaVersion>2.0</SchemaVersion>
    <ProjectGuid>{91AE66B6-2926-402A-9F4E-CB89366D884F}</ProjectGuid>
    <SccProjectName>
    </SccProjectName>
    <SccLocalPath>
    </SccLocalPath>
    <SccProvider>
    </SccProvider>
    <Configuration Condition=" '$(Configuration)' == '' ">Debug</Configuration>
    <Platform Condition=" '$(Platform)' == '' ">AnyCPU</Platform>
    <ApplicationIcon>
    </ApplicationIcon>
    <AssemblyKeyContainerName>
    </AssemblyKeyContainerName>
    <AssemblyName>TestUtils</AssemblyName>
    <AssemblyOriginatorKeyFile>
    </AssemblyOriginatorKeyFile>
    <DefaultClientScript>JScript</DefaultClientScript>
    <DefaultHTMLPageLayout>Grid</DefaultHTMLPageLayout>
    <DefaultTargetSchema>IE50</DefaultTargetSchema>
    <DelaySign>false</DelaySign>
    <OutputType>Library</OutputType>
    <RootNamespace>SIL.FieldWorks.Test.TestUtils</RootNamespace>
    <RunPostBuildEvent>OnBuildSuccess</RunPostBuildEvent>
    <StartupObject>
    </StartupObject>
    <FileUpgradeFlags>
    </FileUpgradeFlags>
    <UpgradeBackupLocation>
    </UpgradeBackupLocation>
    <OldToolsVersion>3.5</OldToolsVersion>
    <IsWebBootstrapper>false</IsWebBootstrapper>
    <TargetFrameworkVersion>v4.0</TargetFrameworkVersion>
    <PublishUrl>publish\</PublishUrl>
    <Install>true</Install>
    <InstallFrom>Disk</InstallFrom>
    <UpdateEnabled>false</UpdateEnabled>
    <UpdateMode>Foreground</UpdateMode>
    <UpdateInterval>7</UpdateInterval>
    <UpdateIntervalUnits>Days</UpdateIntervalUnits>
    <UpdatePeriodically>false</UpdatePeriodically>
    <UpdateRequired>false</UpdateRequired>
    <MapFileExtensions>true</MapFileExtensions>
    <ApplicationRevision>0</ApplicationRevision>
    <ApplicationVersion>1.0.0.%2a</ApplicationVersion>
    <UseApplicationTrust>false</UseApplicationTrust>
    <BootstrapperEnabled>true</BootstrapperEnabled>
    <TargetFrameworkProfile />
  </PropertyGroup>
  <PropertyGroup Condition=" '$(Configuration)|$(Platform)' == 'Debug|AnyCPU' ">
    <OutputPath>..\..\Output\Debug\</OutputPath>
    <AllowUnsafeBlocks>false</AllowUnsafeBlocks>
    <BaseAddress>285212672</BaseAddress>
    <CheckForOverflowUnderflow>false</CheckForOverflowUnderflow>
    <ConfigurationOverrideFile>
    </ConfigurationOverrideFile>
    <DefineConstants>DEBUG;TRACE</DefineConstants>
    <DocumentationFile>
    </DocumentationFile>
    <DebugSymbols>true</DebugSymbols>
    <FileAlignment>4096</FileAlignment>
    <NoStdLib>false</NoStdLib>
    <NoWarn>168,169,219,414,649,1635,1702,1701</NoWarn>
    <Optimize>false</Optimize>
    <RegisterForComInterop>false</RegisterForComInterop>
    <RemoveIntegerChecks>false</RemoveIntegerChecks>
    <TreatWarningsAsErrors>false</TreatWarningsAsErrors>
    <WarningLevel>4</WarningLevel>
    <DebugType>full</DebugType>
    <ErrorReport>prompt</ErrorReport>
    <PlatformTarget>x86</PlatformTarget>
    <CodeAnalysisRuleSet>AllRules.ruleset</CodeAnalysisRuleSet>
  </PropertyGroup>
  <PropertyGroup Condition=" '$(Configuration)|$(Platform)' == 'Release|AnyCPU' ">
    <OutputPath>..\..\Output\Release\</OutputPath>
    <AllowUnsafeBlocks>false</AllowUnsafeBlocks>
    <BaseAddress>285212672</BaseAddress>
    <CheckForOverflowUnderflow>false</CheckForOverflowUnderflow>
    <ConfigurationOverrideFile>
    </ConfigurationOverrideFile>
    <DefineConstants>TRACE</DefineConstants>
    <DocumentationFile>
    </DocumentationFile>
    <DebugSymbols>true</DebugSymbols>
    <FileAlignment>4096</FileAlignment>
    <NoStdLib>false</NoStdLib>
    <NoWarn>168,169,219,414,649,1635,1702,1701</NoWarn>
    <Optimize>true</Optimize>
    <RegisterForComInterop>false</RegisterForComInterop>
    <RemoveIntegerChecks>false</RemoveIntegerChecks>
    <TreatWarningsAsErrors>false</TreatWarningsAsErrors>
    <WarningLevel>4</WarningLevel>
    <DebugType>full</DebugType>
    <ErrorReport>prompt</ErrorReport>
    <CodeAnalysisRuleSet>AllRules.ruleset</CodeAnalysisRuleSet>
    <PlatformTarget>x86</PlatformTarget>
  </PropertyGroup>
  <ItemGroup>
    <Reference Include="NMock">
      <Name>NMock</Name>
      <HintPath>..\..\Bin\nmock\NMock.dll</HintPath>
    </Reference>
    <Reference Include="nunit.framework">
      <Name>nunit.framework</Name>
      <HintPath>..\..\packages\NUnit.2.6.4\lib\nunit.framework.dll</HintPath>
    </Reference>
    <Reference Include="System">
      <Name>System</Name>
    </Reference>
    <Reference Include="System.Core" />
    <Reference Include="System.Data" />
    <Reference Include="System.Windows.Forms" />
    <Reference Include="System.Xml" />
    <Reference Include="System.Xml.Linq" />
    <Reference Include="FwUtils">
      <HintPath>..\..\Output\Debug\FwUtils.dll</HintPath>
    </Reference>
    <Reference Include="BasicUtils">
      <HintPath>..\..\Output\Debug\BasicUtils.dll</HintPath>
    </Reference>
    <Reference Include="BasicUtilsTests">
      <HintPath>..\..\Output\Debug\BasicUtilsTests.dll</HintPath>
    </Reference>
    <Reference Include="COMInterfaces">
      <HintPath>..\..\Output\Debug\COMInterfaces.dll</HintPath>
    </Reference>
    <Reference Include="CoreImpl">
      <HintPath>..\..\Output\Debug\CoreImpl.dll</HintPath>
    </Reference>
    <Reference Include="Palaso">
      <HintPath>..\..\Downloads\Palaso.dll</HintPath>
    </Reference>
    <Reference Include="Palaso.TestUtilities">
      <HintPath>..\..\Downloads\Palaso.TestUtilities.dll</HintPath>
    </Reference>
    <Reference Include="SilUtils">
      <HintPath>..\..\Output\Debug\SilUtils.dll</HintPath>
    </Reference>
  </ItemGroup>
  <ItemGroup>
    <Compile Include="AssemblyInfo.cs">
      <SubType>Code</SubType>
    </Compile>
    <Compile Include="AssertEx.cs">
      <SubType>Code</SubType>
    </Compile>
    <Compile Include="BaseTest.cs">
      <SubType>Code</SubType>
    </Compile>
<<<<<<< HEAD
=======
    <Compile Include="Guard.cs" />
>>>>>>> d8b6f613
    <Compile Include="XmlHelper.cs" />
    <Compile Include="DummyFileMaker.cs">
      <SubType>Code</SubType>
    </Compile>
    <Compile Include="InMemoryRegistryGroup.cs" />
    <Compile Include="NMockConstraints.cs">
      <SubType>Code</SubType>
    </Compile>
    <Compile Include="PUAHelper.cs" />
    <Compile Include="TempSFFileMaker.cs">
      <SubType>Code</SubType>
    </Compile>
    <Compile Include="TestFwStylesheet.cs">
      <SubType>Code</SubType>
    </Compile>
    <Compile Include="TsStringHelper.cs">
      <SubType>Code</SubType>
    </Compile>
    <Compile Include="TsTextPropsHelper.cs">
      <SubType>Code</SubType>
    </Compile>
    <Compile Include="XmlNodeExtensions.cs" />
  </ItemGroup>
  <ItemGroup>
    <BootstrapperPackage Include="Microsoft.Net.Client.3.5">
      <Visible>False</Visible>
      <ProductName>.NET Framework 3.5 SP1 Client Profile</ProductName>
      <Install>false</Install>
    </BootstrapperPackage>
    <BootstrapperPackage Include="Microsoft.Net.Framework.2.0">
      <Visible>False</Visible>
      <ProductName>.NET Framework 2.0 %28x86%29</ProductName>
      <Install>true</Install>
    </BootstrapperPackage>
    <BootstrapperPackage Include="Microsoft.Net.Framework.3.0">
      <Visible>False</Visible>
      <ProductName>.NET Framework 3.0 %28x86%29</ProductName>
      <Install>false</Install>
    </BootstrapperPackage>
    <BootstrapperPackage Include="Microsoft.Net.Framework.3.5">
      <Visible>False</Visible>
      <ProductName>.NET Framework 3.5</ProductName>
      <Install>false</Install>
    </BootstrapperPackage>
    <BootstrapperPackage Include="Microsoft.Net.Framework.3.5.SP1">
      <Visible>False</Visible>
      <ProductName>.NET Framework 3.5 SP1</ProductName>
      <Install>false</Install>
    </BootstrapperPackage>
  </ItemGroup>
  <Import Project="$(MSBuildBinPath)\Microsoft.CSharp.targets" />
  <PropertyGroup>
    <PreBuildEvent>
    </PreBuildEvent>
    <PostBuildEvent>
    </PostBuildEvent>
  </PropertyGroup>
</Project><|MERGE_RESOLUTION|>--- conflicted
+++ resolved
@@ -152,10 +152,6 @@
     <Compile Include="BaseTest.cs">
       <SubType>Code</SubType>
     </Compile>
-<<<<<<< HEAD
-=======
-    <Compile Include="Guard.cs" />
->>>>>>> d8b6f613
     <Compile Include="XmlHelper.cs" />
     <Compile Include="DummyFileMaker.cs">
       <SubType>Code</SubType>
