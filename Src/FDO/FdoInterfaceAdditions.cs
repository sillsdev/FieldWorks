// Copyright (c) 2008-2013 SIL International
// This software is licensed under the LGPL, version 2.1 or later
// (http://www.gnu.org/licenses/lgpl-2.1.html)
//
// File: FdoInterfaceAdditions.cs
// Responsibility: FW Team
//
// <remarks>
// Additions to FDO model interfaces go here.
// One needs to be careful adding new stuff, just because it can be done.
// </remarks>

using System;
using System.Collections.Generic;
using System.Xml;
using System.Collections;

using SIL.FieldWorks.Common.COMInterfaces;
using SIL.FieldWorks.FDO.DomainImpl;
using SIL.FieldWorks.FDO.DomainServices;
using SIL.Utils;
using SIL.FieldWorks.Common.ScriptureUtils;
using SILUBS.SharedScrUtils;

// Add additional methods/properties to domain object in this file.
// Add new interfaces to the FdoInterfaceDeclarations.cs file.
namespace SIL.FieldWorks.FDO
{
	/// <summary>
	/// Non-model interface additions for ICmObject.
	/// </summary>
	public partial interface ICmObject : ICmObjectOrId
	{
		///<summary>
		/// Name of the class.
		///</summary>
		string ClassName
		{
			get;
		}

		/// <summary>
		/// Delete the recipient object.
		/// </summary>
		void Delete();

		/// <summary>
		/// Retrieves a service locator for various services related to the data store this object belongs to.
		/// Review team (JohnT): would it be clearer to call this ServiceLocator? Is the extra clarity worth the extra length?
		/// </summary>
		IFdoServiceLocator Services { get; }

		/// <summary>
		/// Retrieve the closest owner, if any, of the specified class; if there is none answer null.
		/// </summary>
		ICmObject OwnerOfClass(int clsid);

		/// <summary>
		/// Retrieve the closest owner, if any, of the specified class; if there is none answer null.
		/// </summary>
		T OwnerOfClass<T>() where T : ICmObject;

		/// <summary>
		/// This is useful for the purpose of creating a 'virtual' attribute which displays the same object as if it
		/// were one of its own properties.
		/// </summary>
		ICmObject Self
		{
			get;
		}

		/// <summary>
		/// Determine if the object satisfies constraints imposed by the class
		/// </summary>
		/// <param name="flidToCheck">flid to check, or zero, for don't care about the flid.</param>
		/// <param name="createAnnotation">if set to <c>true</c>, an annotation will be created.</param>
		/// <param name="failure">an explanation of what constraint failed, if any.
		/// Will be null if the method returns true.</param>
		/// <returns>true if the object is all right</returns>
		bool CheckConstraints(int flidToCheck, bool createAnnotation, out ConstraintFailure failure);

		/// ------------------------------------------------------------------------------------
		/// <summary>
		/// Gives an object an opportunity to do any class-specific side-effect work when it has
		/// been cloned with DomainServices.CopyObject. CopyObject will call this method on each
		/// source object it copies after the copy is complete. The copyMap contains the source
		/// object Hvo as the Key and the copied object as the Value.
		/// </summary>
		/// <param name="copyMap"></param>
		/// ------------------------------------------------------------------------------------
		void PostClone(Dictionary<int, ICmObject> copyMap);

		/// <summary>
		/// Add to the collector all the objects to which you have references.
		/// </summary>
		void AllReferencedObjects(List<ICmObject> collector);

		/// ------------------------------------------------------------------------------------
		/// <summary>
		/// tells whether the given field is relevant given the current values of related data items
		/// </summary>
		/// <param name="flid"></param>
		/// <param name="propsToMonitor">hvo, flid pairs which should be monitored, since if they change, the outcome may change</param>
		/// <remarks>e.g. "color" would not be relevant on a part of speech, ever.
		/// e.g.  MoAffixForm.inflection classes are only relevant if the MSAs of the
		/// entry include an inflectional affix MSA.
		/// </remarks>
		/// <returns></returns>
		/// ------------------------------------------------------------------------------------
		bool IsFieldRelevant(int flid, HashSet<Tuple<int, int>> propsToMonitor);

		/// <summary>
		/// Return true if possibleOwner is one of the owners of 'this'.
		/// (Returns false if possibleOwner is null.)
		/// </summary>
		bool IsOwnedBy(ICmObject possibleOwner);
		/// ------------------------------------------------------------------------------------
		/// <summary>
		/// Gets the object which, for the indicated property of the recipient, the user is
		/// most likely to want to edit if the ReferenceTargetCandidates do not include the
		/// target he wants.
		/// The canonical example, supported by the default implementation of
		/// ReferenceTargetCandidates, is a possibility list, where the targets are the items.
		/// Subclasses which have reference properties edited by the simple list chooser
		/// should generally override either this or ReferenceTargetCandidates or both.
		/// The implementations of the two should naturally be consistent.
		/// </summary>
		/// <param name="flid"></param>
		/// <returns></returns>
		ICmObject ReferenceTargetOwner(int flid);

		/// ------------------------------------------------------------------------------------
		/// <summary>
		/// tells whether the given field is required to be non-empty given the current values of related data items
		/// </summary>
		/// <param name="flid"></param>
		/// <remarks>e.e. MoAdhocProhib makes no sense without "morphemes".
		/// e.g. MoEndoCompound makes no sense without a left and a right compound.
		/// </remarks>
		/// <returns>true, if the field is required.</returns>
		/// ------------------------------------------------------------------------------------
		bool IsFieldRequired(int flid);

		/// <summary>
		/// Get the index of this object in the owner's collection
		/// </summary>
		/// <returns>Index in owner's collection, or -1 if not in collection.</returns>
		int IndexInOwner
		{
			get;
		}

		/// <summary>
		///
		/// </summary>
		/// <param name="flid"></param>
		/// <returns></returns>
		IEnumerable<ICmObject> ReferenceTargetCandidates(int flid);

		/// <summary>
		/// Determine whether the object is valid
		/// (i.e., has its cache (not disposed) and an hvo greater than zero).
		/// </summary>
		bool IsValidObject { get; }

		/// <summary>
		/// Main cache wrapper class.
		/// </summary>
		FdoCache Cache
		{
			get;
		}

		/// <summary>
		///
		/// </summary>
		/// <param name="objSrc"></param>
		void MergeObject(ICmObject objSrc);

		/// <summary>
		///
		/// </summary>
		/// <param name="objSrc"></param>
		/// <param name="fLoseNoStringData"></param>
		void MergeObject(ICmObject objSrc, bool fLoseNoStringData);

		/// <summary>
		/// Gets delete status for the object.
		/// True means it can be deleted, otherwise false.
		/// </summary>
		bool CanDelete
		{
			get;
		}

		/// <summary>
		/// Gets the shortest, non-abbreviated label for the content of this object.
		/// This is the name that you would want to show up in a chooser list.
		/// </summary>
		string ShortName
		{
			get;
		}

		/// <summary>
		/// This name is used in the FdoBrowser. It needs to identify objects unambiguously.
		/// </summary>
		ITsString ObjectIdName { get; }

		/// <summary>
		/// Gets an ITsString that represents the shortname of this object.
		/// </summary>
		/// <remarks>
		/// Subclasses should override this property,
		/// if they want to show something other than
		/// the regular ShortName string.
		/// </remarks>
		ITsString ShortNameTSS
		{
			get;
		}

		/// <summary>
		/// Gets a TsString that represents this object as it could be used in a deletion confirmaion dialogue.
		/// </summary>
		/// <remarks>
		/// Subclasses should override this property, if they want to show something other than the regular ShortNameTSS.
		/// </remarks>
		ITsString DeletionTextTSS
		{
			get;
		}

		/// <summary>
		/// Get a TsString suitable for use in a chooser.
		/// </summary>
		/// <remarks>
		/// Subclasses should override this property, if they want to show something other than
		/// the regular ShortNameTSS string.
		/// </remarks>
		ITsString ChooserNameTS
		{
			get;
		}

		/// <summary>
		///
		/// </summary>
		string SortKey
		{
			get;
		}

		/// <summary>
		/// Gets the writing system for sorting a list of ShortNames.
		/// </summary>
		string SortKeyWs
		{
			get;
		}

		/// <summary>
		/// Gets the sort key for sorting a list of ShortNames.
		/// </summary>
		int SortKey2
		{
			get;
		}

		/// <summary>
		/// Get an alphabetic version of SortKey2. This should always be used when appending
		/// to another string sort key, so as to get the right order for values greater than 9.
		/// </summary>
		string SortKey2Alpha
		{
			get;
		}

		/// <summary>
		/// Get a set of all the objects which refer to this one (in reference properties, not owning ones).
		/// </summary>
		HashSet<ICmObject> ReferringObjects
		{
			get;
		}

		/// <summary>
		/// The objects directly owned by this one.
		/// </summary>
		IEnumerable<ICmObject> OwnedObjects { get; }

		/// <summary>
		/// The objects owned directly or indirectly by this one.
		/// </summary>
		IEnumerable<ICmObject> AllOwnedObjects { get; }
	}

	/// <summary>
	/// Interface that allows several classes to be combined into one signature,
	/// so the signature need not be ICmObject.
	/// </summary>
	public interface IAnalysis : ICmObject
	{
		/// <summary>
		/// Get the WfiWordform.
		/// </summary>
		IWfiWordform Wordform
		{ get; }

		/// <summary>
		/// Returns true if the analysis is or is owned by a wordform. (Not a punctuation form.)
		/// </summary>
		bool HasWordform { get; }

		/// <summary>
		/// The associated WfiAnalysis, if any; returns null for WfiWordform, this for WfiAnalysis, owner for WfiGloss.
		/// </summary>
		IWfiAnalysis Analysis { get; }

		/// <summary>
		/// The form of the analysis, in the specified writing system if that is relevant.
		/// This is the form of the wordform, for everything except punctuationForm.
		/// </summary>
		/// <param name="ws"></param>
		/// <returns></returns>
		ITsString GetForm(int ws);
	}

	/// <summary>
	/// Interface that multiple diverse classes with similar functions implement to group their
	/// shared functions. For now: TextTag and ConstChartWordGroup
	/// </summary>
	public interface IAnalysisReference : ICmObject
	{
		/// ------------------------------------------------------------------------------------
		/// <summary>
		/// Returns an AnalysisOccurrence equivalent to the end point of this reference.
		/// </summary>
		/// <returns></returns>
		/// ------------------------------------------------------------------------------------
		AnalysisOccurrence EndRef();

		/// ------------------------------------------------------------------------------------
		/// <summary>
		/// Returns an AnalysisOccurrence equivalent to the begin point of this reference.
		/// </summary>
		/// <returns></returns>
		/// ------------------------------------------------------------------------------------
		AnalysisOccurrence BegRef();

		/// ------------------------------------------------------------------------------------
		/// <summary>
		/// Returns true if reference targets valid Segments and Analysis indices.
		/// </summary>
		/// ------------------------------------------------------------------------------------
		bool IsValidRef { get; }

		/// ------------------------------------------------------------------------------------
		/// <summary>
		/// Change reference to a different Segment object. Used by AnalysisAdjuster and
		/// ReferenceAdjusterService.
		/// </summary>
		/// <param name="newSeg"></param>
		/// <param name="fBegin">True if BeginSegment is affected.</param>
		/// <param name="fEnd">True if EndSegment is affected.</param>
		/// ------------------------------------------------------------------------------------
		void ChangeToDifferentSegment(ISegment newSeg, bool fBegin, bool fEnd);

		/// ------------------------------------------------------------------------------------
		/// <summary>
		/// Change reference to a different AnalysisIndex. Used by AnalysisAdjuster and
		/// ReferenceAdjusterService.
		/// </summary>
		/// <param name="newIndex">change index to this</param>
		/// <param name="fBegin">True if BeginAnalysisIndex is affected.</param>
		/// <param name="fEnd">True if EndAnalysisIndex is affected.</param>
		/// ------------------------------------------------------------------------------------
		void ChangeToDifferentIndex(int newIndex, bool fBegin, bool fEnd);

		/// ------------------------------------------------------------------------------------
		/// <summary>
		/// Returns the words (as AnalysisOccurrence objects) referenced by the current object.
		/// Returns an empty list if it can't find any words.
		/// </summary>
		/// ------------------------------------------------------------------------------------
		List<AnalysisOccurrence> GetOccurrences();

		/// ------------------------------------------------------------------------------------
		/// <summary>
		/// Returns true if this reference occurs after the parameter's reference in the text.
		/// </summary>
		/// <param name="otherReference"></param>
		/// ------------------------------------------------------------------------------------
		bool IsAfter(IAnalysisReference otherReference);

		/// ------------------------------------------------------------------------------------
		/// <summary>
		/// Expands the reference in the text from the end to the next Analysis, if possible.
		/// </summary>
		/// <param name="fignorePunct">True if it should keep expanding until its endpoint
		/// reaches an Analysis that has a wordform.</param>
		/// <returns>False if there was no room to grow that direction in this text.</returns>
		/// ------------------------------------------------------------------------------------
		bool GrowFromEnd(bool fignorePunct);

		/// ------------------------------------------------------------------------------------
		/// <summary>
		/// Expands the reference in the text from the beginning to the previous Analysis, if
		/// not already at the beginning of the text.
		/// </summary>
		/// <param name="fignorePunct">True if it should keep expanding until its beginpoint
		/// reaches an Analysis that has a wordform.</param>
		/// <returns>False if there was no room to grow that direction in this text.</returns>
		/// ------------------------------------------------------------------------------------
		bool GrowFromBeginning(bool fignorePunct);

		/// ------------------------------------------------------------------------------------
		/// <summary>
		/// Shrinks the reference in the text from the end to the previous Analysis. If it
		/// returns false, the reference should be deleted because it couldn't shrink anymore.
		/// </summary>
		/// <param name="fignorePunct">True if it should keep shrinking until its endpoint
		/// reaches an Analysis that has a wordform (Wfic).</param>
		/// <returns>False if this AnalysisReference should be deleted because it no longer
		/// refers to any analyses.</returns>
		/// ------------------------------------------------------------------------------------
		bool ShrinkFromEnd(bool fignorePunct);

		/// ------------------------------------------------------------------------------------
		/// <summary>
		/// Shrinks the reference in the text from the beginning to the next Analysis. If it
		/// returns false, the reference should be deleted because it couldn't shrink anymore.
		/// </summary>
		/// <param name="fignorePunct">True if it should keep shrinking until its beginpoint
		/// reaches an Analysis that has a wordform.</param>
		/// <returns>False if this AnalysisReference should be deleted because it no longer
		/// refers to any analyses.</returns>
		/// ------------------------------------------------------------------------------------
		bool ShrinkFromBeginning(bool fignorePunct);
	}

	///<summary>
	/// Interface of common implementation methods for different kinds of IAnalysisReference
	/// objects. Implemented by ReferenceAdjusterService in DomainServices.
	///</summary>
	internal interface IReferenceAdjuster
	{
		/// ------------------------------------------------------------------------------------
		/// <summary>
		/// Expands the reference in the text from the end to the next Analysis, if possible.
		/// </summary>
		/// <param name="fignorePunct">True if it should keep expanding until its endpoint
		/// reaches an Analysis that has a wordform (Wfic).</param>
		/// <param name="reference"></param>
		/// <returns>False if there was no room to grow that direction in this text.</returns>
		/// ------------------------------------------------------------------------------------
		bool GrowFromEnd(bool fignorePunct, IAnalysisReference reference);

		/// ------------------------------------------------------------------------------------
		/// <summary>
		/// Expands the reference in the text from the beginning to the previous Analysis, if
		/// not already at the beginning of the text.
		/// </summary>
		/// <param name="fignorePunct">True if it should keep expanding until its beginpoint
		/// reaches an Analysis that has a wordform.</param>
		/// <param name="reference"></param>
		/// <returns>False if there was no room to grow that direction in this text.</returns>
		/// ------------------------------------------------------------------------------------
		bool GrowFromBeginning(bool fignorePunct, IAnalysisReference reference);

		/// ------------------------------------------------------------------------------------
		/// <summary>
		/// Shrinks the reference in the text from the end to the previous Analysis. If it
		/// returns false, the reference should be deleted because it couldn't shrink anymore.
		/// </summary>
		/// <param name="fignorePunct">True if it should keep shrinking until its endpoint
		/// reaches an Analysis that has a wordform.</param>
		/// <param name="reference"></param>
		/// <returns>False if this AnalysisReference should be deleted because it no longer
		/// refers to any analyses.</returns>
		/// ------------------------------------------------------------------------------------
		bool ShrinkFromEnd(bool fignorePunct, IAnalysisReference reference);

		/// ------------------------------------------------------------------------------------
		/// <summary>
		/// Shrinks the reference in the text from the beginning to the next Analysis. If it
		/// returns false, the reference should be deleted because it couldn't shrink anymore.
		/// </summary>
		/// <param name="fignorePunct">True if it should keep shrinking until its beginpoint
		/// reaches an Analysis that has a wordform.</param>
		/// <param name="reference"></param>
		/// <returns>False if this AnalysisReference should be deleted because it no longer
		/// refers to any analyses.</returns>
		/// ------------------------------------------------------------------------------------
		bool ShrinkFromBeginning(bool fignorePunct, IAnalysisReference reference);
	}

	public partial interface IConstChartClauseMarker
	{
		///<summary>
		/// Returns true if WordGroup property contains a valid reference
		/// (i.e. is not null)
		///</summary>
		bool HasValidRefs { get; }
	}

	public partial interface IConstChartMovedTextMarker
	{
		///<summary>
		/// Returns true if WordGroup property contains a valid reference
		/// (i.e. is not null)
		///</summary>
		bool HasValidRef { get; }
	}

	public partial interface IConstChartWordGroup : IAnalysisReference
	{
		/// <summary>
		/// Get all of the Analyses associated with a single ConstChartWordGroup.
		/// Returns null if there is a problem finding them. Includes PunctuationForms.
		/// </summary>
		/// <returns></returns>
		IEnumerable<IAnalysis> GetAllAnalyses();

		/// ------------------------------------------------------------------------------------
		/// <summary>
		/// Compares WordGroups in two segments to see if they are similar enough to be considered
		/// the same. Mostly designed for testing. Tests wordforms tagged for same baseline text
		/// and checks to see that they both reference the same CmPossibility column.
		/// </summary>
		/// ------------------------------------------------------------------------------------
		bool IsAnalogousTo(IConstChartWordGroup otherTag);
	}

	public partial interface ISegment
	{
		/// <summary>
		/// Answer the end of the segment. This is either the end of the paragraph or the start of the next segment.
		/// </summary>
		int EndOffset { get; }

		/// <summary>
		/// The text of the segment, that is, the part of the owning StTxtPara's contents that this segment covers.
		/// </summary>
		ITsString BaselineText { get; }

		/// <summary>
		/// Shortcut, saves Casts and may help if change the model again.
		/// </summary>
		IStTxtPara Paragraph { get; }

		/// ------------------------------------------------------------------------------------
		/// <summary>
		/// Gets the length of the segment's baseline text.
		/// </summary>
		/// ------------------------------------------------------------------------------------
		int Length { get; }

		/// <summary>
		/// Reports true when there is a translation or non-null note.
		/// </summary>
		bool HasAnnotation { get; }

		/// ------------------------------------------------------------------------------------
		/// <summary>
		/// Gets a value indicating whether this instance is a label segment (i.e. is defined
		/// as having label text)
		/// </summary>
		/// ------------------------------------------------------------------------------------
		bool IsLabel { get; }

		/// ------------------------------------------------------------------------------------
		/// <summary>
		/// Gets a value indicating whether this instance contains only a hard line break
		/// character.
		/// </summary>
		/// ------------------------------------------------------------------------------------
		bool IsHardLineBreak { get; }

		/// <summary>
		/// Collect set of unique wordforms in the segment
		/// </summary>
		void CollectUniqueWordforms(HashSet<IWfiWordform> wordforms);

		/// <summary>
		/// The section of the segment's text represented by the indicated analysis within the Analyses of the segment.
		/// </summary>
		ITsString GetBaselineText(int ianalysis);

		/// <summary>
		/// Insert into the dictionary the offset for each wordform in Analyses, keyed by the analysis.
		/// Offsets are relative to the paragraph, not the segment.
		/// </summary>
		void GetWordformsAndOffsets(Dictionary<IWfiWordform, int> collector);

		/// <summary>
		/// Returns the BeginOffset (relative to the StTxtPara) of the IAnalysis referenced by the given index.
		/// </summary>
		/// <param name="iAnalysis">Index into AnalysesRS</param>
		/// <returns></returns>
		int GetAnalysisBeginOffset(int iAnalysis);

		/// <summary>
		/// Return a list of all the analyses in the segment, with their begin and end offsets (relative to the paragraph).
		/// </summary>
		/// <returns></returns>
		IList<Tuple<IAnalysis, int, int>> GetAnalysesAndOffsets();

		/// <summary>
		/// Find the analysis closest to the specified range of characters (relative to the segment), prefering
		/// the following word if ambiguous.
		/// </summary>
		/// <param name="ichMin"></param>
		/// <param name="ichLim"></param>
		/// <param name="fExactMatch"></param>
		/// <returns></returns>
		AnalysisOccurrence FindWagform(int ichMin, int ichLim, out bool fExactMatch);

		/// <summary>
		/// Answser a list of count occurrences of the specified analysis (and, optionally, its children).
		/// Any more than count are ignored.
		/// </summary>
		List<LocatedAnalysisOccurrence> GetOccurrencesOfAnalysis(IAnalysis analysis, int count, bool includeChildren);
	}

	public partial interface ILexEntryRef
	{
		/// <summary>
		/// This is a virtual property.  It returns the list of all the
		/// MoMorphoSyntaxAnalysis objects used by top-level senses owned by the owner of this
		/// LexEntryRef.
		/// </summary>
		IEnumerable<IMoMorphSynAnalysis> MorphoSyntaxAnalyses { get; }

		/// <summary>
		/// If this entryref is a complex one, the entries (or senses) under which its owner's full entry is actually published.
		/// Typically these are its PrimaryLexemes. However, if any of those are themselves complex forms,
		/// show their PrimaryEntryRoots, so that we end up with the top-level form that indicates the
		/// actual place to look in the dictionary.
		/// </summary>
		IEnumerable<ILexEntry> PrimaryEntryRoots { get; }

		/// <summary>
		/// This is the same as PrimaryEntryRoots, except that if the only Component is (or is a sense of) the only PrimaryEntryRoot,
		/// it produces an empty list.
		/// </summary>
		IEnumerable<ILexEntry> NonTrivialEntryRoots { get; }

		/// <summary>
		/// Accessor for the entry that owns this ILexEntryRef
		/// </summary>
		ILexEntry OwningEntry { get; }
	}

	public partial interface ILexReference
	{
		/// <summary>
		/// The LiftResidue field stores XML with an outer element &lt;lift-residue&gt; enclosing
		/// the actual residue.  This returns the actual residue, minus the outer element.
		/// </summary>
		string LiftResidueContent
		{ get; }

		/// <summary>
		/// Get the dateCreated value stored in LiftResidue (if it exists).
		/// </summary>
		string LiftDateCreated
		{ get; }

		/// <summary>
		/// Get the dateModified value stored in LiftResidue (if it exists).
		/// </summary>
		string LiftDateModified
		{ get; }

		/// <summary>
		/// Return the desired abbreviation for the owning type.
		/// </summary>
		/// <param name="ws">writing system id</param>
		/// <param name="member">The reference member which needs the abbreviation</param>
		string TypeAbbreviation(int ws, ICmObject member);

		/// <summary>
		/// Return the 1-based index of the member in the relation if relevant, otherwise 0.
		/// </summary>
		/// <param name="hvoMember"></param>
		/// <returns></returns>
		int SequenceIndex(int hvoMember);

		/// <summary>
		/// The ILexRefType that references this ILexReference in a member or member collection
		/// </summary>
		ILexRefType OwnerType { get; }

		/// <summary>
		/// Virtual property for configuration, wraps target collection objects in read only interface.
		/// </summary>
		IEnumerable<ISenseOrEntry> ConfigTargets { get; }
	}

	public partial interface ICmMajorObject
	{
		/// ------------------------------------------------------------------------------------
		/// <summary>
		/// Looks for a header/footer set with the specified name in the DB
		/// </summary>
		/// <param name="name">The name of the header/footer set</param>
		/// <returns>
		/// The header/footer set with the given name if it was found, null otherwise
		/// </returns>
		/// ------------------------------------------------------------------------------------
		IPubHFSet FindHeaderFooterSetByName(string name);
	}

	/// <summary>
	/// Non-model interface additions for ILangProject.
	/// </summary>
	public partial interface ILangProject : IWritingSystemContainer
	{
		/// ------------------------------------------------------------------------------------
		/// <summary>
		/// Get the Key Terms list
		/// </summary>
		/// ------------------------------------------------------------------------------------
		ICmPossibilityList KeyTermsList
		{
			get;
		}

		/// ------------------------------------------------------------------------------------
		/// <summary>
		/// Returns a list of CmAnnotationDefns that belong to Scripture
		/// </summary>
		/// ------------------------------------------------------------------------------------
		IFdoOwningSequence<ICmPossibility> ScriptureAnnotationDfns
		{
			get;
		}

		/// ------------------------------------------------------------------------------------
		/// <summary>
		/// Return a plausible guess for interpreting the "magic" ws as a real ws.  An invalid
		/// "magic" ws returns itself.
		/// </summary>
		/// <param name="wsMagic">The ws magic.</param>
		/// ------------------------------------------------------------------------------------
		int DefaultWsForMagicWs(int wsMagic);

		/// <summary>
		/// Get the default Constituent Chart template (creating it and any superstructure to hold it as needed).
		/// </summary>
		/// <returns></returns>
		ICmPossibility GetDefaultChartTemplate();

		/// <summary>
		/// Creates a Constituent Chart template (and any superstructure to hold it as needed).
		/// </summary>
		/// <returns></returns>
		ICmPossibility CreateChartTemplate(XmlNode spec);

		/// <summary>
		/// Get the default Constituent Chart markers list (creating it and any superstructure to hold it as needed).
		/// </summary>
		/// <returns></returns>
		ICmPossibility GetDefaultChartMarkers();

		/// <summary>
		/// Creates a list of Constituent Chart markers (and any superstructure to hold it as needed).
		/// </summary>
		/// <returns></returns>
		ICmPossibilityList MakeChartMarkers(string xml);

		/// <summary>
		/// Get the default Text Tagging tags list (creating it and any superstructure to hold it as needed).
		/// </summary>
		/// <returns></returns>
		ICmPossibilityList GetDefaultTextTagList();

		/// <summary>
		/// Creates a list of Text Tagging tags (and any superstructure to hold it as needed).
		/// </summary>
		/// <returns></returns>
		ICmPossibilityList MakeTextTagsList(string xml);

		/// <summary>
		/// Virtual list of texts. Replaces TextsOC now that Text objects are unowned.
		/// </summary>
		IList<IText> Texts { get; }

		/// <summary>
		/// Virtual list of texts that can be interlinearized. Combines Texts and Scripture
		/// </summary>
		IList<IStText> InterlinearTexts { get; }

		/// <summary>
		/// Get all the parts of speech as a flat list.
		/// </summary>
		List<IPartOfSpeech> AllPartsOfSpeech
		{
			get;
		}

		/// ------------------------------------------------------------------------------------
		/// <summary>
		/// get the analyzing agent representing the current parser
		/// </summary>
		/// <returns>a CmAgent Object</returns>
		/// <exception cref="KeyNotFoundException"/>
		/// ------------------------------------------------------------------------------------
		ICmAgent DefaultParserAgent
		{ get; }

		/// ------------------------------------------------------------------------------------
		/// <summary>
		/// get the analyzing agent representing the current user
		/// </summary>
		/// <returns>a CmAgent object</returns>
		/// <exception cref="KeyNotFoundException"/>
		/// ------------------------------------------------------------------------------------
		ICmAgent DefaultUserAgent
		{ get; }

		/// ------------------------------------------------------------------------------------
		/// <summary>
		/// Get the analyzing agent representing the computer.
		/// Do not use this for the parser;
		/// there is a dedicated agent for that purpose.
		/// </summary>
		/// <returns>a CmAgent Object</returns>
		/// <exception cref="KeyNotFoundException">
		/// There was no default computer agent.
		/// This should be part of the NewLangProj.
		/// </exception>
		/// ------------------------------------------------------------------------------------
		ICmAgent DefaultComputerAgent
		{ get; }

		/// <summary>
		///
		/// </summary>
		ICmAgent ConstraintCheckerAgent
		{
			get;
		}

		/// <summary>
		///
		/// </summary>
		IFsFeatStrucType ExceptionFeatureType
		{
			get;
		}
	}

	/// <summary>
	/// Non-model interface additions for ILexDb.
	/// </summary>
	public partial interface ILexDb
	{
		/// <summary>
		/// The main list of lexical entries. Equivalent to ILexEntryRepository.AllInstances().
		/// </summary>
		IEnumerable<ILexEntry> Entries { get; }

		/// <summary>
		/// used when dumping the lexical database for the automated Parser
		/// </summary>
		/// <remarks> Note that you may not find this method in source code,
		/// since it will be used from XML template and accessed dynamically.</remarks>
		IEnumerable<IMoForm> AllAllomorphs
		{
			get;
		}

		/// <summary>
		/// Resets the homograph numbers for all entries.
		/// </summary>
		void ResetHomographNumbers(IProgress progressBar);

		/// <summary>
		/// Allows user to convert LexEntryType to LexEntryInflType.
		/// </summary>
		void ConvertLexEntryInflTypes(IProgress progressBar, IEnumerable<ILexEntryType> list);

		/// <summary>
		/// Allows user to convert LexEntryInflType to LexEntryType.
		/// </summary>
		void ConvertLexEntryTypes(IProgress progressBar, IEnumerable<ILexEntryType> list);
		/// <summary>
		/// used when dumping the lexical database for the automated Parser
		/// </summary>
		/// <remarks> Note that you may not find this method in source code,
		/// since it will be used from XML template and accessed dynamically.</remarks>
		IEnumerable<IMoMorphSynAnalysis> AllMSAs
		{
			get;
		}

		/// <summary>
		///
		/// </summary>
		List<IReversalIndex> CurrentReversalIndices
		{
			get;
		}
	}

	/// <summary>
	/// Non-model interface additions for ILexExampleSentence.
	/// </summary>
	public partial interface ILexExampleSentence
	{
		/// <summary>
		/// The publications from which this is not excluded, that is, the ones in which it
		/// SHOULD be published.
		/// </summary>
		IFdoSet<ICmPossibility> PublishIn { get; }
	}

	/// <summary>
	/// Non-model interface additions for ILexSense.
	/// </summary>
	public partial interface ILexSense : IVariantComponentLexeme
	{
		/// <summary>
		///
		/// </summary>
		/// <returns></returns>
		MsaType GetDesiredMsaType();

		/// <summary>
		///
		/// </summary>
		ITsString FullReferenceName
		{
			get;
		}

		/// <summary>
		/// The publications from which this is not excluded, that is, the ones in which it
		/// SHOULD be published.
		/// </summary>
		IFdoSet<ICmPossibility> PublishIn { get; }

		/// <summary>
		///
		/// </summary>
		List<ILexSense> AllSenses
		{
			get;
		}

		/// <summary>
		/// This is a backreference (virtual) property.  It returns the list of ids for all the
		/// LexEntry objects that own a LexEntryRef that refers to this LexEntry in its
		/// PrimaryLexemes field and that is a complex entry type.
		/// </summary>
		IEnumerable<ILexEntry> ComplexFormEntries { get; }

		/// <summary>
		///
		/// </summary>
		ILexEntry Entry
		{
			get;
		}

		/// <summary>
		///
		/// </summary>
		int EntryID
		{
			get;
		}

		/// <summary>
		/// The outline number used to label senses.
		/// </summary>
		ITsString LexSenseOutline { get; }

		/// <summary>
		/// Returns a TsString with the entry headword and a sense number if there
		/// are more than one senses.
		/// </summary>
		/// <param name="wsVern"></param>
		ITsString OwnerOutlineNameForWs(int wsVern);

		/// <summary>
		/// A version of OwnerOutlineName that is configurable with a modified homograph number
		/// and to indicate whether it is for a dictionary or reversal view.
		/// </summary>
		ITsString OwnerOutlineNameForWs(int wsVern, int hn, HomographConfiguration.HeadwordVariant hv);

		/// <summary>
		/// Returns a TsString with the entry headword and a sense number if there
		/// are more than one senses and if configured to show sense number in reversals.
		/// </summary>
		ITsString ReversalNameForWs(int wsVern);

		/// <summary>
		/// Generate an id string like "colorful_7ee714ef-2744-4fc2-b407-aab54e66a76f".
		/// If there's a LIFTid element in ImportResidue, use that instead.
		/// </summary>
		string LIFTid
		{ get; }

		/// <summary>
		/// Resets the MSA to an equivalent MSA, whether it finds it, or has to create a new one.
		/// </summary>
		SandboxGenericMSA SandboxMSA
		{ set; }

		/// <summary>
		/// Returns the TsString that represents the LongName of this object.
		/// </summary>
		ITsString LongNameTSS { get; }

		/// <summary>
		/// This is called (by reflection) in an RDE view (DoMerges() method of XmlBrowseRDEView)
		/// that is creating LexSenses (and entries) by having
		/// the user enter a lexeme form and definition
		/// for a collection of words in a given semantic domain.
		/// On loss of focus, switch domain, etc., this method is called for each
		/// newly created sense, to determine whether it can usefully be merged into some
		/// pre-existing lex entry.
		///
		/// The idea is to do one of the following, in order of preference:
		/// (a) If there are other LexEntries which have the same LF and a sense with the
		/// same definition, add hvoDomain to the domains of those senses, and delete hvoSense.
		/// (b) If there is a pre-existing LexEntry (not the owner of one of newHvos)
		/// that has the same lexeme form, move hvoSense to that LexEntry.
		/// (c) If there is another new LexEntry (the owner of one of newHvos other than hvoSense)
		/// that has the same LF, we want to merge the two. In this case we expect to be called
		/// in turn for all of these senses, so to simplify, the one with the smallest HVO
		/// is kept and the others merged.
		/// </summary>
		/// <param name="hvoDomain"></param>
		/// <param name="newHvos">Set of new senses (including hvoSense).</param>
		bool RDEMergeSense(int hvoDomain, Set<int> newHvos);

		/// <summary>
		/// This is a backreference (virtual) property.  It returns the list of object ids for
		/// all the LexReferences that contain this LexSense/LexEntry.
		/// Note this is called on SFM export by mdf.xml so needs to be a property.
		/// </summary>
		IEnumerable<ILexReference> LexSenseReferences { get; }

		/// <summary>
		/// Convenience method for returning the contents of the Definition field or of the
		/// Gloss field if the Definition is undefined.
		/// </summary>
		IMultiStringAccessor DefinitionOrGloss { get; }

		/// <summary>
		/// This returns a subset of VisibleComplexFormBackRefs, specifically those that are NOT also subentries.
		/// </summary>
		IEnumerable<ILexEntryRef> ComplexFormsNotSubentries { get; }

		/// <summary>
		/// This returns the subentries of this sense
		/// </summary>
		IEnumerable<ILexEntry> Subentries { get; }
	}

	/// <summary>
	/// interfaces common to LexEntry and LexSense pertaining to
	/// their use as targets in LexEntryRef.ComponentLexemes.
	/// </summary>
	public interface IVariantComponentLexeme : ICmObject
	{
		/// ------------------------------------------------------------------------------------
		/// <summary>
		/// This is a backreference (virtual) property.  It returns the list of ids for all the
		/// LexEntryRef objects that refer to this LexEntry in the ComponentLexemes field and
		/// that have a nonempty VariantEntryTypes field.
		/// Note: this must stay in sync with LoadAllVariantFormEntryBackRefs!
		/// </summary>
		/// ------------------------------------------------------------------------------------
		IEnumerable<ILexEntryRef> VariantFormEntryBackRefs { get; }

		/// <summary>
		/// creates a variant entry from this (main entry or sense) component,
		/// and links the variant to this (main entry or sense) component via
		/// EntryRefs.ComponentLexemes
		///
		/// NOTE: The caller will need to supply the lexemeForm subsequently.
		/// </summary>
		/// <param name="variantType">the type of the new variant</param>
		/// <returns>the new variant entry reference</returns>
		ILexEntryRef CreateVariantEntryAndBackRef(ILexEntryType variantType);

		/// <summary>
		/// creates a variant entry from this (main entry or sense) component,
		/// and links the variant to this (main entry or sense) component via
		/// EntryRefs.ComponentLexemes
		/// </summary>
		/// <param name="variantType">the type of the new variant</param>
		/// <param name="tssVariantLexemeForm">the lexeme form of the new variant</param>
		/// <returns>the new variant entry reference</returns>
		ILexEntryRef CreateVariantEntryAndBackRef(ILexEntryType variantType, ITsString tssVariantLexemeForm);

		/// <summary>
		/// Finds the matching variant entry backref.
		/// </summary>
		/// <param name="variantEntryType">Type of the variant entry.</param>
		/// <param name="targetVariantLexemeForm">The target variant lexeme form.</param>
		/// <returns></returns>
		ILexEntryRef FindMatchingVariantEntryBackRef(ILexEntryType variantEntryType, ITsString targetVariantLexemeForm);
	}

	/// <summary>
	/// Non-model interface additions for ILexEntry.
	/// </summary>
	public partial interface ILexEntry : IVariantComponentLexeme
	{
		/// <summary>
		/// Make the other lexentry or sense a component of this. This becomes a complex form if it is not already.
		/// If it already has components other is added and primary lexemes is not affected.
		/// If it has no components other is also put in primary lexemes.
		/// </summary>
		void AddComponent(ICmObject other);

		/// <summary>
		/// Determines if the entry is a circumfix
		/// </summary>
		/// <returns></returns>
		bool IsCircumfix();

		/// <summary>
		/// Answer true if the entry is, directly or indirectly, a component of this entry.
		/// The intent is to use this in reporting that it would be incorrect to make this
		/// a component of the specified entry.
		/// Accordingly, as a special case, it answers true if the entry is the recipient,
		/// even if it has no components.
		/// </summary>
		bool IsComponent(ILexEntry entry);

		/// <summary>
		/// Gets the complex form entries, that is, the entries which should be shown
		/// in the complex forms list for this entry in data entry view.
		/// This is a backreference (virtual) property.  It returns the list of ids for all the
		/// LexEntry objects that own a LexEntryRef that refers to this LexEntry in its
		/// ComponentLexemes field and that is a complex entry type.
		/// </summary>
		IEnumerable<ILexEntry> ComplexFormEntries { get; }

		/// ------------------------------------------------------------------------------------
		/// <summary>
		/// Gets the complex form entries, that is, the entries which should be shown
		/// in the complex forms list for this entry in stem-based view.
		/// </summary>
		/// ------------------------------------------------------------------------------------
		IEnumerable<ILexEntry> VisibleComplexFormEntries { get; }

		/// ------------------------------------------------------------------------------------
		/// <summary>
		/// Gets the subentries of this entry, that is, the entries which should be shown
		/// as subentries (paragraphs usually indented) under this entry in root-based view.
		/// </summary>
		/// ------------------------------------------------------------------------------------
		IEnumerable<ILexEntry> Subentries { get; }

		/// <summary>
		///
		/// </summary>
		/// <returns></returns>
		IMoMorphSynAnalysis FindOrCreateDefaultMsa();

		/// <summary>
		/// Conceptually, this answers AllSenses.Count > 1.
		/// However, it is vastly more efficient, especially when doing a lot of them
		/// and everything is preloaded or the cache is in kalpLoadForAllOfObjectClass mode.
		/// </summary>
		bool HasMoreThanOneSense { get; }

		/// <summary>
		/// Get the number of senses for the LexEntry. Includes subsenses.
		/// </summary>
		int NumberOfSensesForEntry
		{
			get;
		}

		/// <summary>
		///
		/// </summary>
		/// <param name="ls"></param>
		void MoveSenseToCopy(ILexSense ls);

		/// <summary>
		/// Check whether this entry should be published as a minor entry.
		/// </summary>
		/// <returns></returns>
		bool PublishAsMinorEntry { get; }

		/// <summary>
		/// The publications from which this is not excluded, that is, the ones in which it
		/// SHOULD be published.
		/// </summary>
		IFdoSet<ICmPossibility> PublishIn { get; }

		/// <summary>
		/// The publications from which this is not excluded as a headword, that is, the ones
		/// in which it SHOULD be published as a headword.
		/// </summary>
		IFdoSet<ICmPossibility> ShowMainEntryIn { get; }

		/// <summary>
		///
		/// </summary>
		string CitationFormWithAffixType
		{
			get;
		}

		/// <summary>
		///
		/// </summary>
		string HomographForm
		{
			get;
		}

		/// <summary>
		///
		/// </summary>
		string HomographFormKey
		{
			get;
		}

		/// <summary>
		///
		/// </summary>
		ITsString HeadWord
		{
			get;
		}

		/// <summary>
		///
		/// </summary>
		IMoMorphType PrimaryMorphType
		{
			get;
		}

		/// <summary>
		///
		/// </summary>
		bool IsMorphTypesMixed
		{
			get;
		}

		/// <summary>
		///
		/// </summary>
		List<IMoMorphType> MorphTypes
		{
			get;
		}

		/// <summary>
		///
		/// </summary>
		IMoForm[] AllAllomorphs
		{
			get;
		}

		/// <summary>
		///
		/// </summary>
		List<ILexSense> AllSenses
		{
			get;
		}

		/// <summary>
		/// Return the sense with the specified MSA
		/// </summary>
		ILexSense SenseWithMsa(IMoMorphSynAnalysis msa);

		/// <summary>
		///
		/// </summary>
		/// <returns></returns>
		bool SupportsInflectionClasses();

		/// <summary>
		/// If entry has a LexemeForm, that type is primary and should be used for new ones (LT-4872).
		/// </summary>
		/// <returns></returns>
		int GetDefaultClassForNewAllomorph();

		/// <summary>
		/// Make this entry a variant of the given componentLexeme (primary entry or sense) with
		/// the given variantType
		/// </summary>
		/// <param name="componentLexeme"></param>
		/// <param name="variantType"></param>
		ILexEntryRef MakeVariantOf(IVariantComponentLexeme componentLexeme, ILexEntryType variantType);

		/// ------------------------------------------------------------------------------------
		/// <summary>
		/// This is a virtual property.  It returns the list of ids for all the LexEntryRef
		/// objects owned by this LexEntry that define this entry as a variant (that is, RefType is krtVariant).
		/// (I think it has PropChanged support...variants list in one entry updates if a variant is made in another)
		/// </summary>
		/// ------------------------------------------------------------------------------------
		IEnumerable<ILexEntryRef> VariantEntryRefs { get; }

		/// ------------------------------------------------------------------------------------
		/// <summary>
		/// This is a virtual property.  It returns the list of ids for all the LexEntryRef
		/// objects owned by this LexEntry that define this entry as a complex form (that is, RefType is krtComplexForm).
		/// (no PropChanged support yet).
		/// Currently there will be at most one such entry ref; it is used mainly to decide
		/// whether to display the component forms ghost field. (This means it is called by
		/// reflection from a request in XML; please do not remove it just because there are
		/// no direct C# callers.)
		/// </summary>
		/// ------------------------------------------------------------------------------------
		IEnumerable<ILexEntryRef> ComplexFormEntryRefs { get; }

		/// <summary>
		/// This is a backreference (virtual) property.  It returns the list of ids for all the
		/// LexEntry objects that own LexEntryRef objects that refer to this LexSense as a
		/// variant (component).
		/// </summary>
		IEnumerable<ILexEntry> VariantFormEntries { get; }

		/// <summary>
		/// This replaces a MoForm belonging to this LexEntry with another one, presumably
		/// changing from a stem to an affix or vice versa.
		/// </summary>
		/// <param name="mfOld"></param>
		/// <param name="mfNew"></param>
		void ReplaceMoForm(IMoForm mfOld, IMoForm mfNew);

		/// <summary>
		/// Set the specified WS of the form of your LexemeForm, making sure not to include any
		/// morpheme break characters. As a special case, if your LexemeForm is a circumfix,
		/// do not strip morpheme break characters, and also try to set the form of prefix and suffix.
		/// </summary>
		void SetLexemeFormAlt(int ws, ITsString tssLexemeFormIn);

		/// <summary>
		/// If any allomorphs have a root type (root or bound root), change them to the corresponding stem type.
		/// </summary>
		void ChangeRootToStem();

		/// <summary>
		/// The canonical unique name of a lexical entry.  This includes
		/// CitationFormWithAffixType (in this implementation) with the homograph number
		/// (if non-zero) appended as a subscript.
		/// </summary>
		ITsString HeadWordForWs(int wsVern);

		/// <summary>
		/// The name of a lexical entry as used in cross-refs in the dictionary view.
		/// </summary>
		ITsString HeadWordRefForWs(int wsVern);

		/// <summary>
		/// The name of a lexical entry as used in cross-refs in the reversls view.
		/// </summary>
		ITsString HeadWordReversalForWs(int wsVern);

		/// <summary>
		/// Generate an id string like "colorful_7ee714ef-2744-4fc2-b407-aab54e66a76f".
		/// If there's a LIFTid element in LiftResidue (or ImportResidue), use that instead.
		/// </summary>
		string LIFTid
		{ get; }

		/// <summary>
		/// Determines whether the entry is in a variant relationship with the given sense (or its entry).
		/// </summary>
		/// <param name="senseTargetComponent">the sense of which we are possibly a variant. If we aren't a variant of the sense,
		/// we will try to see if we are a variant of its owner entry</param>
		/// <param name="matchinEntryRef">if we found a match, the first (and only) ComponentLexeme will have matching sense or its owner entry.</param>
		/// <returns></returns>
		bool IsVariantOfSenseOrOwnerEntry(ILexSense senseTargetComponent, out ILexEntryRef matchinEntryRef);

		/// <summary>
		/// Create stem MSAs to replace affix MSAs, and/or create affix MSAs to replace stem
		/// MSAs. This is harder than it looks, since references to MSAs can occur in several
		/// places, and all of them need to be updated.
		/// </summary>
		/// <param name="rgmsaOld">list of bad MSAs which need to be replaced</param>
		void ReplaceObsoleteMsas(List<IMoMorphSynAnalysis> rgmsaOld);

		/// <summary>
		/// Find a LexEntryRef matching the given targetComponent (exlusively), and variantEntryType.
		/// If we can't match on variantEntryType, we'll just return the reference with the matching component.
		/// </summary>
		/// <param name="targetComponent">match on the LexEntryRef that contains this, and only this component.</param>
		/// <param name="variantEntryType"></param>
		/// <returns></returns>
		ILexEntryRef FindMatchingVariantEntryRef(IVariantComponentLexeme targetComponent, ILexEntryType variantEntryType);

		/// <summary>
		/// This is a backreference (virtual) property.  It returns the list of object ids for
		/// all the LexReferences that contain this LexSense/LexEntry.
		/// Note this is called on SFM export by mdf.xml so needs to be a property.
		/// </summary>
		IEnumerable<ILexReference> LexEntryReferences { get; }

		/// <summary>
		/// Collection of the pictures of senses
		/// </summary>
		IEnumerable<ICmPicture> PicturesOfSenses { get; }

		/// <summary>
		/// Get the minimal set of LexReferences for this entry.
		/// This is a virtual, backreference property.
		/// </summary>
		List<ILexReference> MinimalLexReferences { get; }
		/// <summary>
		/// This returns a subset of VisibleComplexFormBackRefs, specifically those that are NOT also subentries.
		/// </summary>
		IEnumerable<ILexEntryRef> ComplexFormsNotSubentries { get; }

		/// <summary>
		/// This is a virtual property.  It returns the list of all the LexEntryRef
		/// objects owned by this LexEntry that have HideMinorEntry set to zero and that define
		/// this LexEntry as a variant.
		/// </summary>
		/// <value>The visible variant entry refs.</value>
		IEnumerable<ILexEntryRef> VisibleVariantEntryRefs { get; }
	}

	/// <summary>
	/// Non-model interface additions for ILexEntryType.
	/// </summary>
	public partial interface ILexEntryType
	{
		/// <summary>
		/// Convert one LexEntryType to another LexEntryType
		/// </summary>
		/// <param name="lexEntryType"> </param>
		void ConvertLexEntryType(ILexEntryType lexEntryType);
	}


	/// <summary>
	/// Non-model interface additions for IMoMorphSynAnalysis.
	/// </summary>
	public partial interface IMoMorphSynAnalysis
	{
		/// <summary>
		/// Get gloss of first sense that uses this msa
		/// </summary>
		/// <returns>the gloss as a string</returns>
		string GetGlossOfFirstSense();

		/// <summary>
		/// Switches select inbound references from the sourceMsa to 'this'.
		/// </summary>
		/// <param name="sourceMsa"></param>
		void SwitchReferences(IMoMorphSynAnalysis sourceMsa);

		/// <summary>
		///
		/// </summary>
		string InterlinearName
		{
			get;
		}

		/// <summary>
		///
		/// </summary>
		ITsString FeaturesTSS { get; }

		/// <summary>
		///
		/// </summary>
		ITsString ExceptionFeaturesTSS { get; }

		/// <summary>
		///
		/// </summary>
		ITsString InterlinearNameTSS
		{
			get;
		}

		/// <summary>
		///
		/// </summary>
		string InterlinearAbbr
		{
			get;
		}

		/// <summary>
		///
		/// </summary>
		ITsString InterlinearAbbrTSS
		{
			get;
		}

		/// <summary>
		///
		/// </summary>
		ITsString InterlinAbbrTSS(int ws);

		/// <summary>
		/// A name suitable for export into a pos field, like for use in ToolBox/LexiquePro/WeSay(via LIFT)
		/// </summary>
		string PosFieldName
		{
			get;
		}

		/// <summary>
		///
		/// </summary>
		ITsString LongNameTs
		{
			get;
		}

		/// <summary>
		///
		/// </summary>
		string LongName
		{
			get;
		}

		/// <summary>
		///
		/// </summary>
		ITsString LongNameAdHocTs
		{
			get;
		}

		/// <summary>
		///
		/// </summary>
		string LongNameAdHoc
		{
			get;
		}

		/// <summary>
		///
		/// </summary>
		/// <param name="msa"></param>
		/// <returns></returns>
		bool EqualsMsa(IMoMorphSynAnalysis msa);

		/// <summary>
		///
		/// </summary>
		/// <param name="msa"></param>
		/// <returns></returns>
		bool EqualsMsa(SandboxGenericMSA msa);

		/// <summary>
		///
		/// </summary>
		/// <param name="sandboxMsa"></param>
		/// <returns></returns>
		IMoMorphSynAnalysis UpdateOrReplace(SandboxGenericMSA sandboxMsa);

<<<<<<< HEAD
		/// <summary/>
		ITsMultiString MLPartOfSpeech { get; }

		/// <summary/>
		ITsMultiString MLInflectionClass { get; }

		/// <summary/>
		IEnumerable<IMoInflAffixSlot> Slots { get; }
=======
		/// <summary>
		/// True if the MSA can safely be deleted once the given sense has been deleted
		/// </summary>
		/// <param name="lexSense"></param>
		/// <returns></returns>
		bool CanDeleteIfSenseDeleted(ILexSense lexSense);

		/// <summary>
		///
		/// </summary>
		/// <param name="ws">The ws.</param>
		/// <returns></returns>
		ITsString PartOfSpeechForWsTSS(int ws);
>>>>>>> 96a3e2b2
	}

	/// <summary>
	/// Non-model interface additions for ICmPossibilityList.
	/// </summary>
	public partial interface ICmPossibilityList
	{
		/// <summary>
		/// Get all possibilities, recursively, that are ultimately owned by the list.
		/// </summary>
		Set<ICmPossibility> ReallyReallyAllPossibilities
		{
			get;
		}

		/// <summary>
		/// Get a string showing the type of writing system to use.
		/// N.B. For use with lists of Custom items.
		/// </summary>
		/// <returns></returns>
		string GetWsString();

		/// <summary>
		///
		/// </summary>
		/// <param name="stringTbl"></param>
		/// <returns></returns>
		string ItemsTypeName(StringTable stringTbl);

		/// -----------------------------------------------------------------------------------
		/// <summary>
		/// Using the possibility name and writing system, find a possibility, or create a new
		/// one if it doesn't exist.
		/// </summary>
		/// -----------------------------------------------------------------------------------
		ICmPossibility FindOrCreatePossibility(string possibilityPath, int ws);

		/// -----------------------------------------------------------------------------------
		/// <summary>
		/// Using the possibility name and writing system, find a possibility, or create a new
		/// one if it doesn't exist.
		/// </summary>
		/// <param name="possibilityPath">name of the possibility path delimited by ORCs (if
		/// the fFullPath is <c>false</c></param>
		/// <param name="ws">writing system</param>
		/// <param name="fFullPath">whether the full path is provided (possibilities that are
		/// not on the top level will provide the full possibilityPath with ORCs between the
		/// possibility names of each level)</param>
		/// -----------------------------------------------------------------------------------
		ICmPossibility FindOrCreatePossibility(string possibilityPath, int ws, bool fFullPath);
	}

	/// <summary>
	/// Non-model interface additions for ICmPossibility.
	/// </summary>
	public partial interface ICmPossibility
	{
		/// <summary>
		/// Move 'this' to a safe place, if needed.
		/// </summary>
		/// <param name="possSrc"></param>
		/// <remarks>
		/// When merging or moving a CmPossibility, the new home ('this') may actually be owned by
		/// the other CmPossibility, in which case 'this' needs to be relocated, before the merge/move.
		/// </remarks>
		/// <returns>
		/// 1. The new owner (CmPossibilityList or CmPossibility), or
		/// 2. null, if no move was needed.
		/// </returns>
		ICmObject MoveIfNeeded(ICmPossibility possSrc);

		/// <summary>
		///
		/// </summary>
		/// <param name="strTable"></param>
		/// <returns></returns>
		string ItemTypeName(StringTable strTable);

		/// <summary>
		/// Abbreviation and Name with hyphen between.
		/// </summary>
		string AbbrAndName
		{
			get;
		}

		/// <summary>
		/// Get Subpossibilities of the CmPossibility.
		/// For Performance (used in conjunction with PreLoadList).
		/// </summary>
		/// <returns>Set of subpossibilities</returns>
		Set<int> SubPossibilities();


		/// <summary>
		///
		/// </summary>
		Set<ICmPossibility> ReallyReallyAllPossibilities
		{
			get;
		}

		/// <summary>
		///
		/// </summary>
		ICmPossibilityList OwningList
		{
			get;
		}

		/// <summary>
		///
		/// </summary>
		ICmPossibility OwningPossibility
		{
			get;
		}

		/// <summary>
		///
		/// </summary>
		ICmPossibility MainPossibility
		{
			get;
		}

		/// <summary>
		/// Gets a value indicating whether this is the default discourse template.
		/// </summary>
		bool IsDefaultDiscourseTemplate { get; }

		/// <summary>
		/// Return true if this or one of its children is in use as a Constituent chart column.
		/// Most efficient to call this after checking that the root is a chart template.
		/// </summary>
		bool IsThisOrDescendantInUseAsChartColumn { get; }

		/// <summary>
		/// Gets a value indicating whether this is the only text markup tag.
		/// </summary>
		bool IsOnlyTextMarkupTag { get; }

		/// ------------------------------------------------------------------------------------
		/// <summary>
		/// Gets a ORC-delimited string of the possibility name hierarchy in the default analysis
		/// writing system with the top-level category first and the last item at the end of the
		/// string.
		/// </summary>
		/// ------------------------------------------------------------------------------------
		string NameHierarchyString
		{
			get;
		}

		/// ------------------------------------------------------------------------------------
		/// <summary>
		/// Gets a ORC-delimited string of the possibility abbreviation hierarchy in the default
		/// analysis writing system with the top-level category first and the last item at the
		/// end of the string.
		/// </summary>
		/// ------------------------------------------------------------------------------------
		string AbbrevHierarchyString
		{
			get;
		}
	}

	/// <summary>
	/// Non-model interface additions for IReversalIndex.
	/// </summary>
	public partial interface IMoMorphType
	{

		/// <summary>
		/// Gets a value indicating whether this instance is a stem type.
		/// </summary>
		/// <value>
		/// 	<c>true</c> if this instance is a stem type; otherwise, <c>false</c>.
		/// </value>
		bool IsStemType
		{
			get;
		}

		/// <summary>
		/// Gets a value indicating whether this instance is a bound type.
		/// </summary>
		/// <value>
		/// 	<c>true</c> if this instance is a bound type; otherwise, <c>false</c>.
		/// </value>
		bool IsBoundType
		{
			get;
		}

		/// <summary>
		/// Gets a value indicating whether this instance is an affix type.
		/// </summary>
		/// <value>
		/// 	<c>true</c> if this instance is an affix type; otherwise, <c>false</c>.
		/// </value>
		bool IsAffixType
		{
			get;
		}

		/// <summary>
		/// Gets a value indicating whether this instance is a prefix type.
		/// </summary>
		/// <value>
		/// 	<c>true</c> if this instance is a prefix type; otherwise, <c>false</c>.
		/// </value>
		bool IsPrefixishType
		{
			get;
		}

		/// <summary>
		/// Gets a value indicating whether this instance is a suffix type.
		/// </summary>
		/// <value>
		/// 	<c>true</c> if this instance is a suffix type; otherwise, <c>false</c>.
		/// </value>
		bool IsSuffixishType
		{
			get;
		}

		/// <summary>
		///
		/// </summary>
		/// <param name="other"></param>
		/// <returns></returns>
		bool IsAmbiguousWith(IMoMorphType other);

		/// <summary>
		///
		/// </summary>
		/// <param name="form"></param>
		/// <returns></returns>
		string FormWithMarkers(string form);

		/// <summary>
		/// Return the number of unique LexEntries that reference this MoMorphType via MoForm.
		/// </summary>
		int NumberOfLexEntries
		{
			get;
		}
	}

	/// <summary>
	/// Non-model interface additions for IMoStemMsa.
	/// </summary>
	public partial interface IMoStemMsa
	{
		/// <summary>
		/// Set your MsFeatures to a copy of the source object.
		/// </summary>
		void CopyMsFeatures(IFsFeatStruc source);
	}

	/// <summary>
	/// Non-model interface additions for IReversalIndex.
	/// </summary>
	public partial interface IReversalIndex
	{
		/// <summary>
		/// Gets the set of entries owned by this reversal index from the set of entries in the input.
		/// The input will come from some source such as the referenced index entries of a sense.
		/// </summary>
		/// <param name="entries">An array which must contain IReversalIndexEntry objects</param>
		/// <returns>A List of IReversalIndexEntry instances that match any of the entries in the input array.</returns>
		List<IReversalIndexEntry> EntriesForSense(List<IReversalIndexEntry> entries);

		/// <summary>
		///
		/// </summary>
		List<IReversalIndexEntry> AllEntries
		{
			get;
		}

		/// <summary>
		/// Given a string in the form produced by the ReversalIndexEntry.LongName function (names of parents
		/// separated by commas), find or create the child specified.
		/// </summary>
		IReversalIndexEntry FindOrCreateReversalEntry(string longName);
	}

	/// <summary>
	/// Non-model interface additions for IReversalIndexEntry.
	/// </summary>
	public partial interface IReversalIndexEntry
	{
		/// <summary>
		/// Move 'this' to a safe place, if needed.
		/// </summary>
		/// <param name="rieSrc"></param>
		/// <remarks>
		/// When merging or moving a reversal entry, the new home ('this') may actually be owned by
		/// the other entry, in which case 'this' needs to be relocated, before the merge/move.
		/// </remarks>
		/// <returns>
		/// 1. The new owner (ReversalIndex or ReversalIndexEntry), or
		/// 2. null, if no move was needed.
		/// </returns>
		ICmObject MoveIfNeeded(IReversalIndexEntry rieSrc);

		/// <summary>
		///
		/// </summary>
		IReversalIndexEntry OwningEntry
		{
			get;
		}

		/// <summary>
		///
		/// </summary>
		IReversalIndexEntry MainEntry
		{
			get;
		}

		/// <summary>
		/// Get the set of senses that refer to this reversal entry.
		/// </summary>
		IEnumerable<ILexSense> ReferringSenses { get; }

		/// <summary>
		///
		/// </summary>
		IReversalIndex ReversalIndex
		{
			get;
		}

		/// <summary>
		///
		/// </summary>
		List<IReversalIndexEntry> AllOwningEntries
		{
			get;
		}

		/// <summary>
		///
		/// </summary>
		List<IReversalIndexEntry> AllEntries
		{
			get;
		}

		/// <summary>
		/// If this is top-level entry, the same as the ShortName.  If it's a subentry,
		/// then a colon-separated list of names from the root entry to this one.
		/// </summary>
		string LongName { get; }
	}

	/// <summary>
	///
	/// </summary>
	public partial interface IMoForm
	{
		/// <summary>
		/// An MoForm is considered complete if it has a complete set of forms in all current vernacular writing systems.
		/// </summary>
		bool IsComplete { get; }

		/// <summary>
		/// Swap all references to this MoForm to use the new one
		/// </summary>
		/// <param name="newForm">the new MoForm</param>
		void SwapReferences(IMoForm newForm);

		/// <summary>
		///
		/// </summary>
		ITsString FormMinusReservedMarkers
		{
			set;
		}

		/// ------------------------------------------------------------------------------------
		/// <summary>
		/// Gets the LongName
		/// </summary>
		/// ------------------------------------------------------------------------------------
		string LongName
		{
			get;
		}

		/// ------------------------------------------------------------------------------------
		/// <summary>
		/// Gets the LongNameTSS
		/// </summary>
		/// ------------------------------------------------------------------------------------
		ITsString LongNameTSS
		{
			get;
		}

		/// <summary>
		/// If the morph has a root type (root or bound root), change it to the corresponding stem type.
		/// </summary>
		void ChangeRootToStem();

		/// <summary>
		/// Gets all morph type reference target candidates.
		/// </summary>
		/// <returns></returns>
		IEnumerable<ICmObject> GetAllMorphTypeReferenceTargetCandidates();

		/// <summary>
		/// Return a marked form in the desired writing system.
		/// </summary>
		string GetFormWithMarkers(int ws);
	}

	/// <summary>
	///
	/// </summary>
	public partial interface IMoInflAffixTemplate : ICloneableCmObject
	{
	}

	/// <summary>
	///
	/// </summary>
	public partial interface IMoInflAffixSlot
	{
		/// <summary>
		///
		/// </summary>
		IEnumerable<IMoInflAffMsa> Affixes { get; }
		/// <summary>
		/// Get a list of inflectional affix LexEntries which do not already refer to this slot
		/// </summary>
		IEnumerable<ILexEntry> OtherInflectionalAffixLexEntries { get; }
	}

	public partial interface IFsFeatureSystem
	{
		/// <summary>
		/// Gets the symbolic value with the specified catalog ID.
		/// </summary>
		/// <param name="id">The catalog ID.</param>
		/// <returns>The symbolic value, or <c>null</c> if not found.</returns>
		IFsSymFeatVal GetSymbolicValue(string id);

		/// <summary>
		/// Gets the feature with the specified catalog ID.
		/// </summary>
		/// <param name="id">The catalog ID.</param>
		/// <returns>The feature, or <c>null</c> if not found.</returns>
		IFsFeatDefn GetFeature(string id);

		/// <summary>
		/// Gets the type with the specified catalog ID.
		/// </summary>
		/// <param name="id">The catalog ID.</param>
		/// <returns>The type, or <c>null</c> if not found.</returns>
		IFsFeatStrucType GetFeatureType(string id);

		/// <summary>
		/// Add a feature to the feature system (unless it's already there)
		/// </summary>
		/// <param name="item">the node containing a description of the feature</param>
		/// <returns></returns>
		IFsFeatDefn AddFeatureFromXml(XmlNode item);

		/// <summary>
		/// Gets feature based on XML or creates it if not found
		/// </summary>
		/// <param name="item">Xml description of the item.</param>
		/// <param name="fst">the type</param>
		/// <returns></returns>
		IFsFeatDefn GetOrCreateFeatureFromXml(XmlNode item, IFsFeatStrucType fst);

		/// <summary>
		/// Gets a feature structure type or creates it if not already there.
		/// </summary>
		/// <param name="item">Xml description of the item.</param>
		/// <returns>
		/// FsFeatStrucType corresponding to the type
		/// </returns>
		IFsFeatStrucType GetOrCreateFeatureTypeFromXml(XmlNode item);

		/// <summary>
		/// Gets a complex feature or creates it if not already there; use XML item to do it
		/// </summary>
		/// <param name="item">XML item</param>
		/// <param name="fst">feature structure type which refers to this complex feature</param>
		/// <param name="complexFst">feature structure type of the complex feature</param>
		/// <returns>
		/// IFsComplexFeature corresponding to the name
		/// </returns>
		IFsComplexFeature GetOrCreateComplexFeatureFromXml(XmlNode item, IFsFeatStrucType fst,
			IFsFeatStrucType complexFst);

		/// <summary>
		/// Gets a close feature or creates it if not already there; use XML item to do it
		/// </summary>
		/// <param name="item">XML item</param>
		/// <returns>
		/// FsClosedFeature corresponding to the name
		/// </returns>
		IFsClosedFeature GetOrCreateClosedFeatureFromXml(XmlNode item);
	}

	public partial interface IFsFeatStrucType
	{
		/// <summary>
		/// Gets the feature with the specified catalog ID.
		/// </summary>
		/// <param name="id">The catalog ID.</param>
		/// <returns>The feature, or <c>null</c> if not found.</returns>
		IFsFeatDefn GetFeature(string id);
	}

	/// <summary>
	///
	/// </summary>
	public partial interface IFsFeatureSpecification : ICloneableCmObject
	{
		/// <summary>
		///
		/// </summary>
		/// <param name="other"></param>
		/// <returns></returns>
		bool IsEquivalent(IFsFeatureSpecification other);
	}

	/// <summary>
	///
	/// </summary>
	public partial interface IFsAbstractStructure : ICloneableCmObject
	{
		/// <summary>
		///
		/// </summary>
		/// <param name="other"></param>
		/// <returns></returns>
		bool IsEquivalent(IFsAbstractStructure other);
	}

	/// <summary>
	///
	/// </summary>
	public partial interface IFsFeatStruc : ICloneableCmObject
	{
		/// <summary>
		///
		/// </summary>
		/// <param name="item"></param>
		/// <param name="featsys"></param>
		void AddFeatureFromXml(XmlNode item, IFsFeatureSystem featsys);


		/// <summary>
		///
		/// </summary>
		/// <param name="closedFeat"></param>
		/// <returns></returns>
		IFsClosedValue GetValue(IFsClosedFeature closedFeat);

		/// <summary>
		///
		/// </summary>
		/// <param name="closedFeat"></param>
		/// <returns></returns>
		IFsClosedValue GetOrCreateValue(IFsClosedFeature closedFeat);

		/// <summary>
		///
		/// </summary>
		/// <param name="complexFeat"></param>
		/// <returns></returns>
		IFsComplexValue GetValue(IFsComplexFeature complexFeat);

		/// <summary>
		///
		/// </summary>
		/// <param name="complexFeat"></param>
		/// <returns></returns>
		IFsComplexValue GetOrCreateValue(IFsComplexFeature complexFeat);

		/// <summary>
		///
		/// </summary>
		bool IsEmpty
		{
			get;
		}

		/// <summary>
		///
		/// </summary>
		string LongName
		{
			get;
		}
		/// <summary>
		///
		/// </summary>
		string LongNameSorted
		{
			get;
		}

		/// <summary>
		/// Adds additional information to LongName for LIFT export purposes.
		/// </summary>
		string LiftName
		{
			get;
		}

		/// <summary>
		///
		/// </summary>
		ITsString LongNameTSS
		{
			get;
		}
		/// <summary>
		///
		/// </summary>
		ITsString LongNameSortedTSS
		{
			get;
		}

		/// <summary>
		/// Merge one feature structure into another;
		/// when the new has the same feature as the old, use the new
		/// </summary>
		/// <param name="fsNew">the new feature structure</param>
		void PriorityUnion(IFsFeatStruc fsNew);
	}

	/// <summary>
	///
	/// </summary>
	public partial interface IFsFeatStrucDisj : ICloneableCmObject
	{
	}

	/// <summary>
	///
	/// </summary>
	public partial interface IFsSymFeatVal
	{
		/// <summary>
		///
		/// </summary>
		/// <param name="sAbbrev"></param>
		/// <param name="sName"></param>
		/// <returns></returns>
		void SimpleInit(string sAbbrev, string sName);
	}

	/// <summary>
	///
	/// </summary>
	public partial interface ICmBaseAnnotation
	{
		/// <summary>
		/// Answer the string that is actually annotated: the range from BeginOffset to EndOffset in
		/// property Flid (and possibly alternative WsSelector) of BeginObject.
		/// If Flid has not been set and BeginObject is an StTxtPara assumes we want the Contents.
		/// Does not attempt to handle a case where EndObject is different.
		/// </summary>
		/// <returns></returns>
		ITsString TextAnnotated
		{ get; }
	}

	/// <summary>
	///
	/// </summary>
	public partial interface ICmAgent
	{
		/// ------------------------------------------------------------------------------------
		/// <summary>
		/// Set an evaluation for the given object.
		/// Note that for no opinion (2), the CmAgentEvaluation is removed from
		/// the evaluations of the analysis. Otherwise any existing evaluations by this agent
		/// are removed from the WfiAnalysis.Evaluations, and if necessary this.Approves
		/// or this.Disapproves is created, and the appropriate one added. Noopinion is
		/// expressed by having no evaluation by this agent in the evaluations collection.
		/// </summary>
		/// <param name="target">
		/// The object we are evaluating.
		/// Currently it must be a WfiAnalysis.
		/// </param>
		/// <param name="opinion">disapproves (0), approves (1), noopinion (2)</param>
		/// <remarks>
		/// Note: This method is the C# port of the "SetAgentEval" Stored Procedure.
		/// </remarks>
		/// ------------------------------------------------------------------------------------
		void SetEvaluation(ICmObject target, Opinions opinion);
	}
	public partial interface ICmAgentEvaluation : ICmObject
	{
		/// <summary>
		/// Return true if this evaluation represents approval for its owning agent.
		/// </summary>
		bool Approves { get; }

		/// <summary>
		/// The owning agent is human.
		/// </summary>
		bool Human { get; }
	}

	/// <summary>
	///
	/// </summary>
	public partial interface ICmCell
	{
		/// ------------------------------------------------------------------------------------
		/// <summary>
		/// Gets/sets the match value
		/// </summary>
		/// ------------------------------------------------------------------------------------
		int MatchValue
		{
			get;
		}

		/// ------------------------------------------------------------------------------------
		/// <summary>
		/// Determine if the given value matches this cell's match criteria.
		/// </summary>
		/// <param name="val"></param>
		/// <returns>True if a match, False if not</returns>
		/// ------------------------------------------------------------------------------------
		bool MatchesCriteria(int val);

		/// ------------------------------------------------------------------------------------
		/// <summary>
		/// Determine if anything in the given array matches this cell's match criteria.
		/// </summary>
		/// <param name="val"></param>
		/// <returns>True if a match, False if not</returns>
		/// ------------------------------------------------------------------------------------
		bool MatchesCriteria(int[] val);

		/// ------------------------------------------------------------------------------------
		/// <summary>
		/// Parse the existing Contents to determine the integer match criteria and set member
		/// data needed by MatchesCriteria.
		/// </summary>
		/// ------------------------------------------------------------------------------------
		void ParseIntegerMatchCriteria();

		/// ------------------------------------------------------------------------------------
		/// <summary>
		/// Parse the existing Contents to determine the object match criteria and set member
		/// data needed by MatchesCriteria.
		/// </summary>
		/// ------------------------------------------------------------------------------------
		void ParseObjectMatchCriteria();

		/// ------------------------------------------------------------------------------------
		/// <summary>
		/// Builds a match criteria that will match on an empty object.
		/// </summary>
		/// ------------------------------------------------------------------------------------
		void SetEmptyObjectMatchCriteria();

		/// ------------------------------------------------------------------------------------
		/// <summary>
		/// Save this set of match criteria.
		/// </summary>
		/// <param name="matchVal">Match value</param>
		/// <param name="fIncludeSubitems">Indicates whether to include the subitems of the
		/// given <paramref name="matchVal"/> when looking for a match</param>
		/// <param name="fMatchEmpty">Indicates whether an empty collection should be counted
		/// as a match</param>
		/// ------------------------------------------------------------------------------------
		void SetObjectMatchCriteria(ICmPossibility matchVal, bool fIncludeSubitems, bool fMatchEmpty);

		/// ------------------------------------------------------------------------------------
		/// <summary>
		/// Save this set of match criteria.
		/// </summary>
		/// <param name="comparisonType">Type of camparison</param>
		/// <param name="matchVal">Match value</param>
		/// ------------------------------------------------------------------------------------
		void SetIntegerMatchCriteria(ComparisonTypes comparisonType, int matchVal);

		/// ------------------------------------------------------------------------------------
		/// <summary>
		/// Gets the type of the comparison.
		/// </summary>
		/// ------------------------------------------------------------------------------------
		ComparisonTypes ComparisonType { get; }
	}

	/// <summary>
	/// Additional inteface methods for ICmFile
	/// </summary>
	public partial interface ICmFile
	{
		/// ------------------------------------------------------------------------------------
		/// <summary>
		/// Gets the absolute InternalPath (i.e., the InternalPath combined with the FW Data
		/// Directory)
		/// </summary>
		/// ------------------------------------------------------------------------------------
		string AbsoluteInternalPath
		{
			get;
		}
	}

	/// <summary>
	///
	/// </summary>
	public partial interface ICmFilter : IFilter // Needed for the IFilter
	{
	}

	/// <summary>
	///
	/// </summary>
	public partial interface IPartOfSpeech
	{
		/// <summary>
		/// Gets the highest part of speech.
		/// </summary>
		/// <value>The highest part of speech.</value>
		IPartOfSpeech HighestPartOfSpeech
		{
			get;
		}

		/// <summary>
		///
		/// </summary>
		/// <returns></returns>
		bool RequiresInflection
		{
			get;
		}

		/// <summary>
		///
		/// </summary>
		/// <param name="item"></param>
		void AddInflectableFeatsFromXml(XmlNode item);

		/// <summary>
		///
		/// </summary>
		IEnumerable<IMoStemName> AllStemNames
		{
			get;
		}

		/// <summary>
		///
		/// </summary>
		IEnumerable<IMoInflClass> AllInflectionClasses
		{
			get;
		}

		/// <summary>
		///
		/// </summary>
		IEnumerable<IMoInflAffixSlot> AllAffixSlots
		{
			get;
		}

		/// <summary>
		///
		/// </summary>
		int NumberOfLexEntries
		{
			get;
		}

	}

	/// <summary>
	///
	/// </summary>
	public partial interface IWfiAnalysis : IAnalysis
	{
		 /// <summary>
		/// Agents differ in their opinion of the analysis.
		/// </summary>
		bool HasConflictingEvaluations
		{
			get;
		}

		/// <summary>
		/// Return true if the analysis is considered "Complete", not requiring more attention.
		/// An analysis is complete if it occurs and all its properties are set and complete.
		/// </summary>
		bool IsComplete
		{
			get;
		}
		/// <summary>
		/// Move the text annotations that refence this object or any WfiGlosses it owns up to the owning WfiWordform.
		/// </summary>
		/// <remarks>
		/// Client is responsible for Undo/Redo wrapping.
		/// </remarks>
		void MoveConcAnnotationsToWordform();

		/// <summary>
		/// Collect all the MSAs referenced by the given WfiAnalysis.
		/// </summary>
		/// <param name="msaSet">MSAs found by this call are added to msaSet.</param>
		void CollectReferencedMsas(HashSet<IMoMorphSynAnalysis> msaSet);

		/// <summary>
		/// tells whether the given agent has approved or disapproved of this analysis, or has not given an opinion.
		/// </summary>
		/// <param name="agent"></param>
		/// <returns>one of the enumerated values in WfiAnalysis.Opinions.</returns>
		Opinions GetAgentOpinion(ICmAgent agent);

		/// <summary>
		/// Tells whether the giving agent has approved or disapproved of this analysis, or has not given an opinion.
		/// </summary>
		/// <param name="agent"></param>
		/// <param name="opinion"></param>
		/// <returns>one of the enumerated values in Opinions.</returns>
		void SetAgentOpinion(ICmAgent agent, Opinions opinion);

		/// <summary>
		///
		/// </summary>
		int ParserStatusIcon
		{
			get;
		}

		/// <summary>
		///
		/// </summary>
		int ApprovalStatusIcon
		{
			get;
			set;
		}

		/// <summary>
		///
		/// </summary>
		List<ISegment> ConcordanceIds
		{
			get;
		}

		/// <summary>
		///
		/// </summary>
		List<int> FullConcordanceIds
		{
			get;
		}

		/// <summary>
		/// Get the number of the analysis within the collection of the owning wordform's human approved analyses.
		/// </summary>
		string HumanApprovedNumber { get; }

		/// <summary>
		/// Get the number of the analysis within the collection of the owning wordform's human no-opinion analyses.
		/// (These will be parser approved, but not human approved.)
		/// </summary>
		string HumanNoOpinionNumber { get; }

		/// <summary>
		/// Get the number of the analysis within the collection of the owning wordform's human disapproved analyses.
		/// </summary>
		string HumanDisapprovedNumber { get; }

		/// <summary>
		/// The segments that reference an occurrence of this analysis in a text.
		/// </summary>
		IEnumerable<ISegment> OccurrencesInTexts
		{
			get;
		}

	}

	/// <summary>
	///
	/// </summary>
	public partial interface IPunctuationForm : IAnalysis
	{

	}

	/// <summary>
	///
	/// </summary>
	public partial interface IWfiGloss : IAnalysis
	{
		/// <summary>
		///
		/// </summary>
		List<ISegment> ConcordanceIds
		{
			get;
		}

		/// <summary>
		///
		/// </summary>
		List<int> FullConcordanceIds
		{
			get;
		}

		/// <summary>
		/// Return true if the gloss is considered "Complete", not requiring more attention.
		/// A gloss is complete if it has a non-empty form in every current analysis writing system.
		/// </summary>
		bool IsComplete { get; }
	}

	/// <summary>
	///
	/// </summary>
	public partial interface IWfiMorphBundle
	{
		/// <summary>
		/// If we have a sense return it; if not, and if we have an MSA, return the first sense (with the right MSA if possible)
		/// from the indicated entry.
		/// </summary>
		ILexSense DefaultSense { get; }
		/// <summary>
		/// Return true if the bundle is considered "Complete", not requiring more attention.
		/// A bundle is complete if it has a sense with glosses for all current analysis WSs, a complete morph, and a complete msa.
		/// </summary>
		bool IsComplete { get;}
	}

	/// <summary>
	///
	/// </summary>
	public partial interface IWfiWordform : IAnalysis
	{
		/// <summary>
		/// Return all the parts of speech that occur in analyses of this wordform that are used in texts.
		/// </summary>
		IEnumerable<IPartOfSpeech> AttestedPos { get; }

		/// <summary>
		/// If we can efficiently detect that this wordform is probably a spurious one
		/// created this session, delete it.
		/// </summary>
		void DeleteIfSpurious();

		/// <summary>
		///
		/// </summary>
		int ParserCount
		{
			get;
		}

		/// <summary>
		///
		/// </summary>
		int UserCount
		{
			get;
		}

		/// <summary>
		///
		/// </summary>
		int ConflictCount
		{
			get;
		}

		/// <summary>
		///
		/// </summary>
		List<ISegment> ConcordanceIds
		{
			get;
		}

		/// <summary>
		/// A full concordance of all occurrences of this wordform.
		/// (This is not used in the real concordance views, since they require filtering by text.)
		/// </summary>
		IEnumerable<ISegment> FullConcordanceIds
		{
			get;
		}

		/// <summary>
		/// Get a count of the annotations that make for a full concordance at all three levels.
		/// </summary>
		int FullConcordanceCount
		{
			get;
		}

		/// <summary>
		/// Return true if the wordform is considered "Complete", not requiring more attention.
		/// A wordform is complete if it has at least one analysis and all analyses are complete.
		/// </summary>
		bool IsComplete { get; }

		/// <summary>
		/// The segments that reference an occurrence of this word in a text.
		/// </summary>
		IEnumerable<ISegment> OccurrencesInTexts
		{
			get;
		}

		/// <summary>
		/// A bag containing the segments where this wordform occurs, once for each time it occurs
		/// in the segment.
		/// </summary>
		IBag<ISegment> OccurrencesBag { get; }

		/// <summary>
		/// True, if user and parser are in agreement on status of all analyses.
		/// </summary>
		bool HumanAndParserAgree
		{
			get;
		}

		/// <summary>
		/// Get a List of Hvos that the human has approved of.
		/// </summary>
		IEnumerable<IWfiAnalysis> HumanApprovedAnalyses
		{
			get;
		}

		/// <summary>
		/// Get a List of Hvos that the human has no opinion on.
		/// </summary>
		IEnumerable<IWfiAnalysis> HumanNoOpinionParses
		{
			get;
		}

		/// <summary>
		/// Get a List of Hvos that the human has DISapproved of.
		/// </summary>
		IEnumerable<IWfiAnalysis> HumanDisapprovedParses
		{
			get;
		}

		/// <summary>
		/// Return all the text genres in which this wordform occurs.
		/// </summary>
		IEnumerable<ICmPossibility> TextGenres { get; }

	}

	/// <summary>
	///
	/// </summary>
	public partial interface IStStyle
	{
		/// ------------------------------------------------------------------------------------
		/// <summary>
		/// Determines whether this style is a footnote style.
		/// </summary>
		/// ------------------------------------------------------------------------------------
		bool IsFootnoteStyle { get; }

		/// <summary>
		///
		/// </summary>
		bool InUse { get; }
	}

	/// <summary>
	///
	/// </summary>
	public partial interface IStText
	{
		/// ------------------------------------------------------------------------------------
		/// <summary>
		/// Gets the specified paragraph in the text. If the paragraph doesn't exist
		/// (i.e. index is out of range), then null is returned.
		/// </summary>
		/// ------------------------------------------------------------------------------------
		IStTxtPara this[int i]
		{
			get;
		}

		/// ------------------------------------------------------------------------------------
		/// <summary>
		/// Use to test if StText is empty
		/// </summary>
		/// ------------------------------------------------------------------------------------
		bool IsEmpty
		{
			get;
		}

		/// ------------------------------------------------------------------------------------
		/// <summary>
		/// Searches for first footnote reference in the StText.
		/// </summary>
		/// <param name="iPara">0-based index of paragraph where footnote was found</param>
		/// <param name="ich">0-based character offset where footnote ORC was found</param>
		/// <returns></returns>
		/// ------------------------------------------------------------------------------------
		IScrFootnote FindFirstFootnote(out int iPara, out int ich);

		/// ------------------------------------------------------------------------------------
		/// <summary>
		/// Searches for last footnote reference in the StText.
		/// </summary>
		/// <param name="iPara">0-based index of paragraph where footnote was found</param>
		/// <param name="ich">0-based character offset where footnote ORC was found</param>
		/// <returns></returns>
		/// ------------------------------------------------------------------------------------
		IScrFootnote FindLastFootnote(out int iPara, out int ich);

		/// ------------------------------------------------------------------------------------
		/// <summary>
		/// Find the next footnote starting from the given paragraph and position.
		/// </summary>
		/// <param name="iPara">Index of paragraph to start search.</param>
		/// <param name="ich">Character index to start search.</param>
		/// <param name="fSkipCurrentPosition">If <c>true</c> we search forwards starting with the
		/// run after ich, otherwise we start with the current run.</param>
		/// <returns>Next footnote in string, or <c>null</c> if footnote can't be found.</returns>
		/// ------------------------------------------------------------------------------------
		IScrFootnote FindNextFootnote(ref int iPara, ref int ich, bool fSkipCurrentPosition);

		/// ------------------------------------------------------------------------------------
		/// <summary>
		/// Find the previous footnote starting from the given paragraph and character position.
		/// </summary>
		/// <param name="iPara">Index of paragraph to start search, or -1 to start search in
		/// last paragraph.</param>
		/// <param name="ich">Character index to start search, or -1 to start at the end of
		/// the paragraph.</param>
		/// <param name="fSkipCurrentPosition">If <c>true</c> we search backwards starting with the
		/// run before ich, otherwise we start with the run ich is in.</param>
		/// <returns>Last footnote in string, or <c>null</c> if footnote can't be found.</returns>
		/// ------------------------------------------------------------------------------------
		IScrFootnote FindPreviousFootnote(ref int iPara, ref int ich, bool fSkipCurrentPosition);

		/// ------------------------------------------------------------------------------------
		/// <summary>
		/// Adds a new paragraph to this StText. The created paragraph will be of the correct
		/// type for this StText (i.e. a ScrTxtPara or a StTxtPara)
		/// </summary>
		/// <param name="paraStyleName">The name of the paragraph style to use for the new
		/// paragraph</param>
		/// <returns>The created paragraph.</returns>
		/// ------------------------------------------------------------------------------------
		IStTxtPara AddNewTextPara(string paraStyleName);

		/// ------------------------------------------------------------------------------------
		/// <summary>
		/// Inserts a new paragraph into this StText at the specified position. The created
		/// paragraph will be of the correct type for this StText (i.e. a ScrTxtPara or a
		/// StTxtPara)
		/// </summary>
		/// <param name="iPos">The index to insert the paragraph.</param>
		/// <param name="paraStyleName">The name of the paragraph style to use for the new
		/// paragraph</param>
		/// <returns>The created paragraph.</returns>
		/// ------------------------------------------------------------------------------------
		IStTxtPara InsertNewTextPara(int iPos, string paraStyleName);

		/// ------------------------------------------------------------------------------------
		/// <summary>
		/// Creates a new paragraph at the end of an StText.
		/// </summary>
		/// <param name="paragraphIndex"></param>
		/// <param name="paraStyleName"></param>
		/// <param name="tss"></param>
		/// <returns>The created paragraph.</returns>
		/// ------------------------------------------------------------------------------------
		IStTxtPara InsertNewPara(int paragraphIndex, string paraStyleName, ITsString tss);

		/// ------------------------------------------------------------------------------------
		/// <summary>
		/// Delete a paragraph from this StText deleting any owned objects (from ORCs).
		/// </summary>
		/// <param name="para">paragraph to delete</param>
		/// ------------------------------------------------------------------------------------
		void DeleteParagraph(IStTxtPara para);

		/// <summary>
		/// Virtual Property: The Title for the StStext is usually the Title of its owning Text,
		/// but Scripture has a different strategy.
		/// </summary>
		IMultiAccessorBase Title { get; }

		/// ------------------------------------------------------------------------------------
		/// <summary>
		/// Used to get Text.Source, if one exists.
		/// </summary>
		/// ------------------------------------------------------------------------------------
		IMultiAccessorBase Source { get; }

		/// ------------------------------------------------------------------------------------
		/// <summary>
		/// Gets the comment.
		/// </summary>
		/// ------------------------------------------------------------------------------------
		IMultiAccessorBase Comment{ get; }

		/// ------------------------------------------------------------------------------------
		/// <summary>
		/// Used to get Text.Genres
		/// </summary>
		/// ------------------------------------------------------------------------------------
		List<ICmPossibility> GenreCategories { get; }

		/// <summary>
		/// The primary writing system of the text, which we use to analyze it.
		/// Text in other writing systems is treated as punctuation.
		/// </summary>
		int MainWritingSystem { get; }

		/// <summary>
		/// Virtual property that flags whether or not this text is a translation.
		/// </summary>
		bool IsTranslation { get; set; }

		/// <summary>
		/// Get set of unique wordforms in this text
		/// </summary>
		/// <returns>A HashSet that contains zero, or more, unique wordforms occurring in this text.</returns>
		HashSet<IWfiWordform> UniqueWordforms();
	}

	/// ------------------------------------------------------------------------------------
	/// <summary>
	/// Interface used to group the StTxtPara and (non-existent) StTable classes
	/// </summary>
	/// ------------------------------------------------------------------------------------
	public partial interface IStPara
	{
		/// ------------------------------------------------------------------------------------
		/// <summary>
		/// Answer true if this is the last paragraph in the text (used for displaying
		/// special marks in some views).
		/// </summary>
		/// ------------------------------------------------------------------------------------
		bool IsFinalParaInText { get; }

		/// ------------------------------------------------------------------------------------
		/// <summary>
		/// Gets or sets the paragraph StyleName
		/// </summary>
		/// ------------------------------------------------------------------------------------
		string StyleName { get; set; }
	}

	/// <summary>
	///
	/// </summary>
	public partial interface ICmTranslation : ICloneableCmObject
	{
	}

	public partial interface IText
	{
		/// <summary>
		/// Associate the text with a (newly created) notebook record. Does nothing if it already is.
		/// </summary>
		void AssociateWithNotebook(bool makeYourOwnUow);

		/// <summary>
		/// Reports the Notebook record associated with this text, or null if there isn't one.
		/// </summary>
		IRnGenericRec AssociatedNotebookRecord { get; }
	}

	/// <summary>
	///
	/// </summary>
	public partial interface ITextTag : IAnalysisReference
	{
		/// ------------------------------------------------------------------------------------
		/// <summary>
		/// Compares TextTags in two segments to see if they are similar enough to be considered
		/// the same. Mostly designed for testing. Tests wordforms tagged for same baseline text
		/// and checks to see that they both reference the same CmPossibility tag.
		/// </summary>
		/// ------------------------------------------------------------------------------------
		bool IsAnalogousTo(ITextTag otherTag);
	}

	/// <summary>
	///
	/// </summary>
	public partial interface IStTxtPara : ICloneableCmObject
	{
		/// ------------------------------------------------------------------------------------
		/// <summary>
		/// Gets the previous paragraph within the StText, else null if there is not one.
		/// </summary>
		/// ------------------------------------------------------------------------------------
		IStTxtPara PreviousParagraph
		{
			get;
		}

		/// <summary>
		///
		/// </summary>
		/// <returns></returns>
		ICmTranslation GetOrCreateBT();

		/// <summary>
		///
		/// </summary>
		/// <returns></returns>
		ICmTranslation GetBT();

		/// ------------------------------------------------------------------------------------
		/// <summary>
		/// Gets a List of all pictures "owned" by this paragraph.
		/// </summary>
		/// ------------------------------------------------------------------------------------
		List<ICmPicture> GetPictures();

		/// ------------------------------------------------------------------------------------
		/// <summary>
		/// Finds the ORC of the specified picture and deletes it from the paragraph and any
		/// back translations and deletes the object itself.
		/// </summary>
		/// <param name="hvoPic">The HVO of the picture to delete</param>
		/// <returns>The character offset of the location where the ORC was found in this
		/// paragraph for the gievn picture. If not found, returns -1.</returns>
		/// ------------------------------------------------------------------------------------
		int DeletePicture(int hvoPic);

		/// ------------------------------------------------------------------------------------
		/// <summary>
		/// Gets a List of all TextTags that only reference Segments in this paragraph.
		/// </summary>
		/// ------------------------------------------------------------------------------------
		List<ITextTag> GetTags();

		/// ------------------------------------------------------------------------------------
		/// <summary>
		/// Gets a List of all ConstChartWordGroups that only reference Segments in this paragraph.
		/// </summary>
		/// ------------------------------------------------------------------------------------
		List<IConstChartWordGroup> GetChartCellRefs();

		/// ------------------------------------------------------------------------------------
	   /// <summary>
	   /// Return a Reference (e.g., Scripture reference, or text abbreviation/para #/sentence#) for the specified character
	   /// position (in the whole paragraph), which is assumed to belong to the specified segment.
	   /// (For now, ich is not actually used, but it may become important if we decide not to split segements for
	   /// verse numbers.)
	   /// </summary>
		/// ------------------------------------------------------------------------------------
	   ITsString Reference(ISegment seg, int ich);

		/// ------------------------------------------------------------------------------------
		/// <summary>
		/// Splits the paragraph at the specified character index.
		/// </summary>
		/// <param name="ich">The character index where a split will be inserted.</param>
		/// <returns>the new paragraph inserted at the character index</returns>
		/// ------------------------------------------------------------------------------------
		IStTxtPara SplitParaAt(int ich);

		/// ------------------------------------------------------------------------------------
		/// <summary>
		/// Appends the para contents, BT, etc. from the following paragraph to this paragraph.
		/// Also removes the following paragraph afterwords.
		/// </summary>
		/// ------------------------------------------------------------------------------------
		void MergeParaWithNext();

		/// ------------------------------------------------------------------------------------
		/// <summary>
		/// Replaces the specified range of text with the specified range in the fromPara to
		/// this paragraph.
		/// </summary>
		/// <param name="ichMinDest">The starting character index where the text will be replaced.</param>
		/// <param name="ichLimDest">The ending character index where the text will be replaced.</param>
		/// <param name="fromPara">The source para for the text.</param>
		/// <param name="ichMinSrc">The starting character index to copy from.</param>
		/// <param name="ichLimSrc">The ending character index to copy from.</param>
		/// ------------------------------------------------------------------------------------
		void ReplaceTextRange(int ichMinDest, int ichLimDest, IStTxtPara fromPara,
			int ichMinSrc, int ichLimSrc);

		/// ------------------------------------------------------------------------------------
		/// <summary>
		/// Gets the footnote sequence.
		/// </summary>
		/// ------------------------------------------------------------------------------------
		IFdoOwningSequence<IStFootnote> FootnoteSequence { get; }

		/// <summary>
		/// Analyses of all the segments.
		/// </summary>
		IEnumerable<IAnalysis> Analyses { get;}

		/// <summary>
		/// Collects the HashSet of the unique wordforms in the paragraph.
		/// </summary>
		void CollectUniqueWordforms(HashSet<IWfiWordform> wordforms);

		/// ------------------------------------------------------------------------------------
		/// <summary>
		/// Gets the character offset in the free translation (CmTranslation) corresponding to
		/// the start of the given segment.
		/// </summary>
		/// <param name="segment">The character offset in the free translation.</param>
		/// <param name="ws">The writing system HVO.</param>
		/// ------------------------------------------------------------------------------------
		int GetOffsetInFreeTranslationForStartOfSegment(ISegment segment, int ws);

		/// ------------------------------------------------------------------------------------
		/// <summary>
		/// Gets the segment corresponding to the given character offset in the specified free
		/// translation.
		/// </summary>
		/// <param name="ich">The charcater offset.</param>
		/// <param name="ws">The writing system HVO.</param>
		/// ------------------------------------------------------------------------------------
		ISegment GetSegmentForOffsetInFreeTranslation(int ich, int ws);

		/// ------------------------------------------------------------------------------------
		/// <summary>
		/// Given a character position in the contents of this paragraph, return a character
		/// offset to the start of the free translation for the corresponding segment.
		/// </summary>
		/// <param name="ich">The ich main position.</param>
		/// <param name="btWs">The back translation writing system HVO</param>
		/// <returns></returns>
		/// ------------------------------------------------------------------------------------
		int GetBtPosition(int ich, int btWs);
	}

	/// <summary>
	///
	/// </summary>
	public partial interface IScrTxtPara : IEnumerable
	{
		/// ------------------------------------------------------------------------------------
		/// <summary>
		/// Gets the context of the current paragraph.
		/// </summary>
		/// <exception cref="InvalidOperationException">Unable to get context for paragraph.
		/// </exception>
		/// ------------------------------------------------------------------------------------
		ContextValues Context { get; }

		/// ------------------------------------------------------------------------------------
		/// <summary>
		/// Gets the name of the default style (based on context/structure) for the current
		/// paragraph.
		/// </summary>
		/// <exception cref="InvalidOperationException">Unable to get style name for paragraph.
		/// </exception>
		/// ------------------------------------------------------------------------------------
		string DefaultStyleName { get; }

		/// ------------------------------------------------------------------------------------
		/// <summary>
		/// Gets section that contains this paragraph.
		/// </summary>
		/// <returns>the section that owns the paragraph or null if the paragraph is in a
		/// title</returns>
		/// ------------------------------------------------------------------------------------
		IScrSection OwningSection { get; }

		/// ------------------------------------------------------------------------------------
		/// <summary>
		/// Determines if paragraph has chapter or verse numbers in it.
		/// </summary>
		/// <returns><code>true</code> if either a chapter number or verse number is found
		/// in the paragraph</returns>
		/// /// ------------------------------------------------------------------------------------
		bool HasChapterOrVerseNumbers();

		/// ------------------------------------------------------------------------------------
		/// <summary>
		/// Mark all of the back translations for this paragraph as unfinished.
		/// </summary>
		/// ------------------------------------------------------------------------------------
		void MarkBackTranslationsAsUnfinished();

		/// ------------------------------------------------------------------------------------
		/// <summary>
		/// Given a structured string in a paragraph or back translation, replaces the given
		/// range with a given string and given run props. Updates the cache.
		/// </summary>
		/// <param name="wsAlt">The writing system, if a back translation multiString alt,
		/// otherwise 0 for the vernacular</param>
		/// <param name="str">the string to be inserted; if null, we remove the range</param>
		/// <param name="ttp">The text props for the string being inserted</param>
		/// <param name="ichMin">character offset Min at which we will replace in the tss
		///  </param>
		/// <param name="ichLim">end of the range at which we will replace in the tss </param>
		/// <param name="ichLimNew">gets set to the end of what we inserted</param>
		/// ------------------------------------------------------------------------------------
		void ReplaceInParaOrBt(int wsAlt, string str, ITsTextProps ttp, int ichMin,
			int ichLim, out int ichLimNew);

		/// ------------------------------------------------------------------------------------
		/// <summary>
		/// Given a position in a back translation string, try to locate the corresponding
		/// chapter in the vernacular and insert it in the BT
		/// (or update the existing reference in the BT).
		/// </summary>
		/// <param name="wsAlt">The writing system of the back trans multiString alt</param>
		/// <param name="ichMin">The ich min.</param>
		/// <param name="ichLim">The ich lim.</param>
		/// <param name="ichLimIns">output: set to the end of the new BT chapter number run</param>
		/// <returns>
		/// 	<c>true</c> if a chapter number was inserted; <c>false</c> otherwise.
		/// </returns>
		/// ------------------------------------------------------------------------------------
		bool InsertNextChapterNumberInBt(int wsAlt, int ichMin, int ichLim, out int ichLimIns);

		/// ------------------------------------------------------------------------------------
		/// <summary>
		/// Given an IP selection in a vernacular paragraph, and a following verse number run,
		/// determine if a verse number is missing and if so insert it at the IP.
		/// </summary>
		/// <param name="ichIp">The character position in the paragraph</param>
		/// <param name="ichMinNextVerse">The character offset at the beginning of the following
		/// verse number run</param>
		/// <param name="sVerseNumIns">output: String representation of the new verse number
		/// inserted, or null if none inserted</param>
		/// <param name="ichLimInserted">output: set to the end of the inserted verse number
		/// run, or -1 if none inserted</param>
		/// ------------------------------------------------------------------------------------
		void InsertMissingVerseNumberInVern(int ichIp, int ichMinNextVerse,
			out string sVerseNumIns, out int ichLimInserted);

		/// ------------------------------------------------------------------------------------
		/// <summary>
		/// Given a position in a vernacular paragraph string, insert the next verse number.
		/// </summary>
		/// <param name="ich">The character position at which to insert verse number</param>
		/// <param name="sVerseNumIns">The s verse num ins.</param>
		/// <param name="ichLim">Gets set to the end of the new verse number run</param>
		/// <returns>
		/// 	<c>true</c> if we inserted a verse number; <c>false</c> if not
		/// </returns>
		/// ------------------------------------------------------------------------------------
		bool InsertNextVerseNumberInVern(int ich, out string sVerseNumIns, out int ichLim);

		/// ------------------------------------------------------------------------------------
		/// <summary>
		/// Given a position in a back translation string, try to locate the corresponding
		/// verse in the vernacular, and insert the verse number in the BT.
		/// </summary>
		/// <param name="wsAlt">The writing system of the back trans multiString alt</param>
		/// <param name="ich">The character position at which to insert verse number</param>
		/// <param name="sVerseNumIns">output: String containing the inserted verse number,
		/// or null if no verse number inserted</param>
		/// <param name="sChapterNumIns">output: String containing the inserted chapter number,
		/// or null if no chapter number inserted</param>
		/// <param name="ichLimIns">output: Gets set to the end of the new BT chapter/verse numbers
		/// inserted</param>
		/// <returns>
		/// 	<c>true</c> if we inserted a verse number/bridge; <c>false</c> if not
		/// </returns>
		/// ------------------------------------------------------------------------------------
		bool InsertNextVerseNumberInBt(int wsAlt, int ich, out string sVerseNumIns,
			out string sChapterNumIns, out int ichLimIns);

		/// ------------------------------------------------------------------------------------
		/// <summary>
		/// Given a verse number run in a vernacular paragraph string, create or extend a verse
		/// bridge.
		/// </summary>
		/// <param name="ichMin">The character offset at the beginning of the verse number
		/// run</param>
		/// <param name="ichLim">the end of the verse number run</param>
		/// <param name="sVerseNumIns">output: String representation of the new end number appended
		/// to verse bridge</param>
		/// <param name="ichLimIns">output: the end offset of the updated verse number run</param>
		/// <returns>
		/// 	<c>true</c> if we updated a verse number/bridge; false if not
		/// </returns>
		/// ------------------------------------------------------------------------------------
		bool UpdateExistingVerseNumberInVern(int ichMin, int ichLim, out string sVerseNumIns,
			out int ichLimIns);

		/// ------------------------------------------------------------------------------------
		/// <summary>
		/// Given a verse number run in the back translation string, try to locate the
		/// corresponding verse in the vernacular, and update the verse number in the BT.
		/// </summary>
		/// <param name="wsAlt">The writing system of the back trans multiString alt</param>
		/// <param name="ichMin">The character offset at the beginning of the BT verse number
		/// run</param>
		/// <param name="ichLim">the end of the verse number run</param>
		/// <param name="sVerseNumIns">output: String representation of the new end number appended
		/// to verse bridge</param>
		/// <param name="sChapterNumIns">output: String containing the inserted chapter number,
		/// or null if no chapter number inserted</param>
		/// <param name="ichLimIns">output: the end offset of the updated chapter/verse numbers</param>
		/// ------------------------------------------------------------------------------------
		void UpdateExistingVerseNumberInBt(int wsAlt, int ichMin, int ichLim,
			out string sVerseNumIns, out string sChapterNumIns, out int ichLimIns);

		/// ------------------------------------------------------------------------------------
		/// <summary>
		/// Remove any duplicate verse numbers following the new verse number in the following
		/// text in the current as well as the following section, if any.
		/// </summary>
		/// <param name="wsAlt">The writing system, if a back trans multiString alt,
		/// otherwise 0 for the vernacular</param>
		/// <param name="chapterToRemove">A string representation of the duplicate chapter number
		/// to remove.</param>
		/// <param name="verseRangeToRemove">A string representation of the duplicate verse number to
		/// remove. This may also be a verse bridge, in which case we will remove all verse
		/// numbers up to the end value of the bridge</param>
		/// <param name="ich">The character offset after which we start looking for dups</param>
		/// ------------------------------------------------------------------------------------
		void RemoveDuplicateVerseNumbers(int wsAlt, string chapterToRemove,
			string verseRangeToRemove, int ich);

		/// ------------------------------------------------------------------------------------
		/// <summary>
		/// Get the start and end reference of the specified position <paramref name="ivPos"/>
		/// in the paragraph. Section reference could be used, if available, to fill in missing
		/// information, but (at least for now) we will not search back into previous sections.
		/// </summary>
		/// <param name="ivPos">Character offset in the paragraph.</param>
		/// <param name="refStart">[out] Start reference</param>
		/// <param name="refEnd">[out] End reference</param>
		/// <remarks><p><paramref name="refStart"/> and <paramref name="refEnd"/> are only
		/// different if we have bridged verse numbers.</p>
		/// <p>May return incomplete or invalid reference if, for example, the section
		/// object does not have a valid start reference.</p>
		/// <p>If ivPos LT zero, we will not search this para, but look only in previous
		/// paragraphs</p></remarks>
		/// ------------------------------------------------------------------------------------
		void GetRefsAtPosition(int ivPos, out BCVRef refStart, out BCVRef refEnd);

		/// ------------------------------------------------------------------------------------
		/// <summary>
		/// Get the start and end reference of the specified position <paramref name="ivPos"/>
		/// in the paragraph. Section reference could be used, if available, to fill in missing
		/// information, but (at least for now) we will not search back into previous sections.
		/// </summary>
		/// <param name="wsBT">HVO of the writing system of the BT to search, or -1 to search
		/// the vernacular.</param>
		/// <param name="ivPos">Character offset in the paragraph.</param>
		/// <param name="fAssocPrev">Consider this position to be associated with any preceding
		/// text in the paragraph (in the case where ichPos is at a chapter boundary).</param>
		/// <param name="refStart">[out] Start reference</param>
		/// <param name="refEnd">[out] End reference</param>
		/// <remarks><p><paramref name="refStart"/> and <paramref name="refEnd"/> are only
		/// different if we have bridged verse numbers.</p>
		/// <p>May return incomplete or invalid reference if, for example, the section
		/// object does not have a valid start reference.</p>
		/// <p>If ivPos LT zero, we will not search this para, but look only in previous
		/// paragraphs</p></remarks>
		/// ------------------------------------------------------------------------------------
		void GetRefsAtPosition(int wsBT, int ivPos, bool fAssocPrev,
			out BCVRef refStart, out BCVRef refEnd);

		/// ------------------------------------------------------------------------------------
		/// <summary>
		/// Gets a List of all footnotes "owned" by this paragraph.
		/// </summary>
		/// ------------------------------------------------------------------------------------
		List<FootnoteInfo> GetFootnotes();

		/// ------------------------------------------------------------------------------------
		/// <summary>
		/// Searches the contents of this paragraph forwards for next footnote ORC.
		/// </summary>
		/// <param name="ich">Character index to start search.</param>
		/// <param name="fSkipCurrentPosition">If <c>true</c> we search forward starting with the
		/// run after ich, otherwise we start with the current run.</param>
		/// <returns>Next footnote in string after ich, or <c>null</c> if footnote can't be
		/// found.</returns>
		/// ------------------------------------------------------------------------------------
		IScrFootnote FindNextFootnoteInContents(ref int ich, bool fSkipCurrentPosition);

		/// ------------------------------------------------------------------------------------
		/// <summary>
		/// Searches the contents of this paragraph backwards for the previous footnote ORC.
		/// </summary>
		/// <param name="ich">Character index to start search, or -1 to start at the end of
		/// the string.</param>
		/// <param name="fSkipCurrentPosition">If <c>true</c> we search backwards starting
		/// with the run before ich, otherwise we start with the run ich is in.</param>
		/// <returns>Previous footnote in string, or <c>null</c> if footnote can't be found.
		/// </returns>
		/// ------------------------------------------------------------------------------------
		IScrFootnote FindPrevFootnoteInContents(ref int ich, bool fSkipCurrentPosition);

		/// ------------------------------------------------------------------------------------
		/// <summary>
		/// Finds the previous footnote and returns it.
		/// </summary>
		/// <param name="ich">Character index to start search, or -1 to start at the end of
		/// the paragraph.</param>
		/// <returns>Previous footnote, or <c>null</c> if there isn't a previous footnote in the
		/// current book.</returns>
		/// ------------------------------------------------------------------------------------
		IScrFootnote FindPreviousFootnote(int ich);

		/// ------------------------------------------------------------------------------------
		/// <summary>
		/// Remove all ORCs that reference the specified object in all writing systems for the
		/// back translation of the given (vernacular) paragraph.
		/// </summary>
		/// <param name="guid">guid for the specified object</param>
		/// ------------------------------------------------------------------------------------
		void DeleteAnyBtMarkersForObject(Guid guid);

		/// ------------------------------------------------------------------------------------
		/// <summary>
		/// Moves the text from the specified range in the fromPara to this paragraph. Use this
		/// method only when the paragraphs are in the same book.
		/// </summary>
		/// <param name="ichDest">The character index where the text will be placed.</param>
		/// <param name="sourcePara">The source para for the text.</param>
		/// <param name="ichMinSrc">The starting character index of the text to be moved.</param>
		/// <param name="ichLimSrc">The lim character index of the text to be moved.</param>
		/// <exception cref="ArgumentException">occurs when the source and destination
		/// paragraphs are not owned by the same book</exception>
		/// ------------------------------------------------------------------------------------
		void MoveText(int ichDest, IScrTxtPara sourcePara, int ichMinSrc, int ichLimSrc);

		/// ------------------------------------------------------------------------------------
		/// <summary>
		/// Moves the text from the specified range in the fromPara to this paragraph. Use this
		/// method only when the paragraphs are in the same book.
		/// </summary>
		/// <param name="ichMinDest">The starting character index where the text will be placed.</param>
		/// <param name="ichLimDest">The ending character index where the text will be placed.</param>
		/// <param name="sourcePara">The source para for the text.</param>
		/// <param name="ichMinSrc">The starting character index of the text to be moved.</param>
		/// <param name="ichLimSrc">The lim character index of the text to be moved.</param>
		/// <exception cref="ArgumentException">occurs when the source and destination
		/// paragraphs are not owned by the same book</exception>
		/// ------------------------------------------------------------------------------------
		void MoveText(int ichMinDest, int ichLimDest, IScrTxtPara sourcePara,
			int ichMinSrc, int ichLimSrc);

		/// ------------------------------------------------------------------------------------
		/// <summary>
		/// Replaces this paragraph with the sourcePara. Creates  copies (in this paragraph) of
		/// all objects refered to by ORCs in the sourcePara.
		/// </summary>
		/// <param name="sourcePara">The source para for the text.</param>
		/// ------------------------------------------------------------------------------------
		void ReplacePara(IScrTxtPara sourcePara);

		/// ------------------------------------------------------------------------------------
		/// <summary>
		/// Clears the contents of a paragraph
		/// </summary>
		/// ------------------------------------------------------------------------------------
		void Clear();
	}

	public partial interface IScrBookAnnotations
	{
		/// ------------------------------------------------------------------------------------
		/// <summary>
		/// Insert a new check result annotation at its correct position in the list.
		/// </summary>
		/// <param name="startRef">beginning reference note refers to</param>
		/// <param name="endRef">ending reference note refers to</param>
		/// <param name="beginObject">id of beginning object note refers to</param>
		/// <param name="endObject">id of ending object note refers to</param>
		/// <param name="checkId">The check id.</param>
		/// <param name="bldrQuote">Para builder to use for the cited text paragraph</param>
		/// <param name="bldrDiscussion">Para builder to use to build the Discussion
		/// paragraph</param>
		/// <returns>note inserted into annotation list</returns>
		/// ------------------------------------------------------------------------------------
		IScrScriptureNote InsertErrorAnnotation(BCVRef startRef, BCVRef endRef,
			ICmObject beginObject, ICmObject endObject, Guid checkId,
			StTxtParaBldr bldrQuote, StTxtParaBldr bldrDiscussion);

		/// ------------------------------------------------------------------------------------
		/// <summary>
		/// Insert a new note at its correct position in the list.
		/// </summary>
		/// <param name="startRef">beginning reference note refers to</param>
		/// <param name="endRef">ending reference note refers to</param>
		/// <param name="beginObject">id of beginning object note refers to</param>
		/// <param name="endObject">id of ending object note refers to</param>
		/// <param name="guidNoteType">The GUID representing the CmAnnotationDefn to use for
		/// the type</param>
		/// <param name="insertIndex">index where note was inserted into annotation list</param>
		/// <returns>note inserted into annotation list</returns>
		/// ------------------------------------------------------------------------------------
		IScrScriptureNote InsertNote(BCVRef startRef, BCVRef endRef,
			ICmObject beginObject, ICmObject endObject, Guid guidNoteType, out int insertIndex);

		/// ------------------------------------------------------------------------------------
		/// <summary>
		/// Insert a new note at its correct position in the list.
		/// </summary>
		/// <param name="startRef">beginning reference note refers to</param>
		/// <param name="endRef">ending reference note refers to</param>
		/// <param name="beginObject">id of beginning object note refers to</param>
		/// <param name="endObject">id of ending object note refers to</param>
		/// <returns>note inserted into annotation list</returns>
		/// <param name="guidNoteType">The GUID representing the CmAnnotationDefn to use for
		/// the type</param>
		/// ------------------------------------------------------------------------------------
		IScrScriptureNote InsertNote(BCVRef startRef, BCVRef endRef,
			ICmObject beginObject, ICmObject endObject, Guid guidNoteType);

		/// ------------------------------------------------------------------------------------
		/// <summary>
		/// Insert a new note at its correct position in the list.
		/// </summary>
		/// <param name="startRef">beginning reference note refers to</param>
		/// <param name="endRef">ending reference note refers to</param>
		/// <param name="beginObject">id of beginning object note refers to</param>
		/// <param name="endObject">id of ending object note refers to</param>
		/// <param name="guidNoteType">The GUID representing the CmAnnotationDefn to use for
		/// the type</param>
		/// <param name="bldrQuote">Para builder to use to build the Quote paragraph</param>
		/// <param name="bldrDiscussion">Para builder to use to build the Discussion
		///  paragraph</param>
		/// <param name="bldrRecommendation">Para builder to use to build the
		///  Recommendation paragraph</param>
		/// <param name="bldrResolution">Para builder to use to build the Resolution
		///  paragraph</param>
		/// <returns>note inserted into annotation list</returns>
		/// ------------------------------------------------------------------------------------
		IScrScriptureNote InsertNote(BCVRef startRef, BCVRef endRef,
			ICmObject beginObject, ICmObject endObject, Guid guidNoteType, StTxtParaBldr bldrQuote,
			StTxtParaBldr bldrDiscussion, StTxtParaBldr bldrRecommendation,
			StTxtParaBldr bldrResolution);

		/// ------------------------------------------------------------------------------------
		/// <summary>
		/// Insert a new note at its correct position in the list.
		/// </summary>
		/// <param name="startRef">beginning reference note refers to</param>
		/// <param name="endRef">ending reference note refers to</param>
		/// <param name="beginObject">id of beginning object to which annotation refers</param>
		/// <param name="endObject">id of ending object to which annotation refers</param>
		/// <param name="guidNoteType">The GUID representing the CmAnnotationDefn to use for
		/// the type</param>
		/// <param name="startOffset">The starting character offset.</param>
		/// <param name="endOffset">The ending character offset.</param>
		/// <param name="bldrQuote">Para builder to use to build the Quote paragraph</param>
		/// <param name="bldrDiscussion">Para builder to use to build the Discussion
		/// paragraph</param>
		/// <param name="bldrRecommendation">Para builder to use to build the
		/// Recommendation paragraph</param>
		/// <param name="bldrResolution">Para builder to use to build the Resolution
		/// paragraph</param>
		/// <param name="insertIndex">out: index where annotation was inserted into
		/// annotation list</param>
		/// <returns>note inserted into annotation list</returns>
		/// ------------------------------------------------------------------------------------
		IScrScriptureNote InsertNote(BCVRef startRef, BCVRef endRef,
			ICmObject beginObject, ICmObject endObject, Guid guidNoteType,
			int startOffset, int endOffset, StTxtParaBldr bldrQuote, StTxtParaBldr bldrDiscussion,
			StTxtParaBldr bldrRecommendation, StTxtParaBldr bldrResolution, out int insertIndex);

		/// ------------------------------------------------------------------------------------
		/// <summary>
		/// Insert a new note at its correct position in the list.
		/// </summary>
		/// <param name="startRef">beginning reference note refers to</param>
		/// <param name="endRef">ending reference note refers to</param>
		/// <param name="beginObject">id of beginning object to which annotation refers</param>
		/// <param name="endObject">id of ending object to which annotation refers</param>
		/// <param name="guidNoteType">The GUID representing the CmAnnotationDefn to use for
		/// the type</param>
		/// <param name="startOffset">The starting character offset.</param>
		/// <param name="endOffset">The ending character offset.</param>
		/// <param name="bldrQuote">Para builder to use to build the Quote paragraph</param>
		/// <param name="bldrDiscussion">Para builder to use to build the Discussion
		/// paragraph</param>
		/// <param name="bldrRecommendation">Para builder to use to build the
		/// Recommendation paragraph</param>
		/// <param name="bldrResolution">Para builder to use to build the Resolution
		/// paragraph</param>
		/// <param name="insertIndex">index where annotation is to be inserted into
		/// annotation list</param>
		/// <returns>note inserted into annotation list</returns>
		/// ------------------------------------------------------------------------------------
		IScrScriptureNote InsertNote(BCVRef startRef, BCVRef endRef,
			ICmObject beginObject, ICmObject endObject, Guid guidNoteType,
			int startOffset, int endOffset, StTxtParaBldr bldrQuote, StTxtParaBldr bldrDiscussion,
			StTxtParaBldr bldrRecommendation, StTxtParaBldr bldrResolution, int insertIndex);

		/// ------------------------------------------------------------------------------------
		/// <summary>
		/// Insert a new note at its correct position in the list.
		/// </summary>
		/// <param name="startRef">beginning reference note refers to</param>
		/// <param name="endRef">ending reference note refers to</param>
		/// <param name="beginObject">id of beginning object note refers to</param>
		/// <param name="endObject">id of ending object note refers to</param>
		/// <param name="guidNoteType">The GUID representing the CmAnnotationDefn to use for
		/// the type</param>
		/// <param name="bldrDiscussion">Para builder to use to build the Discussion
		///  paragraph</param>
		/// <returns>note inserted into annotation list</returns>
		/// ------------------------------------------------------------------------------------
		IScrScriptureNote InsertImportedNote(BCVRef startRef, BCVRef endRef, ICmObject beginObject,
			ICmObject endObject, Guid guidNoteType, StTxtParaBldr bldrDiscussion);

		/// ------------------------------------------------------------------------------------
		/// <summary>
		/// Canonical Book number (1-66) corresponding to this collection of annotations.
		/// </summary>
		/// ------------------------------------------------------------------------------------
		int CanonicalNum { get; }
	}

	public partial interface IScrBookRef
	{
		/// ------------------------------------------------------------------------------------
		/// <summary>
		/// Gets the standard abbreviation of the book in the UI writing system or an
		/// appropriate fallback.
		/// </summary>
		/// ------------------------------------------------------------------------------------
		string UIBookAbbrev { get; }

		/// ------------------------------------------------------------------------------------
		/// <summary>
		/// Gets the standard name of the book in the UI writing system or an appropriate
		/// fallback.
		/// </summary>
		/// ------------------------------------------------------------------------------------
		string UIBookName { get; }
	}

	/// <summary>
	///
	/// </summary>
	public partial interface IScrBook
	{
		/// ------------------------------------------------------------------------------------
		/// <summary>
		/// Initialize a <see cref = "IScrBook"/>'s Title paragraph.
		/// </summary>
		/// ------------------------------------------------------------------------------------
		void InitTitlePara();

		/// ------------------------------------------------------------------------------------
		/// <summary>
		/// Get the SIL book ID 3-letter code.
		/// </summary>
		/// ------------------------------------------------------------------------------------
		string BookId { get; }

		/// ------------------------------------------------------------------------------------
		/// <summary>
		/// Gets the best name for showing in the user interface
		/// </summary>
		/// ------------------------------------------------------------------------------------
		string BestUIName { get; }

		/// ------------------------------------------------------------------------------------
		/// <summary>
		/// Gets the best available abbrev for this ScrBook to use in the UI.
		/// </summary>
		/// ------------------------------------------------------------------------------------
		string BestUIAbbrev { get; }

		/// ------------------------------------------------------------------------------------
		/// <summary>
		/// Gets the first section in the book.
		/// </summary>
		/// ------------------------------------------------------------------------------------
		IScrSection FirstSection { get; }

		/// ------------------------------------------------------------------------------------
		/// <summary>
		/// Gets the first Scripture (non-intro) section in the book.
		/// </summary>
		/// ------------------------------------------------------------------------------------
		IScrSection FirstScriptureSection { get; }

		/// ------------------------------------------------------------------------------------
		/// <summary>
		/// Gets the last section in the book.
		/// </summary>
		/// ------------------------------------------------------------------------------------
		IScrSection LastSection { get; }

		/// ------------------------------------------------------------------------------------
		/// <summary>
		/// Gets hvos of the writing systems for the back translations used in this book.
		/// </summary>
		/// ------------------------------------------------------------------------------------
		HashSet<int> BackTransWs { get; }

		/// ------------------------------------------------------------------------------------
		/// <summary>
		/// Prepare to return tokens for Scripture checking.
		/// </summary>
		/// <param name="chapterNum">0=read whole book, else specified chapter number</param>
		/// <returns><c>true</c></returns>
		/// ------------------------------------------------------------------------------------
		bool GetTextToCheck(int chapterNum);

		/// ------------------------------------------------------------------------------------
		/// <summary>
		/// Finds the next exact match starting from the given section starting at the given
		/// paragraph and character offsets. If not found looking forward from that point, the
		/// search wraps around from the beginning of the book.
		/// </summary>
		/// <param name="targetRef">ScrReference to find</param>
		/// <param name="fFindSectionStart">if set to <c>true</c> this method will return
		/// values corresponding to the beginning of the section head if the target reference is
		/// the first one in a section.</param>
		/// <param name="startingSection">The 0-based index of the first section to look in
		/// </param>
		/// <param name="startingParaIndex">The 0-based index of the first paragraph to look in
		/// </param>
		/// <param name="startingCharIndex">The 0-based index of the first character to look at
		/// </param>
		/// <param name="section">The 0-based index of the section where the reference starts.
		/// </param>
		/// <param name="paraIndex">The 0-based index of the paragraph where the reference starts.
		/// </param>
		/// <param name="ichVerseStart">The 0-based index of the character verse start.</param>
		/// <returns>
		/// 	<c>true</c> if found; <c>false</c> otherwise
		/// </returns>
		/// ------------------------------------------------------------------------------------
		bool GetRefStartFromSection(ScrReference targetRef, bool fFindSectionStart,
			IScrSection startingSection, int startingParaIndex, int startingCharIndex,
			out IScrSection section, out int paraIndex, out int ichVerseStart);

		/// ------------------------------------------------------------------------------------
		/// <summary>
		/// Gets the index of the section where the given chapter begins.
		/// </summary>
		/// <param name="chapterNum">The chapter number (assumed to be in same versification as
		/// that of the Scripture object).</param>
		/// <returns>the index of the section or -1 if not found</returns>
		/// ------------------------------------------------------------------------------------
		int FindSectionForChapter(int chapterNum);

		/// ------------------------------------------------------------------------------------
		/// <summary>
		/// Enumerate all the ITextToken's from the most recent GetText call.
		/// </summary>
		/// <returns>An IEnumerable implementation that allows the caller to retrieve each
		/// text token in sequence.</returns>
		/// ------------------------------------------------------------------------------------
		IEnumerable<ITextToken> TextTokens();

		/// ------------------------------------------------------------------------------------
		/// <summary>
		/// Gets a list of all paragraphs in this book in their natural order (i.e., title
		/// paragraphs first, then intro pragraphs, then Scripture paragraphs). This does not
		/// include footnote paragraphs or picture captions.
		/// </summary>
		/// ------------------------------------------------------------------------------------
		IEnumerable<IScrTxtPara> Paragraphs { get;}

		/// ------------------------------------------------------------------------------------
		/// <summary>
		/// Checks to see whether/how this book can be overwritten with the given saved version.
		/// Possibilities are:
		/// * Full overwrite is possible without losing Scripture data
		/// * Full overwrite would lose Scripture data
		/// * Partial overwrite is possible
		/// </summary>
		/// <param name="savedVersion">The saved version to be checked.</param>
		/// <param name="sDetails">A string with a formatted list of reference ranges included
		/// in current but missing in the saved version (separated by newlines)</param>
		/// <param name="sectionsToRemove">sections that will need to be removed from this book
		/// before a partial overwrite can be executed (will be null unless return type is
		/// Partial).</param>
		/// <param name="missingBtWs">list of back translation writing systems that are used in
		/// this book but not in the savedVersion</param>
		/// ------------------------------------------------------------------------------------
		OverwriteType DetermineOverwritability(IScrBook savedVersion, out string sDetails,
			out List<IScrSection> sectionsToRemove, out HashSet<int> missingBtWs);

		/// ------------------------------------------------------------------------------------
		/// <summary>
		/// Inserts a footnote by inserting the footnote marker into the given string builder
		/// and creating a new <see cref="IStFootnote"/> with the footnote marker set to the
		/// same marker. This is the real workhorse, used mainly for internal implementation,
		/// but it's public so import can use it to create footnotes more efficiently.
		/// </summary>
		/// <param name="iInsertAt">Zero-based index of the position in the sequence of
		/// footnotes where the new footnote is to be inserted</param>
		/// <param name="tsStrBldr">String builder for the paragraph being built</param>
		/// <param name="ich">Character index in paragraph where footnote is to be inserted</param>
		/// <returns>The newly created Footnote object</returns>
		/// ------------------------------------------------------------------------------------
		IScrFootnote InsertFootnoteAt(int iInsertAt, ITsStrBldr tsStrBldr, int ich);

		/// ------------------------------------------------------------------------------------
		/// <summary>
		/// Creates a ScrFootnote owned by this ScrBook.
		/// The caller must take care of inserting the proper ORC and the footnote's paragraph
		/// and issusing a propchanged for the new footnote inserted into the book's collection.
		/// </summary>
		/// <param name="iFootnotePos">Zero-based index of the position in the book's sequence of
		/// footnotes where the new footnote is to be inserted</param>
		/// <param name="ws">The writing system for the footnote marker.</param>
		/// <returns>The newly created Footnote object</returns>
		/// ------------------------------------------------------------------------------------
		IScrFootnote CreateFootnote(int iFootnotePos, int ws);

		/// ------------------------------------------------------------------------------------
		/// <summary>
		/// Searches section forwards for first footnote reference in a section range.
		/// </summary>
		/// <param name="ihvoSectionStart">The index of the starting section in the section hvo array</param>
		/// <param name="ihvoSectionEnd">The index of the ending section in the section hvo array</param>
		/// <returns>
		/// first footnote in a range of sections or null if not found
		/// </returns>
		/// ------------------------------------------------------------------------------------
		IScrFootnote FindFirstFootnoteInSectionRange(int ihvoSectionStart, int ihvoSectionEnd);

		/// ------------------------------------------------------------------------------------
		/// <summary>
		/// Searches section backwards for last footnote reference in a section range.
		/// </summary>
		/// <param name="ihvoSectionStart">The index of the starting section in the section hvo array</param>
		/// <param name="ihvoSectionEnd">The index of the ending section in the section hvo array</param>
		/// <returns>
		/// last footnote in a range of sections or null if not found
		/// </returns>
		/// ------------------------------------------------------------------------------------
		IScrFootnote FindLastFootnoteInSectionRange(int ihvoSectionStart, int ihvoSectionEnd);

		/// ------------------------------------------------------------------------------------
		/// <summary>
		/// Find a paragraph with the specified style id, containing the specified verse number,
		/// if specified, and having the correct sequence number. Assumes the reference is
		/// within this book.
		/// </summary>
		/// <param name="targetStyle">style of paragraph to find</param>
		/// <param name="targetRef">Reference to seek</param>
		/// <param name="iPara">0-based index of paragraph</param>
		/// <param name="iVernSection">0-based index of the section the corresponding
		/// vernacular paragraph is in. This will be 0 if no corresponding paragraph can be
		/// found.</param>
		/// <returns>The corresponding StTxtPara, or null if no matching para is found</returns>
		/// ------------------------------------------------------------------------------------
		IScrTxtPara FindPara(IStStyle targetStyle, BCVRef targetRef, int iPara, ref int iVernSection);

		/// ------------------------------------------------------------------------------------
		/// <summary>
		/// Merges the content of the given section into the previous section content.
		/// Then deletes the given section.
		/// <param name="iSection">index of the section to be moved</param>
		/// <param name="newStyle">The new style for the moved heading paragraphs.</param>
		/// <exception cref="ArgumentOutOfRangeException">Occurs when section index is invalid.
		/// The index must be greater than 0.</exception>
		/// </summary>
		/// ------------------------------------------------------------------------------------
		int MergeSectionIntoPreviousSectionContent(int iSection, IStStyle newStyle);

		/// ------------------------------------------------------------------------------------
		/// <summary>
		/// Merges the content of the given section into the previous section content.
		/// Then deletes the given section.
		/// <param name="iSection">index of the section to be moved</param>
		/// <exception cref="ArgumentOutOfRangeException">Occurs when section index is invalid.
		/// The index must be greater than 0.</exception>
		/// </summary>
		/// ------------------------------------------------------------------------------------
		void MergeSectionContentIntoPreviousSectionContent(int iSection);

		/// ------------------------------------------------------------------------------------
		/// <summary>
		/// Move the requested number of paragraphs from the heading of one section to the end
		/// of the content of the previous section.
		/// </summary>
		/// <param name="iSection">index of the section we move paragraphs from</param>
		/// <param name="iLastPara">index of the last heading paragraph to be moved</param>
		/// <returns> index of first moved paragraph</returns>
		/// <param name="newStyle">The new style for the moved paragraphs.</param>
		/// <exception cref="ArgumentOutOfRangeException">Occurs when iSection is 0,
		/// or out of range. Also when iLastPara is out of range.</exception>
		/// <exception cref="InvalidOperationException">Occurs when the iLastPara is the final
		/// paragraph in the heading. Cannot move all paras in the heading with this method.</exception>
		/// ------------------------------------------------------------------------------------
		int MoveHeadingParasToPreviousSectionContent(int iSection, int iLastPara,
			IStStyle newStyle);

		/// ------------------------------------------------------------------------------------
		/// <summary>
		/// Merges the heading and content of the given section into the next section heading.
		/// Then deletes the given section.
		/// </summary>
		/// <param name="iSection">index of the section to be moved</param>
		/// <param name="newStyle">The new style for the moved paragraphs.</param>
		/// <returns>the index of first paragraph originally selected, as viewed by the user</returns>
		/// <exception cref="ArgumentOutOfRangeException">Occurs when section index is invalid.
		/// The index must not be for the last section.</exception>
		/// ------------------------------------------------------------------------------------
		int MergeSectionIntoNextSectionHeading(int iSection, IStStyle newStyle);

		/// ------------------------------------------------------------------------------------
		/// <summary>
		/// Merge one or more paragraphs from the content of one section to the beginning of
		/// the heading of the following section. The paragraphs from the given index to the
		/// last content paragraph are moved.
		/// </summary>
		/// <param name="iSection">index of the section we move paragraphs from</param>
		/// <param name="iFirstPara">index of the first content paragraph to be moved</param>
		/// <param name="newStyle">The new style for the moved paragraphs.</param>
		/// <exception cref="ArgumentOutOfRangeException">Occurs when iSection is the last section,
		/// or out of range. Also when iFirstPara is out of range.</exception>
		/// <exception cref="InvalidOperationException">Occurs when the iFirstPara is the first
		/// paragraph in the contents. Cannot move all paras in the contents with this method.</exception>
		/// ------------------------------------------------------------------------------------
		void MoveContentParasToNextSectionHeading(int iSection, int iFirstPara, IStStyle newStyle);

		/// ------------------------------------------------------------------------------------
		/// <summary>
		/// Deletes the specified range from the middle of one section contents to the middle
		/// of another section contents.
		/// All ORC deletions are handled properly.
		/// </summary>
		/// <param name="iSectionStart">The index of the first section</param>
		/// <param name="iSectionEnd">The index of the last section</param>
		/// <param name="iParaStart">The index of the paragraph in the first section</param>
		/// <param name="iParaEnd">The index of the paragraph in the last section</param>
		/// <param name="ichStart">The character position in the paragraph in the first section</param>
		/// <param name="ichEnd">The character position in the paragraph in the last section</param>
		/// ------------------------------------------------------------------------------------
		void DeleteMultiSectionContentRange(int iSectionStart, int iSectionEnd,
			int iParaStart, int iParaEnd, int ichStart, int ichEnd);

		/// ------------------------------------------------------------------------------------
		/// <summary>
		/// Gets the specified section in the book. If the section doesn't exist (i.e. index
		/// is out of range), then null is returned.
		/// </summary>
		/// ------------------------------------------------------------------------------------
		IScrSection this[int i]	{ get; }

		/// ------------------------------------------------------------------------------------
		/// <summary>
		/// Removes specified sections in a book.
		/// </summary>
		/// <param name="sectionsToRemove">The sections to remove.</param>
		/// ------------------------------------------------------------------------------------
		void RemoveSections(List<IScrSection> sectionsToRemove);

		/// ------------------------------------------------------------------------------------
		/// <summary>
		/// Removes specified sections in a book.
		/// </summary>
		/// <param name="sectionsToRemove">The sections to remove.</param>
		/// <param name="progressDlg">The progress dialog box (can be null). Position will be
		/// incremented once per section to be removed (caller is responsible for setting the
		/// range and message appropriately.
		/// </param>
		/// ------------------------------------------------------------------------------------
		void RemoveSections(List<IScrSection> sectionsToRemove, IProgress progressDlg);

		/// ------------------------------------------------------------------------------------
		/// <summary>
		/// Finds the next footnote and returns an object that references the footnote and holds
		/// all the necessary info (indices and tags) to locate the footnote marker in the
		/// vernacular text.
		/// </summary>
		/// <param name="iSection">Index of section to start search</param>
		/// <param name="iParagraph">Index of paragraph to start search</param>
		/// <param name="ich">Character index to start search</param>
		/// <param name="tag">Flid to start search</param>
		/// <returns>Information about the next footnote, or <c>null</c> if there isn't another
		/// footnote in the current book.</returns>
		/// ------------------------------------------------------------------------------------
		FootnoteLocationInfo FindNextFootnote(int iSection, int iParagraph, int ich, int tag);

		/// ------------------------------------------------------------------------------------
		/// <summary>
		/// Finds the next footnote and returns an object that references the footnote and holds
		/// all the necessary info (indices and tags) to locate the footnote marker in the
		/// vernacular text.
		/// </summary>
		/// <param name="iSection">Index of section to start search</param>
		/// <param name="iParagraph">Index of paragraph to start search</param>
		/// <param name="ich">Character index to start search</param>
		/// <param name="tag">Flid to start search</param>
		/// <param name="fSkipCurrentPos"><c>true</c> to start search with run after ich,
		/// <c>false</c> to start with current run.</param>
		/// <returns>Information about the next footnote, or <c>null</c> if there isn't another
		/// footnote in the current book.</returns>
		/// ------------------------------------------------------------------------------------
		FootnoteLocationInfo FindNextFootnote(int iSection, int iParagraph, int ich, int tag,
			bool fSkipCurrentPos);

		/// ------------------------------------------------------------------------------------
		/// <summary>
		/// Finds the previous footnote and returns it. If a footnote is found,
		/// <paramref name="iSection"/>, <paramref name="iParagraph"/>, <paramref name="ich"/>
		/// and <paramref name="tag"/> will be set to indicate the position before the previous
		/// footnote marker. If no footnote can be found <paramref name="iSection"/>,
		/// <paramref name="iParagraph"/>, <paramref name="ich"/> and <paramref name="tag"/>
		/// won't change.
		/// </summary>
		/// <param name="iSection">Index of section to start search</param>
		/// <param name="iParagraph">Index of paragraph to start search, or -1 to start search
		/// in last paragraph.</param>
		/// <param name="ich">Character index to start search, or -1 to start at the end of
		/// the paragraph.</param>
		/// <param name="tag">Flid to start search</param>
		/// <returns>Previous footnote, or <c>null</c> if there isn't a previous footnote in the
		/// current book.</returns>
		/// ------------------------------------------------------------------------------------
		IScrFootnote FindPrevFootnote(ref int iSection, ref int iParagraph, ref int ich, ref int tag);

		/// ------------------------------------------------------------------------------------
		/// <summary>
		/// Finds the previous footnote and returns it. If a footnote is found,
		/// <paramref name="iSection"/>, <paramref name="iParagraph"/>, <paramref name="ich"/>
		/// and <paramref name="tag"/> will be set to indicate the position before the previous
		/// footnote marker. If no footnote can be found <paramref name="iSection"/>,
		/// <paramref name="iParagraph"/>, <paramref name="ich"/> and <paramref name="tag"/>
		/// won't change.
		/// </summary>
		/// <param name="iSection">Index of section to start search</param>
		/// <param name="iParagraph">Index of paragraph to start search, or -1 to start search
		/// in last paragraph.</param>
		/// <param name="ich">Character index to start search, or -1 to start at the end of
		/// the paragraph.</param>
		/// <param name="tag">Flid to start search</param>
		/// <param name="fSkipFirstRun"><c>true</c> if the current run where ich is in should
		/// be skipped, otherwise <c>false</c>.</param>
		/// <returns>Previous footnote, or <c>null</c> if there isn't a previous footnote in the
		/// current book.</returns>
		/// ------------------------------------------------------------------------------------
		IScrFootnote FindPrevFootnote(ref int iSection, ref int iParagraph, ref int ich,
			ref int tag, bool fSkipFirstRun);

		/// ------------------------------------------------------------------------------------
		/// <summary>
		/// Gets the footnote at the specified position in this book.
		/// </summary>
		/// <param name="iSection">Index of section.</param>
		/// <param name="iParagraph">Index of paragraph.</param>
		/// <param name="ich">Character position.</param>
		/// <param name="tag">Tag</param>
		/// <returns>Footnote at specified position, or <c>null</c> if specified position is
		/// not in front of a footnote marker run.</returns>
		/// ------------------------------------------------------------------------------------
		IScrFootnote FindCurrentFootnote(int iSection, int iParagraph, int ich, int tag);
	}

	/// <summary>
	///
	/// </summary>
	public partial interface IScrScriptureNote
	{

		/// ------------------------------------------------------------------------------------
		/// <summary>
		/// Get the annotation type from the Guid.
		/// </summary>
		/// ------------------------------------------------------------------------------------
		NoteType AnnotationType	{ get; }

		/// ------------------------------------------------------------------------------------
		/// <summary>
		/// Gets the text of the (first paragraph) of the "quote", or cited text of the
		/// annotation.
		/// </summary>
		/// ------------------------------------------------------------------------------------
		string CitedText { get; }

		/// ------------------------------------------------------------------------------------
		/// <summary>
		/// Gets the text of the (first paragraph) of the "quote", or cited text of the
		/// annotation.
		/// </summary>
		/// ------------------------------------------------------------------------------------
		ITsString CitedTextTss { get; }

		/// ------------------------------------------------------------------------------------
		/// <summary>
		/// Initialize a new note.
		/// </summary>
		/// <param name="guidAnnotationType">GUID representing the type of annotation.</param>
		/// <param name="startRef">beginning reference note refers to</param>
		/// <param name="endRef">ending reference note refers to</param>
		/// <param name="beginObj">beginning object note refers to</param>
		/// <param name="endObj">ending object note refers to</param>
		/// <param name="startOffset">The starting character offset.</param>
		/// <param name="endOffset">The ending character offset.</param>
		/// <param name="bldrQuote">Para builder to use to build the Quote paragraph</param>
		/// <param name="bldrDiscussion">Para builder to use to build the Discussion
		/// paragraph</param>
		/// <param name="bldrRecommendation">Para builder to use to build the
		/// Recommendation paragraph</param>
		/// <param name="bldrResolution">Para builder to use to build the Resolution
		/// paragraph</param>
		/// ------------------------------------------------------------------------------------
		void InitializeNote(Guid guidAnnotationType, BCVRef startRef, BCVRef endRef,
			ICmObject beginObj, ICmObject endObj, int startOffset, int endOffset,
			StTxtParaBldr bldrQuote, StTxtParaBldr bldrDiscussion, StTxtParaBldr bldrRecommendation,
			StTxtParaBldr bldrResolution);

		/// ------------------------------------------------------------------------------------
		/// <summary>
		/// Create a response to an annotation
		/// </summary>
		/// <returns>The new IStJournalText that will contain the response</returns>
		/// ------------------------------------------------------------------------------------
		IStJournalText CreateResponse();

		/// ------------------------------------------------------------------------------------
		/// <summary>
		/// Gets A key that can be used for comparison to determine whether two notes "match"
		/// (i.e., are probably just different versions of each other).
		/// </summary>
		/// ------------------------------------------------------------------------------------
		ScrNoteKey Key { get; }
	}

	/// ----------------------------------------------------------------------------------------
	/// <summary>
	///
	/// </summary>
	/// ----------------------------------------------------------------------------------------
	public partial interface IScrImportSet
	{
		/// -----------------------------------------------------------------------------------
		/// <summary>
		/// Gets/Sets ImportType. When it is changed, we need to delete the old Sources.
		/// </summary>
		/// -----------------------------------------------------------------------------------
		TypeOfImport ImportTypeEnum
		{
			get;
			set;
		}

		/// ------------------------------------------------------------------------------------
		/// <summary>
		/// Gets whether to import the vernacular Scripture
		/// </summary>
		/// ------------------------------------------------------------------------------------
		bool ImportTranslation
		{
			get;
			set;
		}

		/// -----------------------------------------------------------------------------------
		/// <summary>
		/// Indicates if basic properties are set to allow import. For example, if this is a
		/// Paratext project import, at least the vernacular project must be specified for this
		/// to return true. If this is an Other project, at least one filename must be
		/// specified for this to return true.
		/// </summary>
		/// -----------------------------------------------------------------------------------
		bool BasicSettingsExist { get; }

		/// ------------------------------------------------------------------------------------
		/// <summary>
		/// Gets wheter project includes separate source(s) with a back translation. If project
		/// has no BT or the BT is interleaved, this returns false.
		/// </summary>
		/// <exception cref="NotSupportedException">If project is not a support type</exception>
		/// ------------------------------------------------------------------------------------
		bool HasNonInterleavedBT { get; }

		/// ------------------------------------------------------------------------------------
		/// <summary>
		/// Gets whether project includes separate source(s) with annotations, or notes. If
		/// project has no annotations or they are interleaved, this returns false.
		/// </summary>
		/// <exception cref="NotSupportedException">If project is not a support type</exception>
		/// ------------------------------------------------------------------------------------
		bool HasNonInterleavedNotes { get; }

		/// ------------------------------------------------------------------------------------
		/// <summary>
		/// Gets/sets the Paratext Scripture project ID.
		/// </summary>
		/// <remarks>Setter has side-effect of loading the mappings</remarks>
		/// ------------------------------------------------------------------------------------
		string ParatextScrProj
		{
			get;
			set;
		}

		/// ------------------------------------------------------------------------------------
		/// <summary>
		/// Gets/sets the Paratext Back Translation project name
		/// </summary>
		/// <remarks>Setter has side-effect of loading the mappings</remarks>
		/// ------------------------------------------------------------------------------------
		string ParatextBTProj
		{
			get;
			set;
		}

		/// ------------------------------------------------------------------------------------
		/// <summary>
		/// Gets/sets the Paratext Notes project name
		/// </summary>
		/// <remarks>Setter has side-effect of loading the mappings</remarks>
		/// ------------------------------------------------------------------------------------
		string ParatextNotesProj
		{
			get;
			set;
		}

		/// ------------------------------------------------------------------------------------
		/// <summary>
		/// Gets whether to import back translations
		/// </summary>
		/// ------------------------------------------------------------------------------------
		bool ImportBackTranslation
		{
			get;
			set;
		}

		/// ------------------------------------------------------------------------------------
		/// <summary>
		/// Gets whether to import Annotations
		/// </summary>
		/// ------------------------------------------------------------------------------------
		bool ImportAnnotations
		{
			get;
			set;
		}

		/// ------------------------------------------------------------------------------------
		/// <summary>
		/// Gets whether to import introductions to books
		/// </summary>
		/// ------------------------------------------------------------------------------------
		bool ImportBookIntros
		{
			get;
			set;
		}

		/// ------------------------------------------------------------------------------------
		/// <summary>
		/// Get a MappingSet that is appropriate for the ImportDomain
		/// </summary>
		/// <param name="domain"></param>
		/// <returns></returns>
		/// ------------------------------------------------------------------------------------
		MappingSet GetMappingSetForDomain(ImportDomain domain);

		/// ------------------------------------------------------------------------------------
		/// <summary>
		/// Gets a mapping list based on the import domain
		/// </summary>
		/// <param name="domain">The import domain</param>
		/// <returns>The mapping list</returns>
		/// ------------------------------------------------------------------------------------
		ScrMappingList GetMappingListForDomain(ImportDomain domain);

		/// ------------------------------------------------------------------------------------
		/// <summary>
		/// Gets an import file source that will provide all of the files for an import
		/// </summary>
		/// <param name="domain"></param>
		/// <returns></returns>
		/// ------------------------------------------------------------------------------------
		ImportFileSource GetImportFiles(ImportDomain domain);

		/// ------------------------------------------------------------------------------------
		/// <summary>
		/// Remove a file from the file list
		/// </summary>
		/// <param name="fileName"></param>
		/// <param name="domain">The domain to remove the file from</param>
		/// <param name="wsId">The writing system identifier for the source (ignored for
		/// scripture domain)</param>
		/// <param name="noteType">The CmAnnotationDefn for the note type (ignored for back
		/// trans and scripture domains)</param>
		/// ------------------------------------------------------------------------------------
		void RemoveFile(string fileName, ImportDomain domain, string wsId, ICmAnnotationDefn noteType);

		/// ------------------------------------------------------------------------------------
		/// <summary>
		/// Add a file to the project, and determine the file encoding and mappings.
		/// </summary>
		/// <param name="fileName">file name to add</param>
		/// <param name="domain">The domain to add the file to</param>
		/// <param name="wsId">The writing system identifier for the source (ignored for
		/// scripture domain)</param>
		/// <param name="noteType">The CmAnnotationDefn for the note type (ignored for back
		/// trans and scripture domains)</param>
		/// <returns>The IScrImportFileInfo representing the added file</returns>
		/// ------------------------------------------------------------------------------------
		IScrImportFileInfo AddFile(string fileName, ImportDomain domain, string wsId,
			ICmAnnotationDefn noteType);

		/// ------------------------------------------------------------------------------------
		/// <summary>
		/// Add a file to the project, and determine the file encoding and mappings.
		/// </summary>
		/// <param name="fileName">file name to add</param>
		/// <param name="domain">The domain to add the file to</param>
		/// <param name="wsId">The writing system identifier for the source (ignored for
		/// scripture domain)</param>
		/// <param name="noteType">The CmAnnotationDefn for the note type
		/// (ignored for back trans and scripture domains)</param>
		/// <param name="fileRemovedHandler">Handler for FileRemoved event (can be null if
		/// caller doesn't need to know if a file is removed as a result of a overlapping
		/// conflict</param>
		/// <returns>The IScrImportFileInfo representing the added file</returns>
		/// ------------------------------------------------------------------------------------
		IScrImportFileInfo AddFile(string fileName, ImportDomain domain, string wsId,
			ICmAnnotationDefn noteType, ScrImportFileEventHandler fileRemovedHandler);

		/// ------------------------------------------------------------------------------------
		/// <summary>
		/// Check all files that are about to be imported in the given reference range to see
		/// if there are any reference overlaps. If so, resolve the conflict.
		/// </summary>
		/// <param name="start">Start reference</param>
		/// <param name="end">End Reference</param>
		/// ------------------------------------------------------------------------------------
		void CheckForOverlappingFilesInRange(ScrReference start, ScrReference end);

		/// ------------------------------------------------------------------------------------
		/// <summary>
		/// Accesses the in-memory copy of the requested mapping list
		/// </summary>
		/// <param name="mappingSet">Indicates the desired mapping list.</param>
		/// <returns>An enumerator for accessing all the ImportMappingInfo objects for the
		/// given domain</returns>
		/// ------------------------------------------------------------------------------------
		IEnumerable Mappings(MappingSet mappingSet);

		/// ------------------------------------------------------------------------------------
		/// <summary>
		/// Gets the mapping info for a given begin marker and set
		/// </summary>
		/// <param name="marker">The begin marker</param>
		/// <param name="mappingSet">Indicates the desired mapping list.</param>
		/// <returns>An ImportMappingInfo representing an import mapping for the begin
		/// marker</returns>
		/// ------------------------------------------------------------------------------------
		ImportMappingInfo MappingForMarker(string marker, MappingSet mappingSet);

		/// ------------------------------------------------------------------------------------
		/// <summary>
		/// Set (add or modify) a mapping in the designated mapping list
		/// </summary>
		/// <param name="mappingSet">Indicates the desired mapping list.</param>
		/// <param name="mapping">The mapping info</param>
		/// ------------------------------------------------------------------------------------
		void SetMapping(MappingSet mappingSet, ImportMappingInfo mapping);

		/// ------------------------------------------------------------------------------------
		/// <summary>
		/// Delete a mapping from the designated mapping list
		/// </summary>
		/// <param name="mappingSet">Indicates the mapping list to delete from.</param>
		/// <param name="mapping">The mapping info</param>
		/// ------------------------------------------------------------------------------------
		void DeleteMapping(MappingSet mappingSet, ImportMappingInfo mapping);

		/// ------------------------------------------------------------------------------------
		/// <summary>
		/// Commit the "temporary" in-memory settings to the permanent properties
		/// </summary>
		/// ------------------------------------------------------------------------------------
		void SaveSettings();

		/// ------------------------------------------------------------------------------------
		/// <summary>
		/// Abandon the "temporary" in-memory settings and re-load from the permanent properties
		/// </summary>
		/// ------------------------------------------------------------------------------------
		void RevertToSaved();

		/// ------------------------------------------------------------------------------------
		/// <summary>
		/// Starting reference for the import; for now, we ignore the
		/// chapter and verse since import will always start at the beginning of the book.
		/// </summary>
		/// ------------------------------------------------------------------------------------
		BCVRef StartRef
		{
			get;
			set;
		}

		/// ------------------------------------------------------------------------------------
		/// <summary>
		/// Ending reference for the import; for now, we ignore the
		/// chapter and verse since import will always end at the end of the book.
		/// </summary>
		/// ------------------------------------------------------------------------------------
		BCVRef EndRef
		{
			get;
			set;
		}

		/// ------------------------------------------------------------------------------------
		/// <summary>
		/// Gets/sets stylesheet for settings.
		/// </summary>
		/// ------------------------------------------------------------------------------------
		IVwStylesheet StyleSheet
		{
			get;
			set;
		}

		/// ------------------------------------------------------------------------------------
		/// <summary>
		/// Sets the Overlapping File Resolver
		/// </summary>
		/// ------------------------------------------------------------------------------------
		IOverlappingFileResolver OverlappingFileResolver
		{
			set;
		}

		/// ------------------------------------------------------------------------------------
		/// <summary>
		/// Gets a value indicating whether this <see cref="IScrImportSet"/> is valid.
		/// </summary>
		/// <value><c>true</c> if valid; otherwise, <c>false</c>.</value>
		/// <exception cref="InvalidOperationException">thrown if basic import settings do not
		/// exist</exception>
		/// <exception cref="ScriptureUtilsException">If this is a non-P6 import project and
		/// the strict file scan finds a data error.</exception>
		/// ------------------------------------------------------------------------------------
		bool Valid
		{
			get;
		}
	}

	/// ----------------------------------------------------------------------------------------
	/// <summary>
	/// Interface to allow application-specific parsing/generation of a string representing a
	/// picture-location.
	/// </summary>
	/// ----------------------------------------------------------------------------------------
	public interface IPictureLocationBridge
	{
		/// ------------------------------------------------------------------------------------
		/// <summary>
		/// Parses the picture location range string.
		/// </summary>
		/// <param name="s">The string representation of the picture location range.</param>
		/// <param name="anchorLocation">The anchor location.</param>
		/// <param name="locType">The type of the location range. The incoming value tells us
		/// the assumed type for parsing. The out value can be set to a different type if we
		/// discover that the actual value is another type.</param>
		/// <param name="locationMin">The location min.</param>
		/// <param name="locationMax">The location max.</param>
		/// ------------------------------------------------------------------------------------
		void ParsePictureLoc(string s, int anchorLocation, ref PictureLocationRangeType locType,
			out int locationMin, out int locationMax);

		/// ------------------------------------------------------------------------------------
		/// <summary>
		/// Gets a string representation of the picture location.
		/// </summary>
		/// <param name="picture">The picture.</param>
		/// ------------------------------------------------------------------------------------
		string GetPictureLocAsString(ICmPicture picture);
	}

	/// <summary>
	///
	/// </summary>
	public partial interface ICmPicture : IEmbeddedObject
	{
		/// ------------------------------------------------------------------------------------
		/// <summary>
		/// Gets a string representation of the picture suitable for exporting or for building
		/// a clipboard representation of the object.
		/// </summary>
		/// <param name="fFileNameOnly">If set to <c>true</c> the picture filename does not
		/// contain the full path specification. Use <c>false</c> for the full path (e.g., for
		/// use on the clipboard).
		/// </param>
		/// <param name="sReference">A string containing the picture's reference (Can be null
		/// or empty).</param>
		/// <param name="picLocBridge">A picture location bridge object (can be null).</param>
		/// <returns></returns>
		/// ------------------------------------------------------------------------------------
		string GetTextRepOfPicture(bool fFileNameOnly, string sReference,
			IPictureLocationBridge picLocBridge);

		/// ------------------------------------------------------------------------------------
		/// <summary>
		/// Gets the layout position as a string. Rather that just taking the natural string
		/// representation of each of the <see cref="PictureLayoutPosition"/> values, we convert
		/// a couple of them to use USFM-compatible variations.
		/// </summary>
		/// ------------------------------------------------------------------------------------
		string LayoutPosAsString {get;}

		/// ------------------------------------------------------------------------------------
		/// <summary>
		/// Gets the description in the English writing system. Returns empty strng if this
		/// is not set.
		/// </summary>
		/// ------------------------------------------------------------------------------------
		string EnglishDescriptionAsString { get; }

		/// ------------------------------------------------------------------------------------
		/// <summary>
		/// Inserts an ORC pointing to this picture at the specified location.
		/// </summary>
		/// <param name="tss">String into which ORC is to be inserted</param>
		/// <param name="ich">character offset where insertion is to occur</param>
		/// <returns>a new TsString with the ORC</returns>
		/// ------------------------------------------------------------------------------------
		ITsString InsertORCAt(ITsString tss, int ich);

		/// ------------------------------------------------------------------------------------
		/// <summary>
		/// Inserts an ORC pointing to this picture at the specified location.
		/// </summary>
		/// <param name="tsStrBldr">String into which ORC is to be inserted</param>
		/// <param name="ich">character offset where insertion is to occur</param>
		/// ------------------------------------------------------------------------------------
		void InsertORCAt(ITsStrBldr tsStrBldr, int ich);

		/// ------------------------------------------------------------------------------------
		/// <summary>
		/// Update the properties of a CmPicture with the given file, caption, and folder.
		/// </summary>
		/// <param name="srcFilename">The full path to the original filename (an internal copy
		/// will be made in this method)</param>
		/// <param name="captionTss">The caption</param>
		/// <param name="sFolder">The name of the CmFolder where picture should be stored</param>
		/// <param name="ws">The WS for the location in the caption MultiUnicode to put the
		/// caption</param>
		/// ------------------------------------------------------------------------------------
		void UpdatePicture(string srcFilename, ITsString captionTss, string sFolder, int ws);

		/// <summary>
		/// Get the sense number of the owning LexSense.
		/// </summary>
		ITsString SenseNumberTSS { get; }
	}

	/// ----------------------------------------------------------------------------------------
	/// <summary>
	///
	/// </summary>
	/// ----------------------------------------------------------------------------------------
	public partial interface IScrSection : ICloneableCmObject
	{
		/// ------------------------------------------------------------------------------------
		/// <summary>
		/// Determine if the section contains a given chapter number
		/// </summary>
		/// ------------------------------------------------------------------------------------
		bool ContainsChapter(int chapter);

		/// ------------------------------------------------------------------------------------
		/// <summary>
		/// Returns true if this section is an introduction section.
		/// </summary>
		/// ------------------------------------------------------------------------------------
		bool IsIntro { get; }

		/// ------------------------------------------------------------------------------------
		/// <summary>
		/// Gets the number of content paragraphs in the section.
		/// </summary>
		/// ------------------------------------------------------------------------------------
		int ContentParagraphCount { get; }

		/// ------------------------------------------------------------------------------------
		/// <summary>
		/// Gets the number of heading paragraphs in the section.
		/// </summary>
		/// ------------------------------------------------------------------------------------
		int HeadingParagraphCount { get; }

		/// ------------------------------------------------------------------------------------
		/// <summary>
		/// Gets a list of all paragraphs in this section in their natural order (i.e., heading
		/// paragraphs first, then content pragraphs). This does not include footnote paragraphs
		/// or picture captions.
		/// </summary>
		/// ------------------------------------------------------------------------------------
		IEnumerable<IScrTxtPara> Paragraphs { get; }

		/// ------------------------------------------------------------------------------------
		/// <summary>
		/// Gets a value indicating whether this instance is first scripture section.
		/// </summary>
		/// ------------------------------------------------------------------------------------
		bool IsFirstScriptureSection { get; }

		/// ------------------------------------------------------------------------------------
		/// <summary>
		/// Gets the previous section, else null if there is not one.
		/// </summary>
		/// ------------------------------------------------------------------------------------
		IScrSection PreviousSection { get; }

		/// ------------------------------------------------------------------------------------
		/// <summary>
		/// Gets the next section, else null if there is not one.
		/// </summary>
		/// ------------------------------------------------------------------------------------
		IScrSection NextSection { get; }

		/// ------------------------------------------------------------------------------------
		/// <summary>
		/// Gets the first section content paragraph. If there are no paragraphs,
		/// then null is returned.
		/// </summary>
		/// ------------------------------------------------------------------------------------
		IStTxtPara FirstContentParagraph { get; }

		/// ------------------------------------------------------------------------------------
		/// <summary>
		/// Gets the last section content paragraph. If there are no paragraphs,
		/// then null is returned.
		/// </summary>
		/// ------------------------------------------------------------------------------------
		IStTxtPara LastContentParagraph { get; }

		/// ------------------------------------------------------------------------------------
		/// <summary>
		/// Gets the first section heading paragraph. If there are no paragraphs,
		/// then null is returned.
		/// </summary>
		/// ------------------------------------------------------------------------------------
		IStTxtPara FirstHeadingParagraph { get; }

		/// ------------------------------------------------------------------------------------
		/// <summary>
		/// Gets the last section heading paragraph. If there are no paragraphs,
		/// then null is returned.
		/// </summary>
		/// ------------------------------------------------------------------------------------
		IStTxtPara LastHeadingParagraph { get; }

		/// ------------------------------------------------------------------------------------
		/// <summary>
		/// Gets the context of the current section.
		/// </summary>
		/// ------------------------------------------------------------------------------------
		ContextValues Context { get; }

		/// ------------------------------------------------------------------------------------
		/// <summary>
		/// Returns true if the first paragraph starts with a verse number or a chapter number.
		/// </summary>
		/// ------------------------------------------------------------------------------------
		bool StartsWithVerseOrChapterNumber { get; }

		/// ------------------------------------------------------------------------------------
		/// <summary>
		/// Returns true if the first paragraph starts with a chapter number.
		/// </summary>
		/// ------------------------------------------------------------------------------------
		bool StartsWithChapterNumber { get; }

		/// ------------------------------------------------------------------------------------
		/// <summary>
		/// Determine if the section contains a given reference
		/// </summary>
		/// ------------------------------------------------------------------------------------
		bool ContainsReference(ScrReference reference);

		/// ------------------------------------------------------------------------------------
		/// <summary>
		/// Moves paragraphs from the heading of a section to the beginning of its content.
		/// All paragraphs from the given index to the end of the heading are moved.
		/// </summary>
		/// <param name="indexFirstPara">index of the first heading paragraph to be moved</param>
		/// <param name="newStyle">The new style for the moved paragraphs.</param>
		/// ------------------------------------------------------------------------------------
		void MoveHeadingParasToContent(int indexFirstPara, IStStyle newStyle);

		/// ------------------------------------------------------------------------------------
		/// <summary>
		/// Moves paragraphs from the content of a section to the end of it's heading.
		/// All paragraphs from the beginning of the content to the given index are moved.
		/// </summary>
		/// <param name="indexLastPara">index of the last content paragraph to be moved</param>
		/// <param name="newStyle">The new style for the moved paragraphs.</param>
		/// ------------------------------------------------------------------------------------
		void MoveContentParasToHeading(int indexLastPara, IStStyle newStyle);

		/// ------------------------------------------------------------------------------------
		/// <summary>
		/// This method is needed when a section is to be inserted at an insertion point (split
		/// position) in the heading of this section.
		/// This method creates a new following section, copies the given heading if any
		/// (e.g. from the revision book) as the new heading, and moves the paragraphs after the
		/// split position in this section heading to the new section heading.
		/// </summary>
		///
		/// <param name="iParaSplit">Index of heading paragraph containing the split position</param>
		/// <param name="ichSplit">Character index within the paragraph at which to split</param>
		/// <returns>the new following section</returns>
		///
		/// <exception cref="ArgumentOutOfRangeException">Occurs when iParaSplit or ichSplit
		/// is out of range.</exception>
		/// <exception cref="InvalidStructureException">Occurs if the style of the paragraphs
		/// is not the correct structure.</exception>
		/// ------------------------------------------------------------------------------------
		IScrSection SplitSectionHeading_atIP(int iParaSplit, int ichSplit);

		/// ------------------------------------------------------------------------------------
		/// <summary>
		/// Divides the current section into two sections with section index iSection and
		/// iSection + 1. Moves the selected paragraphs from the heading of
		/// the current section into the content of the current section.
		/// </summary>
		/// <param name="iParaStart">index of the first heading paragraph to be moved into
		/// content</param>
		/// <param name="iParaEnd">index of the last heading paragraph to be moved into
		/// content</param>
		/// <param name="newStyle">The new style for the heading paragraphs that will become
		/// content</param>
		/// ------------------------------------------------------------------------------------
		void SplitSectionHeading_ExistingParaBecomesContent(int iParaStart, int iParaEnd,
			IStStyle newStyle);

		/// ------------------------------------------------------------------------------------
		/// <summary>
		/// This method is needed when a section is to be inserted at an insertion point (split
		/// position) in the content of this section.
		/// This method creates a new following section, copies the given heading text
		/// as the new heading with new properties applied, and moves the paragraphs after the
		/// split position in this section content to the new section content.
		/// </summary>
		/// <param name="iParaSplit">Index of heading paragraph containing the split position</param>
		/// <param name="headingText">The ITsString that will become the heading.</param>
		/// <param name="headingStyleName">The style name to apply to the heading paragraph.</param>
		/// <returns>the new following section</returns>
		/// ------------------------------------------------------------------------------------
		IScrSection SplitSectionContent_atIP(int iParaSplit, ITsString headingText, string headingStyleName);

		/// ------------------------------------------------------------------------------------
		/// <summary>
		/// This method is needed when a section is to be inserted at an insertion point (split
		/// position) in the content of this section.
		/// This method creates a new following section and moves the paragraphs after the
		/// split position in this section content to the new section content.
		/// </summary>
		///
		/// <param name="iParaSplit">Index of content paragraph containing the split position</param>
		/// <param name="ichSplit">Character index within the paragraph at which to split</param>
		/// <returns>the new following section</returns>
		///
		/// <exception cref="ArgumentOutOfRangeException">Occurs when iParaSplit or ichSplit
		/// is out of range.</exception>
		/// <exception cref="InvalidStructureException">Occurs if the style of the paragraphs
		/// is not the correct structure.</exception>
		/// ------------------------------------------------------------------------------------
		IScrSection SplitSectionContent_atIP(int iParaSplit, int ichSplit);

		/// ------------------------------------------------------------------------------------
		/// <summary>
		/// This method is needed when a section is to be inserted at an insertion point (split
		/// position) in the content of this section.
		/// This method creates a new following section, copies the given heading if any
		/// (e.g. from the revision book) as the new heading, and moves the paragraphs after the
		/// split position in this section content to the new section content.
		/// </summary>
		///
		/// <param name="iParaSplit">Index of content paragraph containing the split position</param>
		/// <param name="ichSplit">Character index within the paragraph at which to split</param>
		/// <param name="newHeading">the StText containing the heading to copy, or null if new
		/// heading is to be empty</param>
		/// <returns>the new following section</returns>
		///
		/// <exception cref="ArgumentOutOfRangeException">Occurs when iParaSplit or ichSplit
		/// is out of range.</exception>
		/// <exception cref="InvalidStructureException">Occurs if the style of the paragraphs
		/// is not the correct structure.</exception>
		/// ------------------------------------------------------------------------------------
		IScrSection SplitSectionContent_atIP(int iParaSplit, int ichSplit, IStText newHeading);

		/// ------------------------------------------------------------------------------------
		/// <summary>
		/// This method is needed when an inner paragraph in the content of this section
		/// has its style changed to a heading.
		/// This method creates a new section using the specified content paragraphs as the new heading
		/// and the remaining paragraphs of this section as its content.
		/// The specified paragraphs must not include the first or last paragraphs. Also, the
		/// caller must make the necessary style changes before calling this method, i.e. the
		/// specified paragraphs must have a section heading style applied.</summary>
		///
		/// <param name="iPara">Index of first content paragraph to be changed to section head.
		/// It must not be the first paragraph.</param>
		/// <param name="cParagraphs">Number of paragraphs to be changed to section head.
		/// The last paragraph in the section content must NOT be included.</param>
		/// <param name="newStyle">The new style for the moved paragraphs.</param>
		/// <returns>the new section</returns>
		///
		/// <exception cref="ArgumentOutOfRangeException">Occurs when iPara is the first paragraph,
		/// or out of range. Also when the count includes the last paragraph.</exception>
		/// <exception cref="InvalidStructureException">Occurs when the style of the specified paragraphs
		/// is not already section heading structure.</exception>
		/// ------------------------------------------------------------------------------------
		IScrSection SplitSectionContent_ExistingParaBecomesHeading(int iPara, int cParagraphs,
			IStStyle newStyle);

		/// ------------------------------------------------------------------------------------
		/// <summary>
		/// Get the starting and ending display references
		/// </summary>
		/// ------------------------------------------------------------------------------------
		void GetDisplayRefs(out BCVRef startRef, out BCVRef endRef);

		/// ------------------------------------------------------------------------------------
		/// <summary>
		/// Gets the footnotes in the section heading and contents.
		/// </summary>
		/// <returns>FootnoteInfo list for each footnote in the section</returns>
		/// ------------------------------------------------------------------------------------
		List<IScrFootnote> GetFootnotes();

		/// ------------------------------------------------------------------------------------
		/// <summary>
		/// Searches section forwards for first footnote reference.
		/// </summary>
		/// <param name="iPara">out: The index of the para containing the footnote.</param>
		/// <param name="ich">out: The character index where the footnote was found.</param>
		/// <param name="tag">out: whether the footnote was found in heading or contents</param>
		/// ------------------------------------------------------------------------------------
		IScrFootnote FindFirstFootnote(out int iPara, out int ich, out int tag);

		/// ------------------------------------------------------------------------------------
		/// <summary>
		/// Searches section backwards for last footnote reference.
		/// </summary>
		/// <param name="iPara">out: The index of the para containing the footnote.</param>
		/// <param name="ich">out: The character index where the footnote was found.</param>
		/// <param name="tag">out: whether the footnote was found in heading or contents</param>
		/// ------------------------------------------------------------------------------------
		IScrFootnote FindLastFootnote(out int iPara, out int ich, out int tag);
	}

	/// ----------------------------------------------------------------------------------------
	/// <summary>
	///
	/// </summary>
	/// ----------------------------------------------------------------------------------------
	public partial interface IStFootnote : IEmbeddedObject
	{
		/// ------------------------------------------------------------------------------------
		/// <summary>
		/// Gets whether or not to display the target reference for this footnote when it is
		/// displayed at the bottom of the page or in a separate pane.
		/// </summary>
		/// ------------------------------------------------------------------------------------
		bool DisplayFootnoteReference { get; }

		/// ------------------------------------------------------------------------------------
		/// <summary>
		/// Gets whether or not to display the marker (caller) for this footnote when it is
		/// displayed at the bottom of the page or in a separate pane.
		/// </summary>
		/// ------------------------------------------------------------------------------------
		bool DisplayFootnoteMarker { get; }

		/// ------------------------------------------------------------------------------------
		/// <summary>
		/// Gets the type of footnote marker.
		/// </summary>
		/// ------------------------------------------------------------------------------------
		FootnoteMarkerTypes MarkerType { get; }

		/// ------------------------------------------------------------------------------------
		/// <summary>
		/// Insert footnote marker (i.e. Owning ORC run with the footnote GUID in the properties)
		/// into the given string builder for the paragraph.
		/// </summary>
		/// <param name="tsStrBldr">A string builder for the paragraph that is to contain the
		/// footnote owning ORC</param>
		/// <param name="ich">The 0-based character offset into the paragraph at which we will
		/// insert the ORC</param>
		/// <param name="ws">The writing system id for the new ORC run</param>
		/// ------------------------------------------------------------------------------------
		void InsertOwningORCIntoPara(ITsStrBldr tsStrBldr, int ich, int ws);

		/// ------------------------------------------------------------------------------------
		/// <summary>
		/// Insert footnote marker (i.e. Reference ORC run with the footnote GUID in the properties)
		/// into the given string builder for the translation.
		/// </summary>
		/// <param name="tsStrBldr">A builder for the translation string that is to
		/// contain the footnote reference ORC</param>
		/// <param name="ich">The 0-based character offset into the translation string
		/// at which we will insert the ORC</param>
		/// <param name="ws">The writing system id for the new ORC run</param>
		/// ------------------------------------------------------------------------------------
		void InsertRefORCIntoTrans(ITsStrBldr tsStrBldr, int ich, int ws);
	}

	/// ------------------------------------------------------------------------------------
	/// <summary>
	///
	/// </summary>
	/// ------------------------------------------------------------------------------------
	public partial interface IScrFootnote
	{
		/// ------------------------------------------------------------------------------------
		/// <summary>
		/// This is used to get reference information irrespective of display settings.
		/// </summary>
		/// ------------------------------------------------------------------------------------
		bool IgnoreDisplaySettings { get; set; }

		/// ------------------------------------------------------------------------------------
		/// <summary>
		/// Get a string representing the reference of the footnote (chapter:verse)
		/// </summary>
		/// <param name="hvoWs">HVO of the writing system for which we are formatting this
		/// reference.</param>
		/// ------------------------------------------------------------------------------------
		string GetReference(int hvoWs);

		/// ------------------------------------------------------------------------------------
		/// <summary>
		/// Get a string representing the reference of the footnote (chapter:verse)
		/// </summary>
		/// <returns>The reference of this footnote, or an empty string if no paragraph was found.
		/// </returns>
		/// ------------------------------------------------------------------------------------
		string RefAsString { get; }

		/// ------------------------------------------------------------------------------------
		/// <summary>
		/// Gets the start ref.
		/// </summary>
		/// ------------------------------------------------------------------------------------
		ScrReference StartRef { get; }

		/// ------------------------------------------------------------------------------------
		/// <summary>
		/// Gets the end ref.
		/// </summary>
		/// ------------------------------------------------------------------------------------
		ScrReference EndRef { get; }

		/// ------------------------------------------------------------------------------------
		/// <summary>
		/// Get the paragraph style name of the first paragraph in the footnote.
		/// </summary>
		/// ------------------------------------------------------------------------------------
		string ParaStyleId { get; }

		/// ------------------------------------------------------------------------------------
		/// <summary>
		/// Return the section that this footnote belongs to (if any).
		/// Returns null if it no longer is found in a paragraph text property (LTB-408),
		/// or if it doesn't belong to a section.
		/// </summary>
		/// ------------------------------------------------------------------------------------
		bool TryGetContainingSection(out IScrSection section);

		/// ------------------------------------------------------------------------------------
		/// <summary>
		/// Return the title (StText) that this footnote belongs to (if any).
		/// Returns 0 if it no longer is found in a paragraph text property (LTB-408),
		/// or if it doesn't belong to a title.
		/// </summary>
		/// <param name="title">The title.</param>
		/// <returns></returns>
		/// ------------------------------------------------------------------------------------
		bool TryGetContainingTitle(out IStText title);

		/// ------------------------------------------------------------------------------------
		/// <summary>
		/// Makes the footnote marker.
		/// </summary>
		/// <param name="markerWS">The WS of the marker</param>
		/// <returns></returns>
		/// ------------------------------------------------------------------------------------
		ITsStrBldr MakeFootnoteMarker(int markerWS);

		/// ------------------------------------------------------------------------------------
		/// <summary>
		/// Gets the marker text (a plain string).
		/// </summary>
		/// ------------------------------------------------------------------------------------
		string MarkerAsString { get; }
	}

	/// <summary>
	///
	/// </summary>
	public partial interface IScrMarkerMapping
	{
		/// ------------------------------------------------------------------------------------
		/// <summary>
		/// Retrieve the style name from the attached style if one exists
		/// </summary>
		/// ------------------------------------------------------------------------------------
		string StyleName { get; }
	}

	/// <summary>
	/// Delegate for events that notify of changes to a property on a CmObject
	/// </summary>
	/// <param name="sender">The CM object whose property has changed</param>
	public delegate void PropertyChangedHandler(ICmObject sender);

	/// <summary>
	///
	/// </summary>
	public partial interface IScripture
	{
		/// <summary>
		/// Fired when the ScriptureBooksOS property changes (insertions, deletions)
		/// </summary>
		event PropertyChangedHandler BooksChanged;

		/// ------------------------------------------------------------------------------------
		/// <summary>
		/// Gets a value indicating whether this instance of Scripture has had the
		/// BT CmTranslation fix applied.
		/// </summary>
		/// ------------------------------------------------------------------------------------
		bool FixedParasWithoutBt { get; }

		/// ------------------------------------------------------------------------------------
		/// <summary>
		/// Gets a value indicating whether this instance of Scripture has had the segments fix
		/// applied.
		/// </summary>
		/// ------------------------------------------------------------------------------------
		bool FixedParasWithoutSegments { get; }

		/// ------------------------------------------------------------------------------------
		/// <summary>
		/// Gets a value indicating whether the old key terms list with its leftover key term
		/// hierarchical structures has already been removed from a FW language project (not
		/// really on Scripture at all, but this is here since the key terms stuff is really
		/// only used in TE).
		/// </summary>
		/// ------------------------------------------------------------------------------------
		bool RemovedOldKeyTermsList { get; }

		/// ------------------------------------------------------------------------------------
		/// <summary>
		/// Gets a value indicating whether this instance of Scripture has had the
		/// orphaned footnote fix applied. The setter is really only intended to be used
		/// internally and in the TeScrInitializer. Don't ever set it to false.
		/// </summary>
		/// ------------------------------------------------------------------------------------
		bool FixedOrphanedFootnotes { get; set; }

		/// ------------------------------------------------------------------------------------
		/// <summary>
		/// Gets a value indicating whether styles referenced in ScrParas have had the fix to
		/// mark these styles as InUse.
		/// </summary>
		/// ------------------------------------------------------------------------------------
		bool FixedStylesInUse { get; }

		/// ------------------------------------------------------------------------------------
		/// <summary>
		/// Getsa value indicating whether this instance of Scripture has had any
		/// paragraphs with ORCS resegmented, following the change to no longer have ORCS cause
		/// segment breaks.
		/// </summary>
		/// ------------------------------------------------------------------------------------
		bool ResegmentedParasWithOrcs { get; }

		/// ------------------------------------------------------------------------------------
		/// <summary>
		/// Sets whether the footnote reference should be displayed for footnotes of the
		/// given style.
		/// </summary>
		/// <param name="styleId">Name of style (typically either Note General Paragraph or
		/// Cross-Reference Paragraph</param>
		/// <param name="value"><c>true</c> if the reference should be displayed; <c>false</c>
		/// otherwise</param>
		/// ------------------------------------------------------------------------------------
		void SetDisplayFootnoteReference(string styleId, bool value);

		/// <summary>
		/// All the StTexts owned by this Scripture.
		/// </summary>
		IEnumerable<IStText> StTexts { get; }

		/// ------------------------------------------------------------------------------------
		/// <summary>
		/// Determines if the footnote settings are all set to the default values.
		/// </summary>
		/// ------------------------------------------------------------------------------------
		bool HasDefaultFootnoteSettings
		{
			get;
		}

		/// ------------------------------------------------------------------------------------
		/// <summary>
		/// Finds the import settings of the specified type. If the requested type is not found
		/// but import settings of unknown type are found, the unknown settings will be returned.
		/// </summary>
		/// <param name="importType">Type of the import.</param>
		/// <returns>
		/// The import set of the specified type, or an unknown type as a fallback;
		/// otherwise <c>null</c> will be returned.
		/// </returns>
		/// ------------------------------------------------------------------------------------
		IScrImportSet FindImportSettings(TypeOfImport importType);

		/// ------------------------------------------------------------------------------------
		/// <summary>
		/// Gets the import settings named Default, if any, or the first available
		/// one (which is probably the only one), or creates new settings if none exist.
		/// </summary>
		/// <param name="importType">type of import type to find.</param>
		/// <param name="defaultParaCharsStyleName">The default paragraph characters style name.</param>
		/// <param name="stylesPath"></param>
		/// ------------------------------------------------------------------------------------
		IScrImportSet FindOrCreateDefaultImportSettings(TypeOfImport importType, string defaultParaCharsStyleName, string stylesPath);

		/// ------------------------------------------------------------------------------------
		/// <summary>
		/// Gets/sets default import settings. Default settings can be for Paratext 5, Paratext 6,
		/// and Other USFM. Setting the import settings to a null value, clears the settings.
		/// </summary>
		/// ------------------------------------------------------------------------------------
		IScrImportSet DefaultImportSettings
		{
			get;
			set;
		}

		/// ------------------------------------------------------------------------------------
		/// <summary>
		/// Find a header footer set by name
		/// </summary>
		/// <param name="name">Name of the desired HF set</param>
		/// <returns>The set if found; otherwise <c>null</c></returns>
		/// ------------------------------------------------------------------------------------
		IPubHFSet FindNamedHfSet(string name);

		/// ------------------------------------------------------------------------------------
		/// <summary>
		/// Converts an integer into a string of digits using the zero digit defined for
		/// Scripture.
		/// </summary>
		/// <param name="nValue">Value to be converted</param>
		/// <returns>Converted string for value</returns>
		/// ------------------------------------------------------------------------------------
		string ConvertToString(int nValue);

		/// ------------------------------------------------------------------------------------
		/// <summary>
		/// Determines type of footnote marker to use for footnotes of the given style.
		/// </summary>
		/// <param name="styleId">Name of style (typically either Note General Paragraph or
		/// Cross-Reference Paragraph</param>
		/// <returns>The type of footnote marker to be used for the given style</returns>
		/// ------------------------------------------------------------------------------------
		FootnoteMarkerTypes DetermineFootnoteMarkerType(string styleId);

		/// ------------------------------------------------------------------------------------
		/// <summary>
		/// Determines footnote marker symbol to use for footnotes of the given style. Does not
		/// try to take into account whether the symbolic footnote type is in use.
		/// </summary>
		/// <param name="styleId">Name of style (typically either Note General Paragraph or
		/// Cross-Reference Paragraph</param>
		/// <returns>The footnote marker symbol to be used for the given style</returns>
		/// ------------------------------------------------------------------------------------
		string DetermineFootnoteMarkerSymbol(string styleId);

		/// ------------------------------------------------------------------------------------
		/// <summary>
		/// Copy a book (typically from an archive) to the current version. Caller should
		/// first ensure there is no book with that ID.
		/// </summary>
		/// <param name="book">The book to copy.</param>
		/// <exception cref="InvalidOperationException">Attempt to copy book to current version
		/// when that book already exists in the current version</exception>
		/// <returns>The copied bok</returns>
		/// ------------------------------------------------------------------------------------
		IScrBook CopyBookToCurrent(IScrBook book);

		/// ------------------------------------------------------------------------------------
		/// <summary>
		/// Gets the footnote marker for footnotes of the given style. (Note that for
		/// auto-sequence footnotes, this will just be an "a", not the correct marker from the
		/// sequence.
		/// </summary>
		/// <param name="styleId">Name of style (typically either Note General Paragraph or
		/// Cross-Reference Paragraph</param>
		/// <returns>A string with the marker</returns>
		/// ------------------------------------------------------------------------------------
		string GetFootnoteMarker(string styleId);

		/// ------------------------------------------------------------------------------------
		/// <summary>
		/// Gets the footnote marker to use for the specified footnote paragraph style.
		/// </summary>
		/// <param name="styleId">Name of style (typically either Note General Paragraph or
		/// Cross-Reference Paragraph</param>
		/// <param name="footnoteMarker">TS String with the marker for the actual footnote whose
		/// marker is being computed. This will be used if this type of footnote is supposed to
		/// be a sequence.</param>
		/// <returns>A TsString with the marker to display</returns>
		/// ------------------------------------------------------------------------------------
		ITsString GetFootnoteMarker(string styleId, ITsString footnoteMarker);

		/// ------------------------------------------------------------------------------------
		/// <summary>
		/// Determines whether the footnote marker should be displayed in the footnote pane for
		/// footnotes of the given style.
		/// </summary>
		/// <param name="styleId">Name of style (typically either Note General Paragraph or
		/// Cross-Reference Paragraph</param>
		/// <returns><c>true</c> if the marker should be displayed; <c>false</c> otherwise
		/// </returns>
		/// ------------------------------------------------------------------------------------
		bool GetDisplayFootnoteMarker(string styleId);

		/// ------------------------------------------------------------------------------------
		/// <summary>
		/// Gets a string that can be used to format a verse bridge for the given writing
		/// system, including the right-to-left marks if needed.
		/// </summary>
		/// ------------------------------------------------------------------------------------
		string BridgeForWs(int hvoWs);

		/// ------------------------------------------------------------------------------------
		/// <summary>
		/// Gets a string that can be used to format a chapter-verse separator for the given
		/// writing system, including the right-to-left marks if needed.
		/// </summary>
		/// ------------------------------------------------------------------------------------
		string ChapterVerseSeparatorForWs(int hvoWs);

		/// ------------------------------------------------------------------------------------
		/// <summary>
		/// Gets a string that can be used to format a verse separator for the given
		/// writing system, including the right-to-left marks if needed.
		/// </summary>
		/// ------------------------------------------------------------------------------------
		string VerseSeparatorForWs(int hvoWs);
		/// ------------------------------------------------------------------------------------
		/// <summary>
		/// Determines whether the footnote reference should be displayed for footnotes of the
		/// given style.
		/// </summary>
		/// <param name="styleId">Name of style (typically either Note General Paragraph or
		/// Cross-Reference Paragraph</param>
		/// <returns><c>true</c> if the reference should be displayed; <c>false</c> otherwise
		/// </returns>
		/// ------------------------------------------------------------------------------------
		bool GetDisplayFootnoteReference(string styleId);

		/// <summary>
		///
		/// </summary>
		string GeneralFootnoteMarker
		{
			get;
		}

		/// <summary>
		///
		/// </summary>
		/// <param name="ttp"></param>
		/// <returns></returns>
		IStStyle FindStyle(ITsTextProps ttp);

		/// <summary>
		///
		/// </summary>
		/// <param name="styleName"></param>
		/// <returns></returns>
		IStStyle FindStyle(string styleName);

		/// <summary>
		/// Find the specified book
		/// </summary>
		/// <param name="sSilAbbrev">The 3-letter SIL abbreviation (all-caps) for the book
		/// </param>
		/// <returns>The specified book if it exists; otherwise, null</returns>
		IScrBook FindBook(string sSilAbbrev);

		/// <summary>
		///
		/// </summary>
		/// <param name="bookOrd"></param>
		/// <returns></returns>
		IScrBook FindBook(int bookOrd);

		/// <summary>
		/// Convert from a vernacular verse or chapter number to the kind that should be
		/// displayed in back translations, as configured for this Scripture object.
		/// </summary>
		/// <param name="vernVerseChapterText">Verse or chapter number text. This may be
		/// <c>null</c>.</param>
		/// <returns>The converted verse or chapter number, or empty string if
		/// <paramref name="vernVerseChapterText"/> is <c>null</c>.</returns>
		string ConvertVerseChapterNumForBT(string vernVerseChapterText);

		/// <summary>
		/// Return a TsString in which any CV numbers have been replaced by their BT equivalents
		/// (in the specified writing system). Other properties, including style, are copied
		/// from the input numbers.
		/// </summary>
		ITsString ConvertCVNumbersInStringForBT(ITsString input, int wsTrans);

		/// ------------------------------------------------------------------------------------
		/// <summary>
		/// Convert a Scripture reference to a string (like this: 16:3).  It will also
		/// handle script digits if necessary.
		/// </summary>
		/// <param name="reference">A ScrReference that holds the chapter and verse to format</param>
		/// <returns>A formatted chapter/verse reference</returns>
		/// <remarks>See TeHeaderFooterVc for an example of how to format the full reference,
		/// including book name. The method BookName in that class could be moved somewhere
		/// more appropriate if it's ever needed.</remarks>
		/// ------------------------------------------------------------------------------------
		string ChapterVerseRefAsString(BCVRef reference);

		/// ------------------------------------------------------------------------------------
		/// <summary>
		/// Convert a Scripture reference to a string (perhaps like this: 16:3, depending on the
		/// chapterVerseSeparator).  It will also handle script digits if necessary.
		/// </summary>
		/// <param name="reference">A ScrReference that holds the chapter and verse to format</param>
		/// <param name="hvoWs">The HVO of the writing system in which we are displaying this
		/// reference (used to determine whether to use script digits and whether to include
		/// right-to-left marks)</param>
		/// <returns>A formatted chapter/verse reference</returns>
		/// <remarks>See TeHeaderFooterVc for an example of how to format the full reference,
		/// including book name. The method BookName in that class could be moved somewhere
		/// more appropriate if it's ever needed.</remarks>
		/// ------------------------------------------------------------------------------------
		string ChapterVerseRefAsString(BCVRef reference, int hvoWs);

		/// ------------------------------------------------------------------------------------
		/// <summary>
		/// Get the chapter verse bridge for a given section.
		/// </summary>
		/// <param name="section"></param>
		/// <returns></returns>
		/// ------------------------------------------------------------------------------------
		string ChapterVerseBridgeAsString(IScrSection section);

		/// ------------------------------------------------------------------------------------
		/// <summary>
		/// Convert two Scripture references to a string (perhaps like this: 16:3-6), depending
		/// on the chapter/verse separator. It will also handle script digits if necessary.
		/// </summary>
		/// <param name="start">A BCVRef that holds the chapter and beginning verse to format</param>
		/// <param name="end">A BCVRef that holds the ending reference (if book and chapter
		/// don't match book and chapter of start ref, an argument exception is hurled</param>
		/// <param name="hvoWs">HVO of the writing system for which we are formatting this
		/// reference.</param>
		/// <returns>A formatted chapter/verse reference</returns>
		/// ------------------------------------------------------------------------------------
		string ChapterVerseBridgeAsString(BCVRef start, BCVRef end, int hvoWs);

		/// ------------------------------------------------------------------------------------
		/// <summary>
		/// Get the Chapter Verse Reference representation for a footnote (ie. sectionCV-CV Footnote(footnoteCV))
		/// Or Title representation (ie. Title Footnote(OwnOrd))
		/// </summary>
		/// <param name="footnote"></param>
		/// <returns></returns>
		/// ------------------------------------------------------------------------------------
		string ContainingRefAsString(IScrFootnote footnote);

		/// ------------------------------------------------------------------------------------
		/// <summary>
		/// Get Scripture Project Metadata Provide - provides versification. Separate provider
		/// is needed for providing versification to SharedScrUtils.
		/// </summary>
		/// <returns></returns>
		/// ------------------------------------------------------------------------------------
		IScrProjMetaDataProvider ScrProjMetaDataProvider
		{
			get;
		}

		/// ------------------------------------------------------------------------------------
		/// <summary>
		/// Adjusts the referenced paragraph for annotations with introduction verse references
		/// so that the annotations point to paragraphs in current books.
		/// </summary>
		/// ------------------------------------------------------------------------------------
		void AdjustAnnotationReferences();

		/// ------------------------------------------------------------------------------------
		/// <summary>
		/// Find a paragraph with the specified style id, containing the specified verse number,
		/// if specified, and having the correct sequence number.
		/// </summary>
		/// <param name="targetStyle">style of paragraph to find</param>
		/// <param name="targetRef">Reference to seek</param>
		/// <param name="iPara">0-based index of paragraph</param>
		/// <param name="iVernSection">0-based index of the section the corresponding
		/// vernacular paragraph is in. This will be 0 if no corresponding paragraph can be
		/// found.</param>
		/// <returns>The corresponding StTxtPara, or null if no matching para is found</returns>
		/// ------------------------------------------------------------------------------------
		IScrTxtPara FindPara(IStStyle targetStyle, BCVRef targetRef, int iPara, ref int iVernSection);
	}

	public partial interface IScrDraft
	{
		/// <summary>
		///
		/// </summary>
		/// <param name="bookOrd"></param>
		/// <returns></returns>
		IScrBook FindBook(int bookOrd);

		/// ------------------------------------------------------------------------------------
		/// <summary>
		/// Add a copy of the specified book to this version.
		/// </summary>
		/// <param name="book">book to copy</param>
		/// <exception cref="InvalidOperationException">Saved version already contains a copy of
		/// the specified book</exception>
		/// <returns>The saved version of the book (copy of original)</returns>
		/// ------------------------------------------------------------------------------------
		IScrBook AddBookCopy(IScrBook book);

		/// ------------------------------------------------------------------------------------
		/// <summary>
		/// Moves the specified book to this version
		/// </summary>
		/// <param name="book">book to move</param>
		/// <exception cref="InvalidOperationException">Saved version already contains a copy of
		/// the specified book</exception>
		/// ------------------------------------------------------------------------------------
		void AddBookMove(IScrBook book);
	}

	/// <summary>
	///
	/// </summary>
	public partial interface IFsComplexValue
	{
		/// <summary>
		///
		/// </summary>
		string LongName
		{
			get;
		}
	}

	/// <summary>
	///
	/// </summary>
	public partial interface IFsClosedValue
	{
		/// <summary>
		///
		/// </summary>
		string LongName
		{
			get;
		}
	}

	public partial interface IFsClosedFeature
	{
		/// <summary>
		/// Gets the symbolic value with the specified catalog ID.
		/// </summary>
		/// <param name="id">The catalog ID.</param>
		/// <returns>The symbolic value, or <c>null</c> if not found.</returns>
		IFsSymFeatVal GetSymbolicValue(string id);

		/// <summary>
		/// Gets a symbolic feature value or creates it if not already there; use XML item to do it
		/// </summary>
		/// <param name="feature">Xml description of the fs</param>
		/// <param name="item">Xml item</param>
		/// <returns>
		/// FsSymFeatVal corresponding to the feature
		/// </returns>
		IFsSymFeatVal GetOrCreateSymbolicValueFromXml(XmlNode feature, XmlNode item);

		/// <summary>
		/// This is a virtual property.  It returns the sorted list of FsSymFeatVal objects
		/// belonging to this FsClosedFeature.  They are sorted by Name.
		/// </summary>
		/// <returns></returns>
		IEnumerable<IFsSymFeatVal> ValuesSorted { get; }
	}

	/// <summary>
	///
	/// </summary>
	public partial interface IPublication
	{
		/// ------------------------------------------------------------------------------------
		/// <summary>
		/// Gets/sets whether the publication is left bound.
		/// </summary>
		/// ------------------------------------------------------------------------------------
		bool IsLeftBound
		{
			get;
			set;
		}
	}

	/// <summary>
	///
	/// </summary>
	public partial interface IPhEnvironment
	{

		/// <summary>
		/// Determine if the object satisfies constraints imposed by the class
		/// </summary>
		/// <param name="flidToCheck">flid to check, or zero, for don't care about the flid.</param>
		/// <param name="createAnnotation">if set to <c>true</c>, an annotation will be created.</param>
		/// <param name="failure">an explanation of what constraint failed, if any. Will be null if the method returns true.</param>
		/// <param name="fAdjustSquiggly">if set to <c>true</c>, the squiggly will be adjusted.</param>
		/// <returns>true if the object is all right</returns>
		bool CheckConstraints(int flidToCheck, bool createAnnotation, out ConstraintFailure failure, bool fAdjustSquiggly);

	}

	/// <summary>
	/// Additional methods for phonological data.
	/// </summary>
	public partial interface IPhPhonData
	{
		/// <summary>
		/// Return the list of all phonemes, each in the default vernacular writing system.
		/// </summary>
		List<string> AllPhonemes();
		/// <summary>
		/// Return the list of abbreviations for all the natural classes defined, each in the
		/// default analysis writing system.
		/// </summary>
		List<string> AllNaturalClassAbbrs();

		/// <summary>
		/// Rebuild the list of PhonRuleFeats
		/// </summary>
		/// <param name="members">list of items to become PhPhonRuleFeats</param>
		void RebuildPhonRuleFeats(IEnumerable<ICmObject> members);

		/// <summary>
		/// Remove any matching items from the PhonRuleFeats list
		/// </summary>
		/// <param name="obj">Object being removed</param>
		void RemovePhonRuleFeat(ICmObject obj);

	}

	public partial interface IPhPhoneme
	{
		/// <summary>
		/// Occurs when the basic IPA symbol property has changed.
		/// </summary>
		event EventHandler BasicIPASymbolChanged;

		/// <summary>
		/// Determine if the set of (phonological) features are compatible with the phoneme's features
		/// </summary>
		/// <param name="fs">The set of features to compare</param>
		/// <returns>true if compatible</returns>
		bool FeaturesAreCompatible(IFsFeatStruc fs);
	}

	/// <summary>
	///
	/// </summary>
	public partial interface IPubHFSet
	{
		/// <summary>
		///
		/// </summary>
		/// <param name="copyFrom"></param>
		void CloneDetails(IPubHFSet copyFrom);
	}

	/// <summary>
	///
	/// </summary>
	public partial interface IPhSegmentRule
	{
		/// <summary>
		/// Gets the order number.
		/// </summary>
		/// <value>The order number.</value>
		int OrderNumber
		{
			get;
			set;
		}
	}

	/// <summary>
	///
	/// </summary>
	public partial interface IPhRegularRule
	{
		/// <summary>
		/// Gets all of the feature constraints in this rule.
		/// </summary>
		/// <value>The feature constraints.</value>
		IEnumerable<IPhFeatureConstraint> FeatureConstraints
		{
			get;
		}

		/// <summary>
		/// Gets all of the feature constraints in this rule except those
		/// contained within the specified natural class context.
		/// </summary>
		/// <param name="excludeCtxt">The natural class context.</param>
		/// <returns>The feature constraints.</returns>
		IEnumerable<IPhFeatureConstraint> GetFeatureConstraintsExcept(IPhSimpleContextNC excludeCtxt);
	}

	/// <summary>
	///
	/// </summary>
	public partial interface IPhSegRuleRHS
	{
		/// <summary>
		/// Retrieves the rule that owns this subrule.
		/// </summary>
		IPhRegularRule OwningRule
		{
			get;
		}
	}

	public partial interface IPhMetathesisRule
	{
		/// <summary>
		/// Gets the structural change indices.
		/// </summary>
		/// <param name="isMiddleWithLeftSwitch">if set to <c>true</c> the context is associated with the left switch context,
		/// otherwise it is associated with the right context.</param>
		/// <returns>The structural change indices.</returns>
		int[] GetStrucChangeIndices(out bool isMiddleWithLeftSwitch);

		/// <summary>
		/// Sets the structural change indices.
		/// </summary>
		/// <param name="indices">The structural change indices.</param>
		/// <param name="isMiddleWithLeftSwitch">if set to <c>true</c> the context is associated with the left switch context,
		/// otherwise it is associated with the right context.</param>
		void SetStrucChangeIndices(int[] indices, bool isMiddleWithLeftSwitch);

		/// <summary>
		/// Updates the <c>StrucChange</c> indices for removal and insertion. Should be called before insertion
		/// or removal from StrucDesc.
		/// </summary>
		/// <param name="strucChangeIndex">Index in structural change.</param>
		/// <param name="ctxtIndex">Index of the context.</param>
		/// <param name="insert">indicates whether the context will be inserted or removed.</param>
		/// <returns>The additional context to remove</returns>
		IPhSimpleContext UpdateStrucChange(int strucChangeIndex, int ctxtIndex, bool insert);

		/// <summary>
		/// Gets or sets the index of the last context in the left environment.
		/// </summary>
		/// <value>The index of the left environment.</value>
		int LeftEnvIndex
		{
			get;
			set;
		}

		/// <summary>
		/// Gets or sets the index of the first context in the right environment.
		/// </summary>
		/// <value>The index of the right environment.</value>
		int RightEnvIndex
		{
			get;
			set;
		}

		/// <summary>
		/// Gets or sets the index of the left switch context.
		/// </summary>
		/// <value>The index of the left switch context.</value>
		int LeftSwitchIndex
		{
			get;
			set;
		}

		/// <summary>
		/// Gets or sets the index of the right switch context.
		/// </summary>
		/// <value>The index of the right switch context.</value>
		int RightSwitchIndex
		{
			get;
			set;
		}

		/// <summary>
		/// Gets the index of the middle context.
		/// </summary>
		/// <value>The index of the middle context.</value>
		int MiddleIndex
		{
			get;
			set;
		}

		/// <summary>
		/// Gets the limit of the middle context.
		/// </summary>
		/// <value>The middle limit.</value>
		int MiddleLimit
		{
			get;
		}

		/// <summary>
		/// Gets the limit of the left environment.
		/// </summary>
		/// <value>The limit of the left environment.</value>
		int LeftEnvLimit
		{
			get;
		}

		/// <summary>
		/// Gets the limit of the right environment.
		/// </summary>
		/// <value>The limit of the right environment.</value>
		int RightEnvLimit
		{
			get;
		}

		/// <summary>
		/// Gets the limit of the left switch context.
		/// </summary>
		/// <value>The limit of the left switch context.</value>
		int LeftSwitchLimit
		{
			get;
		}

		/// <summary>
		/// Gets the limit of the right switch context.
		/// </summary>
		/// <value>The limit of the right switch context.</value>
		int RightSwitchLimit
		{
			get;
		}

		/// <summary>
		/// Gets or sets a value indicating whether the middle context is associated
		/// with the left switch context or right switch context.
		/// </summary>
		/// <value><c>true</c> if the context is associated with the left switch context,
		/// otherwise <c>false</c>.</value>
		bool IsMiddleWithLeftSwitch
		{
			get;
			set;
		}

		/// <summary>
		/// Gets the structural change index that the specified context is part of.
		/// </summary>
		/// <param name="ctxt">The context.</param>
		/// <returns>The structural change index.</returns>
		int GetStrucChangeIndex(IPhSimpleContext ctxt);
	}

	/// <summary>
	///
	/// </summary>
	public partial interface IPhNCSegments
	{
		/// <summary>
		/// Perform set intersection on the phonological features on all phonemes in this class
		/// </summary>
		/// <param name="fs">A feature structure that is in the cache</param>
		/// <returns>The feature structure containing the intersection</returns>
		IFsFeatStruc SetIntersectionOfPhonemeFeatures(IFsFeatStruc fs);

		/// <summary>
		/// Gets the set of phonological features which are the intersection of the phonemes
		/// in this class
		/// </summary>
		/// <returns>The intersected feature structure</returns>
		IFsFeatStruc GetImpliedPhonologicalFeatures();

		/// <summary>
		/// Gets the the list of all the PhPhonemes which match the
		/// intersection of the phonological features of the phonemes of this natural class.
		/// </summary>
		/// <param name="fs">the intersected feature structure</param>
		/// <returns>the list of phonemes</returns>
		IEnumerable<IPhPhoneme> GetPredictedPhonemes(IFsFeatStruc fs);
	}

	/// <summary>
	///
	/// </summary>
	public partial interface IPhContextOrVar
	{
		/// <summary>
		/// Gets the rule that contains this context.
		/// </summary>
		/// <value>The rule.</value>
		ICmObject Rule
		{
			get;
		}

		/// <summary>
		/// Handles any side-effects of removing a context that must be executed before the context is
		/// actually removed. It must be called manually before the context is removed.
		/// </summary>
		void PreRemovalSideEffects();
	}

	/// <summary>
	///
	/// </summary>
	public partial interface IMoMorphData
	{
		/// <summary>
		/// Gets or sets the active parser.
		/// </summary>
		/// <value>The active parser.</value>
		string ActiveParser
		{
			get;
			set;
		}
	}

	public partial interface IRnResearchNbk
	{
		/// <summary>
		/// Gets all records and sub-records.
		/// </summary>
		/// <value>All records.</value>
		IEnumerable<IRnGenericRec> AllRecords
		{
			get;
		}
	}

	public partial interface IRnGenericRec
	{
		/// <summary>
		/// Gets the current roles of participants in this record.
		/// </summary>
		/// <value>The roles.</value>
		IEnumerable<ICmPossibility> Roles
		{
			get;
		}

		/// <summary>
		/// Gets the default roled participants.
		/// </summary>
		/// <value>The default roled participants.</value>
		IRnRoledPartic DefaultRoledParticipants
		{
			get;
		}

		/// <summary>
		/// Make a default RoledParticipant. This is where we put participants unless the user
		/// chooses to divide them into roles. Many users just list participants and are not aware of the intervening
		/// RoledParticipant object. Caller is responsible to make UOW.
		/// </summary>
		IRnRoledPartic MakeDefaultRoledParticipant();
	}

	/// <summary>
	/// Interface wrapping some fields of ILexSense and ILexEntry used for dictionary configuration and display
	/// </summary>
	public interface ISenseOrEntry
	{
		/// <summary>
		/// The HeadWord property if wrapping LexEntry, or the HeadWord virtual property for LexSense
		/// </summary>
		ITsString HeadWord { get; }

		/// <summary>
		/// The SummaryDefinition property if wrapping LexEntry, or null for LexSense
		/// </summary>
		IMultiString SummaryDefinition { get; }

		/// <summary>
		/// The Gloss property if wrapping LexSense, or null for LexEntry
		/// </summary>
		IMultiUnicode Gloss { get; }
	}
}<|MERGE_RESOLUTION|>--- conflicted
+++ resolved
@@ -1570,7 +1570,20 @@
 		/// <returns></returns>
 		IMoMorphSynAnalysis UpdateOrReplace(SandboxGenericMSA sandboxMsa);
 
-<<<<<<< HEAD
+		/// <summary>
+		/// True if the MSA can safely be deleted once the given sense has been deleted
+		/// </summary>
+		/// <param name="lexSense"></param>
+		/// <returns></returns>
+		bool CanDeleteIfSenseDeleted(ILexSense lexSense);
+
+		/// <summary>
+		///
+		/// </summary>
+		/// <param name="ws">The ws.</param>
+		/// <returns></returns>
+		ITsString PartOfSpeechForWsTSS(int ws);
+
 		/// <summary/>
 		ITsMultiString MLPartOfSpeech { get; }
 
@@ -1579,21 +1592,6 @@
 
 		/// <summary/>
 		IEnumerable<IMoInflAffixSlot> Slots { get; }
-=======
-		/// <summary>
-		/// True if the MSA can safely be deleted once the given sense has been deleted
-		/// </summary>
-		/// <param name="lexSense"></param>
-		/// <returns></returns>
-		bool CanDeleteIfSenseDeleted(ILexSense lexSense);
-
-		/// <summary>
-		///
-		/// </summary>
-		/// <param name="ws">The ws.</param>
-		/// <returns></returns>
-		ITsString PartOfSpeechForWsTSS(int ws);
->>>>>>> 96a3e2b2
 	}
 
 	/// <summary>
