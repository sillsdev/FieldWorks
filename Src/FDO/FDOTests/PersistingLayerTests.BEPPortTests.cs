<<<<<<< HEAD
// Copyright (c) 2014 SIL International
=======
// Copyright (c) 2015 SIL International
>>>>>>> e70a5271
// This software is licensed under the LGPL, version 2.1 or later
// (http://www.gnu.org/licenses/lgpl-2.1.html)

using System;
using System.Collections.Generic;
using System.Diagnostics.CodeAnalysis;
using System.IO;
using System.Linq;
using System.Threading;
using NUnit.Framework;
using SIL.FieldWorks.Common.FwUtils;
using SIL.FieldWorks.FDO.FDOTests;
using SIL.FieldWorks.FDO.Infrastructure;
using SIL.FieldWorks.Test.TestUtils;
using SIL.Utils;

namespace SIL.FieldWorks.FDO.CoreTests.PersistingLayerTests
{
	/// ----------------------------------------------------------------------------------------
	/// <summary>
	/// Test migrating data from each type of BEP to all others.
	/// </summary>
	/// ----------------------------------------------------------------------------------------
	[TestFixture]
	public sealed class BEPPortTests: BaseTest
	{
		/// <summary>Random number generator to prevent filename conflicts</summary>
		private readonly Random m_random;

		/// <summary/>
		public BEPPortTests()
		{
			m_random = new Random((int)DateTime.Now.Ticks);
		}

		#region Non-test methods.

		private BackendStartupParameter GenerateBackendStartupParameters(bool isTarget, FDOBackendProviderType type)
		{
			var nameSuffix = (isTarget ? "_New" : "") + m_random.Next(1000);
			string name = null;
			switch (type)
			{
				case FDOBackendProviderType.kXML:
					name = FdoFileHelper.GetXmlDataFileName("TLP" + nameSuffix);
					break;
				//case FDOBackendProviderType.kMemoryOnly: name = null;
			}

			return new BackendStartupParameter(true, BackendBulkLoadDomain.All, new TestProjectId(type, name));
		}

		/// <summary>
		/// Actually do the test between the source data in 'sourceGuids'
		/// and the target data in 'targetCache'.
		/// </summary>
		/// <param name="sourceGuids"></param>
		/// <param name="targetCache"></param>
		private static void CompareResults(ICollection<Guid> sourceGuids, FdoCache targetCache)
		{
			var allTargetObjects = GetAllCmObjects(targetCache);
			foreach (var obj in allTargetObjects)
				Assert.IsTrue(sourceGuids.Contains(obj.Guid), "Missing guid in target DB.: " + obj.Guid);
			var targetGuids = allTargetObjects.Select(obj => obj.Guid).ToList();
			foreach (var guid in sourceGuids)
			{
				Assert.IsTrue(targetGuids.Contains(guid), "Missing guid in source DB.: " + guid);
			}
			Assert.AreEqual(sourceGuids.Count, allTargetObjects.Length, "Wrong number of objects in target DB.");
		}

		/// <summary>
		/// Get the ICmObjectRepository from the cache.
		/// </summary>
		/// <param name="cache"></param>
		/// <returns></returns>
		private static ICmObject[] GetAllCmObjects(FdoCache cache)
		{
			return cache.ServiceLocator.GetInstance<ICmObjectRepository>().AllInstances().ToArray();
		}

		/// <summary>
		/// Get the IDataSetup from the cache.
		/// </summary>
		/// <param name="cache"></param>
		/// <returns></returns>
		private static IDataSetup GetMainBEPInterface(FdoCache cache)
		{
			return cache.ServiceLocator.GetInstance<IDataSetup>();
		}

		/// <summary>
		/// Wipe out the current BEP's file(s), since it is about to be created ex-nihilo.
		/// </summary>
		/// <param name="backendParameters"></param>
		private static void DeleteDatabase(BackendStartupParameter backendParameters)
		{
			string pathname = string.Empty;
			if(backendParameters.ProjectId.Type != FDOBackendProviderType.kMemoryOnly)
				pathname = backendParameters.ProjectId.Path;
			if(backendParameters.ProjectId.Type != FDOBackendProviderType.kMemoryOnly &&
			File.Exists(pathname))
			{
				File.Delete(pathname);
				//The File.Delete command returns before the OS has actually removed the file,
				//this causes re-creation of the file to fail intermittently so we'll wait a bit for it to be gone.
				for(var i = 0; File.Exists(pathname) && i < 5; ++i)
				{
					Thread.Sleep(10);
				}
				Assert.That(!File.Exists(pathname), "Database file failed to be deleted.");
			}
		}

		#endregion Non-test methods.

		#region Tests
		/// <summary>
		/// Make sure each BEP type migrates to all other BEP types,
		/// including memory only just to be complete.
		///
		/// This test uses an already opened BEP for the source,
		/// so it tests the BEP method that accepts the source FdoCache
		/// and creates a new target.
		/// </summary>
		[Test]
		[Combinatorial]
		[SuppressMessage("Gendarme.Rules.Correctness", "EnsureLocalDisposalRule",
			Justification = "source/targetDataSetup are singletons; disposed by service locator")]
		public void PortAllBEPsTestsUsingAnAlreadyOpenedSource(
			[Values(FDOBackendProviderType.kXML, FDOBackendProviderType.kMemoryOnly)]
			FDOBackendProviderType sourceType,
			[Values(FDOBackendProviderType.kXML, FDOBackendProviderType.kMemoryOnly)]
			FDOBackendProviderType targetType)
		{
			var sourceBackendStartupParameters = GenerateBackendStartupParameters(false, sourceType);
			var targetBackendStartupParameters = GenerateBackendStartupParameters(true, targetType);

			DeleteDatabase(sourceBackendStartupParameters);

			// Set up data source, but only do it once.
			var sourceGuids = new List<Guid>();
			using (var sourceCache = FdoCache.CreateCacheWithNewBlankLangProj(
				new TestProjectId(sourceBackendStartupParameters.ProjectId.Type,
								sourceBackendStartupParameters.ProjectId.Path), "en", "fr", "en", new DummyFdoUI(), FwDirectoryFinder.FdoDirectories, new FdoSettings()))
			{
				// BEP is a singleton, so we shouldn't call Dispose on it. This will be done
				// by service locator.
				var sourceDataSetup = GetMainBEPInterface(sourceCache);
				// The source is created ex nihilo.
				sourceDataSetup.LoadDomain(sourceBackendStartupParameters.BulkLoadDomain);
				sourceGuids.AddRange(GetAllCmObjects(sourceCache).Select(obj => obj.Guid)); // Collect all source Guids

				DeleteDatabase(targetBackendStartupParameters);

				// Migrate source data to new BEP.
				using (var targetCache = FdoCache.CreateCacheCopy(
					new TestProjectId(targetBackendStartupParameters.ProjectId.Type,
									targetBackendStartupParameters.ProjectId.Path), "en", new DummyFdoUI(), FwDirectoryFinder.FdoDirectories, new FdoSettings(), sourceCache))
				{
					// BEP is a singleton, so we shouldn't call Dispose on it. This will be done
					// by service locator.
					var targetDataSetup = GetMainBEPInterface(targetCache);
					targetDataSetup.LoadDomain(BackendBulkLoadDomain.All);

					CompareResults(sourceGuids, targetCache);
				}
			}
		}

		/// <summary>
		/// Make sure each BEP type migrates to all other BEP types,
		/// including memory only just to be complete.
		///
		/// This test uses an un-opened BEP for the source,
		/// so it tests the BEP method that starts up the source and creates the target.
		/// </summary>
		/// <remarks>
		/// The Memory only source BEP can't tested here, since it can't be deleted, created,
		/// and restarted which is required of all source BEPs in this test.
		/// The source memory BEP is tested in 'PortAllBEPsTestsUsingAnAlreadyOpenedSource',
		/// since source BEPs are only created once and the open connection is reused for
		/// all targets.</remarks>
		[Test]
		[Combinatorial]
		[SuppressMessage("Gendarme.Rules.Correctness", "EnsureLocalDisposalRule",
			Justification = "source/targetDataSetup are singletons; disposed by service locator")]
		public void PortAllBEPsTestsUsingAnUnopenedSource(
			[Values(FDOBackendProviderType.kXML)]
			FDOBackendProviderType sourceType,
			[Values(FDOBackendProviderType.kXML, FDOBackendProviderType.kMemoryOnly)]
			FDOBackendProviderType targetType)
		{
			var path = Path.Combine(Path.GetTempPath(), "FieldWorksTest");
			if (!Directory.Exists(path))
				Directory.CreateDirectory(path);
			var sourceBackendStartupParameters = GenerateBackendStartupParameters(false, sourceType);
			var targetBackendStartupParameters = GenerateBackendStartupParameters(true, targetType);

			var sourceGuids = new List<Guid>();

			DeleteDatabase(sourceBackendStartupParameters);
			DeleteDatabase(targetBackendStartupParameters);

			// Set up data source
			var projId = new TestProjectId(sourceBackendStartupParameters.ProjectId.Type,
													sourceBackendStartupParameters.ProjectId.Path);
			using (FdoCache sourceCache = FdoCache.CreateCacheWithNewBlankLangProj(
				projId, "en", "fr", "en", new DummyFdoUI(), FwDirectoryFinder.FdoDirectories, new FdoSettings()))
			{
				// BEP is a singleton, so we shouldn't call Dispose on it. This will be done
				// by service locator.
				var sourceDataSetup = GetMainBEPInterface(sourceCache);
				sourceCache.ServiceLocator.GetInstance<IUndoStackManager>().Save(); // persist the new db so we can reopen it.
				sourceDataSetup.LoadDomain(BackendBulkLoadDomain.All);
				sourceGuids.AddRange(GetAllCmObjects(sourceCache).Select(obj => obj.Guid)); // Collect all source Guids
			}

			// Migrate source data to new BEP.
			IThreadedProgress progressDlg = new DummyProgressDlg();
			using (var targetCache = FdoCache.CreateCacheWithNoLangProj(
				new TestProjectId(targetBackendStartupParameters.ProjectId.Type, null), "en", new DummyFdoUI(), FwDirectoryFinder.FdoDirectories, new FdoSettings()))
			{
				// BEP is a singleton, so we shouldn't call Dispose on it. This will be done
				// by service locator.
				var targetDataSetup = GetMainBEPInterface(targetCache);
				targetDataSetup.InitializeFromSource(new TestProjectId(targetBackendStartupParameters.ProjectId.Type,
																		targetBackendStartupParameters.ProjectId.Path), sourceBackendStartupParameters, "en", progressDlg);
				targetDataSetup.LoadDomain(BackendBulkLoadDomain.All);
				CompareResults(sourceGuids, targetCache);
			}
			sourceGuids.Clear();
		}
		#endregion
	}
}<|MERGE_RESOLUTION|>--- conflicted
+++ resolved
@@ -1,8 +1,4 @@
-<<<<<<< HEAD
-// Copyright (c) 2014 SIL International
-=======
 // Copyright (c) 2015 SIL International
->>>>>>> e70a5271
 // This software is licensed under the LGPL, version 2.1 or later
 // (http://www.gnu.org/licenses/lgpl-2.1.html)
 
