--- conflicted
+++ resolved
@@ -132,8 +132,6 @@
   <data name="ksErrorsFoundOrFixed" xml:space="preserve">
     <value>Errors found or fixed</value>
   </data>
-<<<<<<< HEAD
-=======
   <data name="WriteEverything" xml:space="preserve">
     <value>Write Everything</value>
   </data>
@@ -146,5 +144,4 @@
   <data name="WriteEverythingCannotUndo" xml:space="preserve">
     <value>This operation cannot be undone, since it makes no changes.</value>
   </data>
->>>>>>> 253e5931
 </root>