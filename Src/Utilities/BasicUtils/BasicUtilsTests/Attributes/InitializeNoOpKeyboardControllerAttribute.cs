// Copyright (c) 2013 SIL International
// This software is licensed under the LGPL, version 2.1 or later
// (http://www.gnu.org/licenses/lgpl-2.1.html)

using System;
using NUnit.Framework;
using SIL.Keyboarding;
using SIL.Windows.Forms.Keyboarding;

namespace SIL.Utils.Attributes
{
	/// ----------------------------------------------------------------------------------------
	/// <summary>
	/// NUnit helper attribute that creates a dummy keyboard controller. This is suitable for
	/// unit tests that don't test any keyboarding functions. A test or suite that requires
	/// feedback from the real keyboard controller should use the
	/// InitializeRealKeyboardControllerAttribute instead.
	/// </summary>
	/// ----------------------------------------------------------------------------------------
	[AttributeUsage(AttributeTargets.Assembly | AttributeTargets.Class |
		AttributeTargets.Interface | AttributeTargets.Method, AllowMultiple = true)]
	public class InitializeNoOpKeyboardControllerAttribute: TestActionAttribute
	{
		/// <summary>
		/// Create a dummy keyboard controller
		/// </summary>
		public override void BeforeTest(TestDetails testDetails)
		{
			base.BeforeTest(testDetails);
<<<<<<< HEAD
			if (Keyboard.Controller != null)
				Keyboard.Controller.Dispose();

			KeyboardController.Initialize(new DummyKeyboardAdaptor());
=======

			// If we already have a keyboard controller we'd better dispose it or we'll end up with missing dispose calls.
			if (Keyboard.Controller != null)
				Keyboard.Controller.Dispose();

			Keyboard.Controller = new NoOpKeyboardController();
>>>>>>> f36077e3
		}

		/// <summary>
		/// Unset keyboard controller
		/// </summary>
		public override void AfterTest(TestDetails testDetails)
		{
<<<<<<< HEAD
=======
			// Shut down (and implicitly dispose) the keyboard controller we created.
			KeyboardController.Shutdown();

>>>>>>> f36077e3
			base.AfterTest(testDetails);
			KeyboardController.Shutdown();
			Keyboard.Controller = new DefaultKeyboardController();
		}
	}
}<|MERGE_RESOLUTION|>--- conflicted
+++ resolved
@@ -27,19 +27,12 @@
 		public override void BeforeTest(TestDetails testDetails)
 		{
 			base.BeforeTest(testDetails);
-<<<<<<< HEAD
+			// If we already have a keyboard controller we'd better dispose it or we'll end up with missing dispose calls.
 			if (Keyboard.Controller != null)
 				Keyboard.Controller.Dispose();
 
 			KeyboardController.Initialize(new DummyKeyboardAdaptor());
-=======
 
-			// If we already have a keyboard controller we'd better dispose it or we'll end up with missing dispose calls.
-			if (Keyboard.Controller != null)
-				Keyboard.Controller.Dispose();
-
-			Keyboard.Controller = new NoOpKeyboardController();
->>>>>>> f36077e3
 		}
 
 		/// <summary>
@@ -47,12 +40,8 @@
 		/// </summary>
 		public override void AfterTest(TestDetails testDetails)
 		{
-<<<<<<< HEAD
-=======
 			// Shut down (and implicitly dispose) the keyboard controller we created.
-			KeyboardController.Shutdown();
 
->>>>>>> f36077e3
 			base.AfterTest(testDetails);
 			KeyboardController.Shutdown();
 			Keyboard.Controller = new DefaultKeyboardController();
