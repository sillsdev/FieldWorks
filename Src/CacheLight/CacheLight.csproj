﻿<?xml version="1.0" encoding="utf-8"?>
<Project DefaultTargets="Build" xmlns="http://schemas.microsoft.com/developer/msbuild/2003" ToolsVersion="15.0">
  <PropertyGroup>
    <ProjectType>Local</ProjectType>
    <ProductVersion>9.0.30729</ProductVersion>
    <SchemaVersion>2.0</SchemaVersion>
    <ProjectGuid>{34442A32-31DE-45A8-AD36-0ECFE4095523}</ProjectGuid>
    <SccProjectName>
    </SccProjectName>
    <SccLocalPath>
    </SccLocalPath>
    <SccAuxPath>
    </SccAuxPath>
    <SccProvider>
    </SccProvider>
    <Configuration Condition=" '$(Configuration)' == '' ">Debug</Configuration>
    <Platform Condition=" '$(Platform)' == '' ">AnyCPU</Platform>
    <ApplicationIcon>
    </ApplicationIcon>
    <AssemblyKeyContainerName>
    </AssemblyKeyContainerName>
    <AssemblyName>CacheLight</AssemblyName>
    <AssemblyOriginatorKeyFile>
    </AssemblyOriginatorKeyFile>
    <DefaultClientScript>JScript</DefaultClientScript>
    <DefaultHTMLPageLayout>Grid</DefaultHTMLPageLayout>
    <DefaultTargetSchema>IE50</DefaultTargetSchema>
    <DelaySign>false</DelaySign>
    <OutputType>Library</OutputType>
    <RootNamespace>SIL.FieldWorks.CacheLight</RootNamespace>
    <RunPostBuildEvent>OnBuildSuccess</RunPostBuildEvent>
    <StartupObject>
    </StartupObject>
    <FileUpgradeFlags>
    </FileUpgradeFlags>
    <UpgradeBackupLocation>
    </UpgradeBackupLocation>
    <OldToolsVersion>3.5</OldToolsVersion>
    <TargetFrameworkVersion>v4.6.1</TargetFrameworkVersion>
    <PublishUrl>publish\</PublishUrl>
    <Install>true</Install>
    <InstallFrom>Disk</InstallFrom>
    <UpdateEnabled>false</UpdateEnabled>
    <UpdateMode>Foreground</UpdateMode>
    <UpdateInterval>7</UpdateInterval>
    <UpdateIntervalUnits>Days</UpdateIntervalUnits>
    <UpdatePeriodically>false</UpdatePeriodically>
    <UpdateRequired>false</UpdateRequired>
    <MapFileExtensions>true</MapFileExtensions>
    <ApplicationRevision>0</ApplicationRevision>
    <ApplicationVersion>1.0.0.%2a</ApplicationVersion>
    <IsWebBootstrapper>false</IsWebBootstrapper>
    <UseApplicationTrust>false</UseApplicationTrust>
    <BootstrapperEnabled>true</BootstrapperEnabled>
    <TargetFrameworkProfile />
  </PropertyGroup>
  <PropertyGroup Condition=" '$(Configuration)|$(Platform)' == 'Debug|x86' ">
    <OutputPath>..\..\Output\Debug\</OutputPath>
    <AllowUnsafeBlocks>false</AllowUnsafeBlocks>
    <BaseAddress>285212672</BaseAddress>
    <CheckForOverflowUnderflow>false</CheckForOverflowUnderflow>
    <ConfigurationOverrideFile>
    </ConfigurationOverrideFile>
    <DefineConstants>DEBUG;TRACE</DefineConstants>
    <DocumentationFile>..\..\Output\Debug\CacheLight.xml</DocumentationFile>
    <DebugSymbols>true</DebugSymbols>
    <FileAlignment>4096</FileAlignment>
    <NoStdLib>false</NoStdLib>
    <NoWarn>168,169,219,414,649,1635,1702,1701</NoWarn>
    <Optimize>false</Optimize>
    <RegisterForComInterop>false</RegisterForComInterop>
    <RemoveIntegerChecks>false</RemoveIntegerChecks>
    <TreatWarningsAsErrors>true</TreatWarningsAsErrors>
    <WarningLevel>4</WarningLevel>
    <DebugType>full</DebugType>
    <ErrorReport>prompt</ErrorReport>
    <CodeAnalysisRuleSet>AllRules.ruleset</CodeAnalysisRuleSet>
    <PlatformTarget>AnyCPU</PlatformTarget>
    <LangVersion>6</LangVersion>
  </PropertyGroup>
  <PropertyGroup Condition=" '$(Configuration)|$(Platform)' == 'Release|x86' ">
    <OutputPath>..\..\Output\Release\</OutputPath>
    <AllowUnsafeBlocks>false</AllowUnsafeBlocks>
    <BaseAddress>285212672</BaseAddress>
    <CheckForOverflowUnderflow>false</CheckForOverflowUnderflow>
    <ConfigurationOverrideFile>
    </ConfigurationOverrideFile>
    <DefineConstants>TRACE</DefineConstants>
    <DocumentationFile>
    </DocumentationFile>
    <DebugSymbols>false</DebugSymbols>
    <FileAlignment>4096</FileAlignment>
    <NoStdLib>false</NoStdLib>
    <NoWarn>168,169,219,414,649,1635,1702,1701</NoWarn>
    <Optimize>true</Optimize>
    <RegisterForComInterop>false</RegisterForComInterop>
    <RemoveIntegerChecks>false</RemoveIntegerChecks>
    <TreatWarningsAsErrors>true</TreatWarningsAsErrors>
    <WarningLevel>4</WarningLevel>
    <DebugType>none</DebugType>
    <ErrorReport>prompt</ErrorReport>
    <CodeAnalysisRuleSet>AllRules.ruleset</CodeAnalysisRuleSet>
    <PlatformTarget>AnyCPU</PlatformTarget>
    <LangVersion>6</LangVersion>
  </PropertyGroup>
  <PropertyGroup Condition=" '$(Configuration)|$(Platform)' == 'Debug|x64' ">
    <OutputPath>..\..\Output\Debug\</OutputPath>
    <AllowUnsafeBlocks>false</AllowUnsafeBlocks>
    <BaseAddress>285212672</BaseAddress>
    <CheckForOverflowUnderflow>false</CheckForOverflowUnderflow>
    <ConfigurationOverrideFile>
    </ConfigurationOverrideFile>
    <DefineConstants>DEBUG;TRACE</DefineConstants>
    <DocumentationFile>..\..\Output\Debug\CacheLight.xml</DocumentationFile>
    <DebugSymbols>true</DebugSymbols>
    <FileAlignment>4096</FileAlignment>
    <NoStdLib>false</NoStdLib>
    <NoWarn>168,169,219,414,649,1635,1702,1701</NoWarn>
    <Optimize>false</Optimize>
    <RegisterForComInterop>false</RegisterForComInterop>
    <RemoveIntegerChecks>false</RemoveIntegerChecks>
    <TreatWarningsAsErrors>true</TreatWarningsAsErrors>
    <WarningLevel>4</WarningLevel>
    <DebugType>full</DebugType>
    <ErrorReport>prompt</ErrorReport>
    <CodeAnalysisRuleSet>AllRules.ruleset</CodeAnalysisRuleSet>
    <PlatformTarget>AnyCPU</PlatformTarget>
    <LangVersion>6</LangVersion>
  </PropertyGroup>
  <PropertyGroup Condition=" '$(Configuration)|$(Platform)' == 'Release|x64' ">
    <OutputPath>..\..\Output\Release\</OutputPath>
    <AllowUnsafeBlocks>false</AllowUnsafeBlocks>
    <BaseAddress>285212672</BaseAddress>
    <CheckForOverflowUnderflow>false</CheckForOverflowUnderflow>
    <ConfigurationOverrideFile>
    </ConfigurationOverrideFile>
    <DefineConstants>TRACE</DefineConstants>
    <DocumentationFile>
    </DocumentationFile>
    <DebugSymbols>false</DebugSymbols>
    <FileAlignment>4096</FileAlignment>
    <NoStdLib>false</NoStdLib>
    <NoWarn>168,169,219,414,649,1635,1702,1701</NoWarn>
    <Optimize>true</Optimize>
    <RegisterForComInterop>false</RegisterForComInterop>
    <RemoveIntegerChecks>false</RemoveIntegerChecks>
    <TreatWarningsAsErrors>true</TreatWarningsAsErrors>
    <WarningLevel>4</WarningLevel>
    <DebugType>none</DebugType>
    <ErrorReport>prompt</ErrorReport>
    <CodeAnalysisRuleSet>AllRules.ruleset</CodeAnalysisRuleSet>
    <PlatformTarget>AnyCPU</PlatformTarget>
    <LangVersion>6</LangVersion>
  </PropertyGroup>
  <ItemGroup>
    <Reference Include="SIL.Core, Version=4.0.0.0, Culture=neutral, PublicKeyToken=cab3c8c5232dfcf2, processorArchitecture=MSIL">
      <SpecificVersion>False</SpecificVersion>
      <HintPath>..\..\Output\Debug\SIL.Core.dll</HintPath>
    </Reference>
    <Reference Include="SIL.LCModel.Utils, Version=9.0.0.0, Culture=neutral, processorArchitecture=MSIL">
      <SpecificVersion>False</SpecificVersion>
      <HintPath>..\..\Output\Debug\SIL.LCModel.Utils.dll</HintPath>
    </Reference>
    <Reference Include="System.Xml.Linq" />
    <Reference Include="ViewsInterfaces, Version=4.1.0.9, Culture=neutral, processorArchitecture=MSIL">
      <SpecificVersion>False</SpecificVersion>
      <HintPath>..\..\Output\Debug\ViewsInterfaces.dll</HintPath>
    </Reference>
    <Reference Include="SIL.LCModel.Core, Version=9.0.0.0, Culture=neutral, processorArchitecture=x86">
      <SpecificVersion>False</SpecificVersion>
      <HintPath>..\..\Output\Debug\SIL.LCModel.Core.dll</HintPath>
    </Reference>
<<<<<<< HEAD
    <Reference Include="System">
      <Name>System</Name>
    </Reference>
    <Reference Include="System.Xml">
      <Name>System.XML</Name>
=======
    <Reference Include="System" />
    <Reference Include="System.Xml" />
    <Reference Include="XMLUtils">
      <Name>XMLUtils</Name>
      <HintPath>..\..\Output\Debug\XMLUtils.dll</HintPath>
>>>>>>> 756acad4
    </Reference>
  </ItemGroup>
  <ItemGroup>
    <Compile Include="..\CommonAssemblyInfo.cs">
      <Link>CommonAssemblyInfo.cs</Link>
    </Compile>
    <Compile Include="AssemblyInfo.cs">
      <SubType>Code</SubType>
    </Compile>
    <Compile Include="MetaDataCache.cs">
      <SubType>Code</SubType>
    </Compile>
    <Compile Include="RealCacheLoader.cs" />
    <Compile Include="RealDataCache.cs">
      <SubType>Code</SubType>
    </Compile>
    <Compile Include="TsMultiString.cs" />
    <Compile Include="TsStringfactory.cs" />
  </ItemGroup>
  <ItemGroup>
    <BootstrapperPackage Include="Microsoft.Net.Client.3.5">
      <Visible>False</Visible>
      <ProductName>.NET Framework 3.5 SP1 Client Profile</ProductName>
      <Install>false</Install>
    </BootstrapperPackage>
    <BootstrapperPackage Include="Microsoft.Net.Framework.3.5.SP1">
      <Visible>False</Visible>
      <ProductName>.NET Framework 3.5 SP1</ProductName>
      <Install>true</Install>
    </BootstrapperPackage>
    <BootstrapperPackage Include="Microsoft.Windows.Installer.3.1">
      <Visible>False</Visible>
      <ProductName>Windows Installer 3.1</ProductName>
      <Install>true</Install>
    </BootstrapperPackage>
  </ItemGroup>
  <Import Project="$(MSBuildBinPath)\Microsoft.CSharp.targets" />
  <PropertyGroup>
    <PreBuildEvent>
    </PreBuildEvent>
    <PostBuildEvent>
    </PostBuildEvent>
  </PropertyGroup>
</Project><|MERGE_RESOLUTION|>--- conflicted
+++ resolved
@@ -75,7 +75,7 @@
     <DebugType>full</DebugType>
     <ErrorReport>prompt</ErrorReport>
     <CodeAnalysisRuleSet>AllRules.ruleset</CodeAnalysisRuleSet>
-    <PlatformTarget>AnyCPU</PlatformTarget>
+	<PlatformTarget>AnyCPU</PlatformTarget>
     <LangVersion>6</LangVersion>
   </PropertyGroup>
   <PropertyGroup Condition=" '$(Configuration)|$(Platform)' == 'Release|x86' ">
@@ -100,7 +100,7 @@
     <DebugType>none</DebugType>
     <ErrorReport>prompt</ErrorReport>
     <CodeAnalysisRuleSet>AllRules.ruleset</CodeAnalysisRuleSet>
-    <PlatformTarget>AnyCPU</PlatformTarget>
+	<PlatformTarget>AnyCPU</PlatformTarget>
     <LangVersion>6</LangVersion>
   </PropertyGroup>
   <PropertyGroup Condition=" '$(Configuration)|$(Platform)' == 'Debug|x64' ">
@@ -124,7 +124,7 @@
     <DebugType>full</DebugType>
     <ErrorReport>prompt</ErrorReport>
     <CodeAnalysisRuleSet>AllRules.ruleset</CodeAnalysisRuleSet>
-    <PlatformTarget>AnyCPU</PlatformTarget>
+	<PlatformTarget>AnyCPU</PlatformTarget>
     <LangVersion>6</LangVersion>
   </PropertyGroup>
   <PropertyGroup Condition=" '$(Configuration)|$(Platform)' == 'Release|x64' ">
@@ -149,7 +149,7 @@
     <DebugType>none</DebugType>
     <ErrorReport>prompt</ErrorReport>
     <CodeAnalysisRuleSet>AllRules.ruleset</CodeAnalysisRuleSet>
-    <PlatformTarget>AnyCPU</PlatformTarget>
+	<PlatformTarget>AnyCPU</PlatformTarget>
     <LangVersion>6</LangVersion>
   </PropertyGroup>
   <ItemGroup>
@@ -170,20 +170,8 @@
       <SpecificVersion>False</SpecificVersion>
       <HintPath>..\..\Output\Debug\SIL.LCModel.Core.dll</HintPath>
     </Reference>
-<<<<<<< HEAD
-    <Reference Include="System">
-      <Name>System</Name>
-    </Reference>
-    <Reference Include="System.Xml">
-      <Name>System.XML</Name>
-=======
     <Reference Include="System" />
     <Reference Include="System.Xml" />
-    <Reference Include="XMLUtils">
-      <Name>XMLUtils</Name>
-      <HintPath>..\..\Output\Debug\XMLUtils.dll</HintPath>
->>>>>>> 756acad4
-    </Reference>
   </ItemGroup>
   <ItemGroup>
     <Compile Include="..\CommonAssemblyInfo.cs">
