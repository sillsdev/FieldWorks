// Copyright (c) 2007-2017 SIL International
// This software is licensed under the LGPL, version 2.1 or later
// (http://www.gnu.org/licenses/lgpl-2.1.html)

using System;
using System.Collections;
using System.Collections.Generic;
using System.Diagnostics;
using System.Text;
using System.Windows.Forms;
using SIL.CoreImpl.Scripture;
using SIL.CoreImpl.WritingSystems;
using SIL.FieldWorks.Common.Controls;
using SIL.FieldWorks.Common.Framework;
using SIL.FieldWorks.Common.FwKernelInterfaces;
using SIL.FieldWorks.Common.FwUtils;
using SIL.FieldWorks.FDO;
using SIL.FieldWorks.FDO.DomainServices;
using SIL.FieldWorks.FDO.Infrastructure;
using SIL.Reporting;
using SIL.Utils;

namespace SIL.FieldWorks.TE
{
	/// ----------------------------------------------------------------------------------------
	/// <summary>
	/// Dialog box for the user.
	/// </summary>
	/// ----------------------------------------------------------------------------------------
	public partial class ImportedBooks : Form, IBookVersionAgent
	{
		#region Constants
		private const int kStatusCol = 2; // index of the status column in the list view
		#endregion

		#region Data members
		/// <summary>The FDO Cache</summary>
		protected readonly FdoCache m_cache;

		private readonly IFlexApp m_app;
		private readonly IHelpTopicProvider m_helpTopicProvider;
		/// <summary>The saved version containing the imported books.</summary>
		protected readonly IScrDraft m_importVersion;
		/// <summary>The version to use for originals of merged or overwritten books.</summary>
		protected IScrDraft m_backupVersion;
		private Form m_owningForm;
		/// <summary></summary>
		protected readonly IScripture m_scr;

		private readonly HashSet<int> m_booksBackedUp = new HashSet<int>();
		#endregion

		#region ImportedBookStatus enum
		/// <summary>
		/// Status of book in import list.
		/// </summary>
		public enum ImportedBookStatus
		{
			/// <summary>Book has been overwritten with imported book</summary>
			Overwritten,
			/// <summary>Imported book is new (no corresponding current book).</summary>
			New,
			/// <summary>Imported book contained new non-conflicting sections that have been
			/// automatically merged.</summary>
			AutoMerged,
		}
		#endregion

		#region Contructors
		/// --------------------------------------------------------------------------------
		/// <summary>
		/// Initializes a new instance of the <see cref="T:ImportedBooks"/> class.
		/// </summary>
		/// <param name="cache">The cache.</param>
		/// <param name="importVersion">The ScrDraft containing the imported books.</param>
		/// <param name="backupVersion">where to store stuff overwritten or merged.</param>
		/// <param name="helpTopicProvider">The help topic provider.</param>
		/// <param name="app">The app.</param>
		/// --------------------------------------------------------------------------------
		protected ImportedBooks(FdoCache cache, IScrDraft importVersion, IScrDraft backupVersion,
			IHelpTopicProvider helpTopicProvider, IFlexApp app)
		{
			InitializeComponent();

			m_cache = cache;
			m_helpTopicProvider = helpTopicProvider;
			m_app = app;
			m_scr = m_cache.LangProject.TranslatedScriptureOA;
			m_backupVersion = backupVersion;
			m_importVersion = importVersion;
		}

		/// --------------------------------------------------------------------------------
		/// <summary>
		/// Initializes a new instance of the <see cref="T:ImportedBooks"/> class.
		/// </summary>
		/// <param name="cache">The cache.</param>
		/// <param name="styleSheet">The style sheet.</param>
		/// <param name="importVersion">The ScrDraft containing the imported books.</param>
		/// <param name="backupVersion">where to store stuff overwritten or merged.</param>
		/// <param name="booksImported">The canonical numbers of the books which were
		/// imported (unordered).</param>
		/// <param name="helpTopicProvider">The help topic provider.</param>
		/// <param name="app">The application.</param>
		/// --------------------------------------------------------------------------------
		public ImportedBooks(FdoCache cache, FwStyleSheet styleSheet,
<<<<<<< HEAD
			IScrDraft importVersion, float zoomPercentageDraft, float zoomPercentageFootnote,
			IScrDraft backupVersion, FilteredScrBooks bookFilter, IEnumerable<int> booksImported,
			IHelpTopicProvider helpTopicProvider, IFlexApp app) :
=======
			IScrDraft importVersion, IScrDraft backupVersion, IEnumerable<int> booksImported,
			IHelpTopicProvider helpTopicProvider, IApp app) :
>>>>>>> 95b9b36f
			this(cache, importVersion, backupVersion, helpTopicProvider, app)
		{
			foreach (int bookId in booksImported)
			{
				IScrBook rev = importVersion.FindBook(bookId);

				ListViewItem item = new ListViewItem(
					new string[] {rev.Name.UserDefaultWritingSystem.Text, GetBookInfo(rev)});
				item.SubItems.Add(DlgResources.ResourceString("kstidUnknown"));

				IScrBook curBook = m_scr.FindBook(rev.CanonicalNum);
				if (curBook == null)
				{
					SetItemStatus(item, ImportedBookStatus.New);
					// User should not see this undo task so we don't need to localize the strings.
					UndoableUnitOfWorkHelper.Do("Add book", "Add book",
						m_cache.ServiceLocator.GetInstance<IActionHandler>(), () =>
					{
						OnBookAdded(m_scr.CopyBookToCurrent(rev));
					});
				}
				else
					item.Tag = new BookMerger(m_cache, styleSheet, rev);
				lstImportedBooks.Items.Add(item);
			}
			lstImportedBooks.Items[0].Selected = true;
		}
		#endregion

		#region Event handlers
		/// ------------------------------------------------------------------------------------
		/// <summary>
		/// Raises the <see cref="E:System.Windows.Forms.Control.VisibleChanged"></see> event.
		/// </summary>
		/// <param name="e">The <see cref="T:System.EventArgs"></see> that contains the event
		/// data.</param>
		/// ------------------------------------------------------------------------------------
		protected override void OnVisibleChanged(EventArgs e)
		{
			base.OnVisibleChanged(e);
			if (Visible && lstImportedBooks.Items.Count > 0)
				lstImportedBooks.Items[0].Selected = true;
		}

		/// ------------------------------------------------------------------------------------
		/// <summary>
		/// Raises the <see cref="E:System.Windows.Forms.Form.Load"></see> event.
		/// </summary>
		/// <param name="e">An <see cref="T:System.EventArgs"></see> that contains the event
		/// data.</param>
		/// ------------------------------------------------------------------------------------
		protected override void OnLoad(EventArgs e)
		{
			base.OnLoad(e);
			UpdateDifferenceCounts();
		}

		/// ------------------------------------------------------------------------------------
		/// <summary>
		/// Handles the SelectedIndexChanged event of the lstBooksToMerge control.
		/// </summary>
		/// <param name="sender">The source of the event.</param>
		/// <param name="e">The <see cref="T:System.EventArgs"/> instance containing the event
		/// data.</param>
		/// ------------------------------------------------------------------------------------
		private void lstBooksToMerge_SelectedIndexChanged(object sender, EventArgs e)
		{
			UpdateButtonStatus(CurrentBookMerger);
		}

		/// ------------------------------------------------------------------------------------
		/// <summary>
		/// Update the status of the Compare and Overwrite buttons on the dialog.
		/// </summary>
		/// <param name="bookMerger"></param>
		/// ------------------------------------------------------------------------------------
		private void UpdateButtonStatus(BookMerger bookMerger)
		{
			btnCompare.Enabled = (bookMerger != null && bookMerger.BookCurr != null
				&& bookMerger.NumberOfDifferences > 0);
			btnOverwrite.Enabled = (bookMerger != null && bookMerger.BookCurr != null);
		}

		/// ------------------------------------------------------------------------------------
		/// <summary>
		/// Handles the Click event of the btnCompare control.
		/// </summary>
		/// <param name="sender">The source of the event.</param>
		/// <param name="e">The <see cref="T:System.EventArgs"/> instance containing the event
		/// data.</param>
		/// ------------------------------------------------------------------------------------
		private void btnCompare_Click(object sender, EventArgs e)
		{
			throw new InvalidProgramException("Report this to developers, as you can't show Scripture merge diffs from FLEx.");
			}

		/// ------------------------------------------------------------------------------------
		/// <summary>
		/// Makes a backup (saved version) of the current version of the book in the given
		/// BookMerger if we don't already have it backed up.
		/// </summary>
		/// <remarks>This is called when the user clicks the Compare and Merge button as well as
		/// before auto-merging.</remarks>
		/// <param name="bookMerger">The book merger.</param>
		/// ------------------------------------------------------------------------------------
		public void MakeBackupIfNeeded(BookMerger bookMerger)
		{
			// Copy original to backup
			using (new WaitCursor(this))
			{
				ReplaceBookInBackup(bookMerger.BookCurr, false);
			}
		}

		/// ------------------------------------------------------------------------------------
		/// <summary>
		/// Handles the Click event of the btnOverwrite control.
		/// </summary>
		/// <param name="sender">The source of the event.</param>
		/// <param name="e">The <see cref="T:System.EventArgs"/> instance containing the event data.</param>
		/// ------------------------------------------------------------------------------------
		protected void btnOverwrite_Click(object sender, EventArgs e)
		{
			foreach (ListViewItem item in SelectedBookItems)
			{
				BookMerger bookMerger = item.Tag as BookMerger;
				if (bookMerger == null)
					continue;

				IScrBook currentBook = bookMerger.BookCurr;
				string sDetails;
				List<IScrSection> sectionsToRemove;
				HashSet<int> missingBtWs;
				OverwriteType typeOfOverwrite = DetermineOverwritability(bookMerger,
					out sDetails, out sectionsToRemove, out missingBtWs);

				if (bookMerger.OriginalNumberOfDifferences != bookMerger.NumberOfDifferences)
				{
					if (!ConfirmOverwriteOfMergedVersion(currentBook.BestUIName))
						continue;
				}

				if (typeOfOverwrite == OverwriteType.DataLoss)
				{
					// There would be data loss if the user overwrites, so inform them that overwrite
					// is not possible and go on to the next book.
					ReportDataLoss(currentBook, ScrDraftType.ImportedVersion, this, sDetails);
					continue;
				}

				if (missingBtWs == null || missingBtWs.Count == 0 ||
					ConfirmBtOverwrite(currentBook, ScrDraftType.ImportedVersion, sectionsToRemove, missingBtWs, this))
				{
					// This undo task will eventually get rolled into an outer undo task, but we
					// need to do this so that the low-level back translation code won't think we're
					// outside any undo task (because it suppresses the undo actions in that case).
					using (UndoableUnitOfWorkHelper undoHelper = new UndoableUnitOfWorkHelper(
						m_cache.ServiceLocator.GetInstance<IActionHandler>(), "Undo Overwrite", "Redo Overwrite"))
					{
						// Either no back translations might be lost, or the user has confirmed that they
						// want to overwrite them.
						if (typeOfOverwrite == OverwriteType.Partial)
							PartialOverwrite(bookMerger, sectionsToRemove);
						else
							OnBookOverwritten(currentBook, OverwriteBook(bookMerger));

						undoHelper.RollBack = false;
					}
					SetItemStatus(item, ImportedBookStatus.Overwritten);
				}
			}
		}

		/// ------------------------------------------------------------------------------------
		/// <summary>
		/// Determines the overwritability.
		/// </summary>
		/// <param name="merger">The merger.</param>
		/// <param name="sDetails">The details of what would be lost if the user overwrites.</param>
		/// <param name="sectionsToRemove">The sections to remove.</param>
		/// <param name="missingBtWs">The back translation writing systems in use
		/// in the Current book, but missing in the saved version.</param>
		/// <returns>The type of overwrite.</returns>
		/// ------------------------------------------------------------------------------------
		protected virtual OverwriteType DetermineOverwritability(BookMerger merger,
			out string sDetails, out List<IScrSection> sectionsToRemove, out HashSet<int> missingBtWs)
		{
			return merger.BookCurr.DetermineOverwritability(
			  merger.BookRev, out sDetails, out sectionsToRemove, out missingBtWs);
		}

		/// ------------------------------------------------------------------------------------
		/// <summary>
		/// Sets the item status.
		/// </summary>
		/// ------------------------------------------------------------------------------------
		private void SetItemStatus(ListViewItem item, ImportedBookStatus status)
		{
			string label;
			switch (status)
			{
				case ImportedBookStatus.Overwritten:
					label = TeResourceHelper.GetResourceString("kstidOverwrittenFull");
					break;
				case ImportedBookStatus.New:
					label = TeResourceHelper.GetResourceString("kstidNewBook");
					break;
				case ImportedBookStatus.AutoMerged:
					label = TeResourceHelper.GetResourceString("kstidAutoMerged");
					break;
				default:
					throw new ArgumentException("Invalid value", "status");
			}

			var disposable = item.Tag as IDisposable;
			if (disposable != null)
				disposable.Dispose();
			item.Tag = status;
			item.SubItems[kStatusCol].Text = label;
			if (item.Selected)
				btnCompare.Enabled = btnOverwrite.Enabled = false;
		}

		/// ------------------------------------------------------------------------------------
		/// <summary>
		/// Handles the Click event of the btnHelp control.
		/// </summary>
		/// <param name="sender">The source of the event.</param>
		/// <param name="e">The <see cref="T:System.EventArgs"/> instance containing the event
		/// data.</param>
		/// ------------------------------------------------------------------------------------
		private void btnHelp_Click(object sender, EventArgs e)
		{
			ShowHelp.ShowHelpTopic(m_helpTopicProvider, "khtpImportedBooks");
		}

		/// ------------------------------------------------------------------------------------
		/// <summary>
		///
		/// </summary>
		/// ------------------------------------------------------------------------------------
		private void btnClose_Click(object sender, EventArgs e)
		{
			Close();
		}

		/// ------------------------------------------------------------------------------------
		/// <summary>
		/// If all of the books are "new" or auto-merged or caller is asking to auto-accept
		/// changes, then don't actually show the dialog.
		/// See TE-7072, TE-2126 and FB-8847. Otherwise, show the dialog and process normally.
		/// </summary>
		/// <param name="wnd">The parent form</param>
		/// <param name="fAutoAcceptChanges">if set to <c>true</c> automatically accept all
		/// the imported stuff by applying the changes.</param>
		/// ------------------------------------------------------------------------------------
		public void ShowOrSave(IWin32Window wnd, bool fAutoAcceptChanges)
		{
			int cNewOrAutoMerged = 0;
			m_owningForm = wnd as Form;
			bool fCancelled = false;

			foreach (ListViewItem item in lstImportedBooks.Items)
			{
				BookMerger bookMerger = item.Tag as BookMerger;
				if (bookMerger == null)
				{
					++cNewOrAutoMerged;
					continue;
				}

				using (ProgressDialogWithTask progressDlg = new ProgressDialogWithTask(m_owningForm))
				{
					bookMerger.AttemptAutoMerge = true;
					bookMerger.BookVersionAgent = this;
					bookMerger.UseFilteredDiffList = true;
					progressDlg.Title = TeResourceHelper.GetResourceString("kstidImportProgressCaption");
					Debug.Assert(bookMerger.BookRev != null);
					progressDlg.Message = string.Format(
						DlgResources.ResourceString("kstidMergeProgress"), bookMerger.BookRev.BestUIName);
					progressDlg.CancelButtonText =
						TeResourceHelper.GetResourceString("kstidStopImporting");

					// User should not see undo tasks, so the strings don't need to be localized.
					UndoableUnitOfWorkHelper.Do("Automerge", "Automerge",
						m_cache.ServiceLocator.GetInstance<IActionHandler>(), () =>
					{
						try
						{
							progressDlg.RunTask(bookMerger.DetectDifferences);

							if (bookMerger.AutoMerged)
							{
								SetItemStatus(item, ImportedBookStatus.AutoMerged);
								cNewOrAutoMerged++;
							}
							else if (fAutoAcceptChanges)
							{
								progressDlg.Message = string.Format(
									DlgResources.ResourceString("kstidAutoAcceptMergeProgress"), bookMerger.BookRev.BestUIName);
								progressDlg.RunTask(true, bookMerger.AcceptAllChanges);
							}
						}
						catch (WorkerThreadException e)
						{
							if (e.InnerException is CancelException)
							{
								// The current version of
								fCancelled = true;
								return;
							}
							throw;
						}
					});
				}
				if (fCancelled)
					return;
			}

			if (cNewOrAutoMerged < lstImportedBooks.Items.Count && !fAutoAcceptChanges)
				ShowDialog(wnd);
			else
				OnClosed(null);
		}

		/// ------------------------------------------------------------------------------------
		/// <summary>
		/// When dialog closes, finish up the pending stuff.
		/// </summary>
		/// <param name="e">The <see cref="T:System.EventArgs"/> that contains the event data.</param>
		/// ------------------------------------------------------------------------------------
		protected override void OnClosed(EventArgs e)
		{
			using (new WaitCursor(this))
			{
				// User should not see undo tasks, so the strings don't need to be localized.
				UndoableUnitOfWorkHelper.Do("Remove empty", "Remove empty",
					m_cache.ServiceLocator.GetInstance<IActionHandler>(), () =>
				{
					// Enhance JohnT: Normally we would make sure all these changes were a single Undo action,
					// but for now we know this is part of a still larger Undoable task, the whole import.
					// CollapseToMark is used to convert them all into one.

					// Delete empty revisions created for this import.
					//if (m_booksImported.BooksOS.Count == 0)
					//    m_booksImported.DeleteUnderlyingObject();
					if (m_backupVersion.BooksOS.Count == 0)
					{
						m_scr.ArchivedDraftsOC.Remove(m_backupVersion);
						m_backupVersion = null;
					}
				});

				if (e != null)
					base.OnClosed(e);
			}
		}

		/// ------------------------------------------------------------------------------------
		/// <summary>
		/// Overwrites the current version of a book with an imported version.
		/// </summary>
		/// <param name="bookMerger">The book merger containing the current version and the
		/// imported version to replace it with.</param>
		/// ------------------------------------------------------------------------------------
		private IScrBook OverwriteBook(BookMerger bookMerger)
		{
			return OverwriteBook(bookMerger.BookCurr, bookMerger.BookRev);
		}

		/// ------------------------------------------------------------------------------------
		/// <summary>
		/// Overwrites the current version of a book with an imported version.
		/// </summary>
		/// <param name="bookCurr">The current version of the book.</param>
		/// <param name="bookImported">The imported version of the book.</param>
		/// ------------------------------------------------------------------------------------
		protected IScrBook OverwriteBook(IScrBook bookCurr, IScrBook bookImported)
		{
			if (bookCurr != null)
			{
				Logger.WriteEvent("Performing full Overwrite of book: " + bookCurr.BookId);

				// Set up undo action
				if (m_cache.ActionHandlerAccessor != null)
				{
					// When Undoing, we need to first resurrect the deleted book, then
					// put it back in the book filter...so we need a RIFF in the sequence
					// BEFORE the delete.
					ReplaceInFilterFixer fixer1 = new ReplaceInFilterFixer();
					m_cache.ActionHandlerAccessor.AddAction(fixer1);
				}

				bool fBackedUp = false;
				// Move existing book to backup.
				if (m_booksBackedUp.Contains(bookCurr.CanonicalNum))
				{
					// We already have saved the current version before we did a merge. Now the
					// user has decided that he wants to overwrite instead, so we blow away
					// the merged version before we copy the imported book to current (TE-7214).
					m_scr.ScriptureBooksOS.Remove(bookCurr);
					fBackedUp = true;
				}

				if (!fBackedUp)
				{
					// Didn't find this book in the collection, so move it to the backup.
					ReplaceBookInBackup(bookCurr, true);
				}
			}
			IScrBook newCopy = m_scr.CopyBookToCurrent(bookImported);
			ReplaceInFilterFixer fixer = new ReplaceInFilterFixer();

			fixer.Redo();
			if (m_cache.ActionHandlerAccessor != null)
				m_cache.ActionHandlerAccessor.AddAction(fixer);

			return newCopy;
		}

		/// ------------------------------------------------------------------------------------
		/// <summary>
		/// Update the difference counts for all imported books.
		/// </summary>
		/// ------------------------------------------------------------------------------------
		private void UpdateDifferenceCounts()
		{
			foreach (ListViewItem item in lstImportedBooks.Items)
			{
				BookMerger bookMerger = item.Tag as BookMerger;
				if (bookMerger != null)
				{
					UpdateDiffCount(item, bookMerger);
					UpdateButtonStatus(bookMerger);
				}
			}
		}
		#endregion

		#region Internal static methods
		/// ------------------------------------------------------------------------------------
		/// <summary>
		/// Reports potential data loss to the user if they could overwrite the book.
		/// </summary>
		/// <param name="originalBook">The original book.</param>
		/// <param name="scrDraftType">whether the draft is from a saved version or an imported
		/// version.</param>
		/// <param name="owner">The window's owner.</param>
		/// <param name="sDetails">The details about which verses would be deleted with an
		/// overwrite.</param>
		/// ------------------------------------------------------------------------------------
		internal static void ReportDataLoss(IScrBook originalBook, ScrDraftType scrDraftType,
			IWin32Window owner, string sDetails)
		{
			string sType = (scrDraftType == ScrDraftType.ImportedVersion) ?
				TeResourceHelper.GetResourceString("kstidImported") :
				TeResourceHelper.GetResourceString("kstidSaved");
			string sMsg = TeResourceHelper.FormatResourceString("kstidDataLossMsg",
				sType, originalBook.BestUIName, sDetails);
			MessageBox.Show(owner, sMsg,
				TeResourceHelper.GetResourceString("kstidDataLossCaption"),
				MessageBoxButtons.OK, MessageBoxIcon.None,
				MessageBoxDefaultButton.Button1);
		}

		/// --------------------------------------------------------------------------------
		/// <summary>
		/// Confirms whether the back translations in the current book should be overwritten.
		/// </summary>
		/// <param name="originalBook">The original book.</param>
		/// <param name="scrDraftType">whether the draft is from a saved version or an imported
		/// version.</param>
		/// <param name="sectionsToRemove">sections that will need to be removed from this book
		/// before a partial overwrite can be executed (will be null unless return type is
		/// Partial).</param>
		/// <param name="missingBtWs">list of back translation writing systems that are used in
		/// this book but not in the savedVersion</param>
		/// <param name="owner">The window's owner.</param>
		/// <returns>
		/// 	<c>true</c> if the user wants to proceed with book overwrite;
		/// <c>false</c> otherwise
		/// </returns>
		/// --------------------------------------------------------------------------------
		internal static bool ConfirmBtOverwrite(IScrBook originalBook, ScrDraftType scrDraftType,
			List<IScrSection> sectionsToRemove,	HashSet<int> missingBtWs, IWin32Window owner)
		{
			string sType = (scrDraftType == ScrDraftType.ImportedVersion) ?
				TeResourceHelper.GetResourceString("kstidImported") :
				TeResourceHelper.GetResourceString("kstidSaved");

			// Get the list of language name(s) used for back translations in the current book,
			// but not in the revision.
			string sLanguages = GetLanguageNames(originalBook.Cache, missingBtWs);

			// Get the Scripture data (intro and/or verses) that will be replaced.
			// When sectionsToRemove is null, this indicates that we want a full book overwrite.
			// In this case, we report all sections in the current book.
			string sReferences = GetScriptureReferences((sectionsToRemove != null) ?
				sectionsToRemove : new List<IScrSection>(originalBook.SectionsOS));

			string sMsg = TeResourceHelper.FormatResourceString("kstidConfirmOverwriteBackTrans",
				sType, sLanguages, originalBook.Name.UserDefaultWritingSystem.Text, sReferences);

			return (MessageBox.Show(owner, sMsg,
				TeResourceHelper.GetResourceString("kstidConfirmOverwriteBackTransCaption"),
				MessageBoxButtons.YesNo, MessageBoxIcon.None,
				MessageBoxDefaultButton.Button2) == DialogResult.Yes);
		}
		#endregion

		#region Private helpers
		/// ------------------------------------------------------------------------------------
		/// <summary>
		/// Replaces the book in backup with the same canonical number, if it exists, with the
		/// newly imported book.
		/// </summary>
		/// <param name="newBook">book to replace in backup version</param>
		/// <param name="fMoveBook">if <c>true</c> move book from its owner to this backup;
		/// <c>false</c> to make a full copy of the new book</param>
		/// ------------------------------------------------------------------------------------
		private void ReplaceBookInBackup(IScrBook newBook, bool fMoveBook)
		{
			if (!m_booksBackedUp.Contains(newBook.CanonicalNum))
			{
				IScrBook oldBook = m_backupVersion.FindBook(newBook.CanonicalNum);
				if (oldBook != null)
					m_backupVersion.BooksOS.Remove(oldBook);

				if (fMoveBook)
					m_backupVersion.AddBookMove(newBook);
				else
					m_backupVersion.AddBookCopy(newBook);

				m_booksBackedUp.Add(newBook.CanonicalNum);
			}
		}

		/// ------------------------------------------------------------------------------------
		/// <summary>
		/// Gets the scripture references from the given list of Scripture sections separated
		/// by new lines.
		/// </summary>
		/// <param name="sections">The sections from which we retrieve Scripture reference
		/// information.</param>
		/// ------------------------------------------------------------------------------------
		private static string GetScriptureReferences(List<IScrSection> sections)
		{
			StringBuilder strBldr = new StringBuilder();
			int iSection = 0;
			IScrSection section;
			while (iSection < sections.Count)
			{
				section = sections[iSection];
				// Add string for intro section(s)
				if (section.IsIntro)
				{
					if (strBldr.ToString().IndexOf("Intro") < 0)
					{
						// only add "Intro" for first intro section
						strBldr.Append("   Intro" + Environment.NewLine);
					}
					iSection++;
					continue;
				}

				BCVRef firstRef;
				BCVRef lastRef;
				iSection = GetReferenceRange(sections, iSection, out firstRef, out lastRef);
				strBldr.Append("   " + ReferenceStr(firstRef) + "-" +
					ReferenceStr(lastRef, firstRef.Chapter != lastRef.Chapter) + Environment.NewLine);
			}

			return strBldr.ToString();
		}

		/// ------------------------------------------------------------------------------------
		/// <summary>
		/// Gets the contiguous reference range for the sections beginning at iSection.
		/// </summary>
		/// <param name="sections">The sections.</param>
		/// <param name="iSection">The current index into the sections.</param>
		/// <param name="firstRef">The first reference.</param>
		/// <param name="lastRef">The last reference of the contiguous sections.</param>
		/// <returns>Index to the section after the lastRef.</returns>
		/// ------------------------------------------------------------------------------------
		private static int GetReferenceRange(List<IScrSection> sections, int iSection,
			out BCVRef firstRef, out BCVRef lastRef)
		{
			firstRef = new BCVRef(sections[iSection].VerseRefStart);

			if (iSection == sections.Count - 1)
			{
				// We're on the last section, so the end reference is in this section.
				lastRef = new BCVRef(sections[iSection].VerseRefEnd);
				return ++iSection;
			}

			ScrVers versification =
				sections[iSection].Cache.LangProject.TranslatedScriptureOA.Versification;
			IScrBook book = (IScrBook)sections[iSection].Owner;

			while (iSection < sections.Count - 1)
			{
				// if the ending reference of the current section is not contiguous with the
				// start of the next section, we've found the last contiguous section.
				BCVRef endRefOfSection = new BCVRef(sections[iSection].VerseRefEnd);
				BCVRef startRefOfNextSection = new BCVRef(sections[iSection + 1].VerseRefStart);
				if (RefHasGap(endRefOfSection, startRefOfNextSection, book.CanonicalNum, versification))
				{
					lastRef = new BCVRef(sections[iSection].VerseRefEnd);
					return iSection + 1;
				}
				iSection++;
			}

			// We came to the last section, so set the ending verse to its end.
			lastRef = new BCVRef(sections[iSection].VerseRefEnd);
			return iSection + 1;
		}

		/// --------------------------------------------------------------------------------
		/// <summary>
		/// Determines whether the ending reference of the previous section and the starting
		/// reference of the following section are contiguous.
		/// </summary>
		/// <param name="endRefOfSection">The ending reference of section.</param>
		/// <param name="startRefOfNextSection">The starting reference of following section.</param>
		/// <param name="bookId">The canonical number for the current book.</param>
		/// <param name="versification">The versification.</param>
		/// <returns>
		/// 	<c>true</c> if the sections do not have contiguous references, <c>false</c>
		/// otherwise
		/// </returns>
		/// --------------------------------------------------------------------------------
		private static bool RefHasGap(BCVRef endRefOfSection, BCVRef startRefOfNextSection,
			int bookId, ScrVers versification)
		{
			if (endRefOfSection.Chapter == startRefOfNextSection.Chapter)
			{
				// For references in the same chapter, determine whether the starting verse
				// in the next section is the same or just one more than the end of the
				// current section.
				return (endRefOfSection.Verse + 1) < startRefOfNextSection.Verse;
			}

			VersificationTable verseTable = VersificationTable.Get(versification);
			if ((endRefOfSection.Chapter + 1) == startRefOfNextSection.Chapter)
			{
				if (endRefOfSection.Verse != verseTable.LastVerse(bookId, endRefOfSection.Verse) ||
					startRefOfNextSection.Verse == 1)
				{
					// The current section's last verse is the end of the chapter and the
					// next section starts with the first verse of the next chapter.
					return false;
				}
			}

			return true;
		}

		/// ------------------------------------------------------------------------------------
		/// <summary>
		/// Gets the language names (separated by newlines if more than one) given a list of
		/// writing systems.
		/// </summary>
		/// <param name="cache">The cache.</param>
		/// <param name="wsList">The list of writing systems.</param>
		/// ------------------------------------------------------------------------------------
		private static string GetLanguageNames(FdoCache cache, IEnumerable<int> wsList)
		{
			Debug.Assert(wsList != null);

			StringBuilder strBldr = new StringBuilder();
			foreach (int wsHvo in wsList)
			{
				CoreWritingSystemDefinition ws;
				try
				{
					ws = cache.ServiceLocator.WritingSystemManager.Get(wsHvo);
					strBldr.Append("   " + ws.DisplayLabel + Environment.NewLine);
				}
				catch
				{
					// invalid writing system
				}
			}
			return strBldr.ToString();
		}

		/// ------------------------------------------------------------------------------------
		/// <summary>
		/// Gets the book merger for the currently selected item.
		/// </summary>
		/// ------------------------------------------------------------------------------------
		private BookMerger CurrentBookMerger
		{
			get
			{
				if (lstImportedBooks.SelectedItems.Count == 0)
					return null;

				ListViewItem item = lstImportedBooks.SelectedItems[0];

				return (item.Tag is BookMerger) ? (BookMerger)item.Tag : null;
			}
		}

		/// ------------------------------------------------------------------------------------
		/// <summary>
		/// Create a book name.
		/// </summary>
		/// <param name="book">specified book</param>
		/// <returns>If the specified book is a full book, only the name of the book will be returned.
		/// Otherwise, the name of the book followed by its first and last reference in parentheses
		/// will be returned.</returns>
		/// ------------------------------------------------------------------------------------
		internal static string GetBookInfo(IScrBook book)
		{
			// Determine the first and last reference and whether the book has an introduction
			BCVRef verseMin;
			BCVRef verseMax;
			bool fHasIntro;
			GetBookMinMaxVerse(book, out verseMin, out verseMax, out fHasIntro);

			if (fHasIntro)
			{
				return (verseMin == null) ? TeResourceHelper.GetResourceString("kstidIntroOnly") :
					ReferenceRangeStr(verseMin, verseMax) + " " +
					TeResourceHelper.GetResourceString("kstidIntro");
			}
			else if (verseMin != null)
				return ReferenceRangeStr(verseMin, verseMax);
			else
			{
				// A book with no sections should never happen (but unfortunately has). This
				// text ("no sections") is used in this case to prevent a crash, but is not localized.
				string bookName = !string.IsNullOrEmpty(book.BestUIName) ? book.BestUIName :
					"book";
				Debug.Fail("No introduction or Scripture sections in " + bookName);
				return "(no sections)";
			}
		}

		/// ------------------------------------------------------------------------------------
		/// <summary>
		/// Create a reference range string for the specified beginning and ending verse numbers.
		/// </summary>
		/// <param name="verseMin">beginning verse number</param>
		/// <param name="verseMax">ending verse number</param>
		/// <returns>Chapter/Verse range in this format: CC:VV-CC:VV if the beginning and
		/// ending chapters are different OR CC:VV-VV if the chapters are the same</returns>
		/// ------------------------------------------------------------------------------------
		private static string ReferenceRangeStr(BCVRef verseMin, BCVRef verseMax)
		{
			return ReferenceStr(verseMin, true) + "-" +
				ReferenceStr(verseMax, (verseMin.Chapter != verseMax.Chapter));
		}

		/// ------------------------------------------------------------------------------------
		/// <summary>
		/// Gets the chapter:verse as a string.
		/// </summary>
		/// <param name="verse">The verse.</param>
		/// ------------------------------------------------------------------------------------
		private static string ReferenceStr(BCVRef verse)
		{
			return ReferenceStr(verse, true);
		}

		/// ------------------------------------------------------------------------------------
		/// <summary>
		/// Gets the chapter:verse as a string.
		/// </summary>
		/// <param name="verse">The verse.</param>
		/// <param name="fIncludeChapter">if set to <c>true</c> include the chapter.</param>
		/// ------------------------------------------------------------------------------------
		private static string ReferenceStr(BCVRef verse, bool fIncludeChapter)
		{
			if (fIncludeChapter)
				return verse.Chapter + ":" + verse.Verse;
			return verse.Verse.ToString();
		}

		/// ------------------------------------------------------------------------------------
		/// <summary>
		/// Get the minimum and maximum reference for the book. If all the verses are present
		/// for a book or no sections are present, the verseMin and VerseMax will be null.
		/// </summary>
		/// <param name="book">book to check for verse range.</param>
		/// <param name="verseMin">out: beginning Scripture reference.</param>
		/// <param name="verseMax">out: ending Scripture reference.</param>
		/// <param name="fBookHasIntro">out: <c>true</c> if the book has an introduction section</param>
		/// ------------------------------------------------------------------------------------
		private static void GetBookMinMaxVerse(IScrBook book, out BCVRef verseMin,
			out BCVRef verseMax, out bool fBookHasIntro)
		{
			verseMin = null;
			verseMax = null;
			fBookHasIntro = false;
			if (book.SectionsOS.Count == 0)
			{
				Debug.Fail("Book has zero sections.");
				return;
			}

			// Determine if the first sentence has an introduction
			fBookHasIntro = book.SectionsOS[0].IsIntro;

			// Get the beginning Scripture reference in the book.
			for (int iSection = 0; iSection < book.SectionsOS.Count; iSection++)
			{
				if (!book.SectionsOS[iSection].IsIntro)
				{
					verseMin = book.SectionsOS[iSection].VerseRefMin;
					break;
				}
			}

			// Get the beginning Scripture reference in the book.
			for (int iSection = book.SectionsOS.Count - 1; iSection >= 0; iSection--)
			{
				if (!book.SectionsOS[iSection].IsIntro)
				{
					verseMax = book.SectionsOS[iSection].VerseRefMax;
					break;
				}
			}
		}

		/// ------------------------------------------------------------------------------------
		/// <summary>
		/// Updates the diff count.
		/// </summary>
		/// <param name="item">The item.</param>
		/// <param name="bookMerger">The book merger.</param>
		/// ------------------------------------------------------------------------------------
		private void UpdateDiffCount(ListViewItem item, BookMerger bookMerger)
		{
			int diffCountOrig = bookMerger.OriginalNumberOfDifferences;
			int diffCount = bookMerger.NumberOfDifferences;
			if (diffCount == 0)
			{
				item.SubItems[kStatusCol].Text = TeResourceHelper.GetResourceString(
					(diffCountOrig == 0) ? "kstidIdentical" : "kstidNoDifferencesLeft");
				item.ImageIndex = 0;
			}
			else
			{
				string stid = diffCount == 1 ? "kstidOne{0}Difference" : "kstid{0}Differences";
				stid = String.Format(stid, (diffCount == diffCountOrig) ? "Initial" : "Remaining");
				item.SubItems[kStatusCol].Text = TeResourceHelper.GetResourceString(stid);
				if (diffCount > 1)
					item.SubItems[kStatusCol].Text = String.Format(item.SubItems[kStatusCol].Text, diffCount);
				item.ImageIndex = -1;
			}
		}
		#endregion

		#region Protected stuff to facilitate testing
		/// ------------------------------------------------------------------------------------
		/// <summary>
		/// Gets the selected listview items. This is needed to allow override for testing
		/// because lstBooksToMerge.SelectedItems doesn't contain any items unless the window
		/// is actually displayed.
		/// </summary>
		/// ------------------------------------------------------------------------------------
		protected virtual IEnumerable SelectedBookItems
		{
			get { return lstImportedBooks.SelectedItems; }
		}

		/// ------------------------------------------------------------------------------------
		/// <summary>
		/// Confirms the overwrite of merged version.
		/// </summary>
		/// <returns><c>true</c> if the overwrite was cleared for take-off</returns>
		/// ------------------------------------------------------------------------------------
		protected virtual bool ConfirmOverwriteOfMergedVersion(string bookName)
		{
			return (MessageBox.Show(this,
				TeResourceHelper.FormatResourceString("kstidConfirmBookOverwriteAfterMerge", bookName),
				TeResourceHelper.GetResourceString("kstidConfirmBookOverwriteAfterMergeCaption"),
				MessageBoxButtons.YesNo, MessageBoxIcon.None, MessageBoxDefaultButton.Button2) ==
				DialogResult.Yes);
		}

		/// ------------------------------------------------------------------------------------
		/// <summary>
		/// Performs a partial overwrite of the book using the imported portion of the book.
		/// </summary>
		/// <param name="bookMerger">The book merger.</param>
		/// <param name="sectionsToRemove">The sections to remove as the first step (before
		/// calling the auto-merge code).</param>
		/// ------------------------------------------------------------------------------------
		protected virtual void PartialOverwrite(BookMerger bookMerger,
			List<IScrSection> sectionsToRemove)
		{
			Logger.WriteEvent("Performing partial Overwrite of book: " + bookMerger.BookCurr.BookId);
			using (ProgressDialogWithTask progress = new ProgressDialogWithTask(this))
			{
				progress.Title = DlgResources.ResourceString("kstidOverwriteCaption");
				progress.RunTask(bookMerger.DoPartialOverwrite, sectionsToRemove);
			}
		}

		/// <summary>
		/// Called when a book is added.
		/// </summary>
		protected virtual void OnBookAdded(IScrBook newBook)
		{
		}

		/// <summary>
		/// Called when a book is overwritten.
		/// </summary>
		protected virtual void OnBookOverwritten(IScrBook oldBook, IScrBook newBook)
		{
		}

		#endregion
	}
}<|MERGE_RESOLUTION|>--- conflicted
+++ resolved
@@ -8,6 +8,7 @@
 using System.Diagnostics;
 using System.Text;
 using System.Windows.Forms;
+using SIL.CoreImpl;
 using SIL.CoreImpl.Scripture;
 using SIL.CoreImpl.WritingSystems;
 using SIL.FieldWorks.Common.Controls;
@@ -104,14 +105,8 @@
 		/// <param name="app">The application.</param>
 		/// --------------------------------------------------------------------------------
 		public ImportedBooks(FdoCache cache, FwStyleSheet styleSheet,
-<<<<<<< HEAD
-			IScrDraft importVersion, float zoomPercentageDraft, float zoomPercentageFootnote,
-			IScrDraft backupVersion, FilteredScrBooks bookFilter, IEnumerable<int> booksImported,
+			IScrDraft importVersion, IScrDraft backupVersion, IEnumerable<int> booksImported,
 			IHelpTopicProvider helpTopicProvider, IFlexApp app) :
-=======
-			IScrDraft importVersion, IScrDraft backupVersion, IEnumerable<int> booksImported,
-			IHelpTopicProvider helpTopicProvider, IApp app) :
->>>>>>> 95b9b36f
 			this(cache, importVersion, backupVersion, helpTopicProvider, app)
 		{
 			foreach (int bookId in booksImported)
