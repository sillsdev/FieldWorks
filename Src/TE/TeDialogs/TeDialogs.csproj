--- conflicted
+++ resolved
@@ -1,185 +1,139 @@
 ﻿<?xml version="1.0" encoding="utf-8"?>
 <Project DefaultTargets="Build" xmlns="http://schemas.microsoft.com/developer/msbuild/2003" ToolsVersion="14.0">
   <PropertyGroup>
-    <ProjectType>Local</ProjectType>
-    <ProductVersion>9.0.30729</ProductVersion>
-    <SchemaVersion>2.0</SchemaVersion>
-    <ProjectGuid>{93D3BC58-E0B2-4769-88CF-3BB1CC32DB02}</ProjectGuid>
+	<ProjectType>Local</ProjectType>
+	<ProductVersion>9.0.30729</ProductVersion>
+	<SchemaVersion>2.0</SchemaVersion>
+	<ProjectGuid>{93D3BC58-E0B2-4769-88CF-3BB1CC32DB02}</ProjectGuid>
     <SccProjectName>
     </SccProjectName>
     <SccLocalPath>
     </SccLocalPath>
     <SccProvider>
     </SccProvider>
-    <Configuration Condition=" '$(Configuration)' == '' ">Debug</Configuration>
-    <Platform Condition=" '$(Platform)' == '' ">AnyCPU</Platform>
-    <AssemblyKeyContainerName>
-    </AssemblyKeyContainerName>
-    <AssemblyName>TeDialogs</AssemblyName>
-    <AssemblyOriginatorKeyFile>
-    </AssemblyOriginatorKeyFile>
-    <DefaultClientScript>JScript</DefaultClientScript>
-    <DefaultHTMLPageLayout>Grid</DefaultHTMLPageLayout>
-    <DefaultTargetSchema>IE50</DefaultTargetSchema>
-    <DelaySign>false</DelaySign>
-    <OutputType>Library</OutputType>
-    <RootNamespace>SIL.FieldWorks.TE</RootNamespace>
-    <RunPostBuildEvent>OnBuildSuccess</RunPostBuildEvent>
-    <FileUpgradeFlags>
-    </FileUpgradeFlags>
-    <UpgradeBackupLocation>
-    </UpgradeBackupLocation>
-    <SccAuxPath>
-    </SccAuxPath>
-    <OldToolsVersion>3.5</OldToolsVersion>
-    <IsWebBootstrapper>false</IsWebBootstrapper>
-<<<<<<< HEAD
-    <TargetFrameworkVersion>v4.0</TargetFrameworkVersion>
-=======
+	<Configuration Condition=" '$(Configuration)' == '' ">Debug</Configuration>
+	<Platform Condition=" '$(Platform)' == '' ">AnyCPU</Platform>
+	<AssemblyKeyContainerName>
+	</AssemblyKeyContainerName>
+	<AssemblyName>TeDialogs</AssemblyName>
+	<AssemblyOriginatorKeyFile>
+	</AssemblyOriginatorKeyFile>
+	<DefaultClientScript>JScript</DefaultClientScript>
+	<DefaultHTMLPageLayout>Grid</DefaultHTMLPageLayout>
+	<DefaultTargetSchema>IE50</DefaultTargetSchema>
+	<DelaySign>false</DelaySign>
+	<OutputType>Library</OutputType>
+	<RootNamespace>SIL.FieldWorks.TE</RootNamespace>
+	<RunPostBuildEvent>OnBuildSuccess</RunPostBuildEvent>
+	<FileUpgradeFlags>
+	</FileUpgradeFlags>
+	<UpgradeBackupLocation>
+	</UpgradeBackupLocation>
+	<SccAuxPath>
+	</SccAuxPath>
+	<OldToolsVersion>3.5</OldToolsVersion>
+	<IsWebBootstrapper>false</IsWebBootstrapper>
     <TargetFrameworkVersion>v4.6.1</TargetFrameworkVersion>
->>>>>>> 95b9b36f
-    <PublishUrl>publish\</PublishUrl>
-    <Install>true</Install>
-    <InstallFrom>Disk</InstallFrom>
-    <UpdateEnabled>false</UpdateEnabled>
-    <UpdateMode>Foreground</UpdateMode>
-    <UpdateInterval>7</UpdateInterval>
-    <UpdateIntervalUnits>Days</UpdateIntervalUnits>
-    <UpdatePeriodically>false</UpdatePeriodically>
-    <UpdateRequired>false</UpdateRequired>
-    <MapFileExtensions>true</MapFileExtensions>
-    <ApplicationRevision>0</ApplicationRevision>
-    <ApplicationVersion>1.0.0.%2a</ApplicationVersion>
-    <UseApplicationTrust>false</UseApplicationTrust>
-    <BootstrapperEnabled>true</BootstrapperEnabled>
-    <TargetFrameworkProfile />
+	<PublishUrl>publish\</PublishUrl>
+	<Install>true</Install>
+	<InstallFrom>Disk</InstallFrom>
+	<UpdateEnabled>false</UpdateEnabled>
+	<UpdateMode>Foreground</UpdateMode>
+	<UpdateInterval>7</UpdateInterval>
+	<UpdateIntervalUnits>Days</UpdateIntervalUnits>
+	<UpdatePeriodically>false</UpdatePeriodically>
+	<UpdateRequired>false</UpdateRequired>
+	<MapFileExtensions>true</MapFileExtensions>
+	<ApplicationRevision>0</ApplicationRevision>
+	<ApplicationVersion>1.0.0.%2a</ApplicationVersion>
+	<UseApplicationTrust>false</UseApplicationTrust>
+	<BootstrapperEnabled>true</BootstrapperEnabled>
+	<TargetFrameworkProfile />
   </PropertyGroup>
   <PropertyGroup Condition=" '$(Configuration)|$(Platform)' == 'Debug|AnyCPU' ">
-    <OutputPath>..\..\..\Output\Debug\</OutputPath>
-    <BaseAddress>285212672</BaseAddress>
-    <ConfigurationOverrideFile>
-    </ConfigurationOverrideFile>
-    <DefineConstants>DEBUG;TRACE</DefineConstants>
-    <DocumentationFile>..\..\..\Output\Debug\TeDialogs.xml</DocumentationFile>
-    <DebugSymbols>true</DebugSymbols>
-    <FileAlignment>4096</FileAlignment>
-    <Optimize>false</Optimize>
-    <NoWarn>168,169,219,414,649,1635,1702,1701</NoWarn>
-    <RegisterForComInterop>false</RegisterForComInterop>
-    <RemoveIntegerChecks>false</RemoveIntegerChecks>
-    <WarningLevel>4</WarningLevel>
-    <DebugType>full</DebugType>
-    <ErrorReport>prompt</ErrorReport>
-    <CodeAnalysisRuleSet>AllRules.ruleset</CodeAnalysisRuleSet>
-    <PlatformTarget>x86</PlatformTarget>
+	<OutputPath>..\..\..\Output\Debug\</OutputPath>
+	<BaseAddress>285212672</BaseAddress>
+	<ConfigurationOverrideFile>
+	</ConfigurationOverrideFile>
+	<DefineConstants>DEBUG;TRACE</DefineConstants>
+	<DocumentationFile>..\..\..\Output\Debug\TeDialogs.xml</DocumentationFile>
+	<DebugSymbols>true</DebugSymbols>
+	<FileAlignment>4096</FileAlignment>
+	<Optimize>false</Optimize>
+	<NoWarn>168,169,219,414,649,1635,1702,1701</NoWarn>
+	<RegisterForComInterop>false</RegisterForComInterop>
+	<RemoveIntegerChecks>false</RemoveIntegerChecks>
+	<WarningLevel>4</WarningLevel>
+	<DebugType>full</DebugType>
+	<ErrorReport>prompt</ErrorReport>
+	<CodeAnalysisRuleSet>AllRules.ruleset</CodeAnalysisRuleSet>
+	<PlatformTarget>x86</PlatformTarget>
   </PropertyGroup>
   <PropertyGroup Condition=" '$(Configuration)|$(Platform)' == 'Release|AnyCPU' ">
-    <OutputPath>..\..\..\Output\Release\</OutputPath>
-    <BaseAddress>285212672</BaseAddress>
-    <ConfigurationOverrideFile>
-    </ConfigurationOverrideFile>
-    <DefineConstants>TRACE</DefineConstants>
-    <DocumentationFile>
-    </DocumentationFile>
-    <DebugSymbols>true</DebugSymbols>
-    <FileAlignment>4096</FileAlignment>
-    <Optimize>true</Optimize>
-    <NoWarn>168,169,219,414,649,1635,1702,1701</NoWarn>
-    <RegisterForComInterop>false</RegisterForComInterop>
-    <RemoveIntegerChecks>false</RemoveIntegerChecks>
-    <WarningLevel>4</WarningLevel>
-    <DebugType>full</DebugType>
-    <ErrorReport>prompt</ErrorReport>
-    <CodeAnalysisRuleSet>AllRules.ruleset</CodeAnalysisRuleSet>
-    <PlatformTarget>x86</PlatformTarget>
+	<OutputPath>..\..\..\Output\Release\</OutputPath>
+	<BaseAddress>285212672</BaseAddress>
+	<ConfigurationOverrideFile>
+	</ConfigurationOverrideFile>
+	<DefineConstants>TRACE</DefineConstants>
+	<DocumentationFile>
+	</DocumentationFile>
+	<DebugSymbols>true</DebugSymbols>
+	<FileAlignment>4096</FileAlignment>
+	<Optimize>true</Optimize>
+	<NoWarn>168,169,219,414,649,1635,1702,1701</NoWarn>
+	<RegisterForComInterop>false</RegisterForComInterop>
+	<RemoveIntegerChecks>false</RemoveIntegerChecks>
+	<WarningLevel>4</WarningLevel>
+	<DebugType>full</DebugType>
+	<ErrorReport>prompt</ErrorReport>
+	<CodeAnalysisRuleSet>AllRules.ruleset</CodeAnalysisRuleSet>
+	<PlatformTarget>x86</PlatformTarget>
   </PropertyGroup>
   <ItemGroup>
-<<<<<<< HEAD
-    <Reference Include="BasicUtils, Version=4.1.0.0, Culture=neutral, processorArchitecture=MSIL">
-      <SpecificVersion>False</SpecificVersion>
-      <HintPath>..\..\..\Output\Debug\BasicUtils.dll</HintPath>
-    </Reference>
-    <Reference Include="COMInterfaces">
-      <Name>COMInterfaces</Name>
-      <HintPath>..\..\..\Output\Debug\COMInterfaces.dll</HintPath>
-=======
     <Reference Include="ViewsInterfaces">
       <Name>ViewsInterfaces</Name>
       <HintPath>..\..\..\Output\Debug\ViewsInterfaces.dll</HintPath>
->>>>>>> 95b9b36f
-    </Reference>
-    <Reference Include="CoreImpl, Version=6.1.1.26049, Culture=neutral, processorArchitecture=MSIL">
-      <SpecificVersion>False</SpecificVersion>
-      <HintPath>..\..\..\Output\Debug\CoreImpl.dll</HintPath>
-    </Reference>
-    <Reference Include="DiffView">
-      <Name>DiffView</Name>
-      <HintPath>..\..\..\Output\Debug\DiffView.dll</HintPath>
-    </Reference>
-    <Reference Include="FDO">
-      <Name>FDO</Name>
-      <HintPath>..\..\..\Output\Debug\FDO.dll</HintPath>
-    </Reference>
-<<<<<<< HEAD
-    <Reference Include="FormLanguageSwitch, Version=1.2.2576.38961, Culture=neutral, processorArchitecture=MSIL">
-      <SpecificVersion>False</SpecificVersion>
-      <HintPath>..\..\..\DistFiles\FormLanguageSwitch.dll</HintPath>
-    </Reference>
-=======
->>>>>>> 95b9b36f
-    <Reference Include="Framework">
-      <Name>Framework</Name>
-      <HintPath>..\..\..\Output\Debug\Framework.dll</HintPath>
-    </Reference>
-    <Reference Include="FwControls">
-      <Name>FwControls</Name>
-      <HintPath>..\..\..\Output\Debug\FwControls.dll</HintPath>
-    </Reference>
-<<<<<<< HEAD
-    <Reference Include="FwCoreDlgs, Version=6.1.1.21372, Culture=neutral, processorArchitecture=MSIL">
-      <SpecificVersion>False</SpecificVersion>
-      <HintPath>..\..\..\Output\Debug\FwCoreDlgs.dll</HintPath>
-    </Reference>
-=======
->>>>>>> 95b9b36f
-    <Reference Include="FwResources">
-      <Name>FwResources</Name>
-      <HintPath>..\..\..\Output\Debug\FwResources.dll</HintPath>
-    </Reference>
-    <Reference Include="FwUtils">
-      <Name>FwUtils</Name>
-      <HintPath>..\..\..\Output\Debug\FwUtils.dll</HintPath>
-    </Reference>
-    <Reference Include="Microsoft.Practices.ServiceLocation, Version=1.0.0.0, Culture=neutral, processorArchitecture=MSIL">
-      <SpecificVersion>False</SpecificVersion>
-      <HintPath>..\..\..\DistFiles\Microsoft.Practices.ServiceLocation.dll</HintPath>
-    </Reference>
-    <Reference Include="RootSite">
-      <Name>RootSite</Name>
-      <HintPath>..\..\..\Output\Debug\RootSite.dll</HintPath>
-    </Reference>
-<<<<<<< HEAD
-    <Reference Include="ScrControls">
-      <Name>ScrControls</Name>
-      <HintPath>..\..\..\Output\Debug\ScrControls.dll</HintPath>
-    </Reference>
-    <Reference Include="ScriptureUtils">
-      <Name>ScriptureUtils</Name>
-      <HintPath>..\..\..\Output\Debug\ScriptureUtils.dll</HintPath>
-    </Reference>
-=======
->>>>>>> 95b9b36f
-    <Reference Include="ScrUtilsInterfaces, Version=5.0.0.19944, Culture=neutral, processorArchitecture=MSIL">
-      <SpecificVersion>False</SpecificVersion>
-      <HintPath>..\..\..\Output\Debug\ScrUtilsInterfaces.dll</HintPath>
-    </Reference>
-<<<<<<< HEAD
-    <Reference Include="SharedScrUtils, Version=1.0.0.0, Culture=neutral, processorArchitecture=MSIL">
-      <SpecificVersion>False</SpecificVersion>
-      <HintPath>..\..\..\Output\Debug\SharedScrUtils.dll</HintPath>
-    </Reference>
-=======
->>>>>>> 95b9b36f
+	</Reference>
+	<Reference Include="CoreImpl, Version=6.1.1.26049, Culture=neutral, processorArchitecture=MSIL">
+	  <SpecificVersion>False</SpecificVersion>
+	  <HintPath>..\..\..\Output\Debug\CoreImpl.dll</HintPath>
+	</Reference>
+	<Reference Include="DiffView">
+	  <Name>DiffView</Name>
+	  <HintPath>..\..\..\Output\Debug\DiffView.dll</HintPath>
+	</Reference>
+	<Reference Include="FDO">
+	  <Name>FDO</Name>
+	  <HintPath>..\..\..\Output\Debug\FDO.dll</HintPath>
+	</Reference>
+	<Reference Include="Framework">
+	  <Name>Framework</Name>
+	  <HintPath>..\..\..\Output\Debug\Framework.dll</HintPath>
+	</Reference>
+	<Reference Include="FwControls">
+	  <Name>FwControls</Name>
+	  <HintPath>..\..\..\Output\Debug\FwControls.dll</HintPath>
+	</Reference>
+	<Reference Include="FwResources">
+	  <Name>FwResources</Name>
+	  <HintPath>..\..\..\Output\Debug\FwResources.dll</HintPath>
+	</Reference>
+	<Reference Include="FwUtils">
+	  <Name>FwUtils</Name>
+	  <HintPath>..\..\..\Output\Debug\FwUtils.dll</HintPath>
+	</Reference>
+	<Reference Include="Microsoft.Practices.ServiceLocation, Version=1.0.0.0, Culture=neutral, processorArchitecture=MSIL">
+	  <SpecificVersion>False</SpecificVersion>
+	  <HintPath>..\..\..\DistFiles\Microsoft.Practices.ServiceLocation.dll</HintPath>
+	</Reference>
+	<Reference Include="RootSite">
+	  <Name>RootSite</Name>
+	  <HintPath>..\..\..\Output\Debug\RootSite.dll</HintPath>
+	</Reference>
+	<Reference Include="ScrUtilsInterfaces, Version=5.0.0.19944, Culture=neutral, processorArchitecture=MSIL">
+	  <SpecificVersion>False</SpecificVersion>
+	  <HintPath>..\..\..\Output\Debug\ScrUtilsInterfaces.dll</HintPath>
+	</Reference>
     <Reference Include="SIL.Core, Version=2.6.0.0, Culture=neutral, PublicKeyToken=cab3c8c5232dfcf2, processorArchitecture=x86">
       <SpecificVersion>False</SpecificVersion>
       <HintPath>..\..\..\Downloads\SIL.Core.dll</HintPath>
@@ -188,209 +142,189 @@
       <SpecificVersion>False</SpecificVersion>
       <HintPath>..\..\..\Downloads\SIL.WritingSystems.dll</HintPath>
     </Reference>
-    <Reference Include="SilUtils, Version=1.0.0.0, Culture=neutral, processorArchitecture=MSIL">
-      <SpecificVersion>False</SpecificVersion>
-      <HintPath>..\..\..\Output\Debug\SilUtils.dll</HintPath>
-    </Reference>
-    <Reference Include="SimpleRootSite">
-      <Name>SimpleRootSite</Name>
-      <HintPath>..\..\..\Output\Debug\SimpleRootSite.dll</HintPath>
-    </Reference>
-    <Reference Include="System">
-      <Name>System</Name>
-    </Reference>
-    <Reference Include="System.Core" />
-<<<<<<< HEAD
-    <Reference Include="System.Data">
-      <Name>System.Data</Name>
-    </Reference>
-=======
->>>>>>> 95b9b36f
-    <Reference Include="System.Drawing">
-      <Name>System.Drawing</Name>
-    </Reference>
-    <Reference Include="System.Windows.Forms">
-      <Name>System.Windows.Forms</Name>
-    </Reference>
-    <Reference Include="System.Xml">
-      <Name>System.XML</Name>
-    </Reference>
-    <Reference Include="TeResources">
-      <Name>TeResources</Name>
-      <HintPath>..\..\..\Output\Debug\TeResources.dll</HintPath>
-    </Reference>
-<<<<<<< HEAD
-=======
-    <Reference Include="UIAdapterInterfaces">
-      <Name>UIAdapterInterfaces</Name>
-      <HintPath>..\..\..\Output\Debug\UIAdapterInterfaces.dll</HintPath>
-    </Reference>
->>>>>>> 95b9b36f
-    <Reference Include="Widgets">
-      <Name>Widgets</Name>
-      <HintPath>..\..\..\Output\Debug\Widgets.dll</HintPath>
-    </Reference>
-<<<<<<< HEAD
-=======
-    <Reference Include="xCoreInterfaces">
-      <Name>xCoreInterfaces</Name>
-      <HintPath>..\..\..\Output\Debug\xCoreInterfaces.dll</HintPath>
-    </Reference>
+	<Reference Include="SilUtils, Version=1.0.0.0, Culture=neutral, processorArchitecture=MSIL">
+	  <SpecificVersion>False</SpecificVersion>
+	  <HintPath>..\..\..\Output\Debug\SilUtils.dll</HintPath>
+	</Reference>
+	<Reference Include="SimpleRootSite">
+	  <Name>SimpleRootSite</Name>
+	  <HintPath>..\..\..\Output\Debug\SimpleRootSite.dll</HintPath>
+	</Reference>
+	<Reference Include="System">
+	  <Name>System</Name>
+	</Reference>
+	<Reference Include="System.Core" />
+	<Reference Include="System.Drawing">
+	  <Name>System.Drawing</Name>
+	</Reference>
+	<Reference Include="System.Windows.Forms">
+	  <Name>System.Windows.Forms</Name>
+	</Reference>
+	<Reference Include="System.Xml">
+	  <Name>System.XML</Name>
+	</Reference>
+	<Reference Include="TeResources">
+	  <Name>TeResources</Name>
+	  <HintPath>..\..\..\Output\Debug\TeResources.dll</HintPath>
+	</Reference>
+	<Reference Include="Widgets">
+	  <Name>Widgets</Name>
+	  <HintPath>..\..\..\Output\Debug\Widgets.dll</HintPath>
+	</Reference>
     <Reference Include="FwKernelInterfaces">
       <HintPath>..\..\..\Output\Debug\FwKernelInterfaces.dll</HintPath>
     </Reference>
->>>>>>> 95b9b36f
   </ItemGroup>
   <ItemGroup>
-    <Compile Include="..\..\CommonAssemblyInfo.cs">
-      <Link>CommonAssemblyInfo.cs</Link>
-    </Compile>
-    <Compile Include="ArchiveDraftDialog.cs">
-      <SubType>Form</SubType>
-    </Compile>
-    <Compile Include="ArchiveMaintenanceDialog.cs">
-      <SubType>Form</SubType>
-    </Compile>
-    <Compile Include="BackTransLanguageDialog.cs">
-      <SubType>Form</SubType>
-    </Compile>
-    <Compile Include="BookPropertiesDialog.cs">
-      <SubType>Form</SubType>
-    </Compile>
-    <Compile Include="DraftPropertiesDialog.cs">
-      <SubType>Form</SubType>
-    </Compile>
-    <Compile Include="DraftPropertiesDialog.Designer.cs">
-      <DependentUpon>DraftPropertiesDialog.cs</DependentUpon>
-    </Compile>
-    <Compile Include="EmptyScripture.cs">
-      <SubType>Form</SubType>
-    </Compile>
-    <Compile Include="FilesOverwriteDialog.cs">
-      <SubType>Form</SubType>
-    </Compile>
-    <Compile Include="FilesOverwriteDialog.Designer.cs">
-      <DependentUpon>FilesOverwriteDialog.cs</DependentUpon>
-    </Compile>
-    <Compile Include="FilterBookDialog.cs">
-      <SubType>Form</SubType>
-    </Compile>
-    <Compile Include="FootnotePropertiesSelector.cs">
-      <SubType>UserControl</SubType>
-    </Compile>
-    <Compile Include="ImportedBooks.cs">
-      <SubType>Form</SubType>
-    </Compile>
-    <Compile Include="ImportedBooks.Designer.cs">
-      <DependentUpon>ImportedBooks.cs</DependentUpon>
-    </Compile>
-    <Compile Include="ReplaceInFilterFixer.cs" />
-    <Compile Include="ScriptureProperties.cs">
-      <SubType>Form</SubType>
-    </Compile>
-    <Compile Include="SequenceOptionsDlg.cs">
-      <SubType>Form</SubType>
-    </Compile>
-    <Compile Include="SequenceOptionsDlg.Designer.cs">
-      <DependentUpon>SequenceOptionsDlg.cs</DependentUpon>
-    </Compile>
-    <Compile Include="SymbolChooserDialog.cs">
-      <SubType>Form</SubType>
-    </Compile>
-    <EmbeddedResource Include="ArchiveDraftDialog.resx">
-      <DependentUpon>ArchiveDraftDialog.cs</DependentUpon>
-      <SubType>Designer</SubType>
-    </EmbeddedResource>
-    <EmbeddedResource Include="ArchiveMaintenanceDialog.resx">
-      <DependentUpon>ArchiveMaintenanceDialog.cs</DependentUpon>
-      <SubType>Designer</SubType>
-    </EmbeddedResource>
-    <EmbeddedResource Include="BackTransLanguageDialog.resx">
-      <DependentUpon>BackTransLanguageDialog.cs</DependentUpon>
-      <SubType>Designer</SubType>
-    </EmbeddedResource>
-    <EmbeddedResource Include="BookPropertiesDialog.resx">
-      <DependentUpon>BookPropertiesDialog.cs</DependentUpon>
-      <SubType>Designer</SubType>
-    </EmbeddedResource>
-    <EmbeddedResource Include="DraftPropertiesDialog.resx">
-      <DependentUpon>DraftPropertiesDialog.cs</DependentUpon>
-      <SubType>Designer</SubType>
-    </EmbeddedResource>
-    <EmbeddedResource Include="EmptyScripture.resx">
-      <DependentUpon>EmptyScripture.cs</DependentUpon>
-      <SubType>Designer</SubType>
-    </EmbeddedResource>
-    <EmbeddedResource Include="FilesOverwriteDialog.resx">
-      <DependentUpon>FilesOverwriteDialog.cs</DependentUpon>
-      <SubType>Designer</SubType>
-    </EmbeddedResource>
-    <EmbeddedResource Include="FilterBookDialog.resx">
-      <DependentUpon>FilterBookDialog.cs</DependentUpon>
-      <SubType>Designer</SubType>
-    </EmbeddedResource>
-    <EmbeddedResource Include="FootnotePropertiesSelector.resx">
-      <DependentUpon>FootnotePropertiesSelector.cs</DependentUpon>
-      <SubType>Designer</SubType>
-    </EmbeddedResource>
-    <EmbeddedResource Include="ImportedBooks.resx">
-      <DependentUpon>ImportedBooks.cs</DependentUpon>
-      <SubType>Designer</SubType>
-    </EmbeddedResource>
-    <EmbeddedResource Include="ScriptureProperties.resx">
-      <DependentUpon>ScriptureProperties.cs</DependentUpon>
-      <SubType>Designer</SubType>
-    </EmbeddedResource>
-    <EmbeddedResource Include="SequenceOptionsDlg.resx">
-      <DependentUpon>SequenceOptionsDlg.cs</DependentUpon>
-      <SubType>Designer</SubType>
-    </EmbeddedResource>
-    <EmbeddedResource Include="SymbolChooserDialog.resx">
-      <DependentUpon>SymbolChooserDialog.cs</DependentUpon>
-      <SubType>Designer</SubType>
-    </EmbeddedResource>
-    <Compile Include="AssemblyInfo.cs">
-      <SubType>Code</SubType>
-    </Compile>
+	<Compile Include="..\..\CommonAssemblyInfo.cs">
+	  <Link>CommonAssemblyInfo.cs</Link>
+	</Compile>
+	<Compile Include="ArchiveDraftDialog.cs">
+	  <SubType>Form</SubType>
+	</Compile>
+	<Compile Include="ArchiveMaintenanceDialog.cs">
+	  <SubType>Form</SubType>
+	</Compile>
+	<Compile Include="BackTransLanguageDialog.cs">
+	  <SubType>Form</SubType>
+	</Compile>
+	<Compile Include="BookPropertiesDialog.cs">
+	  <SubType>Form</SubType>
+	</Compile>
+	<Compile Include="DraftPropertiesDialog.cs">
+	  <SubType>Form</SubType>
+	</Compile>
+	<Compile Include="DraftPropertiesDialog.Designer.cs">
+	  <DependentUpon>DraftPropertiesDialog.cs</DependentUpon>
+	</Compile>
+	<Compile Include="EmptyScripture.cs">
+	  <SubType>Form</SubType>
+	</Compile>
+	<Compile Include="FilesOverwriteDialog.cs">
+	  <SubType>Form</SubType>
+	</Compile>
+	<Compile Include="FilesOverwriteDialog.Designer.cs">
+	  <DependentUpon>FilesOverwriteDialog.cs</DependentUpon>
+	</Compile>
+	<Compile Include="FilterBookDialog.cs">
+	  <SubType>Form</SubType>
+	</Compile>
+	<Compile Include="FootnotePropertiesSelector.cs">
+	  <SubType>UserControl</SubType>
+	</Compile>
+	<Compile Include="ImportedBooks.cs">
+	  <SubType>Form</SubType>
+	</Compile>
+	<Compile Include="ImportedBooks.Designer.cs">
+	  <DependentUpon>ImportedBooks.cs</DependentUpon>
+	</Compile>
+	<Compile Include="ReplaceInFilterFixer.cs" />
+	<Compile Include="ScriptureProperties.cs">
+	  <SubType>Form</SubType>
+	</Compile>
+	<Compile Include="SequenceOptionsDlg.cs">
+	  <SubType>Form</SubType>
+	</Compile>
+	<Compile Include="SequenceOptionsDlg.Designer.cs">
+	  <DependentUpon>SequenceOptionsDlg.cs</DependentUpon>
+	</Compile>
+	<Compile Include="SymbolChooserDialog.cs">
+	  <SubType>Form</SubType>
+	</Compile>
+	<EmbeddedResource Include="ArchiveDraftDialog.resx">
+	  <DependentUpon>ArchiveDraftDialog.cs</DependentUpon>
+	  <SubType>Designer</SubType>
+	</EmbeddedResource>
+	<EmbeddedResource Include="ArchiveMaintenanceDialog.resx">
+	  <DependentUpon>ArchiveMaintenanceDialog.cs</DependentUpon>
+	  <SubType>Designer</SubType>
+	</EmbeddedResource>
+	<EmbeddedResource Include="BackTransLanguageDialog.resx">
+	  <DependentUpon>BackTransLanguageDialog.cs</DependentUpon>
+	  <SubType>Designer</SubType>
+	</EmbeddedResource>
+	<EmbeddedResource Include="BookPropertiesDialog.resx">
+	  <DependentUpon>BookPropertiesDialog.cs</DependentUpon>
+	  <SubType>Designer</SubType>
+	</EmbeddedResource>
+	<EmbeddedResource Include="DraftPropertiesDialog.resx">
+	  <DependentUpon>DraftPropertiesDialog.cs</DependentUpon>
+	  <SubType>Designer</SubType>
+	</EmbeddedResource>
+	<EmbeddedResource Include="EmptyScripture.resx">
+	  <DependentUpon>EmptyScripture.cs</DependentUpon>
+	  <SubType>Designer</SubType>
+	</EmbeddedResource>
+	<EmbeddedResource Include="FilesOverwriteDialog.resx">
+	  <DependentUpon>FilesOverwriteDialog.cs</DependentUpon>
+	  <SubType>Designer</SubType>
+	</EmbeddedResource>
+	<EmbeddedResource Include="FilterBookDialog.resx">
+	  <DependentUpon>FilterBookDialog.cs</DependentUpon>
+	  <SubType>Designer</SubType>
+	</EmbeddedResource>
+	<EmbeddedResource Include="FootnotePropertiesSelector.resx">
+	  <DependentUpon>FootnotePropertiesSelector.cs</DependentUpon>
+	  <SubType>Designer</SubType>
+	</EmbeddedResource>
+	<EmbeddedResource Include="ImportedBooks.resx">
+	  <DependentUpon>ImportedBooks.cs</DependentUpon>
+	  <SubType>Designer</SubType>
+	</EmbeddedResource>
+	<EmbeddedResource Include="ScriptureProperties.resx">
+	  <DependentUpon>ScriptureProperties.cs</DependentUpon>
+	  <SubType>Designer</SubType>
+	</EmbeddedResource>
+	<EmbeddedResource Include="SequenceOptionsDlg.resx">
+	  <DependentUpon>SequenceOptionsDlg.cs</DependentUpon>
+	  <SubType>Designer</SubType>
+	</EmbeddedResource>
+	<EmbeddedResource Include="SymbolChooserDialog.resx">
+	  <DependentUpon>SymbolChooserDialog.cs</DependentUpon>
+	  <SubType>Designer</SubType>
+	</EmbeddedResource>
+	<Compile Include="AssemblyInfo.cs">
+	  <SubType>Code</SubType>
+	</Compile>
   </ItemGroup>
   <ItemGroup>
-    <BootstrapperPackage Include="Microsoft.Net.Client.3.5">
-      <Visible>False</Visible>
-      <ProductName>.NET Framework 3.5 SP1 Client Profile</ProductName>
-      <Install>false</Install>
-    </BootstrapperPackage>
-    <BootstrapperPackage Include="Microsoft.Net.Framework.2.0">
-      <Visible>False</Visible>
-      <ProductName>
-      </ProductName>
-      <Install>false</Install>
-    </BootstrapperPackage>
-    <BootstrapperPackage Include="Microsoft.Net.Framework.3.0">
-      <Visible>False</Visible>
-      <ProductName>
-      </ProductName>
-      <Install>false</Install>
-    </BootstrapperPackage>
-    <BootstrapperPackage Include="Microsoft.Net.Framework.3.5">
-      <Visible>False</Visible>
-      <ProductName>
-      </ProductName>
-      <Install>false</Install>
-    </BootstrapperPackage>
-    <BootstrapperPackage Include="Microsoft.Net.Framework.3.5.SP1">
-      <Visible>False</Visible>
-      <ProductName>.NET Framework 3.5 SP1</ProductName>
-      <Install>false</Install>
-    </BootstrapperPackage>
+	<BootstrapperPackage Include="Microsoft.Net.Client.3.5">
+	  <Visible>False</Visible>
+	  <ProductName>.NET Framework 3.5 SP1 Client Profile</ProductName>
+	  <Install>false</Install>
+	</BootstrapperPackage>
+	<BootstrapperPackage Include="Microsoft.Net.Framework.2.0">
+	  <Visible>False</Visible>
+	  <ProductName>
+	  </ProductName>
+	  <Install>false</Install>
+	</BootstrapperPackage>
+	<BootstrapperPackage Include="Microsoft.Net.Framework.3.0">
+	  <Visible>False</Visible>
+	  <ProductName>
+	  </ProductName>
+	  <Install>false</Install>
+	</BootstrapperPackage>
+	<BootstrapperPackage Include="Microsoft.Net.Framework.3.5">
+	  <Visible>False</Visible>
+	  <ProductName>
+	  </ProductName>
+	  <Install>false</Install>
+	</BootstrapperPackage>
+	<BootstrapperPackage Include="Microsoft.Net.Framework.3.5.SP1">
+	  <Visible>False</Visible>
+	  <ProductName>.NET Framework 3.5 SP1</ProductName>
+	  <Install>false</Install>
+	</BootstrapperPackage>
   </ItemGroup>
   <ItemGroup>
-    <Folder Include="Properties\" />
+	<Folder Include="Properties\" />
   </ItemGroup>
   <Import Project="$(MSBuildBinPath)\Microsoft.CSharp.targets" />
   <PropertyGroup>
-    <PreBuildEvent>
-    </PreBuildEvent>
-    <PostBuildEvent>
-    </PostBuildEvent>
+	<PreBuildEvent>
+	</PreBuildEvent>
+	<PostBuildEvent>
+	</PostBuildEvent>
   </PropertyGroup>
 </Project>