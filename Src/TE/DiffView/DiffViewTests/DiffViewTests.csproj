--- conflicted
+++ resolved
@@ -196,16 +196,9 @@
       <Name>TestUtils</Name>
       <HintPath>..\..\..\..\Output\Debug\TestUtils.dll</HintPath>
     </Reference>
-<<<<<<< HEAD
-=======
-    <Reference Include="xCoreInterfaces">
-      <Name>xCoreInterfaces</Name>
-      <HintPath>..\..\..\..\Output\Debug\xCoreInterfaces.dll</HintPath>
-    </Reference>
     <Reference Include="FwUtilsTests">
       <HintPath>..\..\..\..\Output\Debug\FwUtilsTests.dll</HintPath>
     </Reference>
->>>>>>> 5a77a746
   </ItemGroup>
   <ItemGroup>
     <None Include="App.config" />
