--- conflicted
+++ resolved
@@ -153,12 +153,9 @@
       <Name>TeResources</Name>
       <HintPath>..\..\..\Output\Debug\TeResources.dll</HintPath>
     </Reference>
-<<<<<<< HEAD
-=======
     <Reference Include="FwKernelInterfaces">
       <HintPath>..\..\..\Output\Debug\FwKernelInterfaces.dll</HintPath>
     </Reference>
->>>>>>> 95b9b36f
   </ItemGroup>
   <ItemGroup>
     <Compile Include="..\..\CommonAssemblyInfo.cs">
