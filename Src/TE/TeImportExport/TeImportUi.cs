// ---------------------------------------------------------------------------------------------
#region // Copyright (c) 2007, SIL International. All Rights Reserved.
// <copyright from='2007' to='2007' company='SIL International'>
//		Copyright (c) 2007, SIL International. All Rights Reserved.
//
//		Distributable under the terms of either the Common Public License or the
//		GNU Lesser General Public License, as specified in the LICENSING.txt file.
// </copyright>
#endregion
//
// File: TeImportUi.cs
// Responsibility: TE Team
//
// <remarks>
// </remarks>
// ---------------------------------------------------------------------------------------------
using System;
using System.ComponentModel;
using System.Diagnostics;
using System.Diagnostics.CodeAnalysis;
using System.Windows.Forms;

using SIL.FieldWorks.Common.Controls;
using SIL.FieldWorks.Common.FwUtils;
using SIL.FieldWorks.Common.ScriptureUtils;
using SIL.Utils;
using XCore;

namespace SIL.FieldWorks.TE
{
	#region TeImportUi class
	/// ----------------------------------------------------------------------------------------
	/// <summary>
	/// UI elements of import. Gets called from TeImport.
	/// </summary>
	/// <remarks>This class needs to deal with multi threading issues since it gets called
	/// from TeImport (which runs in the background), but every UI element it creates needs
	/// to run on the main thread.</remarks>
	/// ----------------------------------------------------------------------------------------
	public class TeImportUi: IFWDisposable
	{
		#region Data members
		/// <summary></summary>
		protected TeImporter m_importer;

		private IHelpTopicProvider m_helpTopicProvider;
		private ProgressDialogWithTask m_progressDialog;
		private bool m_fDisposed;

		/// <summary>Added for multi threading purposes</summary>
		private Control m_ctrl;
		#endregion

		#region Delegates
		private delegate void ExceptionErrorMessageInvoker(EncodingConverterException e);
		private delegate void StringErrorMessageInvoker(string s);
		private delegate void SetTeImporterInvoker(TeImporter importer);
		#endregion

		/// ------------------------------------------------------------------------------------
		/// <summary>
		/// Initializes a new instance of the <see cref="TeImportUi"/> class.
		/// </summary>
		/// <param name="progressDialog">The progress dialog.</param>
		/// <param name="helpTopicProvider">The help topic provider.</param>
		/// ------------------------------------------------------------------------------------
		public TeImportUi(ProgressDialogWithTask progressDialog, IHelpTopicProvider helpTopicProvider)
		{
			m_progressDialog = progressDialog;
			if (m_progressDialog != null)
				m_progressDialog.Canceling += OnCancelPressed;
			m_helpTopicProvider = helpTopicProvider;
			m_ctrl = new Control();
			m_ctrl.CreateControl();
		}

		#region Disposed stuff
		/// ------------------------------------------------------------------------------------
		/// <summary>
		/// Add the public property for knowing if the object has been disposed of yet
		/// </summary>
		/// <remarks>This property is thread safe.</remarks>
		/// ------------------------------------------------------------------------------------
		public bool IsDisposed
		{
			get { return m_fDisposed; }
		}

		/// ------------------------------------------------------------------------------------
		/// <summary>
		/// Performs application-defined tasks associated with freeing, releasing, or resetting
		/// unmanaged resources.
		/// </summary>
		/// ------------------------------------------------------------------------------------
		public void Dispose()
		{
			Dispose(true);
			GC.SuppressFinalize(this);
		}

		/// ------------------------------------------------------------------------------------
		/// <summary>
		/// Releases unmanaged resources and performs other cleanup operations before the
		/// TeImportUi is reclaimed by garbage collection.
		/// </summary>
		/// ------------------------------------------------------------------------------------
		~TeImportUi()
		{
			Dispose(false);
		}

		/// ------------------------------------------------------------------------------------
		/// <summary>
		/// Check to see if the object has been disposed.
		/// All public Properties and Methods should call this before doing anything else.
		/// </summary>
		/// <remarks>This method is thread safe.</remarks>
		/// ------------------------------------------------------------------------------------
		public void CheckDisposed()
		{
			if (IsDisposed)
			{
				throw new ObjectDisposedException(
					string.Format("'{0}' in use after being disposed.", GetType().Name));
			}
		}

		/// ------------------------------------------------------------------------------------
		/// <summary>
		///
		/// </summary>
		/// <param name="disposing"></param>
		/// ------------------------------------------------------------------------------------
		protected virtual void Dispose(bool disposing)
		{
			System.Diagnostics.Debug.WriteLineIf(!disposing, "****** Missing Dispose() call for " + GetType().Name + ". ****** ");
			if (disposing)
			{
				if (m_ctrl != null)
					m_ctrl.Dispose();
			}

			m_ctrl = null;
			m_progressDialog = null;
			m_importer = null;

			m_fDisposed = true;
		}
		#endregion

		#region Public properties
		/// ------------------------------------------------------------------------------------
		/// <summary>
		/// Sets the importer.
		/// </summary>
		/// <value>The importer.</value>
		/// ------------------------------------------------------------------------------------
		public TeImporter Importer
		{
			set
			{
				CheckDisposed();
				if (m_ctrl.InvokeRequired)
				{
					SetTeImporterInvoker method = delegate(TeImporter imp) { m_importer = imp; };
					m_ctrl.Invoke(method, value);
				}
				else
					m_importer = value;
			}
		}

		/// ------------------------------------------------------------------------------------
		/// <summary>
		/// Gets a value indicating whether to cancel the import.
		/// </summary>
		/// <value><c>true</c> if user pressed cancel button; otherwise, <c>false</c>.</value>
		/// <remarks>Thread safe</remarks>
		/// ------------------------------------------------------------------------------------
		public virtual bool CancelImport
		{
			get
			{
				if (m_progressDialog != null)
					return m_progressDialog.Canceled;
				return false;
			}
		}

		/// ------------------------------------------------------------------------------------
		/// <summary>
		/// Gets or sets a message indicating progress status.
		/// </summary>
		/// ------------------------------------------------------------------------------------
		public virtual string StatusMessage
		{
			get
			{
				CheckDisposed();
				return m_progressDialog.Message;
			}
			set
			{
				CheckDisposed();
				m_progressDialog.Message = value;
			}
		}

		/// ------------------------------------------------------------------------------------
		/// <summary>
		/// Gets or sets the maximum number of steps or increments corresponding to a progress
		/// bar that's 100% filled.
		/// </summary>
		/// ------------------------------------------------------------------------------------
		public virtual int Maximum
		{
			get
			{
				CheckDisposed();
				return m_progressDialog.Maximum;
			}
			set
			{
				CheckDisposed();
				m_progressDialog.Maximum = value;
			}
		}

		/// ------------------------------------------------------------------------------------
		/// <summary>
		/// </summary>
		/// ------------------------------------------------------------------------------------
		public virtual int Position
		{
			set
			{
				CheckDisposed();
				m_progressDialog.Position = value;
			}
		}

		/// ------------------------------------------------------------------------------------
		/// <summary>
		/// Gets a value indicating whether this instance is displaying a UI.
		/// </summary>
		/// <value>always <c>true</c>.</value>
		/// ------------------------------------------------------------------------------------
		public virtual bool IsDisplayingUi
		{
			get { return true; }
		}

		#endregion

		#region Public methods
		/// ------------------------------------------------------------------------------------
		/// <summary>
		/// </summary>
		/// <param name="cSteps"></param>
		/// ------------------------------------------------------------------------------------
		public virtual void Step(int cSteps)
		{
			CheckDisposed();
			m_progressDialog.Step(cSteps);
		}

		/// ------------------------------------------------------------------------------------
		/// <summary>
		/// Displays an import error message.
		/// </summary>
		/// <param name="e">The exception.</param>
		/// ------------------------------------------------------------------------------------
		[SuppressMessage("Gendarme.Rules.Portability", "MonoCompatibilityReviewRule",
			Justification="See TODO-Linux comment")]
		public virtual void ErrorMessage(EncodingConverterException e)
		{
			CheckDisposed();

			if (m_ctrl.InvokeRequired)
			{
				m_ctrl.Invoke(new ExceptionErrorMessageInvoker(ErrorMessage), e);
			}
			else
			{
<<<<<<< HEAD
				MessageBox.Show(m_progressDialog.Form, e.Message,
=======
				// TODO-Linux: Help is not implemented in Mono
				MessageBox.Show(m_progressDialog.OwnerForm, e.Message,
>>>>>>> 879d73c7
					ScriptureUtilsException.GetResourceString("kstidImportErrorCaption"),
					MessageBoxButtons.OK, MessageBoxIcon.Error, MessageBoxDefaultButton.Button1, 0,
					m_helpTopicProvider.HelpFile, HelpNavigator.Topic, e.HelpTopic);
			}
		}

		/// ------------------------------------------------------------------------------------
		/// <summary>
		/// Displays an import error message.
		/// </summary>
		/// <param name="message">The message.</param>
		/// ------------------------------------------------------------------------------------
		public virtual void ErrorMessage(string message)
		{
			CheckDisposed();

			if (m_ctrl.InvokeRequired)
			{
				m_ctrl.Invoke(new StringErrorMessageInvoker(ErrorMessage), message);
			}
			else
			{
				MessageBox.Show(m_progressDialog.Form, message,
					ScriptureUtilsException.GetResourceString("kstidImportErrorCaption"));
			}
		}
		#endregion

		#region Private methods
		/// ------------------------------------------------------------------------------------
		/// <summary>
		/// Called when the user pressed the cancel button on the progress dialog.
		/// </summary>
		/// ------------------------------------------------------------------------------------
		private void OnCancelPressed(object sender, CancelEventArgs e)
		{
			Debug.Assert(!m_ctrl.InvokeRequired);

			try
			{
				// pause the import thread, while we ask if they really want to cancel
				m_importer.Pause();
				if (m_importer.PrevBook != null)
				{
					string sMsg = string.Format(TeResourceHelper.GetResourceString("kstidConfirmStopImport"),
												m_importer.PrevBook);

					if (MessageBox.Show(m_progressDialog.Form, sMsg, FwUtils.ksTeAppName,
										MessageBoxButtons.YesNo, MessageBoxIcon.Question) == DialogResult.No)
					{
						// the user does not wish to cancel the import, so cancel the event
						e.Cancel = true;
						return;
					}
				}
				//Display "stopping" message in progress bar
				m_progressDialog.Message = TeResourceHelper.GetResourceString("kstidStoppingImport");
				m_progressDialog.Position = m_progressDialog.Maximum;
			}
			finally
			{
				// resume the import thread
				m_importer.Resume();
			}
		}
		#endregion
	}
	#endregion
}<|MERGE_RESOLUTION|>--- conflicted
+++ resolved
@@ -282,12 +282,8 @@
 			}
 			else
 			{
-<<<<<<< HEAD
+				// TODO-Linux: Help is not implemented in Mono
 				MessageBox.Show(m_progressDialog.Form, e.Message,
-=======
-				// TODO-Linux: Help is not implemented in Mono
-				MessageBox.Show(m_progressDialog.OwnerForm, e.Message,
->>>>>>> 879d73c7
 					ScriptureUtilsException.GetResourceString("kstidImportErrorCaption"),
 					MessageBoxButtons.OK, MessageBoxIcon.Error, MessageBoxDefaultButton.Button1, 0,
 					m_helpTopicProvider.HelpFile, HelpNavigator.Topic, e.HelpTopic);
