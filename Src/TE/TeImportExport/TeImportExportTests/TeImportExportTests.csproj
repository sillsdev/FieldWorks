--- conflicted
+++ resolved
@@ -206,16 +206,9 @@
       <SpecificVersion>False</SpecificVersion>
       <HintPath>..\..\..\..\Output\Debug\Utilities.dll</HintPath>
     </Reference>
-<<<<<<< HEAD
-=======
-    <Reference Include="xCoreInterfaces, Version=5.5.0.19444, Culture=neutral, processorArchitecture=MSIL">
-      <SpecificVersion>False</SpecificVersion>
-      <HintPath>..\..\..\..\Output\Debug\xCoreInterfaces.dll</HintPath>
-    </Reference>
     <Reference Include="FwKernelInterfaces">
       <HintPath>..\..\..\..\Output\Debug\FwKernelInterfaces.dll</HintPath>
     </Reference>
->>>>>>> 95b9b36f
   </ItemGroup>
   <ItemGroup>
     <Compile Include="..\..\..\AssemblyInfoForTests.cs">
