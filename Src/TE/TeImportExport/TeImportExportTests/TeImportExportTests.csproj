﻿<?xml version="1.0" encoding="utf-8"?>
<Project xmlns="http://schemas.microsoft.com/developer/msbuild/2003" ToolsVersion="14.0" DefaultTargets="Build">
  <PropertyGroup>
    <Configuration Condition=" '$(Configuration)' == '' ">Debug</Configuration>
    <Platform Condition=" '$(Platform)' == '' ">AnyCPU</Platform>
    <ProductVersion>9.0.30729</ProductVersion>
    <SchemaVersion>2.0</SchemaVersion>
    <ProjectGuid>{53524D8D-BD24-4E42-89EF-E59DC00BF5A4}</ProjectGuid>
    <OutputType>Library</OutputType>
    <AppDesignerFolder>Properties</AppDesignerFolder>
    <RootNamespace>SIL.FieldWorks.TE</RootNamespace>
    <AssemblyName>TeImportExportTests</AssemblyName>
    <TargetFrameworkVersion>v4.6.1</TargetFrameworkVersion>
    <FileAlignment>512</FileAlignment>
    <SccProjectName>
    </SccProjectName>
    <SccLocalPath>
    </SccLocalPath>
    <SccAuxPath>
    </SccAuxPath>
    <SccProvider>
    </SccProvider>
    <FileUpgradeFlags>
    </FileUpgradeFlags>
    <OldToolsVersion>3.5</OldToolsVersion>
    <UpgradeBackupLocation />
    <PublishUrl>publish\</PublishUrl>
    <Install>true</Install>
    <InstallFrom>Disk</InstallFrom>
    <UpdateEnabled>false</UpdateEnabled>
    <UpdateMode>Foreground</UpdateMode>
    <UpdateInterval>7</UpdateInterval>
    <UpdateIntervalUnits>Days</UpdateIntervalUnits>
    <UpdatePeriodically>false</UpdatePeriodically>
    <UpdateRequired>false</UpdateRequired>
    <MapFileExtensions>true</MapFileExtensions>
    <ApplicationRevision>0</ApplicationRevision>
    <ApplicationVersion>1.0.0.%2a</ApplicationVersion>
    <IsWebBootstrapper>false</IsWebBootstrapper>
    <UseApplicationTrust>false</UseApplicationTrust>
    <BootstrapperEnabled>true</BootstrapperEnabled>
    <TargetFrameworkProfile />
  </PropertyGroup>
  <PropertyGroup Condition=" '$(Configuration)|$(Platform)' == 'Debug|AnyCPU' ">
    <DebugSymbols>true</DebugSymbols>
    <DebugType>full</DebugType>
    <Optimize>false</Optimize>
    <NoWarn>168,169,219,414,649,1635,1702,1701</NoWarn>
    <OutputPath>..\..\..\..\Output\Debug\</OutputPath>
    <DefineConstants>DEBUG;TRACE</DefineConstants>
    <ErrorReport>prompt</ErrorReport>
    <WarningLevel>4</WarningLevel>
    <TreatWarningsAsErrors>true</TreatWarningsAsErrors>
    <DocumentationFile>..\..\..\..\Output\Debug\TeImportExportTests.xml</DocumentationFile>
    <PlatformTarget>AnyCPU</PlatformTarget>
    <CodeAnalysisRuleSet>AllRules.ruleset</CodeAnalysisRuleSet>
  </PropertyGroup>
  <PropertyGroup Condition=" '$(Configuration)|$(Platform)' == 'Release|AnyCPU' ">
    <DebugType>pdbonly</DebugType>
    <Optimize>true</Optimize>
    <NoWarn>168,169,219,414,649,1635,1702,1701</NoWarn>
    <OutputPath>..\..\..\..\Output\Release\</OutputPath>
    <DefineConstants>TRACE</DefineConstants>
    <ErrorReport>prompt</ErrorReport>
    <WarningLevel>4</WarningLevel>
    <CodeAnalysisRuleSet>AllRules.ruleset</CodeAnalysisRuleSet>
    <PlatformTarget>AnyCPU</PlatformTarget>
  </PropertyGroup>
  <ItemGroup>
    <Reference Include="SIL.LCModel.Core, Version=9.0.0.0, Culture=neutral, processorArchitecture=x86">
      <SpecificVersion>False</SpecificVersion>
      <HintPath>..\..\..\..\Output\Debug\SIL.LCModel.Core.dll</HintPath>
    </Reference>
    <Reference Include="DiffView, Version=9.0.0.31519, Culture=neutral, processorArchitecture=x86">
      <SpecificVersion>False</SpecificVersion>
      <HintPath>..\..\..\..\Output\Debug\DiffView.dll</HintPath>
    </Reference>
    <Reference Include="ECInterfaces, Version=4.0.0.0, Culture=neutral, PublicKeyToken=f1447bae1e63f485, processorArchitecture=x86" Condition="'$(OS)'!='Unix'">
      <SpecificVersion>False</SpecificVersion>
      <HintPath>..\..\Output\Debug\ECInterfaces.dll</HintPath>
    </Reference>
    <Reference Include="ECInterfaces" Condition="'$(OS)'=='Unix'">
      <SpecificVersion>False</SpecificVersion>
      <HintPath>/usr/lib/fieldworks/ECInterfaces.dll</HintPath>
    </Reference>
    <Reference Include="SIL.LCModel, Version=9.0.0.0, Culture=neutral, processorArchitecture=x86">
      <SpecificVersion>False</SpecificVersion>
      <HintPath>..\..\..\..\Output\Debug\SIL.LCModel.dll</HintPath>
    </Reference>
    <Reference Include="SIL.LCModel.Tests, Version=9.0.0.0, Culture=neutral, processorArchitecture=x86">
      <SpecificVersion>False</SpecificVersion>
      <HintPath>..\..\..\..\Output\Debug\SIL.LCModel.Tests.dll</HintPath>
    </Reference>
    <Reference Include="Framework, Version=5.5.0.21859, Culture=neutral, processorArchitecture=MSIL">
      <SpecificVersion>False</SpecificVersion>
      <HintPath>..\..\..\..\Output\Debug\Framework.dll</HintPath>
    </Reference>
    <Reference Include="FwControls, Version=5.5.0.19438, Culture=neutral, processorArchitecture=MSIL">
      <SpecificVersion>False</SpecificVersion>
      <HintPath>..\..\..\..\Output\Debug\FwControls.dll</HintPath>
    </Reference>
    <Reference Include="FwCoreDlgControls, Version=6.1.0.27136, Culture=neutral, processorArchitecture=MSIL">
      <SpecificVersion>False</SpecificVersion>
      <HintPath>..\..\..\..\Output\Debug\FwCoreDlgControls.dll</HintPath>
    </Reference>
    <Reference Include="SIL.LCModel.Core.Tests, Version=9.0.0.0, Culture=neutral, processorArchitecture=x86">
      <SpecificVersion>False</SpecificVersion>
      <HintPath>..\..\..\..\Output\Debug\SIL.LCModel.Core.Tests.dll</HintPath>
    </Reference>
    <Reference Include="FwResources, Version=6.1.0.16191, Culture=neutral, processorArchitecture=MSIL">
      <SpecificVersion>False</SpecificVersion>
      <HintPath>..\..\..\..\Output\Debug\FwResources.dll</HintPath>
    </Reference>
    <Reference Include="FwUtils, Version=5.5.0.19431, Culture=neutral, processorArchitecture=MSIL">
      <SpecificVersion>False</SpecificVersion>
      <HintPath>..\..\..\..\Output\Debug\FwUtils.dll</HintPath>
    </Reference>
    <Reference Include="FwUtilsTests, Version=7.0.1.16580, Culture=neutral, processorArchitecture=x86">
      <SpecificVersion>False</SpecificVersion>
      <HintPath>..\..\..\..\Output\Debug\FwUtilsTests.dll</HintPath>
    </Reference>
    <Reference Include="Microsoft.Practices.ServiceLocation, Version=1.0.0.0, Culture=neutral, processorArchitecture=MSIL">
      <SpecificVersion>False</SpecificVersion>
      <HintPath>..\..\..\..\DistFiles\Microsoft.Practices.ServiceLocation.dll</HintPath>
    </Reference>
    <Reference Include="nunit.framework, Version=2.4.7.0, Culture=neutral, PublicKeyToken=96d09a1eb7f44a77, processorArchitecture=MSIL">
      <SpecificVersion>False</SpecificVersion>
      <HintPath>..\..\..\..\packages\NUnit.2.6.4\lib\nunit.framework.dll</HintPath>
    </Reference>
    <Reference Include="ParatextShared, Version=7.5.0.0, Culture=neutral, processorArchitecture=MSIL">
      <SpecificVersion>False</SpecificVersion>
      <HintPath>..\..\..\..\Output\Debug\ParatextShared.dll</HintPath>
    </Reference>
    <Reference Include="ProjectUnpacker, Version=5.5.0.19439, Culture=neutral, processorArchitecture=MSIL">
      <SpecificVersion>False</SpecificVersion>
      <HintPath>..\..\..\..\Output\Debug\ProjectUnpacker.dll</HintPath>
    </Reference>
    <Reference Include="Rhino.Mocks, Version=3.6.0.0, Culture=neutral, PublicKeyToken=0b3305902db7183f, processorArchitecture=MSIL">
      <SpecificVersion>False</SpecificVersion>
      <HintPath>..\..\..\..\Bin\Rhino\Rhino.Mocks.dll</HintPath>
    </Reference>
    <Reference Include="RootSite, Version=5.5.0.19483, Culture=neutral, processorArchitecture=MSIL">
      <SpecificVersion>False</SpecificVersion>
      <HintPath>..\..\..\..\Output\Debug\RootSite.dll</HintPath>
    </Reference>
    <Reference Include="ScriptureUtils, Version=5.5.0.19446, Culture=neutral, processorArchitecture=MSIL">
      <SpecificVersion>False</SpecificVersion>
      <HintPath>..\..\..\..\Output\Debug\ScriptureUtils.dll</HintPath>
    </Reference>
    <Reference Include="ScriptureUtilsTests, Version=0.0.0.0, Culture=neutral, processorArchitecture=x86">
      <SpecificVersion>False</SpecificVersion>
      <HintPath>..\..\..\..\Output\Debug\ScriptureUtilsTests.dll</HintPath>
    </Reference>
    <Reference Include="ScrUtilsInterfaces, Version=5.5.0.19437, Culture=neutral, processorArchitecture=MSIL">
      <SpecificVersion>False</SpecificVersion>
      <HintPath>..\..\..\..\Output\Debug\ScrUtilsInterfaces.dll</HintPath>
    </Reference>
    <Reference Include="SharedScrControls, Version=7.2.0.15701, Culture=neutral, processorArchitecture=MSIL">
      <SpecificVersion>False</SpecificVersion>
      <HintPath>..\..\..\..\Output\Debug\SharedScrControls.dll</HintPath>
    </Reference>
    <Reference Include="SIL.Core, Version=2.6.0.0, Culture=neutral, PublicKeyToken=cab3c8c5232dfcf2, processorArchitecture=x86">
      <SpecificVersion>False</SpecificVersion>
      <HintPath>..\..\..\..\Downloads\SIL.Core.dll</HintPath>
    </Reference>
    <Reference Include="SIL.TestUtilities, Version=3.1.0.0, Culture=neutral, PublicKeyToken=cab3c8c5232dfcf2, processorArchitecture=MSIL">
      <SpecificVersion>False</SpecificVersion>
      <HintPath>..\..\..\..\Downloads\SIL.TestUtilities.dll</HintPath>
    </Reference>
    <Reference Include="SIL.WritingSystems, Version=2.6.0.0, Culture=neutral, PublicKeyToken=cab3c8c5232dfcf2, processorArchitecture=x86">
      <SpecificVersion>False</SpecificVersion>
      <HintPath>..\..\..\..\Downloads\SIL.WritingSystems.dll</HintPath>
    </Reference>
    <Reference Include="SilEncConverters40, Version=4.0.0.0, Culture=neutral, PublicKeyToken=f1447bae1e63f485, processorArchitecture=x86" Condition="'$(OS)'!='Unix'">
      <SpecificVersion>False</SpecificVersion>
      <HintPath>..\..\Output\Debug\SilEncConverters40.dll</HintPath>
    </Reference>
    <Reference Include="SilEncConverters40" Condition="'$(OS)'=='Unix'">
      <SpecificVersion>False</SpecificVersion>
      <HintPath>/usr/lib/fieldworks/SilEncConverters40.dll</HintPath>
    </Reference>
    <Reference Include="SIL.LCModel.Utils, Version=9.0.0.0, Culture=neutral, processorArchitecture=MSIL">
      <SpecificVersion>False</SpecificVersion>
      <HintPath>..\..\..\..\Output\Debug\SIL.LCModel.Utils.dll</HintPath>
    </Reference>
    <Reference Include="SIL.LCModel.Utils.Tests, Version=9.0.0.0, Culture=neutral, processorArchitecture=MSIL">
      <SpecificVersion>False</SpecificVersion>
      <HintPath>..\..\..\..\Output\Debug\SIL.LCModel.Utils.Tests.dll</HintPath>
    </Reference>
    <Reference Include="System" />
    <Reference Include="System.Core" />
    <Reference Include="System.Windows.Forms" />
    <Reference Include="TeDialogs, Version=5.5.0.22461, Culture=neutral, processorArchitecture=MSIL">
      <SpecificVersion>False</SpecificVersion>
      <HintPath>..\..\..\..\Output\Debug\TeDialogs.dll</HintPath>
    </Reference>
    <Reference Include="TeImportExport, Version=1.0.0.0, Culture=neutral, processorArchitecture=MSIL">
      <SpecificVersion>False</SpecificVersion>
      <HintPath>..\..\..\..\Output\Debug\TeImportExport.dll</HintPath>
    </Reference>
    <Reference Include="TeResources, Version=7.0.1.24126, Culture=neutral, processorArchitecture=MSIL">
      <SpecificVersion>False</SpecificVersion>
      <HintPath>..\..\..\..\Output\Debug\TeResources.dll</HintPath>
    </Reference>
    <Reference Include="Utilities, Version=7.4.100.36, Culture=neutral, processorArchitecture=MSIL">
      <SpecificVersion>False</SpecificVersion>
      <HintPath>..\..\..\..\Output\Debug\Utilities.dll</HintPath>
    </Reference>
<<<<<<< HEAD
    <Reference Include="FwKernelInterfaces">
      <HintPath>..\..\..\..\Output\Debug\FwKernelInterfaces.dll</HintPath>
=======
    <Reference Include="xCoreInterfaces, Version=5.5.0.19444, Culture=neutral, processorArchitecture=MSIL">
      <SpecificVersion>False</SpecificVersion>
      <HintPath>..\..\..\..\Output\Debug\xCoreInterfaces.dll</HintPath>
>>>>>>> c1202904
    </Reference>
  </ItemGroup>
  <ItemGroup>
    <Compile Include="..\..\..\AssemblyInfoForTests.cs">
      <Link>AssemblyInfoForTests.cs</Link>
    </Compile>
    <Compile Include="ImportComponentsTests\CharacterMappingSettingsTests.cs" />
    <Compile Include="ImportComponentsTests\ImportWizardTests.cs">
      <SubType>Form</SubType>
    </Compile>
    <Compile Include="ImportComponentsTests\ScrImportSetMessageTests.cs">
      <SubType>Form</SubType>
    </Compile>
    <Compile Include="ImportTests\ImportDialogTests.cs">
      <SubType>Form</SubType>
    </Compile>
    <Compile Include="ImportTests\ImportStyleProxyTests.cs" />
    <Compile Include="ImportTests\ScrNoteImportManagerTests.cs" />
    <Compile Include="ImportTests\TeAnnotationXmlImportTests.cs" />
    <Compile Include="ImportTests\TeImportBtInterleaved.cs" />
    <Compile Include="ImportTests\TeImportBtNonInterleaved.cs" />
    <Compile Include="ImportTests\TeImportManagerTests.cs" />
    <Compile Include="ImportTests\TeImportNoUi.cs" />
    <Compile Include="ImportTests\TeImportParatext6Tests.cs" />
    <Compile Include="ImportTests\TeImportTests.cs" />
    <Compile Include="ImportTests\TeImportTestsBase.cs" />
    <Compile Include="SCTextEnumTests.cs" />
    <Compile Include="SFFileListBuilderTests.cs" />
    <Compile Include="TeImportExportExtensionsTests.cs" />
  </ItemGroup>
  <ItemGroup>
    <None Include="App.config" />
    <EmbeddedResource Include="EncTest.map" />
  </ItemGroup>
  <ItemGroup>
    <EmbeddedResource Include="ImportComponentsTests\ImportWizardTests.resx">
      <DependentUpon>ImportWizardTests.cs</DependentUpon>
      <SubType>Designer</SubType>
    </EmbeddedResource>
    <EmbeddedResource Include="SFFileListBuilderTests.resx">
      <DependentUpon>SFFileListBuilderTests.cs</DependentUpon>
      <SubType>Designer</SubType>
    </EmbeddedResource>
  </ItemGroup>
  <ItemGroup>
    <Folder Include="Properties\" />
  </ItemGroup>
  <ItemGroup>
    <BootstrapperPackage Include="Microsoft.Net.Client.3.5">
      <Visible>False</Visible>
      <ProductName>.NET Framework 3.5 SP1 Client Profile</ProductName>
      <Install>false</Install>
    </BootstrapperPackage>
    <BootstrapperPackage Include="Microsoft.Net.Framework.3.5.SP1">
      <Visible>False</Visible>
      <ProductName>.NET Framework 3.5 SP1</ProductName>
      <Install>true</Install>
    </BootstrapperPackage>
    <BootstrapperPackage Include="Microsoft.Windows.Installer.3.1">
      <Visible>False</Visible>
      <ProductName>Windows Installer 3.1</ProductName>
      <Install>true</Install>
    </BootstrapperPackage>
  </ItemGroup>
  <Import Project="$(MSBuildBinPath)\Microsoft.CSharp.targets" />
  <!-- To modify your build process, add your task inside one of the targets below and uncomment it.
	   Other similar extension points exist, see Microsoft.Common.targets.
  <Target Name="BeforeBuild">
  </Target>
  <Target Name="AfterBuild">
  </Target>
  -->
</Project><|MERGE_RESOLUTION|>--- conflicted
+++ resolved
@@ -206,15 +206,6 @@
       <SpecificVersion>False</SpecificVersion>
       <HintPath>..\..\..\..\Output\Debug\Utilities.dll</HintPath>
     </Reference>
-<<<<<<< HEAD
-    <Reference Include="FwKernelInterfaces">
-      <HintPath>..\..\..\..\Output\Debug\FwKernelInterfaces.dll</HintPath>
-=======
-    <Reference Include="xCoreInterfaces, Version=5.5.0.19444, Culture=neutral, processorArchitecture=MSIL">
-      <SpecificVersion>False</SpecificVersion>
-      <HintPath>..\..\..\..\Output\Debug\xCoreInterfaces.dll</HintPath>
->>>>>>> c1202904
-    </Reference>
   </ItemGroup>
   <ItemGroup>
     <Compile Include="..\..\..\AssemblyInfoForTests.cs">
