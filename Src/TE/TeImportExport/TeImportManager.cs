// Copyright (c) 2005-2013 SIL International
// This software is licensed under the LGPL, version 2.1 or later
// (http://www.gnu.org/licenses/lgpl-2.1.html)
//
// File: TeImportManager.cs
// Responsibility: TE Team
// ---------------------------------------------------------------------------------------------

using System;
using System.Collections.Specialized; // for StringCollection
using System.Diagnostics;
using System.Linq;
using System.Text;
using System.Windows.Forms;
using SIL.FieldWorks.Common.Controls;
using SIL.FieldWorks.Common.Framework;
using SIL.LCModel.Core.KernelInterfaces;
using SIL.FieldWorks.Common.FwUtils;
using SIL.FieldWorks.Common.RootSites;
using SIL.FieldWorks.Common.ScriptureUtils;
using SIL.LCModel;
using SIL.LCModel.DomainServices;
using SIL.LCModel.Infrastructure;
using SIL.Reporting;
using SIL.LCModel.Utils;
using SIL.LCModel.Core.Scripture;

namespace SIL.FieldWorks.TE
{
	/// ----------------------------------------------------------------------------------------
	/// <summary>
	/// Helper class that manages the different aspects of import: interacting with user,
	/// settings and then delegating the real work...
	/// </summary>
	/// ----------------------------------------------------------------------------------------
	public class TeImportManager
	{
		#region Member data
		private readonly LcmCache m_cache;
		private readonly Form m_mainWnd;
		private readonly LcmStyleSheet m_styleSheet;
		private readonly IHelpTopicProvider m_helpTopicProvider;
		private readonly IFlexApp m_app;
		private readonly bool m_fParatextStreamlinedImport;
		private string m_sOXESFile;

		/// <summary>
		/// This keeps track of stuff we may need to Undo.
		/// </summary>
		private UndoImportManager m_undoImportManager;
		#endregion

		#region Constructor
		/// ------------------------------------------------------------------------------------
		/// <summary>
		/// Initializes a new instance of the <see cref="TeImportManager"/> class.
		/// </summary>
		/// <param name="mainWnd">The main window initiating the import</param>
		/// <param name="styleSheet">The stylesheet.</param>
		/// <param name="app">The app.</param>
		/// <param name="fParatextStreamlinedImport">if set to <c>true</c> do a Paratext
		/// streamlined import (minimal UI).</param>
		/// ------------------------------------------------------------------------------------
<<<<<<< HEAD
		internal TeImportManager(Form mainWnd, FwStyleSheet styleSheet, IFlexApp app,
=======
		internal TeImportManager(Form mainWnd, LcmStyleSheet styleSheet, FwApp app,
>>>>>>> c1202904
			bool fParatextStreamlinedImport)
			: this(app.Cache, styleSheet, app, fParatextStreamlinedImport)
		{
			m_mainWnd = mainWnd;
		}

		/// ------------------------------------------------------------------------------------
		/// <summary>
		/// Initializes a new instance of the <see cref="TeImportManager"/> class.
		/// </summary>
		/// <param name="cache">The cache.</param>
		/// <param name="styleSheet">The style sheet.</param>
		/// <param name="app">The app.</param>
		/// <param name="fParatextStreamlinedImport">if set to <c>true</c> do a Paratext
		/// streamlined import (minimal UI).</param>
		/// <remarks>This version is for testing only</remarks>
		/// ------------------------------------------------------------------------------------
<<<<<<< HEAD
		protected TeImportManager(FdoCache cache, FwStyleSheet styleSheet, IFlexApp app,
=======
		protected TeImportManager(LcmCache cache, LcmStyleSheet styleSheet, IApp app,
>>>>>>> c1202904
			bool fParatextStreamlinedImport)
		{
			m_cache = cache;
			m_helpTopicProvider = app;
			m_app = app;
			m_styleSheet = styleSheet;
			m_fParatextStreamlinedImport = fParatextStreamlinedImport;
		}
		#endregion

		#region Public Static methods

		/// ------------------------------------------------------------------------------------
		/// <summary>
		/// Perform a Paratext streamlined import
		/// </summary>
		/// <param name="mainWnd">The main window.</param>
		/// <param name="stylesheet">The Scripture stylesheet.</param>
		/// <param name="app">The app. It is provided as an 'object', since the caller has to use Reflection and has no access to the 'IFlexApp' interface.</param>
		/// <returns><c>true</c> if something got imported; <c>false</c> otherwise</returns>
		/// ------------------------------------------------------------------------------------
<<<<<<< HEAD
		public static bool ImportParatext(Form mainWnd, FwStyleSheet stylesheet, object app)
=======
		public static bool ImportParatext(Form mainWnd, LcmStyleSheet stylesheet, FwApp app)
>>>>>>> c1202904
		{
			TeImportManager mgr = new TeImportManager(mainWnd, stylesheet, (IFlexApp)app, true);
			return mgr.ImportSf();
		}
		#endregion

		#region Miscellaneous protected methods
		/// ------------------------------------------------------------------------------------
		/// <summary>
		/// Get settings for and perform the Standard Format import
		/// </summary>
		/// <returns><c>true</c> if something got imported; <c>false</c> otherwise</returns>
		/// ------------------------------------------------------------------------------------
		private bool ImportSf()
		{
			IScrImportSet importSettings;

			if (m_fParatextStreamlinedImport)
			{
				importSettings = m_cache.LangProject.TranslatedScriptureOA.FindImportSettings(TypeOfImport.Paratext6);
				if (importSettings == null)
					throw new InvalidOperationException("Caller must set import settings before attempting a streamlined Paratext import");
			}
			else
			{
				using (new WaitCursor(m_mainWnd))
				{
					importSettings = GetImportSettings();
				}
				if (importSettings == null) // User cancelled in import wizard
					return false;

				// Display ImportDialog
				using (ImportDialog importDlg = new ImportDialog(m_styleSheet, m_cache,
					importSettings, m_helpTopicProvider, m_app))
				{
					importDlg.ShowDialog(m_mainWnd);
					if (importDlg.DialogResult == DialogResult.Cancel)
					{
						Logger.WriteEvent("User canceled import dialog");
						return false;
					}
					// Settings could have changed if the user went into the wizard.
					importSettings = importDlg.ImportSettings;
				}
			}

			return DoImport(importSettings, "ImportStandardFormat");
		}

		/// ------------------------------------------------------------------------------------
		/// <summary>
		/// Does the import.
		/// </summary>
		/// <param name="importSettings">The import settings (can be null, as is the case for
		/// OXES import).</param>
		/// <param name="updateDescription">description of the data update being done (i.e.,
		/// which type of import).</param>
		/// <returns><c>true</c> if something got imported; <c>false</c> otherwise</returns>
		/// ------------------------------------------------------------------------------------
		private bool DoImport(IScrImportSet importSettings, string updateDescription)
		{
			try
			{
				ScrReference firstImported;
				using (new WaitCursor(m_mainWnd, true))
				{
					m_app.EnableMainWindows(false);
					firstImported = ImportWithUndoTask(importSettings, true, updateDescription);
				}
				firstImported = CompleteImport(firstImported);
				return firstImported != ScrReference.Empty;
			}
			finally
			{
				m_app.EnableMainWindows(true);
			}
		}

		/// ------------------------------------------------------------------------------------
		/// <summary>
		/// Get the settings for Import, either from database or from wizard
		/// </summary>
		/// <returns>Import settings, or <c>null</c> if user canceled dialog.</returns>
		/// ------------------------------------------------------------------------------------
		protected IScrImportSet GetImportSettings()
		{
			ILangProject proj = m_cache.LangProject;
			IScripture scr = proj.TranslatedScriptureOA;
			IScrImportSet importSettings = null;
			NonUndoableUnitOfWorkHelper.Do(m_cache.ActionHandlerAccessor, () =>
			{
				importSettings = scr.FindOrCreateDefaultImportSettings(TypeOfImport.Unknown, m_styleSheet,
					FwDirectoryFinder.TeStylesPath);
			});

			importSettings.OverlappingFileResolver = new ConfirmOverlappingFileReplaceDialog(m_helpTopicProvider);
			if (!importSettings.BasicSettingsExist)
			{
				using (NonUndoableUnitOfWorkHelper undoHelper = new NonUndoableUnitOfWorkHelper(
					m_cache.ServiceLocator.GetInstance<IActionHandler>()))
				{
					using (ImportWizard importWizard = new ImportWizard(m_cache.ProjectId.Name,
						scr, m_styleSheet, m_helpTopicProvider, m_app))
					{
						if (importWizard.ShowDialog() == DialogResult.Cancel)
							return null;
						// Scripture reference range may have changed
						ImportDialog.ClearDialogReferences();
						importSettings = scr.DefaultImportSettings;
					}
					undoHelper.RollBack = false;
				}
			}
			else
			{
				StringCollection sInvalidFiles;
				bool fCompletedWizard = false;
				while (!importSettings.ImportProjectIsAccessible(out sInvalidFiles))
				{
					// Display the "Project Not Found" message box
					using (ScrImportSetMessage dlg = new ScrImportSetMessage())
					{
						string[] files = new string[sInvalidFiles.Count];
						sInvalidFiles.CopyTo(files, 0);
						dlg.InvalidFiles = files;
						dlg.HelpURL = m_helpTopicProvider.HelpFile;
						dlg.HelpTopic = "/Beginning_Tasks/Import_Standard_Format/Project_Files_Unavailable.htm";
						dlg.DisplaySetupOption = true;
						switch(dlg.ShowDialog())
						{
							case DialogResult.OK: // Setup...
							{
								using (NonUndoableUnitOfWorkHelper undoHelper = new NonUndoableUnitOfWorkHelper(
									m_cache.ServiceLocator.GetInstance<IActionHandler>()))
								{
									using (ImportWizard importWizard = new ImportWizard(
										m_cache.ProjectId.Name, scr, m_styleSheet, m_helpTopicProvider, m_app))
									{
										if (importWizard.ShowDialog() == DialogResult.Cancel)
											return null;
										// Scripture reference range may have changed
										ImportDialog.ClearDialogReferences();
										importSettings = scr.DefaultImportSettings;
										fCompletedWizard = true;
									}
									undoHelper.RollBack = false;
								}
								break;
							}
							case DialogResult.Cancel:
								return null;
							case DialogResult.Retry:
								// Loop around until user gets tired.
								break;
						}
					}
				}
				if (!fCompletedWizard)
				{
					if (ParatextProjHasUnmappedMarkers(importSettings))
					{
						// TODO: Show message box and then bring up import wizard
					}
				}
			}

			return importSettings;
		}

		/// ------------------------------------------------------------------------------------
		/// <summary>
		/// Creates a TeImportUi object.
		/// </summary>
		/// <param name="progressDialog">The progress dialog.</param>
		/// <returns>A TeImportUi object</returns>
		/// <remarks>Can be overriden in tests</remarks>
		/// ------------------------------------------------------------------------------------
		protected virtual TeImportUi CreateTeImportUi(ProgressDialogWithTask progressDialog)
		{
			return new TeImportUi(progressDialog, m_helpTopicProvider);
		}

		/// ------------------------------------------------------------------------------------
		/// <summary>
		/// Gets the undo manager (currenly only used for tests).
		/// </summary>
		/// <value>T.</value>
		/// ------------------------------------------------------------------------------------
		protected UndoImportManager UndoManager
		{
			get { return m_undoImportManager; }
		}

		/// ------------------------------------------------------------------------------------
		/// <summary>
		/// Gets the imported saved version (currenly only used for tests).
		/// </summary>
		/// ------------------------------------------------------------------------------------
		protected IScrDraft ImportedVersion
		{
			get { return m_undoImportManager.ImportedVersion; }
		}

		/// ------------------------------------------------------------------------------------
		/// <summary>
		/// Gets the cache.
		/// </summary>
		/// ------------------------------------------------------------------------------------
		protected LcmCache Cache
		{
			get { return m_cache; }
		}

		/// ------------------------------------------------------------------------------------
		/// <summary>
		/// Gets the style sheet.
		/// </summary>
		/// ------------------------------------------------------------------------------------
		protected LcmStyleSheet StyleSheet
		{
			get { return m_styleSheet; }
		}

		/// ------------------------------------------------------------------------------------
		/// <summary>
		/// Import scripture and embed it in a Undo task so that it is undoable.
		/// Nb: this creates a Mark in the undo stack (unless no books at all are imported or an
		/// error occurs), which is designed to be 'collapsed' to after all books in the batch
		/// are imported, so we get a single Undo task for the whole Import in the end. Code
		/// (such as tests) that calls this directly should call
		/// UndoManager.CollapseAllUndoActions().
		/// </summary>
		/// <param name="importSettings">The SFM import settings.  If null, then this is an XML import.</param>
		/// <param name="fDisplayUi">set to <c>true</c> to display the progress dialog,
		/// <c>false</c> to run without UI.</param>
		/// <param name="updateDescription">description of the data update being done (i.e.,
		/// which type of import).</param>
		/// <returns>The reference of the first thing that was imported</returns>
		/// ------------------------------------------------------------------------------------
		protected ScrReference ImportWithUndoTask(IScrImportSet importSettings,
			bool fDisplayUi, string updateDescription)
		{
			m_undoImportManager = new UndoImportManager(m_cache);
			if (m_mainWnd == null)
			{
				// Can happen in tests (and is probably the only time we'll get here).
				return InternalImport(importSettings, fDisplayUi);
			}

			using (new DataUpdateMonitor(m_mainWnd, updateDescription))
			{
				return InternalImport(importSettings, fDisplayUi);
			}
		}

		/// ------------------------------------------------------------------------------------
		/// <summary>
		/// Actually does the import, really.
		/// </summary>
		/// <param name="importSettings">The import settings.</param>
		/// <param name="fDisplayUi">if set to <c>true</c> shows the UI.</param>
		/// <returns>The first reference that was imported</returns>
		/// ------------------------------------------------------------------------------------
		private ScrReference InternalImport(IScrImportSet importSettings, bool fDisplayUi)
		{
			ScrReference firstImported = ScrReference.Empty;
			bool fPartialBtImported = false;
			try
			{
				Logger.WriteEvent("Starting import");
				using (var progressDlg = new ProgressDialogWithTask(m_mainWnd))
				{
					progressDlg.CancelButtonText =
						TeResourceHelper.GetResourceString("kstidStopImporting");
					progressDlg.Title =
						TeResourceHelper.GetResourceString("kstidImportProgressCaption");
					progressDlg.Message =
						TeResourceHelper.GetResourceString("kstidImportInitializing");

					using (TeImportUi importUi = CreateTeImportUi(progressDlg))
					{
						firstImported = (ScrReference)progressDlg.RunTask(fDisplayUi,
							ImportTask, importSettings, m_undoImportManager, importUi);
					}
				}
			}
			catch (WorkerThreadException e)
			{
				if (e.InnerException is ScriptureUtilsException)
				{
					var se = (ScriptureUtilsException)e.InnerException;
					if (m_helpTopicProvider != null)
					{
						string sCaption = GetDialogCaption(se.ImportErrorCodeType);
						// TODO-Linux: Help is not implemented in Mono
						MessageBox.Show(m_mainWnd, se.Message, sCaption, MessageBoxButtons.OK,
							MessageBoxIcon.Error, MessageBoxDefaultButton.Button1, 0, m_helpTopicProvider.HelpFile,
							HelpNavigator.Topic, se.HelpTopic);
					}
					if (se.ImportErrorCodeType == ErrorCodeType.BackTransErrorCode && !se.InterleavedImport)
						fPartialBtImported = true;
				}
				else if (e.InnerException is ParatextLoadException)
				{
					if (!MiscUtils.RunningTests)
					{
						Logger.WriteError(e);
						string sCaption = ScriptureUtilsException.GetResourceString("kstidImportErrorCaption");
						Exception innerE = e.InnerException;
						var sbMsg = new StringBuilder(innerE.Message);
						while (innerE.InnerException != null)
						{
							innerE = innerE.InnerException;
							sbMsg.AppendLine();
							sbMsg.Append(innerE.Message);
						}

						MessageBoxUtils.Show(m_mainWnd, sbMsg.ToString(), sCaption, MessageBoxButtons.OK,
						MessageBoxIcon.Error);
					}
				}
				else if (!(e.InnerException is CancelException))
				{
					// User didn't just cancel import in the middle of a book -- let's die.
					throw;
				}
			}

			if (m_undoImportManager.ImportedBooks.Count == 0 && !fPartialBtImported)
			{
				Logger.WriteEvent("Nothing imported. Undoing Import.");
				// Either there was nothing in the file, or the user canceled during the first book.
				// In any case, we didn't get any books, so whatever has been done should be undone.
				m_undoImportManager.UndoEntireImport();
				return null;
			}
			return firstImported;
		}

		/// ------------------------------------------------------------------------------------
		/// <summary>
		/// Gets the caption for the Unable to Import message box.
		/// </summary>
		/// <param name="codeType">Type of the code.</param>
		/// <returns>string for the message box caption</returns>
		/// ------------------------------------------------------------------------------------
		private string GetDialogCaption(ErrorCodeType codeType)
		{
			switch(codeType)
			{
				case ErrorCodeType.BackTransErrorCode:
					return ScriptureUtilsException.GetResourceString("kstidBTImportErrorCaption");
				case ErrorCodeType.XmlErrorCode:
					return ScriptureUtilsException.GetResourceString("kstidXmlImportErrorCaption");
				default:
					return ScriptureUtilsException.GetResourceString("kstidImportErrorCaption");
			}
		}

		/// ------------------------------------------------------------------------------------
		/// <summary>
		/// Completes the import.
		/// </summary>
		/// <param name="firstImported">The reference of the first thing that was imported</param>
		/// ------------------------------------------------------------------------------------
		protected ScrReference CompleteImport(ScrReference firstImported)
		{
			if (firstImported == null)
				return ScrReference.Empty;

			// An empty first imported reference can happen if we imported just the BT.
			//Debug.Assert(!firstImported.IsEmpty, "We should have a useful reference if we imported something!");

			// Display the ImportedBooks dialog if we imported any vernacular Scripture.
			if (m_undoImportManager.ImportedBooks.Any(x => x.Value))
				DisplayImportedBooksDlg(m_undoImportManager.BackupVersion);

			m_undoImportManager.RemoveEmptyBackupSavedVersion();
			// Keeping versions we made just for PT imports (which always entirely replace the current non-archived ones)
			// just clutters things up and makes S/R more expensive.
			if (m_fParatextStreamlinedImport)
				m_undoImportManager.RemoveImportedVersion();
			m_undoImportManager.CollapseAllUndoActions();
			// sync stuff
			if (m_app != null)
			{
				using (new WaitCursor(m_mainWnd))
				{
					// Refresh all the views of all applications connected to the same DB. This
					// will cause any needed Scripture data to be reloaded lazily.
					m_app.Synchronize(SyncMsg.ksyncStyle);
				}
			}
			return firstImported;
		}

		/// <summary>
		/// The import task.
		/// </summary>
		/// <param name="progressDlg">The progress DLG.</param>
		/// <param name="parameters">The parameters.</param>
		/// <returns></returns>
		private object ImportTask(IProgress progressDlg, object[] parameters)
		{
			Debug.Assert(parameters.Length == 3);
			var importSettings = (IScrImportSet)parameters[0];
			var undoManager = (UndoImportManager)parameters[1];
			var importUi = (TeImportUi)parameters[2];

			bool fRollbackPartialBook = true;
			try
			{
				Logger.WriteEvent("Starting import task");
				undoManager.StartImportingFiles();
				ScrReference firstRef = Import(importSettings, undoManager, importUi);
				fRollbackPartialBook = false;
				return firstRef;
			}
			catch (ScriptureUtilsException e)
			{
				if (e.ImportErrorCodeType == ErrorCodeType.BackTransErrorCode && !e.InterleavedImport)
				{
					// Errors in non-interleaved BT can never leave the data in a bad state,
					// so we can keep whatever part was successfully imported.
					fRollbackPartialBook = false;
				}
				throw;
			}
			finally
			{
				undoManager.DoneImportingFiles(fRollbackPartialBook);
				Logger.WriteEvent("Finished importing");
			}
		}

		/// <summary>
		/// Calls the importer.
		/// </summary>
		/// <param name="importSettings">The import settings.</param>
		/// <param name="undoManager">The undo manager.</param>
		/// <param name="importUi">The import UI.</param>
		/// <returns></returns>
		protected virtual ScrReference Import(IScrImportSet importSettings, UndoImportManager undoManager,
			TeImportUi importUi)
		{
			return TeSfmImporter.Import(importSettings, m_cache, m_styleSheet, undoManager, importUi, m_fParatextStreamlinedImport);
			}

		#endregion

		#region Methods for supporting checking for unmapped Paratext markers
		/// ------------------------------------------------------------------------------------
		/// <summary>
		/// Iterate through the ScriptureTexts' lists of tags. If any missing mappings are found
		/// return true to give the user a chance to use the ImportWizard to map everything.
		/// </summary>
		/// <param name="settings">Import settings object</param>
		/// <returns><c>true</c> if the settings represent a P6 project which has markers (tags)
		/// in its stylesheet which the user has not had a chance to map in the import wizard.
		/// </returns>
		/// ------------------------------------------------------------------------------------
		protected bool ParatextProjHasUnmappedMarkers(IScrImportSet settings)
		{
			// Load ScriptureText object
			if (settings.ImportTypeEnum != TypeOfImport.Paratext6)
				return false;

			return (ParatextProjHasUnmappedMarkers(settings.ParatextScrProj) ||
				ParatextProjHasUnmappedMarkers(settings.ParatextBTProj) ||
				ParatextProjHasUnmappedMarkers(settings.ParatextNotesProj));
		}

		/// ------------------------------------------------------------------------------------
		/// <summary>
		/// Iterate through the ScriptureText's list of tags. If any missing mappings are found
		/// return true to give the user a chance to use the ImportWizard to map everything.
		/// </summary>
		/// <param name="sParatextProjectId">P6 project id</param>
		/// <returns><c>true</c> if the P6 project has markers (tags) in its stylesheet which
		/// the user has not had a chance to map in the import wizard.
		/// </returns>
		/// ------------------------------------------------------------------------------------
		protected bool ParatextProjHasUnmappedMarkers(string sParatextProjectId)
		{
			if (sParatextProjectId == string.Empty)
				return false;
			return false;

//			ImportStyleProxy styleProxy;
//			int iscTag = 0;
//			string sMarker, sName;
//
//			ParatextSOLib.ISCScriptureText3 scText =
//				(ParatextSOLib.ISCScriptureText3)new ParatextSOLib.SCScriptureTextClass();
//			scText.Load(sParatextProjectId);
//
//			ParatextSOLib.SCTextProperties scTextProps;
//			ParatextSOLib.SCTag scTag;
//
//			// for every tag in Paratext ScriptureText
//			while (GetPTScrTextNthTag(scText, iscTag++, out scTag, out sMarker))
//			{
//				if ((scTextProps & ParatextSOLib.SCTextProperties.scBook) != 0)
//				{
//					// Map for processing purposes, but not to a style
//					m_htStyleProxy[sMarker] = new ImportStyleProxy(null,
//						StyleType.kstParagraph, m_wsVern, ContextValues.Book);
//					continue;
//				}
//
//				// Is this marker missing from the hashtable of proxies?
//				if (!m_htStyleProxy.ContainsKey(sMarker))
//				{
//					// ENHANCE: Bring up wizard (open to mappings page) if any mappings are not set
//
//					string sTagName = SOWrapper.TagName;
//					sName = (sTagName == string.Empty) ? sMarker : sTagName;
//
//					ParatextSOLib.SCStyleType scStyleType = SOWrapper.TagStyleType;
//
//					// set our import tag type, style type, writing system
//					ContextValues context = ContextValues.General;
//					StyleType styleType;
//
//					if ((scTextProps & ParatextSOLib.SCTextProperties.scChapter) != 0)
//					{
//						// map to chapter style (Structure and Function will get set automatically)
//						m_htStyleProxy[sMarker] = new ImportStyleProxy("Chapter Number",
//							StyleType.kstCharacter, m_wsVern, ContextValues.Text);
//						continue;
//					}
//					else if ((scTextProps & ParatextSOLib.SCTextProperties.scVerse) != 0)
//					{
//						// map to verse style (Structure and Function will get set automatically)
//						m_htStyleProxy[sMarker] = new ImportStyleProxy("Verse Number",
//							StyleType.kstCharacter, m_wsVern, ContextValues.Text);
//						continue;
//					}
//					else if (scStyleType == ParatextSOLib.SCStyleType.scEndStyle)
//					{
//						context = ContextValues.EndMarker;
//
//						// set our style type, writing system
//						//note that for ContextValues.EndMarker, styleType & writing system will be ignored
//						styleType = StyleType.kstCharacter; // Pretend that endmarker is a character style
//					}
//					else //for most styles
//					{
//						styleType = (scStyleType == ParatextSOLib.SCStyleType.scParagraphStyle) ?
//							StyleType.kstParagraph :
//							StyleType.kstCharacter;
//					}
//					int writingSystem = ((scTextProps & ParatextSOLib.SCTextProperties.scVernacular) > 0) ?
//					m_wsVern : m_wsAnal;
//
//					//REVIEW: we should probably support char style text inheriting its ws from the para
//
//					// add a new proxy to the hash map
//					styleProxy = new ImportStyleProxy(sName, styleType, writingSystem, context);
//					m_htStyleProxy[sMarker] = styleProxy;
//					// The actual type and context may not be what we requested, if this is an
//					// existing style.
//					styleType = styleProxy.StyleType;
//					context = styleProxy.Context;
//
//					// Save the end marker of the scTag, if appropriate
//					if (styleType == StyleType.kstCharacter || context == ContextValues.Note)
//					{
//						string sEndMarker = m_scParatextTag.Endmarker;
//						if (sEndMarker.Length > 0)
//							sEndMarker = @"\" + sEndMarker;
//						if (sEndMarker.Length > 0)
//							styleProxy.EndMarker = sEndMarker;
//					}
//
//					// set formatting of this new proxy if needed (unmapped)
//					if (styleProxy.IsUnknownMapping //if name is not in stylesheet
//						&& context != ContextValues.EndMarker) // and this is not an endmarker
//					{
//						//set formatting info in proxy
//						ITsTextProps tsTextPropsFormat;
//						ITsPropsBldr tsPropsBldr = TsStringUtils.MakePropsBldr();
//						//REVIEW: Should we get formatting info from scTag
//						tsPropsBldr.SetIntPropValues((int)FwTextPropType.ktptItalic,
//							(int)FwTextPropVar.ktpvEnum, (int)FwTextToggleVal.kttvInvert); //italic for now
//						tsPropsBldr.SetIntPropValues((int)FwTextPropType.ktptBold,
//							(int)FwTextPropVar.ktpvEnum, (int)FwTextToggleVal.kttvInvert); //bold also
//						tsTextPropsFormat = tsPropsBldr.GetTextProps();
//						bool fPublishableText = ((scTextProps & ParatextSOLib.SCTextProperties.scPublishable) > 0 ? true : false);
//						styleProxy.SetFormat(tsTextPropsFormat, fPublishableText);
//					}
//				}
//			}
		}
		#endregion

		#region Merging Differences
		/// ------------------------------------------------------------------------------------
		/// <summary>
		/// Displays the imported books dialog box (virtual to allow tests to suppress display
		/// of dialog box).
		/// </summary>
		/// <param name="backupSavedVersion">The saved version for backups of any overwritten
		/// books.</param>
		/// ------------------------------------------------------------------------------------
		protected virtual void DisplayImportedBooksDlg(IScrDraft backupSavedVersion)
		{
			using (ImportedBooks dlg = new ImportedBooks(m_cache, m_styleSheet, ImportedVersion, backupSavedVersion,
				UndoManager.ImportedBooks.Keys, m_helpTopicProvider, m_app))
			{
				dlg.ShowOrSave(m_mainWnd, m_fParatextStreamlinedImport);
			}
		}
		#endregion
	}
}<|MERGE_RESOLUTION|>--- conflicted
+++ resolved
@@ -61,11 +61,7 @@
 		/// <param name="fParatextStreamlinedImport">if set to <c>true</c> do a Paratext
 		/// streamlined import (minimal UI).</param>
 		/// ------------------------------------------------------------------------------------
-<<<<<<< HEAD
-		internal TeImportManager(Form mainWnd, FwStyleSheet styleSheet, IFlexApp app,
-=======
-		internal TeImportManager(Form mainWnd, LcmStyleSheet styleSheet, FwApp app,
->>>>>>> c1202904
+		internal TeImportManager(Form mainWnd, LcmStyleSheet styleSheet, IFlexApp app,
 			bool fParatextStreamlinedImport)
 			: this(app.Cache, styleSheet, app, fParatextStreamlinedImport)
 		{
@@ -83,11 +79,7 @@
 		/// streamlined import (minimal UI).</param>
 		/// <remarks>This version is for testing only</remarks>
 		/// ------------------------------------------------------------------------------------
-<<<<<<< HEAD
-		protected TeImportManager(FdoCache cache, FwStyleSheet styleSheet, IFlexApp app,
-=======
-		protected TeImportManager(LcmCache cache, LcmStyleSheet styleSheet, IApp app,
->>>>>>> c1202904
+		protected TeImportManager(LcmCache cache, LcmStyleSheet styleSheet, IFlexApp app,
 			bool fParatextStreamlinedImport)
 		{
 			m_cache = cache;
@@ -109,11 +101,7 @@
 		/// <param name="app">The app. It is provided as an 'object', since the caller has to use Reflection and has no access to the 'IFlexApp' interface.</param>
 		/// <returns><c>true</c> if something got imported; <c>false</c> otherwise</returns>
 		/// ------------------------------------------------------------------------------------
-<<<<<<< HEAD
-		public static bool ImportParatext(Form mainWnd, FwStyleSheet stylesheet, object app)
-=======
-		public static bool ImportParatext(Form mainWnd, LcmStyleSheet stylesheet, FwApp app)
->>>>>>> c1202904
+		public static bool ImportParatext(Form mainWnd, LcmStyleSheet stylesheet, object app)
 		{
 			TeImportManager mgr = new TeImportManager(mainWnd, stylesheet, (IFlexApp)app, true);
 			return mgr.ImportSf();
