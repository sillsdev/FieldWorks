--- conflicted
+++ resolved
@@ -6,30 +6,15 @@
 
 using System.Diagnostics;
 using System.Windows.Forms;
-<<<<<<< HEAD
-using SIL.FieldWorks.FDO;
-using SIL.FieldWorks.Common.FwUtils;
-using SIL.CoreImpl.Scripture;
-=======
-using SIL.FieldWorks.Common.Framework;
 using SIL.LCModel;
 using SIL.FieldWorks.Common.FwUtils;
-using SIL.FieldWorks.Common.ScriptureUtils;
 using SIL.LCModel.Core.Scripture;
->>>>>>> c1202904
 using System.Collections.Generic;
 using SIL.LCModel.Infrastructure;
 using System;
-<<<<<<< HEAD
-using SIL.CoreImpl.Text;
-using SIL.FieldWorks.Common.FwKernelInterfaces;
-using SIL.Utils;
-=======
 using SIL.LCModel.Core.Text;
 using SIL.LCModel.Core.KernelInterfaces;
-using XCore;
 using SIL.LCModel.Utils;
->>>>>>> c1202904
 
 namespace SIL.FieldWorks.TE
 {
@@ -64,28 +49,6 @@
 		#region Public static methods
 		/// ------------------------------------------------------------------------------------
 		/// <summary>
-<<<<<<< HEAD
-=======
-		/// Perform one-time initialization of a new Scripture project
-		/// </summary>
-		/// <param name="cache">The database cache</param>
-		/// <param name="app">The TE application.</param>
-		/// <param name="progressDlg">The progress dialog (can be null).</param>
-		/// <returns>
-		/// true if data loaded successfully; false, otherwise
-		/// </returns>
-		/// ------------------------------------------------------------------------------------
-		public static bool Initialize(LcmCache cache, FwApp app,
-			IThreadedProgress progressDlg)
-		{
-			TeScrInitializer scrInitializer = new TeScrInitializer(cache);
-			scrInitializer.m_app = app;
-			return scrInitializer.Initialize(progressDlg);
-		}
-
-		/// ------------------------------------------------------------------------------------
-		/// <summary>
->>>>>>> c1202904
 		/// Performs any needed tasks to ensure that the project is valid and has any objects
 		/// required by this version of the application.
 		/// </summary>
@@ -137,11 +100,7 @@
 		/// Ensures all of the project components are valid.
 		/// </summary>
 		/// --------------------------------------------------------------------------------
-<<<<<<< HEAD
-		public static void EnsureProjectComponentsValid(FdoCache cache, IHelpTopicProvider helpTopicProvider,
-=======
-		public static void EnsureProjectComponentsValid(LcmCache cache, FwApp app,
->>>>>>> c1202904
+		public static void EnsureProjectComponentsValid(LcmCache cache, IHelpTopicProvider helpTopicProvider,
 			IThreadedProgress existingProgressDlg)
 		{
 			EnsureProjectValid(cache, helpTopicProvider, existingProgressDlg);
