--- conflicted
+++ resolved
@@ -55,10 +55,7 @@
     <PlatformTarget>AnyCPU</PlatformTarget>
     <CodeAnalysisRuleSet>AllRules.ruleset</CodeAnalysisRuleSet>
     <Prefer32Bit>true</Prefer32Bit>
-<<<<<<< HEAD
-    <LangVersion>6</LangVersion>
-=======
->>>>>>> 756acad4
+    <LangVersion>6</LangVersion>
   </PropertyGroup>
   <PropertyGroup Condition=" '$(Configuration)|$(Platform)' == 'Debug|x64' ">
     <DebugSymbols>true</DebugSymbols>
@@ -96,11 +93,7 @@
       <SpecificVersion>False</SpecificVersion>
       <HintPath>..\..\Output\Debug\Reporting.dll</HintPath>
     </Reference>
-<<<<<<< HEAD
-    <Reference Include="SIL.Core, Version=4.0.0.0, Culture=neutral, PublicKeyToken=cab3c8c5232dfcf2, processorArchitecture=MSIL">
-=======
     <Reference Include="SIL.Core, Version=5.0.0.0, Culture=neutral, PublicKeyToken=cab3c8c5232dfcf2">
->>>>>>> 756acad4
       <SpecificVersion>False</SpecificVersion>
       <HintPath>..\..\Output\Debug\SIL.Core.dll</HintPath>
     </Reference>
