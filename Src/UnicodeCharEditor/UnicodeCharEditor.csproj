<Project Sdk="Microsoft.NET.Sdk">

  <PropertyGroup>
    <OutputType>WinExe</OutputType>
    <UseWindowsForms>true</UseWindowsForms>
    <RootNamespace>SIL.FieldWorks.UnicodeCharEditor</RootNamespace>
    <Description>UnicodeCharEditor</Description>
  </PropertyGroup>

  <ItemGroup>
    <PackageReference Include="GitVersion.MsBuild" Version="5.7.0" PrivateAssets="All" />
    <PackageReference Include="SIL.FwBuildTasks" Version="10.0.0" PrivateAssets="All" />
    <PackageReference Include="vswhere" Version="2.8.4" PrivateAssets="All" />
  </ItemGroup>

  <ItemGroup>
<<<<<<< HEAD
=======
    <Reference Include="CommandLineArgumentsParser, Version=3.0.22.0, Culture=neutral, PublicKeyToken=2990a79b704d8378, processorArchitecture=MSIL">
      <SpecificVersion>False</SpecificVersion>
      <HintPath>..\..\Output\Debug\CommandLineArgumentsParser.dll</HintPath>
    </Reference>
    <Reference Include="Reporting, Version=9.0.0.28124, Culture=neutral, processorArchitecture=MSIL">
      <SpecificVersion>False</SpecificVersion>
      <HintPath>..\..\Output\Debug\Reporting.dll</HintPath>
    </Reference>
    <Reference Include="SIL.Core, Version=5.0.0.0, Culture=neutral, PublicKeyToken=cab3c8c5232dfcf2">
      <SpecificVersion>False</SpecificVersion>
      <HintPath>..\..\Output\Debug\SIL.Core.dll</HintPath>
    </Reference>
    <Reference Include="SIL.LCModel.Core, Version=9.0.0.0, Culture=neutral, processorArchitecture=x86">
      <SpecificVersion>False</SpecificVersion>
      <HintPath>..\..\Output\Debug\SIL.LCModel.Core.dll</HintPath>
    </Reference>
    <Reference Include="FwControls, Version=6.1.1.20026, Culture=neutral, processorArchitecture=MSIL">
      <SpecificVersion>False</SpecificVersion>
      <HintPath>..\..\Output\Debug\FwControls.dll</HintPath>
    </Reference>
    <Reference Include="FwCoreDlgs, Version=6.1.1.20128, Culture=neutral, processorArchitecture=MSIL">
      <SpecificVersion>False</SpecificVersion>
      <HintPath>..\..\Output\Debug\FwCoreDlgs.dll</HintPath>
    </Reference>
    <Reference Include="FwUtils, Version=6.1.1.20005, Culture=neutral, processorArchitecture=MSIL">
      <SpecificVersion>False</SpecificVersion>
      <HintPath>..\..\Output\Debug\FwUtils.dll</HintPath>
    </Reference>
    <Reference Include="SIL.LCModel.Utils, Version=9.0.0.0, Culture=neutral, processorArchitecture=MSIL">
      <SpecificVersion>False</SpecificVersion>
      <HintPath>..\..\Output\Debug\SIL.LCModel.Utils.dll</HintPath>
    </Reference>
    <Reference Include="icu.net">
      <SpecificVersion>False</SpecificVersion>
      <HintPath>..\..\Output\Debug\icu.net.dll</HintPath>
      <Private>True</Private>
    </Reference>
    <Reference Include="System" />
    <Reference Include="System.Core" />
    <Reference Include="System.Drawing" />
>>>>>>> 4d8f1714
    <Reference Include="System.Windows.Forms" />
  </ItemGroup>

  <ItemGroup>
    <ProjectReference Include="..\FwCoreDlgs\FwCoreDlgs.csproj" />
  </ItemGroup>

  <ItemGroup>
    <Compile Update="HelpTopicPaths.Designer.cs">
      <DesignTime>True</DesignTime>
      <AutoGen>True</AutoGen>
      <DependentUpon>HelpTopicPaths.resx</DependentUpon>
    </Compile>
    <Compile Update="Properties\Resources.Designer.cs">
      <DesignTime>True</DesignTime>
      <AutoGen>True</AutoGen>
      <DependentUpon>Resources.resx</DependentUpon>
    </Compile>
    <Compile Update="Properties\Settings.Designer.cs">
      <DesignTimeSharedInput>True</DesignTimeSharedInput>
      <AutoGen>True</AutoGen>
      <DependentUpon>Settings.settings</DependentUpon>
    </Compile>
  </ItemGroup>

  <ItemGroup>
    <EmbeddedResource Update="HelpTopicPaths.resx">
      <Generator>ResXFileCodeGenerator</Generator>
      <LastGenOutput>HelpTopicPaths.Designer.cs</LastGenOutput>
    </EmbeddedResource>
    <EmbeddedResource Update="Properties\Resources.resx">
      <Generator>ResXFileCodeGenerator</Generator>
      <LastGenOutput>Resources.Designer.cs</LastGenOutput>
    </EmbeddedResource>
  </ItemGroup>

  <ItemGroup>
    <None Update="Properties\Settings.settings">
      <Generator>SettingsSingleFileGenerator</Generator>
      <LastGenOutput>Settings.Designer.cs</LastGenOutput>
    </None>
  </ItemGroup>

  <Import Project="$(MSBuildThisFileDirectory)../../Build/RegFree.targets" Condition="'$(OS)'=='Windows_NT'" />
</Project><|MERGE_RESOLUTION|>--- conflicted
+++ resolved
@@ -8,55 +8,12 @@
   </PropertyGroup>
 
   <ItemGroup>
-    <PackageReference Include="GitVersion.MsBuild" Version="5.7.0" PrivateAssets="All" />
-    <PackageReference Include="SIL.FwBuildTasks" Version="10.0.0" PrivateAssets="All" />
+    <PackageReference Include="CommandLineArgumentsParser" Version="3.0.22" />
+    <PackageReference Include="GitVersion.MsBuild" Version="5.10.3" PrivateAssets="All" />
     <PackageReference Include="vswhere" Version="2.8.4" PrivateAssets="All" />
   </ItemGroup>
 
   <ItemGroup>
-<<<<<<< HEAD
-=======
-    <Reference Include="CommandLineArgumentsParser, Version=3.0.22.0, Culture=neutral, PublicKeyToken=2990a79b704d8378, processorArchitecture=MSIL">
-      <SpecificVersion>False</SpecificVersion>
-      <HintPath>..\..\Output\Debug\CommandLineArgumentsParser.dll</HintPath>
-    </Reference>
-    <Reference Include="Reporting, Version=9.0.0.28124, Culture=neutral, processorArchitecture=MSIL">
-      <SpecificVersion>False</SpecificVersion>
-      <HintPath>..\..\Output\Debug\Reporting.dll</HintPath>
-    </Reference>
-    <Reference Include="SIL.Core, Version=5.0.0.0, Culture=neutral, PublicKeyToken=cab3c8c5232dfcf2">
-      <SpecificVersion>False</SpecificVersion>
-      <HintPath>..\..\Output\Debug\SIL.Core.dll</HintPath>
-    </Reference>
-    <Reference Include="SIL.LCModel.Core, Version=9.0.0.0, Culture=neutral, processorArchitecture=x86">
-      <SpecificVersion>False</SpecificVersion>
-      <HintPath>..\..\Output\Debug\SIL.LCModel.Core.dll</HintPath>
-    </Reference>
-    <Reference Include="FwControls, Version=6.1.1.20026, Culture=neutral, processorArchitecture=MSIL">
-      <SpecificVersion>False</SpecificVersion>
-      <HintPath>..\..\Output\Debug\FwControls.dll</HintPath>
-    </Reference>
-    <Reference Include="FwCoreDlgs, Version=6.1.1.20128, Culture=neutral, processorArchitecture=MSIL">
-      <SpecificVersion>False</SpecificVersion>
-      <HintPath>..\..\Output\Debug\FwCoreDlgs.dll</HintPath>
-    </Reference>
-    <Reference Include="FwUtils, Version=6.1.1.20005, Culture=neutral, processorArchitecture=MSIL">
-      <SpecificVersion>False</SpecificVersion>
-      <HintPath>..\..\Output\Debug\FwUtils.dll</HintPath>
-    </Reference>
-    <Reference Include="SIL.LCModel.Utils, Version=9.0.0.0, Culture=neutral, processorArchitecture=MSIL">
-      <SpecificVersion>False</SpecificVersion>
-      <HintPath>..\..\Output\Debug\SIL.LCModel.Utils.dll</HintPath>
-    </Reference>
-    <Reference Include="icu.net">
-      <SpecificVersion>False</SpecificVersion>
-      <HintPath>..\..\Output\Debug\icu.net.dll</HintPath>
-      <Private>True</Private>
-    </Reference>
-    <Reference Include="System" />
-    <Reference Include="System.Core" />
-    <Reference Include="System.Drawing" />
->>>>>>> 4d8f1714
     <Reference Include="System.Windows.Forms" />
   </ItemGroup>
 
