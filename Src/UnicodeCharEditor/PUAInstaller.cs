--- conflicted
+++ resolved
@@ -1,8 +1,4 @@
-<<<<<<< HEAD
-// Copyright (c) 2010-2020 SIL International
-=======
-// Copyright (c) 2010-2021 SIL International
->>>>>>> 4d8f1714
+// Copyright (c) 2010-2022 SIL International
 // This software is licensed under the LGPL, version 2.1 or later
 // (http://www.gnu.org/licenses/lgpl-2.1.html)
 
@@ -40,9 +36,7 @@
 					if (string.IsNullOrEmpty(m_icuDir))
 					{
 						throw new DirectoryNotFoundException("ICU directory not found. Registry value for ICU not set?");
-<<<<<<< HEAD
-					}
-=======
+					}
 
 					// There is ambiguity about whether the ICU_DATA directory should point to the icudt{icuver}l folder, or its base
 					// Since we can't seem to make up our mind handle both
@@ -51,7 +45,6 @@
 						m_icuDir = Path.GetDirectoryName(m_icuDir);
 					}
 
->>>>>>> 4d8f1714
 					if (!Directory.Exists(m_icuDir))
 					{
 						throw new DirectoryNotFoundException($"ICU directory does not exist at {m_icuDir}. Registry value for ICU set incorrectly?");
@@ -395,32 +388,33 @@
 			}
 			var codeBaseUri = typeof(PUAInstaller).Assembly.CodeBase;
 			var path = Path.GetDirectoryName(FileUtils.StripFilePrefix(codeBaseUri));
-			var x86Path = Path.Combine(path, "lib", "x86", exeName + ".exe");
-			var x64Path = Path.Combine(path, "lib", "x64", exeName + ".exe");
-			return Environment.Is64BitProcess ? x64Path : x86Path;
-		}
-
-		///  <summary>
-		///  Inserts the given PUADefinitions (any Unicode character) into the UnicodeData.txt file.
+			// REVIEW (Hasso) 2022.11: the dependency that installs these insists on putting them in lib\win-x64 instead of lib\x64.
+			// In FW9.1, when were copying them explicitly in mkall.targets, they were in lib\x64. Should they be moved back?
+			path = Path.Combine(path, "lib", $"win-{(Environment.Is64BitProcess ? "x64" : "x86")}", $"{exeName}.exe");
+			return path;
+		}
+
+		/// <summary>
+		/// Inserts the given PUADefinitions (any Unicode character) into the UnicodeData.txt file.
 		///
-		///  This accounts for all the cases of inserting into the "first/last" blocks.  That
-		///  is, it will split the blocks into two or move the first and last tags to allow a
-		///  codepoint to be inserted correctly.
+		/// This accounts for all the cases of inserting into the "first/last" blocks.  That
+		/// is, it will split the blocks into two or move the first and last tags to allow a
+		/// codepoint to be inserted correctly.
 		///
-		///  Also, this accounts for Hexadecimal strings that are within the unicode range, not
-		///  just four digit unicode files.
+		/// Also, this accounts for Hexadecimal strings that are within the unicode range, not
+		/// just four digit unicode files.
 		///
-		///  <list type="number">
-		///  <listheader>Assumptions made about the format</listheader>
-		///  <item>The codepoints are in order</item>
-		///  <item>There first last block will always have no space between the word first and the following ">"</item>
-		///  <item>No other data entries contain the word first followed by a ">"</item>
-		///  <item>There will always be a "last" on the line directly after a "first".</item>
-		///  </list>
+		/// <list type="number">
+		/// <listheader>Assumptions made about the format</listheader>
+		/// <item>The codepoints are in order</item>
+		/// <item>There first last block will always have no space between the word first and the following ">"</item>
+		/// <item>No other data entries contain the word first followed by a ">"</item>
+		/// <item>There will always be a "last" on the line directly after a "first".</item>
+		/// </list>
 		///
-		///  </summary>
-		///  <remarks>
-		///  Pseudocode for inserting lines:
+		/// </summary>
+		/// <remarks>
+		/// Pseudocode for inserting lines:
 		/// 	if the unicodePoint	is a first tag
 		/// 		Get	first and last uncodePoint range
 		/// 		Stick into array all the xmlPoints that fit within the uncodePoint range
@@ -433,10 +427,10 @@
 		/// 	else
 		/// 		do nothing except write	the	line
 		/// </remarks>
-		///  <param name="puaDefinitions">A list of PUADefinitions to insert into UnicodeDataOverrides.txt.</param>
+		/// <param name="puaDefinitions">A list of PUADefinitions to insert into UnicodeDataOverrides.txt.</param>
 		/// <param name="comment"></param>
 		/// <param name="originalOverrides">original to merge into</param>
-		///  <param name="outputOverrides">where to write output</param>
+		/// <param name="outputOverrides">where to write output</param>
 		private static void InsertCharacters(IReadOnlyList<IPuaCharacter> puaDefinitions, string comment, string originalOverrides, string outputOverrides)
 		{
 			// Open the file for reading and writing
@@ -463,12 +457,8 @@
 						if (line.Length <= 0)
 						{
 							continue;
-<<<<<<< HEAD
 						}
-						if (line.StartsWith("Code") || line.StartsWith("block")) // header line or special instruction
-=======
 						if (line.StartsWith("Code") || line.StartsWith("block") || puaDefinitions.Count == 0) // header line or special instruction, or all overrides removed
->>>>>>> 4d8f1714
 						{
 							writer.WriteLine(line);
 							continue;
@@ -541,11 +531,7 @@
 		/// </summary>
 		private static void LogCodepoint(string code)
 		{
-<<<<<<< HEAD
-			if (LogFile.IsLogging())
-=======
 			if (LogFile.IsLogging)
->>>>>>> 4d8f1714
 			{
 				LogFile.AddErrorLine("Storing definition for Unicode character: " + code);
 			}
@@ -588,7 +574,6 @@
 		}
 
 		///<summary />
-		///<returns>whether the file was found and successfully deleted</returns>
 		private static void SafeDeleteFile(string file)
 		{
 			try
@@ -602,31 +587,16 @@
 		}
 
 		///<summary />
-		///<returns>whether the file was found and successfully deleted</returns>
 		private static void DeleteFile(string file)
 		{
 			if (!File.Exists(file))
 			{
-<<<<<<< HEAD
-				if (LogFile.IsLogging())
+				if (LogFile.IsLogging)
 				{
 					LogFile.AddVerboseLine($"Tried to delete file that didn't exist:<{file}>");
 				}
 
 				return;
-			}
-			File.SetAttributes(file, FileAttributes.Normal);
-			File.Delete(file);
-			if (LogFile.IsLogging())
-			{
-				LogFile.AddVerboseLine($"Removed file:<{file}>");
-			}
-=======
-				if (LogFile.IsLogging)
-				{
-					LogFile.AddVerboseLine($"Tried to delete file that didn't exist:<{file}>");
-				}
-				return false;
 			}
 			File.SetAttributes(file, FileAttributes.Normal);
 			File.Delete(file);
@@ -634,8 +604,6 @@
 			{
 				LogFile.AddVerboseLine($"Removed file:<{file}>");
 			}
-			return true;
->>>>>>> 4d8f1714
 		}
 
 		/// <summary>
