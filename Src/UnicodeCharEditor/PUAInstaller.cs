--- conflicted
+++ resolved
@@ -1,8 +1,4 @@
-<<<<<<< HEAD
-// Copyright (c) 2010-2020 SIL International
-=======
-// Copyright (c) 2010-2021 SIL International
->>>>>>> 4d8f1714
+// Copyright (c) 2010-2022 SIL International
 // This software is licensed under the LGPL, version 2.1 or later
 // (http://www.gnu.org/licenses/lgpl-2.1.html)
 
@@ -40,9 +36,7 @@
 					if (string.IsNullOrEmpty(m_icuDir))
 					{
 						throw new DirectoryNotFoundException("ICU directory not found. Registry value for ICU not set?");
-<<<<<<< HEAD
-					}
-=======
+					}
 
 					// There is ambiguity about whether the ICU_DATA directory should point to the icudt{icuver}l folder, or its base
 					// Since we can't seem to make up our mind handle both
@@ -51,7 +45,6 @@
 						m_icuDir = Path.GetDirectoryName(m_icuDir);
 					}
 
->>>>>>> 4d8f1714
 					if (!Directory.Exists(m_icuDir))
 					{
 						throw new DirectoryNotFoundException($"ICU directory does not exist at {m_icuDir}. Registry value for ICU set incorrectly?");
@@ -463,12 +456,8 @@
 						if (line.Length <= 0)
 						{
 							continue;
-<<<<<<< HEAD
 						}
-						if (line.StartsWith("Code") || line.StartsWith("block")) // header line or special instruction
-=======
 						if (line.StartsWith("Code") || line.StartsWith("block") || puaDefinitions.Count == 0) // header line or special instruction, or all overrides removed
->>>>>>> 4d8f1714
 						{
 							writer.WriteLine(line);
 							continue;
@@ -541,11 +530,7 @@
 		/// </summary>
 		private static void LogCodepoint(string code)
 		{
-<<<<<<< HEAD
-			if (LogFile.IsLogging())
-=======
 			if (LogFile.IsLogging)
->>>>>>> 4d8f1714
 			{
 				LogFile.AddErrorLine("Storing definition for Unicode character: " + code);
 			}
@@ -607,26 +592,12 @@
 		{
 			if (!File.Exists(file))
 			{
-<<<<<<< HEAD
-				if (LogFile.IsLogging())
+				if (LogFile.IsLogging)
 				{
 					LogFile.AddVerboseLine($"Tried to delete file that didn't exist:<{file}>");
 				}
 
 				return;
-			}
-			File.SetAttributes(file, FileAttributes.Normal);
-			File.Delete(file);
-			if (LogFile.IsLogging())
-			{
-				LogFile.AddVerboseLine($"Removed file:<{file}>");
-			}
-=======
-				if (LogFile.IsLogging)
-				{
-					LogFile.AddVerboseLine($"Tried to delete file that didn't exist:<{file}>");
-				}
-				return false;
 			}
 			File.SetAttributes(file, FileAttributes.Normal);
 			File.Delete(file);
@@ -634,8 +605,6 @@
 			{
 				LogFile.AddVerboseLine($"Removed file:<{file}>");
 			}
-			return true;
->>>>>>> 4d8f1714
 		}
 
 		/// <summary>
