<<<<<<< HEAD
// Copyright (c) 2010-2020 SIL International
=======
// Copyright (c) 2010-2022 SIL International
>>>>>>> 4d8f1714
// This software is licensed under the LGPL, version 2.1 or later
// (http://www.gnu.org/licenses/lgpl-2.1.html)

using System;
<<<<<<< HEAD
using System.Diagnostics;
=======
using System.Globalization;
>>>>>>> 4d8f1714
using System.IO;
using SIL.LCModel.Utils;
using SIL.PlatformUtilities;
using SIL.Program;

namespace SIL.FieldWorks.UnicodeCharEditor
{
	/// <summary />
	internal static class LogFile
	{
		#region Static methods to interact with the logging
		/// <summary />
		private static LogFileImpl GetLogFile()
		{
			return SingletonsContainer.Get<LogFileImpl>();
		}

		/// <summary />
		internal static void AddErrorLine(string line)
		{
			GetLogFile().AddLineX(line, true);
		}

		/// <summary />
		public static void AddLine(string line)
		{
			GetLogFile().AddLineX(line, false);
		}

		/// <summary />
		internal static void AddVerboseLine(string line)
		{
			if (GetLogFile().VerboseLogging)
			{
				GetLogFile().AddLineX("    (" + line + ")", false);
			}
		}

<<<<<<< HEAD
		/// <summary />
		internal static bool IsLogging()
=======
		///<summary/>
		public static bool IsLogging
		{
			get => GetLogFile().Logging;
			set => GetLogFile().Logging = value;
		}

		/// <summary>
		/// Property to set or check verbose logging
		/// </summary>
		public static bool IsVerbose
>>>>>>> 4d8f1714
		{
			get => GetLogFile().VerboseLogging;
			set => GetLogFile().VerboseLogging = value;
		}

		/// <summary />
		internal static void Release()
		{
			if (!SingletonsContainer.Contains<LogFileImpl>())
			{
				return;
			}
			AddLine("----- LogFile Object Released -----");
			SingletonsContainer.Get<LogFileImpl>().Shutdown();
			SingletonsContainer.Remove(SingletonsContainer.Get<LogFileImpl>());
		}

		/// <summary/>
		public static string LogPath => GetLogFile().LogPath;

		#endregion

		private sealed class LogFileImpl : IDisposable
		{
			private StreamWriter m_file;

<<<<<<< HEAD
			internal bool Logging { get; }
			internal bool VerboseLogging { get; }
=======
			#region Properties
			public bool Logging { get; set; }
			public bool VerboseLogging { get; set; }
			public string LogPath => m_sFileName;
			#endregion
>>>>>>> 4d8f1714

			#region Internal methods to do the work
			public LogFileImpl()
			{
				Logging = true;
				VerboseLogging = true;
				m_file = null;

<<<<<<< HEAD
				var sFileName = string.Empty;
				try
				{
					// Try to find the key.
					using (var regKey = Registry.LocalMachine.OpenSubKey(@"SOFTWARE\SIL\FieldWorks"))
					{
						if (regKey != null)
						{
							var useLogFile = (string)regKey.GetValue("InstallLanguageUseLog");

							if (useLogFile != null)
							{
								if (useLogFile.Substring(0, 1).ToUpperInvariant() == "T" || // true
									useLogFile.Substring(0, 1).ToUpperInvariant() == "Y" || // yes
									useLogFile == "1")                              // 1
								{
									Logging = true;
									VerboseLogging = false;
								}

								if (useLogFile.Substring(0, 1).ToUpperInvariant() == "V")       // verbose
								{
									Logging = true;
									VerboseLogging = true;
								}

								if (Logging)    // logging is enabled
								{
									sFileName = (string)regKey.GetValue("InstallLanguageLog");
									if (sFileName != null)
									{
										m_file = new StreamWriter(sFileName, true) { AutoFlush = true };
									}
									else
									{
										Console.WriteLine(@"Need to specify InstallLanguageLog in HKLM\SOFTWARE\SIL\FieldWorks");
										Logging = false;
									}
								}
							}
							regKey.Close();
						}
					}
=======
				m_sFileName = Path.Combine(Directory.GetCurrentDirectory(), "UnicodeCharEditorLog.txt");
				try
				{
					if (m_sFileName != null)
						m_file = new StreamWriter(m_sFileName, true) { AutoFlush = true};
>>>>>>> 4d8f1714
					AddLineX("----- LogFile Object Created -----", false);
				}
				catch (Exception e)
				{
					Console.WriteLine("An error occurred: '{0}'", e);
					sFileName = string.Empty;   // can't log with exception somewhere...
					Logging = false;
				}
			}

			internal void AddLineX(string line, bool echoToStdError)
			{
<<<<<<< HEAD
				var dateStamp = $"[{DateTime.Now}] ";
=======
				var dateStamp = $"[{DateTime.Now.ToString(CultureInfo.InvariantCulture)}] ";

				//			// always log to the debug output window
				//			System.Diagnostics.Debug.Write(dateStamp, "Log");
>>>>>>> 4d8f1714
				if (Platform.IsWindows)
				{
					// TODO-Linux: this breaks unit test: InstallLanguageTests.IcuTests.TestInstallLanguage_argumentParser
					// since System.Diagnostics.Debug goes to StdOut on Linux.
					Debug.WriteLine(line);
				}
				if (!Logging)
				{
					return;
				}
				m_file.Write(dateStamp);
				m_file.WriteLine(line);

				if (echoToStdError)
				{
					Console.Error.Write(dateStamp);
					Console.Error.WriteLine(line);
				}
			}

			internal void Shutdown()
			{
				if (Logging)
				{
					m_file.Close();
				}
				Dispose();
			}

			#region Disposable stuff
			/// <summary />
			~LogFileImpl()
			{
				Dispose(false);
			}

			/// <summary />
			public void Dispose()
			{
				Dispose(true);
				GC.SuppressFinalize(this);
			}

			/// <summary />
			private void Dispose(bool disposing)
			{
				Debug.WriteLineIf(!disposing, "****** Missing Dispose() call for " + GetType() + " *******");

				if (disposing)
				{
					// dispose managed objects
					m_file?.Dispose();
				}
				m_file = null;
			}
			#endregion
			#endregion
		}
	}
}<|MERGE_RESOLUTION|>--- conflicted
+++ resolved
@@ -1,21 +1,13 @@
-<<<<<<< HEAD
-// Copyright (c) 2010-2020 SIL International
-=======
 // Copyright (c) 2010-2022 SIL International
->>>>>>> 4d8f1714
 // This software is licensed under the LGPL, version 2.1 or later
 // (http://www.gnu.org/licenses/lgpl-2.1.html)
 
 using System;
-<<<<<<< HEAD
 using System.Diagnostics;
-=======
 using System.Globalization;
->>>>>>> 4d8f1714
 using System.IO;
 using SIL.LCModel.Utils;
 using SIL.PlatformUtilities;
-using SIL.Program;
 
 namespace SIL.FieldWorks.UnicodeCharEditor
 {
@@ -50,12 +42,8 @@
 			}
 		}
 
-<<<<<<< HEAD
 		/// <summary />
-		internal static bool IsLogging()
-=======
-		///<summary/>
-		public static bool IsLogging
+		internal static bool IsLogging
 		{
 			get => GetLogFile().Logging;
 			set => GetLogFile().Logging = value;
@@ -64,8 +52,7 @@
 		/// <summary>
 		/// Property to set or check verbose logging
 		/// </summary>
-		public static bool IsVerbose
->>>>>>> 4d8f1714
+		internal static bool IsVerbose
 		{
 			get => GetLogFile().VerboseLogging;
 			set => GetLogFile().VerboseLogging = value;
@@ -84,7 +71,7 @@
 		}
 
 		/// <summary/>
-		public static string LogPath => GetLogFile().LogPath;
+		public static string LogPath => GetLogFile().LogFilePath;
 
 		#endregion
 
@@ -92,95 +79,33 @@
 		{
 			private StreamWriter m_file;
 
-<<<<<<< HEAD
-			internal bool Logging { get; }
-			internal bool VerboseLogging { get; }
-=======
-			#region Properties
-			public bool Logging { get; set; }
-			public bool VerboseLogging { get; set; }
-			public string LogPath => m_sFileName;
-			#endregion
->>>>>>> 4d8f1714
+			internal bool Logging { get; set; }
+			internal bool VerboseLogging { get; set; }
+			internal string LogFilePath { get; }
 
 			#region Internal methods to do the work
 			public LogFileImpl()
 			{
 				Logging = true;
 				VerboseLogging = true;
-				m_file = null;
 
-<<<<<<< HEAD
-				var sFileName = string.Empty;
+				LogFilePath = Path.Combine(Directory.GetCurrentDirectory(), "UnicodeCharEditorLog.txt");
 				try
 				{
-					// Try to find the key.
-					using (var regKey = Registry.LocalMachine.OpenSubKey(@"SOFTWARE\SIL\FieldWorks"))
-					{
-						if (regKey != null)
-						{
-							var useLogFile = (string)regKey.GetValue("InstallLanguageUseLog");
-
-							if (useLogFile != null)
-							{
-								if (useLogFile.Substring(0, 1).ToUpperInvariant() == "T" || // true
-									useLogFile.Substring(0, 1).ToUpperInvariant() == "Y" || // yes
-									useLogFile == "1")                              // 1
-								{
-									Logging = true;
-									VerboseLogging = false;
-								}
-
-								if (useLogFile.Substring(0, 1).ToUpperInvariant() == "V")       // verbose
-								{
-									Logging = true;
-									VerboseLogging = true;
-								}
-
-								if (Logging)    // logging is enabled
-								{
-									sFileName = (string)regKey.GetValue("InstallLanguageLog");
-									if (sFileName != null)
-									{
-										m_file = new StreamWriter(sFileName, true) { AutoFlush = true };
-									}
-									else
-									{
-										Console.WriteLine(@"Need to specify InstallLanguageLog in HKLM\SOFTWARE\SIL\FieldWorks");
-										Logging = false;
-									}
-								}
-							}
-							regKey.Close();
-						}
-					}
-=======
-				m_sFileName = Path.Combine(Directory.GetCurrentDirectory(), "UnicodeCharEditorLog.txt");
-				try
-				{
-					if (m_sFileName != null)
-						m_file = new StreamWriter(m_sFileName, true) { AutoFlush = true};
->>>>>>> 4d8f1714
+					m_file = new StreamWriter(LogFilePath, true) { AutoFlush = true };
 					AddLineX("----- LogFile Object Created -----", false);
 				}
 				catch (Exception e)
 				{
-					Console.WriteLine("An error occurred: '{0}'", e);
-					sFileName = string.Empty;   // can't log with exception somewhere...
+					Console.WriteLine(@"An error occurred: '{0}'", e);
+					LogFilePath = string.Empty;   // can't log with exception somewhere...
 					Logging = false;
 				}
 			}
 
 			internal void AddLineX(string line, bool echoToStdError)
 			{
-<<<<<<< HEAD
-				var dateStamp = $"[{DateTime.Now}] ";
-=======
 				var dateStamp = $"[{DateTime.Now.ToString(CultureInfo.InvariantCulture)}] ";
-
-				//			// always log to the debug output window
-				//			System.Diagnostics.Debug.Write(dateStamp, "Log");
->>>>>>> 4d8f1714
 				if (Platform.IsWindows)
 				{
 					// TODO-Linux: this breaks unit test: InstallLanguageTests.IcuTests.TestInstallLanguage_argumentParser
