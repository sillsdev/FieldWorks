--- conflicted
+++ resolved
@@ -9,66 +9,12 @@
   </PropertyGroup>
 
   <ItemGroup>
-    <PackageReference Include="GitVersion.MsBuild" Version="5.7.0" PrivateAssets="All" />
-    <PackageReference Include="SIL.FwBuildTasks" Version="10.0.0" PrivateAssets="All" />
+    <PackageReference Include="GitVersion.MsBuild" Version="5.10.3" PrivateAssets="All" />
     <PackageReference Include="vswhere" Version="2.8.4" PrivateAssets="All" />
     <PackageReference Include="WeifenLuo.WinFormsUI.Docking" Version="2.1.0" />
   </ItemGroup>
 
   <ItemGroup>
-<<<<<<< HEAD
-=======
-    <Reference Include="SIL.LCModel.Core, Version=9.0.0.0, Culture=neutral, processorArchitecture=x86">
-      <SpecificVersion>False</SpecificVersion>
-      <HintPath>..\..\Output\Debug\SIL.LCModel.Core.dll</HintPath>
-    </Reference>
-    <Reference Include="DetailControls, Version=0.0.0.0, Culture=neutral, processorArchitecture=MSIL">
-      <HintPath>..\..\Output\Debug\DetailControls.dll</HintPath>
-      <SpecificVersion>False</SpecificVersion>
-    </Reference>
-    <Reference Include="SIL.LCModel, Version=9.0.0.0, Culture=neutral, processorArchitecture=x86">
-      <SpecificVersion>False</SpecificVersion>
-      <HintPath>..\..\Output\Debug\SIL.LCModel.dll</HintPath>
-    </Reference>
-    <Reference Include="FdoUi, Version=8.0.6.25999, Culture=neutral, processorArchitecture=x86">
-      <SpecificVersion>False</SpecificVersion>
-      <HintPath>..\..\Output\Debug\FdoUi.dll</HintPath>
-    </Reference>
-    <Reference Include="FwControls, Version=7.0.1.24430, Culture=neutral, processorArchitecture=MSIL">
-      <SpecificVersion>False</SpecificVersion>
-    </Reference>
-    <Reference Include="FwResources, Version=6.9.2.18091, Culture=neutral, processorArchitecture=MSIL">
-      <SpecificVersion>False</SpecificVersion>
-      <HintPath>..\..\Output\Debug\FwResources.dll</HintPath>
-    </Reference>
-    <Reference Include="FwUtils, Version=6.1.1.17806, Culture=neutral, processorArchitecture=MSIL">
-      <SpecificVersion>False</SpecificVersion>
-      <HintPath>..\..\Output\Debug\FwUtils.dll</HintPath>
-    </Reference>
-    <Reference Include="CommonServiceLocator, Version=1.4.0.0, Culture=neutral, processorArchitecture=MSIL">
-      <SpecificVersion>False</SpecificVersion>
-      <HintPath>..\..\Output\Debug\CommonServiceLocator.dll</HintPath>
-    </Reference>
-    <Reference Include="ObjectBrowser, Version=1.0.0.0, Culture=neutral, processorArchitecture=MSIL">
-      <SpecificVersion>False</SpecificVersion>
-      <HintPath>..\..\Output\Debug\ObjectBrowser.dll</HintPath>
-    </Reference>
-    <Reference Include="SIL.Core, Version=2.6.0.0, Culture=neutral, PublicKeyToken=cab3c8c5232dfcf2, processorArchitecture=x86">
-      <SpecificVersion>False</SpecificVersion>
-      <HintPath>..\..\Output\Debug\SIL.Core.dll</HintPath>
-    </Reference>
-    <Reference Include="SIL.LCModel.Utils, Version=9.0.0.0, Culture=neutral, processorArchitecture=MSIL">
-      <HintPath>..\..\Output\Debug\SIL.LCModel.Utils.dll</HintPath>
-      <SpecificVersion>False</SpecificVersion>
-    </Reference>
-    <Reference Include="SIL.WritingSystems, Version=6.0.0.0, Culture=neutral, PublicKeyToken=cab3c8c5232dfcf2, processorArchitecture=x86">
-      <SpecificVersion>False</SpecificVersion>
-      <HintPath>..\..\Output\Debug\SIL.WritingSystems.dll</HintPath>
-    </Reference>
-    <Reference Include="System" />
-    <Reference Include="System.Core" />
-    <Reference Include="System.Drawing" />
->>>>>>> 4d8f1714
     <Reference Include="System.Windows.Forms" />
   </ItemGroup>
 
