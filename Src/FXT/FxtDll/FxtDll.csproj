﻿<?xml version="1.0" encoding="utf-8"?>
<Project DefaultTargets="Build" xmlns="http://schemas.microsoft.com/developer/msbuild/2003" ToolsVersion="14.0">
  <PropertyGroup>
    <ProjectType>Local</ProjectType>
    <ProductVersion>9.0.21022</ProductVersion>
    <SchemaVersion>2.0</SchemaVersion>
    <ProjectGuid>{1E12B366-0D70-46FD-B224-42BCC2EA148C}</ProjectGuid>
    <Configuration Condition=" '$(Configuration)' == '' ">Debug</Configuration>
    <Platform Condition=" '$(Platform)' == '' ">AnyCPU</Platform>
    <AssemblyKeyContainerName>
    </AssemblyKeyContainerName>
    <AssemblyName>FxtDll</AssemblyName>
    <DefaultClientScript>JScript</DefaultClientScript>
    <DefaultHTMLPageLayout>Grid</DefaultHTMLPageLayout>
    <DefaultTargetSchema>IE50</DefaultTargetSchema>
    <DelaySign>false</DelaySign>
    <OutputType>Library</OutputType>
    <RootNamespace>SIL.FieldWorks.Common.FXT</RootNamespace>
    <RunPostBuildEvent>OnBuildSuccess</RunPostBuildEvent>
    <FileUpgradeFlags>
    </FileUpgradeFlags>
    <UpgradeBackupLocation>
    </UpgradeBackupLocation>
    <OldToolsVersion>3.5</OldToolsVersion>
    <PublishUrl>publish\</PublishUrl>
    <Install>true</Install>
    <InstallFrom>Disk</InstallFrom>
    <UpdateEnabled>false</UpdateEnabled>
    <UpdateMode>Foreground</UpdateMode>
    <UpdateInterval>7</UpdateInterval>
    <UpdateIntervalUnits>Days</UpdateIntervalUnits>
    <UpdatePeriodically>false</UpdatePeriodically>
    <UpdateRequired>false</UpdateRequired>
    <MapFileExtensions>true</MapFileExtensions>
    <ApplicationRevision>0</ApplicationRevision>
    <ApplicationVersion>1.0.0.%2a</ApplicationVersion>
    <IsWebBootstrapper>false</IsWebBootstrapper>
    <UseApplicationTrust>false</UseApplicationTrust>
    <BootstrapperEnabled>true</BootstrapperEnabled>
    <TargetFrameworkVersion>v4.6.1</TargetFrameworkVersion>
    <TargetFrameworkProfile />
  </PropertyGroup>
  <PropertyGroup Condition=" '$(Configuration)|$(Platform)' == 'Debug|AnyCPU' ">
    <OutputPath>..\..\..\Output\Debug\</OutputPath>
    <BaseAddress>285212672</BaseAddress>
    <ConfigurationOverrideFile>
    </ConfigurationOverrideFile>
    <DefineConstants>DEBUG;TRACE</DefineConstants>
    <DocumentationFile>
    </DocumentationFile>
    <DebugSymbols>true</DebugSymbols>
    <FileAlignment>4096</FileAlignment>
    <NoWarn>168,169,219,414,649,1635,1702,1701</NoWarn>
    <Optimize>false</Optimize>
    <RegisterForComInterop>false</RegisterForComInterop>
    <RemoveIntegerChecks>false</RemoveIntegerChecks>
    <WarningLevel>4</WarningLevel>
    <DebugType>full</DebugType>
    <ErrorReport>prompt</ErrorReport>
    <CodeAnalysisRuleSet>AllRules.ruleset</CodeAnalysisRuleSet>
    <PlatformTarget>AnyCPU</PlatformTarget>
    <Prefer32Bit>false</Prefer32Bit>
  </PropertyGroup>
  <PropertyGroup Condition=" '$(Configuration)|$(Platform)' == 'Release|AnyCPU' ">
    <OutputPath>..\..\..\Output\Release\</OutputPath>
    <BaseAddress>285212672</BaseAddress>
    <ConfigurationOverrideFile>
    </ConfigurationOverrideFile>
    <DefineConstants>TRACE</DefineConstants>
    <DocumentationFile>
    </DocumentationFile>
    <DebugSymbols>true</DebugSymbols>
    <FileAlignment>4096</FileAlignment>
    <NoWarn>168,169,219,414,649,1635,1702,1701</NoWarn>
    <Optimize>true</Optimize>
    <RegisterForComInterop>false</RegisterForComInterop>
    <RemoveIntegerChecks>false</RemoveIntegerChecks>
    <WarningLevel>4</WarningLevel>
    <DebugType>full</DebugType>
    <ErrorReport>prompt</ErrorReport>
    <CodeAnalysisRuleSet>AllRules.ruleset</CodeAnalysisRuleSet>
    <PlatformTarget>AnyCPU</PlatformTarget>
    <Prefer32Bit>false</Prefer32Bit>
  </PropertyGroup>
  <ItemGroup>
    <Reference Include="SIL.LCModel">
      <Name>SIL.LCModel</Name>
      <HintPath>..\..\..\Output\Debug\SIL.LCModel.dll</HintPath>
    </Reference>
    <Reference Include="SIL.Core, Version=2.6.0.0, Culture=neutral, PublicKeyToken=cab3c8c5232dfcf2, processorArchitecture=x86">
      <SpecificVersion>False</SpecificVersion>
      <HintPath>..\..\..\Downloads\SIL.Core.dll</HintPath>
    </Reference>
    <Reference Include="SIL.WritingSystems, Version=2.6.0.0, Culture=neutral, PublicKeyToken=cab3c8c5232dfcf2, processorArchitecture=x86">
      <SpecificVersion>False</SpecificVersion>
      <HintPath>..\..\..\Downloads\SIL.WritingSystems.dll</HintPath>
    </Reference>
    <Reference Include="SIL.LCModel.Utils, Version=9.0.0.0, Culture=neutral, processorArchitecture=MSIL">
      <SpecificVersion>False</SpecificVersion>
    </Reference>
    <Reference Include="System">
      <Name>System</Name>
    </Reference>
    <Reference Include="System.Core" />
    <Reference Include="System.Data">
      <Name>System.Data</Name>
    </Reference>
    <Reference Include="System.Web" />
    <Reference Include="System.Windows.Forms" />
    <Reference Include="System.Xml">
      <Name>System.XML</Name>
    </Reference>
<<<<<<< HEAD
    <Reference Include="System.Xml.Linq" />
    <Reference Include="CoreImpl">
      <HintPath>..\..\..\Output\Debug\CoreImpl.dll</HintPath>
=======
    <Reference Include="XMLUtils">
      <Name>XMLUtils</Name>
      <HintPath>..\..\..\Output\Debug\XMLUtils.dll</HintPath>
    </Reference>
    <Reference Include="SIL.LCModel.Core">
      <HintPath>..\..\..\Output\Debug\SIL.LCModel.Core.dll</HintPath>
>>>>>>> c1202904
    </Reference>
    <Reference Include="FwUtils">
      <HintPath>..\..\..\Output\Debug\FwUtils.dll</HintPath>
    </Reference>
    <Reference Include="Microsoft.Practices.ServiceLocation">
      <HintPath>..\..\..\DistFiles\Microsoft.Practices.ServiceLocation.dll</HintPath>
    </Reference>
  </ItemGroup>
  <ItemGroup>
    <Compile Include="..\..\CommonAssemblyInfo.cs">
      <Link>CommonAssemblyInfo.cs</Link>
    </Compile>
    <Compile Include="AssemblyInfo.cs">
      <SubType>Code</SubType>
    </Compile>
    <Compile Include="ChangedDataItem.cs" />
    <Compile Include="FilterStrategy.cs">
      <SubType>Code</SubType>
    </Compile>
    <Compile Include="XDumper.cs">
      <SubType>Code</SubType>
    </Compile>
    <Compile Include="XUpdater.cs" />
  </ItemGroup>
  <ItemGroup>
    <BootstrapperPackage Include="Microsoft.Net.Client.3.5">
      <Visible>False</Visible>
      <ProductName>.NET Framework 3.5 SP1 Client Profile</ProductName>
      <Install>false</Install>
    </BootstrapperPackage>
    <BootstrapperPackage Include="Microsoft.Net.Framework.3.5.SP1">
      <Visible>False</Visible>
      <ProductName>.NET Framework 3.5 SP1</ProductName>
      <Install>true</Install>
    </BootstrapperPackage>
    <BootstrapperPackage Include="Microsoft.Windows.Installer.3.1">
      <Visible>False</Visible>
      <ProductName>Windows Installer 3.1</ProductName>
      <Install>true</Install>
    </BootstrapperPackage>
  </ItemGroup>
  <Import Project="$(MSBuildBinPath)\Microsoft.CSharp.targets" />
  <PropertyGroup>
    <PreBuildEvent>
    </PreBuildEvent>
    <PostBuildEvent>
    </PostBuildEvent>
  </PropertyGroup>
</Project><|MERGE_RESOLUTION|>--- conflicted
+++ resolved
@@ -110,18 +110,9 @@
     <Reference Include="System.Xml">
       <Name>System.XML</Name>
     </Reference>
-<<<<<<< HEAD
     <Reference Include="System.Xml.Linq" />
-    <Reference Include="CoreImpl">
-      <HintPath>..\..\..\Output\Debug\CoreImpl.dll</HintPath>
-=======
-    <Reference Include="XMLUtils">
-      <Name>XMLUtils</Name>
-      <HintPath>..\..\..\Output\Debug\XMLUtils.dll</HintPath>
-    </Reference>
     <Reference Include="SIL.LCModel.Core">
       <HintPath>..\..\..\Output\Debug\SIL.LCModel.Core.dll</HintPath>
->>>>>>> c1202904
     </Reference>
     <Reference Include="FwUtils">
       <HintPath>..\..\..\Output\Debug\FwUtils.dll</HintPath>
