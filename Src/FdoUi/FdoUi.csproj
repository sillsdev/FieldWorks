﻿<?xml version="1.0" encoding="utf-8"?>
<Project DefaultTargets="Build" xmlns="http://schemas.microsoft.com/developer/msbuild/2003" ToolsVersion="4.0">
  <PropertyGroup>
    <ProjectType>Local</ProjectType>
    <ProductVersion>9.0.30729</ProductVersion>
    <SchemaVersion>2.0</SchemaVersion>
    <ProjectGuid>{7B119B65-DD6F-4AFB-BBA3-682DC084FB33}</ProjectGuid>
    <SccProjectName>
    </SccProjectName>
    <SccLocalPath>
    </SccLocalPath>
    <SccProvider>
    </SccProvider>
    <Configuration Condition=" '$(Configuration)' == '' ">Debug</Configuration>
    <Platform Condition=" '$(Platform)' == '' ">AnyCPU</Platform>
    <ApplicationIcon>
    </ApplicationIcon>
    <AssemblyKeyContainerName>
    </AssemblyKeyContainerName>
    <AssemblyName>FdoUi</AssemblyName>
    <AssemblyOriginatorKeyFile>
    </AssemblyOriginatorKeyFile>
    <DefaultClientScript>JScript</DefaultClientScript>
    <DefaultHTMLPageLayout>Grid</DefaultHTMLPageLayout>
    <DefaultTargetSchema>IE50</DefaultTargetSchema>
    <DelaySign>false</DelaySign>
    <OutputType>Library</OutputType>
    <RootNamespace>SIL.FieldWorks.FdoUi</RootNamespace>
    <RunPostBuildEvent>OnBuildSuccess</RunPostBuildEvent>
    <StartupObject>
    </StartupObject>
    <FileUpgradeFlags>
    </FileUpgradeFlags>
    <UpgradeBackupLocation>
    </UpgradeBackupLocation>
    <SccAuxPath>
    </SccAuxPath>
    <OldToolsVersion>3.5</OldToolsVersion>
    <TargetFrameworkVersion>v4.0</TargetFrameworkVersion>
    <IsWebBootstrapper>false</IsWebBootstrapper>
    <PublishUrl>publish\</PublishUrl>
    <Install>true</Install>
    <InstallFrom>Disk</InstallFrom>
    <UpdateEnabled>false</UpdateEnabled>
    <UpdateMode>Foreground</UpdateMode>
    <UpdateInterval>7</UpdateInterval>
    <UpdateIntervalUnits>Days</UpdateIntervalUnits>
    <UpdatePeriodically>false</UpdatePeriodically>
    <UpdateRequired>false</UpdateRequired>
    <MapFileExtensions>true</MapFileExtensions>
    <ApplicationRevision>0</ApplicationRevision>
    <ApplicationVersion>1.0.0.%2a</ApplicationVersion>
    <UseApplicationTrust>false</UseApplicationTrust>
    <BootstrapperEnabled>true</BootstrapperEnabled>
    <TargetFrameworkProfile />
  </PropertyGroup>
  <PropertyGroup Condition=" '$(Configuration)|$(Platform)' == 'Debug|AnyCPU' ">
    <OutputPath>..\..\Output\Debug\</OutputPath>
    <AllowUnsafeBlocks>false</AllowUnsafeBlocks>
    <BaseAddress>285212672</BaseAddress>
    <CheckForOverflowUnderflow>false</CheckForOverflowUnderflow>
    <ConfigurationOverrideFile>
    </ConfigurationOverrideFile>
    <DefineConstants>DEBUG;TRACE</DefineConstants>
    <DocumentationFile>
    </DocumentationFile>
    <DebugSymbols>true</DebugSymbols>
    <FileAlignment>4096</FileAlignment>
    <NoStdLib>false</NoStdLib>
    <NoWarn>168,169,219,414,649,1635,1702,1701</NoWarn>
    <Optimize>false</Optimize>
    <RegisterForComInterop>false</RegisterForComInterop>
    <RemoveIntegerChecks>false</RemoveIntegerChecks>
    <TreatWarningsAsErrors>true</TreatWarningsAsErrors>
    <WarningLevel>4</WarningLevel>
    <DebugType>full</DebugType>
    <ErrorReport>prompt</ErrorReport>
    <CodeAnalysisRuleSet>AllRules.ruleset</CodeAnalysisRuleSet>
    <PlatformTarget>x86</PlatformTarget>
  </PropertyGroup>
  <PropertyGroup Condition=" '$(Configuration)|$(Platform)' == 'Release|AnyCPU' ">
    <OutputPath>..\..\Output\Release\</OutputPath>
    <AllowUnsafeBlocks>false</AllowUnsafeBlocks>
    <BaseAddress>285212672</BaseAddress>
    <CheckForOverflowUnderflow>false</CheckForOverflowUnderflow>
    <ConfigurationOverrideFile>
    </ConfigurationOverrideFile>
    <DefineConstants>TRACE</DefineConstants>
    <DocumentationFile>
    </DocumentationFile>
    <DebugSymbols>true</DebugSymbols>
    <FileAlignment>4096</FileAlignment>
    <NoStdLib>false</NoStdLib>
    <NoWarn>168,169,219,414,649,1635,1702,1701</NoWarn>
    <Optimize>true</Optimize>
    <RegisterForComInterop>false</RegisterForComInterop>
    <RemoveIntegerChecks>false</RemoveIntegerChecks>
    <TreatWarningsAsErrors>false</TreatWarningsAsErrors>
    <WarningLevel>4</WarningLevel>
    <DebugType>full</DebugType>
    <ErrorReport>prompt</ErrorReport>
    <CodeAnalysisRuleSet>AllRules.ruleset</CodeAnalysisRuleSet>
    <PlatformTarget>x86</PlatformTarget>
  </PropertyGroup>
  <ItemGroup>
    <Reference Include="COMInterfaces, Version=0.0.0.0, Culture=neutral, PublicKeyToken=null">
      <HintPath>..\..\Output\Debug\COMInterfaces.dll</HintPath>
      <SpecificVersion>False</SpecificVersion>
    </Reference>
    <Reference Include="FDO, Version=6.1.1.30361, Culture=neutral, PublicKeyToken=null">
      <HintPath>..\..\Output\Debug\FDO.dll</HintPath>
      <SpecificVersion>False</SpecificVersion>
    </Reference>
    <Reference Include="Framework, Version=6.1.1.30458, Culture=neutral, PublicKeyToken=null">
      <SpecificVersion>False</SpecificVersion>
      <HintPath>..\..\Output\Debug\Framework.dll</HintPath>
    </Reference>
    <Reference Include="FwControls, Version=6.1.1.30337, Culture=neutral, PublicKeyToken=null">
      <HintPath>..\..\Output\Debug\FwControls.dll</HintPath>
      <SpecificVersion>False</SpecificVersion>
    </Reference>
    <Reference Include="FwResources, Version=6.1.1.30303, Culture=neutral, PublicKeyToken=null">
      <HintPath>..\..\Output\Debug\FwResources.dll</HintPath>
      <SpecificVersion>False</SpecificVersion>
    </Reference>
    <Reference Include="FwUtils, Version=6.1.1.30307, Culture=neutral, PublicKeyToken=null">
      <HintPath>..\..\Output\Debug\FwUtils.dll</HintPath>
      <SpecificVersion>False</SpecificVersion>
    </Reference>
    <Reference Include="LexTextControls, Version=6.1.1.30496, Culture=neutral, PublicKeyToken=null">
      <SpecificVersion>False</SpecificVersion>
      <HintPath>..\..\Output\Debug\LexTextControls.dll</HintPath>
    </Reference>
    <Reference Include="Microsoft.Practices.ServiceLocation, Version=1.0.0.0, Culture=neutral, PublicKeyToken=null">
      <SpecificVersion>False</SpecificVersion>
      <HintPath>..\..\DistFiles\Microsoft.Practices.ServiceLocation.dll</HintPath>
    </Reference>
    <Reference Include="RootSite, Version=6.1.1.30390, Culture=neutral, PublicKeyToken=null">
      <HintPath>..\..\Output\Debug\RootSite.dll</HintPath>
      <SpecificVersion>False</SpecificVersion>
    </Reference>
    <Reference Include="SIL.Core, Version=2.6.0.0, Culture=neutral, PublicKeyToken=cab3c8c5232dfcf2, processorArchitecture=x86">
      <SpecificVersion>False</SpecificVersion>
      <HintPath>..\..\Downloads\SIL.Core.dll</HintPath>
    </Reference>
    <Reference Include="SIL.WritingSystems, Version=2.6.0.0, Culture=neutral, PublicKeyToken=cab3c8c5232dfcf2, processorArchitecture=x86">
      <SpecificVersion>False</SpecificVersion>
      <HintPath>..\..\Downloads\SIL.WritingSystems.dll</HintPath>
    </Reference>
    <Reference Include="SilUtils, Version=7.0.1.28719, Culture=neutral, processorArchitecture=MSIL">
      <SpecificVersion>False</SpecificVersion>
    </Reference>
    <Reference Include="SimpleRootSite, Version=6.1.1.30383, Culture=neutral, PublicKeyToken=null">
      <HintPath>..\..\Output\Debug\SimpleRootSite.dll</HintPath>
      <SpecificVersion>False</SpecificVersion>
    </Reference>
    <Reference Include="System" />
    <Reference Include="System.Core" />
    <Reference Include="System.Drawing" />
    <Reference Include="System.Windows.Forms" />
    <Reference Include="System.Xml" />
    <Reference Include="BasicUtils, Version=6.1.1.29480, Culture=neutral, PublicKeyToken=null">
      <SpecificVersion>False</SpecificVersion>
      <HintPath>..\..\Output\Debug\BasicUtils.dll</HintPath>
    </Reference>
    <Reference Include="CoreImpl, Version=6.1.1.30291, Culture=neutral, PublicKeyToken=null">
      <SpecificVersion>False</SpecificVersion>
      <HintPath>..\..\Output\Debug\CoreImpl.dll</HintPath>
    </Reference>
    <Reference Include="Filters, Version=1.0.3685.30427, Culture=neutral, PublicKeyToken=null">
      <SpecificVersion>False</SpecificVersion>
      <HintPath>..\..\Output\Debug\Filters.dll</HintPath>
    </Reference>
    <Reference Include="Widgets, Version=6.1.1.30419, Culture=neutral, PublicKeyToken=null">
      <HintPath>..\..\Output\Debug\Widgets.dll</HintPath>
      <SpecificVersion>False</SpecificVersion>
    </Reference>
    <Reference Include="xCore, Version=6.1.1.30414, Culture=neutral, PublicKeyToken=null">
      <HintPath>..\..\Output\Debug\xCore.dll</HintPath>
      <SpecificVersion>False</SpecificVersion>
    </Reference>
    <Reference Include="xCoreInterfaces, Version=6.1.1.20913, Culture=neutral, PublicKeyToken=null">
      <HintPath>..\..\Output\Debug\xCoreInterfaces.dll</HintPath>
      <SpecificVersion>False</SpecificVersion>
    </Reference>
    <Reference Include="XMLUtils, Version=6.1.1.30296, Culture=neutral, PublicKeyToken=null">
      <HintPath>..\..\Output\Debug\XMLUtils.dll</HintPath>
      <SpecificVersion>False</SpecificVersion>
    </Reference>
    <Reference Include="XMLViews, Version=1.0.3685.30465, Culture=neutral, PublicKeyToken=null">
      <HintPath>..\..\Output\Debug\XMLViews.dll</HintPath>
      <SpecificVersion>False</SpecificVersion>
    </Reference>
<<<<<<< HEAD
    <Reference Include="SIL.Windows.Forms">
      <HintPath>..\..\Downloads\SIL.Windows.Forms.dll</HintPath>
    </Reference>
    <Reference Include="Reporting">
      <HintPath>..\..\Output\Debug\Reporting.dll</HintPath>
=======
    <Reference Include="Reporting">
      <HintPath>..\..\Output\Debug\Reporting.dll</HintPath>
      <SpecificVersion>False</SpecificVersion>
>>>>>>> cb0e4331
    </Reference>
  </ItemGroup>
  <ItemGroup>
    <Compile Include="..\CommonAssemblyInfo.cs">
      <Link>CommonAssemblyInfo.cs</Link>
    </Compile>
    <Compile Include="AssemblyInfo.cs" />
    <Compile Include="BulkPosEditor.cs">
      <SubType>Code</SubType>
    </Compile>
    <Compile Include="Dialogs\CantRestoreLinkedFilesToOriginalLocation.cs">
      <SubType>Form</SubType>
    </Compile>
    <Compile Include="Dialogs\CantRestoreLinkedFilesToOriginalLocation.Designer.cs">
      <DependentUpon>CantRestoreLinkedFilesToOriginalLocation.cs</DependentUpon>
    </Compile>
    <Compile Include="Dialogs\ConfirmDeleteObjectDlg.cs">
      <SubType>Form</SubType>
    </Compile>
    <Compile Include="Dialogs\ConflictingSaveDlg.cs">
      <SubType>Form</SubType>
    </Compile>
    <Compile Include="Dialogs\ConflictingSaveDlg.Designer.cs">
      <DependentUpon>ConflictingSaveDlg.cs</DependentUpon>
    </Compile>
    <Compile Include="Dialogs\ConnectionLostDlg.cs">
      <SubType>Form</SubType>
    </Compile>
    <Compile Include="Dialogs\ConnectionLostDlg.Designer.cs">
      <DependentUpon>ConnectionLostDlg.cs</DependentUpon>
    </Compile>
    <Compile Include="Dialogs\FilesToRestoreAreOlder.cs">
      <SubType>Form</SubType>
    </Compile>
    <Compile Include="Dialogs\FilesToRestoreAreOlder.Designer.cs">
      <DependentUpon>FilesToRestoreAreOlder.cs</DependentUpon>
    </Compile>
    <Compile Include="Dialogs\MergeObjectDlg.cs">
      <SubType>Form</SubType>
    </Compile>
    <Compile Include="Dialogs\RelatedWords.cs">
      <SubType>Form</SubType>
    </Compile>
    <Compile Include="Dialogs\RestoreLinkedFilesToProjectsFolder.cs">
      <SubType>Form</SubType>
    </Compile>
    <Compile Include="Dialogs\RestoreLinkedFilesToProjectsFolder.Designer.cs">
      <DependentUpon>RestoreLinkedFilesToProjectsFolder.cs</DependentUpon>
    </Compile>
    <Compile Include="Dialogs\SummaryDialogForm.cs">
      <SubType>Form</SubType>
    </Compile>
    <Compile Include="DummyCmObject.cs">
      <SubType>Code</SubType>
    </Compile>
    <Compile Include="FdoUiCore.cs">
      <SubType>Code</SubType>
    </Compile>
    <Compile Include="FdoUiStrings.Designer.cs">
      <DependentUpon>FdoUiStrings.resx</DependentUpon>
      <AutoGen>True</AutoGen>
      <DesignTime>True</DesignTime>
    </Compile>
    <Compile Include="FwFdoUI.cs" />
    <Compile Include="FsFeatDefnUi.cs">
      <SubType>Code</SubType>
    </Compile>
    <Compile Include="InflectionClassEditor.cs">
      <SubType>Code</SubType>
    </Compile>
    <Compile Include="InflectionFeatureEditor.cs">
      <SubType>Code</SubType>
    </Compile>
    <Compile Include="LexEntryUi.cs">
      <SubType>Code</SubType>
    </Compile>
    <Compile Include="LexPronunciationUi.cs" />
    <Compile Include="PartOfSpeechUi.cs">
      <SubType>Code</SubType>
    </Compile>
    <Compile Include="PhonologicalFeatureEditor.cs">
      <SubType>UserControl</SubType>
    </Compile>
    <Compile Include="ProgressBarWrapper.cs" />
    <Compile Include="Properties\Resources.Designer.cs">
      <AutoGen>True</AutoGen>
      <DesignTime>True</DesignTime>
      <DependentUpon>Resources.resx</DependentUpon>
    </Compile>
    <Compile Include="ReversalIndexEntryUi.cs">
      <SubType>Code</SubType>
    </Compile>
    <Compile Include="TypeAheadSupportVc.cs">
      <SubType>Code</SubType>
    </Compile>
    <Compile Include="WfiWordformUi.cs">
      <SubType>Code</SubType>
    </Compile>
    <EmbeddedResource Include="Dialogs\CantRestoreLinkedFilesToOriginalLocation.resx">
      <DependentUpon>CantRestoreLinkedFilesToOriginalLocation.cs</DependentUpon>
      <SubType>Designer</SubType>
    </EmbeddedResource>
    <EmbeddedResource Include="Dialogs\ConfirmDeleteObjectDlg.resx">
      <DependentUpon>ConfirmDeleteObjectDlg.cs</DependentUpon>
      <SubType>Designer</SubType>
    </EmbeddedResource>
    <EmbeddedResource Include="Dialogs\ConflictingSaveDlg.resx">
      <DependentUpon>ConflictingSaveDlg.cs</DependentUpon>
      <SubType>Designer</SubType>
    </EmbeddedResource>
    <EmbeddedResource Include="Dialogs\ConnectionLostDlg.resx">
      <DependentUpon>ConnectionLostDlg.cs</DependentUpon>
      <SubType>Designer</SubType>
    </EmbeddedResource>
    <EmbeddedResource Include="Dialogs\FilesToRestoreAreOlder.resx">
      <DependentUpon>FilesToRestoreAreOlder.cs</DependentUpon>
      <SubType>Designer</SubType>
    </EmbeddedResource>
    <EmbeddedResource Include="Dialogs\MergeObjectDlg.resx">
      <DependentUpon>MergeObjectDlg.cs</DependentUpon>
      <SubType>Designer</SubType>
    </EmbeddedResource>
    <EmbeddedResource Include="Dialogs\RelatedWords.resx">
      <DependentUpon>RelatedWords.cs</DependentUpon>
      <SubType>Designer</SubType>
    </EmbeddedResource>
    <EmbeddedResource Include="Dialogs\RestoreLinkedFilesToProjectsFolder.resx">
      <DependentUpon>RestoreLinkedFilesToProjectsFolder.cs</DependentUpon>
      <SubType>Designer</SubType>
    </EmbeddedResource>
    <EmbeddedResource Include="Dialogs\SummaryDialogForm.resx">
      <DependentUpon>SummaryDialogForm.cs</DependentUpon>
      <SubType>Designer</SubType>
    </EmbeddedResource>
    <EmbeddedResource Include="FdoUiStrings.resx">
      <Generator>ResXFileCodeGenerator</Generator>
      <LastGenOutput>FdoUiStrings.Designer.cs</LastGenOutput>
      <SubType>Designer</SubType>
    </EmbeddedResource>
    <EmbeddedResource Include="Properties\Resources.resx">
      <Generator>ResXFileCodeGenerator</Generator>
      <LastGenOutput>Resources.Designer.cs</LastGenOutput>
      <SubType>Designer</SubType>
    </EmbeddedResource>
  </ItemGroup>
  <ItemGroup>
    <BootstrapperPackage Include="Microsoft.Net.Client.3.5">
      <Visible>False</Visible>
      <ProductName>.NET Framework 3.5 SP1 Client Profile</ProductName>
      <Install>false</Install>
    </BootstrapperPackage>
    <BootstrapperPackage Include="Microsoft.Net.Framework.2.0">
      <Visible>False</Visible>
      <ProductName>.NET Framework 2.0 %28x86%29</ProductName>
      <Install>false</Install>
    </BootstrapperPackage>
    <BootstrapperPackage Include="Microsoft.Net.Framework.3.0">
      <Visible>False</Visible>
      <ProductName>.NET Framework 3.0 %28x86%29</ProductName>
      <Install>false</Install>
    </BootstrapperPackage>
    <BootstrapperPackage Include="Microsoft.Net.Framework.3.5">
      <Visible>False</Visible>
      <ProductName>.NET Framework 3.5</ProductName>
      <Install>true</Install>
    </BootstrapperPackage>
    <BootstrapperPackage Include="Microsoft.Net.Framework.3.5.SP1">
      <Visible>False</Visible>
      <ProductName>.NET Framework 3.5 SP1</ProductName>
      <Install>false</Install>
    </BootstrapperPackage>
    <BootstrapperPackage Include="Microsoft.Windows.Installer.3.1">
      <Visible>False</Visible>
      <ProductName>Windows Installer 3.1</ProductName>
      <Install>true</Install>
    </BootstrapperPackage>
  </ItemGroup>
  <Import Project="$(MSBuildBinPath)\Microsoft.CSharp.targets" />
  <PropertyGroup>
    <PreBuildEvent>
    </PreBuildEvent>
    <PostBuildEvent>
    </PostBuildEvent>
  </PropertyGroup>
  <ItemGroup>
    <None Include="gendarme-FdoUi.ignore" />
  </ItemGroup>
  <ItemGroup>
    <Content Include="Resources\question.ico" />
  </ItemGroup>
</Project><|MERGE_RESOLUTION|>--- conflicted
+++ resolved
@@ -191,17 +191,12 @@
       <HintPath>..\..\Output\Debug\XMLViews.dll</HintPath>
       <SpecificVersion>False</SpecificVersion>
     </Reference>
-<<<<<<< HEAD
     <Reference Include="SIL.Windows.Forms">
       <HintPath>..\..\Downloads\SIL.Windows.Forms.dll</HintPath>
     </Reference>
     <Reference Include="Reporting">
       <HintPath>..\..\Output\Debug\Reporting.dll</HintPath>
-=======
-    <Reference Include="Reporting">
-      <HintPath>..\..\Output\Debug\Reporting.dll</HintPath>
-      <SpecificVersion>False</SpecificVersion>
->>>>>>> cb0e4331
+      <SpecificVersion>False</SpecificVersion>
     </Reference>
   </ItemGroup>
   <ItemGroup>
