--- conflicted
+++ resolved
@@ -11,15 +11,8 @@
 using System.Diagnostics;
 using System.Linq;
 using System.Windows.Forms;
-<<<<<<< HEAD
-using SIL.CoreImpl.Text;
-using SIL.FieldWorks.Common.FwKernelInterfaces;
-=======
-using System.Xml;
 using SIL.LCModel.Core.Text;
 using SIL.LCModel.Core.KernelInterfaces;
-using SIL.FieldWorks.Common.ViewsInterfaces;
->>>>>>> c1202904
 using SIL.FieldWorks.Common.FwUtils;
 using SIL.FieldWorks.Common.ViewsInterfaces;
 using SIL.FieldWorks.Common.RootSites;
@@ -132,30 +125,9 @@
 			return matchingEntry == null ? null : new LexEntryUi(matchingEntry);
 		}
 
-<<<<<<< HEAD
 		///   <summary />
-		public static void DisplayOrCreateEntry(FdoCache cache, int hvoSrc, int tagSrc, int wsSrc,
+		public static void DisplayOrCreateEntry(LcmCache cache, int hvoSrc, int tagSrc, int wsSrc,
 			int ichMin, int ichLim, IWin32Window owner, IPropertyTable propertyTable, IPublisher publisher, ISubscriber subscriber,
-=======
-		/// ------------------------------------------------------------------------------------
-		/// <summary>
-		///
-		/// </summary>
-		/// <param name="cache"></param>
-		/// <param name="hvoSrc"></param>
-		/// <param name="tagSrc"></param>
-		/// <param name="wsSrc"></param>
-		/// <param name="ichMin"></param>
-		/// <param name="ichLim"></param>
-		/// <param name="owner"></param>
-		/// <param name="mediator"></param>
-		/// <param name="propertyTable"></param>
-		/// <param name="helpProvider"></param>
-		/// <param name="helpFileKey">string key to get the help file name</param>
-		/// ------------------------------------------------------------------------------------
-		public static void DisplayOrCreateEntry(LcmCache cache, int hvoSrc, int tagSrc, int wsSrc,
-			int ichMin, int ichLim, IWin32Window owner, Mediator mediator, PropertyTable propertyTable,
->>>>>>> c1202904
 			IHelpTopicProvider helpProvider, string helpFileKey)
 		{
 			ITsString tssContext = cache.DomainDataByFlid.get_StringProp(hvoSrc, tagSrc);
@@ -205,11 +177,7 @@
 			DisplayEntries(cache, owner, propertyTable, publisher, subscriber, helpProvider, helpFileKey, tssWf, wfa);
 		}
 
-<<<<<<< HEAD
-		internal static void DisplayEntry(FdoCache cache, IWin32Window owner, IPropertyTable propertyTable, IPublisher publisher, ISubscriber subscriber,
-=======
-		internal static void DisplayEntry(LcmCache cache, IWin32Window owner, Mediator mediator, PropertyTable propertyTable,
->>>>>>> c1202904
+		internal static void DisplayEntry(LcmCache cache, IWin32Window owner, IPropertyTable propertyTable, IPublisher publisher, ISubscriber subscriber,
 			IHelpTopicProvider helpProvider, string helpFileKey, ITsString tssWfIn)
 		{
 			ITsString tssWf = tssWfIn;
@@ -255,21 +223,13 @@
 		}
 
 		// Currently only called from WCF (11/21/2013 - AP)
-<<<<<<< HEAD
-		public static void DisplayEntry(FdoCache cache, IPropertyTable propertyTable, IPublisher publisher, ISubscriber subscriber,
-=======
-		public static void DisplayEntry(LcmCache cache, Mediator mediatorIn, PropertyTable propertyTable,
->>>>>>> c1202904
+		public static void DisplayEntry(LcmCache cache, IPropertyTable propertyTable, IPublisher publisher, ISubscriber subscriber,
 			IHelpTopicProvider helpProvider, string helpFileKey, ITsString tssWfIn, IWfiAnalysis wfa)
 		{
 			DisplayEntries(cache, null, propertyTable, publisher, subscriber, helpProvider, helpFileKey, tssWfIn, wfa);
 		}
 
-<<<<<<< HEAD
-		internal static void DisplayEntries(FdoCache cache, IWin32Window owner, IPropertyTable propertyTable, IPublisher publisher, ISubscriber subscriber,
-=======
-		internal static void DisplayEntries(LcmCache cache, IWin32Window owner, Mediator mediator, PropertyTable propertyTable,
->>>>>>> c1202904
+		internal static void DisplayEntries(LcmCache cache, IWin32Window owner, IPropertyTable propertyTable, IPublisher publisher, ISubscriber subscriber,
 			IHelpTopicProvider helpProvider, string helpFileKey, ITsString tssWfIn, IWfiAnalysis wfa)
 		{
 			ITsString tssWf = tssWfIn;
@@ -287,13 +247,8 @@
 			DisplayEntriesRecursive(cache, owner, propertyTable, publisher, subscriber, styleSheet, helpProvider, helpFileKey, entries, tssWf);
 			}
 
-<<<<<<< HEAD
-		private static void DisplayEntriesRecursive(FdoCache cache, IWin32Window owner,
+		private static void DisplayEntriesRecursive(LcmCache cache, IWin32Window owner,
 			IPropertyTable propertyTable, IPublisher publisher, ISubscriber subscriber, IVwStylesheet stylesheet,
-=======
-		private static void DisplayEntriesRecursive(LcmCache cache, IWin32Window owner,
-			Mediator mediator, PropertyTable propertyTable, IVwStylesheet stylesheet,
->>>>>>> c1202904
 			IHelpTopicProvider helpProvider, string helpFileKey,
 			List<ILexEntry> entries, ITsString tssWf)
 		{
@@ -375,28 +330,15 @@
 			return pi.GetValue(mainWindow, null) as IVwStylesheet;
 		}
 
-<<<<<<< HEAD
-		private static IVwStylesheet GetStyleSheet(FdoCache cache, IPropertyTable propertyTable)
-=======
-		private static IVwStylesheet GetStyleSheet(LcmCache cache, PropertyTable propertyTable)
->>>>>>> c1202904
+		private static IVwStylesheet GetStyleSheet(LcmCache cache, IPropertyTable propertyTable)
 		{
 			IVwStylesheet vss = StyleSheetFromPropertyTable(propertyTable);
 			if (vss != null)
 				return vss;
-<<<<<<< HEAD
 			// Get a style sheet for the Language Explorer, and store it in the property table.
-			FwStyleSheet styleSheet = new FwStyleSheet();
-			styleSheet.Init(cache, cache.LanguageProject.Hvo, LangProjectTags.kflidStyles);
-			propertyTable.SetProperty("FwStyleSheet", styleSheet, false, true);
-=======
-			// Get a style sheet for the Language Explorer, and store it in the
-			// (new) mediator.
 			LcmStyleSheet styleSheet = new LcmStyleSheet();
 			styleSheet.Init(cache, cache.LanguageProject.Hvo, LangProjectTags.kflidStyles);
-			propertyTable.SetProperty("LcmStyleSheet", styleSheet, true);
-			propertyTable.SetPropertyPersistence("LcmStyleSheet", false);
->>>>>>> c1202904
+			propertyTable.SetProperty("LcmStyleSheet", styleSheet, false, true);
 			return styleSheet;
 		}
 
@@ -417,11 +359,7 @@
 		}
 
 		// Currently only called from WCF (11/21/2013 - AP)
-<<<<<<< HEAD
-		public static void DisplayRelatedEntries(FdoCache cache, IPropertyTable propertyTable,
-=======
-		public static void DisplayRelatedEntries(LcmCache cache, Mediator mediatorIn, PropertyTable propertyTable,
->>>>>>> c1202904
+		public static void DisplayRelatedEntries(LcmCache cache, IPropertyTable propertyTable,
 			IHelpTopicProvider helpProvider, string helpFileKey, ITsString tss)
 		{
 			DisplayRelatedEntries(cache, null, propertyTable, helpProvider, helpFileKey, tss, true);
@@ -441,13 +379,8 @@
 		/// <param name="hideInsertButton"></param>
 		/// ------------------------------------------------------------
 		// Currently only called from WCF (11/21/2013 - AP)
-<<<<<<< HEAD
-		public static void DisplayRelatedEntries(FdoCache cache, IWin32Window owner,
+		public static void DisplayRelatedEntries(LcmCache cache, IWin32Window owner,
 			IPropertyTable propertyTable, IHelpTopicProvider helpProvider, string helpFileKey, ITsString tssWf,
-=======
-		public static void DisplayRelatedEntries(LcmCache cache, IWin32Window owner,
-			Mediator mediator, PropertyTable propertyTable, IHelpTopicProvider helpProvider, string helpFileKey, ITsString tssWf,
->>>>>>> c1202904
 			bool hideInsertButton)
 		{
 			if (tssWf == null || tssWf.Length == 0)
@@ -489,13 +422,8 @@
 		/// <param name="helpProvider"></param>
 		/// <param name="helpFileKey"></param>
 		/// ------------------------------------------------------------------------------------
-<<<<<<< HEAD
-		public static void DisplayRelatedEntries(FdoCache cache, IVwSelection sel, IWin32Window owner,
+		public static void DisplayRelatedEntries(LcmCache cache, IVwSelection sel, IWin32Window owner,
 			IPropertyTable propertyTable, IHelpTopicProvider helpProvider, string helpFileKey)
-=======
-		public static void DisplayRelatedEntries(LcmCache cache, IVwSelection sel, IWin32Window owner,
-			Mediator mediator, PropertyTable propertyTable, IHelpTopicProvider helpProvider, string helpFileKey)
->>>>>>> c1202904
 		{
 			if (sel == null)
 				return;
@@ -549,12 +477,7 @@
 		/// <param name="owner">The owner.</param>
 		/// <returns>The HVO of the selected or created entry</returns>
 		/// ------------------------------------------------------------------------------------
-<<<<<<< HEAD
-		internal static ILexEntry ShowFindEntryDialog(FdoCache cache, IPropertyTable propertyTable, IPublisher publisher, ISubscriber subscriber, ITsString tssForm, IWin32Window owner)
-=======
-		internal static ILexEntry ShowFindEntryDialog(LcmCache cache, Mediator mediator, PropertyTable propertyTable,
-			ITsString tssForm, IWin32Window owner)
->>>>>>> c1202904
+		internal static ILexEntry ShowFindEntryDialog(LcmCache cache, IPropertyTable propertyTable, IPublisher publisher, ISubscriber subscriber, ITsString tssForm, IWin32Window owner)
 		{
 				using (EntryGoDlg entryGoDlg = new EntryGoDlg())
 				{
