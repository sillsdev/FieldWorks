--- conflicted
+++ resolved
@@ -79,17 +79,10 @@
       <SpecificVersion>False</SpecificVersion>
       <HintPath>..\..\..\Output\Debug\FdoUi.dll</HintPath>
     </Reference>
-<<<<<<< HEAD
-    <Reference Include="FwKernelInterfaces, Version=0.0.0.0, Culture=neutral, processorArchitecture=x86">
-      <SpecificVersion>False</SpecificVersion>
-      <HintPath>..\..\..\Output\Debug\FwKernelInterfaces.dll</HintPath>
-    </Reference>
     <Reference Include="FwUtils, Version=9.0.0.21628, Culture=neutral, processorArchitecture=x86">
       <SpecificVersion>False</SpecificVersion>
       <HintPath>..\..\..\Output\Debug\FwUtils.dll</HintPath>
     </Reference>
-=======
->>>>>>> c1202904
     <Reference Include="Microsoft.Practices.ServiceLocation, Version=1.0.0.0, Culture=neutral, processorArchitecture=MSIL" />
     <Reference Include="SIL.Core, Version=2.6.0.0, Culture=neutral, PublicKeyToken=cab3c8c5232dfcf2, processorArchitecture=x86">
       <SpecificVersion>False</SpecificVersion>
