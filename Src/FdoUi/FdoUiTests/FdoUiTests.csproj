--- conflicted
+++ resolved
@@ -113,16 +113,9 @@
       <SpecificVersion>False</SpecificVersion>
       <HintPath>..\..\..\Output\Debug\TestUtils.dll</HintPath>
     </Reference>
-<<<<<<< HEAD
-=======
-    <Reference Include="xCoreInterfaces, Version=4.9.0.28794, Culture=neutral, processorArchitecture=MSIL">
-      <SpecificVersion>False</SpecificVersion>
-      <HintPath>..\..\..\Output\Debug\xCoreInterfaces.dll</HintPath>
-    </Reference>
     <Reference Include="FwUtilsTests">
       <HintPath>..\..\..\Output\Debug\FwUtilsTests.dll</HintPath>
     </Reference>
->>>>>>> 5a77a746
   </ItemGroup>
   <ItemGroup>
     <None Include="App.config" />
