// Copyright (c) 2015-2017 SIL International
// This software is licensed under the LGPL, version 2.1 or later
// (http://www.gnu.org/licenses/lgpl-2.1.html)

using System;
using System.Collections.Generic;
using System.Windows.Forms;
using System.Linq;
using System.Xml.Linq;
using SIL.FieldWorks.Common.FwUtils;
using SIL.LCModel;
using SIL.FieldWorks.Common.Widgets;
using SIL.FieldWorks.Common.Controls;
using SIL.LCModel.DomainServices;
using SIL.FieldWorks.LexText.Controls;
<<<<<<< HEAD
using SIL.Utils;
using SIL.CoreImpl.Text;
using SIL.FieldWorks.Common.FwKernelInterfaces;
using SIL.Xml;
=======
using XCore;
using System.Xml;
using System.Linq;
using SIL.LCModel.Core.Text;
using SIL.LCModel.Core.KernelInterfaces;
using SIL.Utils;
>>>>>>> c1202904

namespace SIL.FieldWorks.FdoUi
{
	/// <summary>
	/// InflectionClassEditor is the spec/display component of the Bulk Edit bar used to
	/// set the Inflection class of a LexSense (which must already have an MoStemMsa with
	/// POS set).
	///
	/// It is used for BulkEditBar, which is part of XmlViews, but it needs to use the POSPopupTreeManager class,
	/// and since FdoUi references XmlViews, XmlViews can't reference FdoUi. Also, it
	/// sort of makes sense to put it here as a class that is quite specific to a particular
	/// part of the model.
	/// </summary>
	public class InflectionClassEditor : IBulkEditSpecControl, IDisposable
	{
		TreeCombo m_tree;
<<<<<<< HEAD
		FdoCache m_cache;
		private IPublisher m_publisher;
=======
		LcmCache m_cache;
>>>>>>> c1202904
		protected XMLViewsDataCache m_sda;
		InflectionClassPopupTreeManager m_InflectionClassTreeManager;
		int m_selectedHvo = 0;
		string m_selectedLabel;
		private int m_displayWs = 0;
		public event EventHandler ControlActivated;
		public event FwSelectionChangedEventHandler ValueChanged;

		private InflectionClassEditor()
		{
			m_InflectionClassTreeManager = null;
			m_tree = new TreeCombo();
			m_tree.TreeLoad += new EventHandler(m_tree_TreeLoad);
			//	Handle AfterSelect event in m_tree_TreeLoad() through m_pOSPopupTreeManager
		}

		public InflectionClassEditor(IPublisher publisher, XElement configurationNode)
			: this()
		{
			m_publisher = publisher;
			string displayWs = XmlUtils.GetOptionalAttributeValue(configurationNode, "displayWs", "best analorvern");
			m_displayWs = WritingSystemServices.GetMagicWsIdFromName(displayWs);
		}

		#region IDisposable & Co. implementation
		// Region last reviewed: never

		/// <summary>
		/// Check to see if the object has been disposed.
		/// All public Properties and Methods should call this
		/// before doing anything else.
		/// </summary>
		public void CheckDisposed()
		{
			if (IsDisposed)
				throw new ObjectDisposedException(String.Format("'{0}' in use after being disposed.", GetType().Name));
		}

		/// <summary>
		/// True, if the object has been disposed.
		/// </summary>
		private bool m_isDisposed = false;

		/// <summary>
		/// See if the object has been disposed.
		/// </summary>
		public bool IsDisposed
		{
			get { return m_isDisposed; }
		}

		/// <summary>
		/// Finalizer, in case client doesn't dispose it.
		/// Force Dispose(false) if not already called (i.e. m_isDisposed is true)
		/// </summary>
		/// <remarks>
		/// In case some clients forget to dispose it directly.
		/// </remarks>
		~InflectionClassEditor()
		{
			Dispose(false);
			// The base class finalizer is called automatically.
		}

		/// <summary>
		///
		/// </summary>
		/// <remarks>Must not be virtual.</remarks>
		public void Dispose()
		{
			Dispose(true);
			// This object will be cleaned up by the Dispose method.
			// Therefore, you should call GC.SupressFinalize to
			// take this object off the finalization queue
			// and prevent finalization code for this object
			// from executing a second time.
			GC.SuppressFinalize(this);
		}

		/// <summary>
		/// Executes in two distinct scenarios.
		///
		/// 1. If disposing is true, the method has been called directly
		/// or indirectly by a user's code via the Dispose method.
		/// Both managed and unmanaged resources can be disposed.
		///
		/// 2. If disposing is false, the method has been called by the
		/// runtime from inside the finalizer and you should not reference (access)
		/// other managed objects, as they already have been garbage collected.
		/// Only unmanaged resources can be disposed.
		/// </summary>
		/// <param name="disposing"></param>
		/// <remarks>
		/// If any exceptions are thrown, that is fine.
		/// If the method is being done in a finalizer, it will be ignored.
		/// If it is thrown by client code calling Dispose,
		/// it needs to be handled by fixing the bug.
		///
		/// If subclasses override this method, they should call the base implementation.
		/// </remarks>
		protected virtual void Dispose(bool disposing)
		{
			System.Diagnostics.Debug.WriteLineIf(!disposing, "****** Missing Dispose() call for " + GetType().Name + ". ****** ");
			// Must not be run more than once.
			if (m_isDisposed)
				return;

			if (disposing)
			{
				// Dispose managed resources here.
				if (m_tree != null)
				{
					m_tree.Load -= new EventHandler(m_tree_TreeLoad);
					m_tree.Dispose();
				}
				if (m_InflectionClassTreeManager != null)
				{
					m_InflectionClassTreeManager.AfterSelect -= new TreeViewEventHandler(m_pOSPopupTreeManager_AfterSelect);
					m_InflectionClassTreeManager.Dispose();
				}
			}

			// Dispose unmanaged resources here, whether disposing is true or false.
			m_selectedLabel = null;
			m_tree = null;
			m_InflectionClassTreeManager = null;
			m_cache = null;

			m_isDisposed = true;
		}

		#endregion IDisposable & Co. implementation

		/// <summary>
		/// Get/Set the property table'
		/// </summary>
		public IPropertyTable PropertyTable { get; set; }

		/// <summary>
		/// Get or set the cache. Must be set before the tree values need to load.
		/// </summary>
		public LcmCache Cache
		{
			get
			{
				CheckDisposed();
				return m_cache;
			}
			set
			{
				CheckDisposed();
				m_cache = value;
				if (m_cache != null && m_tree != null)
					m_tree.WritingSystemFactory = m_cache.WritingSystemFactory;
			}
		}
		/// <summary>
		/// The special cache that can handle the preview and check-box properties.
		/// </summary>
		public XMLViewsDataCache DataAccess
		{
			get
			{
				if (m_sda == null)
					throw new InvalidOperationException("Must set the special cache of a BulkEditSpecControl");
				return m_sda;
			}
			set { m_sda = value; }
		}

		/// <summary>
		/// Get the actual tree control.
		/// </summary>
		public Control Control
		{
			get
			{
				CheckDisposed();
				return m_tree;
			}
		}

		private void m_tree_TreeLoad(object sender, EventArgs e)
		{
			if (m_InflectionClassTreeManager == null)
			{
				m_InflectionClassTreeManager = new InflectionClassPopupTreeManager(m_tree, m_cache, PropertyTable, m_publisher, false, PropertyTable.GetValue<Form>("window"), m_displayWs);
				m_InflectionClassTreeManager.AfterSelect += m_pOSPopupTreeManager_AfterSelect;
			}
			m_InflectionClassTreeManager.LoadPopupTree(0);
		}

		private void m_pOSPopupTreeManager_AfterSelect(object sender, TreeViewEventArgs e)
		{
			// Todo: user selected a part of speech.
			// Arrange to turn all relevant items blue.
			// Remember which item was selected so we can later 'doit'.
			if (e.Node is HvoTreeNode)
			{
				var hvo = (e.Node as HvoTreeNode).Hvo;
				var clid = m_cache.ServiceLocator.GetInstance<ICmObjectRepository>().GetClsid(hvo);
				if (clid == MoInflClassTags.kClassId)
				{
					m_selectedHvo = hvo;
					m_selectedLabel = e.Node.Text;
				}
				else
				{
					m_tree.SelectedItem = null;
					m_selectedHvo = 0;
					m_selectedLabel = String.Empty;
				}
			}
			else
			{
				m_selectedHvo = 0;
				m_selectedLabel = String.Empty;
			}
			if (ControlActivated != null)
				ControlActivated(this, new EventArgs());

			// Tell the parent control that we may have changed the selected item so it can
			// enable or disable the Apply and Preview buttons based on the selection.
			if (ValueChanged != null)
				ValueChanged(this, new FwObjectSelectionEventArgs(m_selectedHvo));
		}

		/// <summary>
		/// Required interface member not yet used.
		/// </summary>
		public IVwStylesheet Stylesheet
		{
			set {  }
		}

		/// <summary>
		/// Returns the Suggest button if our target is Semantic Domains, otherwise null.
		/// </summary>
		public Button SuggestButton { get { return null; } }

		/// <summary>
		/// Execute the change requested by the current selection in the combo.
		/// Basically we want the MoInflClass indicated by m_selectedHvo, (even if 0?? not yet possible),
		/// to become the InflectionClass of each record that is appropriate to change.
		/// We do nothing to records where the check box is turned off,
		/// and nothing to ones that currently have an MSA other than an MoStemMsa,
		/// and nothing to ones that currently have an MSA with the wrong POS.
		/// (a) If the owning entry has an MoStemMsa with the right inflection class (and presumably POS),
		/// set the sense to use it.
		/// (b) If all senses using the current MoStemMsa are to be changed, just update
		/// the inflection class of that MoStemMsa.
		/// We could add this...but very probably unused MSAs would have been taken over
		/// when setting the POS.
		/// --(c) If the entry has an MoStemMsa which is not being used at all, change it to
		/// --the required POS and inflection class and use it.
		/// (d) Make a new MoStemMsa in the LexEntry with the required POS and inflection class
		/// and point the sense at it.
		/// </summary>
		public void DoIt(IEnumerable<int> itemsToChange, ProgressState state)
		{
			CheckDisposed();

			var pos = GetPOS();
			// A Set of eligible parts of speech to use in filtering.
			HashSet<int> possiblePOS = GetPossiblePartsOfSpeech();
			// Make a Dictionary from HVO of entry to list of modified senses.
			var sensesByEntryAndPos = new Dictionary<Tuple<ILexEntry, IPartOfSpeech>, List<ILexSense>>();
			int i = 0;
			// Report progress 50 times or every 100 items, whichever is more (but no more than once per item!)
			int interval = Math.Min(100, Math.Max(itemsToChange.Count() / 50, 1));
			foreach(int hvoSense in itemsToChange)
			{
				i++;
				if (i % interval == 0)
				{
					state.PercentDone = i * 20 / itemsToChange.Count();
					state.Breath();
				}
				if (!IsItemEligible(m_cache.DomainDataByFlid, hvoSense, possiblePOS))
					continue;
				var ls = m_cache.ServiceLocator.GetInstance<ILexSenseRepository>().GetObject(hvoSense);
				var msa = (IMoStemMsa)ls.MorphoSyntaxAnalysisRA;
				var entry1 = ls.Entry;
				var key = new Tuple<ILexEntry, IPartOfSpeech>(entry1, msa.PartOfSpeechRA);
				if (!sensesByEntryAndPos.ContainsKey(key))
					sensesByEntryAndPos[key] = new List<ILexSense>();
				sensesByEntryAndPos[key].Add(ls);
			}
			m_cache.DomainDataByFlid.BeginUndoTask(FdoUiStrings.ksUndoBEInflClass, FdoUiStrings.ksRedoBEInflClass);
			i = 0;
			interval = Math.Min(100, Math.Max(sensesByEntryAndPos.Count / 50, 1));
			foreach (var kvp in sensesByEntryAndPos)
			{
				i++;
				if (i % interval == 0)
				{
					state.PercentDone = i * 80 / sensesByEntryAndPos.Count + 20;
					state.Breath();
				}
				var entry = kvp.Key.Item1;
				var sensesToChange = kvp.Value;
				IMoStemMsa msmTarget = null;
				foreach (var msa in entry.MorphoSyntaxAnalysesOC)
				{
					var msm = msa as IMoStemMsa;
					if (msm != null && msm.InflectionClassRA != null && msm.InflectionClassRA.Hvo == m_selectedHvo)
					{
						// Can reuse this one!
						msmTarget = msm;
						break;
					}
				}
				if (msmTarget == null)
				{
					// See if we can reuse an existing MoStemMsa by changing it.
					// This is possible if it is used only by senses in the list, or not used at all.
					var otherSenses = new List<ILexSense>();
					if (entry.SensesOS.Count != sensesToChange.Count)
					{
						foreach (var ls in entry.SensesOS)
							if (!sensesToChange.Contains(ls))
								otherSenses.Add(ls);
					}
					foreach (var msa in entry.MorphoSyntaxAnalysesOC)
					{
						var msm = msa as IMoStemMsa;
						if (msm == null)
							continue;
						bool fOk = true;
						foreach (var ls in otherSenses)
						{
							if (ls.MorphoSyntaxAnalysisRA == msm)
							{
								fOk = false;
								break;
							}
						}
						if (fOk)
						{
							// Can reuse this one! Nothing we don't want to change uses it.
							// Adjust its POS as well as its inflection class, just to be sure.
							msmTarget = msm;
							msmTarget.PartOfSpeechRA = kvp.Key.Item2;
							msmTarget.InflectionClassRA = m_cache.ServiceLocator.GetInstance<IMoInflClassRepository>().GetObject(m_selectedHvo);
							break;
						}
					}
				}
				if (msmTarget == null)
				{
					// Nothing we can reuse...make a new one.
					msmTarget = m_cache.ServiceLocator.GetInstance<IMoStemMsaFactory>().Create();
					entry.MorphoSyntaxAnalysesOC.Add(msmTarget);
					msmTarget.PartOfSpeechRA = kvp.Key.Item2;
					msmTarget.InflectionClassRA = m_cache.ServiceLocator.GetInstance<IMoInflClassRepository>().GetObject(m_selectedHvo);
				}
				// Finally! Make the senses we want to change use it.
				foreach (var ls in sensesToChange)
				{
					ls.MorphoSyntaxAnalysisRA = msmTarget;
				}
			}
			m_cache.DomainDataByFlid.EndUndoTask();
		}

		/// <summary>
		/// Add to possiblePOS all the children (recursively) of hvoPos
		/// </summary>
		/// <param name="sda"></param>
		/// <param name="hvoPos"></param>
		/// <param name="possiblePOS"></param>
		void AddChildPos(ISilDataAccess sda, int hvoPos, HashSet<int> possiblePOS)
		{
			possiblePOS.Add(hvoPos);
			int chvo = sda.get_VecSize(hvoPos, CmPossibilityTags.kflidSubPossibilities);
			for (int i = 0; i < chvo; i++)
				AddChildPos(sda, sda.get_VecItem(hvoPos,
					CmPossibilityTags.kflidSubPossibilities, i), possiblePOS);
		}

		/// <summary>
		/// Fake doing the change by setting the specified property to the appropriate value
		/// for each item in the list. Disable items that can't be set.
		/// </summary>
		public void FakeDoit(IEnumerable<int> itemsToChange, int tagMadeUpFieldIdentifier, int tagEnable, ProgressState state)
		{
			CheckDisposed();

			ITsString tss = TsStringUtils.MakeString(m_selectedLabel, m_cache.DefaultAnalWs);
			// Build a Set of parts of speech that can take this class.
			HashSet<int> possiblePOS = GetPossiblePartsOfSpeech();

			int i = 0;
			// Report progress 50 times or every 100 items, whichever is more (but no more than once per item!)
			int interval = Math.Min(100, Math.Max(itemsToChange.Count() / 50, 1));
			foreach (int hvo in itemsToChange)
			{
				i++;
				if (i % interval == 0)
				{
					state.PercentDone = i * 100 / itemsToChange.Count();
					state.Breath();
				}
				bool fEnable = IsItemEligible(m_sda, hvo, possiblePOS);
				if (fEnable)
					m_sda.SetString(hvo, tagMadeUpFieldIdentifier, tss);
				m_sda.SetInt(hvo, tagEnable, (fEnable ? 1 : 0));
			}
		}

		/// <summary>
		/// Used by SemanticDomainChooserBEditControl to make suggestions and then call FakeDoIt
		/// </summary>
		public void MakeSuggestions(IEnumerable<int> itemsToChange, int tagMadeUpFieldIdentifier, int tagEnabled, ProgressState state)
		{
			throw new Exception("The method or operation is not implemented.");
		}

		/// <summary>
		/// Can't (yet) clear the field value.
		/// </summary>
		public bool CanClearField
		{
			get
			{
				CheckDisposed();
				return false;
			}
		}

		/// <summary>
		/// Not needed since we said we can't do it.
		/// </summary>
		public void SetClearField()
		{
			CheckDisposed();

			throw new NotSupportedException();
		}

		public List<int> FieldPath
		{
			get
			{
				return new List<int>(new[]{LexSenseTags.kflidMorphoSyntaxAnalysis,
					MoStemMsaTags.kflidPartOfSpeech,
					MoStemMsaTags.kflidInflectionClass});
			}
		}

		private bool IsItemEligible(ISilDataAccess sda, int hvo, HashSet<int> possiblePOS)
		{
			bool fEnable = false;
			var ls = m_cache.ServiceLocator.GetInstance<ILexSenseRepository>().GetObject(hvo);
			if (ls.MorphoSyntaxAnalysisRA != null && ls.MorphoSyntaxAnalysisRA is IMoStemMsa)
			{
				var msa = ls.MorphoSyntaxAnalysisRA as IMoStemMsa;
				var pos = msa.PartOfSpeechRA;
				if (pos != null && possiblePOS.Contains(pos.Hvo))
				{
					// Only show it as a change if it is different
					fEnable = msa.InflectionClassRA == null || msa.InflectionClassRA.Hvo != m_selectedHvo;
				}
			}
			return fEnable;
		}

		private IPartOfSpeech GetPOS()
		{
			ISilDataAccess sda = m_cache.DomainDataByFlid;
			if (m_selectedHvo != 0)
			{
				var owner = m_cache.ServiceLocator.GetInstance<ICmObjectRepository>().GetObject(m_selectedHvo).Owner;
				while (owner != null && owner is IMoInflClass)
					owner = owner.Owner;
				return owner as IPartOfSpeech;
			}
			return null;
		}

		private HashSet<int> GetPossiblePartsOfSpeech()
		{
			ISilDataAccess sda = m_cache.DomainDataByFlid;
			var possiblePOS = new HashSet<int>();
			if (m_selectedHvo != 0)
			{
				var rootPos = m_cache.ServiceLocator.GetInstance<ICmObjectRepository>().GetObject(m_selectedHvo);
				while (rootPos != null && rootPos.ClassID == MoInflClassTags.kClassId)
					rootPos = rootPos.Owner;

				if (rootPos != null)
					AddChildPos(sda, rootPos.Hvo, possiblePOS);
			}
			return possiblePOS;
		}

		/// <summary>
		/// Get a type we can use to create a compatible filter.
		/// </summary>
		public static Type FilterType()
		{
			return typeof(InflectionClassFilter);
		}
	}
	/// <summary>
	/// A special filter, where items are LexSenses, and matches are ones where an MSA is an MoStemMsa that
	/// has the correct POS.
	/// </summary>
	class InflectionClassFilter : ColumnSpecFilter
	{
		/// <summary>
		/// Default constructor for persistence.
		/// </summary>
		public InflectionClassFilter() { }
<<<<<<< HEAD
		public InflectionClassFilter(FdoCache cache, ListMatchOptions mode, int[] targets, XElement colSpec)
=======
		public InflectionClassFilter(LcmCache cache, ListMatchOptions mode, int[] targets, XmlNode colSpec)
>>>>>>> c1202904
			: base(cache, mode, targets, colSpec)
		{
		}

		protected override string BeSpec
		{
			get { return "external"; }
		}

		public override bool CompatibleFilter(XElement colSpec)
		{
			if (!base.CompatibleFilter(colSpec))
				return false;
			return DynamicLoader.TypeForLoaderNode(colSpec) == typeof(InflectionClassEditor);
		}

		/// <summary>
		/// Return the HVO of the list from which choices can be made.
		/// Critical TODO JohnT: this isn't right; need to get the simple list chooser populated with the
		/// items we put in the chooser; but how??
		/// </summary>
		static public int List(LcmCache cache)
		{
			return cache.LanguageProject.PartsOfSpeechOA.Hvo;
		}

		/// <summary>
		/// This is a filter for an atomic property, and the "all" and "only" options should not be presented.
		/// Review JOhnT: is this true?
		/// </summary>
		public static bool Atomic
		{
			get { return true; }
		}

		/// <summary>
		/// The items for this filter are the leaves of the tree formed by the possibilities in the list,
		/// by following the InflectionClasses property of each PartOfSpeech.
		/// </summary>
		public static int LeafFlid
		{
			get { return PartOfSpeechTags.kflidInflectionClasses; }
		}
	}
}<|MERGE_RESOLUTION|>--- conflicted
+++ resolved
@@ -13,19 +13,9 @@
 using SIL.FieldWorks.Common.Controls;
 using SIL.LCModel.DomainServices;
 using SIL.FieldWorks.LexText.Controls;
-<<<<<<< HEAD
-using SIL.Utils;
-using SIL.CoreImpl.Text;
-using SIL.FieldWorks.Common.FwKernelInterfaces;
-using SIL.Xml;
-=======
-using XCore;
-using System.Xml;
-using System.Linq;
 using SIL.LCModel.Core.Text;
 using SIL.LCModel.Core.KernelInterfaces;
-using SIL.Utils;
->>>>>>> c1202904
+using SIL.Xml;
 
 namespace SIL.FieldWorks.FdoUi
 {
@@ -42,12 +32,8 @@
 	public class InflectionClassEditor : IBulkEditSpecControl, IDisposable
 	{
 		TreeCombo m_tree;
-<<<<<<< HEAD
-		FdoCache m_cache;
+		LcmCache m_cache;
 		private IPublisher m_publisher;
-=======
-		LcmCache m_cache;
->>>>>>> c1202904
 		protected XMLViewsDataCache m_sda;
 		InflectionClassPopupTreeManager m_InflectionClassTreeManager;
 		int m_selectedHvo = 0;
@@ -562,11 +548,7 @@
 		/// Default constructor for persistence.
 		/// </summary>
 		public InflectionClassFilter() { }
-<<<<<<< HEAD
-		public InflectionClassFilter(FdoCache cache, ListMatchOptions mode, int[] targets, XElement colSpec)
-=======
-		public InflectionClassFilter(LcmCache cache, ListMatchOptions mode, int[] targets, XmlNode colSpec)
->>>>>>> c1202904
+		public InflectionClassFilter(LcmCache cache, ListMatchOptions mode, int[] targets, XElement colSpec)
 			: base(cache, mode, targets, colSpec)
 		{
 		}
