--- conflicted
+++ resolved
@@ -14,14 +14,10 @@
 using SIL.FieldWorks.LexText.Controls;
 using SIL.FieldWorks.Filters;
 using SIL.Utils;
-<<<<<<< HEAD
 using System.Xml.Linq;
 using SIL.CoreImpl;
-=======
-using System.Xml;
 using SIL.CoreImpl.Text;
 using SIL.FieldWorks.Common.FwKernelInterfaces;
->>>>>>> 95b9b36f
 
 namespace SIL.FieldWorks.FdoUi
 {
@@ -35,11 +31,7 @@
 	/// sort of makes sense to put it here as a class that is quite specific to a particular
 	/// part of the model.
 	/// </summary>
-<<<<<<< HEAD
-	public abstract class BulkPosEditorBase : IBulkEditSpecControl, IFlexComponent, ITextChangedNotification, IFWDisposable
-=======
-	public abstract class BulkPosEditorBase : IBulkEditSpecControl, IDisposable, ITextChangedNotification
->>>>>>> 95b9b36f
+	public abstract class BulkPosEditorBase : IBulkEditSpecControl, IFlexComponent, ITextChangedNotification, IDisposable
 	{
 		#region Data members & event declarations
 
