// Copyright (c) 2015-2017 SIL International
// This software is licensed under the LGPL, version 2.1 or later
// (http://www.gnu.org/licenses/lgpl-2.1.html)

using System;
using System.Collections.Generic;
using System.Diagnostics;
using System.Drawing;
using System.IO;
using System.Linq;
using System.Windows.Forms;
<<<<<<< HEAD
using SIL.CoreImpl.Cellar;
using SIL.CoreImpl.Text;
=======
using System.Xml;
using SIL.LCModel.Core.Cellar;
using SIL.LCModel.Core.Text;
>>>>>>> c1202904
using SIL.FieldWorks.Common.ViewsInterfaces;
using SIL.FieldWorks.Common.Controls;
using SIL.FieldWorks.Common.Framework;
using SIL.LCModel.Core.KernelInterfaces;
using SIL.FieldWorks.Common.FwUtils;
using SIL.FieldWorks.Common.RootSites;
using SIL.LCModel;
using SIL.LCModel.DomainServices;
using SIL.LCModel.Infrastructure;
using SIL.FieldWorks.FdoUi.Dialogs;
using SIL.FieldWorks.LexText.Controls;
using SIL.Reporting;
<<<<<<< HEAD
=======
using SIL.LCModel.Utils;
using SIL.Utils;
using XCore;
>>>>>>> c1202904

namespace SIL.FieldWorks.FdoUi
{
	/// <summary>
	/// Allows a guicontrol to dynamically initialize with a configuration node with respect
	/// to the given sourceObject.
	/// </summary>
	public interface IFwGuiControl : IFlexComponent, IDisposable
	{
		void Launch();
	}

	/// <summary>
	/// This enumeration lists fragments that are supported in some way by all CmObject
	/// subclasses. Many classes may implement them only using the approach here, which
	/// for some of them is very minimal. Override and enhance where possible.
	/// </summary>
	public enum VcFrags
	{
		// numbers below this are reserved for internal use by VCs.
		kfragShortName = 10567, // an arbitrary number, unlikely to be confused with others.
		kfragName,
		// Currently only MSAs and subclasses have interlinear names.
		kfragInterlinearName, // often just ShortName, what we want to appear in an interlinear view.
		kfragInterlinearAbbr, // use abbreviation for grammatical category.
		kfragFullMSAInterlinearname, // Used for showing MSAs in the MSA editor dlg.
		kfragHeadWord,	// defined only for LexEntry, fancy form of ShortName.
		kfragPosAbbrAnalysis, // display a PartOfSpeech using its analyis Ws abbreviation.
	}

	public class CmObjectUi : IFlexComponent, IDisposable
	{
		#region Data members

		protected ICmObject m_obj;
		protected int m_hvo;
		protected LcmCache m_cache;
		// Map from uint to uint, specifically, from clsid to clsid.
		// The key is any clsid that we have so far been asked to make a UI object for.
		// The value is the corresponding clsid that actually occurs in the switch.
		// Review JohnH (JohnT): would it be more efficient to store a Class object in the map,
		// and use reflection to make an instance?
		static readonly Dictionary<int, int> m_subclasses = new Dictionary<int, int>();
		protected Control m_hostControl;
		protected IVwViewConstructor m_vc = null;

		#endregion Data members

		#region Properties

		/// <summary>
		/// Retrieve the CmObject we are providing UI functions for. If necessary create it.
		/// </summary>
		public ICmObject Object
		{
			get
			{
				CheckDisposed();

				if (m_obj == null)
					m_obj = m_cache.ServiceLocator.GetInstance<ICmObjectRepository>().GetObject(m_hvo);
				return m_obj;
			}
		}

		public string ClassName
		{
			get
			{
				CheckDisposed();

				return Object.ClassName;
			}
		}

		/// <summary>
		/// Returns a View Constructor that can be used to produce various displays of the
		/// object. Various fragments may be supported, depending on the class.
		///
		/// Typical usage:
		/// 		public override void Display(IVwEnv vwenv, int hvo, int frag)
		/// 		{
		/// 		...
		/// 		switch(frag)
		/// 		{
		/// 		...
		/// 		case sometypeshownbyshortname:
		/// 			IVwViewConstructor vcName = CmObjectUi.MakeUi(m_cache, hvo).Vc;
		/// 			vwenv.AddObj(hvo, vcName, VcFrags.kfragShortName);
		/// 			break;
		/// 		...
		/// 		}
		///
		/// Note that this involves putting an extra level of object structure into the display,
		/// unless it is done in an AddObjVec loop, where AddObj is needed anyway for each object.
		/// This is unavoidable in cases where the property involves polymorphic objects.
		/// If all objects in a sequence are the same type, the appropriate Vc may be retrieved
		/// in the fragment that handles the sequence and passed to AddObjVecItems.
		/// If an atomic property is to be displayed in this way, code like the following may be used:
		///			case something:
		///				...// possibly other properties of containing object.
		///				// Display shortname of object in atomic object property XYZ
		///				int hvoObj = vwenv.DataAccess.get_ObjectProp(hvo, kflidXYZ);
		///				IVwViewConstructor vcName = CmObjectUi.MakeUi(m_cache, hvoObj).Vc;
		///				vwenv.AddObjProp(kflidXYZ, vcName, VcFrags.kfragShortName);
		///				...
		///				break;
		/// </summary>
		public virtual IVwViewConstructor Vc
		{
			get
			{
				CheckDisposed();

				if (m_vc == null)
					m_vc = new CmObjectVc(m_cache);
				return m_vc;
			}
		}

		/// <summary>
		/// Returns a View Constructor that can be used to produce various displays of the
		/// object in the default vernacular writing system.  Various fragments may be
		/// supported, depending on the class.
		///
		/// Typical usage:
		/// 		public override void Display(IVwEnv vwenv, int hvo, int frag)
		/// 		{
		/// 		...
		/// 		switch(frag)
		/// 		{
		/// 		...
		/// 		case sometypeshownbyshortname:
		/// 			IVwViewConstructor vcName = CmObjectUi.MakeUi(m_cache, hvo).VernVc;
		/// 			vwenv.AddObj(hvo, vcName, VcFrags.kfragShortName);
		/// 			break;
		/// 		...
		/// 		}
		///
		/// Note that this involves putting an extra level of object structure into the display,
		/// unless it is done in an AddObjVec loop, where AddObj is needed anyway for each
		/// object.  This is unavoidable in cases where the property involves polymorphic
		/// objects.  If all objects in a sequence are the same type, the appropriate Vc may be
		/// retrieved in the fragment that handles the sequence and passed to AddObjVecItems.
		/// If an atomic property is to be displayed in this way, code like the following may be
		/// used:
		///			case something:
		///				...// possibly other properties of containing object.
		///				// Display shortname of object in atomic object property XYZ
		///				int hvoObj = vwenv.DataAccess.get_ObjectProp(hvo, kflidXYZ);
		///				IVwViewConstructor vcName = CmObjectUi.MakeUi(m_cache, hvoObj).VernVc;
		///				vwenv.AddObjProp(kflidXYZ, vcName, VcFrags.kfragShortName);
		///				...
		///				break;
		/// </summary>
		public virtual IVwViewConstructor VernVc
		{
			get
			{
				CheckDisposed();
				return new CmVernObjectVc(m_cache);
			}
		}

		public virtual IVwViewConstructor AnalVc
		{
			get
			{
				CheckDisposed();
				return new CmAnalObjectVc(m_cache);
			}
		}

		#endregion Properties

		#region Construction and initialization

		/// <summary>
		/// If you KNOW for SURE the right subclass of CmObjectUi, you can just make one
		/// directly. Most clients should use MakeUi.
		/// </summary>
		/// <param name="obj"></param>
		public CmObjectUi(ICmObject obj)
		{
			m_obj = obj;
			m_cache = obj.Cache;
		}

		/// <summary>
		/// This should only be used by MakeUi.
		/// </summary>
		internal CmObjectUi()
		{
		}

		/// <summary>
		/// This is the main class factory that makes a corresponding CmObjectUi for any given
		/// CmObject.
		/// </summary>
		/// <param name="obj"></param>
		/// <returns></returns>
		public static CmObjectUi MakeUi(ICmObject obj)
		{
			CmObjectUi result = MakeUi(obj.Cache, obj.Hvo, obj.ClassID);
			result.m_obj = obj;
			return result;
		}

		/// <summary>
		/// In many cases we don't really need the FDO object, which can be relatively expensive
		/// to create. This version saves the information, and creates it when needed.
		/// </summary>
		/// <param name="cache"></param>
		/// <param name="hvo"></param>
		/// <returns></returns>
		public static CmObjectUi MakeUi(LcmCache cache, int hvo)
		{
			return MakeUi(cache, hvo, cache.ServiceLocator.GetInstance<ICmObjectRepository>().GetObject(hvo).ClassID);
		}

		private static CmObjectUi MakeUi(LcmCache cache, int hvo, int clsid)
		{
			IFwMetaDataCache mdc = cache.DomainDataByFlid.MetaDataCache;
			// If we've encountered an object with this Clsid before, and this clsid isn't in
			// the switch below, the dictioanry will give us the appropriate clsid that IS in the
			// map, so the loop below will have only one iteration. Otherwise, we start the
			// search with the clsid of the object itself.
			int realClsid = m_subclasses.ContainsKey(clsid) ? m_subclasses[clsid] : clsid;
			// Each iteration investigates whether we have a CmObjectUi subclass that
			// corresponds to realClsid. If not, we move on to the base class of realClsid.
			// In this way, the CmObjectUi subclass we return is the one designed for the
			// closest base class of obj that has one.
			CmObjectUi result = null;
			while (result == null)
			{
				switch (realClsid)
				{
					// Todo: lots more useful cases.
					case WfiAnalysisTags.kClassId:
						result = new WfiAnalysisUi();
						break;
					case PartOfSpeechTags.kClassId:
						result = new PartOfSpeechUi();
						break;
					case CmPossibilityTags.kClassId:
						result = new CmPossibilityUi();
						break;
					case CmObjectTags.kClassId:
						result = new CmObjectUi();
						break;
					case LexPronunciationTags.kClassId:
						result = new LexPronunciationUi();
						break;
					case LexSenseTags.kClassId:
						result = new LexSenseUi();
						break;
					case LexEntryTags.kClassId:
						result = new LexEntryUi();
						break;
					case MoMorphSynAnalysisTags.kClassId:
						result = new MoMorphSynAnalysisUi();
						break;
					case MoStemMsaTags.kClassId:
						result = new MoStemMsaUi();
						break;
					case MoDerivAffMsaTags.kClassId:
						result = new MoDerivAffMsaUi();
						break;
					case MoInflAffMsaTags.kClassId:
						result = new MoInflAffMsaUi();
						break;
					case MoAffixAllomorphTags.kClassId:
					case MoStemAllomorphTags.kClassId:
						result = new MoFormUi();
						break;
					case ReversalIndexEntryTags.kClassId:
						result = new ReversalIndexEntryUi();
						break;
					case WfiWordformTags.kClassId:
						result = new WfiWordformUi();
						break;
					case WfiGlossTags.kClassId:
						result = new WfiGlossUi();
						break;
					case CmCustomItemTags.kClassId:
						result = new CmCustomItemUi();
						break;
					default:
						realClsid = mdc.GetBaseClsId(realClsid);
						// This isn't needed because CmObject.kClassId IS 0.
						//					if (realClsid == 0)
						//					{
						//						// Somehow the class doesn't have CmObject in its inheritance path!
						//						Debug.Assert(false);
						//						// this may help make us more robust if this somehow happens.
						//						realClsid = (uint)CmObject.kClassId;
						//					}
						break;
				}
			}
			if (realClsid != clsid)
				m_subclasses[clsid] = realClsid;

			result.m_hvo = hvo;
			result.m_cache = cache;

			return result;
		}

		/// <summary>
		/// Create a new FDO object.
		/// </summary>
		/// <param name="propertyTable"></param>
		/// <param name="publisher"></param>
		/// <param name="classId"></param>
		/// <param name="hvoOwner"></param>
		/// <param name="flid"></param>
		/// <param name="insertionPosition"></param>
		/// <returns></returns>
		public static CmObjectUi CreateNewUiObject(IPropertyTable propertyTable, IPublisher publisher, int classId, int hvoOwner, int flid, int insertionPosition)
		{
			var cache = propertyTable.GetValue<LcmCache>("cache");
			switch (classId)
			{
				default:
					return DefaultCreateNewUiObject(classId, hvoOwner, flid, insertionPosition, cache);
				case CmPossibilityTags.kClassId:
					return CmPossibilityUi.CreateNewUiObject(propertyTable, classId, hvoOwner, flid, insertionPosition);
				case PartOfSpeechTags.kClassId:
					return PartOfSpeechUi.CreateNewUiObject(propertyTable, publisher, classId, hvoOwner, flid, insertionPosition);
				case FsFeatDefnTags.kClassId:
					return FsFeatDefnUi.CreateNewUiObject(propertyTable, publisher, classId, hvoOwner, flid, insertionPosition);
				case LexSenseTags.kClassId:
					return LexSenseUi.CreateNewUiObject(propertyTable, classId, hvoOwner, flid, insertionPosition);
				case LexPronunciationTags.kClassId:
					return LexPronunciationUi.CreateNewUiObject(propertyTable, classId, hvoOwner, flid, insertionPosition);
			}
		}

		internal static CmObjectUi DefaultCreateNewUiObject(int classId, int hvoOwner, int flid, int insertionPosition, LcmCache cache)
		{
			CmObjectUi newUiObj = null;
			UndoableUnitOfWorkHelper.Do(FdoUiStrings.ksUndoInsert, FdoUiStrings.ksRedoInsert, cache.ServiceLocator.GetInstance<IActionHandler>(), () =>
			{
				int newHvo = cache.DomainDataByFlid.MakeNewObject(classId, hvoOwner, flid, insertionPosition);
				newUiObj = MakeUi(cache, newHvo, classId);
			});
			return newUiObj;
		}

		#endregion Construction and initialization

		#region IDisposable & Co. implementation
		// Region last reviewed: never

		/// <summary>
		/// Check to see if the object has been disposed.
		/// All public Properties and Methods should call this
		/// before doing anything else.
		/// </summary>
		public void CheckDisposed()
		{
			if (IsDisposed)
				throw new ObjectDisposedException(String.Format("'{0}' in use after being disposed.", GetType().Name));
		}

		/// <summary>
		/// True, if the object has been disposed.
		/// </summary>
		private bool m_isDisposed;

		/// <summary>
		/// See if the object has been disposed.
		/// </summary>
		public bool IsDisposed
		{
			get { return m_isDisposed; }
		}

		/// <summary>
		/// Finalizer, in case client doesn't dispose it.
		/// Force Dispose(false) if not already called (i.e. m_isDisposed is true)
		/// </summary>
		/// <remarks>
		/// In case some clients forget to dispose it directly.
		/// </remarks>
		~CmObjectUi()
		{
			Dispose(false);
			// The base class finalizer is called automatically.
		}

		/// <summary>
		///
		/// </summary>
		/// <remarks>Must not be virtual.</remarks>
		public void Dispose()
		{
			Dispose(true);
			// This object will be cleaned up by the Dispose method.
			// Therefore, you should call GC.SupressFinalize to
			// take this object off the finalization queue
			// and prevent finalization code for this object
			// from executing a second time.
			GC.SuppressFinalize(this);
		}

		/// <summary>
		/// Executes in two distinct scenarios.
		///
		/// 1. If disposing is true, the method has been called directly
		/// or indirectly by a user's code via the Dispose method.
		/// Both managed and unmanaged resources can be disposed.
		///
		/// 2. If disposing is false, the method has been called by the
		/// runtime from inside the finalizer and you should not reference (access)
		/// other managed objects, as they already have been garbage collected.
		/// Only unmanaged resources can be disposed.
		/// </summary>
		/// <param name="disposing"></param>
		/// <remarks>
		/// If any exceptions are thrown, that is fine.
		/// If the method is being done in a finalizer, it will be ignored.
		/// If it is thrown by client code calling Dispose,
		/// it needs to be handled by fixing the bug.
		///
		/// If subclasses override this method, they should call the base implementation.
		/// </remarks>
		protected virtual void Dispose(bool disposing)
		{
			Debug.WriteLineIf(!disposing, "****** Missing Dispose() call for " + GetType().Name + ". ****** ");
			// Must not be run more than once.
			if (m_isDisposed)
				return;

			if (disposing)
			{
				// Dispose managed resources here.
				var disposableVC = m_vc as IDisposable;
				if (disposableVC != null)
					disposableVC.Dispose();
				// Leave this static alone.
				//if (m_subclasses != null)
				//	m_subclasses.Clear();
			}

			// Dispose unmanaged resources here, whether disposing is true or false.
			m_obj = null;
			m_cache = null;
			m_vc = null;
			// Leave this static alone.
			// m_subclasses = null;
			m_hostControl = null;
			PropertyTable = null;
			Publisher = null;
			Subscriber = null;

			m_isDisposed = true;

			// Keep this from being collected, since it got removed from the static.
			GC.KeepAlive(this);
		}

		#endregion IDisposable & Co. implementation

		#region Jumping

		/// <summary>
		/// Return either the object or an owner ("parent") up the ownership chain that is of
		/// the desired class.  Being a subclass of the desired class also matches, unlike
		/// ICmObject.OwnerOfClass() where the class must match exactly.
		/// </summary>
		public static ICmObject GetSelfOrParentOfClass(ICmObject cmo, int classIdToSearchFor)
		{
			if (cmo == null)
				return null;
			IFwMetaDataCache mdc = cmo.Cache.DomainDataByFlid.MetaDataCache;
			for (; cmo != null; cmo = cmo.Owner)
			{
				if ((DomainObjectServices.IsSameOrSubclassOf(mdc, cmo.ClassID, classIdToSearchFor)))
					return cmo;
			}
			return null;
		}

#if RANDYTODO
		public virtual void LaunchGuiControl(Command command)
		{
			CheckDisposed();
			string guicontrol = command.GetParameter("guicontrol");
			string xpathToControl = String.Format("/window/controls/parameters/guicontrol[@id=\"{0}\"]", guicontrol);
			XmlNode xnControl = command.ConfigurationNode.SelectSingleNode(xpathToControl);
			if (xnControl != null)
			{
				using (var dlg = (IFwGuiControl) DynamicLoader.CreateObject(xnControl.SelectSingleNode("dynamicloaderinfo")))
				{
					dlg.Init(m_mediator, m_propertyTable, xnControl.SelectSingleNode("parameters"), Object);
					dlg.Launch();
				}
			}
		}
#endif

		/// <summary>
		/// gives the guid of the object to use in the URL we construct when doing a jump
		/// </summary>
		public virtual Guid GuidForJumping(object commandObject)
		{
			return Object.Guid;
		}

#if RANDYTODO
		/// <summary>
		/// This method CALLED BY REFLECTION is required to make various right-click menu commands
		/// like Show Entry in Lexicon work in browse views. FWR-3695.
		/// </summary>
		/// <returns></returns>
		public virtual bool OnJumpToTool(object commandObject)
		{
			CheckDisposed();

			var command = (Command) commandObject;
			string tool = XmlUtils.GetManditoryAttributeValue(command.Parameters[0], "tool");
			var guid = GuidForJumping(commandObject);
			var commands = new List<string>
									{
										"AboutToFollowLink",
										"FollowLink"
									};
			var parms = new List<object>
									{
										null,
										new FwLinkArgs(tool, guid)
									};
			Publisher.Publish(commands, parms);
			return true;
		}

		/// <summary>
		/// called by the mediator to decide how/if a MenuItem or toolbar button should be displayed
		/// </summary>
		/// <param name="commandObject"></param>
		/// <param name="display"></param>
		/// <returns></returns>
		public virtual bool OnDisplayJumpToTool(object commandObject, ref UIItemDisplayProperties display)
		{
			CheckDisposed();

			var command = (Command) commandObject;
			string tool = XmlUtils.GetManditoryAttributeValue(command.Parameters[0], "tool");
			//string areaChoice = m_propertyTable.GetValue<string>("areaChoice");
			//string areaChoice = m_propertyTable.GetValue<string>("areaChoice");
			//string toolChoice = m_propertyTable.GetValue<string>("ToolForAreaNamed_" + areaChoice);
			string toolChoice = m_propertyTable.GetValue<string>("toolChoice");
			if (!IsAcceptableContextToJump(toolChoice, tool))
			{
				display.Visible = display.Enabled = false;
				return true;
			}
			string className = XmlUtils.GetManditoryAttributeValue(command.Parameters[0], "className");


			int specifiedClsid = 0;
			var mdc = (IFwMetaDataCacheManaged)m_cache.DomainDataByFlid.MetaDataCache;
			if (mdc.ClassExists(className)) // otherwise is is a 'magic' class name treated specially in other OnDisplays.
				specifiedClsid = mdc.GetClassId(className);

			display.Visible = display.Enabled = ShouldDisplayMenuForClass(specifiedClsid, display);
			if (display.Enabled)
				command.TargetId = GuidForJumping(commandObject);
			return true;
		}
#endif

		protected virtual bool IsAcceptableContextToJump(string toolCurrent, string toolTarget)
		{
			if (toolCurrent == toolTarget)
			{
				ICmObject obj = GetCurrentCmObject();
				// Disable if target is the current object, or target is owned directly by the target object.
				if (obj != null && (obj.Hvo == m_hvo || m_cache.ServiceLocator.GetObject(m_hvo).Owner == obj))
				{
					return false; // we're already there!
				}
			}
			return true;
		}

		private ICmObject GetCurrentCmObject()
		{
			ICmObject obj = null;
			if (m_hostControl is XmlBrowseViewBase && !m_hostControl.IsDisposed)
			{
				// since we're getting the context menu by clicking on the browse view
				// just use the current object of the browse view.
				// NOTE: This helps to bypass a race condition that occurs when the user
				// right-clicks on a record that isn't (yet) the current record.
				// In that case RecordBrowseView establishes the new index before
				// calling HandleRightClick to create the context menu, but
				// presently, "ActiveClerkSelectedObject" only gets established on Idle()
				// AFTER the context menu is created. (A side effect of LT-9192, LT-8874,
				// XmlBrowseViewBase.FireSelectionChanged)
				// To get around this, we must use the CurrentObject
				// directly from the Browse view.
				int hvoCurrentObject = (m_hostControl as XmlBrowseViewBase).SelectedObject;
				if (hvoCurrentObject != 0)
					obj = m_cache.ServiceLocator.GetInstance<ICmObjectRepository>().GetObject(hvoCurrentObject);
			}
			else
			{
				obj = PropertyTable.GetValue<ICmObject>("ActiveClerkSelectedObject", null);
			}
			return obj;
		}

#if RANDYTODO
		protected virtual bool ShouldDisplayMenuForClass(int specifiedClsid, UIItemDisplayProperties display)
		{
			if (specifiedClsid == 0)
				return false; // a special magic class id, only enabled explicitly.
			if (Object.ClassID == specifiedClsid)
				return true;
				int baseClsid = m_cache.DomainDataByFlid.MetaDataCache.GetBaseClsId(Object.ClassID);
				if (baseClsid == specifiedClsid) //handle one level of subclassing
					return true;
					return false;
				}
#endif

		/// <summary>
		/// Get the id of the XCore Context menu that should be shown for our object
		/// </summary>
		public virtual string ContextMenuId
		{
			get
			{
				CheckDisposed();
				return "mnuObjectChoices";
			}
		}

		/// <summary>
		/// Handle a right click by popping up the implied context menu.
		/// </summary>
		/// <param name="hostControl"></param>
		/// <param name="shouldDisposeThisWhenClosed">True, if the menu handler is to dispose of the CmObjectUi after menu closing</param>
		/// <returns></returns>
		public bool HandleRightClick(Control hostControl, bool shouldDisposeThisWhenClosed)
		{
			CheckDisposed();

			return HandleRightClick(hostControl, shouldDisposeThisWhenClosed, ContextMenuId);
		}

		/// <summary>
		/// Handle a right click by popping up the implied context menu.
		/// </summary>
		/// <param name="hostControl"></param>
		/// <param name="shouldDisposeThisWhenClosed">True, if the menu handler is to dispose of the CmObjectUi after menu closing</param>
		/// <param name="adjustMenu"></param>
		/// <returns></returns>
		public bool HandleRightClick(Control hostControl, bool shouldDisposeThisWhenClosed, Action<ContextMenuStrip> adjustMenu)
		{
			CheckDisposed();

			return HandleRightClick(hostControl, shouldDisposeThisWhenClosed, ContextMenuId, adjustMenu);
		}

		/// <summary>
		/// Given a populated choice group, mark the one that will be invoked by a ctrl-click.
		/// This method is typically used as the menuAdjuster argument in calling HandleRightClick.
		/// It's important that it marks the same menu item as selected by HandlCtrlClick.
		/// </summary>
		public static void MarkCtrlClickItem(ContextMenuStrip menu)
		{
#if RANDYTODO
			foreach (var item in menu.Items)
			{
				var item1 = item as ToolStripItem;
				if (item1 == null || !(item1.Tag is CommandChoice) || !item1.Enabled)
					continue;
				var command = (CommandChoice) item1.Tag;
				if (command.Message != "JumpToTool")
					continue;

				item1.Text += FdoUiStrings.ksCtrlClick;
				return;
			}
#endif
		}

		/// <summary>
		/// Handle a control-click by invoking the first active JumpToTool menu item.
		/// Note that the item selected here should be the same one that is selected by Mark
		/// </summary>
		/// <param name="hostControl"></param>
		/// <returns></returns>
		public bool HandleCtrlClick(Control hostControl)
		{
#if RANDYTODO
			var window = PropertyTable.GetValue<IFwMainWnd>("window");
			m_hostControl = hostControl;
			var group = window.GetChoiceGroupForMenu(ContextMenuId);
			group.PopulateNow();
			try
			{
				foreach (var item in group)
				{
					if (!IsCtrlClickItem(item))
						continue;
					((CommandChoice)item).OnClick(this, new EventArgs());
					return true;
				}
			}
			finally
			{
				Dispose();
			}
#endif
			return false;
		}

#if RANDYTODO
		private static bool IsCtrlClickItem(object item)
		{
			var command = item as CommandChoice;
			if (command == null || command.Message != "JumpToTool")
				return false;
			var displayProps = command.GetDisplayProperties();
			return (displayProps.Visible && displayProps.Enabled);
		}
#endif

		/// <summary>
		/// Handle the right click by popping up an explicit context menu id.
		/// </summary>
		/// <param name="hostControl"></param>
		/// <param name="shouldDisposeThisWhenClosed">True, if the menu handler is to dispose of the CmObjectUi after menu closing</param>
		/// <param name="sMenuId"></param>
		/// <returns></returns>
		public bool HandleRightClick(Control hostControl, bool shouldDisposeThisWhenClosed, string sMenuId)
		{
			return HandleRightClick(hostControl, shouldDisposeThisWhenClosed, sMenuId, null);
		}

		/// <summary>
		/// Handle the right click by popping up an explicit context menu id.
		/// </summary>
		/// <param name="hostControl"></param>
		/// <param name="shouldDisposeThisWhenClosed">True, if the menu handler is to dispose of the CmObjectUi after menu closing</param>
		/// <param name="sMenuId"></param>
		/// <param name="adjustMenu"></param>
		/// <returns></returns>
		public bool HandleRightClick(Control hostControl, bool shouldDisposeThisWhenClosed, string sMenuId, Action<ContextMenuStrip> adjustMenu)
		{
			CheckDisposed();

			var window = PropertyTable.GetValue<IFwMainWnd>("window");
			m_hostControl = hostControl;

			string sHostType = m_hostControl.GetType().Name;
			string sType = Object.GetType().Name;

			if (sHostType == "XmlBrowseView" && sType == "CmBaseAnnotation")
			{
				// Generally we don't want popups trying to manipulate the annotations as objects in browse views.
				// See e.g. LT-5156, 6534, 7160.
				// Indeed, since CmBaseAnnotation presents itself as a 'Problem Report', we don't want
				// to do it for any kind of annotation that couldn't be one!
				object clrk = PropertyTable.GetValue<object>("ActiveClerk");
				string sClerkType = clrk != null ? clrk.GetType().Name : "";
				if (sClerkType == "OccurrencesOfSelectedUnit")
					return true;		// We don't want this either.  See LT-6101.
			}

			// TODO: The context menu needs to be filtered to remove inappropriate menu items.
#if RANDYTODO
			window.ShowContextMenu(sMenuId,
				new Point(Cursor.Position.X, Cursor.Position.Y),
				new TemporaryColleagueParameter(m_mediator, this, shouldDisposeThisWhenClosed),
				null, adjustMenu);
			// Using the sequencer here now causes problems with slices that allow
			// keyboard activity (cf. PhoneEnvReferenceView).
			// If a safe blocking mechanism can be found for the context menu, we can restore the original behavior
			// which will have this code do the setup and teardown work.
			//(hostControl as IReceiveSequentialMessages).Sequencer);
#endif

			return true;
		}
		#endregion

		#region Other methods


#if RANDYTODO
		/// <summary>
		/// Hack to "remove" the delete menu from the popup menu.
		/// </summary>
		/// <param name="commandObject"></param>
		/// <param name="display"></param>
		/// <returns></returns>
		public virtual bool OnDisplayDeleteSelectedItem(object commandObject, ref UIItemDisplayProperties display)
		{
			CheckDisposed();

			if (m_hostControl.GetType().Name == "Sandbox"
				// Disable deleting from inside "Try a Word" dialog.  See FWR-3212.
				|| m_hostControl.GetType().Name == "TryAWordSandbox"
				// Disable deleting interior items from a WfiMorphBundle.  See LT-6217.
				|| (m_hostControl.GetType().Name == "OneAnalysisSandbox" && !(m_obj is IWfiMorphBundle)))
			{
				display.Visible = display.Enabled = false;
			}
			display.Text = string.Format(display.Text, DisplayNameOfClass);
			return true;
		}
#endif

		public virtual string DisplayNameOfClass
		{
			get
			{
				CheckDisposed();

				var poss = Object as ICmPossibility;
				if (poss != null)
				{
					return poss.ItemTypeName();
				}
				string typeName = Object.GetType().Name;
				string className = StringTable.Table.GetString(typeName, "ClassNames");
				if (className == "*" + typeName + "*")
					className = typeName;

				string altName;
				var featsys = Object.OwnerOfClass(FsFeatureSystemTags.kClassId) as IFsFeatureSystem;
				if (featsys != null)
				{
					if (featsys.OwningFlid == LangProjectTags.kflidPhFeatureSystem)
					{
						altName = StringTable.Table.GetString(className + "-Phonological", "AlternativeTypeNames");
						if (altName != "*" + className + "-Phonological*")
							return altName;
					}
				}
				switch (Object.OwningFlid)
				{
					case MoStemNameTags.kflidRegions:
						altName = StringTable.Table.GetString(className + "-MoStemName", "AlternativeTypeNames");
						if (altName != "*" + className + "-MoStemName*")
							return altName;
						break;
				}
				return className;
			}
		}


#if RANDYTODO
		public void OnDeleteSelectedItem(object commandObject)
		{
			CheckDisposed();
			m_command = commandObject as Command;

			try
			{
				// Instead of deleting a single WfiMorphBundle (which is what would normally happen
				// in our automated handling, delete the owning WfiAnalysis.  (See LT-6217.)
				if (m_obj is IWfiMorphBundle)
				{
					// we want to delete the owner, not just this object itself.
					using (CmObjectUi owner = MakeUi(m_cache, m_obj.Owner.Hvo))
					{
						owner.Mediator = m_mediator;
						owner.PropTable = m_propertyTable;
						owner.DeleteUnderlyingObject();
					}
				}
				else
				{
					DeleteUnderlyingObject();
				}
			}
			finally
			{
				m_command = null;
			}
		}
#endif

		public virtual bool CanDelete(out string cannotDeleteMsg)
		{
			if (Object.CanDelete)
			{
				cannotDeleteMsg = null;
				return true;
			}

			cannotDeleteMsg = FdoUiStrings.ksCannotDeleteItem;
			return false;
		}

		/// <summary>
		/// Delete the object, after showing a confirmation dialog.
		/// Return true if deleted, false, if cancelled.
		/// </summary>
		public bool DeleteUnderlyingObject()
		{
			CheckDisposed();

			ICmObject cmo = GetCurrentCmObject();
			if (cmo != null && m_obj != null && cmo.Hvo == m_obj.Hvo)
			{
				Publisher.Publish("DeleteRecord", this);
			}
			else
			{
				var mainWindow = PropertyTable.GetValue<Form>("window");
				using (new WaitCursor(mainWindow))
				{
					using (var dlg = new ConfirmDeleteObjectDlg(PropertyTable.GetValue<IHelpTopicProvider>("HelpTopicProvider")))
					{
						string cannotDeleteMsg;
						if (CanDelete(out cannotDeleteMsg))
							dlg.SetDlgInfo(this, m_cache, PropertyTable);
						else
							dlg.SetDlgInfo(this, m_cache, PropertyTable, TsStringUtils.MakeString(cannotDeleteMsg, m_cache.DefaultUserWs));
						if (DialogResult.Yes == dlg.ShowDialog(mainWindow))
						{
							ReallyDeleteUnderlyingObject();
							return true; // deleted it
						}
					}
				}
			}
			return false; // didn't delete it.
		}

		/// <summary>
		/// Do any cleanup that involves interacting with the user, after the user has confirmed that our object should be
		/// deleted.
		/// </summary>
		protected virtual void DoRelatedCleanupForDeleteObject()
		{
			// For media and pictures: should we delete the file also?
			// arguably this should be on a subclass, but it's easier to share behavior for both here.
			ICmFile file = null;
			var pict = m_obj as ICmPicture;
			if (pict != null)
			{
				file = pict.PictureFileRA;
			}
			else
			{
				var media = m_obj as ICmMedia;
				if (media != null)
					file = media.MediaFileRA;
			}
			ConsiderDeletingRelatedFile(file, PropertyTable);
		}

		public static void ConsiderDeletingRelatedFile(ICmFile file, IPropertyTable propertyTable)
		{
			if (file == null)
				return;
			var refs = file.ReferringObjects;
			if (refs.Count > 1)
				return; // exactly one if only this CmPicture uses it.
			var path = file.InternalPath;
			if (Path.IsPathRooted(path))
				return; // don't delete external file
			string msg = String.Format(FdoUiStrings.ksDeleteFileAlso, path);
			if (MessageBox.Show(Form.ActiveForm, msg, FdoUiStrings.ksDeleteFileCaption, MessageBoxButtons.YesNo,
				MessageBoxIcon.Question)
				!= DialogResult.Yes)
			{
				return;
			}

			IFlexApp app;
			if (propertyTable != null && propertyTable.TryGetValue("App", out app))
			{
					app.PictureHolder.ReleasePicture(file.AbsoluteInternalPath);
				}
				string fileToDelete = file.AbsoluteInternalPath;

#if RANDYTODO
				// I'm not sure why, but if we try to delete it right away, we typically get a failure,
				// with an exception indicating that something is using the file, despite the code above that
				// tries to make our picture cache let go of it.
				// However, waiting until idle seems to solve the problem.
				mediator.IdleQueue.Add(IdleQueuePriority.Low, obj =>
				{
					try
					{
						File.Delete(fileToDelete);
					}
					catch (IOException)
					{
						// If we can't actually delete the file for some reason, don't bother the user complaining.
					}
					return true; // task is complete, don't try again.
				});
#else
			try
			{
				File.Delete(fileToDelete);
			}
			catch (IOException)
			{
				// If we can't actually delete the file for some reason, don't bother the user complaining.
			}
#endif
				file.Delete();
		}

		protected virtual void ReallyDeleteUnderlyingObject()
		{
			Logger.WriteEvent("Deleting '" + Object.ShortName + "'...");
			UndoableUnitOfWorkHelper.DoUsingNewOrCurrentUOW(FdoUiStrings.ksUndoDelete, FdoUiStrings.ksRedoDelete,
				m_cache.ActionHandlerAccessor, () =>
				{
					DoRelatedCleanupForDeleteObject();
					Object.Cache.DomainDataByFlid.DeleteObj(Object.Hvo);
				});
			Logger.WriteEvent("Done Deleting.");
			m_obj = null;
		}

		/// <summary>
		/// Merge the underling objects. This method handles the confirm dialog, then delegates
		/// the actual merge to ReallyMergeUnderlyingObject. If the flag is true, we merge
		/// strings and owned atomic objects; otherwise, we don't change any that aren't null
		/// to begin with.
		/// </summary>
		/// <param name="fLoseNoTextData"></param>
		public void MergeUnderlyingObject(bool fLoseNoTextData)
		{
			CheckDisposed();

			var mainWindow = PropertyTable.GetValue<Form>("window");
			using (new WaitCursor(mainWindow))
			{
				using (var dlg = new MergeObjectDlg(PropertyTable.GetValue<IHelpTopicProvider>("HelpTopicProvider")))
				{
					dlg.InitializeFlexComponent(new FlexComponentParameters(PropertyTable, Publisher, Subscriber));
					var wp = new WindowParams();
					var mergeCandidates = new List<DummyCmObject>();
					string guiControl, helpTopic;
					DummyCmObject dObj = GetMergeinfo(wp, mergeCandidates, out guiControl, out helpTopic);
					mergeCandidates.Sort();
					dlg.SetDlgInfo(m_cache, wp, dObj, mergeCandidates, guiControl, helpTopic);
					if (DialogResult.OK == dlg.ShowDialog(mainWindow))
						ReallyMergeUnderlyingObject(dlg.Hvo, fLoseNoTextData);
				}
			}
		}

		/// <summary>
		/// Merge the underling objects. This method handles the transaction, then delegates
		/// the actual merge to MergeObject. If the flag is true, we merge
		/// strings and owned atomic objects; otherwise, we don't change any that aren't null
		/// to begin with.
		/// </summary>
		protected virtual void ReallyMergeUnderlyingObject(int survivorHvo, bool fLoseNoTextData)
		{
			ICmObject survivor = m_cache.ServiceLocator.GetInstance<ICmObjectRepository>().GetObject(survivorHvo);
			Logger.WriteEvent("Merging '" + Object.ShortName + "' into '" + survivor.ShortName + "'.");
			var ah = m_cache.ServiceLocator.GetInstance<IActionHandler>();
			UndoableUnitOfWorkHelper.Do(FdoUiStrings.ksUndoMerge, FdoUiStrings.ksRedoMerge, ah, () => survivor.MergeObject(Object, fLoseNoTextData));
			Logger.WriteEvent("Done Merging.");
			m_obj = null;
		}

		protected virtual DummyCmObject GetMergeinfo(WindowParams wp, List<DummyCmObject> mergeCandidates, out string guiControl, out string helpTopic)
		{
			Debug.Assert(false, "Subclasses must override this method.");
			guiControl = null;
			helpTopic = null;
			return null;
		}

		/// <summary>
		///
		/// </summary>
		public virtual void MoveUnderlyingObjectToCopyOfOwner()
		{
			CheckDisposed();

			var mainWindow = PropertyTable.GetValue<Form>("window");
			MessageBox.Show(mainWindow, FdoUiStrings.ksCannotMoveObjectToCopy, FdoUiStrings.ksBUG);
		}

		/// <summary>
		/// Get a string suitable for use in the left panel of the LexText status bar.
		/// It will show the created and modified dates, if the object has them.
		/// </summary>
		public string ToStatusBar()
		{
			CheckDisposed();

			if (!Object.IsValidObject)
				return FdoUiStrings.ksDeletedObject;
			DateTime dt;
			string created = "";
			string modified = "";
			System.Reflection.PropertyInfo pi = Object.GetType().GetProperty("DateCreated");
			if (pi != null)
			{
				dt = (DateTime)pi.GetValue(Object, null);
				created = dt.ToString("dd/MMM/yyyy", System.Globalization.DateTimeFormatInfo.InvariantInfo);
			}
			pi = Object.GetType().GetProperty("DateModified");
			if (pi != null)
			{
				dt = (DateTime)pi.GetValue(Object, null);
				modified = dt.ToString("dd/MMM/yyyy", System.Globalization.DateTimeFormatInfo.InvariantInfo);
			}
			return String.Format("{0} {1}", created, modified);
		}

		/// <summary>
		///  Convert a .NET color to the type understood by Views code and other Win32 stuff.
		/// </summary>
		/// <param name="c"></param>
		/// <returns></returns>
		static public uint RGB(Color c)
		{
			return RGB(c.R, c.G, c.B);
		}

		/// <summary>
		/// Make a standard Win32 color from three components.
		/// </summary>
		/// <param name="r"></param>
		/// <param name="g"></param>
		/// <param name="b"></param>
		/// <returns></returns>
		static public uint RGB(int r, int g, int b)
		{
			return ((uint)(((byte)(r) | ((byte)(g) << 8)) | ((byte)(b) << 16)));

		}

		/// <summary>
		///
		/// </summary>
		/// <param name="singlePropertySequenceValue"></param>
		/// <param name="cacheForCheckingValidity">null, if you don't care about checking the validity of the items in singlePropertySequenceValue,
		/// otherwise, pass in a cache to check validity.</param>
		/// <param name="expectedClassId">if you pass a cache, you can also use this too make sure the object matches an expected class,
		/// otherwise it just checks that the object exists in the database (or is a valid virtual object)</param>
		/// <returns></returns>
		static public List<int> ParseSinglePropertySequenceValueIntoHvos(string singlePropertySequenceValue,
			LcmCache cacheForCheckingValidity, int expectedClassId)
		{
			var hvos = new List<int>();
			if (String.IsNullOrEmpty(singlePropertySequenceValue))
				return hvos;
<<<<<<< HEAD
			FdoCache cache = cacheForCheckingValidity;
#if RANDYTODO
=======
			LcmCache cache = cacheForCheckingValidity;
>>>>>>> c1202904
			foreach (string sHvo in ChoiceGroup.DecodeSinglePropertySequenceValue(singlePropertySequenceValue))
			{
				int hvo;
				if (Int32.TryParse(sHvo, out hvo))
				{
					if (cache != null)
					{
						try
						{
							var obj = cache.ServiceLocator.GetInstance<ICmObjectRepository>().GetObject(hvo);
						}
						catch
						{
							continue;
						}
					}
					hvos.Add(hvo);
				}
			}
#endif
			return hvos;
		}

		#endregion Other methods

		#region Embedded View Constructor classes

		public class CmObjectVc : FwBaseVc
		{
			public CmObjectVc(LcmCache cache)
			{
				Cache = cache;
			}

			public override void Display(IVwEnv vwenv, int hvo, int frag)
			{
				ISilDataAccess sda = vwenv.DataAccess;
				int wsUi = sda.WritingSystemFactory.UserWs;
				var co = m_cache.ServiceLocator.GetInstance<ICmObjectRepository>().GetObject(hvo);
				switch (frag)
				{
					case (int)VcFrags.kfragHeadWord:
						var le = co as ILexEntry;
						vwenv.AddString(le != null ? le.HeadWord : TsStringUtils.MakeString(co.ShortName, wsUi));
						break;
					case (int)VcFrags.kfragShortName:
						vwenv.AddString(TsStringUtils.MakeString(co.ShortName, wsUi));
						break;
					default:
						vwenv.AddString(TsStringUtils.MakeString(co.ToString(), wsUi));
						break;
				}
			}
		}
		/// <summary>
		/// Special VC for classes that should display in the default analysis writing system.
		/// </summary>
		public class CmAnalObjectVc : FwBaseVc
		{
			public CmAnalObjectVc(LcmCache cache)
				: base(cache.DefaultAnalWs)
			{
				Cache = cache;
			}

			public override void Display(IVwEnv vwenv, int hvo, int frag)
			{
				if (hvo == 0)
					return;

				int wsAnal = DefaultWs;
				ICmObject co;
				switch (frag)
				{
					case (int)VcFrags.kfragHeadWord:
						co = m_cache.ServiceLocator.GetInstance<ICmObjectRepository>().GetObject(hvo);
						var le = co as ILexEntry;
						vwenv.AddString(le != null ? le.HeadWord : TsStringUtils.MakeString(co.ShortName, wsAnal));
						break;
					case (int)VcFrags.kfragShortName:
						co = m_cache.ServiceLocator.GetInstance<ICmObjectRepository>().GetObject(hvo);
						vwenv.AddString(TsStringUtils.MakeString(co.ShortName, wsAnal));
						break;
					case (int)VcFrags.kfragPosAbbrAnalysis:
						vwenv.AddStringAltMember(CmPossibilityTags.kflidAbbreviation, wsAnal, this);
						break;
					default:
						co = m_cache.ServiceLocator.GetInstance<ICmObjectRepository>().GetObject(hvo);
						vwenv.AddString(TsStringUtils.MakeString(co.ToString(), wsAnal));
						break;
				}
			}
		}

		/// <summary>
		/// Special VC for classes that have name flid. It is a MultiString property, and the default user
		/// WS should be used to display it.
		/// </summary>
		public class CmNamedObjVc : CmObjectVc
		{
			protected int m_flidName;

			public CmNamedObjVc(LcmCache cache, int flidName)
				: base(cache)
			{
				m_flidName = flidName;
			}

			public override void Display(IVwEnv vwenv, int hvo, int frag)
			{
						int wsUi = vwenv.DataAccess.WritingSystemFactory.UserWs;
						vwenv.AddStringAltMember(m_flidName, wsUi, this);
				}
			}
		/// <summary>
		/// Special VC for classes that have name and abbreviation, both displayed in UI WS.
		/// </summary>
		public class CmNameAbbrObjVc : CmNamedObjVc
		{
			protected int m_flidAbbr;

			public CmNameAbbrObjVc(LcmCache cache, int flidName, int flidAbbr)
				: base(cache, flidName)
			{
				m_flidAbbr = flidAbbr;
			}

			public override void Display(IVwEnv vwenv, int hvo, int frag)
			{
				switch (frag)
				{
					case (int)VcFrags.kfragShortName:
						int wsUi = vwenv.DataAccess.WritingSystemFactory.UserWs;
						vwenv.AddStringAltMember(m_flidAbbr, wsUi, this);
						break;
					default:
						base.Display(vwenv, hvo, frag);
						break;
				}
			}
		}
		/// <summary>
		/// Special VC for classes that have a reference to a CmPossibility whose name/abbr should be
		/// used as the name/abbr for this.
		/// </summary>
		public class CmPossRefVc : CmObjectVc
		{
			protected int m_flidRef; // flid that refers to the CmPossibility

			public CmPossRefVc(LcmCache cache, int flidRef)
				: base(cache)
			{
				m_flidRef = flidRef;
			}

			// If the expected reference property is null, insert "??" and return false;
			// otherwise return true.
			private bool HandleObjMissing(IVwEnv vwenv, int hvo)
			{
				if (m_cache.DomainDataByFlid.get_ObjectProp(hvo, m_flidRef) == 0)
				{
					int wsUi = vwenv.DataAccess.WritingSystemFactory.UserWs;
					vwenv.AddString(TsStringUtils.MakeString(FdoUiStrings.ksQuestions, wsUi));	// was "??", not "???"
					vwenv.NoteDependency(new[] { hvo }, new[] { m_flidRef }, 1);
					return false;
				}
				return true;
			}

			public override void Display(IVwEnv vwenv, int hvo, int frag)
			{
				const int kfragAbbr = 17; // arbitrary const from reserved range.
				const int kfragName = 18;
				switch (frag)
				{
					case (int)VcFrags.kfragInterlinearAbbr:
					case (int)VcFrags.kfragInterlinearName:  // abbr is probably more appropriate in interlinear.
					case (int)VcFrags.kfragShortName:
						if (HandleObjMissing(vwenv, hvo))
							vwenv.AddObjProp(m_flidRef, this, kfragAbbr);
						break;
					case kfragAbbr:
						vwenv.AddStringAltMember(CmPossibilityTags.kflidAbbreviation,
							m_cache.ServiceLocator.WritingSystems.DefaultAnalysisWritingSystem.Handle,
							this);
						break;
					case (int)VcFrags.kfragName:
						if (HandleObjMissing(vwenv, hvo))
							vwenv.AddObjProp(m_flidRef, this, kfragName);
						break;
					default:
						vwenv.AddStringAltMember(CmPossibilityTags.kflidName,
							m_cache.ServiceLocator.WritingSystems.DefaultAnalysisWritingSystem.Handle,
							this);
						break;
				}
			}
		}

		#endregion Embedded View Constructor classes

		#region Implementation of IPropertyTableProvider

		/// <summary>
		/// Placement in the IPropertyTableProvider interface lets FwApp call IPropertyTable.DoStuff.
		/// </summary>
		public IPropertyTable PropertyTable { get; set; }

		#endregion

		#region Implementation of IPublisherProvider

		/// <summary>
		/// Get the IPublisher.
		/// </summary>
		public IPublisher Publisher { get; private set; }

		#endregion

		#region Implementation of ISubscriberProvider

		/// <summary>
		/// Get the ISubscriber.
		/// </summary>
		public ISubscriber Subscriber { get; private set; }

		/// <summary>
		/// Initialize a FLEx component with the basic interfaces.
		/// </summary>
		/// <param name="flexComponentParameters">Parameter object that contains the required three interfaces.</param>
		public void InitializeFlexComponent(FlexComponentParameters flexComponentParameters)
		{
			FlexComponentCheckingService.CheckInitializationValues(flexComponentParameters, new FlexComponentParameters(PropertyTable, Publisher, Subscriber));

			PropertyTable = flexComponentParameters.PropertyTable;
			Publisher = flexComponentParameters.Publisher;
			Subscriber = flexComponentParameters.Subscriber;
		}

		#endregion
	}

	/// <summary>
	/// Special VC for classes that should display in the default vernacular writing system.
	/// </summary>
	public class CmVernObjectVc : FwBaseVc
	{
		public CmVernObjectVc(LcmCache cache)
		{
			Cache = cache;
		}

		public override void Display(IVwEnv vwenv, int hvo, int frag)
		{
			int wsVern = m_cache.ServiceLocator.WritingSystems.DefaultVernacularWritingSystem.Handle;
			var co = m_cache.ServiceLocator.GetInstance<ICmObjectRepository>().GetObject(hvo);
			switch (frag)
			{
				case (int)VcFrags.kfragHeadWord:
					var le = co as ILexEntry;
					vwenv.AddString(le != null ? le.HeadWord : TsStringUtils.MakeString(co.ShortName, wsVern));
					break;
				case (int)VcFrags.kfragShortName:
					vwenv.AddString(TsStringUtils.MakeString(co.ShortName, wsVern));
					break;
				default:
					vwenv.AddString(TsStringUtils.MakeString(co.ToString(), wsVern));
					break;
			}
		}
	}

	/// <summary>
	/// Special UI behaviors for the CmPossibility class.
	/// </summary>
	public class CmPossibilityUi : CmObjectUi
	{
		/// <summary>
		/// Create one. Argument must be a CmPossibility.
		/// Review JohnH (JohnT): should we declare the argument to be CmPossibility?
		/// Note that declaring it to be forces us to just do a cast in every case of MakeUi, which is
		/// passed an obj anyway.
		/// </summary>
		/// <param name="obj"></param>
		public CmPossibilityUi(ICmObject obj)
			: base(obj)
		{
			Debug.Assert(obj is ICmPossibility);
		}

		internal CmPossibilityUi() { }

		/// <summary>
		/// Gets a special VC that knows to use the abbr for the shortname, etc.
		/// </summary>
		public override IVwViewConstructor Vc
		{
			get
			{
				CheckDisposed();

				if (m_vc == null)
				{
					m_vc = new CmNameAbbrObjVc(m_cache, CmPossibilityTags.kflidName,
						CmPossibilityTags.kflidAbbreviation);
				}
				return base.Vc;
			}
		}

#if RANDYTODO
		public override bool OnDisplayJumpToTool(object commandObject, ref UIItemDisplayProperties display)
		{
			CheckDisposed();

			var command = (Command)commandObject;
			string className = XmlUtils.GetManditoryAttributeValue(command.Parameters[0], "className");

			int specifiedClsid = 0;
			// There are some special commands with dummy class names (WordPartOfSpeech is one).
			// I (JohnT) don't know why we did that, but apparently everything else works for those
			// commands if we just leave specifiedClsid zero (code takes the second branch of the if below,
			// since CmObject does not inherit from CmPossibility, and depending on the override
			// usually it isn't displayed, but there may be some override that does.
			if (((IFwMetaDataCacheManaged) m_cache.DomainDataByFlid.MetaDataCache).ClassExists(className))
				specifiedClsid = m_cache.DomainDataByFlid.MetaDataCache.GetClassId(className);

			var cp = (ICmPossibility) Object;
			var owningList = cp.OwningList;
			if (m_cache.ClassIsOrInheritsFrom(specifiedClsid, CmPossibilityTags.kClassId) ||
				specifiedClsid == LexEntryTypeTags.kClassId)	// these appear in 2 separate lists.
			{
				IFwMetaDataCache mdc = m_cache.DomainDataByFlid.MetaDataCache;
				// make sure our object matches the CmPossibilityList flid name.
				int owningFlid = owningList.OwningFlid;
				string owningFieldName = owningFlid == 0 ? "" : mdc.GetFieldName(owningFlid);
				string owningClassName = owningFlid == 0 ? "" : mdc.GetOwnClsName(owningFlid);
				string commandListOwnerName = XmlUtils.GetManditoryAttributeValue(command.Parameters[0], "ownerClass");
				string commandListFieldName = XmlUtils.GetManditoryAttributeValue(command.Parameters[0], "ownerField");
				display.Visible = display.Enabled = (commandListFieldName == owningFieldName && commandListOwnerName == owningClassName);
			}
			else
			{
				// we should have a specific class name to match on.
				display.Visible = display.Enabled = ShouldDisplayMenuForClass(specifiedClsid, display);
			}

			// try to insert the name of list into our display.Text for commands with label="{0}"
			FormatDisplayTextWithListName(m_cache, owningList, ref display);
			if (display.Enabled)
				command.TargetId = GuidForJumping(commandObject);
			return true;
		}

		public static string FormatDisplayTextWithListName(LcmCache cache,
			ICmPossibilityList pssl, ref UIItemDisplayProperties display)
		{
			string listName = pssl.Owner != null ? cache.DomainDataByFlid.MetaDataCache.GetFieldName(pssl.OwningFlid) : pssl.Name.BestAnalysisVernacularAlternative.Text;
			string itemTypeName = GetPossibilityDisplayName(pssl);
			if (itemTypeName != "*" + listName + "*")
			{
				string formattedText = string.Format(display.Text, itemTypeName);
				display.Text = formattedText;
			}
			return display.Text;
		}
#endif

		public static string GetPossibilityDisplayName(ICmPossibilityList list)
		{
			string listName = list.Owner != null ? list.Cache.DomainDataByFlid.MetaDataCache.GetFieldName(list.OwningFlid)
				: list.Name.BestAnalysisVernacularAlternative.Text;
			string itemsTypeName = StringTable.Table.GetString(listName, "PossibilityListItemTypeNames");
			if (itemsTypeName != "*" + listName + "*")
				return itemsTypeName;
			return list.PossibilitiesOS.Count > 0 ? StringTable.Table.GetString(list.PossibilitiesOS[0].GetType().Name, "ClassNames")
				: itemsTypeName;
		}

		public override string DisplayNameOfClass
		{
			get
			{
				var poss = (ICmPossibility)Object;
				ICmPossibilityList owningList = poss.OwningList;
				if (owningList.OwningFlid == 0)
					return StringTable.Table.GetString(poss.GetType().Name, "ClassNames");
				string owningFieldName = m_cache.DomainDataByFlid.MetaDataCache.GetFieldName(owningList.OwningFlid);
				string itemsTypeName = GetPossibilityDisplayName(owningList);
				return itemsTypeName != "*" + owningFieldName + "*" ? itemsTypeName
					: StringTable.Table.GetString(poss.GetType().Name, "ClassNames");
			}
		}

		/// <summary>
		/// Check whether it is OK to add a possibility to the specified item. If not, report the
		/// problem to the user and return true.
		/// </summary>
		/// <param name="cache"></param>
		/// <param name="hvoItem"></param>
		/// <returns></returns>
		static bool CheckAndReportProblemAddingSubitem(LcmCache cache, int hvoItem)
		{
			var possItem = cache.ServiceLocator.GetInstance<ICmPossibilityRepository>().GetObject(hvoItem);
			if (possItem != null)
			{
				var rootPoss = possItem.MainPossibility;
				var hvoRootItem = rootPoss.Hvo;
				var hvoPossList = rootPoss.OwningList.Hvo;

				// If we get here hvoPossList is a possibility list and hvoRootItem is a top level item in that list
				// and possItem is, or is a subpossibility of, that top level item.

				// 1. Check to see if hvoRootItem is a chart template containing our target.
				// If so, hvoPossList is owned in the chart templates property.
				if (CheckAndReportBadDiscourseTemplateAdd(cache, possItem.Hvo, hvoRootItem, hvoPossList))
					return true;

				// 2. Check to see if hvoRootItem is a TextMarkup TagList containing our target (i.e. a Tag type).
				// If so, hvoPossList is owned in the text markup tags property.
				if (CheckAndReportBadTagListAdd(cache, possItem.Hvo, hvoRootItem, hvoPossList))
					return true;
			}
			return false; // not detecting problems with moving other kinds of things.
		}

		private static bool CheckAndReportBadTagListAdd(LcmCache cache, int hvoItem, int hvoRootItem, int hvoPossList)
		{
			if (cache.ServiceLocator.GetInstance<ICmObjectRepository>().GetObject(hvoPossList).OwningFlid != LangProjectTags.kflidTextMarkupTags)
				return false; // some other list we don't care about.

			// Confirm the two-level rule.
			if (hvoItem != hvoRootItem)
			{
				MessageBox.Show(FdoUiStrings.ksMarkupTagsTooDeep,
								FdoUiStrings.ksHierarchyLimit, MessageBoxButtons.OK, MessageBoxIcon.Warning);
				return true;
			}
			return false;
		}

		private static bool CheckAndReportBadDiscourseTemplateAdd(LcmCache cache, int hvoItem, int hvoRootItem, int hvoList)
		{
			if (cache.ServiceLocator.GetInstance<ICmObjectRepository>().GetObject(hvoList).OwningFlid != DsDiscourseDataTags.kflidConstChartTempl)
				return false; // some other list we don't care about.
			// We can't turn a column into a group if it's in use.
			ICmPossibility poss = cache.ServiceLocator.GetInstance<ICmPossibilityRepository>().GetObject(hvoItem);
			using (var col = new CmPossibilityUi(poss))
			{
			// If the item doesn't already have children, we can only add them if it isn't already in use
			// as a column: we don't want to change a column into a group. Thus, if there are no
			// children, we generally call the same routine as when deleting.
			// However, that routine has a special case to prevent deletion of the default template even
			// if NOT in use...and we must not prevent adding to that when it is empty! Indeed any
			// empty CHART can always be added to, so only if col's owner is a CmPossibility (it's not a root
			// item in the templates list) do we need to check for it being in use.
				if (poss.SubPossibilitiesOS.Count == 0 && poss.Owner is ICmPossibility && col.CheckAndReportProtectedChartColumn())
				return true;
			}
			// Finally, we have to confirm the three-level rule.
			var owner = cache.ServiceLocator.GetInstance<ICmObjectRepository>().GetObject(hvoItem).Owner;
			if (hvoItem != hvoRootItem && owner != null && owner.Hvo != hvoRootItem)
			{
				MessageBox.Show(FdoUiStrings.ksTemplateTooDeep,
								FdoUiStrings.ksHierarchyLimit, MessageBoxButtons.OK, MessageBoxIcon.Warning);
				return true;
			}
			return false;
		}

		public static CmObjectUi CreateNewUiObject(IPropertyTable propertyTable, int classId, int hvoOwner,
			int flid, int insertionPosition)
		{
			var cache = propertyTable.GetValue<LcmCache>("cache");
			if (CheckAndReportProblemAddingSubitem(cache, hvoOwner))
				return null;
			return DefaultCreateNewUiObject(classId, hvoOwner, flid, insertionPosition, cache);
		}

		public override bool CanDelete(out string cannotDeleteMsg)
		{
			if (!CanModifyChartColumn(out cannotDeleteMsg))
				return false;

			if (!CanDeleteTextMarkupTag(out cannotDeleteMsg))
				return false;

			return base.CanDelete(out cannotDeleteMsg);
		}

		public bool CheckAndReportProtectedChartColumn()
		{
			string msg;
			if (!CanModifyChartColumn(out msg))
			{
				MessageBoxUtils.Show(msg, FdoUiStrings.ksWarningCaption, MessageBoxButtons.OK, MessageBoxIcon.Warning);
				return true;
			}
			return false;
		}

		private bool CanModifyChartColumn(out string msg)
		{
			var poss = (ICmPossibility) Object;
			if (poss.IsDefaultDiscourseTemplate)
			{
				msg = FdoUiStrings.ksCantDeleteDefaultDiscourseTemplate;
				return false;
			}

			if (poss.IsThisOrDescendantInUseAsChartColumn)
			{
				var rootPossibility = (ICmPossibility) Object;
				while (rootPossibility.Owner is ICmPossibility)
					rootPossibility = (ICmPossibility) rootPossibility.Owner;
				IDsChart chart = rootPossibility.Services.GetInstance<IDsChartRepository>().InstancesWithTemplate(rootPossibility).First();
				string textName = ((IDsConstChart) chart).BasedOnRA.Title.BestAnalysisVernacularAlternative.Text;
				// This is an actual column; it's a problem if it has instances
				msg = string.Format(FdoUiStrings.ksCantModifyTemplateInUse, textName);
				return false;
			}

			msg = null;
			return true;
		}

		private bool CanDeleteTextMarkupTag(out string msg)
		{
			var poss = (ICmPossibility) Object;
			if (poss.IsOnlyTextMarkupTag)
			{
				msg = FdoUiStrings.ksCantDeleteLastTagList;
				return false;
			}

			ITextTag usedTag = poss.Services.GetInstance<ITextTagRepository>().GetByTextMarkupTag(poss).FirstOrDefault();
			if (usedTag != null)
			{
				string textName = null;
				if (usedTag.BeginSegmentRA != null)
				{
					var ws = usedTag.Cache.LangProject.DefaultWsForMagicWs(WritingSystemServices.kwsFirstAnalOrVern);
					var text = (IStText) usedTag.BeginSegmentRA.Owner.Owner;
					textName = text.Title.get_String(ws).Text;
					if (String.IsNullOrEmpty(textName))
						textName = text.ShortName;
				}
				msg = string.Format(poss.SubPossibilitiesOS.Count == 0 ? FdoUiStrings.ksCantDeleteMarkupTagInUse
					: FdoUiStrings.ksCantDeleteMarkupTypeInUse, textName);
				return false;
			}

			msg = null;
			return true;
		}
	}


	/// <summary>
	/// Special UI behaviors for the MoMorphSynAnalysis class.
	/// </summary>
	public class MoMorphSynAnalysisUi : CmObjectUi
	{
		/// <summary>
		/// Create one.
		/// </summary>
		/// <param name="obj"></param>
		public MoMorphSynAnalysisUi(ICmObject obj)
			: base(obj)
		{
			Debug.Assert(obj is IMoMorphSynAnalysis);
		}

		internal MoMorphSynAnalysisUi()
		{
		}

#if RANDYTODO
		protected override bool ShouldDisplayMenuForClass(int specifiedClsid, UIItemDisplayProperties display)
		{
			return (PartOfSpeechTags.kClassId == specifiedClsid) &&
				(GuidForJumping(null) != Guid.Empty);
		}
#endif

		/// <summary>
		/// Gets a special VC that knows to display the name or abbr of the PartOfSpeech.
		/// </summary>
		public override IVwViewConstructor Vc
		{
			get
			{
				CheckDisposed();

				if (m_vc == null)
					m_vc = new MsaVc(m_cache);
				return base.Vc;
			}
		}

		/// <summary>
		/// Special VC for MSAs. These have the InterlinearName method.
		/// Enhance JohnT: it would be better to actually build a view that shows what we want,
		/// so that all the proper dependencies could be noted.  But the algorithms are complex
		/// and involve backreferences.
		/// Todo: Finish reworking this into MsaVc; clean up stuff related to interlinearName
		/// above.
		/// </summary>
		public class MsaVc : CmAnalObjectVc
		{
			public MsaVc(LcmCache cache)
				: base(cache)
			{
			}

			public override void Display(IVwEnv vwenv, int hvo, int frag)
			{
				int wsAnal = DefaultWs;

				var msa = m_cache.ServiceLocator.GetInstance<IMoMorphSynAnalysisRepository>().GetObject(hvo);

				switch (frag)
				{
					case (int)VcFrags.kfragFullMSAInterlinearname:
						// not editable
						vwenv.OpenParagraph();
						vwenv.set_IntProperty((int)FwTextPropType.ktptEditable,
							(int)FwTextPropVar.ktpvEnum, (int)TptEditable.ktptNotEditable);
						vwenv.AddString(msa.LongNameTs);
						vwenv.CloseParagraph();
						break;
					case (int)VcFrags.kfragInterlinearName:
						// not editable
						//vwenv.set_IntProperty((int)FwTextPropType.ktptEditable,
						//	(int)FwTextPropVar.ktpvEnum, (int)TptEditable.ktptNotEditable);

						// InterlinNameTss would need to be implemented, so we can get tss
						// string based upon the specified wsAnal
						//vwenv.AddString(msa.InterlinNameTSS(wsAnal));
						break;
					case (int)VcFrags.kfragInterlinearAbbr:
						// not editable
						vwenv.set_IntProperty((int)FwTextPropType.ktptEditable,
							(int)FwTextPropVar.ktpvEnum, (int)TptEditable.ktptNotEditable);
						vwenv.AddString(msa.InterlinAbbrTSS(wsAnal));
						break;
					default:
						base.Display(vwenv, hvo, frag);
						break;
				}
			}
		}
	}

	/// <summary>
	/// Special UI behaviors for the MoStemMsa class.
	/// </summary>
	public class MoStemMsaUi : MoMorphSynAnalysisUi
	{
		/// <summary>
		/// Create one.
		/// </summary>
		/// <param name="obj"></param>
		public MoStemMsaUi(ICmObject obj)
			: base(obj)
		{
			Debug.Assert(obj is IMoStemMsa);
		}

		internal MoStemMsaUi()
		{
		}

		/// <summary>
		/// gives the hvo of the object to use in the URL reconstruct when doing a jump
		/// </summary>
		/// <param name="commandObject"></param>
		/// <returns></returns>
		public override Guid GuidForJumping(object commandObject)
		{
			var msa = (IMoStemMsa) Object;
			if (msa.PartOfSpeechRA == null)
				return Guid.Empty;
				return msa.PartOfSpeechRA.Guid;
		}
	}
	/// <summary>
	/// UI functions for MoMorphSynAnalysis.
	/// </summary>
	public class MoInflAffMsaUi : MoMorphSynAnalysisUi
	{
		/// <summary>
		/// Create one.
		/// </summary>
		/// <param name="obj"></param>
		public MoInflAffMsaUi(ICmObject obj)
			: base(obj)
		{
			Debug.Assert(obj is IMoInflAffMsa);
		}

		internal MoInflAffMsaUi()
		{
		}

		/// <summary>
		/// gives the hvo of the object to use in the URL we construct when doing a jump
		/// </summary>
		/// <param name="commandObject"></param>
		/// <returns></returns>
		public override Guid GuidForJumping(object commandObject)
		{
			var msa = (IMoInflAffMsa) Object;
			if (msa.PartOfSpeechRA == null)
				return Guid.Empty;
				return msa.PartOfSpeechRA.Guid;
		}
	}

	/// <summary>
	/// UI functions for MoMorphSynAnalysis.
	/// </summary>
	public class MoDerivAffMsaUi : MoMorphSynAnalysisUi
	{
		/// <summary>
		/// Create one.
		/// </summary>
		/// <param name="obj"></param>
		public MoDerivAffMsaUi(ICmObject obj)
			: base(obj)
		{
			Debug.Assert(obj is IMoDerivAffMsa);
		}

		internal MoDerivAffMsaUi()
		{
		}

		/// <summary>
		/// gives the hvo of the object to use in the URL we construct when doing a jump
		/// </summary>
		/// <param name="commandObject"></param>
		/// <returns></returns>
		public override Guid GuidForJumping(object commandObject)
		{
			//todo: for now, this will just always send us to the "from" part of speech
			//	we could get at the "to" part of speech using a separate menu command
			//	or else, if this ends up being drawn by a view constructor rather than a string which combines both are from and the to,
			// then we will know which item of the user clicked on and can open the appropriate one.
			var msa = (IMoDerivAffMsa) Object;
			if (msa.FromPartOfSpeechRA == null)
				return Guid.Empty;
				return msa.FromPartOfSpeechRA.Guid;
		}
	}

	/// <summary>
	/// UI functions for MoMorphSynAnalysis.
	/// </summary>
	public class LexSenseUi : CmObjectUi
	{
		/// <summary>
		/// Create one.
		/// </summary>
		/// <param name="obj"></param>
		public LexSenseUi(ICmObject obj)
			: base(obj)
		{
			Debug.Assert(obj is ILexSense);
		}

		internal LexSenseUi() { }

		/// <summary>
		/// gives the hvo of the object to use in the URL we construct when doing a jump
		/// </summary>
		/// <param name="commandObject"></param>
		/// <returns></returns>
		public override Guid GuidForJumping(object commandObject)
		{
#if RANDYTODO
			var command = (Command) commandObject;
			string className = XmlUtils.GetManditoryAttributeValue(command.Parameters[0], "className");
			if (className == "LexSense")
				return Object.Guid;
#endif
			ICmObject cmo = GetSelfOrParentOfClass(Object, LexEntryTags.kClassId);
			return (cmo == null) ? Guid.Empty : cmo.Guid;
		}

#if RANDYTODO
		/// <summary>
		/// disable/hide delete selected item for LexSenses (eg. since we don't want them to delete all senses
		/// from its owning entry.)
		/// </summary>
		/// <param name="commandObject"></param>
		/// <param name="display"></param>
		/// <returns></returns>
		public override bool OnDisplayDeleteSelectedItem(object commandObject, ref UIItemDisplayProperties display)
		{
			display.Visible = false;
			display.Enabled = false;
			display.Text = String.Format(display.Text, DisplayNameOfClass);
			return true;
		}

		protected override bool ShouldDisplayMenuForClass(int specifiedClsid, UIItemDisplayProperties display)
		{
			//			Debug.WriteLine("LexSenseUi:"+display.Text+": "+ (LexEntry.kclsidLexEntry == specifiedClsid));
			return LexEntryTags.kClassId == specifiedClsid || LexSenseTags.kClassId == specifiedClsid;
		}
#endif

		protected override DummyCmObject GetMergeinfo(WindowParams wp, List<DummyCmObject> mergeCandidates, out string guiControl, out string helpTopic)
		{
			wp.m_title = FdoUiStrings.ksMergeSense;
			wp.m_label = FdoUiStrings.ksSenses;
			int defAnalWs = m_cache.ServiceLocator.WritingSystems.DefaultAnalysisWritingSystem.Handle;

			var sense = (ILexSense) Object;
			var le = sense.Entry;
			// Exclude subsenses of the chosen sense.  See LT-6107.
			var rghvoExclude = new List<int>();
			foreach (var ls in sense.AllSenses)
				rghvoExclude.Add(ls.Hvo);
			foreach (var senseInner in le.AllSenses)
			{
				if (senseInner != Object && !rghvoExclude.Contains(senseInner.Hvo))
				{
					// Make sure we get the actual WS used (best analysis would be the
					// descriptive term) for the ShortName.  See FWR-2812.
					ITsString tssName = senseInner.ShortNameTSS;
					mergeCandidates.Add(
						new DummyCmObject(
						senseInner.Hvo,
						tssName.Text,
						TsStringUtils.GetWsAtOffset(tssName, 0)));
				}
			}
			guiControl = "MergeSenseList";
			helpTopic = "khtpMergeSense";
			ITsString tss = Object.ShortNameTSS;
			return new DummyCmObject(m_hvo, tss.Text, TsStringUtils.GetWsAtOffset(tss, 0));
		}

		public override void MoveUnderlyingObjectToCopyOfOwner()
		{
			CheckDisposed();

			var obj = Object.Owner;
			int clid = obj.ClassID;
			while (clid != LexEntryTags.kClassId)
			{
				obj = obj.Owner;
				clid = obj.ClassID;
			}
			var le = (ILexEntry) obj;
			le.MoveSenseToCopy((ILexSense) Object);
		}

		/// <summary>
		/// When inserting a LexSense, copy the MSA from the one we are inserting after, or the
		/// first one.  If this is the first one, we may need to create an MSA if the owning entry
		/// does not have an appropriate one.
		/// </summary>
		/// <param name="propertyTable"></param>
		/// <param name="classId"></param>
		/// <param name="hvoOwner"></param>
		/// <param name="flid"></param>
		/// <param name="insertionPosition"></param>
		/// <returns></returns>
		public static LexSenseUi CreateNewUiObject(IPropertyTable propertyTable, int classId, int hvoOwner, int flid, int insertionPosition)
		{
			LexSenseUi result = null;
			var cache = propertyTable.GetValue<LcmCache>("cache");
			UndoableUnitOfWorkHelper.Do(FdoUiStrings.ksUndoInsertSense, FdoUiStrings.ksRedoInsertSense,
				cache.ServiceLocator.GetInstance<IActionHandler>(), () =>
				{
					ICmObject owner;
					int hvoMsa = 0;
					int chvo = cache.DomainDataByFlid.get_VecSize(hvoOwner, flid);
					if (chvo == 0)
					{
						// See if we're inserting a subsense. If so copy from parent.
						owner = cache.ServiceLocator.GetInstance<ICmObjectRepository>().GetObject(hvoOwner);
						if (owner is ILexSense)
						{
							var ls = owner as ILexSense;
							hvoMsa = GetSafeHvoMsa(cache, ls);
						}
						else if (owner is ILexEntry)
						{
							// If we don't get the MSA here, trouble ensues.  See LT-5411.
							hvoMsa = (owner as ILexEntry).FindOrCreateDefaultMsa().Hvo;
						}
					}
					else
					{
						int copyFrom = insertionPosition - 1;
						if (copyFrom < 0)
							copyFrom = 0;
						if (copyFrom < chvo)
						{
							var ls = cache.ServiceLocator.GetInstance<ILexSenseRepository>().GetObject(cache.DomainDataByFlid.get_VecItem(hvoOwner, flid, copyFrom));
							hvoMsa = GetSafeHvoMsa(cache, ls);
						}
					}
					owner = cache.ServiceLocator.GetInstance<ICmObjectRepository>().GetObject(hvoOwner);
					var newSense = cache.ServiceLocator.GetInstance<ILexSenseFactory>().Create();
					if (owner is ILexSense)
					{
						(owner as ILexSense).SensesOS.Insert(insertionPosition, newSense);
					}
					else
					{
						((ILexEntry)owner).SensesOS.Insert(insertionPosition, newSense);
					}

					if (hvoMsa != 0)
						newSense.MorphoSyntaxAnalysisRA = cache.ServiceLocator.GetInstance<IMoMorphSynAnalysisRepository>().GetObject(hvoMsa);
					result = new LexSenseUi(newSense);
				});
			return result;
		}

		/// <summary>
		/// This method will get an hvo for the MSA which the senses MorphoSyntaxAnalysisRA points to.
		/// If it is null it will try and find an appropriate one in the owning Entries list, if that fails it will make one and put it there.
		/// </summary>
		/// <param name="cache"></param>
		/// <param name="ls">LexSense whose MSA we will use/change</param>
		/// <returns></returns>
		private static int GetSafeHvoMsa(LcmCache cache, ILexSense ls)
		{
			if (ls.MorphoSyntaxAnalysisRA != null)
				return ls.MorphoSyntaxAnalysisRA.Hvo; //situation normal, return

			//Situation not normal.
			int hvoMsa;
			var entryPrimaryMorphType = ls.Entry.PrimaryMorphType; // Guard against corrupted data. Every entry should have a PrimaryMorphType
			var isAffixType = entryPrimaryMorphType == null ? false : entryPrimaryMorphType.IsAffixType;
			foreach(var msa in ls.Entry.MorphoSyntaxAnalysesOC) //go through each MSA in the Entry list looking for one with an unknown category
			{
				if(!isAffixType && msa is IMoStemMsa && (msa as IMoStemMsa).PartOfSpeechRA == null)
				{
					ls.MorphoSyntaxAnalysisRA = msa;
				}
				else if (msa is IMoUnclassifiedAffixMsa && (msa as IMoUnclassifiedAffixMsa).PartOfSpeechRA == null)
				{
					ls.MorphoSyntaxAnalysisRA = msa;
				}
			}
			if(ls.MorphoSyntaxAnalysisRA == null) //if we didn't find an appropriately unspecific MSA in the list add one
			{
				IMoMorphSynAnalysis item;
				if(isAffixType)
				{
					var factory = cache.ServiceLocator.GetInstance<IMoUnclassifiedAffixMsaFactory>();
					item = factory.Create();
				}
				else
				{
					var factory = cache.ServiceLocator.GetInstance<IMoStemMsaFactory>();
					item = factory.Create();
				}
				ls.Entry.MorphoSyntaxAnalysesOC.Add(item);
				ls.MorphoSyntaxAnalysisRA = item;
				hvoMsa = item.Hvo;
			}
			else
			{
				hvoMsa = ls.MorphoSyntaxAnalysisRA.Hvo;
			}
			return hvoMsa;
		}
	}

	/// <summary>
	/// Handling reference collections is rather minimal at the moment, basically allowing a
	/// different context menu to be used.
	/// </summary>
	public class ReferenceCollectionUi : VectorReferenceUi
	{
		public ReferenceCollectionUi(LcmCache cache, ICmObject rootObj, int referenceFlid, int targetHvo) :
			base(cache, rootObj, referenceFlid, targetHvo)
		{
			Debug.Assert(m_iType == CellarPropertyType.ReferenceCollection);
		}

		public override string ContextMenuId
		{
			get
			{
				CheckDisposed();

				int clidDst = m_cache.DomainDataByFlid.MetaDataCache.GetDstClsId(m_flid);
				switch (clidDst)
				{
					case PhEnvironmentTags.kClassId:
						return "mnuEnvReferenceChoices";
					default:
						return "mnuReferenceChoices";
				}
			}
		}
	}

	/// <summary>
	/// Our own minimal implementation of a reference sequence, since we can't just get what
	/// we want from FDO's internal secret implementation of ILcmReferenceSequence.
	/// </summary>
	internal class FdoRefSeq
	{
		readonly LcmCache m_cache;
		readonly int m_hvo;
		readonly int m_flid;

		internal FdoRefSeq(LcmCache cache, int hvo, int flid)
		{
			m_cache = cache;
			m_hvo = hvo;
			m_flid = flid;
		}

		internal int Count
		{
			get
			{
				return m_cache.DomainDataByFlid.get_VecSize(m_hvo, m_flid);
			}
		}

		internal int[] ToHvoArray()
		{
			int chvo = Count;
			using (ArrayPtr arrayPtr = MarshalEx.ArrayToNative<int>(chvo))
			{
				m_cache.DomainDataByFlid.VecProp(m_hvo, m_flid, chvo, out chvo, arrayPtr);
				return MarshalEx.NativeToArray<int>(arrayPtr, chvo);
			}
		}

		internal void RemoveAt(int ihvo)
		{
			m_cache.DomainDataByFlid.Replace(m_hvo, m_flid, ihvo, ihvo + 1, null, 0);
		}

		internal void Insert(int ihvo, int hvo)
		{
			m_cache.DomainDataByFlid.Replace(m_hvo, m_flid, ihvo, ihvo, new[] { hvo }, 1);
		}
	}

	/// <summary>
	/// Currently only LexReferenceSequenceView displays a full sequence for lexical relations sequence.
	/// Otherwise we could also manufacture ReferenceSequenceUi from ReferenceBaseUi.MakeUi().
	/// But since only LexReferenceSequenceView (e.g. Calendar) is handling changing the sequence of items
	/// through the context menu, we'll wait till we really need it to come up with a solution that can
	/// "exclude self" from the list in moving calculations.
	/// </summary>
	public class ReferenceSequenceUi : VectorReferenceUi
	{
		readonly FdoRefSeq m_fdoRS;

		public ReferenceSequenceUi(LcmCache cache, ICmObject rootObj, int referenceFlid, int targetHvo)
			: base(cache, rootObj, referenceFlid, targetHvo)
		{
			Debug.Assert(m_iType == CellarPropertyType.ReferenceSequence);
			m_fdoRS = new FdoRefSeq(m_cache, m_hvo, m_flid);
			m_iCurrent = ComputeTargetVectorIndex();
		}

		protected int ComputeTargetVectorIndex()
		{
			Debug.Assert(m_fdoRS != null);
			Debug.Assert(m_hvoTarget > 0);
			if (m_fdoRS == null || m_hvoTarget <= 0)
				return -1;
			int[] hvos = m_fdoRS.ToHvoArray();
			for (int i = 0; i < hvos.Length; i++)
			{
				if (hvos[i] == m_hvoTarget)
					return i;
			}
			return -1;
		}

#if RANDYTODO
		public override bool OnDisplayMoveTargetUpInSequence(object commandObject, ref UIItemDisplayProperties display)
		{
			CheckDisposed();

			if (m_iCurrent < 0 || m_fdoRS == null || m_fdoRS.Count == 0)
			{
				display.Visible = display.Enabled = false;
				return true;
			}

			if ((m_iCurrent + 1) == m_fdoRS.Count)
			{
				display.Visible = true;
				display.Enabled = false;
			}
			else
			{
				display.Visible = display.Enabled = true;
			}
			return true;
		}

		public override bool OnDisplayMoveTargetDownInSequence(object commandObject, ref UIItemDisplayProperties display)
		{
			CheckDisposed();

			if (m_iCurrent < 0 || m_fdoRS == null || m_fdoRS.Count == 0)
			{
				display.Visible = display.Enabled = false;
				return true;
			}

			if (m_iCurrent == 0)
			{
				display.Visible = true;
				display.Enabled = false;
			}
			else
			{
				display.Visible = display.Enabled = true;
			}
			return true;
		}
#endif

		public void OnMoveTargetUpInSequence(object commandObject)
		{
			CheckDisposed();

			if (m_obj == null || m_iCurrent < 0)
				return;
			// Move currently selected object to the next location
			int iNew = m_iCurrent + 1;
			Debug.Assert(iNew < m_fdoRS.Count);
			UndoableUnitOfWorkHelper.DoUsingNewOrCurrentUOW("Undo move down/right/later in sequence",
				"Redo move down/right/later in sequence",
				m_cache.ActionHandlerAccessor,
				() =>
					{
						m_fdoRS.RemoveAt(m_iCurrent);
						m_fdoRS.Insert(iNew, m_hvoTarget);
					});
		}

		public void OnMoveTargetDownInSequence(object commandObject)
		{
			CheckDisposed();

			if (m_obj == null || m_iCurrent < 0)
				return;
			// Move currently selected object to the previous location
			int iNew = m_iCurrent - 1;
			Debug.Assert(iNew >= 0);
			UndoableUnitOfWorkHelper.DoUsingNewOrCurrentUOW("Undo move up/left/earlier in sequence",
				"Redo move up/left/earlier in sequence",
				m_cache.ActionHandlerAccessor,
				() =>
					{
						m_fdoRS.RemoveAt(m_iCurrent);
						m_fdoRS.Insert(iNew, m_hvoTarget);
					});
		}
	}

	/// <summary>
	/// Handles things common to ReferenceSequence and ReferenceCollection classes.
	/// </summary>
	public class VectorReferenceUi : ReferenceBaseUi
	{
		protected int m_iCurrent = -1;
		protected CellarPropertyType m_iType;

		public VectorReferenceUi(LcmCache cache, ICmObject rootObj, int referenceFlid, int targetHvo)
			: base(cache, rootObj, referenceFlid, targetHvo)
		{
			m_iType = (CellarPropertyType)cache.DomainDataByFlid.MetaDataCache.GetFieldType(m_flid);
			Debug.Assert(m_iType == CellarPropertyType.ReferenceSequence ||
					m_iType == CellarPropertyType.ReferenceCollection);
		}
	}

	/// <summary>
	/// This is the base class for handling references.
	/// </summary>
	public class ReferenceBaseUi : CmObjectUi
	{
		protected int m_flid;
		protected int m_hvoTarget;
		protected CmObjectUi m_targetUi;
		public ReferenceBaseUi(LcmCache cache, ICmObject rootObj, int referenceFlid, int targetHvo)
		{
			// determine whether this is an atomic or vector relationship.
			Debug.Assert(cache.IsReferenceProperty(referenceFlid));
			Debug.Assert(rootObj != null);

			m_cache = cache;
			m_hvo = rootObj.Hvo;
			m_obj = rootObj;
			m_flid = referenceFlid;
			m_hvoTarget = targetHvo;
			m_targetUi = MakeUi(m_cache, m_hvoTarget);
		}

		/// <summary>
		/// This is the ReferenceUi factory.
		/// We currently exclude ReferenceSequenceUi (see that class for reason).
		/// </summary>
		/// <param name="cache"></param>
		/// <param name="rootObj"></param>
		/// <param name="referenceFlid"></param>
		/// <param name="targetHvo"></param>
		/// <returns></returns>
		public static ReferenceBaseUi MakeUi(LcmCache cache, ICmObject rootObj,
			int referenceFlid, int targetHvo)
		{
			var iType = (CellarPropertyType)cache.DomainDataByFlid.MetaDataCache.GetFieldType(referenceFlid);
			if (iType == CellarPropertyType.ReferenceSequence || iType == CellarPropertyType.ReferenceCollection)
				return new VectorReferenceUi(cache, rootObj, referenceFlid, targetHvo);
			if (iType == CellarPropertyType.ReferenceAtomic)
				return new ReferenceBaseUi(cache, rootObj, referenceFlid, targetHvo);
			return null;
		}

		public override string ContextMenuId
		{
			get
			{
				CheckDisposed();
				return "mnuReferenceChoices";
			}
		}

		public ReferenceBaseUi(ICmObject rootObj) : base(rootObj) { }
		public ReferenceBaseUi() { }

#if RANDYTODO
		public override bool OnDisplayJumpToTool(object commandObject, ref UIItemDisplayProperties display)
		{
			CheckDisposed();

			if (m_targetUi != null)
				return m_targetUi.OnDisplayJumpToTool(commandObject, ref display);
			return base.OnDisplayJumpToTool(commandObject, ref display);
		}

		/// <summary>
		/// JohnT: Transferred this from FW 6 but don't really understand what it's all about.
		/// The overridden method is about various "Show X in Y" commands.
		/// </summary>
		/// <param name="commandObject"></param>
		/// <returns></returns>
		public override bool OnJumpToTool(object commandObject)
		{
			CheckDisposed();

			if (m_targetUi != null)
				return m_targetUi.OnJumpToTool(commandObject);
				return base.OnJumpToTool(commandObject);
		}

		/// <summary>
		/// Overridden by ReferenceSequenceUi.
		/// We put these OnDisplayMove... routines in the base class, so that we can make them explicitly not show up
		/// for non ReferenceSequence classes. Otherwise, they might appear as disabled for commands under mnuReferenceChoices.
		/// </summary>
		/// <param name="commandObject"></param>
		/// <param name="display"></param>
		/// <returns></returns>
		public virtual bool OnDisplayMoveTargetUpInSequence(object commandObject, ref UIItemDisplayProperties display)
		{
			CheckDisposed();

			display.Visible = display.Enabled = false;
			return true;
		}

		/// <summary>
		/// Overriden by ReferenceSequenceUi.
		/// </summary>
		/// <param name="commandObject"></param>
		/// <param name="display"></param>
		/// <returns></returns>
		public virtual bool OnDisplayMoveTargetDownInSequence(object commandObject, ref UIItemDisplayProperties display)
		{
			CheckDisposed();

			display.Visible = display.Enabled = false;
			return true;
		}
#endif
	}

	/// <summary>
	/// UI functions for MoMorphSynAnalysis.
	/// </summary>
	public class MoFormUi : CmObjectUi
	{
		/// <summary>
		/// Create one.
		/// </summary>
		/// <param name="obj"></param>
		public MoFormUi(ICmObject obj)
			: base(obj)
		{
			Debug.Assert(obj is IMoForm);
		}

		internal MoFormUi() { }

		/// <summary>
		/// gives the hvo of the object to use in the URL we construct when doing a jump
		/// </summary>
		/// <param name="commandObject"></param>
		/// <returns></returns>
		public override Guid GuidForJumping(object commandObject)
		{
#if RANDYTODO
			var cmd = (Command) commandObject;
			string className = XmlUtils.GetManditoryAttributeValue(cmd.Parameters[0], "className");
			if (className == "LexEntry")
			{
				ICmObject cmo = GetSelfOrParentOfClass(Object, LexEntryTags.kClassId);
				return (cmo == null) ? Guid.Empty : cmo.Guid;
			}
#endif
				return Object.Guid;
			}

#if RANDYTODO
		protected override bool ShouldDisplayMenuForClass(int specifiedClsid, UIItemDisplayProperties display)
		{
			if (LexEntryTags.kClassId == specifiedClsid)
				return true;
			return DomainObjectServices.IsSameOrSubclassOf(m_cache.DomainDataByFlid.MetaDataCache, Object.ClassID, specifiedClsid);
		}
#endif

		protected override DummyCmObject GetMergeinfo(WindowParams wp, List<DummyCmObject> mergeCandidates, out string guiControl, out string helpTopic)
		{
			wp.m_title = FdoUiStrings.ksMergeAllomorph;
			wp.m_label = FdoUiStrings.ksAlternateForms;
			int defVernWs = m_cache.ServiceLocator.WritingSystems.DefaultVernacularWritingSystem.Handle;

			var le = (ILexEntry) Object.Owner;
			foreach (var allo in le.AlternateFormsOS)
			{
				if (allo.Hvo != Object.Hvo && allo.ClassID == Object.ClassID)
				{
					mergeCandidates.Add(
						new DummyCmObject(
						allo.Hvo,
						allo.Form.VernacularDefaultWritingSystem.Text,
						defVernWs));
				}
			}

			if (le.LexemeFormOA.ClassID == Object.ClassID)
			{
				// Add the lexeme form.
				mergeCandidates.Add(
					new DummyCmObject(
					le.LexemeFormOA.Hvo,
					le.LexemeFormOA.Form.VernacularDefaultWritingSystem.Text,
					defVernWs));
			}

			guiControl = "MergeAllomorphList";
			helpTopic = "khtpMergeAllomorph";
			return new DummyCmObject(m_hvo, ((IMoForm) Object).Form.VernacularDefaultWritingSystem.Text, defVernWs);
		}
	}

	/// <summary>
	/// UI functions for WfiAnalysis.
	/// </summary>
	public class WfiAnalysisUi : CmObjectUi
	{
		/// ------------------------------------------------------------------------------------
		/// <summary>
		/// Create one.
		/// </summary>
		/// <param name="obj">The object.</param>
		/// ------------------------------------------------------------------------------------
		public WfiAnalysisUi(ICmObject obj)
			: base(obj)
		{
			Debug.Assert(obj is IWfiAnalysis);
		}

		internal WfiAnalysisUi()
		{ }

#if RANDYTODO
		protected override bool ShouldDisplayMenuForClass(int specifiedClsid, UIItemDisplayProperties display)
		{
			return WfiAnalysisTags.kClassId == specifiedClsid;
		}
#endif

		protected override void ReallyDeleteUnderlyingObject()
		{
			// Gather original counts.
			var wf = (IWfiWordform) Object.Owner;
			int prePACount = wf.ParserCount;
			int preUACount = wf.UserCount;
			// we need to include resetting the wordform's checksum as part of the undo action
			// for deleting this analysis.
			using (var helper = new UndoableUnitOfWorkHelper(
				m_cache.ActionHandlerAccessor, FdoUiStrings.ksUndoDelete, FdoUiStrings.ksRedoDelete))
			{
				base.ReallyDeleteUnderlyingObject();

				// We need to fire off a notification about the deletion for several virtual fields.
				using (var wfui = new WfiWordformUi(wf))
				{
					bool updateUserCountAndIcon = (preUACount != wf.UserCount);
					bool updateParserCountAndIcon = (prePACount != wf.ParserCount);
					wfui.UpdateWordsToolDisplay(wf.Hvo,
						updateUserCountAndIcon, updateUserCountAndIcon,
						updateParserCountAndIcon, updateParserCountAndIcon);
				}

				// Make sure it gets parsed the next time.
				wf.Checksum = 0;

				helper.RollBack = false;
			}
		}
	}

	/// <summary>
	/// UI functions for WfiGloss.
	/// </summary>
	public class WfiGlossUi : CmObjectUi
	{
		/// <summary>
		/// Create one.
		/// </summary>
		/// <param name="obj"></param>
		public WfiGlossUi(ICmObject obj)
			: base(obj)
		{
			Debug.Assert(obj is IWfiGloss);
		}

		internal WfiGlossUi()
		{ }

#if RANDYTODO
		protected override bool ShouldDisplayMenuForClass(int specifiedClsid, UIItemDisplayProperties display)
		{
			return WfiGlossTags.kClassId == specifiedClsid;
		}
#endif

		protected override DummyCmObject GetMergeinfo(WindowParams wp, List<DummyCmObject> mergeCandidates, out string guiControl, out string helpTopic)
		{
			wp.m_title = FdoUiStrings.ksMergeWordGloss;
			wp.m_label = FdoUiStrings.ksGlosses;

			var anal = (IWfiAnalysis) Object.Owner;
			ITsString tss;
			int nVar;
			int ws;
			foreach (var gloss in anal.MeaningsOC)
			{
				if (gloss.Hvo != Object.Hvo)
				{
					tss = gloss.ShortNameTSS;
					ws = tss.get_PropertiesAt(0).GetIntPropValues((int)FwTextPropType.ktptWs, out nVar);
					mergeCandidates.Add(
						new DummyCmObject(
						gloss.Hvo,
						tss.Text,
						ws));
				}
			}

			guiControl = "MergeWordGlossList";
			helpTopic = "khtpMergeWordGloss";

			var me = (IWfiGloss) Object;
			tss = me.ShortNameTSS;
			ws = tss.get_PropertiesAt(0).GetIntPropValues((int)FwTextPropType.ktptWs, out nVar);
			return new DummyCmObject(m_hvo, tss.Text, ws);
		}
	}

	public class CmCustomItemUi : CmPossibilityUi
	{
		public override string DisplayNameOfClass => StringTable.Table.GetString(Object.GetType().Name, "ClassNames");
	}
}<|MERGE_RESOLUTION|>--- conflicted
+++ resolved
@@ -9,14 +9,8 @@
 using System.IO;
 using System.Linq;
 using System.Windows.Forms;
-<<<<<<< HEAD
-using SIL.CoreImpl.Cellar;
-using SIL.CoreImpl.Text;
-=======
-using System.Xml;
 using SIL.LCModel.Core.Cellar;
 using SIL.LCModel.Core.Text;
->>>>>>> c1202904
 using SIL.FieldWorks.Common.ViewsInterfaces;
 using SIL.FieldWorks.Common.Controls;
 using SIL.FieldWorks.Common.Framework;
@@ -28,13 +22,8 @@
 using SIL.LCModel.Infrastructure;
 using SIL.FieldWorks.FdoUi.Dialogs;
 using SIL.FieldWorks.LexText.Controls;
+using SIL.LCModel.Utils;
 using SIL.Reporting;
-<<<<<<< HEAD
-=======
-using SIL.LCModel.Utils;
-using SIL.Utils;
-using XCore;
->>>>>>> c1202904
 
 namespace SIL.FieldWorks.FdoUi
 {
@@ -1195,12 +1184,8 @@
 			var hvos = new List<int>();
 			if (String.IsNullOrEmpty(singlePropertySequenceValue))
 				return hvos;
-<<<<<<< HEAD
-			FdoCache cache = cacheForCheckingValidity;
+			LcmCache cache = cacheForCheckingValidity;
 #if RANDYTODO
-=======
-			LcmCache cache = cacheForCheckingValidity;
->>>>>>> c1202904
 			foreach (string sHvo in ChoiceGroup.DecodeSinglePropertySequenceValue(singlePropertySequenceValue))
 			{
 				int hvo;
