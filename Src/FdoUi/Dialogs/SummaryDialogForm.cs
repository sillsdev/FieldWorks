--- conflicted
+++ resolved
@@ -11,14 +11,8 @@
 using SIL.LCModel.Core.KernelInterfaces;
 using SIL.FieldWorks.Common.FwUtils;
 using SIL.FieldWorks.Common.RootSites;
-<<<<<<< HEAD
-using SIL.FieldWorks.FDO;
-using SIL.FieldWorks.FDO.Application;
-=======
 using SIL.LCModel;
 using SIL.LCModel.Application;
-using XCore;
->>>>>>> c1202904
 
 namespace SIL.FieldWorks.FdoUi.Dialogs
 {
@@ -46,14 +40,8 @@
 		private int m_hvoSelected;		// object selected in the view.
 		private ITsString m_tssWf;
 		private XmlView m_xv;
-<<<<<<< HEAD
-		private FdoCache m_cache;
+		private LcmCache m_cache;
 		private IPropertyTable m_propertyTable;
-=======
-		private LcmCache m_cache;
-		private XCore.Mediator m_mediator;
-		private PropertyTable m_propertyTable;
->>>>>>> c1202904
 		private IHelpTopicProvider m_helpProvider;
 		private string m_helpFileKey;
 //		private IVwStylesheet m_vss;
@@ -104,11 +92,7 @@
 		/// <param name="styleSheet">The stylesheet.</param>
 		/// <param name="cache">The cache.</param>
 		internal SummaryDialogForm(List<int> rghvo, ITsString tssForm, IHelpTopicProvider helpProvider,
-<<<<<<< HEAD
-			string helpFileKey, IVwStylesheet styleSheet, FdoCache cache)
-=======
-			string helpFileKey, IVwStylesheet styleSheet, LcmCache cache, Mediator mediator)
->>>>>>> c1202904
+			string helpFileKey, IVwStylesheet styleSheet, LcmCache cache)
 		{
 			InitializeComponent();
 			AccessibleName = GetType().Name;
