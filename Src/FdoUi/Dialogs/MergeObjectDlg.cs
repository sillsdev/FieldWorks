// Copyright (c) 2015-2017 SIL International
// This software is licensed under the LGPL, version 2.1 or later
// (http://www.gnu.org/licenses/lgpl-2.1.html)

using System;
using System.Collections.Generic;
using System.Diagnostics;
using System.Drawing;
using System.Linq;
using System.Windows.Forms;
<<<<<<< HEAD
using System.Xml.Linq;
using System.Xml.XPath;
using SIL.CoreImpl;
using SIL.FieldWorks.Common.COMInterfaces;
=======
using System.Xml;
using SIL.CoreImpl.Text;
>>>>>>> 95b9b36f
using SIL.FieldWorks.Common.Controls;
using SIL.FieldWorks.Common.FwKernelInterfaces;
using SIL.FieldWorks.Common.FwUtils;
using SIL.FieldWorks.Common.Widgets;
using SIL.FieldWorks.FDO;
using SIL.FieldWorks.FDO.Application;
using SIL.FieldWorks.LexText.Controls;
using SIL.Utils;
using SIL.Windows.Forms;

namespace SIL.FieldWorks.FdoUi.Dialogs
{
	/// <summary>
	/// Summary description for MergeObjectDlg.
	/// </summary>
<<<<<<< HEAD
	public class MergeObjectDlg : Form, IFlexComponent, IFWDisposable
=======
	public class MergeObjectDlg : Form
>>>>>>> 95b9b36f
	{
		private SIL.FieldWorks.Common.Widgets.FwTextBox m_fwTextBoxBottomMsg;
		private FdoCache m_cache;
		private IHelpTopicProvider m_helpTopicProvider;
		private DummyCmObject m_mainObj = null;
		private DummyCmObject m_obj;
<<<<<<< HEAD
		private ITsStrFactory m_tsf;
=======
		private Mediator m_mediator;
		private XCore.PropertyTable m_propertyTable;

>>>>>>> 95b9b36f
		private System.Windows.Forms.Label label2;
		private System.Windows.Forms.PictureBox pictureBox1;
		private System.Windows.Forms.Button btnOK;
		private System.Windows.Forms.Button btnClose;
		private System.Windows.Forms.Panel m_bvPanel;
		private BrowseViewer m_bvMergeOptions = null;
		private System.Windows.Forms.ColumnHeader m_chItems;
		private System.Windows.Forms.Button buttonHelp;
		/// <summary>
		/// Required designer variable.
		/// </summary>
		private System.ComponentModel.Container components = null;

		private string m_helpTopic;
		private HelpProvider helpProvider;
		private Dictionary<int, DummyCmObject> m_candidates;

		public int Hvo
		{
			get
			{
				CheckDisposed();
				return m_obj.Hvo;
			}
		}

		private MergeObjectDlg()
		{
			//
			// Required for Windows Form Designer support
			//
			InitializeComponent();
			AccessibleName = "MergeObjectDlg";

			Icon infoIcon = System.Drawing.SystemIcons.Information;
			pictureBox1.Image = infoIcon.ToBitmap();
			pictureBox1.Size = infoIcon.Size;

			m_candidates = new Dictionary<int, DummyCmObject>();

			// Ensure form expands to fit all the controls
			AutoSize = true;
		}

		public MergeObjectDlg(IHelpTopicProvider helpTopicProvider) : this()
		{
			m_helpTopicProvider = helpTopicProvider;
		}

		/// <summary>
		/// Set up the dlg in preparation to showing it.
		/// </summary>
		/// <param name="cache">FDO cache.</param>
		/// <param name="wp">Strings used for various items in this dialog.</param>
		/// <param name="mainObj"></param>
		/// <param name="mergeCandidates"></param>
		/// <param name="guiControl"></param>
		/// <param name="helpTopic"></param>
		public void SetDlgInfo(FdoCache cache, WindowParams wp, DummyCmObject mainObj, List<DummyCmObject> mergeCandidates,
			string guiControl, string helpTopic)
		{
			CheckDisposed();

			Debug.Assert(cache != null);

			m_cache = cache;
			m_mainObj = mainObj;

			m_fwTextBoxBottomMsg.WritingSystemFactory = m_cache.WritingSystemFactory;
			m_fwTextBoxBottomMsg.WritingSystemCode = m_cache.WritingSystemFactory.UserWs;

			InitBrowseView(guiControl, mergeCandidates);

			Text = wp.m_title;
			label2.Text = wp.m_label;

			m_helpTopic = helpTopic;

			if(m_helpTopic != null && m_helpTopicProvider != null) // m_helpTopicProvider could be null for testing
			{
				helpProvider = new HelpProvider();
				helpProvider.HelpNamespace = m_helpTopicProvider.HelpFile;
				helpProvider.SetHelpKeyword(this, m_helpTopicProvider.GetHelpString(m_helpTopic));
				helpProvider.SetHelpNavigator(this, HelpNavigator.Topic);
			}

			MoveWindowToPreviousPosition();
		}

		private void MoveWindowToPreviousPosition()
		{
			// Get location to the stored values, if any.
			object locWnd = PropertyTable.GetValue<object>("mergeDlgLocation");
			// JohnT: this dialog can't be resized. So it doesn't make sense to
			// remember a size. If we do, we need to override OnLoad (as in SimpleListChooser)
			// to prevent the dialog growing every time at 120 dpi. But such an override
			// makes it too small to show all the controls at the default size.
			// It's better just to use the default size until it's resizeable for some reason.
			//PropertyTable.GetValue("msaCreatorDlgSize");
			object szWnd = Size;
			if (locWnd != null)
			{
				Rectangle rect = new Rectangle((Point)locWnd, (Size)szWnd);
				ScreenHelper.EnsureVisibleRect(ref rect);
				DesktopBounds = rect;
				StartPosition = FormStartPosition.Manual;
			}
		}

		private void InitBrowseView(string guiControl, List<DummyCmObject> mergeCandidates)
		{
			var configurationParameters = PropertyTable.GetValue<XElement>("WindowConfiguration");
			var toolNode = configurationParameters.XPathSelectElement("controls/parameters/guicontrol[@id='" + guiControl + "']/parameters");

			const int kMadeUpFieldIdentifier = 8999958;
			ObjectListPublisher sda = new ObjectListPublisher((ISilDataAccessManaged)m_cache.DomainDataByFlid , kMadeUpFieldIdentifier);

			int[] hvos = (from obj in mergeCandidates select obj.Hvo).ToArray();
			for (int i = 0; i < mergeCandidates.Count; i++)
				m_candidates[mergeCandidates[i].Hvo] = mergeCandidates[i];
			sda.SetOwningPropInfo(WfiWordformTags.kClassId, "LangProject", "Options");
			sda.SetOwningPropValue(hvos);
<<<<<<< HEAD
#if RANDYTODO
			// TODO: Call FinishInitialization on m_bvMergeOptions and feed it ObjectListPublisher.OwningFlid for the 'madeUpFieldIdentifier' parameter.
#endif
			m_bvMergeOptions = new BrowseViewer(toolNode, m_cache.LangProject.Hvo, m_cache, null, sda)
			{
				StyleSheet = Common.Widgets.FontHeightAdjuster.StyleSheetFromPropertyTable(PropertyTable)
			};
			m_bvMergeOptions.InitializeFlexComponent(new FlexComponentParameters(PropertyTable, Publisher, Subscriber));
=======

			m_bvMergeOptions = new BrowseViewer(toolNode, m_cache.LangProject.Hvo, ObjectListPublisher.OwningFlid, m_cache, m_mediator, m_propertyTable, null, sda);
			m_bvMergeOptions.StyleSheet = FontHeightAdjuster.StyleSheetFromPropertyTable(m_propertyTable);
>>>>>>> 95b9b36f
			m_bvMergeOptions.SelectedIndexChanged += m_bvMergeOptions_SelectedIndexChanged;
			m_bvMergeOptions.Dock = DockStyle.Fill;
			m_bvPanel.Controls.Add(m_bvMergeOptions);
		}

		/// <summary>
		/// Check to see if the object has been disposed.
		/// All public Properties and Methods should call this
		/// before doing anything else.
		/// </summary>
		public void CheckDisposed()
		{
			if (IsDisposed)
				throw new ObjectDisposedException(String.Format("'{0}' in use after being disposed.", GetType().Name));
		}

		/// <summary>
		/// Clean up any resources being used.
		/// </summary>
		protected override void Dispose( bool disposing )
		{
			Debug.WriteLineIf(!disposing, "****** Missing Dispose() call for " + GetType().Name + ". ****** ");
			// Must not be run more than once.
			if (IsDisposed)
				return;

			if (disposing)
			{
				if(components != null)
				{
					components.Dispose();
				}
			}
			m_cache = null;
			m_fwTextBoxBottomMsg = null;
<<<<<<< HEAD
			m_tsf = null;
			PropertyTable = null;
			Publisher = null;
			Subscriber = null;
=======
			m_mediator = null;
>>>>>>> 95b9b36f

			base.Dispose( disposing );
		}

		#region	Other methods

		private void SetBottomMessage()
		{
			int userWs = m_cache.ServiceLocator.WritingSystemManager.UserWs;
			string sBase;
			if (m_obj != null && m_obj.Hvo > 0)
				sBase = FdoUiStrings.ksMergeXIntoY;
			else
				sBase = FdoUiStrings.ksMergeXIntoSelection;
			ITsStrBldr tsb = TsStringUtils.MakeStrBldr();
			tsb.ReplaceTsString(0, tsb.Length, TsStringUtils.MakeString(sBase, userWs));
			// Replace every "{0}" with the headword we'll be merging, and make it bold.
			ITsString tssFrom = TsStringUtils.MakeString(m_mainObj.ToString(), m_mainObj.WS);
			string sTmp = tsb.Text;
			int ich = sTmp.IndexOf("{0}", StringComparison.Ordinal);
			int cch = tssFrom.Length;
			while (ich >= 0 && cch > 0)
			{
				tsb.ReplaceTsString(ich, ich + 3, tssFrom);
				tsb.SetIntPropValues(ich, ich + cch,
					(int)FwTextPropType.ktptBold,
					(int)FwTextPropVar.ktpvEnum,
					(int)FwTextToggleVal.kttvForceOn);
				sTmp = tsb.Text;
				ich = sTmp.IndexOf("{0}", StringComparison.Ordinal);	// in case localization needs more than one.
			}
			int cLines = 1;
			if (m_obj != null && m_obj.Hvo > 0)
			{
				// Replace every "{1}" with the headword we'll be merging into.
				ITsString tssTo = TsStringUtils.MakeString(m_obj.ToString(), m_obj.WS);
				ich = sTmp.IndexOf("{1}", StringComparison.Ordinal);
				cch = tssTo.Length;
				while (ich >= 0 && cch > 0)
				{
					tsb.ReplaceTsString(ich, ich + 3, tssTo);
					tsb.SetIntPropValues(ich, ich + cch,
						(int)FwTextPropType.ktptBold,
						(int)FwTextPropVar.ktpvEnum,
						(int)FwTextToggleVal.kttvForceOn);
					sTmp = tsb.Text;
					ich = sTmp.IndexOf("{1}", StringComparison.Ordinal);
				}
				// Replace every "{2}" with a newline character.
				ich = sTmp.IndexOf("{2}", StringComparison.Ordinal);
				while (ich >= 0)
				{
					tsb.ReplaceTsString(ich, ich + 3, TsStringUtils.MakeString(StringUtils.kChHardLB.ToString(), userWs));
					sTmp = tsb.Text;
					ich = sTmp.IndexOf("{2}", StringComparison.Ordinal);
					++cLines;
				}
			}
			else
			{
				// Replace every "{1}" with a newline character.
				ich = sTmp.IndexOf("{1}", StringComparison.Ordinal);
				while (ich >= 0)
				{
					tsb.ReplaceTsString(ich, ich + 3, TsStringUtils.MakeString(StringUtils.kChHardLB.ToString(), userWs));
					sTmp = tsb.Text;
					ich = sTmp.IndexOf("{1}", StringComparison.Ordinal);
					++cLines;
				}
			}
			m_fwTextBoxBottomMsg.Tss = tsb.GetString();
			int oldHeight = m_fwTextBoxBottomMsg.Height;
			int newHeight = m_fwTextBoxBottomMsg.PreferredHeight;
			// Having newlines in the middle of the string messes up the height calculation.
			// See FWR-2308.  The adjustment may not be perfect, but is better than just showing
			// the text before the first newline.
			if (newHeight < 30)
				newHeight *= cLines;
			if (newHeight != m_fwTextBoxBottomMsg.Height)
			{
				int delta = newHeight - oldHeight;
				Size = MinimumSize;
				FontHeightAdjuster.GrowDialogAndAdjustControls(this, delta, m_fwTextBoxBottomMsg);
				m_fwTextBoxBottomMsg.Height = newHeight;
			}
		}

		#endregion Other methods

		#region Windows Form Designer generated code
		/// <summary>
		/// Required method for Designer support - do not modify
		/// the contents of this method with the code editor.
		/// </summary>
		private void InitializeComponent()
		{
			System.ComponentModel.ComponentResourceManager resources = new System.ComponentModel.ComponentResourceManager(typeof(MergeObjectDlg));
			this.label2 = new System.Windows.Forms.Label();
			this.pictureBox1 = new System.Windows.Forms.PictureBox();
			this.btnOK = new System.Windows.Forms.Button();
			this.btnClose = new System.Windows.Forms.Button();
			this.m_bvPanel = new System.Windows.Forms.Panel();
			this.m_chItems = new System.Windows.Forms.ColumnHeader();
			this.buttonHelp = new System.Windows.Forms.Button();
			this.m_fwTextBoxBottomMsg = new SIL.FieldWorks.Common.Widgets.FwTextBox();
			((System.ComponentModel.ISupportInitialize)(this.pictureBox1)).BeginInit();
			((System.ComponentModel.ISupportInitialize)(this.m_fwTextBoxBottomMsg)).BeginInit();
			this.SuspendLayout();
			//
			// label2
			//
			resources.ApplyResources(this.label2, "label2");
			this.label2.Name = "label2";
			//
			// pictureBox1
			//
			resources.ApplyResources(this.pictureBox1, "pictureBox1");
			this.pictureBox1.Name = "pictureBox1";
			this.pictureBox1.TabStop = false;
			//
			// btnOK
			//
			this.btnOK.DialogResult = System.Windows.Forms.DialogResult.OK;
			resources.ApplyResources(this.btnOK, "btnOK");
			this.btnOK.Name = "btnOK";
			//
			// btnClose
			//
			this.btnClose.DialogResult = System.Windows.Forms.DialogResult.Cancel;
			resources.ApplyResources(this.btnClose, "btnClose");
			this.btnClose.Name = "btnClose";
			//
			// m_bvPanel
			//
			resources.ApplyResources(this.m_bvPanel, "m_bvPanel");
			this.m_bvPanel.Name = "m_bvPanel";
			//
			// m_chItems
			//
			resources.ApplyResources(this.m_chItems, "m_chItems");
			//
			// buttonHelp
			//
			resources.ApplyResources(this.buttonHelp, "buttonHelp");
			this.buttonHelp.Name = "buttonHelp";
			this.buttonHelp.Click += new System.EventHandler(this.buttonHelp_Click);
			//
			// m_fwTextBoxBottomMsg
			//
			this.m_fwTextBoxBottomMsg.AdjustStringHeight = true;
			this.m_fwTextBoxBottomMsg.WordWrap = true;
			this.m_fwTextBoxBottomMsg.BackColor = System.Drawing.SystemColors.Control;
			resources.ApplyResources(this.m_fwTextBoxBottomMsg, "m_fwTextBoxBottomMsg");
			this.m_fwTextBoxBottomMsg.HasBorder = false;
			this.m_fwTextBoxBottomMsg.Name = "m_fwTextBoxBottomMsg";
			this.m_fwTextBoxBottomMsg.TabStop = false;
			//
			// MergeObjectDlg
			//
			this.AcceptButton = this.btnOK;
			resources.ApplyResources(this, "$this");
			this.CancelButton = this.btnClose;
			this.CausesValidation = false;
			this.Controls.Add(this.buttonHelp);
			this.Controls.Add(this.m_bvPanel);
			this.Controls.Add(this.label2);
			this.Controls.Add(this.pictureBox1);
			this.Controls.Add(this.btnOK);
			this.Controls.Add(this.btnClose);
			this.Controls.Add(this.m_fwTextBoxBottomMsg);
			this.FormBorderStyle = System.Windows.Forms.FormBorderStyle.Fixed3D;
			this.MaximizeBox = false;
			this.MinimizeBox = false;
			this.Name = "MergeObjectDlg";
			this.ShowIcon = false;
			this.ShowInTaskbar = false;
			this.Closed += new System.EventHandler(this.MergeObjectDlg_Closed);
			((System.ComponentModel.ISupportInitialize)(this.pictureBox1)).EndInit();
			((System.ComponentModel.ISupportInitialize)(this.m_fwTextBoxBottomMsg)).EndInit();
			this.ResumeLayout(false);
			this.PerformLayout();

		}
		#endregion

		private void m_bvMergeOptions_SelectedIndexChanged(object sender, EventArgs e)
		{
			SetSelectedObject();
		}

		private void SetSelectedObject()
		{
			int hvo = m_bvMergeOptions.AllItems[m_bvMergeOptions.SelectedIndex];
			m_obj = m_candidates[hvo];
			SetBottomMessage();
			btnOK.Enabled = true;
		}

		private void MergeObjectDlg_Closed(object sender, EventArgs e)
		{
			if (PropertyTable != null)
			{
				PropertyTable.SetProperty("mergeDlgLocation", Location, true, true);
				PropertyTable.SetProperty("mergeDlgSize", Size, true, true);
			}
		}

		private void buttonHelp_Click(object sender, EventArgs e)
		{
			ShowHelp.ShowHelpTopic(m_helpTopicProvider, m_helpTopic);
		}

		#region Implementation of IPropertyTableProvider

		/// <summary>
		/// Placement in the IPropertyTableProvider interface lets FwApp call IPropertyTable.DoStuff.
		/// </summary>
		public IPropertyTable PropertyTable { get; private set; }

		#endregion

		#region Implementation of IPublisherProvider

		/// <summary>
		/// Get the IPublisher.
		/// </summary>
		public IPublisher Publisher { get; private set; }

		#endregion

		#region Implementation of ISubscriberProvider

		/// <summary>
		/// Get the ISubscriber.
		/// </summary>
		public ISubscriber Subscriber { get; private set; }

		/// <summary>
		/// Initialize a FLEx component with the basic interfaces.
		/// </summary>
		/// <param name="flexComponentParameters">Parameter object that contains the required three interfaces.</param>
		public void InitializeFlexComponent(FlexComponentParameters flexComponentParameters)
		{
			FlexComponentCheckingService.CheckInitializationValues(flexComponentParameters, new FlexComponentParameters(PropertyTable, Publisher, Subscriber));

			PropertyTable = flexComponentParameters.PropertyTable;
			Publisher = flexComponentParameters.Publisher;
			Subscriber = flexComponentParameters.Subscriber;
		}

		#endregion
	}
}<|MERGE_RESOLUTION|>--- conflicted
+++ resolved
@@ -8,15 +8,10 @@
 using System.Drawing;
 using System.Linq;
 using System.Windows.Forms;
-<<<<<<< HEAD
 using System.Xml.Linq;
 using System.Xml.XPath;
 using SIL.CoreImpl;
-using SIL.FieldWorks.Common.COMInterfaces;
-=======
-using System.Xml;
 using SIL.CoreImpl.Text;
->>>>>>> 95b9b36f
 using SIL.FieldWorks.Common.Controls;
 using SIL.FieldWorks.Common.FwKernelInterfaces;
 using SIL.FieldWorks.Common.FwUtils;
@@ -32,24 +27,13 @@
 	/// <summary>
 	/// Summary description for MergeObjectDlg.
 	/// </summary>
-<<<<<<< HEAD
-	public class MergeObjectDlg : Form, IFlexComponent, IFWDisposable
-=======
-	public class MergeObjectDlg : Form
->>>>>>> 95b9b36f
+	public class MergeObjectDlg : Form, IFlexComponent
 	{
 		private SIL.FieldWorks.Common.Widgets.FwTextBox m_fwTextBoxBottomMsg;
 		private FdoCache m_cache;
 		private IHelpTopicProvider m_helpTopicProvider;
 		private DummyCmObject m_mainObj = null;
 		private DummyCmObject m_obj;
-<<<<<<< HEAD
-		private ITsStrFactory m_tsf;
-=======
-		private Mediator m_mediator;
-		private XCore.PropertyTable m_propertyTable;
-
->>>>>>> 95b9b36f
 		private System.Windows.Forms.Label label2;
 		private System.Windows.Forms.PictureBox pictureBox1;
 		private System.Windows.Forms.Button btnOK;
@@ -172,7 +156,6 @@
 				m_candidates[mergeCandidates[i].Hvo] = mergeCandidates[i];
 			sda.SetOwningPropInfo(WfiWordformTags.kClassId, "LangProject", "Options");
 			sda.SetOwningPropValue(hvos);
-<<<<<<< HEAD
 #if RANDYTODO
 			// TODO: Call FinishInitialization on m_bvMergeOptions and feed it ObjectListPublisher.OwningFlid for the 'madeUpFieldIdentifier' parameter.
 #endif
@@ -180,12 +163,6 @@
 			{
 				StyleSheet = Common.Widgets.FontHeightAdjuster.StyleSheetFromPropertyTable(PropertyTable)
 			};
-			m_bvMergeOptions.InitializeFlexComponent(new FlexComponentParameters(PropertyTable, Publisher, Subscriber));
-=======
-
-			m_bvMergeOptions = new BrowseViewer(toolNode, m_cache.LangProject.Hvo, ObjectListPublisher.OwningFlid, m_cache, m_mediator, m_propertyTable, null, sda);
-			m_bvMergeOptions.StyleSheet = FontHeightAdjuster.StyleSheetFromPropertyTable(m_propertyTable);
->>>>>>> 95b9b36f
 			m_bvMergeOptions.SelectedIndexChanged += m_bvMergeOptions_SelectedIndexChanged;
 			m_bvMergeOptions.Dock = DockStyle.Fill;
 			m_bvPanel.Controls.Add(m_bvMergeOptions);
@@ -221,14 +198,9 @@
 			}
 			m_cache = null;
 			m_fwTextBoxBottomMsg = null;
-<<<<<<< HEAD
-			m_tsf = null;
 			PropertyTable = null;
 			Publisher = null;
 			Subscriber = null;
-=======
-			m_mediator = null;
->>>>>>> 95b9b36f
 
 			base.Dispose( disposing );
 		}
