--- conflicted
+++ resolved
@@ -16,11 +16,6 @@
 using SIL.FieldWorks.Common.RootSites;
 using SIL.FieldWorks.FDO;
 using SIL.FieldWorks.Resources;
-<<<<<<< HEAD
-using SIL.Utils;
-=======
-using XCore;
->>>>>>> 95b9b36f
 
 namespace SIL.FieldWorks.FdoUi.Dialogs
 {
@@ -142,8 +137,8 @@
 		/// <param name="hvoEntry">ID of the lexical entry we're working with</param>
 		/// <param name="relsOut">an array of IDs (HVOs) for related objects</param>
 		/// <param name="cdaTemp"></param>
-		/// <returns>false if the entry has no associated lexical relations, or none of them are linked to any other entries.</returns>
-		//
+		/// <returns>false if the entry has no associated lexical relations, or none of them are linked to any other entries.
+		/// </returns>
 		static private bool LoadLexicalRelationInfo(FdoCache cache, int hvoEntry, out int[] relsOut, IVwCacheDa cdaTemp)
 		{
 			var relatedObjectIds = new List<int>();
@@ -185,14 +180,9 @@
 			return relsOut.Length > 0;
 		}
 
-		/// ------------------------------------------------------------------------------------
 		/// <summary>
 		/// Create a view with a single LexEntry object.
 		/// </summary>
-		/// <param name="hvoEntry"></param>
-		/// <param name="cache"></param>
-		/// <returns></returns>
-		/// ------------------------------------------------------------------------------------
 		public static XmlView MakeSummaryView(int hvoEntry, FdoCache cache, IVwStylesheet styleSheet)
 		{
 			XmlView xv = new XmlView(hvoEntry, "publishStem", false);
@@ -200,7 +190,6 @@
 			xv.StyleSheet = styleSheet;
 			return xv;
 		}
-
 
 		public RelatedWords(FdoCache cache, IVwSelection sel, int hvoEntry, int[] domains, int[] lexrels,
 			IVwCacheDa cdaTemp, IVwStylesheet styleSheet, bool hideInsertButton)
