﻿<?xml version="1.0" encoding="utf-8"?>
<<<<<<< HEAD
<Project DefaultTargets="Build" xmlns="http://schemas.microsoft.com/developer/msbuild/2003" ToolsVersion="4.0">
=======
<Project DefaultTargets="Build" xmlns="http://schemas.microsoft.com/developer/msbuild/2003" ToolsVersion="14.0">
>>>>>>> 95b9b36f
  <PropertyGroup>
    <ProjectType>Local</ProjectType>
    <ProductVersion>9.0.30729</ProductVersion>
    <SchemaVersion>2.0</SchemaVersion>
    <ProjectGuid>{170FD75E-132C-4AF6-B917-696D63FCD0E4}</ProjectGuid>
    <Configuration Condition=" '$(Configuration)' == '' ">Debug</Configuration>
    <Platform Condition=" '$(Platform)' == '' ">AnyCPU</Platform>
    <ApplicationIcon>
    </ApplicationIcon>
    <AssemblyKeyContainerName>
    </AssemblyKeyContainerName>
    <AssemblyName>ProjectUnpacker</AssemblyName>
    <AssemblyOriginatorKeyFile>
    </AssemblyOriginatorKeyFile>
    <DefaultClientScript>JScript</DefaultClientScript>
    <DefaultHTMLPageLayout>Grid</DefaultHTMLPageLayout>
    <DefaultTargetSchema>IE50</DefaultTargetSchema>
    <DelaySign>false</DelaySign>
    <OutputType>Library</OutputType>
    <RootNamespace>SIL.FieldWorks.Test.ProjectUnpacker</RootNamespace>
    <RunPostBuildEvent>OnBuildSuccess</RunPostBuildEvent>
    <StartupObject>
    </StartupObject>
    <FileUpgradeFlags>
    </FileUpgradeFlags>
    <UpgradeBackupLocation>
    </UpgradeBackupLocation>
    <OldToolsVersion>3.5</OldToolsVersion>
<<<<<<< HEAD
    <TargetFrameworkVersion>v4.0</TargetFrameworkVersion>
=======
    <TargetFrameworkVersion>v4.6.1</TargetFrameworkVersion>
>>>>>>> 95b9b36f
    <IsWebBootstrapper>false</IsWebBootstrapper>
    <PublishUrl>publish\</PublishUrl>
    <Install>true</Install>
    <InstallFrom>Disk</InstallFrom>
    <UpdateEnabled>false</UpdateEnabled>
    <UpdateMode>Foreground</UpdateMode>
    <UpdateInterval>7</UpdateInterval>
    <UpdateIntervalUnits>Days</UpdateIntervalUnits>
    <UpdatePeriodically>false</UpdatePeriodically>
    <UpdateRequired>false</UpdateRequired>
    <MapFileExtensions>true</MapFileExtensions>
    <ApplicationRevision>0</ApplicationRevision>
    <ApplicationVersion>1.0.0.%2a</ApplicationVersion>
    <UseApplicationTrust>false</UseApplicationTrust>
    <BootstrapperEnabled>true</BootstrapperEnabled>
    <TargetFrameworkProfile />
  </PropertyGroup>
  <PropertyGroup Condition=" '$(Configuration)|$(Platform)' == 'Debug|AnyCPU' ">
    <OutputPath>..\..\Output\Debug\</OutputPath>
    <AllowUnsafeBlocks>false</AllowUnsafeBlocks>
    <BaseAddress>285212672</BaseAddress>
    <CheckForOverflowUnderflow>false</CheckForOverflowUnderflow>
    <ConfigurationOverrideFile>
    </ConfigurationOverrideFile>
    <DefineConstants>DEBUG;TRACE</DefineConstants>
    <DocumentationFile>..\..\Output\Debug\ProjectUnpacker.xml</DocumentationFile>
    <DebugSymbols>true</DebugSymbols>
    <FileAlignment>4096</FileAlignment>
    <NoStdLib>false</NoStdLib>
    <NoWarn>168,169,219,414,649,1635,1702,1701</NoWarn>
    <Optimize>false</Optimize>
    <RegisterForComInterop>false</RegisterForComInterop>
    <RemoveIntegerChecks>false</RemoveIntegerChecks>
    <TreatWarningsAsErrors>false</TreatWarningsAsErrors>
    <WarningLevel>4</WarningLevel>
    <DebugType>full</DebugType>
    <ErrorReport>prompt</ErrorReport>
    <CodeAnalysisRuleSet>AllRules.ruleset</CodeAnalysisRuleSet>
    <PlatformTarget>x86</PlatformTarget>
  </PropertyGroup>
  <PropertyGroup Condition=" '$(Configuration)|$(Platform)' == 'Release|AnyCPU' ">
    <OutputPath>..\..\Output\Release\</OutputPath>
    <AllowUnsafeBlocks>false</AllowUnsafeBlocks>
    <BaseAddress>285212672</BaseAddress>
    <CheckForOverflowUnderflow>false</CheckForOverflowUnderflow>
    <ConfigurationOverrideFile>
    </ConfigurationOverrideFile>
    <DefineConstants>TRACE</DefineConstants>
    <DocumentationFile>
    </DocumentationFile>
    <DebugSymbols>true</DebugSymbols>
    <FileAlignment>4096</FileAlignment>
    <NoStdLib>false</NoStdLib>
    <NoWarn>168,169,219,414,649,1635,1702,1701</NoWarn>
    <Optimize>true</Optimize>
    <RegisterForComInterop>false</RegisterForComInterop>
    <RemoveIntegerChecks>false</RemoveIntegerChecks>
    <TreatWarningsAsErrors>false</TreatWarningsAsErrors>
    <WarningLevel>4</WarningLevel>
    <DebugType>full</DebugType>
    <ErrorReport>prompt</ErrorReport>
    <CodeAnalysisRuleSet>AllRules.ruleset</CodeAnalysisRuleSet>
    <PlatformTarget>x86</PlatformTarget>
  </PropertyGroup>
  <ItemGroup>
<<<<<<< HEAD
    <Reference Include="BasicUtils, Version=6.1.0.28068, Culture=neutral, processorArchitecture=MSIL">
      <SpecificVersion>False</SpecificVersion>
      <HintPath>..\..\Output\Debug\BasicUtils.dll</HintPath>
=======
    <Reference Include="FwUtils, Version=9.0.0.26814, Culture=neutral, processorArchitecture=x86">
      <SpecificVersion>False</SpecificVersion>
      <HintPath>..\..\Output\Debug\FwUtils.dll</HintPath>
>>>>>>> 95b9b36f
    </Reference>
    <Reference Include="ICSharpCode.SharpZipLib">
      <Name>ICSharpCode.SharpZipLib</Name>
      <HintPath>..\..\Lib\debug\ICSharpCode.SharpZipLib.dll</HintPath>
    </Reference>
    <Reference Include="nunit.framework, Version=2.5.8.10295, Culture=neutral, PublicKeyToken=96d09a1eb7f44a77, processorArchitecture=MSIL">
      <SpecificVersion>False</SpecificVersion>
<<<<<<< HEAD
      <HintPath>..\..\Bin\NUnit\bin\nunit.framework.dll</HintPath>
=======
      <HintPath>..\..\packages\NUnit.2.6.4\lib\nunit.framework.dll</HintPath>
    </Reference>
    <Reference Include="SilUtils, Version=9.0.0.25850, Culture=neutral, processorArchitecture=MSIL">
      <SpecificVersion>False</SpecificVersion>
      <HintPath>..\..\Output\Debug\SilUtils.dll</HintPath>
>>>>>>> 95b9b36f
    </Reference>
    <Reference Include="System">
      <Name>System</Name>
    </Reference>
    <Reference Include="System.Core" />
  </ItemGroup>
  <ItemGroup>
    <EmbeddedResource Include="ZippedParaPrjWithMissingFiles.resx">
      <SubType>Designer</SubType>
    </EmbeddedResource>
    <EmbeddedResource Include="ZippedParatextPrj.resx">
      <SubType>Designer</SubType>
    </EmbeddedResource>
    <EmbeddedResource Include="ZippedTEVTitusWithUnmappedStyle.resx">
      <SubType>Designer</SubType>
    </EmbeddedResource>
    <Compile Include="AssemblyInfo.cs">
      <SubType>Code</SubType>
    </Compile>
    <Compile Include="..\CommonAssemblyInfo.cs">
      <Link>CommonAssemblyInfo.cs</Link>
    </Compile>
    <Compile Include="RegistryData.cs">
      <SubType>Code</SubType>
    </Compile>
    <Compile Include="Unpacker.cs">
      <SubType>Code</SubType>
    </Compile>
  </ItemGroup>
  <ItemGroup>
    <BootstrapperPackage Include="Microsoft.Net.Client.3.5">
      <Visible>False</Visible>
      <ProductName>.NET Framework 3.5 SP1 Client Profile</ProductName>
      <Install>false</Install>
    </BootstrapperPackage>
    <BootstrapperPackage Include="Microsoft.Net.Framework.2.0">
      <Visible>False</Visible>
      <ProductName>.NET Framework 2.0 %28x86%29</ProductName>
      <Install>true</Install>
    </BootstrapperPackage>
    <BootstrapperPackage Include="Microsoft.Net.Framework.3.0">
      <Visible>False</Visible>
      <ProductName>.NET Framework 3.0 %28x86%29</ProductName>
      <Install>false</Install>
    </BootstrapperPackage>
    <BootstrapperPackage Include="Microsoft.Net.Framework.3.5">
      <Visible>False</Visible>
      <ProductName>.NET Framework 3.5</ProductName>
      <Install>false</Install>
    </BootstrapperPackage>
    <BootstrapperPackage Include="Microsoft.Net.Framework.3.5.SP1">
      <Visible>False</Visible>
      <ProductName>.NET Framework 3.5 SP1</ProductName>
      <Install>false</Install>
    </BootstrapperPackage>
  </ItemGroup>
  <Import Project="$(MSBuildBinPath)\Microsoft.CSharp.targets" />
  <PropertyGroup>
    <PreBuildEvent>
    </PreBuildEvent>
    <PostBuildEvent>
    </PostBuildEvent>
  </PropertyGroup>
</Project><|MERGE_RESOLUTION|>--- conflicted
+++ resolved
@@ -1,193 +1,175 @@
-﻿<?xml version="1.0" encoding="utf-8"?>
-<<<<<<< HEAD
-<Project DefaultTargets="Build" xmlns="http://schemas.microsoft.com/developer/msbuild/2003" ToolsVersion="4.0">
-=======
+<?xml version="1.0" encoding="utf-8"?>
 <Project DefaultTargets="Build" xmlns="http://schemas.microsoft.com/developer/msbuild/2003" ToolsVersion="14.0">
->>>>>>> 95b9b36f
   <PropertyGroup>
-    <ProjectType>Local</ProjectType>
-    <ProductVersion>9.0.30729</ProductVersion>
-    <SchemaVersion>2.0</SchemaVersion>
-    <ProjectGuid>{170FD75E-132C-4AF6-B917-696D63FCD0E4}</ProjectGuid>
-    <Configuration Condition=" '$(Configuration)' == '' ">Debug</Configuration>
-    <Platform Condition=" '$(Platform)' == '' ">AnyCPU</Platform>
-    <ApplicationIcon>
-    </ApplicationIcon>
-    <AssemblyKeyContainerName>
-    </AssemblyKeyContainerName>
-    <AssemblyName>ProjectUnpacker</AssemblyName>
-    <AssemblyOriginatorKeyFile>
-    </AssemblyOriginatorKeyFile>
-    <DefaultClientScript>JScript</DefaultClientScript>
-    <DefaultHTMLPageLayout>Grid</DefaultHTMLPageLayout>
-    <DefaultTargetSchema>IE50</DefaultTargetSchema>
-    <DelaySign>false</DelaySign>
-    <OutputType>Library</OutputType>
-    <RootNamespace>SIL.FieldWorks.Test.ProjectUnpacker</RootNamespace>
-    <RunPostBuildEvent>OnBuildSuccess</RunPostBuildEvent>
-    <StartupObject>
-    </StartupObject>
-    <FileUpgradeFlags>
-    </FileUpgradeFlags>
-    <UpgradeBackupLocation>
-    </UpgradeBackupLocation>
-    <OldToolsVersion>3.5</OldToolsVersion>
-<<<<<<< HEAD
-    <TargetFrameworkVersion>v4.0</TargetFrameworkVersion>
-=======
+	<ProjectType>Local</ProjectType>
+	<ProductVersion>9.0.30729</ProductVersion>
+	<SchemaVersion>2.0</SchemaVersion>
+	<ProjectGuid>{170FD75E-132C-4AF6-B917-696D63FCD0E4}</ProjectGuid>
+	<Configuration Condition=" '$(Configuration)' == '' ">Debug</Configuration>
+	<Platform Condition=" '$(Platform)' == '' ">AnyCPU</Platform>
+	<ApplicationIcon>
+	</ApplicationIcon>
+	<AssemblyKeyContainerName>
+	</AssemblyKeyContainerName>
+	<AssemblyName>ProjectUnpacker</AssemblyName>
+	<AssemblyOriginatorKeyFile>
+	</AssemblyOriginatorKeyFile>
+	<DefaultClientScript>JScript</DefaultClientScript>
+	<DefaultHTMLPageLayout>Grid</DefaultHTMLPageLayout>
+	<DefaultTargetSchema>IE50</DefaultTargetSchema>
+	<DelaySign>false</DelaySign>
+	<OutputType>Library</OutputType>
+	<RootNamespace>SIL.FieldWorks.Test.ProjectUnpacker</RootNamespace>
+	<RunPostBuildEvent>OnBuildSuccess</RunPostBuildEvent>
+	<StartupObject>
+	</StartupObject>
+	<FileUpgradeFlags>
+	</FileUpgradeFlags>
+	<UpgradeBackupLocation>
+	</UpgradeBackupLocation>
+	<OldToolsVersion>3.5</OldToolsVersion>
     <TargetFrameworkVersion>v4.6.1</TargetFrameworkVersion>
->>>>>>> 95b9b36f
-    <IsWebBootstrapper>false</IsWebBootstrapper>
-    <PublishUrl>publish\</PublishUrl>
-    <Install>true</Install>
-    <InstallFrom>Disk</InstallFrom>
-    <UpdateEnabled>false</UpdateEnabled>
-    <UpdateMode>Foreground</UpdateMode>
-    <UpdateInterval>7</UpdateInterval>
-    <UpdateIntervalUnits>Days</UpdateIntervalUnits>
-    <UpdatePeriodically>false</UpdatePeriodically>
-    <UpdateRequired>false</UpdateRequired>
-    <MapFileExtensions>true</MapFileExtensions>
-    <ApplicationRevision>0</ApplicationRevision>
-    <ApplicationVersion>1.0.0.%2a</ApplicationVersion>
-    <UseApplicationTrust>false</UseApplicationTrust>
-    <BootstrapperEnabled>true</BootstrapperEnabled>
-    <TargetFrameworkProfile />
+	<IsWebBootstrapper>false</IsWebBootstrapper>
+	<PublishUrl>publish\</PublishUrl>
+	<Install>true</Install>
+	<InstallFrom>Disk</InstallFrom>
+	<UpdateEnabled>false</UpdateEnabled>
+	<UpdateMode>Foreground</UpdateMode>
+	<UpdateInterval>7</UpdateInterval>
+	<UpdateIntervalUnits>Days</UpdateIntervalUnits>
+	<UpdatePeriodically>false</UpdatePeriodically>
+	<UpdateRequired>false</UpdateRequired>
+	<MapFileExtensions>true</MapFileExtensions>
+	<ApplicationRevision>0</ApplicationRevision>
+	<ApplicationVersion>1.0.0.%2a</ApplicationVersion>
+	<UseApplicationTrust>false</UseApplicationTrust>
+	<BootstrapperEnabled>true</BootstrapperEnabled>
+	<TargetFrameworkProfile />
   </PropertyGroup>
   <PropertyGroup Condition=" '$(Configuration)|$(Platform)' == 'Debug|AnyCPU' ">
-    <OutputPath>..\..\Output\Debug\</OutputPath>
-    <AllowUnsafeBlocks>false</AllowUnsafeBlocks>
-    <BaseAddress>285212672</BaseAddress>
-    <CheckForOverflowUnderflow>false</CheckForOverflowUnderflow>
-    <ConfigurationOverrideFile>
-    </ConfigurationOverrideFile>
-    <DefineConstants>DEBUG;TRACE</DefineConstants>
-    <DocumentationFile>..\..\Output\Debug\ProjectUnpacker.xml</DocumentationFile>
-    <DebugSymbols>true</DebugSymbols>
-    <FileAlignment>4096</FileAlignment>
-    <NoStdLib>false</NoStdLib>
-    <NoWarn>168,169,219,414,649,1635,1702,1701</NoWarn>
-    <Optimize>false</Optimize>
-    <RegisterForComInterop>false</RegisterForComInterop>
-    <RemoveIntegerChecks>false</RemoveIntegerChecks>
-    <TreatWarningsAsErrors>false</TreatWarningsAsErrors>
-    <WarningLevel>4</WarningLevel>
-    <DebugType>full</DebugType>
-    <ErrorReport>prompt</ErrorReport>
-    <CodeAnalysisRuleSet>AllRules.ruleset</CodeAnalysisRuleSet>
-    <PlatformTarget>x86</PlatformTarget>
+	<OutputPath>..\..\Output\Debug\</OutputPath>
+	<AllowUnsafeBlocks>false</AllowUnsafeBlocks>
+	<BaseAddress>285212672</BaseAddress>
+	<CheckForOverflowUnderflow>false</CheckForOverflowUnderflow>
+	<ConfigurationOverrideFile>
+	</ConfigurationOverrideFile>
+	<DefineConstants>DEBUG;TRACE</DefineConstants>
+	<DocumentationFile>..\..\Output\Debug\ProjectUnpacker.xml</DocumentationFile>
+	<DebugSymbols>true</DebugSymbols>
+	<FileAlignment>4096</FileAlignment>
+	<NoStdLib>false</NoStdLib>
+	<NoWarn>168,169,219,414,649,1635,1702,1701</NoWarn>
+	<Optimize>false</Optimize>
+	<RegisterForComInterop>false</RegisterForComInterop>
+	<RemoveIntegerChecks>false</RemoveIntegerChecks>
+	<TreatWarningsAsErrors>false</TreatWarningsAsErrors>
+	<WarningLevel>4</WarningLevel>
+	<DebugType>full</DebugType>
+	<ErrorReport>prompt</ErrorReport>
+	<CodeAnalysisRuleSet>AllRules.ruleset</CodeAnalysisRuleSet>
+	<PlatformTarget>x86</PlatformTarget>
   </PropertyGroup>
   <PropertyGroup Condition=" '$(Configuration)|$(Platform)' == 'Release|AnyCPU' ">
-    <OutputPath>..\..\Output\Release\</OutputPath>
-    <AllowUnsafeBlocks>false</AllowUnsafeBlocks>
-    <BaseAddress>285212672</BaseAddress>
-    <CheckForOverflowUnderflow>false</CheckForOverflowUnderflow>
-    <ConfigurationOverrideFile>
-    </ConfigurationOverrideFile>
-    <DefineConstants>TRACE</DefineConstants>
-    <DocumentationFile>
-    </DocumentationFile>
-    <DebugSymbols>true</DebugSymbols>
-    <FileAlignment>4096</FileAlignment>
-    <NoStdLib>false</NoStdLib>
-    <NoWarn>168,169,219,414,649,1635,1702,1701</NoWarn>
-    <Optimize>true</Optimize>
-    <RegisterForComInterop>false</RegisterForComInterop>
-    <RemoveIntegerChecks>false</RemoveIntegerChecks>
-    <TreatWarningsAsErrors>false</TreatWarningsAsErrors>
-    <WarningLevel>4</WarningLevel>
-    <DebugType>full</DebugType>
-    <ErrorReport>prompt</ErrorReport>
-    <CodeAnalysisRuleSet>AllRules.ruleset</CodeAnalysisRuleSet>
-    <PlatformTarget>x86</PlatformTarget>
+	<OutputPath>..\..\Output\Release\</OutputPath>
+	<AllowUnsafeBlocks>false</AllowUnsafeBlocks>
+	<BaseAddress>285212672</BaseAddress>
+	<CheckForOverflowUnderflow>false</CheckForOverflowUnderflow>
+	<ConfigurationOverrideFile>
+	</ConfigurationOverrideFile>
+	<DefineConstants>TRACE</DefineConstants>
+	<DocumentationFile>
+	</DocumentationFile>
+	<DebugSymbols>true</DebugSymbols>
+	<FileAlignment>4096</FileAlignment>
+	<NoStdLib>false</NoStdLib>
+	<NoWarn>168,169,219,414,649,1635,1702,1701</NoWarn>
+	<Optimize>true</Optimize>
+	<RegisterForComInterop>false</RegisterForComInterop>
+	<RemoveIntegerChecks>false</RemoveIntegerChecks>
+	<TreatWarningsAsErrors>false</TreatWarningsAsErrors>
+	<WarningLevel>4</WarningLevel>
+	<DebugType>full</DebugType>
+	<ErrorReport>prompt</ErrorReport>
+	<CodeAnalysisRuleSet>AllRules.ruleset</CodeAnalysisRuleSet>
+	<PlatformTarget>x86</PlatformTarget>
   </PropertyGroup>
   <ItemGroup>
-<<<<<<< HEAD
-    <Reference Include="BasicUtils, Version=6.1.0.28068, Culture=neutral, processorArchitecture=MSIL">
-      <SpecificVersion>False</SpecificVersion>
-      <HintPath>..\..\Output\Debug\BasicUtils.dll</HintPath>
-=======
     <Reference Include="FwUtils, Version=9.0.0.26814, Culture=neutral, processorArchitecture=x86">
-      <SpecificVersion>False</SpecificVersion>
+	  <SpecificVersion>False</SpecificVersion>
       <HintPath>..\..\Output\Debug\FwUtils.dll</HintPath>
->>>>>>> 95b9b36f
-    </Reference>
-    <Reference Include="ICSharpCode.SharpZipLib">
-      <Name>ICSharpCode.SharpZipLib</Name>
-      <HintPath>..\..\Lib\debug\ICSharpCode.SharpZipLib.dll</HintPath>
-    </Reference>
-    <Reference Include="nunit.framework, Version=2.5.8.10295, Culture=neutral, PublicKeyToken=96d09a1eb7f44a77, processorArchitecture=MSIL">
-      <SpecificVersion>False</SpecificVersion>
-<<<<<<< HEAD
-      <HintPath>..\..\Bin\NUnit\bin\nunit.framework.dll</HintPath>
-=======
+	</Reference>
+	<Reference Include="ICSharpCode.SharpZipLib">
+	  <Name>ICSharpCode.SharpZipLib</Name>
+	  <HintPath>..\..\Lib\debug\ICSharpCode.SharpZipLib.dll</HintPath>
+	</Reference>
+	<Reference Include="nunit.framework, Version=2.5.8.10295, Culture=neutral, PublicKeyToken=96d09a1eb7f44a77, processorArchitecture=MSIL">
+	  <SpecificVersion>False</SpecificVersion>
       <HintPath>..\..\packages\NUnit.2.6.4\lib\nunit.framework.dll</HintPath>
     </Reference>
     <Reference Include="SilUtils, Version=9.0.0.25850, Culture=neutral, processorArchitecture=MSIL">
       <SpecificVersion>False</SpecificVersion>
       <HintPath>..\..\Output\Debug\SilUtils.dll</HintPath>
->>>>>>> 95b9b36f
-    </Reference>
-    <Reference Include="System">
-      <Name>System</Name>
-    </Reference>
-    <Reference Include="System.Core" />
+	</Reference>
+	<Reference Include="System">
+	  <Name>System</Name>
+	</Reference>
+	<Reference Include="System.Core" />
   </ItemGroup>
   <ItemGroup>
-    <EmbeddedResource Include="ZippedParaPrjWithMissingFiles.resx">
-      <SubType>Designer</SubType>
-    </EmbeddedResource>
-    <EmbeddedResource Include="ZippedParatextPrj.resx">
-      <SubType>Designer</SubType>
-    </EmbeddedResource>
-    <EmbeddedResource Include="ZippedTEVTitusWithUnmappedStyle.resx">
-      <SubType>Designer</SubType>
-    </EmbeddedResource>
-    <Compile Include="AssemblyInfo.cs">
-      <SubType>Code</SubType>
-    </Compile>
-    <Compile Include="..\CommonAssemblyInfo.cs">
-      <Link>CommonAssemblyInfo.cs</Link>
-    </Compile>
-    <Compile Include="RegistryData.cs">
-      <SubType>Code</SubType>
-    </Compile>
-    <Compile Include="Unpacker.cs">
-      <SubType>Code</SubType>
-    </Compile>
+	<EmbeddedResource Include="ZippedParaPrjWithMissingFiles.resx">
+	  <SubType>Designer</SubType>
+	</EmbeddedResource>
+	<EmbeddedResource Include="ZippedParatextPrj.resx">
+	  <SubType>Designer</SubType>
+	</EmbeddedResource>
+	<EmbeddedResource Include="ZippedTEVTitusWithUnmappedStyle.resx">
+	  <SubType>Designer</SubType>
+	</EmbeddedResource>
+	<Compile Include="AssemblyInfo.cs">
+	  <SubType>Code</SubType>
+	</Compile>
+	<Compile Include="..\CommonAssemblyInfo.cs">
+	  <Link>CommonAssemblyInfo.cs</Link>
+	</Compile>
+	<Compile Include="RegistryData.cs">
+	  <SubType>Code</SubType>
+	</Compile>
+	<Compile Include="Unpacker.cs">
+	  <SubType>Code</SubType>
+	</Compile>
   </ItemGroup>
   <ItemGroup>
-    <BootstrapperPackage Include="Microsoft.Net.Client.3.5">
-      <Visible>False</Visible>
-      <ProductName>.NET Framework 3.5 SP1 Client Profile</ProductName>
-      <Install>false</Install>
-    </BootstrapperPackage>
-    <BootstrapperPackage Include="Microsoft.Net.Framework.2.0">
-      <Visible>False</Visible>
-      <ProductName>.NET Framework 2.0 %28x86%29</ProductName>
-      <Install>true</Install>
-    </BootstrapperPackage>
-    <BootstrapperPackage Include="Microsoft.Net.Framework.3.0">
-      <Visible>False</Visible>
-      <ProductName>.NET Framework 3.0 %28x86%29</ProductName>
-      <Install>false</Install>
-    </BootstrapperPackage>
-    <BootstrapperPackage Include="Microsoft.Net.Framework.3.5">
-      <Visible>False</Visible>
-      <ProductName>.NET Framework 3.5</ProductName>
-      <Install>false</Install>
-    </BootstrapperPackage>
-    <BootstrapperPackage Include="Microsoft.Net.Framework.3.5.SP1">
-      <Visible>False</Visible>
-      <ProductName>.NET Framework 3.5 SP1</ProductName>
-      <Install>false</Install>
-    </BootstrapperPackage>
+	<BootstrapperPackage Include="Microsoft.Net.Client.3.5">
+	  <Visible>False</Visible>
+	  <ProductName>.NET Framework 3.5 SP1 Client Profile</ProductName>
+	  <Install>false</Install>
+	</BootstrapperPackage>
+	<BootstrapperPackage Include="Microsoft.Net.Framework.2.0">
+	  <Visible>False</Visible>
+	  <ProductName>.NET Framework 2.0 %28x86%29</ProductName>
+	  <Install>true</Install>
+	</BootstrapperPackage>
+	<BootstrapperPackage Include="Microsoft.Net.Framework.3.0">
+	  <Visible>False</Visible>
+	  <ProductName>.NET Framework 3.0 %28x86%29</ProductName>
+	  <Install>false</Install>
+	</BootstrapperPackage>
+	<BootstrapperPackage Include="Microsoft.Net.Framework.3.5">
+	  <Visible>False</Visible>
+	  <ProductName>.NET Framework 3.5</ProductName>
+	  <Install>false</Install>
+	</BootstrapperPackage>
+	<BootstrapperPackage Include="Microsoft.Net.Framework.3.5.SP1">
+	  <Visible>False</Visible>
+	  <ProductName>.NET Framework 3.5 SP1</ProductName>
+	  <Install>false</Install>
+	</BootstrapperPackage>
   </ItemGroup>
   <Import Project="$(MSBuildBinPath)\Microsoft.CSharp.targets" />
   <PropertyGroup>
-    <PreBuildEvent>
-    </PreBuildEvent>
-    <PostBuildEvent>
-    </PostBuildEvent>
+	<PreBuildEvent>
+	</PreBuildEvent>
+	<PostBuildEvent>
+	</PostBuildEvent>
   </PropertyGroup>
 </Project>