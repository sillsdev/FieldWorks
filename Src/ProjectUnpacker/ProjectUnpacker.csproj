﻿<Project Sdk="Microsoft.NET.Sdk">

  <PropertyGroup>
    <RootNamespace>SIL.FieldWorks.Test.ProjectUnpacker</RootNamespace>
<<<<<<< HEAD
    <Description>ProjectUnpacker</Description>
=======
    <RunPostBuildEvent>OnBuildSuccess</RunPostBuildEvent>
    <StartupObject>
    </StartupObject>
    <FileUpgradeFlags>
    </FileUpgradeFlags>
    <UpgradeBackupLocation>
    </UpgradeBackupLocation>
    <OldToolsVersion>3.5</OldToolsVersion>
    <TargetFrameworkVersion>v4.6.1</TargetFrameworkVersion>
    <IsWebBootstrapper>false</IsWebBootstrapper>
    <PublishUrl>publish\</PublishUrl>
    <Install>true</Install>
    <InstallFrom>Disk</InstallFrom>
    <UpdateEnabled>false</UpdateEnabled>
    <UpdateMode>Foreground</UpdateMode>
    <UpdateInterval>7</UpdateInterval>
    <UpdateIntervalUnits>Days</UpdateIntervalUnits>
    <UpdatePeriodically>false</UpdatePeriodically>
    <UpdateRequired>false</UpdateRequired>
    <MapFileExtensions>true</MapFileExtensions>
    <ApplicationRevision>0</ApplicationRevision>
    <ApplicationVersion>1.0.0.%2a</ApplicationVersion>
    <UseApplicationTrust>false</UseApplicationTrust>
    <BootstrapperEnabled>true</BootstrapperEnabled>
    <TargetFrameworkProfile />
  </PropertyGroup>
  <PropertyGroup Condition=" '$(Configuration)|$(Platform)' == 'Debug|x86' ">
    <OutputPath>..\..\Output\Debug\</OutputPath>
    <AllowUnsafeBlocks>false</AllowUnsafeBlocks>
    <BaseAddress>285212672</BaseAddress>
    <CheckForOverflowUnderflow>false</CheckForOverflowUnderflow>
    <ConfigurationOverrideFile>
    </ConfigurationOverrideFile>
    <DefineConstants>DEBUG;TRACE</DefineConstants>
    <DocumentationFile>..\..\Output\Debug\ProjectUnpacker.xml</DocumentationFile>
    <DebugSymbols>true</DebugSymbols>
    <FileAlignment>4096</FileAlignment>
    <NoStdLib>false</NoStdLib>
    <NoWarn>168,169,219,414,649,1635,1702,1701</NoWarn>
    <Optimize>false</Optimize>
    <RegisterForComInterop>false</RegisterForComInterop>
    <RemoveIntegerChecks>false</RemoveIntegerChecks>
    <TreatWarningsAsErrors>false</TreatWarningsAsErrors>
    <WarningLevel>4</WarningLevel>
    <DebugType>full</DebugType>
    <ErrorReport>prompt</ErrorReport>
    <CodeAnalysisRuleSet>AllRules.ruleset</CodeAnalysisRuleSet>
    <PlatformTarget>AnyCPU</PlatformTarget>
  </PropertyGroup>
  <PropertyGroup Condition=" '$(Configuration)|$(Platform)' == 'Release|x86' ">
    <OutputPath>..\..\Output\Release\</OutputPath>
    <AllowUnsafeBlocks>false</AllowUnsafeBlocks>
    <BaseAddress>285212672</BaseAddress>
    <CheckForOverflowUnderflow>false</CheckForOverflowUnderflow>
    <ConfigurationOverrideFile>
    </ConfigurationOverrideFile>
    <DefineConstants>TRACE</DefineConstants>
    <DocumentationFile>
    </DocumentationFile>
    <DebugSymbols>true</DebugSymbols>
    <FileAlignment>4096</FileAlignment>
    <NoStdLib>false</NoStdLib>
    <NoWarn>168,169,219,414,649,1635,1702,1701</NoWarn>
    <Optimize>true</Optimize>
    <RegisterForComInterop>false</RegisterForComInterop>
    <RemoveIntegerChecks>false</RemoveIntegerChecks>
    <TreatWarningsAsErrors>false</TreatWarningsAsErrors>
    <WarningLevel>4</WarningLevel>
    <DebugType>full</DebugType>
    <ErrorReport>prompt</ErrorReport>
    <CodeAnalysisRuleSet>AllRules.ruleset</CodeAnalysisRuleSet>
    <PlatformTarget>AnyCPU</PlatformTarget>
  </PropertyGroup>
  <PropertyGroup Condition=" '$(Configuration)|$(Platform)' == 'Debug|x64' ">
    <OutputPath>..\..\Output\Debug\</OutputPath>
    <AllowUnsafeBlocks>false</AllowUnsafeBlocks>
    <BaseAddress>285212672</BaseAddress>
    <CheckForOverflowUnderflow>false</CheckForOverflowUnderflow>
    <ConfigurationOverrideFile>
    </ConfigurationOverrideFile>
    <DefineConstants>DEBUG;TRACE</DefineConstants>
    <DocumentationFile>..\..\Output\Debug\ProjectUnpacker.xml</DocumentationFile>
    <DebugSymbols>true</DebugSymbols>
    <FileAlignment>4096</FileAlignment>
    <NoStdLib>false</NoStdLib>
    <NoWarn>168,169,219,414,649,1635,1702,1701</NoWarn>
    <Optimize>false</Optimize>
    <RegisterForComInterop>false</RegisterForComInterop>
    <RemoveIntegerChecks>false</RemoveIntegerChecks>
    <TreatWarningsAsErrors>false</TreatWarningsAsErrors>
    <WarningLevel>4</WarningLevel>
    <DebugType>full</DebugType>
    <ErrorReport>prompt</ErrorReport>
    <CodeAnalysisRuleSet>AllRules.ruleset</CodeAnalysisRuleSet>
    <PlatformTarget>AnyCPU</PlatformTarget>
  </PropertyGroup>
  <PropertyGroup Condition=" '$(Configuration)|$(Platform)' == 'Release|x64' ">
    <OutputPath>..\..\Output\Release\</OutputPath>
    <AllowUnsafeBlocks>false</AllowUnsafeBlocks>
    <BaseAddress>285212672</BaseAddress>
    <CheckForOverflowUnderflow>false</CheckForOverflowUnderflow>
    <ConfigurationOverrideFile>
    </ConfigurationOverrideFile>
    <DefineConstants>TRACE</DefineConstants>
    <DocumentationFile>
    </DocumentationFile>
    <DebugSymbols>true</DebugSymbols>
    <FileAlignment>4096</FileAlignment>
    <NoStdLib>false</NoStdLib>
    <NoWarn>168,169,219,414,649,1635,1702,1701</NoWarn>
    <Optimize>true</Optimize>
    <RegisterForComInterop>false</RegisterForComInterop>
    <RemoveIntegerChecks>false</RemoveIntegerChecks>
    <TreatWarningsAsErrors>false</TreatWarningsAsErrors>
    <WarningLevel>4</WarningLevel>
    <DebugType>full</DebugType>
    <ErrorReport>prompt</ErrorReport>
    <CodeAnalysisRuleSet>AllRules.ruleset</CodeAnalysisRuleSet>
    <PlatformTarget>AnyCPU</PlatformTarget>
>>>>>>> 4d8f1714
  </PropertyGroup>

  <ItemGroup>
<<<<<<< HEAD
    <PackageReference Include="GitVersion.MsBuild" Version="5.7.0" PrivateAssets="All" />
    <PackageReference Include="NUnit" Version="3.13.2" />
=======
    <Reference Include="SIL.Core, Version=6.0.0.0, Culture=neutral, PublicKeyToken=cab3c8c5232dfcf2, processorArchitecture=MSIL">
      <SpecificVersion>False</SpecificVersion>
      <HintPath>..\..\Output\Debug\SIL.Core.dll</HintPath>
    </Reference>
    <Reference Include="FwUtils, Version=9.0.0.26814, Culture=neutral, processorArchitecture=x86">
      <SpecificVersion>False</SpecificVersion>
      <HintPath>..\..\Output\Debug\FwUtils.dll</HintPath>
    </Reference>
    <Reference Include="ICSharpCode.SharpZipLib">
      <Name>ICSharpCode.SharpZipLib</Name>
      <HintPath>..\..\Lib\debug\ICSharpCode.SharpZipLib.dll</HintPath>
    </Reference>
    <Reference Include="nunit.framework">
      <SpecificVersion>False</SpecificVersion>
      <HintPath>..\..\packages\NUnit.3.13.3\lib\net45\nunit.framework.dll</HintPath>
    </Reference>
    <Reference Include="System">
      <Name>System</Name>
    </Reference>
    <Reference Include="System.Core" />
>>>>>>> 4d8f1714
  </ItemGroup>

  <ItemGroup>
    <ProjectReference Include="..\FwUtils\FwUtils.csproj" />
  </ItemGroup>
</Project><|MERGE_RESOLUTION|>--- conflicted
+++ resolved
@@ -1,158 +1,12 @@
-﻿<Project Sdk="Microsoft.NET.Sdk">
-
+<Project Sdk="Microsoft.NET.Sdk">
   <PropertyGroup>
     <RootNamespace>SIL.FieldWorks.Test.ProjectUnpacker</RootNamespace>
-<<<<<<< HEAD
     <Description>ProjectUnpacker</Description>
-=======
-    <RunPostBuildEvent>OnBuildSuccess</RunPostBuildEvent>
-    <StartupObject>
-    </StartupObject>
-    <FileUpgradeFlags>
-    </FileUpgradeFlags>
-    <UpgradeBackupLocation>
-    </UpgradeBackupLocation>
-    <OldToolsVersion>3.5</OldToolsVersion>
-    <TargetFrameworkVersion>v4.6.1</TargetFrameworkVersion>
-    <IsWebBootstrapper>false</IsWebBootstrapper>
-    <PublishUrl>publish\</PublishUrl>
-    <Install>true</Install>
-    <InstallFrom>Disk</InstallFrom>
-    <UpdateEnabled>false</UpdateEnabled>
-    <UpdateMode>Foreground</UpdateMode>
-    <UpdateInterval>7</UpdateInterval>
-    <UpdateIntervalUnits>Days</UpdateIntervalUnits>
-    <UpdatePeriodically>false</UpdatePeriodically>
-    <UpdateRequired>false</UpdateRequired>
-    <MapFileExtensions>true</MapFileExtensions>
-    <ApplicationRevision>0</ApplicationRevision>
-    <ApplicationVersion>1.0.0.%2a</ApplicationVersion>
-    <UseApplicationTrust>false</UseApplicationTrust>
-    <BootstrapperEnabled>true</BootstrapperEnabled>
-    <TargetFrameworkProfile />
-  </PropertyGroup>
-  <PropertyGroup Condition=" '$(Configuration)|$(Platform)' == 'Debug|x86' ">
-    <OutputPath>..\..\Output\Debug\</OutputPath>
-    <AllowUnsafeBlocks>false</AllowUnsafeBlocks>
-    <BaseAddress>285212672</BaseAddress>
-    <CheckForOverflowUnderflow>false</CheckForOverflowUnderflow>
-    <ConfigurationOverrideFile>
-    </ConfigurationOverrideFile>
-    <DefineConstants>DEBUG;TRACE</DefineConstants>
-    <DocumentationFile>..\..\Output\Debug\ProjectUnpacker.xml</DocumentationFile>
-    <DebugSymbols>true</DebugSymbols>
-    <FileAlignment>4096</FileAlignment>
-    <NoStdLib>false</NoStdLib>
-    <NoWarn>168,169,219,414,649,1635,1702,1701</NoWarn>
-    <Optimize>false</Optimize>
-    <RegisterForComInterop>false</RegisterForComInterop>
-    <RemoveIntegerChecks>false</RemoveIntegerChecks>
-    <TreatWarningsAsErrors>false</TreatWarningsAsErrors>
-    <WarningLevel>4</WarningLevel>
-    <DebugType>full</DebugType>
-    <ErrorReport>prompt</ErrorReport>
-    <CodeAnalysisRuleSet>AllRules.ruleset</CodeAnalysisRuleSet>
-    <PlatformTarget>AnyCPU</PlatformTarget>
-  </PropertyGroup>
-  <PropertyGroup Condition=" '$(Configuration)|$(Platform)' == 'Release|x86' ">
-    <OutputPath>..\..\Output\Release\</OutputPath>
-    <AllowUnsafeBlocks>false</AllowUnsafeBlocks>
-    <BaseAddress>285212672</BaseAddress>
-    <CheckForOverflowUnderflow>false</CheckForOverflowUnderflow>
-    <ConfigurationOverrideFile>
-    </ConfigurationOverrideFile>
-    <DefineConstants>TRACE</DefineConstants>
-    <DocumentationFile>
-    </DocumentationFile>
-    <DebugSymbols>true</DebugSymbols>
-    <FileAlignment>4096</FileAlignment>
-    <NoStdLib>false</NoStdLib>
-    <NoWarn>168,169,219,414,649,1635,1702,1701</NoWarn>
-    <Optimize>true</Optimize>
-    <RegisterForComInterop>false</RegisterForComInterop>
-    <RemoveIntegerChecks>false</RemoveIntegerChecks>
-    <TreatWarningsAsErrors>false</TreatWarningsAsErrors>
-    <WarningLevel>4</WarningLevel>
-    <DebugType>full</DebugType>
-    <ErrorReport>prompt</ErrorReport>
-    <CodeAnalysisRuleSet>AllRules.ruleset</CodeAnalysisRuleSet>
-    <PlatformTarget>AnyCPU</PlatformTarget>
-  </PropertyGroup>
-  <PropertyGroup Condition=" '$(Configuration)|$(Platform)' == 'Debug|x64' ">
-    <OutputPath>..\..\Output\Debug\</OutputPath>
-    <AllowUnsafeBlocks>false</AllowUnsafeBlocks>
-    <BaseAddress>285212672</BaseAddress>
-    <CheckForOverflowUnderflow>false</CheckForOverflowUnderflow>
-    <ConfigurationOverrideFile>
-    </ConfigurationOverrideFile>
-    <DefineConstants>DEBUG;TRACE</DefineConstants>
-    <DocumentationFile>..\..\Output\Debug\ProjectUnpacker.xml</DocumentationFile>
-    <DebugSymbols>true</DebugSymbols>
-    <FileAlignment>4096</FileAlignment>
-    <NoStdLib>false</NoStdLib>
-    <NoWarn>168,169,219,414,649,1635,1702,1701</NoWarn>
-    <Optimize>false</Optimize>
-    <RegisterForComInterop>false</RegisterForComInterop>
-    <RemoveIntegerChecks>false</RemoveIntegerChecks>
-    <TreatWarningsAsErrors>false</TreatWarningsAsErrors>
-    <WarningLevel>4</WarningLevel>
-    <DebugType>full</DebugType>
-    <ErrorReport>prompt</ErrorReport>
-    <CodeAnalysisRuleSet>AllRules.ruleset</CodeAnalysisRuleSet>
-    <PlatformTarget>AnyCPU</PlatformTarget>
-  </PropertyGroup>
-  <PropertyGroup Condition=" '$(Configuration)|$(Platform)' == 'Release|x64' ">
-    <OutputPath>..\..\Output\Release\</OutputPath>
-    <AllowUnsafeBlocks>false</AllowUnsafeBlocks>
-    <BaseAddress>285212672</BaseAddress>
-    <CheckForOverflowUnderflow>false</CheckForOverflowUnderflow>
-    <ConfigurationOverrideFile>
-    </ConfigurationOverrideFile>
-    <DefineConstants>TRACE</DefineConstants>
-    <DocumentationFile>
-    </DocumentationFile>
-    <DebugSymbols>true</DebugSymbols>
-    <FileAlignment>4096</FileAlignment>
-    <NoStdLib>false</NoStdLib>
-    <NoWarn>168,169,219,414,649,1635,1702,1701</NoWarn>
-    <Optimize>true</Optimize>
-    <RegisterForComInterop>false</RegisterForComInterop>
-    <RemoveIntegerChecks>false</RemoveIntegerChecks>
-    <TreatWarningsAsErrors>false</TreatWarningsAsErrors>
-    <WarningLevel>4</WarningLevel>
-    <DebugType>full</DebugType>
-    <ErrorReport>prompt</ErrorReport>
-    <CodeAnalysisRuleSet>AllRules.ruleset</CodeAnalysisRuleSet>
-    <PlatformTarget>AnyCPU</PlatformTarget>
->>>>>>> 4d8f1714
   </PropertyGroup>
 
   <ItemGroup>
-<<<<<<< HEAD
-    <PackageReference Include="GitVersion.MsBuild" Version="5.7.0" PrivateAssets="All" />
-    <PackageReference Include="NUnit" Version="3.13.2" />
-=======
-    <Reference Include="SIL.Core, Version=6.0.0.0, Culture=neutral, PublicKeyToken=cab3c8c5232dfcf2, processorArchitecture=MSIL">
-      <SpecificVersion>False</SpecificVersion>
-      <HintPath>..\..\Output\Debug\SIL.Core.dll</HintPath>
-    </Reference>
-    <Reference Include="FwUtils, Version=9.0.0.26814, Culture=neutral, processorArchitecture=x86">
-      <SpecificVersion>False</SpecificVersion>
-      <HintPath>..\..\Output\Debug\FwUtils.dll</HintPath>
-    </Reference>
-    <Reference Include="ICSharpCode.SharpZipLib">
-      <Name>ICSharpCode.SharpZipLib</Name>
-      <HintPath>..\..\Lib\debug\ICSharpCode.SharpZipLib.dll</HintPath>
-    </Reference>
-    <Reference Include="nunit.framework">
-      <SpecificVersion>False</SpecificVersion>
-      <HintPath>..\..\packages\NUnit.3.13.3\lib\net45\nunit.framework.dll</HintPath>
-    </Reference>
-    <Reference Include="System">
-      <Name>System</Name>
-    </Reference>
-    <Reference Include="System.Core" />
->>>>>>> 4d8f1714
+    <PackageReference Include="GitVersion.MsBuild" Version="5.10.3" PrivateAssets="All" />
+    <PackageReference Include="NUnit" Version="3.13.3" />
   </ItemGroup>
 
   <ItemGroup>
