<?xml version="1.0" encoding="utf-8"?>
<root>
  <!-- 
    Microsoft ResX Schema 
    
    Version 2.0
    
    The primary goals of this format is to allow a simple XML format 
    that is mostly human readable. The generation and parsing of the 
    various data types are done through the TypeConverter classes 
    associated with the data types.
    
    Example:
    
    ... ado.net/XML headers & schema ...
    <resheader name="resmimetype">text/microsoft-resx</resheader>
    <resheader name="version">2.0</resheader>
    <resheader name="reader">System.Resources.ResXResourceReader, System.Windows.Forms, ...</resheader>
    <resheader name="writer">System.Resources.ResXResourceWriter, System.Windows.Forms, ...</resheader>
    <data name="Name1"><value>this is my long string</value><comment>this is a comment</comment></data>
    <data name="Color1" type="System.Drawing.Color, System.Drawing">Blue</data>
    <data name="Bitmap1" mimetype="application/x-microsoft.net.object.binary.base64">
        <value>[base64 mime encoded serialized .NET Framework object]</value>
    </data>
    <data name="Icon1" type="System.Drawing.Icon, System.Drawing" mimetype="application/x-microsoft.net.object.bytearray.base64">
        <value>[base64 mime encoded string representing a byte array form of the .NET Framework object]</value>
        <comment>This is a comment</comment>
    </data>
                
    There are any number of "resheader" rows that contain simple 
    name/value pairs.
    
    Each data row contains a name, and value. The row also contains a 
    type or mimetype. Type corresponds to a .NET class that support 
    text/value conversion through the TypeConverter architecture. 
    Classes that don't support this are serialized and stored with the 
    mimetype set.
    
    The mimetype is used for serialized objects, and tells the 
    ResXResourceReader how to depersist the object. This is currently not 
    extensible. For a given mimetype the value must be set accordingly:
    
    Note - application/x-microsoft.net.object.binary.base64 is the format 
    that the ResXResourceWriter will generate, however the reader can 
    read any of the formats listed below.
    
    mimetype: application/x-microsoft.net.object.binary.base64
    value   : The object must be serialized with 
            : System.Runtime.Serialization.Formatters.Binary.BinaryFormatter
            : and then encoded with base64 encoding.
    
    mimetype: application/x-microsoft.net.object.soap.base64
    value   : The object must be serialized with 
            : System.Runtime.Serialization.Formatters.Soap.SoapFormatter
            : and then encoded with base64 encoding.

    mimetype: application/x-microsoft.net.object.bytearray.base64
    value   : The object must be serialized into a byte array 
            : using a System.ComponentModel.TypeConverter
            : and then encoded with base64 encoding.
    -->
  <xsd:schema id="root" xmlns="" xmlns:xsd="http://www.w3.org/2001/XMLSchema" xmlns:msdata="urn:schemas-microsoft-com:xml-msdata">
    <xsd:import namespace="http://www.w3.org/XML/1998/namespace" />
    <xsd:element name="root" msdata:IsDataSet="true">
      <xsd:complexType>
        <xsd:choice maxOccurs="unbounded">
          <xsd:element name="metadata">
            <xsd:complexType>
              <xsd:sequence>
                <xsd:element name="value" type="xsd:string" minOccurs="0" />
              </xsd:sequence>
              <xsd:attribute name="name" use="required" type="xsd:string" />
              <xsd:attribute name="type" type="xsd:string" />
              <xsd:attribute name="mimetype" type="xsd:string" />
              <xsd:attribute ref="xml:space" />
            </xsd:complexType>
          </xsd:element>
          <xsd:element name="assembly">
            <xsd:complexType>
              <xsd:attribute name="alias" type="xsd:string" />
              <xsd:attribute name="name" type="xsd:string" />
            </xsd:complexType>
          </xsd:element>
          <xsd:element name="data">
            <xsd:complexType>
              <xsd:sequence>
                <xsd:element name="value" type="xsd:string" minOccurs="0" msdata:Ordinal="1" />
                <xsd:element name="comment" type="xsd:string" minOccurs="0" msdata:Ordinal="2" />
              </xsd:sequence>
              <xsd:attribute name="name" type="xsd:string" use="required" msdata:Ordinal="1" />
              <xsd:attribute name="type" type="xsd:string" msdata:Ordinal="3" />
              <xsd:attribute name="mimetype" type="xsd:string" msdata:Ordinal="4" />
              <xsd:attribute ref="xml:space" />
            </xsd:complexType>
          </xsd:element>
          <xsd:element name="resheader">
            <xsd:complexType>
              <xsd:sequence>
                <xsd:element name="value" type="xsd:string" minOccurs="0" msdata:Ordinal="1" />
              </xsd:sequence>
              <xsd:attribute name="name" type="xsd:string" use="required" />
            </xsd:complexType>
          </xsd:element>
        </xsd:choice>
      </xsd:complexType>
    </xsd:element>
  </xsd:schema>
  <resheader name="resmimetype">
    <value>text/microsoft-resx</value>
  </resheader>
  <resheader name="version">
    <value>2.0</value>
  </resheader>
  <resheader name="reader">
    <value>System.Resources.ResXResourceReader, System.Windows.Forms, Version=4.0.0.0, Culture=neutral, PublicKeyToken=b77a5c561934e089</value>
  </resheader>
  <resheader name="writer">
    <value>System.Resources.ResXResourceWriter, System.Windows.Forms, Version=4.0.0.0, Culture=neutral, PublicKeyToken=b77a5c561934e089</value>
  </resheader>
  <data name="khtpWsFonts" xml:space="preserve">
    <value>Advanced_Tasks/Writing_Systems/Modifying_a_Writing_System/Writing_System_Properties_Fonts_tab.htm</value>
    <comment>help topic ID for ws properties/Fonts tab</comment>
  </data>
  <data name="FLExHelpFile" xml:space="preserve">
    <value>\Helps\FieldWorks_Language_Explorer_Help.chm</value>
    <comment>Do not translate (if help file is localized and given a new name, then indicate the new name here)</comment>
  </data>
  <data name="khtpInsertEntry" xml:space="preserve">
    <value>Using_Tools/Lexicon_tools/Lexicon_Edit/Create_a_lexical_entry.htm</value>
    <comment>help topic ID for FLEx's Insert Entry dialog (topic is only in the FLEx help file -- other apps must use the "FLExHelpFile" token to access this)</comment>
  </data>
  <data name="khtpGettingStarted" xml:space="preserve">
    <value>Overview/Getting_started.htm</value>
  </data>
  <data name="khtpWelcomeToFieldworks" xml:space="preserve">
    <value>Overview/Welcome_to_Fieldworks.htm</value>
    <comment>help topic ID for Welcome to FieldWorks dialog</comment>
  </data>
  <data name="khtpUnableToOpenProject" xml:space="preserve">
    <value>User_Interface/Menus/File/Unable_to_Open_Project.htm</value>
  </data>
  <data name="khtpDeleteProj" xml:space="preserve">
    <value>User_Interface/Menus/File/Delete_FieldWorks_Project.htm</value>
    <comment>help topic ID for delete a language project dialog</comment>
  </data>
  <data name="khtpDisconnectDb" xml:space="preserve">
    <value>Basic_Tasks/Collaborating_with_Others/Fieldworks_Shutdown_Progress.htm</value>
    <comment>help topic ID for Disconnect DB Progress dialog box</comment>
  </data>
  <data name="khtpBackupProject" xml:space="preserve">
    <value>User_Interface/Menus/File/Backup_and_Restore/Back_up_this_Project.htm</value>
  </data>
  <data name="khtpRestoreProjectDlg" xml:space="preserve">
    <value>User_Interface/Menus/File/Backup_and_Restore/Restore_a_Project.htm</value>
  </data>
  <data name="khtpBackupRestore_RestoreTab" xml:space="preserve">
    <value>User_Interface/Menus/File/Backup_and_Restore/Backup_and_Restore_Restore_tab.htm</value>
    <comment>help topic ID for Backup and Restore-Backup tab</comment>
  </data>
  <data name="khtpBackupPassword" xml:space="preserve">
    <value>User_Interface/Menus/File/Backup_and_Restore/Backup_Password.htm</value>
    <comment>help topic ID for backup password dialog</comment>
  </data>
  <data name="khtpBackupReminder" xml:space="preserve">
    <value>User_Interface/Menus/File/Backup_and_Restore/Backup_Reminder.htm</value>
    <comment>help topic ID for backup reminder dialog</comment>
  </data>
  <data name="khtpBackupReminders" xml:space="preserve">
    <value>User_Interface/Menus/File/Backup_and_Restore/Backup_Reminders.htm</value>
    <comment>help topic ID for backup reminders dialog</comment>
  </data>
  <data name="khtpBackupSchedule" xml:space="preserve">
    <value>User_Interface/Menus/File/Backup_and_Restore/Backup_Schedule.htm</value>
    <comment>help topic ID for backup schedule dialog</comment>
  </data>
  <data name="khtpBackupSchedulePassword" xml:space="preserve">
    <value>User_Interface/Menus/File/Backup_and_Restore/Backup_Schedule_Password.htm</value>
    <comment>help topic ID for backup schedule passworddialog</comment>
  </data>
  <data name="khtpRestoreOptions" xml:space="preserve">
    <value>User_Interface/Menus/File/Backup_and_Restore/Restore_Options.htm</value>
    <comment>help topic ID for restore options dialog</comment>
  </data>
  <data name="khtpRestoreEnterPassword" xml:space="preserve">
    <value>User_Interface/Menus/File/Backup_and_Restore/Enter_Password.htm</value>
    <comment>help topic ID for restore enter password dialog</comment>
  </data>
  <data name="khtpOverlappingFiles" xml:space="preserve">
    <value>Beginning_Tasks/Import_Standard_Format/Standard_Format_Import_Setup/Overlapping_Files.htm</value>
    <comment>help topic ID for overlapping files dialog</comment>
  </data>
  <data name="khtpProjectProperties_General" xml:space="preserve">
    <value>User_Interface/Menus/File/Project_Properties/Project_Properties_General_tab.htm</value>
    <comment>help topic ID for project properties-general tab</comment>
  </data>
  <data name="khtpWsGeneral" xml:space="preserve">
    <value>Advanced_Tasks/Writing_Systems/Modifying_a_Writing_System/Writing_System_Properties_General_tab.htm</value>
    <comment>help topic ID for ws properties/name tab</comment>
  </data>
  <data name="khtpWsWizardStep1" xml:space="preserve">
    <value>Advanced_Tasks/Writing_Systems/Defining_a_New_Writing_System/Step_1_of_4_Language_ID.htm</value>
    <comment>help topic ID for writing system wizard step 1</comment>
  </data>
  <data name="khtpWsWizardStep2" xml:space="preserve">
    <value>Advanced_Tasks/Writing_Systems/Defining_a_New_Writing_System/Step_2_of_4_Writing_System.htm</value>
    <comment>help topic ID for writing system wizard step 2</comment>
  </data>
  <data name="khtpWsWizardStep3" xml:space="preserve">
    <value>Advanced_Tasks/Writing_Systems/Defining_a_New_Writing_System/Step_3_of_4_Appearance.htm</value>
    <comment>help topic ID for writing system wizard step 3</comment>
  </data>
  <data name="khtpWsWizardStep4" mimetype="">
    <value>Advanced_Tasks/Writing_Systems/Defining_a_New_Writing_System/Step_4_of_4_Input.htm</value>
    <comment>help topic ID for writing system wizard step 1</comment>
  </data>
  <data name="khtpWsSelectLanguage" xml:space="preserve">
    <value>Advanced_Tasks/Writing_Systems/Select_Language/Select_Language_dialog_box.htm</value>
    <comment>help topic ID for selecting a language</comment>
  </data>
  <data name="khtpWsAddPUAChar" xml:space="preserve">
    <value>Advanced_Tasks/Writing_Systems/Modifying_a_Writing_System/Add_or_Modify_Custom_Character.htm</value>
    <comment>help topic ID for adding a PUA character</comment>
  </data>
  <data name="khtpWsModifyPUAChar" xml:space="preserve">
    <value>Advanced_Tasks/Writing_Systems/Modifying_a_Writing_System/Add_or_Modify_Custom_Character.htm</value>
    <comment>help topic ID for modifying a PUA character</comment>
  </data>
  <data name="khtpUserProperties_Account" xml:space="preserve">
    <value>Help_topic_does_not_exist.htm</value>
    <comment>help topic ID for user account properties dialog</comment>
  </data>
  <data name="khtpUserProperties_Features" xml:space="preserve">
    <value>Help_topic_does_not_exist.htm</value>
    <comment>help topic ID for user features properties dialog</comment>
  </data>
  <data name="khtpUserProperties_NewUser" xml:space="preserve">
    <value>Help_topic_does_not_exist.htm</value>
    <comment>help topic ID for add new user dialog</comment>
  </data>
  <data name="khtpFind" xml:space="preserve">
    <value>User_Interface/Menus/Edit/Find_and_Replace/Find.htm</value>
    <comment>help topic ID for find dialog</comment>
  </data>
  <data name="khtpReplace" xml:space="preserve">
    <value>User_Interface/Menus/Edit/Find_and_Replace/Replace.htm</value>
    <comment>help topic ID for replace dialog</comment>
  </data>
  <data name="khtpPageSetup_Margins" xml:space="preserve">
    <value>User_Interface/Menus/File/Page_Setup/Page_Setup_Page_tab.htm</value>
    <comment>help topic ID for page setup dialog, margins tab</comment>
  </data>
  <data name="khtpPageSetup_Paper" xml:space="preserve">
    <value>User_Interface/Menus/File/Page_Setup/Page_Setup_Margins_tab.htm</value>
    <comment>help topic ID for page setup dialog, paper tab</comment>
  </data>
  <data name="khtpPageSetup_Text" xml:space="preserve">
    <value>User_Interface/Menus/File/Page_Setup/Page_Setup_Text_tab.htm</value>
    <comment>help topic ID for page setup dialog, text tab</comment>
  </data>
  <data name="khtpProjectProperties_WritingSystem" xml:space="preserve">
    <value>User_Interface/Menus/File/Project_Properties/Project_Properties_Writing_Systems_tab.htm</value>
    <comment>help topic ID for project properties dialog-writing system tab</comment>
  </data>
  <data name="khtpProjectProperties_ExternalLinks" xml:space="preserve">
    <value>User_Interface/Menus/File/Project_Properties/Project_Properties_External_Links_tab.htm</value>
    <comment>help topic ID for project properties dialog-Linked Files tab</comment>
  </data>
  <data name="khtpWsPUACharacters" xml:space="preserve">
    <value>Advanced_Tasks/Writing_Systems/Modifying_a_Writing_System/Writing_System_Properties_Characters_tab.htm</value>
    <comment>help topic ID for ws properties/PUA characters tab</comment>
  </data>
  <data name="khtpFindInDictionary" xml:space="preserve">
    <value>User_Interface/Menus/Tools/Find_in_Dictionary.htm</value>
    <comment>help topic ID for Find in Dictionary dialog</comment>
  </data>
  <data name="khtpOpenProject" xml:space="preserve">
    <value>User_Interface/Menus/File/Open_a_FieldWorks_project.htm</value>
    <comment>help topic id for Open Project dialog box</comment>
  </data>
  <data name="kstidImportFileNoBookTopic" xml:space="preserve">
    <value>/Beginning_Tasks/Import_Standard_Format/Unable_to_Import/Missing_book_marker.htm</value>
    <comment>help topic for an import file that has no id marker.</comment>
  </data>
  <data name="kstidStylesDialogTab1" xml:space="preserve">
    <value>User_Interface/Menus/Format/Styles/Styles_General_tab.htm</value>
    <comment>help topic for styles dialog, general tab</comment>
  </data>
  <data name="kstidStylesDialogTab2" xml:space="preserve">
    <value>User_Interface/Menus/Format/Styles/Styles_Font_tab.htm</value>
    <comment>help topic for styles dialog, font tab</comment>
  </data>
  <data name="kstidStylesDialogTab3" xml:space="preserve">
    <value>User_Interface/Menus/Format/Styles/Styles_Paragraph_tab.htm</value>
    <comment>help topic for styles dialog, paragraph tab</comment>
  </data>
  <data name="kstidStylesDialogTab4" xml:space="preserve">
    <value>User_Interface/Menus/Format/Styles/Styles_Bullets_and_Numbering_tab.htm</value>
    <comment>help topic for styles dialog, bullets and numbering tab</comment>
  </data>
  <data name="kstidStylesDialogTab5" xml:space="preserve">
    <value>User_Interface/Menus/Format/Styles/Styles_Border_tab.htm</value>
    <comment>help topic for styles dialog, border tab</comment>
  </data>
  <data name="kstidApplyStyleDialog" xml:space="preserve">
    <value>User_Interface/Menus/Format/Apply_Style.htm</value>
    <comment>help topic for apply style dialog</comment>
  </data>
  <data name="khtpTimeOfDayName" xml:space="preserve">
    <value>/User_Interface/Field_Descriptions/Lists/Time_of_Day_fields/Name_field_(Time_of_Day).htm</value>
    <comment>help topic for TimeOfDay Name field</comment>
  </data>
  <data name="khtpNoHelpTopic" xml:space="preserve">
    <value>/Help_topic_does_not_exist.htm</value>
    <comment>help topic for undefined help topic</comment>
  </data>
  <data name="khtpWsSorting" xml:space="preserve">
    <value>Advanced_Tasks/Writing_Systems/Modifying_a_Writing_System/Writing_System_Properties_Sorting_tab.htm</value>
    <comment>help topic ID for ws properties/sorting tab</comment>
  </data>
  <data name="khtpBulkReplace" xml:space="preserve">
    <value>Using_Tools/Lexicon_tools/Bulk_Edit_overview/bulk_replace.htm</value>
  </data>
  <data name="khtpModifiedStylesDialog" xml:space="preserve">
    <value>Advanced_Tasks/Customizing_Styles/Customized_Styles_not_Updated.htm</value>
    <comment>help topic for Modified Styles dialog</comment>
  </data>
  <data name="kstidBulletsAndNumberingSelectFont" xml:space="preserve">
    <value>User_Interface/Menus/Format/Font.htm</value>
    <comment>help topic ID for Format:Styles:Bullets and Numbering: select Font</comment>
  </data>
  <data name="khtpWsConverters" xml:space="preserve">
    <value>Advanced_Tasks/Writing_Systems/Modifying_a_Writing_System/Writing_System_Properties_Converters_tab.htm</value>
    <comment>help topic ID for ws properties/Converters tab</comment>
  </data>
  <data name="khtpWsKeyboard" xml:space="preserve">
    <value>Advanced_Tasks/Writing_Systems/Modifying_a_Writing_System/Writing_System_Properties_Keyboard_tab.htm</value>
    <comment>help topic ID for ws properties/Keyboard tab</comment>
  </data>
  <data name="khtpPunctuationMatchingPairs" xml:space="preserve">
    <value>Advanced_Tasks/Writing_Systems/Punctuation_Usage/Matching_Pairs_tab.htm</value>
    <comment>Help topic ID for Punctuation dialog box, Matching Pairs tab</comment>
  </data>
  <data name="khtpPunctuationPatterns" xml:space="preserve">
    <value>Advanced_Tasks/Writing_Systems/Punctuation_Usage/Punctuation_Patterns_tab.htm</value>
    <comment>Help topic ID for Punctuation dialog box, Punctuation Patterns tab</comment>
  </data>
  <data name="khtpPunctuationQuotationMarks" xml:space="preserve">
    <value>Advanced_Tasks/Writing_Systems/Punctuation_Usage/Quotation_Marks_tab.htm</value>
    <comment>Help topic ID for Punctuation dialog box, Quotation Marks tab</comment>
  </data>
  <data name="khtpFindNotebook" xml:space="preserve">
    <value>User_Interface/Menus/Edit/Find_and_Replace.htm</value>
    <comment>help topic ID for Find (and Replace) used in Notebook Document view</comment>
  </data>
  <data name="khtpChooseLangProjectDialog" xml:space="preserve">
    <value>Basic_Tasks/Collaborating_with_Others/Open_a_FieldWorks_project_on_a_network_computer.htm</value>
    <comment>help topic ID for the Open Project Dialog</comment>
  </data>
  <data name="khtpMoveProjectDlgNewLocation" xml:space="preserve">
    <value>User_Interface/Menus/File/Project_Locations_and_Sharing.htm</value>
    <comment>help topic for New Location for Project Data dialog</comment>
  </data>
  <data name="khtpOverwriteExistingWarning" xml:space="preserve">
    <value>User_Interface/Menus/File/Backup_and_Restore/Restore_a_project.htm</value>
    <comment>help topic for Replace existing project dialog</comment>
  </data>
  <data name="khtpBulkEditComplexFormTypes" xml:space="preserve">
    <value>/Using_Tools/Lexicon_tools/Bulk_Edit_Entries/Bulk_change_Complex_Form_Type.htm</value>
    <comment>help topic for chooser</comment>
  </data>
  <data name="khtpBulkEditVariantTypes" xml:space="preserve">
    <value>/Using_Tools/Lexicon_tools/Bulk_Edit_Entries/Bulk_change_Variant_Type.htm</value>
    <comment>help topic for chooser</comment>
  </data>
  <data name="khtpChooseNaturalClass" xml:space="preserve">
    <value>/Using_Tools/Grammar_tools/Environments/Insert_an_Environment.htm</value>
    <comment>help topic for chooser</comment>
  </data>
  <data name="khtpArchiveWithRamp" xml:space="preserve">
    <value>User_Interface/Menus/File/Archive_with_RAMP.htm</value>
    <comment>help topic ID for Archive with Ramp dialog</comment>
  </data>
<<<<<<< HEAD
  <data name="khtpPublishToWebonary" xml:space="preserve">
    <value>User_Interface/Menus/File/Publish_to_Webonary.htm</value>
    <comment>help topic for Publish to Webonary dialog</comment>
=======
  <data name="khtpUploadToWebonary" xml:space="preserve">
    <value>User_Interface/Menus/File/Upload_to_Webonary.htm</value>
    <comment>help topic for Upload to Webonary dialog</comment>
>>>>>>> cb0e4331
  </data>
</root><|MERGE_RESOLUTION|>--- conflicted
+++ resolved
@@ -380,14 +380,8 @@
     <value>User_Interface/Menus/File/Archive_with_RAMP.htm</value>
     <comment>help topic ID for Archive with Ramp dialog</comment>
   </data>
-<<<<<<< HEAD
-  <data name="khtpPublishToWebonary" xml:space="preserve">
-    <value>User_Interface/Menus/File/Publish_to_Webonary.htm</value>
-    <comment>help topic for Publish to Webonary dialog</comment>
-=======
   <data name="khtpUploadToWebonary" xml:space="preserve">
     <value>User_Interface/Menus/File/Upload_to_Webonary.htm</value>
     <comment>help topic for Upload to Webonary dialog</comment>
->>>>>>> cb0e4331
   </data>
 </root>