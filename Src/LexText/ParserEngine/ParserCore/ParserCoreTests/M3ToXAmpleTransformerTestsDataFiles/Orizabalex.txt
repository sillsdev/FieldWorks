--- conflicted
+++ resolved
@@ -2087,10 +2087,7 @@
  ~/ # y _ amech  | ~/ # y _ amech 
 		
 \eType prefix
-<<<<<<< HEAD
 \mp StemNameAffix66683
-=======
->>>>>>> f1a8b2ce
  
 \lx 20781
 \g already
