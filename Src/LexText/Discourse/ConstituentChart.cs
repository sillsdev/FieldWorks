// Copyright (c) 2015-2018 SIL International
// This software is licensed under the LGPL, version 2.1 or later
// (http://www.gnu.org/licenses/lgpl-2.1.html)

using System;
using System.Collections.Generic;
using System.Diagnostics;
using System.Drawing;
using System.Linq;
using System.Text;
using System.Windows.Forms;
using System.Xml;
using SIL.LCModel.Core.KernelInterfaces;
using SIL.FieldWorks.Common.FwUtils;
using SIL.FieldWorks.Common.ViewsInterfaces;
using SIL.LCModel;
using SIL.LCModel.DomainServices;
using SIL.LCModel.Infrastructure;
using SIL.FieldWorks.IText;
using SIL.Utils;
using SIL.Windows.Forms.Widgets;
using XCore;

namespace SIL.FieldWorks.Discourse
{
	/// <summary>
	/// A constituent chart is used to organize words (and perhaps eventally somehow morphemes)
	/// into a table where rows roughtly correspond to clauses and columns to key parts of a clause.
	/// A typical chart has two pre-nuclear columns, three or four nuclear ones (SVO and perhaps indirect
	/// object) and one or two post-nuclear ones.
	///
	/// Currently the constituent chart is displayed as a tab in the interlinear window. It is created
	/// by reflection because it needs to refer to the interlinear assembly (in order to display words
	/// in interlinear mode), so the interlinear assembly can't know about this one.
	/// </summary>
	public partial class ConstituentChart : InterlinDocChart, IHandleBookmark, IxCoreColleague, IStyleSheet
	{

		#region Member Variables
		private InterlinRibbon m_ribbon;
		private ConstChartBody m_body;
		private List<Button> m_MoveHereButtons = new List<Button>();
		// Buttons for moving ribbon text into a specific column
		private List<Button> m_ContextMenuButtons = new List<Button>();
		// Popups associated with each 'MoveHere' button
		private bool m_fContextMenuButtonsEnabled;
		private IDsConstChart m_chart;
		private int m_chartHvo = 0;
		private ICmPossibility m_template;
		private ICmPossibility[] m_allColumns;
		private ConstituentChartLogic m_logic;
		private Panel m_templateSelectionPanel;
		private Panel m_buttonRow;
		private Panel m_bottomStuff;
		private SplitContainer m_topBottomSplit;
		// m_buttonRow above m_ribbon
		private ChartHeaderView m_headerMainCols;
		private Panel m_topStuff;
		// top panel has header groups, headerMainCols, and main chart
		private int[] m_columnWidths;
		// width of each table cell in millipoints
		private float m_dxpInch;
		// DPI when m_columnWidths was computed.
		// left of each column in pixels. First is zero. Count is one MORE than number
		// of columns, so last position is width of window (right of last column).
		private int[] m_columnPositions;
		private ToolTip m_toolTip;
		// controls the popup help items for the Constituent Chart Form
		private InterAreaBookmark m_bookmark;
		private ILcmServiceLocator m_serviceLocator;
		private XmlNode m_configurationParameters;
		#endregion

		/// <summary>
		/// Make one. Usually called by reflection.
		/// </summary>
		public ConstituentChart(LcmCache cache) : this(cache, new ConstituentChartLogic(cache))
		{
		}

		/// <summary>
		/// Make one. This variant is used in testing (to plug in a known logic class).
		/// </summary>
		internal ConstituentChart(LcmCache cache, ConstituentChartLogic logic)
		{
			Cache = cache;
			m_serviceLocator = Cache.ServiceLocator;
			m_logic = logic;
			ForEditing = true;
			Name = "ConstituentChart";
			Vc = new InterlinVc(Cache);

			BuildUIComponents();
		}

		/// <summary>
		/// This is for setting Vc.LineChoices even before we have a valid vc.
		/// </summary>
		protected InterlinLineChoices LineChoices { get; set; }

		/// <summary>
		///  Launch the Configure interlinear dialog and deal with the results.
		/// </summary>
		/// <param name="argument"></param>
		public override bool OnConfigureInterlinear(object argument)
		{
			LineChoices = GetLineChoices();
			Vc.LineChoices = LineChoices;

			using (var dlg = new ConfigureInterlinDialog(this.Cache, this.PropertyTable.GetValue<IHelpTopicProvider>("HelpTopicProvider"),
				this.m_ribbon.Vc.LineChoices.Clone() as InterlinLineChoices))
			{
				if (dlg.ShowDialog(this) == DialogResult.OK)
				{
					UpdateForNewLineChoices(dlg.Choices);
				}

				return true; // We handled this
			}
		}

		/// <summary>
		/// Persist the new line choices and
		/// Reconstruct the document based on the given newChoices for interlinear lines.
		/// </summary>
		/// <param name="newChoices"></param>
		internal virtual void UpdateForNewLineChoices(InterlinLineChoices newChoices)
		{
			LineChoices = newChoices;
			m_ribbon.Vc.LineChoices = newChoices;
			m_body.LineChoices = newChoices;

			PersistAndDisplayChangedLineChoices();
		}

		internal void PersistAndDisplayChangedLineChoices()
		{
			PropertyTable.SetProperty(ConfigPropName,
				m_ribbon.Vc.LineChoices.Persist(Cache.LanguageWritingSystemFactoryAccessor),
				PropertyTable.SettingsGroup.LocalSettings,
				true);
			PropertyTable.SetProperty(ConfigPropName,
				m_body.LineChoices.Persist(Cache.LanguageWritingSystemFactoryAccessor),
				PropertyTable.SettingsGroup.LocalSettings,
				true);
			UpdateDisplayForNewLineChoices();
		}

		/// <summary>
		/// Do whatever is necessary to display new line choices.
		/// </summary>
		private void UpdateDisplayForNewLineChoices()
		{
			if (m_ribbon.RootBox == null || m_body.RootBox == null)
				return;
			m_ribbon.RootBox.Reconstruct();
			m_body.RootBox.Reconstruct();
		}

		private void BuildUIComponents()
		{
			SuspendLayout();

			m_topBottomSplit = new SplitContainer();
			m_topBottomSplit.Layout += SplitLayout;
			BuildBottomStuffUI();
			BuildTopStuffUI();
			m_topBottomSplit.Orientation = Orientation.Horizontal;
			Controls.Add(m_topBottomSplit);

			Dock = DockStyle.Fill;

			ResumeLayout();
		}

		private void SplitLayout(object sender, LayoutEventArgs e)
		{
			var container = sender as SplitContainer;
			container.Width = Width;
			container.Height = Height;
		}

		protected override void OnLoad(EventArgs e)
		{
			base.OnLoad(e);
			// We don't want to know about column width changes until after we're initialized and have restored original widths.
			m_headerMainCols.ColumnWidthChanged += m_headerMainCols_ColumnWidthChanged;
		}

		protected override void OnLayout(LayoutEventArgs e)
		{
			//Call SplitLayout here to ensure Mono properly updates Splitter length
			SplitLayout(m_topBottomSplit, e);
			//Mono makes SplitLayout calls while Splitter is moving so set default distance here
			m_topBottomSplit.SplitterDistance = (int) (Height * .9);
			base.OnLayout(e);
		}

		/// <summary>
		/// Method called by Mediator to refresh view after Undoable UOW is completed
		/// Method name is defined by a mediator message posted in ConstituentChartLogic.changeTemplate_Click
		/// </summary>
		public virtual void OnTemplateChanged(string name)
		{
			SetRoot(m_hvoRoot);
		}

		private void BuildTopStuffUI()
		{
			m_body = new ConstChartBody(m_logic, this) { Cache = Cache, Dock = DockStyle.Fill };

			// Seems to be right (cf BrowseViewer) but not ideal.
			m_headerMainCols = new ChartHeaderView(this) { Dock = DockStyle.Top, Height = 22 };

			m_headerMainCols.Layout += m_headerMainCols_Layout;
			m_headerMainCols.SizeChanged += m_headerMainCols_SizeChanged;

			m_templateSelectionPanel = new Panel() { Height = new Button().Height, Dock = DockStyle.Top, Width = 0 };
			m_templateSelectionPanel.Layout += new LayoutEventHandler(TemplateSelectionPanel_Layout);

			m_topStuff = m_topBottomSplit.Panel1;
			m_topStuff.Controls.AddRange(new Control[] { m_body, m_headerMainCols, m_templateSelectionPanel });
		}

		private void TemplateSelectionPanel_Layout(object sender, EventArgs e)
		{
			var panel = sender as Panel;
			if (panel.Controls.Count != 0)
			{
				var templateButton = panel.Controls[0];
				templateButton.SuspendLayout();
				templateButton.Width = new Button().Width * 2;
				templateButton.Left = panel.Width - templateButton.Width;
				templateButton.ResumeLayout();
			}
		}

		private void BuildBottomStuffUI()
		{
			// fills the 'bottom stuff'
			m_ribbon = new InterlinRibbon(Cache, 0) { Dock = DockStyle.Fill };
			m_logic.Ribbon = m_ribbon;
			m_logic.Ribbon_Changed += m_logic_Ribbon_Changed;

			// Holds tooltip help for 'Move Here' buttons.
			// Set up the delays for the ToolTip.
			// Force the ToolTip text to be displayed whether or not the form is active.
			m_toolTip = new ToolTip { AutoPopDelay = 5000, InitialDelay = 1000, ReshowDelay = 500, ShowAlways = true };

			m_bottomStuff = m_topBottomSplit.Panel2;
			m_bottomStuff.Height = 100;
			m_bottomStuff.SuspendLayout();

			m_buttonRow = new Panel { Height = new Button().Height, Dock = DockStyle.Top, BackColor = Color.FromKnownColor(KnownColor.ControlLight) };
			m_fContextMenuButtonsEnabled = true;
			m_buttonRow.Layout += m_buttonRow_Layout;

			m_bottomStuff.Controls.AddRange(new Control[] { m_ribbon, m_buttonRow });
			m_bottomStuff.ResumeLayout();
		}

		/* This is no longer necessary because InterlinDocChart implements
		   IInterlinConfigurable, which implements IInterlinearTabControl
		LcmCache IInterlinearTabControl.Cache
		{
			get { return Cache; }
			set { Cache = value; }
		}*/

		//#region kflid Constants

		//const int kflidRows = DsConstChartTags.kflidRows;
		//const int kflidParagraphs = StTextTags.kflidParagraphs;

		//#endregion

		private const int kmaxWordforms = 20;

		protected int GetWidth(string text, Font fnt)
		{
			int width;
			using (var g = Graphics.FromHwnd(Handle))
			{
				width = (int)g.MeasureString(text, fnt).Width + 1;
			}
			return width;
		}

		/// <summary>
		/// Return the left of each column, starting with zero for the first, and containing
		/// one extra value for the extreme right.
		/// N.B. This is a display thing, so RTL script will make it logically backwards from LTR script.
		/// </summary>
		internal int[] ColumnPositions
		{
			get { return m_columnPositions; }
		}

		bool m_fInColWidthChanged = false;

		/// <summary>
		/// Enable the command and make visible when relevant
		/// </summary>
		/// <param name="commandObject"></param>
		/// <param name="display"></param>
		/// <returns></returns>
		public virtual bool OnDisplayRepeatLastMoveLeft(object commandObject, ref UIItemDisplayProperties display)
		{
			if (m_logic.CanRepeatLastMove)
			{
				display.Visible = true;
				display.Enabled = true;
			}

			else
			{
				display.Visible = true;
				display.Enabled = false;
			}
			return true;
			//we handled this, no need to ask anyone else.
		}

		/// <summary>
		/// Enable the command and make visible when relevant
		/// </summary>
		/// <param name="commandObject"></param>
		/// <param name="display"></param>
		/// <returns></returns>
		public virtual bool OnDisplayRepeatLastMoveRight(object commandObject, ref UIItemDisplayProperties display)
		{
			if (m_logic.CanRepeatLastMove)
			{
				display.Visible = true;
				display.Enabled = true;
			}

			else
			{
				display.Visible = true;
				display.Enabled = false;
			}
			return true;
			//we handled this, no need to ask anyone else.
		}

		/// <summary>
		/// Implements repeat move left.
		/// </summary>
		/// <param name="args"></param>
		/// <returns></returns>
		public virtual bool OnRepeatLastMoveLeft(object args)
		{
			if (ChartIsRtL)
				m_logic.RepeatLastMoveForward();
			else
				m_logic.RepeatLastMoveBack();
			return true;
		}

		/// <summary>
		/// Implements repeat move right.
		/// </summary>
		/// <param name="args"></param>
		/// <returns></returns>
		public virtual bool OnRepeatLastMoveRight(object args)
		{
			if (ChartIsRtL)
				m_logic.RepeatLastMoveBack();
			else
				m_logic.RepeatLastMoveForward();
			return true;
		}

		void m_headerMainCols_ColumnWidthChanged(object sender, ColumnWidthChangedEventArgs e)
		{
			if (m_fInColWidthChanged)
				return;
			m_fInColWidthChanged = true;
			try
			{
				int icolChanged = e.ColumnIndex;
				int ccol = m_headerMainCols.Controls.Count;
				int totalWidth = 0;
				int maxWidth = MaxUseableWidth();
				foreach (Control ch in m_headerMainCols.Controls)
					totalWidth += ch.Width + 0;
				if (totalWidth > maxWidth)
				{
					int delta = totalWidth - maxWidth;
					int remainingCols = ccol - icolChanged - 1;
					int icolAdjust = icolChanged + 1;
					while (remainingCols > 0)
					{
						int deltaThis = delta / remainingCols;
						m_headerMainCols[icolAdjust].Width -= deltaThis;
						delta -= deltaThis;
						icolAdjust++;
						remainingCols--;
					}
				}
				if (m_columnWidths == null)
					m_columnWidths = new int[m_allColumns.Length + 1];
			}
			finally
			{
				m_fInColWidthChanged = false;
			}
			GetColumnWidths();
			// Transfer from header to variables.
			PersistColumnWidths();
			// Now adjust everything else
			ComputeButtonWidths();
			m_body.SetColWidths(m_columnWidths);
			m_headerMainCols.UpdatePositions();
		}

		void m_headerMainCols_SizeChanged(object sender, EventArgs e)
		{
			SetHeaderColAndButtonWidths();
		}

		void m_headerMainCols_Layout(object sender, LayoutEventArgs e)
		{
			SetHeaderColAndButtonWidths();
		}

		/// <summary/>
		protected virtual void SetHeaderColAndButtonWidths()
		{
			//Do not change column widths until positions have been updated to represent template change
			//m_columnPositions should be one longer due to fenceposting
			if (m_columnPositions != null && m_columnPositions.Length == m_headerMainCols.Controls.Count + 1)
			{
				m_fInColWidthChanged = true;
				try
				{
					//GetColumnWidths();
					for (int i = 0; i < m_headerMainCols.Controls.Count; i++)
					{
						int width = m_columnPositions[i + 1] - m_columnPositions[i];
						if (m_headerMainCols[i].Width != width)
							m_headerMainCols[i].Width = width;
					}
					m_headerMainCols.UpdatePositions();
				}
				finally
				{
					m_fInColWidthChanged = false;
				}
			}
			ComputeButtonWidths();
			if (m_columnWidths != null)
				m_body.SetColWidths(m_columnWidths);
		}

		int MpToPixelX(int dxmp)
		{
			EnsureDpiX();
			return (int)(dxmp * m_dxpInch / 72000);
		}

		int PixelToMpX(int dx)
		{
			EnsureDpiX();
			return (int)(dx * 72000 / m_dxpInch);
		}

		private void EnsureDpiX()
		{
			if (m_dxpInch != 0)
				return;

			using (var g = m_buttonRow.CreateGraphics())
			{
				m_dxpInch = g.DpiX;
			}
		}

		protected override void OnSizeChanged(EventArgs e)
		{
			if (m_mediator != null && m_columnWidths != null && m_chart != null && !HasPersistantColWidths)
			{
				SetDefaultColumnWidths();
				SetHeaderColAndButtonWidths();
			}
			base.OnSizeChanged(e);
		}

		private void SetDefaultColumnWidths()
		{
			if (ChartIsRtL)
			{
				SetDefaultColumnWidthsRtL();
				return;
			}
			int numColWidthMp = m_body.NumColWidth;
			int numColWidth = MpToPixelX(numColWidthMp);
			m_columnWidths[0] = numColWidthMp;
			m_columnPositions[0] = 0;
			m_columnPositions[1] = numColWidth + 1;
			int maxWidth = MaxUseableWidth();

			int remainingWidth = maxWidth - numColWidth;
			// Evenly space all but the row number column.
			int remainingCols = m_allColumns.Length + ConstituentChartLogic.NumberOfExtraColumns - 1;
			int icol1 = 0;
			while (remainingCols > 0)
			{
				icol1++;
				int colWidth = remainingWidth / remainingCols;
				remainingWidth -= colWidth;
				remainingCols--;
				m_columnWidths[icol1] = PixelToMpX(colWidth);
				m_columnPositions[icol1 + 1] = m_columnPositions[icol1] + colWidth;
			}
		}

		private void SetDefaultColumnWidthsRtL()
		{
			// Same as SetDefaultColumnWidths(), but for Right to Left scripts
			var numColWidthMp = m_body.NumColWidth;
			var numColWidth = MpToPixelX(numColWidthMp);
			m_columnPositions[0] = 0;
			var maxWidth = MaxUseableWidth();

			var remainingWidth = maxWidth - numColWidth;
			var totalColumns = m_allColumns.Length + ConstituentChartLogic.NumberOfExtraColumns;
			// Evenly space all but the row number column.
			var remainingCols = totalColumns - 1;
			var icol1 = -1;
			while (remainingCols > 0)
			{
				icol1++;
				int colWidth = remainingWidth / remainingCols;
				remainingWidth -= colWidth;
				remainingCols--;
				m_columnWidths[icol1] = PixelToMpX(colWidth);
				m_columnPositions[icol1 + 1] = m_columnPositions[icol1] + colWidth;
			}
			// Set row number column width
			icol1++;
			m_columnWidths[icol1] = numColWidthMp;
			m_columnPositions[icol1 + 1] = m_columnPositions[icol1] + numColWidth;
		}

		private int MaxUseableWidth()
		{
			var maxUsableWidth = Width;
			if (VerticalScroll.Visible)
				maxUsableWidth -= SystemInformation.VerticalScrollBarWidth;
			return maxUsableWidth;
		}

		/// Compute (or eventually retrieve from persistence) column widths,
		/// if not already known.
		void GetColumnWidths()
		{
			if (m_allColumns == null)
				return; // no cols, can't do anything useful.

			if (m_headerMainCols != null && m_headerMainCols.Controls.Count == m_allColumns.Length + ConstituentChartLogic.NumberOfExtraColumns)
			{
				// Take it from the headers if we have them set up already.
				m_columnWidths = new int[m_allColumns.Length + ConstituentChartLogic.NumberOfExtraColumns];
				m_columnPositions = new int[m_allColumns.Length + ConstituentChartLogic.NumberOfExtraColumns + 1];
				var ccol = m_headerMainCols.Controls.Count;
				for (var icol = 0; icol < ccol; icol++)
				{
					var width = m_headerMainCols[icol].Width;
					// The column seems to be really one pixel wider than the column width of the header,
					// possibly because of the boundary line width.
					m_columnPositions[icol + 1] = m_columnPositions[icol] + width + 0;
					m_columnWidths[icol] = PixelToMpX(width);
				}
			}
		}

		/// <summary>
		/// Temporary layout thing until we make it align properly with the chart.
		/// </summary>
		/// <param name="sender"></param>
		/// <param name="e"></param>
		void m_buttonRow_Layout(object sender, LayoutEventArgs e)
		{
			ComputeButtonWidths();
		}

		private void ComputeButtonWidths()
		{
			//GetColumnWidths();
			int cPairs = m_buttonRow.Controls.Count / 2;
			if (cPairs == 0)
				return;
			int widthBtnContextMenu = SIL.FieldWorks.Resources.ResourceHelper.ButtonMenuArrowIcon.Width + 10;
			int ipair = 0;
			while (ipair < cPairs)
			{
				Control c = m_buttonRow.Controls[ipair * 2];
				int offset = NotesColumnOnRight ? 0 : 1;
				offset += ChartIsRtL ? 0 : 1;
				// main button
				c.Left = m_columnPositions[ipair + offset] + 2;
				// skip number column, fine tune
				c.Width = m_columnPositions[ipair + offset + 1] - m_columnPositions[ipair + offset] - widthBtnContextMenu;
				// Redo button name in case some won't (or now will!) fit on the button
				c.Text = GetBtnName(m_headerMainCols[ipair + offset].Text, c.Width - ((c as Button).Image.Width * 2));
				Control c2 = m_buttonRow.Controls[ipair * 2 + 1];
				// pull-down
				c2.Left = c.Right;
				c2.Width = widthBtnContextMenu;
				ipair++;
			}
		}

		private int m_hvoRoot;

		protected internal IStText RootStText
		{
			get;
			set;
		}

		protected internal bool ChartIsRtL
		{
			get
			{
				if (RootStText == null || !RootStText.IsValidObject)
					return false;
				var defWs = Cache.ServiceLocator.WritingSystemManager.Get(RootStText.MainWritingSystem);
				return defWs.RightToLeftScript;
			}
		}

		public void RefreshRoot()
		{
			SetRoot(m_hvoRoot);
		}

		/// <summary>
		/// Set the root object.
		/// </summary>
		public override void SetRoot(int hvo)
		{
			int oldTemplateHvo = 0;
			if (m_template != null)
				oldTemplateHvo = m_template.Hvo;
			// does it already have a chart? If not make one.
			m_chart = null;
			m_hvoRoot = hvo;
			if (m_hvoRoot == 0)
				RootStText = null;
			else
				RootStText = (IStText)Cache.ServiceLocator.ObjectRepository.GetObject(hvo);
			if (m_hvoRoot > 0)
			{
				DetectAndReportTemplateProblem();

				// Make sure text is parsed!
				if (InterlinMaster.HasParagraphNeedingParse(RootStText))
				{
					NonUndoableUnitOfWorkHelper.Do(
						RootStText.Cache.ActionHandlerAccessor,
						() => InterlinMaster.LoadParagraphAnnotationsAndGenerateEntryGuessesIfNeeded(RootStText, false));
				}

				// We need to make or set the chart before calling NextUnusedInput.
				FindAndCleanUpMyChart(m_hvoRoot);
				// Sets m_chart if it finds one for hvoStText
				if (m_chart == null)
				{
					CreateChartInNonUndoableUOW();
				}
				m_logic.Chart = m_chart;
				var unchartedWordforms = m_logic.NextUnchartedInput(RootStText, kmaxWordforms).ToList();
				m_ribbon.CacheRibbonItems(unchartedWordforms);
				// Don't need PropChanged here, CacheRibbonItems handles it.
				if (m_logic.StTextHvo != 0 && m_hvoRoot != m_logic.StTextHvo)
				{
					EnableAllContextButtons();
					EnableAllMoveHereButtons();
					m_logic.ResetRibbonLimits();
					m_logic.CurrHighlightCells = null;
					// Should reset highlighting (w/PropChanged)
				}
				// Tell the ribbon whether it needs to display and select words Right to Left or not
				m_ribbon.SetRoot(m_hvoRoot);
				if (m_chart.TemplateRA == null)
					// LT-8700: if original template is deleted we might need this
					m_chart.TemplateRA = Cache.LangProject.GetDefaultChartTemplate();
				m_template = m_chart.TemplateRA;
				m_logic.StTextHvo = m_hvoRoot;
				m_allColumns = m_logic.AllColumns(m_chart.TemplateRA).ToArray();
			}
			else
			{
				// no text, so no chart
				m_ribbon.SetRoot(0);
				m_logic.Chart = null;
				m_logic.StTextHvo = 0;
				m_allColumns = new ICmPossibility[0];
			}
			if (m_template != null && m_template.Hvo != oldTemplateHvo)
			{
				m_fInColWidthChanged = true;
				try
				{
					m_logic.MakeMainHeaderCols(m_headerMainCols);
					if (m_allColumns == new ICmPossibility[0])
						return;
					int ccolsWanted = m_allColumns.Length + ConstituentChartLogic.NumberOfExtraColumns;
					m_columnWidths = new int[ccolsWanted];
					m_columnPositions = new int[ccolsWanted + 1];
					// one extra for after the last column
					if (!RestoreColumnWidths())
					{
						SetDefaultColumnWidths();
					}
				}
				finally
				{
					m_fInColWidthChanged = false;
				}
			}

			// If necessary adjust number of buttons
			if (m_MoveHereButtons.Count != m_allColumns.Length && hvo > 0)
			{
				SetupMoveHereButtonsToMatchTemplate();
			}
			SetHeaderColAndButtonWidths();

			BuildTemplatePanel();

			if (m_chart != null)
			{
				m_body.SetRoot(m_chart.Hvo, m_allColumns, ChartIsRtL);

				GetAndScrollToBookmark();
			}

			else
				m_body.SetRoot(0, null, false);
		}

		private void BuildTemplatePanel()
		{
			if (m_template == null)
				return;
			if (m_templateSelectionPanel.Controls.Count > 0)
			{
				((ComboBox)m_templateSelectionPanel.Controls[0]).SelectedItem = m_template;
				return;
			}
			ComboBox templateButton = new ComboBox();
			m_templateSelectionPanel.Controls.Add(templateButton);
			templateButton.Layout += TemplateDropDownMenu_Layout;
			templateButton.Left = m_templateSelectionPanel.Width - templateButton.Width;
			templateButton.DropDownStyle = ComboBoxStyle.DropDownList;
			templateButton.SelectionChangeCommitted += TemplateSelectionChanged;
			foreach (var chartTemplate in ((ICmPossibilityList)m_template.Owner).PossibilitiesOS)
			{
				templateButton.Items.Add(chartTemplate);
			}
			templateButton.SelectedItem = m_template;
			templateButton.Items.Add(DiscourseStrings.ksCreateNewTemplate);
		}

		private void TemplateSelectionChanged(object sender, EventArgs e)
		{
			var selection = sender as ComboBox;
			var template = selection.SelectedItem as ICmPossibility;

			//If user chooses to add a new template then navigate them to the Text Constituent Chart Template list view
			if (selection.SelectedItem as string == DiscourseStrings.ksCreateNewTemplate)
			{
				m_mediator.PostMessage("FollowLink", new FwLinkArgs(DiscourseStrings.ksNewTemplateLink, new Guid()));
				selection.SelectedItem = m_template;
				return;
			}

			//Return if user selects current template
			if (template == m_template)
			{
				return;
			}

			//Detect if there is already a chart created for the given text and template
			IDsConstChart selectedChart = null;
			foreach (var chart in Cache.LangProject.DiscourseDataOA.ChartsOC.Cast<IDsConstChart>().Where(chart => chart.BasedOnRA != null && chart.BasedOnRA == RootStText && chart.TemplateRA == template))
			{
				selectedChart = chart;
			}

			//If there is no such chart, then create one
			if (selectedChart == null)
			{
<<<<<<< HEAD
				NonUndoableUnitOfWorkHelper.Do(m_cache.ActionHandlerAccessor, () =>
				{
					selectedChart = m_serviceLocator.GetInstance<IDsConstChartFactory>().Create(
						m_cache.LangProject.DiscourseDataOA, RootStText, selection.SelectedItem as ICmPossibility);
=======
				NonUndoableUnitOfWorkHelper.Do(Cache.ActionHandlerAccessor, () =>
				{
					selectedChart = m_serviceLocator.GetInstance<IDsConstChartFactory>().Create(
						Cache.LangProject.DiscourseDataOA, RootStText, selection.SelectedItem as ICmPossibility);
>>>>>>> a381d289
				}
				);
			}


			m_chartHvo = selectedChart.Hvo;
			SetRoot(m_hvoRoot);
		}

		private void TemplateDropDownMenu_Layout(object sender, EventArgs e)
		{
			var button = sender as ComboBox;
			button.Left = m_templateSelectionPanel.Width - button.Width;
		}

		/// <summary>
		/// Try to get the bookmark from InterlinMaster, if there are rows in the chart.
		/// </summary>
		private void GetAndScrollToBookmark()
		{
			if (m_chart.RowsOS.Count <= 0)
			{
				// Reset bookmark to prevent LT-12666
				if (m_bookmark != null && m_mediator != null)
					m_bookmark.Reset(m_chart.BasedOnRA.IndexInOwner);
				return;
			}
			// no rows in chart; no selection necessary
			m_bookmark = GetAncestorBookmark(this, m_chart.BasedOnRA);
			m_logic.RaiseRibbonChgEvent();
			// This will override bookmark if there is a ChOrph to be inserted first.
			if (m_logic.IsChOrphActive)
				return;
			if (m_bookmark != null && m_bookmark.IndexOfParagraph >= 0)
				m_body.SelectAndScrollToBookmark(m_bookmark);
			else if (!m_logic.IsChartComplete)
				ScrollToEndOfChart();
			// Hopefully the 'otherwise' will automatically display chart at top.
		}

		/// <summary>
		/// Sets up Move Here buttons and also determines ChOrph status by
		/// raising Ribbon Changed event.
		/// </summary>
		private void SetupMoveHereButtonsToMatchTemplate()
		{
			m_buttonRow.SuspendLayout();
			while (m_MoveHereButtons.Count > m_allColumns.Length)
			{
				// Remove MoveHere button
				var lastButton = m_MoveHereButtons[m_MoveHereButtons.Count - 1];
				lastButton.Click -= new EventHandler(btnMoveHere_Click);
				m_buttonRow.Controls.Remove(lastButton);
				m_MoveHereButtons.Remove(lastButton);

				// Remove Context Menu button
				var lastBtnContextMenu = m_ContextMenuButtons[m_ContextMenuButtons.Count - 1];
				lastBtnContextMenu.Click -= new EventHandler(btnContextMenu_Click);
				m_buttonRow.Controls.Remove(lastBtnContextMenu);
				m_ContextMenuButtons.Remove(lastBtnContextMenu);
			}

			while (m_MoveHereButtons.Count < m_allColumns.Length)
			{
				// Install MoveHere button
				var newButton = new Button();
				newButton.Click += new EventHandler(btnMoveHere_Click);
				var sColName = m_logic.GetColumnLabel(m_MoveHereButtons.Count);
				// Holds column name while setting buttons
				m_buttonRow.Controls.Add(newButton);
				// Enhance GordonM: This should deal in pixel length, not character length.
				// And column width needs to be known!
				newButton.Image = SIL.FieldWorks.Resources.ResourceHelper.MoveUpArrowIcon;
				newButton.ImageAlign = ContentAlignment.MiddleRight;

				// useable space is button width less (icon width * 2) because of centering
				var btnSpace = newButton.Width - (newButton.Image.Size.Width * 2);
				// useable pixel length on button
				newButton.TextAlign = ContentAlignment.MiddleCenter;
				newButton.Text = GetBtnName(sColName, btnSpace);

				// Set up the ToolTip text for the Button.
				m_toolTip.SetToolTip(newButton, String.Format(DiscourseStrings.ksMoveHereToolTip, sColName));

				m_MoveHereButtons.Add(newButton);

				// Install context menu button
				var newBtnContextMenu = new Button();
				newBtnContextMenu.Click += new EventHandler(btnContextMenu_Click);
				newBtnContextMenu.Image = SIL.FieldWorks.Resources.ResourceHelper.ButtonMenuArrowIcon;
				m_buttonRow.Controls.Add(newBtnContextMenu);
				m_ContextMenuButtons.Add(newBtnContextMenu);
			}
			// To handle Refresh problem where buttons aren't set to match ChOrph state,
			// raise Ribbon changed event again here
			m_fContextMenuButtonsEnabled = true;
			// the newly added buttons will be enabled
			m_logic.RaiseRibbonChgEvent();
			m_buttonRow.ResumeLayout();
		}

		private void CreateChartInNonUndoableUOW()
		{
			NonUndoableUnitOfWorkHelper.Do(Cache.ActionHandlerAccessor, () => { m_chart = m_serviceLocator.GetInstance<IDsConstChartFactory>().Create(Cache.LangProject.DiscourseDataOA, RootStText, Cache.LangProject.GetDefaultChartTemplate()); });
			m_chartHvo = m_chart.Hvo;
		}

		private void DetectAndReportTemplateProblem()
		{
			var templates = Cache.LangProject.DiscourseDataOA.ConstChartTemplOA.PossibilitiesOS;
			if (templates.Count == 0 || templates[0].SubPossibilitiesOS.Count == 0)
			{
				MessageBox.Show(this, DiscourseStrings.ksNoColumns, DiscourseStrings.ksWarning, MessageBoxButtons.OK, MessageBoxIcon.Warning);
			}
		}

		/// <summary>
		/// Main Chart part of preparation. Calls Chart Logic part.
		/// Scroll to ChartOrphan, highlight cell insert possibilities, disable ineligible MoveHere buttons
		/// </summary>
		/// <param name="iPara"></param>
		/// <param name="offset"></param>
		private void PrepareForChOrphInsert(int iPara, int offset)
		{
			IConstChartRow rowPrec;
			var goodCols = m_logic.PrepareForChOrphInsert(iPara, offset, out rowPrec);
			// disable ineligible MoveHere buttons
			SetEligibleButtons(goodCols);
			// disable dropdown context buttons (next to MoveHere buttons)
			DisableAllContextButtons();
			// create a ChartLocation for scrolling and scroll to first row
			m_body.SelectAndScrollToLoc(new ChartLocation(rowPrec, 0), false);
			bool fExactMatch;
			var occurrenceToMark = SegmentServices.FindNearestAnalysis(GetTextParagraphByIndex(iPara),
				offset, offset, out fExactMatch);
			m_bookmark.Save(occurrenceToMark, false, m_bookmark.TextIndex); // bookmark this location, but don't persist.
		}

		private IStTxtPara GetTextParagraphByIndex(int iPara)
		{
			return m_chart.BasedOnRA[iPara];
		}

		/// <summary>
		/// Disable all MoveHere buttons whose column corresponds to a false entry in the parameter bool array.
		/// </summary>
		/// <param name="goodColumns"></param>
		private void SetEligibleButtons(bool[] goodColumns)
		{
			if (m_MoveHereButtons.Count <= 0)
				return;
			//This method is called multiple times and sometimes on the early calls the data does not agree
			//if so, wait until a later call to enable buttons
			if (m_MoveHereButtons.Count != goodColumns.Length)
				return;
			for (var icol = 0; icol < goodColumns.Length; icol++)
				m_MoveHereButtons[icol].Enabled = goodColumns[icol];
		}

		internal void ScrollToEndOfChart()
		{
			// Scroll to LastRow of chart
			var row = m_logic.LastRow;
			if (row == null)
				return;
			var icol = 0;
			//var wordGroup = ConstituentChartLogic.FindLastWordGroup(ConstituentChartLogic.CellPartsInRow(row));
			//if (wordGroup != null)
			//    icol = m_logic.IndexOfColumnForCellPart(wordGroup.Hvo);
			m_body.SelectAndScrollToLoc(new ChartLocation(row, icol), true);
		}

		private static InterAreaBookmark GetAncestorBookmark(Control curLevelControl, IStText basedOnRa)
		{
			object myParent = curLevelControl.Parent;
			if (myParent == null)
				return null;
			if (myParent is InterlinMaster)
			{
				string tool = (myParent as InterlinMaster).CurrentTool;
				return InterlinMaster.m_bookmarks[new Tuple<string, Guid>(tool, basedOnRa.Guid)];
			}
			return GetAncestorBookmark(myParent as Control, basedOnRa);
		}

		public void SelectOccurrence(AnalysisOccurrence point)
		{
			Body.SelectAndScrollToAnalysisOccurrence(point);
		}

		/// <summary>
		/// This public version enables call by reflection from InterlinMaster of the internal CCBody
		/// method that selects (and scrolls to) the bookmarked location in the constituent chart.
		/// </summary>
		/// <param name="bookmark"></param>
		public void SelectBookmark(IStTextBookmark bookmark)
		{
			m_body.SelectAndScrollToBookmark(bookmark as InterAreaBookmark);
		}

		/// <summary>
		/// This public method enables call by reflection from InterlinMaster of internal Logic method
		/// that retrieves a 'bookmarkable' Wordform from the Ribbon.
		/// </summary>
		public AnalysisOccurrence GetUnchartedWordForBookmark()
		{
			// Enhance GordonM: We don't actually want to save a bookmark, if the user hasn't
			// changed anything in the Chart or clicked in the Ribbon. Perhaps we need to save
			// the first uncharted word when coming into this tab and check here to see
			// if it has changed? (use OnVisibleChanged?)
			// Check here because this is a Control.
			return m_logic.GetUnchartedWordForBookmark();
		}

		private void FindAndCleanUpMyChart(int hvoStText)
		{
			foreach (var chart in Cache.LangProject.DiscourseDataOA.ChartsOC.Cast<IDsConstChart>().Where(chart => chart.BasedOnRA != null && chart.BasedOnRA.Hvo == hvoStText))
			{
				m_chart = chart;
				m_logic.Chart = m_chart;
				m_logic.CleanupInvalidChartCells();
				//If a template change requests a specific chart, then use that one, otherwise use the last active chart
				if (m_chart.Hvo == m_chartHvo)
					break;
			}
		}

		/// <summary>
		/// Figure out what substring of the column name to put on the button.
		/// </summary>
		/// <param name="strName">The name of the column.</param>
		/// <param name="pxUseable">The useable space on the button in pixels.</param>
		/// <returns>Some substring of the column name (possibly the whole).</returns>
		private string GetBtnName(string strName, int pxUseable)
		{
			if (pxUseable >= GetWidth(strName, Font))
				return strName;
			if (pxUseable < GetWidth(strName.Substring(0, 1), Font))
				return "";
			for (int i = 0; i < strName.Length; i++)
			{
				if (GetWidth(strName.Substring(0, i + 1), Font) > pxUseable)
					return strName.Substring(0, i);
			}
			// Shouldn't ever get here.
			return strName;
		}

		bool HasPersistantColWidths
		{
			get { return PropertyTable.GetStringProperty(ColWidthId(), null) != null; }
		}

		/// <summary>
		/// Restore column widths if any are persisted for this chart
		/// </summary>
		/// <returns>true if it found a valid set of widths.</returns>
		bool RestoreColumnWidths()
		{
			if (m_mediator == null)
				return false;
			string savedCols = PropertyTable.GetStringProperty(ColWidthId(), null);
			if (savedCols == null)
				return false;
			XmlDocument doc = new XmlDocument();
			try
			{
				doc = new XmlDocument();
				doc.LoadXml(savedCols);
			}
			catch (Exception)
			{
				// If anything is wrong with the saved data, ignore it.
				return false;
			}

			if (doc.DocumentElement == null || doc.DocumentElement.ChildNodes.Count != m_columnWidths.Length)
				return false; // prevents crash on deleting a chart-internal template column.

			int i = 0;
			m_columnPositions[0] = 0;
			foreach (XmlNode node in doc.DocumentElement.ChildNodes)
			{
				int width = XmlUtils.GetMandatoryIntegerAttributeValue(node, "width");
				m_columnPositions[i + 1] = m_columnPositions[i] + MpToPixelX(width);
				if (i < m_columnWidths.Length)
					m_columnWidths[i++] = width;
				else
					return false;
			}
			return i == m_columnWidths.Length;
			// succeed only if exact expected number.
		}

		/// <summary>
		/// Save the current column widths in the mediator's property table.
		/// </summary>
		void PersistColumnWidths()
		{
			var colList = new StringBuilder();
			colList.Append("<root>");
			foreach (int val in m_columnWidths)
			{
				colList.Append("<col width=\"" + val + "\"/>");
			}
			colList.Append("</root>");
			var cwId = ColWidthId();
			PropertyTable.SetProperty(cwId, colList.ToString(), true);
		}

		private string ColWidthId()
		{
			return "ConstChartColWidths" + (m_chart == null ? Guid.Empty : m_chart.Guid);
		}

		void btnMoveHere_Click(object sender, EventArgs e)
		{
			// find the index in the button row.
			var btn = sender as Button;
			var icol = GetColumnOfButton(btn);
			m_logic.MoveToColumnInUOW(icol);
		}

		private int GetColumnOfButton(Button btn)
		{
			// each column corresponds to a pair of MoveHereButtons and ContextMenuButtons in the buttonRow.
			int icol = btn.Parent.Controls.IndexOf(btn) / 2;
			if (ChartIsRtL)
				icol = m_logic.ConvertColumnIndexToFromRtL(icol, m_logic.AllMyColumns.Length - 1);
			return icol;
		}

		// Event handler to run if Ribbon changes
		void m_logic_Ribbon_Changed(object sender, EventArgs e)
		{
			int iPara, offset;
			// 'out' vars for NextInputIsChOrph()
			// Tests ribbon contents
			if (m_logic.NextInputIsChOrph(out iPara, out offset))
			{
				Debug.Assert(m_bookmark != null, "Hit null bookmark. Why?");
				if (m_bookmark != null)
					m_bookmark.Reset(m_bookmark.TextIndex);
				// Resetting of highlight is done in the array setter now.
				PrepareForChOrphInsert(iPara, offset);
				// scroll to ChOrph, highlight cell possibilities, set bookmark etc.
			}
			else
			{
				// Got past the last ChOrph, now reset for normal charting
				if (m_logic.IsChOrphActive)
				{
					EnableAllContextButtons();
					EnableAllMoveHereButtons();
					m_logic.ResetRibbonLimits();
					m_logic.CurrHighlightCells = null;
					// Should reset highlighting (w/PropChanged)
					// Where should we go next? End or top of chart depending on whether chart is complete
					if (!m_logic.IsChartComplete)
						ScrollToEndOfChart();
					else
					{
						// create a ChartLocation for scrolling and scroll to first row
						m_body.SelectAndScrollToLoc(new ChartLocation(m_chart.RowsOS[0], 0), false);
					}
				}
			}
		}

		/// <summary>
		/// Shuts off all the little down-arrow buttons next to the MoveHere buttons.
		/// For use when the next input is a ChOrph.
		/// </summary>
		protected internal void DisableAllContextButtons()
		{
			if (m_fContextMenuButtonsEnabled && m_ContextMenuButtons.Count > 0)
			{
				foreach (Button btnContext in m_ContextMenuButtons)
				{
					btnContext.Enabled = false;
					btnContext.Image = null;
				}
			}
			m_fContextMenuButtonsEnabled = false;
		}

		/// <summary>
		/// Turns back on all the little down-arrow buttons next to the MoveHere buttons.
		/// For use when the next input is no longer a ChOrph.
		/// </summary>
		protected internal void EnableAllContextButtons()
		{
			if (!m_fContextMenuButtonsEnabled && m_ContextMenuButtons.Count > 0)
			{
				foreach (Button btnContext in m_ContextMenuButtons)
				{
					btnContext.Enabled = true;
					btnContext.Image = SIL.FieldWorks.Resources.ResourceHelper.ButtonMenuArrowIcon;
				}
			}
			m_fContextMenuButtonsEnabled = true;
		}

		private void EnableAllMoveHereButtons()
		{
			if (m_chart != null && m_MoveHereButtons.Count > 0)
			{
				for (int icol = 0; icol < m_MoveHereButtons.Count; icol++)
					m_MoveHereButtons[icol].Enabled = true;
			}
		}

		/// <summary>
		/// Handles clicking of the down arrow button beside a column button.
		/// </summary>
		/// <param name="sender">The source of the event.</param>
		/// <param name="e">The <see cref="System.EventArgs"/> instance containing the event data.</param>
		void btnContextMenu_Click(object sender, EventArgs e)
		{
			// find the index in the button row.
			Button btn = sender as Button;
			int icol = GetColumnOfButton(btn);
			DisposeContextMenu(this, new EventArgs());
			m_contextMenuStrip = m_logic.InsertIntoChartContextMenu(icol);
			m_contextMenuStrip.Closed += contextMenuStrip_Closed; // dispose when no longer needed (but not sooner! needed after this returns)
			m_contextMenuStrip.Show(btn, new Point(0, btn.Height));
		}
		private ContextMenuStrip m_contextMenuStrip;

		void contextMenuStrip_Closed(object sender, ToolStripDropDownClosedEventArgs e)
		{
			// It's apparently still needed by the menu handling code in .NET.
			// So we can't dispose it yet.
			// But we want to eventually (Eberhard says if it has a Dispose we MUST call it to make Mono happy)
			Application.Idle += DisposeContextMenu;
		}

		void DisposeContextMenu(object sender, EventArgs e)
		{
			Application.Idle -= DisposeContextMenu;
			if (m_contextMenuStrip != null && !m_contextMenuStrip.IsDisposed)
			{
				m_contextMenuStrip.Dispose();
				m_contextMenuStrip = null;
			}
		}

		protected override void OnGotFocus(EventArgs e)
		{
			base.OnGotFocus(e);
			m_ribbon.Focus();
			// Enhance: decide which one should have focus.
		}

		/// <summary>
		///  If this control is a colleague, export Discourse should be available.
		/// </summary>
		/// <param name="commandObject"></param>
		/// <param name="display"></param>
		/// <returns></returns>
		public bool OnDisplayExportDiscourse(object commandObject, ref UIItemDisplayProperties display)
		{
			display.Enabled = m_chart != null;
			// in concordance we may have no chart if no text selected.
			display.Visible = true;
			return true;
		}

		/// <summary>
		/// Implement export of discourse material.
		/// </summary>
		/// <param name="argument"></param>
		/// <returns></returns>
		public bool OnExportDiscourse(object argument)
		{
			// guards against LT-8309, though I could not reproduce all cases.
			if (m_chart == null || m_body == null || m_logic == null)
				return false;
			using (var dlg = new DiscourseExportDialog(m_mediator, PropertyTable, m_chart.Hvo, m_body.Vc, m_logic.WsLineNumber))
			{
				dlg.ShowDialog(this);
			}

			return true;
			// we handled this
		}

		public bool NotesColumnOnRight
		{
			get { return m_headerMainCols.NotesOnRight; }
		}

		#region IxCoreColleague Members

		/// <summary>
		/// Get things that would like to receive commands. The main chart would like to receive
		/// Print and Edit commands.
		/// </summary>
		/// <returns></returns>
		public IxCoreColleague[] GetMessageTargets()
		{
			return new IxCoreColleague[] { m_body, this };
		}

		/// <summary>
		/// Basic initialization.
		/// </summary>
		/// <param name="mediator"></param>
		/// <param name="propertyTable"></param>
		/// <param name="configurationParameters"></param>
		public void Init(Mediator mediator, PropertyTable propertyTable, XmlNode configurationParameters)
		{
			m_mediator = mediator;
			PropertyTable = propertyTable;
			if (PropertyTable != null)
				m_logic.Init(PropertyTable.GetValue<IHelpTopicProvider>("HelpTopicProvider"));

			m_configurationParameters = configurationParameters;
			InterlinLineChoices lineChoices = GetLineChoices();
			m_body.Init(mediator, propertyTable, m_configurationParameters);
			m_body.LineChoices = lineChoices;
			m_ribbon.Init(mediator, propertyTable, m_configurationParameters);
<<<<<<< HEAD
			m_ribbon.LineChoices = lineChoices;
=======
			m_ribbon.RibbonLineChoices = lineChoices;
>>>>>>> a381d289
		}

		/// <summary>
		/// Should not be called if disposed.
		/// </summary>
		public bool ShouldNotCall
		{
			get { return IsDisposed; }
		}


		/// <summary>
		/// Set/get the style sheet.
		/// </summary>
		public IVwStylesheet StyleSheet
		{
			get { return m_body.StyleSheet; }
			set
			{
				m_body.StyleSheet = value;
				var oldStyles = m_ribbon.StyleSheet;
				m_ribbon.StyleSheet = value;
				if (oldStyles != value)
					m_ribbon.SelectFirstOccurence();
				// otherwise, selection disappears.
			}
		}

		/// <summary>
		/// For testing.
		/// </summary>
		internal ConstChartBody Body
		{
			get { return m_body; }
		}

		/// <summary>
		/// This means it copies settings from the edit tab (in the same view).
		/// Perversely these settings are saved with the 'doc' name.
		/// </summary>
		private static string ConfigPropName
		{
			get;
			set;
		}

		public override InterlinLineChoices SetupLineChoices(string lineConfigPropName, InterlinLineChoices.InterlinMode mode)
		{
			ConfigPropName = lineConfigPropName;
			InterlinLineChoices lineChoices;
			if (!TryRestoreLineChoices(out lineChoices))
			{
				if (ForEditing)
				{
					lineChoices = EditableInterlinLineChoices.DefaultChoices(Cache.LangProject,
						WritingSystemServices.kwsVern, WritingSystemServices.kwsAnal);
					lineChoices.Mode = mode;
					lineChoices.SetStandardChartState();
				}
				else
				{
					lineChoices = InterlinLineChoices.DefaultChoices(Cache.LangProject,
						WritingSystemServices.kwsVern, WritingSystemServices.kwsAnal, mode);
				}
			}
			else if (ForEditing)
			{
				// just in case this hasn't been set for restored lines
				lineChoices.Mode = mode;
			}
			LineChoices = lineChoices;
			return LineChoices;
		}

		internal bool TryRestoreLineChoices(out InterlinLineChoices lineChoices)
		{
			lineChoices = null;
			var persist = PropertyTable.GetStringProperty(ConfigPropName, null, PropertyTable.SettingsGroup.LocalSettings);
			if (persist != null)
			{
				lineChoices = InterlinLineChoices.Restore(persist, Cache.LanguageWritingSystemFactoryAccessor,
					Cache.LangProject, Cache.DefaultVernWs, Cache.DefaultAnalWs);
			}
			return persist != null && lineChoices != null;
		}

		private Mediator m_mediator;
		//private PropertyTable PropertyTable;

		private InterlinLineChoices GetLineChoices()
		{
			var result = new InterlinLineChoices(Cache.LangProject, Cache.DefaultVernWs, Cache.DefaultAnalWs, InterlinLineChoices.InterlinMode.Chart);
			string persist = null;
			if (PropertyTable != null)
			{
				persist = PropertyTable.GetStringProperty(ConfigPropName, null, PropertyTable.SettingsGroup.LocalSettings);
			}
			InterlinLineChoices lineChoices = null;
			if (persist != null)
			{
				lineChoices = InterlinLineChoices.Restore(persist, Cache.ServiceLocator.GetInstance<ILgWritingSystemFactory>(), Cache.LangProject, Cache.DefaultVernWs, Cache.DefaultAnalWs, InterlinLineChoices.InterlinMode.Chart);
			}
			else
			{
				GetLineChoice(result, lineChoices,
					InterlinLineChoices.kflidWord,
					InterlinLineChoices.kflidWordGloss);
				return result;
			}

			return lineChoices;
		}

		/// <summary>
		/// Make sure there is SOME lineChoice for the specified flid in m_lineChoices.
		/// If lineChoices is non-null and contains one for the right flid, choose the first.
		/// </summary>
		/// <param name="dest"></param>
		/// <param name="source"></param>
		/// <param name="flids"></param>
		private static void GetLineChoice(InterlinLineChoices dest, InterlinLineChoices source, params int[] flids)
		{
			foreach (int flid in flids)
			{
				if (source != null)
				{
					var index = source.IndexOf(flid);
					if (index >= 0)
					{
						dest.Add(source[index]);
						return;
					}
				}

				// Last resort.
				dest.Add(flid);
			}
		}

		public bool NotesDataFromPropertyTable
		{
			get
			{
				return PropertyTable == null || PropertyTable.GetBoolProperty("notesOnRight",
					true, PropertyTable.SettingsGroup.LocalSettings);
			}
			set
			{
				PropertyTable?.SetProperty("notesOnRight", value, PropertyTable.SettingsGroup.LocalSettings, false);
			}
		}

		#endregion

	} // End Constituent Chart class

	/// <summary>
	/// This control is used to make the column headers for a Constituent Chart.
	/// It handles mouse events for resizing columns and
	/// Dragging the notes column to the left or right side of the chart
	/// </summary>
	public class ChartHeaderView : Control
	{
		private ConstituentChart m_chart;
		private bool m_notesOnRight = true;
		private bool m_isDraggingNotes;
		private bool m_isResizingColumn;
		private bool m_notesWasOnRight;
		private int m_origHeaderLeft;
		private int m_origMouseLeft;
		private const int kColMinimumWidth = 5;

		/// <summary>
		/// Create one and set the chart it belongs to.
		/// </summary>
		public ChartHeaderView(ConstituentChart chart)
		{
			m_chart = chart;
		}

		/// <summary>
		/// Check to see if the object has been disposed.
		/// All public Properties and Methods should call this
		/// before doing anything else.
		/// </summary>
		public void CheckDisposed()
		{
			if (IsDisposed)
				throw new ObjectDisposedException(String.Format("'{0}' in use after being disposed.", GetType().Name));
		}

		/// ------------------------------------------------------------------------------------
		/// <summary>
		/// Releases the unmanaged resources used by the <see cref="T:System.Windows.Forms.Control"/> and optionally releases the managed resources.
		/// </summary>
		/// <param name="disposing">true to release both managed and unmanaged resources; false to release only unmanaged resources.</param>
		/// ------------------------------------------------------------------------------------
		protected override void Dispose(bool disposing)
		{
			System.Diagnostics.Debug.WriteLineIf(!disposing, "****** Missing Dispose() call for " + GetType().Name + ". ****** ");
			// Must not be run more than once.
			if (IsDisposed)
				return;

			if (disposing)
			{
			}
			m_chart = null;

			base.Dispose(disposing);
		}

		public bool NotesOnRight
		{
			get { return m_notesOnRight; }
		}

		/// <summary>
		/// ControlList[] represents the z index, so in order to keep the draggable notes column at the top of the z order,
		/// This custom [] is designed to be used instead representing the x order of column headers
		/// </summary>
		public Control this[int key]
		{
			get
			{
				if (key < 0 || key >= Controls.Count)
					throw new IndexOutOfRangeException();
				if (!m_notesOnRight)
				{
					return Controls[key];
				}
				return Controls[(key + 1) % Controls.Count];
			}
		}

		/// <summary>
		/// New IndexOf to complement custom []
		/// </summary>
		private int IndexOf(Control c)
		{
			for (int i = 0; i < Controls.Count; i++)
			{
				if (this[i] == c)
				{
					return i;
				}
			}

			return -1;
		}

		/// <summary>
		/// Updates the positions of all the column headers to consecutive order without gaps or overlaps
		/// </summary>
		public void UpdatePositions()
		{
			if (m_isDraggingNotes)
				return;
			if (Controls.Count < 2)
				return;
			this[0].Left = 1;
			for (int i = 1; i < Controls.Count; i++)
			{
				this[i].Left = this[i - 1].Right;
			}
		}

		/// <summary>
		/// Moves all the other column headers to where they should be when the notes column is dropped
		/// </summary>
		private void UpdatePositionsExceptNotes()
		{
			if (m_notesOnRight)
			{
				Controls[1].Left = 1;
			}
			else
			{
				Controls[1].Left = Controls[0].Width;
			}

			for (int i = 2; i < Controls.Count; i++)
			{
				Controls[i].Left = Controls[i - 1].Right;
			}
		}

		public event ColumnWidthChangedEventHandler ColumnWidthChanged;

		/// <summary>
		/// Resizes the identified column to the default width
		/// </summary>
		public void AutoResizeColumn(int iColumnChanged)
		{
			int num = Width / (Controls.Count + 1);
			this[iColumnChanged].Width = num;
			UpdatePositions();
			ColumnWidthChanged(this, new ColumnWidthChangedEventArgs(iColumnChanged));
		}

		/// <summary>
		/// Prepares new Control with the proper mouse events and visual elements
		/// </summary>
		protected override void OnControlAdded(ControlEventArgs e)
		{
			//Get the notes value from the property table once the first column has been added
			if (Controls.Count == 1)
			{
				m_notesOnRight = m_chart.NotesDataFromPropertyTable;
			}
			Control newColumn = e.Control;
			newColumn.Height = 22;
			newColumn.MouseDown += OnColumnMouseDown;
			newColumn.MouseMove += OnColumnMouseMove;
			newColumn.MouseUp += OnColumnMouseUp;
			newColumn.Paint += OnColumnPaint;
			newColumn.DoubleClick += OnColumnDoubleClick;
			if (newColumn is HeaderLabel)
			{
				((HeaderLabel)newColumn).BorderStyle = BorderStyle.None;
			}
		}

		/// <summary>
		/// Handles a column's double click to automatically resize the column to the left of the border clicked
		/// </summary>
		private void OnColumnDoubleClick(object sender, EventArgs e)
		{
			var header = sender as Control;
			if (header.Cursor != Cursors.VSplit)
			{
				return;
			}

			int leftHeader = IndexOf(header);
			if (m_origMouseLeft < 3)
			{
				leftHeader--;
			}
			AutoResizeColumn(leftHeader);
		}

		/// <summary>
		/// Handles a column's mousedown to possibly enter the resizing state and store the initial coordinates
		/// </summary>
		private void OnColumnMouseDown(object sender, MouseEventArgs e)
		{
			Control header = sender as Control;
			if (header.Cursor == Cursors.VSplit)
			{
				m_isResizingColumn = true;
			}

			m_origHeaderLeft = header.Left;
			m_origMouseLeft = e.X;
			m_notesWasOnRight = m_notesOnRight;
			header.SuspendLayout();
			SuspendLayout();
		}

		/// <summary>
		/// Handles a column's mousemove to resize if in the resize state or move the notes column
		/// </summary>
		private void OnColumnMouseMove(object sender, MouseEventArgs e)
		{
			var header = sender as Control;
			if ((e.X < 3 && header != this[0]) || (e.X > header.Width - 3))
			{
				header.Cursor = Cursors.VSplit;
			}
			else
			{
				header.Cursor = DefaultCursor;
			}

			if (e.Button != MouseButtons.Left) return;
			if (m_isResizingColumn)
			{
				ResizeColumn(header, e);
			}
			else
			{
				MoveColumn(header, e);
			}
			Parent.Update();
		}

		/// <summary>
		/// Controls MouseMove event for column header in case we are in the resize state
		/// </summary>
		private void ResizeColumn(Control header, MouseEventArgs e)
		{
			Control prevHeader;
			int X;
			if (m_origMouseLeft < 3)
			{
				prevHeader = this[IndexOf(header) - 1];
				X = e.X + header.Left - prevHeader.Left;
			}
			else
			{
				prevHeader = header;
				X = e.X;
			}

			prevHeader.Width = X;
			if (prevHeader.Width < kColMinimumWidth)
				prevHeader.Width = kColMinimumWidth;
			UpdatePositions();
		}

		/// <summary>
		/// Controls MouseMove event for column header in case we are in the move notes column state
		/// </summary>
		private void MoveColumn(Control header, MouseEventArgs e)
		{
			if (header.Text != DiscourseStrings.ksNotesColumnHeader) return;
			if (header.Left < m_origHeaderLeft - 20)
			{
				m_notesOnRight = false;
			}
			else if (header.Left > m_origHeaderLeft + 20 || m_notesWasOnRight)
			{
				m_notesOnRight = true;
			}
			else
			{
				m_notesOnRight = false;
			}
			UpdatePositionsExceptNotes();
			m_isDraggingNotes = true;
			header.Left += (e.X - m_origMouseLeft);
		}

		/// <summary>
		/// Handles a column's mouseup to remove any state data and finalize changes made in a mousemove
		/// </summary>
		private void OnColumnMouseUp(object sender, MouseEventArgs e)
		{
			var header = sender as Control;
			if (m_isResizingColumn)
			{
				UpdatePositions();
				ColumnWidthChanged?.Invoke(this, new ColumnWidthChangedEventArgs(IndexOf(header)));
			}
			else if (m_isDraggingNotes)
			{
				header.Left = m_origHeaderLeft;
			}

			m_isDraggingNotes = false;
			m_isResizingColumn = false;


			UpdatePositions();
			if (m_notesWasOnRight != NotesOnRight)
			{
				m_chart.NotesDataFromPropertyTable = m_notesOnRight;
				ColumnWidthChanged?.Invoke(this, new ColumnWidthChangedEventArgs(0));
				m_chart.RefreshRoot();
			}

			header.ResumeLayout(false);
			ResumeLayout(false);
		}

		/// <summary>
		/// Draws the border around a column header
		/// </summary>
		private void OnColumnPaint(object sender, PaintEventArgs e)
		{
			var header = sender as Control;
			var topLeft = new Point(0, 0);
			var bottomRight = new Size(header.Width - 1, header.Height - 1);
			e.Graphics.DrawRectangle(new Pen(Color.Black), new Rectangle(topLeft, bottomRight));
		}

		/// <summary>
		/// Handles resizing of the last column if the mouse hangs over its border slightly
		/// </summary>
		protected override void OnMouseMove(MouseEventArgs e)
		{
			if (e.X < this[Controls.Count - 1].Right + 3)
			{
				Cursor = Cursors.VSplit;
			}
			else
			{
				Cursor = Cursors.Default;
			}

			if (!m_isResizingColumn)
				return;

			var header = this[Controls.Count - 1];
			header.Width = e.X - header.Left;
			if (header.Width < kColMinimumWidth)
			{
				header.Width = kColMinimumWidth;
			}
		}

		protected override void OnMouseDown(MouseEventArgs e)
		{
			if (Cursor == Cursors.VSplit)
			{
				m_isResizingColumn = true;
				SuspendLayout();
				this[Controls.Count - 1].SuspendLayout();
			}
		}

		protected override void OnMouseUp(MouseEventArgs e)
		{
			m_isResizingColumn = false;
			ResumeLayout(false);
			this[Controls.Count - 1].ResumeLayout(false);
			ColumnWidthChanged(this, new ColumnWidthChangedEventArgs(Controls.Count - 1));
		}
	}
}<|MERGE_RESOLUTION|>--- conflicted
+++ resolved
@@ -12,7 +12,6 @@
 using System.Xml;
 using SIL.LCModel.Core.KernelInterfaces;
 using SIL.FieldWorks.Common.FwUtils;
-using SIL.FieldWorks.Common.ViewsInterfaces;
 using SIL.LCModel;
 using SIL.LCModel.DomainServices;
 using SIL.LCModel.Infrastructure;
@@ -69,6 +68,7 @@
 		private InterAreaBookmark m_bookmark;
 		private ILcmServiceLocator m_serviceLocator;
 		private XmlNode m_configurationParameters;
+		private Mediator m_mediator;
 		#endregion
 
 		/// <summary>
@@ -101,14 +101,13 @@
 		/// <summary>
 		///  Launch the Configure interlinear dialog and deal with the results.
 		/// </summary>
-		/// <param name="argument"></param>
 		public override bool OnConfigureInterlinear(object argument)
 		{
 			LineChoices = GetLineChoices();
 			Vc.LineChoices = LineChoices;
 
-			using (var dlg = new ConfigureInterlinDialog(this.Cache, this.PropertyTable.GetValue<IHelpTopicProvider>("HelpTopicProvider"),
-				this.m_ribbon.Vc.LineChoices.Clone() as InterlinLineChoices))
+			using (var dlg = new ConfigureInterlinDialog(Cache, PropertyTable.GetValue<IHelpTopicProvider>("HelpTopicProvider"),
+				m_ribbon.Vc.LineChoices.Clone() as InterlinLineChoices))
 			{
 				if (dlg.ShowDialog(this) == DialogResult.OK)
 				{
@@ -123,7 +122,6 @@
 		/// Persist the new line choices and
 		/// Reconstruct the document based on the given newChoices for interlinear lines.
 		/// </summary>
-		/// <param name="newChoices"></param>
 		internal virtual void UpdateForNewLineChoices(InterlinLineChoices newChoices)
 		{
 			LineChoices = newChoices;
@@ -211,7 +209,6 @@
 
 			// Seems to be right (cf BrowseViewer) but not ideal.
 			m_headerMainCols = new ChartHeaderView(this) { Dock = DockStyle.Top, Height = 22 };
-
 			m_headerMainCols.Layout += m_headerMainCols_Layout;
 			m_headerMainCols.SizeChanged += m_headerMainCols_SizeChanged;
 
@@ -258,21 +255,6 @@
 			m_bottomStuff.Controls.AddRange(new Control[] { m_ribbon, m_buttonRow });
 			m_bottomStuff.ResumeLayout();
 		}
-
-		/* This is no longer necessary because InterlinDocChart implements
-		   IInterlinConfigurable, which implements IInterlinearTabControl
-		LcmCache IInterlinearTabControl.Cache
-		{
-			get { return Cache; }
-			set { Cache = value; }
-		}*/
-
-		//#region kflid Constants
-
-		//const int kflidRows = DsConstChartTags.kflidRows;
-		//const int kflidParagraphs = StTextTags.kflidParagraphs;
-
-		//#endregion
 
 		private const int kmaxWordforms = 20;
 
@@ -795,19 +777,11 @@
 			//If there is no such chart, then create one
 			if (selectedChart == null)
 			{
-<<<<<<< HEAD
-				NonUndoableUnitOfWorkHelper.Do(m_cache.ActionHandlerAccessor, () =>
-				{
-					selectedChart = m_serviceLocator.GetInstance<IDsConstChartFactory>().Create(
-						m_cache.LangProject.DiscourseDataOA, RootStText, selection.SelectedItem as ICmPossibility);
-=======
 				NonUndoableUnitOfWorkHelper.Do(Cache.ActionHandlerAccessor, () =>
 				{
 					selectedChart = m_serviceLocator.GetInstance<IDsConstChartFactory>().Create(
 						Cache.LangProject.DiscourseDataOA, RootStText, selection.SelectedItem as ICmPossibility);
->>>>>>> a381d289
-				}
-				);
+				});
 			}
 
 
@@ -1328,11 +1302,7 @@
 			m_body.Init(mediator, propertyTable, m_configurationParameters);
 			m_body.LineChoices = lineChoices;
 			m_ribbon.Init(mediator, propertyTable, m_configurationParameters);
-<<<<<<< HEAD
-			m_ribbon.LineChoices = lineChoices;
-=======
 			m_ribbon.RibbonLineChoices = lineChoices;
->>>>>>> a381d289
 		}
 
 		/// <summary>
@@ -1370,8 +1340,7 @@
 		}
 
 		/// <summary>
-		/// This means it copies settings from the edit tab (in the same view).
-		/// Perversely these settings are saved with the 'doc' name.
+		/// The property table key storing InterlinLineChoices used by our display.
 		/// </summary>
 		private static string ConfigPropName
 		{
@@ -1379,6 +1348,11 @@
 			set;
 		}
 
+		/// <summary>
+		/// Retrieves the Line Choices from persistence, or otherwise sets them to a default option
+		/// </summary>
+		/// <param name="lineConfigPropName">The string key to retrieve Line Choices from the Property Table</param>
+		/// <param name="mode">Should always be Chart for this override</param>
 		public override InterlinLineChoices SetupLineChoices(string lineConfigPropName, InterlinLineChoices.InterlinMode mode)
 		{
 			ConfigPropName = lineConfigPropName;
@@ -1407,6 +1381,9 @@
 			return LineChoices;
 		}
 
+		/// <summary>
+		/// Tries to retrieve the Line Choices from the Property Table and returns if it was succesful
+		/// </summary>
 		internal bool TryRestoreLineChoices(out InterlinLineChoices lineChoices)
 		{
 			lineChoices = null;
@@ -1419,40 +1396,35 @@
 			return persist != null && lineChoices != null;
 		}
 
-		private Mediator m_mediator;
-		//private PropertyTable PropertyTable;
-
+		/// <summary>
+		/// Gets the Line Choices stored in the property table
+		/// </summary>
 		private InterlinLineChoices GetLineChoices()
 		{
 			var result = new InterlinLineChoices(Cache.LangProject, Cache.DefaultVernWs, Cache.DefaultAnalWs, InterlinLineChoices.InterlinMode.Chart);
 			string persist = null;
 			if (PropertyTable != null)
 			{
-				persist = PropertyTable.GetStringProperty(ConfigPropName, null, PropertyTable.SettingsGroup.LocalSettings);
+				string configPropName = (ConfigPropName == null) ? "InterlinConfig_Edit_ConstituentChart" : ConfigPropName;
+				persist = PropertyTable.GetStringProperty(configPropName, null, PropertyTable.SettingsGroup.LocalSettings);
 			}
 			InterlinLineChoices lineChoices = null;
-			if (persist != null)
-			{
-				lineChoices = InterlinLineChoices.Restore(persist, Cache.ServiceLocator.GetInstance<ILgWritingSystemFactory>(), Cache.LangProject, Cache.DefaultVernWs, Cache.DefaultAnalWs, InterlinLineChoices.InterlinMode.Chart);
-			}
-			else
+
+			if (persist == null)
 			{
 				GetLineChoice(result, lineChoices,
 					InterlinLineChoices.kflidWord,
 					InterlinLineChoices.kflidWordGloss);
 				return result;
 			}
-
+			lineChoices = InterlinLineChoices.Restore(persist, Cache.ServiceLocator.GetInstance<ILgWritingSystemFactory>(), Cache.LangProject, Cache.DefaultVernWs, Cache.DefaultAnalWs, InterlinLineChoices.InterlinMode.Chart);
 			return lineChoices;
 		}
 
 		/// <summary>
-		/// Make sure there is SOME lineChoice for the specified flid in m_lineChoices.
+		/// Make sure there is SOME lineChoice for the one of the specified flids.
 		/// If lineChoices is non-null and contains one for the right flid, choose the first.
 		/// </summary>
-		/// <param name="dest"></param>
-		/// <param name="source"></param>
-		/// <param name="flids"></param>
 		private static void GetLineChoice(InterlinLineChoices dest, InterlinLineChoices source, params int[] flids)
 		{
 			foreach (int flid in flids)
