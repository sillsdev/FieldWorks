--- conflicted
+++ resolved
@@ -6,12 +6,6 @@
 using System.Collections.Generic;
 using System.Diagnostics;
 using System.Drawing;
-using System.Xml;
-using System.Windows.Forms;
-<<<<<<< HEAD
-=======
-using SIL.FieldWorks.Common.FwUtils;
->>>>>>> a381d289
 using SIL.LCModel.Core.Text;
 using SIL.LCModel.Core.KernelInterfaces;
 using SIL.FieldWorks.Common.ViewsInterfaces;
@@ -20,7 +14,6 @@
 using SIL.LCModel.Application;
 using SIL.LCModel.DomainServices;
 using SIL.FieldWorks.IText;
-using XCore;
 
 namespace SIL.FieldWorks.Discourse
 {
@@ -38,7 +31,6 @@
 		// If we are the DialogInterlinRibbon sub-class, this is hvoWordGroup.
 
 		protected int m_occurenceListId = -2011; // flid for charting ribbon
-		//private RibbonVc Vc;
 		private int m_iEndSelLim;
 		private AnalysisOccurrence m_endSelLimPoint;
 
@@ -105,8 +97,6 @@
 		}
 
 		protected internal int HvoRoot { get; private set; }
-
-		//protected internal LcmCache Cache { get; protected set; }
 
 		/// <summary>
 		/// Setter handles PropChanged
@@ -270,10 +260,7 @@
 			HvoRoot = hvoStText;
 			if (RootBox == null)
 				return;
-<<<<<<< HEAD
 			SetRootInternal(hvoStText);
-=======
->>>>>>> a381d289
 			ChangeOrMakeRoot(HvoRoot, Vc, kfragRibbonWordforms, StyleSheet);
 			AddDecorator();
 			MakeInitialSelection();
@@ -285,11 +272,7 @@
 
 			base.MakeRoot();
 
-<<<<<<< HEAD
 			EnsureVc();
-=======
-			Vc = new RibbonVc(this);
->>>>>>> a381d289
 
 			if (LineChoices == null)
 			{
@@ -299,10 +282,7 @@
 				LineChoices.Add(InterlinLineChoices.kflidWordGloss);
 			}
 			Vc.LineChoices = LineChoices;
-<<<<<<< HEAD
 			SetRootInternal(HvoRoot);
-=======
->>>>>>> a381d289
 
 			m_rootb.DataAccess = Decorator;
 			m_rootb.SetRootObject(HvoRoot, Vc, kfragRibbonWordforms, this.StyleSheet);
@@ -394,11 +374,7 @@
 					AddLabelPile(vwenv, m_cache, true, ShowMorphBundles);
 					vwenv.AddObjVecItems(m_ribbon.OccurenceListId, this, InterlinVc.kfragBundle);
 					vwenv.CloseParagraph();
-<<<<<<< HEAD
 					vwenv.CloseDiv();
-=======
-
->>>>>>> a381d289
 					break;
 				case kfragBundle:
 					// Review: will this lead to multiple spurious blue lines?
