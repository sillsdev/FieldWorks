--- conflicted
+++ resolved
@@ -1,4 +1,4 @@
-<?xml version="1.0" encoding="utf-8"?>
+﻿<?xml version="1.0" encoding="utf-8"?>
 <Project DefaultTargets="Build" xmlns="http://schemas.microsoft.com/developer/msbuild/2003" ToolsVersion="15.0">
   <PropertyGroup>
     <Configuration Condition=" '$(Configuration)' == '' ">Debug</Configuration>
@@ -90,12 +90,8 @@
       <SpecificVersion>False</SpecificVersion>
       <HintPath>..\..\..\Output\Debug\FwCoreDlgControls.dll</HintPath>
     </Reference>
-<<<<<<< HEAD
-    <Reference Include="SIL.Windows.Forms, Version=4.2.0.0, Culture=neutral, processorArchitecture=x86">      <SpecificVersion>False</SpecificVersion>
-=======
     <Reference Include="SIL.Windows.Forms, Version=4.2.0.0, Culture=neutral, processorArchitecture=x86">
       <SpecificVersion>False</SpecificVersion>
->>>>>>> 253e5931
       <HintPath>..\..\..\Output\Debug\SIL.Windows.Forms.dll</HintPath>
     </Reference>
     <Reference Include="icu.net, Version=2.5.0.0, Culture=neutral, PublicKeyToken=416fdd914afa6b66, processorArchitecture=MSIL">
