--- conflicted
+++ resolved
@@ -217,18 +217,7 @@
 		/// <summary>
 		/// Returns an array of all the columns for the template of the chart that this logic is initialized with.
 		/// </summary>
-<<<<<<< HEAD
-		public ICmPossibility[] AllMyColumns
-		{
-			get
-			{
-				m_allMyColumns = AllColumns(m_chart.TemplateRA).ToArray();
-				return m_allMyColumns;
-			}
-		}
-=======
 		public ICmPossibility[] AllMyColumns => CollectColumns(m_chart?.TemplateRA).ToArray();
->>>>>>> 253e5931
 
 		/// <summary>
 		/// Returns all the columns and column groups for the template of the chart that this logic is initialized with.
@@ -1691,46 +1680,7 @@
 			{
 				row = Convert.ToInt32(rowLabel.Substring(0,posFirstLetter));
 				clause = ClauseNumberFromLabel(rowLabel.Substring(posFirstLetter));
-<<<<<<< HEAD
-=======
-			}
-		}
-
-		/// <summary>
-		/// Converts a row clause label (Bijective Base-26) into the corresponding integer value
-		/// </summary>
-		private static int ClauseNumberFromLabel(string value)
-		{
-			if (value.Length < 1)
-			{
-				return 0;
-			}
-			if (value.Length == 1)
-			{
-				return Convert.ToInt32(value[0] - 'a' + 1);
->>>>>>> 253e5931
-			}
-			int current = Convert.ToInt32(value[0] - 'a' + 1) * (int)Math.Pow(26, value.Length - 1);
-			return current + ClauseNumberFromLabel(value.Substring(1));
-		}
-
-		/// <summary>
-		/// Converts an integer value into its corresponding row clause label (Bijective Base-26)
-		/// </summary>
-		private static string LabelFromClauseNumber(int value)
-		{
-			if (value < 1)
-			{
-				return String.Empty;
-			}
-			if (value < 26)
-			{
-				return String.Empty + Convert.ToChar(value + 'a' - 1);
-			}
-			value--;
-			char c = Convert.ToChar(value % 26);
-			value -= c;
-			return LabelFromClauseNumber(value / 26) + Convert.ToChar(c + 'a');
+			}
 		}
 
 		/// <summary>
@@ -2595,7 +2545,6 @@
 		}
 
 		void itemNewRowAbove_Click(object sender, EventArgs e)
-<<<<<<< HEAD
 		{
 			var item = sender as RowColMenuItem;
 			InsertRowAboveInUOW(item.SrcRow);
@@ -2604,16 +2553,6 @@
 		void itemNewRowBelow_Click(object sender, EventArgs e)
 		{
 			var item = sender as RowColMenuItem;
-=======
-		{
-			var item = sender as RowColMenuItem;
-			InsertRowAboveInUOW(item.SrcRow);
-		}
-
-		void itemNewRowBelow_Click(object sender, EventArgs e)
-		{
-			var item = sender as RowColMenuItem;
->>>>>>> 253e5931
 			InsertRowBelowInUOW(item.SrcRow);
 		}
 
@@ -4116,19 +4055,11 @@
 			get { return DiscourseStrings.ksMoveWordMenuItem; }
 		}
 		static public string FTO_InsertRowMenuItemAbove
-<<<<<<< HEAD
 		{
 			get { return DiscourseStrings.ksInsertRowMenuItemAbove; }
 		}
 		static public string FTO_InsertRowMenuItemBelow
 		{
-=======
-		{
-			get { return DiscourseStrings.ksInsertRowMenuItemAbove; }
-		}
-		static public string FTO_InsertRowMenuItemBelow
-		{
->>>>>>> 253e5931
 			get { return DiscourseStrings.ksInsertRowMenuItemBelow; }
 		}
 		static public string FTO_UndoInsertRow
@@ -4181,18 +4112,7 @@
 		}
 		#endregion for test only
 
-<<<<<<< HEAD
-		internal static ListView MakeHeaderGroups()
-		{
-			ListView result = new ListView();
-
-			return result;
-		}
-
-		internal void MakeMainHeaderCols(ChartHeaderView view)
-=======
 		internal void MakeHeaderColsFor(ChartHeaderView view, List<MultilevelHeaderNode> cols, bool wantNotesLabel)
->>>>>>> 253e5931
 		{
 			// This is actually a display method, not a true 'logic' method.
 			// That's why we need to test for RTL script.
@@ -4205,13 +4125,6 @@
 			}
 			else
 			{
-<<<<<<< HEAD
-				MakeNotesColumnHeader(view);
-				MakeRowNumberColumnHeader(view);
-				MakeTemplateColumnHeaders(view);
-			}
-
-=======
 				MakeEmptyColumnHeader(view);
 			}
 
@@ -4228,38 +4141,12 @@
 				MakeTemplateColumnHeaders(view, cols);
 			}
 
->>>>>>> 253e5931
 			view.ResumeLayout(false);
 		}
 
 		private static void MakeNotesColumnHeader(ChartHeaderView view)
 		{
 			// Add one more column for notes.
-<<<<<<< HEAD
-			var ch = new HeaderLabel();
-			ch.Text = DiscourseStrings.ksNotesColumnHeader;
-			view.Controls.Add(ch);
-		}
-
-		private void MakeTemplateColumnHeaders(ChartHeaderView view)
-		{
-			foreach (var col in ChartIsRtL? AllMyColumns.Reverse() : AllMyColumns)
-			{
-				var ch = new HeaderLabel();
-
-				// ensure NFC -- See LT-8815.
-				//ch.Text = m_possRepo.GetObject(col.Hvo).Name.BestAnalysisAlternative.Text.Normalize();
-				ch.Text = col.Name.BestAnalysisAlternative.Text.Normalize();
-				view.Controls.Add(ch);
-			}
-		}
-
-		private static void MakeRowNumberColumnHeader(ChartHeaderView view)
-		{
-			var ch = new HeaderLabel();
-			ch.Text = ""; // otherwise default is 'column header'!
-			view.Controls.Add(ch);
-=======
 			var ch = new HeaderLabel { Text = DiscourseStrings.ksNotesColumnHeader };
 			view.Controls.Add(ch);
 		}
@@ -4282,7 +4169,6 @@
 		{
 			// default Text is 'column header'!
 			view.Controls.Add(new HeaderLabel { Text = string.Empty });
->>>>>>> 253e5931
 		}
 
 		/// <summary>
