// Copyright (c) 2008-2013 SIL International
// This software is licensed under the LGPL, version 2.1 or later
// (http://www.gnu.org/licenses/lgpl-2.1.html)
//
// File: LiftImportDlg.cs
// Responsibility: SteveMc (original version by John Hatton as extension)
// Last reviewed:
//
// <remarks>
// </remarks>
using System;
using System.Diagnostics;
using System.IO;
using System.Text;
using System.Threading;
using System.Windows.Forms;
using System.Xml;
using SIL.FieldWorks.Common.Controls;
using SIL.FieldWorks.Common.Controls.FileDialog;
using SIL.FieldWorks.Common.FwUtils;
using SIL.FieldWorks.Common.RootSites;
using SIL.LCModel;
using SIL.FieldWorks.FwCoreDlgs.BackupRestore;
using SIL.FieldWorks.Resources;
using SIL.Lift;
using SIL.Lift.Migration;
using SIL.Lift.Parsing;
using SIL.Lift.Validation;
using SIL.Reporting;
using SIL.LCModel.Utils;
using SIL.Utils;

namespace SIL.FieldWorks.LexText.Controls
{
	public partial class LiftImportDlg : Form, IFwExtension
	{
<<<<<<< HEAD
		private FdoCache m_cache;
		private IPropertyTable m_propertyTable;
=======
		private LcmCache m_cache;
		private Mediator m_mediator;
		private XCore.PropertyTable m_propertyTable;
>>>>>>> c1202904
		private IThreadedProgress m_progressDlg;
		string m_sLogFile;		// name of HTML log file (if successful).
		private OpenFileDialogAdapter openFileDialog1;

		private FlexLiftMerger.MergeStyle m_msImport = FlexLiftMerger.MergeStyle.MsKeepOld;

		public LiftImportDlg()
		{
			openFileDialog1 = new OpenFileDialogAdapter();
			InitializeComponent();
			openFileDialog1.Title = LexTextControls.openFileDialog1_Title;
			openFileDialog1.Filter = FileUtils.FileDialogFilterCaseInsensitiveCombinations(
				LexTextControls.openFileDialog1_Filter);
		}

		/// <summary>
		/// From IFwExtension
		/// </summary>
		/// <param name="cache"></param>
		/// <param name="propertyTable"></param>
<<<<<<< HEAD
		/// <param name="publisher"></param>
		void IFwExtension.Init(FdoCache cache, IPropertyTable propertyTable, IPublisher publisher)
=======
		void IFwExtension.Init(LcmCache cache, Mediator mediator, XCore.PropertyTable propertyTable)
>>>>>>> c1202904
		{
			m_cache = cache;
			m_propertyTable = propertyTable;
			string sPrevFile = m_propertyTable.GetValue<string>(FilePropertyName);
			if (!String.IsNullOrEmpty(sPrevFile))
			{
				tbPath.Text = sPrevFile;
				UpdateButtons();
			}
			string sMergeStyle = m_propertyTable.GetValue<string>(MergeStylePropertyName);
			if (!String.IsNullOrEmpty(sMergeStyle))
			{
				m_msImport = (FlexLiftMerger.MergeStyle)Enum.Parse(typeof(FlexLiftMerger.MergeStyle), sMergeStyle, true);
				switch (m_msImport)
				{
					case FlexLiftMerger.MergeStyle.MsKeepOld:
						m_rbKeepCurrent.Checked = true;
						break;
					case FlexLiftMerger.MergeStyle.MsKeepNew:
						m_rbKeepNew.Checked = true;
						break;
					case FlexLiftMerger.MergeStyle.MsKeepBoth:
						m_rbKeepBoth.Checked = true;
						break;
					default:
						m_rbKeepCurrent.Checked = true;
						break;
				}
			}
		}

		private string FilePropertyName
		{
			get { return "LIFT-ImportFile"; }
		}

		private string MergeStylePropertyName
		{
			get { return "LIFT-MergeStyle"; }
		}

		/// <summary>
		/// (IFwImportDialog)Shows the dialog as a modal dialog
		/// </summary>
		/// <returns>A DialogResult value</returns>
		public new DialogResult Show(IWin32Window owner)
		{
			return this.ShowDialog(owner);
		}

		private void btnOK_Click(object sender, EventArgs e)
		{
			UpdateButtons();
			if (!btnOK.Enabled)
				return;
			DoImport();
			this.DialogResult = DialogResult.OK;
			if (!String.IsNullOrEmpty(m_sLogFile))
			{
				using (Process.Start(m_sLogFile)) // display log file.
				{
				}
			}
			this.Close();
		}

		private void btnBackup_Click(object sender, EventArgs e)
		{
			using (var dlg = new BackupProjectDlg(m_cache, m_propertyTable.GetValue<IHelpTopicProvider>("HelpTopicProvider")))
				dlg.ShowDialog(this);
		}

		private void btnCancel_Click(object sender, EventArgs e)
		{
			this.Close();
		}

		private void btnBrowse_Click(object sender, EventArgs e)
		{
			if (DialogResult.OK != openFileDialog1.ShowDialog())
				return;

			tbPath.Text = openFileDialog1.FileName;
			UpdateButtons();
			if (btnOK.Enabled)
			{
				m_propertyTable.SetProperty(FilePropertyName, tbPath.Text, true, true);
			}
		}

		private void UpdateButtons()
		{
			btnOK.Enabled = tbPath.Text.Length > 0 &&
				File.Exists(tbPath.Text);
		}

		private void DoImport()
		{
			using (new WaitCursor(this))
			{
				using (var progressDlg = new ProgressDialogWithTask(this))
				{
					progressDlg.Minimum = 0;
					progressDlg.Maximum = 100;
					progressDlg.AllowCancel = true;
					progressDlg.Restartable = true;
					progressDlg.Title = String.Format(LexTextControls.ksImportingFrom0, tbPath.Text);
					try
					{
						m_cache.DomainDataByFlid.BeginNonUndoableTask();
						m_sLogFile = (string)progressDlg.RunTask(true, ImportLIFT, tbPath.Text);
					}
					finally
					{
						// This can indirectly try to access Views code in all the PropChanged
						// handling.  This is why the UOW handling has been moved from ImportLIFT
						// (which executes on a different thread).  See FWR-3057.
						m_cache.DomainDataByFlid.EndNonUndoableTask();
					}
				}
			}
		}

		/// <summary>
		/// Import from a LIFT file.
		/// </summary>
		/// <param name="progressDlg">The progress dialog.</param>
		/// <param name="parameters">The parameters: 1) filename</param>
		/// <returns></returns>
		private object ImportLIFT(IThreadedProgress progressDlg, params object[] parameters)
		{
			m_progressDlg = progressDlg;
			Debug.Assert(parameters.Length == 1);
			string sOrigFile = (string)parameters[0];
			try
			{
				// Create a temporary directory %temp%\TempForLIFTImport. Migrate as necessary and import from this
				// directory. Directory is left after import is done in case it is needed, but will be deleted next time
				// if it exists.
				var sLIFTfolder = Path.GetDirectoryName(sOrigFile);
				var sLIFTtempFolder = Path.Combine(Path.GetTempPath(), "TempForLIFTImport");
				if (Directory.Exists(sLIFTtempFolder) == true)
					Directory.Delete(sLIFTtempFolder, true);
				LdmlFileBackup.CopyDirectory(sLIFTfolder, sLIFTtempFolder);
				// Older LIFT files had ldml files in root directory. If found, move them to WritingSystem folder.
				if (Directory.GetFiles(sLIFTtempFolder, "*.ldml").Length > 0)
				{
					var sWritingSystems = Path.Combine(sLIFTtempFolder, "WritingSystems");
					if (Directory.Exists(sWritingSystems) == false)
						Directory.CreateDirectory(sWritingSystems);
					foreach (string filePath in Directory.GetFiles(sLIFTtempFolder, "*.ldml"))
					{
						string file = Path.GetFileName(filePath);
						if (!File.Exists(Path.Combine(sWritingSystems, file)))
							File.Move(filePath, Path.Combine(sWritingSystems, file));
					}
				}
				var sTempOrigFile = Path.Combine(sLIFTtempFolder, sOrigFile.Substring(sLIFTfolder.Length + 1));
				string sFilename;
				//Do a LIFT Migration to the current version of LIFT if it is needed.
				bool fMigrationNeeded = Migrator.IsMigrationNeeded(sTempOrigFile);
				if (fMigrationNeeded)
				{
					string sOldVersion = Validator.GetLiftVersion(sTempOrigFile);
					m_progressDlg.Message = String.Format(LexTextControls.ksMigratingLiftFile,
						sOldVersion, Validator.LiftVersion);
					sFilename = Migrator.MigrateToLatestVersion(sTempOrigFile);
				}
				else
				{
					sFilename = sTempOrigFile;
				}
				//Validate the LIFT file.
				if (!Validate(sFilename, sTempOrigFile))
					return null;

				//Import the LIFT file and ranges file.
				m_progressDlg.Message = LexTextControls.ksLoadingVariousLists;
				var flexImporter = new FlexLiftMerger(m_cache, m_msImport, m_chkTrustModTimes.Checked);
				var parser = new LiftParser<LiftObject, CmLiftEntry, CmLiftSense, CmLiftExample>(flexImporter);
				parser.SetTotalNumberSteps += parser_SetTotalNumberSteps;
				parser.SetStepsCompleted += parser_SetStepsCompleted;
				parser.SetProgressMessage += parser_SetProgressMessage;

				flexImporter.LiftFile = sTempOrigFile;

				//Before imporing the LIFT files ensure the LDML (language definition files) have the correct writing system codes.
				flexImporter.LdmlFilesMigration(sLIFTtempFolder, sFilename, sTempOrigFile + "-ranges");
				//Import the Ranges file.
				flexImporter.LoadLiftRanges(sTempOrigFile + "-ranges");	// temporary (?) fix for FWR-3869.
				//Import the LIFT data file.
				int cEntries = parser.ReadLiftFile(sFilename);

				if (fMigrationNeeded)
				{
					// Try to move the migrated file to the temp directory, even if a copy of it
					// already exists there.
					string sTempMigrated = Path.Combine(Path.GetTempPath(),
						Path.ChangeExtension(Path.GetFileName(sFilename), "." + Validator.LiftVersion + FwFileExtensions.ksLexiconInterchangeFormat));
					if (File.Exists(sTempMigrated))
						File.Delete(sTempMigrated);
					File.Move(sFilename, sTempMigrated);
				}
				flexImporter.ProcessPendingRelations(m_progressDlg);
				return flexImporter.DisplayNewListItems(sOrigFile, cEntries);
			}
			catch (Exception error)
			{
				string sMsg = String.Format(LexTextControls.ksLIFTImportProblem,
					sOrigFile, error.Message);
				try
				{
					StringBuilder bldr = new StringBuilder();
					// leave in English for programmer's sake...
					bldr.AppendFormat("Something went wrong while FieldWorks was attempting to import {0}.",
						sOrigFile);
					bldr.AppendLine();
					bldr.AppendLine(error.Message);
					bldr.AppendLine();
					bldr.AppendLine(error.StackTrace);

					if (Thread.CurrentThread.GetApartmentState() == ApartmentState.STA)
						ClipboardUtils.SetDataObject(bldr.ToString(), true);
					else
						progressDlg.SynchronizeInvoke.Invoke(() => ClipboardUtils.SetDataObject(bldr.ToString(), true));
						Logger.WriteEvent(bldr.ToString());
				}
				catch
				{
				}
				MessageBox.Show(sMsg, LexTextControls.ksProblemImporting,
					MessageBoxButtons.OK, MessageBoxIcon.Warning);
				return null;
			}
		}

		private bool Validate(string sFilename, string sOrigFile)
		{
			try
			{
				m_progressDlg.Message = LexTextControls.ksValidatingInputFile;
				Validator.CheckLiftWithPossibleThrow(sFilename);
				return true;
			}
			catch (LiftFormatException lfe)
			{
				string sProducer = GetLiftProducer(sOrigFile);
				string sMsg;
				if (sProducer == null)
				{
					sMsg = String.Format(LexTextControls.ksFileNotALIFTFile, sOrigFile);
				}
				else if (sFilename == sOrigFile)
				{
					sMsg = String.Format(LexTextControls.ksInvalidLiftFile, sOrigFile, sProducer);
				}
				else
				{
					sMsg = String.Format(LexTextControls.ksInvalidMigratedLiftFile, sOrigFile, sProducer);
				}
				// Show the pretty yellow semi-crash dialog box, with instructions for the
				// user to report the bug.  Then ask the user whether to continue.
				IApp app = m_propertyTable.GetValue<IApp>("App");
				ErrorReporter.ReportException(new Exception(sMsg, lfe), app.SettingsKey,
					app.SupportEmailAddress, this, false);
				return MessageBox.Show(LexTextControls.ksContinueLiftImportQuestion,
					LexTextControls.ksProblemImporting,
					MessageBoxButtons.YesNo, MessageBoxIcon.Warning) == DialogResult.Yes;
			}
		}

		private string GetLiftProducer(string sOrigFile)
		{
			try
			{
				using (XmlReader xrdr = XmlReader.Create(sOrigFile))
				{
					if (xrdr.IsStartElement() && xrdr.Name == "lift")
					{
						string sProducer = xrdr.GetAttribute("producer");
						if (String.IsNullOrEmpty(sProducer))
							return "Unknown LIFT Producer";
						else
							return sProducer;
					}
				}
			}
			catch
			{
			}
			return null;
		}

		void parser_SetProgressMessage(object sender, LiftParser<LiftObject, CmLiftEntry, CmLiftSense, CmLiftExample>.MessageArgs e)
		{
			if (m_progressDlg != null)
				m_progressDlg.Message = e.Message;
		}

		void parser_SetTotalNumberSteps(object sender, LiftParser<LiftObject, CmLiftEntry, CmLiftSense, CmLiftExample>.StepsArgs e)
		{
			if (m_progressDlg != null)
			{
				m_progressDlg.Minimum = 0;
				m_progressDlg.Maximum = e.Steps;
			}
		}

		void parser_SetStepsCompleted(object sender, LiftParser<LiftObject, CmLiftEntry, CmLiftSense, CmLiftExample>.ProgressEventArgs e)
		{
			if (m_progressDlg != null)
			{
				int nMin = m_progressDlg.Minimum;
				int nMax = m_progressDlg.Maximum;
				Debug.Assert(nMin < nMax);
				if (nMin >= nMax)
					nMax = nMin + 1;
				int n = e.Progress;
				if (n < nMin)
				{
					n = nMin;
				}
				if (n > nMax)
				{
					while (n > nMax)
						n = nMin + (n - nMax);
				}
				m_progressDlg.Position = n;
				e.Cancel = m_progressDlg.Canceled;
			}
		}

		private void LiftImportDlg_Load(object sender, EventArgs e)
		{
			UpdateButtons();
		}

		private void m_rbKeepCurrent_CheckedChanged(object sender, EventArgs e)
		{
			if (m_rbKeepCurrent.Checked)
			{
				m_rbKeepNew.Checked = false;
				m_rbKeepBoth.Checked = false;
				SetMergeStyle(FlexLiftMerger.MergeStyle.MsKeepOld);
			}
		}

		private void m_rbKeepNew_CheckedChanged(object sender, EventArgs e)
		{
			if (m_rbKeepNew.Checked)
			{
				m_rbKeepCurrent.Checked = false;
				m_rbKeepBoth.Checked = false;
				SetMergeStyle(FlexLiftMerger.MergeStyle.MsKeepNew);
			}
		}

		private void m_rbKeepBoth_CheckedChanged(object sender, EventArgs e)
		{
			if (m_rbKeepBoth.Checked)
			{
				m_rbKeepCurrent.Checked = false;
				m_rbKeepNew.Checked = false;
				SetMergeStyle(FlexLiftMerger.MergeStyle.MsKeepBoth);
			}
		}

		private void SetMergeStyle(FlexLiftMerger.MergeStyle ms)
		{
			m_msImport = ms;
			m_propertyTable.SetProperty(MergeStylePropertyName,
				Enum.GetName(typeof(FlexLiftMerger.MergeStyle), m_msImport),
				true, true);
		}

		private void btnHelp_Click(object sender, EventArgs e)
		{
			ShowHelp.ShowHelpTopic(m_propertyTable.GetValue<IHelpTopicProvider>("HelpTopicProvider"), "khtpImportLIFT");
		}
	}
}<|MERGE_RESOLUTION|>--- conflicted
+++ resolved
@@ -34,14 +34,8 @@
 {
 	public partial class LiftImportDlg : Form, IFwExtension
 	{
-<<<<<<< HEAD
-		private FdoCache m_cache;
+		private LcmCache m_cache;
 		private IPropertyTable m_propertyTable;
-=======
-		private LcmCache m_cache;
-		private Mediator m_mediator;
-		private XCore.PropertyTable m_propertyTable;
->>>>>>> c1202904
 		private IThreadedProgress m_progressDlg;
 		string m_sLogFile;		// name of HTML log file (if successful).
 		private OpenFileDialogAdapter openFileDialog1;
@@ -62,12 +56,8 @@
 		/// </summary>
 		/// <param name="cache"></param>
 		/// <param name="propertyTable"></param>
-<<<<<<< HEAD
 		/// <param name="publisher"></param>
-		void IFwExtension.Init(FdoCache cache, IPropertyTable propertyTable, IPublisher publisher)
-=======
-		void IFwExtension.Init(LcmCache cache, Mediator mediator, XCore.PropertyTable propertyTable)
->>>>>>> c1202904
+		void IFwExtension.Init(LcmCache cache, IPropertyTable propertyTable, IPublisher publisher)
 		{
 			m_cache = cache;
 			m_propertyTable = propertyTable;
