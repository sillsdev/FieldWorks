--- conflicted
+++ resolved
@@ -15,25 +15,13 @@
 using System.Threading;
 using System.Windows.Forms;
 using System.Xml;
-<<<<<<< HEAD
-using SIL.Lift;
-using SIL.Lift.Migration;
-using SIL.Lift.Parsing;
-using SIL.Lift.Validation;
 using SIL.CoreImpl;
-=======
->>>>>>> 5a77a746
 using SIL.FieldWorks.Common.Controls;
 using SIL.FieldWorks.Common.Controls.FileDialog;
 using SIL.FieldWorks.Common.FwUtils;
 using SIL.FieldWorks.Common.RootSites;
 using SIL.FieldWorks.FDO;
 using SIL.FieldWorks.FwCoreDlgs.BackupRestore;
-<<<<<<< HEAD
-using SIL.Utils;
-using SIL.Utils.FileDialog;
-=======
->>>>>>> 5a77a746
 using SIL.FieldWorks.Resources;
 using SIL.Lift;
 using SIL.Lift.Migration;
@@ -41,19 +29,13 @@
 using SIL.Lift.Validation;
 using SIL.Reporting;
 using SIL.Utils;
-using XCore;
 
 namespace SIL.FieldWorks.LexText.Controls
 {
 	public partial class LiftImportDlg : Form, IFwExtension
 	{
 		private FdoCache m_cache;
-<<<<<<< HEAD
 		private IPropertyTable m_propertyTable;
-=======
-		private Mediator m_mediator;
-		private XCore.PropertyTable m_propertyTable;
->>>>>>> 5a77a746
 		private IThreadedProgress m_progressDlg;
 		string m_sLogFile;		// name of HTML log file (if successful).
 		private OpenFileDialogAdapter openFileDialog1;
@@ -74,12 +56,8 @@
 		/// </summary>
 		/// <param name="cache"></param>
 		/// <param name="propertyTable"></param>
-<<<<<<< HEAD
 		/// <param name="publisher"></param>
 		void IFwExtension.Init(FdoCache cache, IPropertyTable propertyTable, IPublisher publisher)
-=======
-		void IFwExtension.Init(FdoCache cache, Mediator mediator, XCore.PropertyTable propertyTable)
->>>>>>> 5a77a746
 		{
 			m_cache = cache;
 			m_propertyTable = propertyTable;
