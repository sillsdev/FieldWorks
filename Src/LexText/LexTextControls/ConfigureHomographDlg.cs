﻿// Copyright (c) 2015-2016 SIL International
// This software is licensed under the LGPL, version 2.1 or later
// (http://www.gnu.org/licenses/lgpl-2.1.html)

using System;
using System.ComponentModel;
using System.Linq;
using System.Windows.Forms;
using SIL.FieldWorks.Common.Framework;
using SIL.FieldWorks.Common.FwUtils;
<<<<<<< HEAD
using SIL.FieldWorks.FDO;
using SIL.FieldWorks.FDO.DomainImpl;
using SIL.FieldWorks.FDO.DomainServices;
=======
using SIL.FieldWorks.Common.RootSites;
using SIL.LCModel;
using SIL.LCModel.DomainImpl;
using SIL.LCModel.DomainServices;
>>>>>>> c1202904
using SIL.FieldWorks.FwCoreDlgs;

namespace SIL.FieldWorks.LexText.Controls
{
	public partial class ConfigureHomographDlg : Form
	{
		public ConfigureHomographDlg()
		{
			InitializeComponent();
		}

		private HomographConfiguration m_homographConfiguration;
<<<<<<< HEAD
		private FdoCache m_cache;
		FwStyleSheet m_stylesheet;
		private IFlexApp m_app;
=======
		private LcmCache m_cache;
		LcmStyleSheet m_stylesheet;
		private IApp m_app;
>>>>>>> c1202904
		private IHelpTopicProvider m_helpTopicProvider;
		protected HelpProvider m_helpProvider;

		protected string m_helpTopic = ""; // Default help topic ID

		private bool m_masterRefreshRequired;

<<<<<<< HEAD
		public void SetupDialog(HomographConfiguration hc, FdoCache cache, FwStyleSheet stylesheet, IFlexApp app,
=======
		public void SetupDialog(HomographConfiguration hc, LcmCache cache, LcmStyleSheet stylesheet, IApp app,
>>>>>>> c1202904
			IHelpTopicProvider helpTopicProvider)
		{
			SetHelpTopic("khtpConfigureHeadwordNumbers"); // Default help topic ID
			m_helpProvider = new HelpProvider();
			m_helpProvider.SetHelpNavigator(this, HelpNavigator.Topic);
			m_helpProvider.SetShowHelp(this, true);

			m_homographConfiguration = hc;
			m_cache = cache;
			m_stylesheet = stylesheet;
			m_app = app;
			m_helpTopicProvider = helpTopicProvider;
			if (m_helpTopicProvider != null)
			{
				m_helpProvider.HelpNamespace = m_helpTopicProvider.HelpFile;
				SetHelpButtonEnabled();
			}

			if (hc.ShowHomographNumber(HomographConfiguration.HeadwordVariant.Main))
			{
				m_radioHide.Checked = false;
				m_radioBefore.Checked = hc.HomographNumberBefore;
				m_radioAfter.Checked = !hc.HomographNumberBefore;
				m_chkShowSenseNumInReversal.Checked = hc.ShowSenseNumberReversal;
			}
			else
			{
				m_radioHide.Checked = true;
				m_radioBefore.Checked = false;
				m_radioAfter.Checked = false;
				m_chkShowSenseNumInReversal.Checked = false;
			}
			m_chkShowHomographNumInReversal.Checked =
				hc.ShowHomographNumber(HomographConfiguration.HeadwordVariant.ReversalCrossRef);
			EnableControls();
		}

		/// <summary>
		/// Set the properties of the HomographConfiguration to those specified in the dialog.
		/// </summary>
		protected override void OnClosing(CancelEventArgs e)
		{
			if (DialogResult == DialogResult.OK)
			{
				m_homographConfiguration.SetShowHomographNumber(HomographConfiguration.HeadwordVariant.Main, !m_radioHide.Checked);
				m_homographConfiguration.SetShowHomographNumber(HomographConfiguration.HeadwordVariant.ReversalCrossRef,
				!m_radioHide.Checked && m_chkShowHomographNumInReversal.Checked);
				m_homographConfiguration.HomographNumberBefore = m_radioBefore.Checked;
				m_homographConfiguration.ShowSenseNumberReversal = !m_radioHide.Checked && m_chkShowSenseNumInReversal.Checked;
			}
			base.OnClosing(e);
			if (m_masterRefreshRequired)
				DialogResult = DialogResult.OK; // let the client know that something has changed
		}

		private void m_radioBefore_CheckedChanged(object sender, EventArgs e)
		{
			if (m_radioBefore.Checked)
			{
				m_radioAfter.Checked = false;
				m_radioHide.Checked = false;
			}
			EnableControls();
		}

		void EnableControls()
		{
			m_chkShowHomographNumInReversal.Enabled = !m_radioHide.Checked;
			m_chkShowSenseNumInReversal.Enabled = !m_radioHide.Checked;
			if (m_radioHide.Checked)
			{
				m_chkShowHomographNumInReversal.Checked = false;
				m_chkShowSenseNumInReversal.Checked = false;
			}
		}

		private void m_radioAfter_CheckedChanged(object sender, EventArgs e)
		{
			if (m_radioAfter.Checked)
			{
				m_radioHide.Checked = false;
				m_radioBefore.Checked = false;
			}
			EnableControls();
		}

		private void m_radioHide_CheckedChanged(object sender, EventArgs e)
		{
			if (m_radioHide.Checked)
			{
				m_radioAfter.Checked = false;
				m_radioBefore.Checked = false;
			}
			EnableControls();

		}

		private void m_linkConfigHomographNumber_LinkClicked(object sender, LinkLabelLinkClickedEventArgs e)
		{
			RunStyleDialog(HomographConfiguration.ksHomographNumberStyle);
		}

		private void RunStyleDialog(string styleName)
		{
			using (var dlg = new FwStylesDlg(null, m_cache, m_stylesheet,
				m_cache.WritingSystemFactory.get_EngineOrNull(m_cache.DefaultUserWs).RightToLeftScript,
				m_cache.ServiceLocator.WritingSystems.AllWritingSystems.Any(ws => ws.RightToLeftScript),
				m_stylesheet.GetDefaultBasedOnStyleName(),
				0,		// customUserLevel
				m_app.MeasurementSystem,
				styleName, //m_stylesheet.GetDefaultBasedOnStyleName(),
				styleName,
				0,		// hvoRootObject
				m_app, m_helpTopicProvider))
			{
				dlg.ShowTEStyleTypes = false;
				dlg.CanSelectParagraphBackgroundColor = false;
				if (dlg.ShowDialog(this) == DialogResult.OK && dlg.ChangeType != StyleChangeType.None)
				{
					m_app.Synchronize(SyncMsg.ksyncStyle);
					LcmStyleSheet stylesheet = new LcmStyleSheet();
					stylesheet.Init(m_cache, m_cache.LangProject.Hvo, LangProjectTags.kflidStyles);
					m_stylesheet = stylesheet;
					m_masterRefreshRequired = true;
				}
			}
		}


		/// <summary>
		/// Sets the help topic ID for the window.  This is used in both the Help button and when the user hits F1
		/// </summary>
		public void SetHelpTopic(string helpTopic)
		{
			//CheckDisposed();

			m_helpTopic = helpTopic;
			if (m_helpTopicProvider != null)
			{
				SetHelpButtonEnabled();
			}
		}

		private void SetHelpButtonEnabled()
		{
			m_helpProvider.SetHelpKeyword(this, m_helpTopicProvider.GetHelpString(m_helpTopic));
			m_btnHelp.Enabled = !string.IsNullOrEmpty(m_helpTopic);
		}

		private void m_linkConfigSenseRefNumber_LinkClicked(object sender, LinkLabelLinkClickedEventArgs e)
		{
			RunStyleDialog(HomographConfiguration.ksSenseReferenceNumberStyle);
		}
		/// ------------------------------------------------------------------------------------
		/// <summary>
		/// Display help for this dialog.
		/// </summary>
		/// <param name="sender"></param>
		/// <param name="e"></param>
		/// ------------------------------------------------------------------------------------
		protected void m_btnHelp_Click(object sender, EventArgs e)
		{
			ShowHelp.ShowHelpTopic(m_helpTopicProvider, m_helpTopic);
		}
	}
}<|MERGE_RESOLUTION|>--- conflicted
+++ resolved
@@ -8,16 +8,9 @@
 using System.Windows.Forms;
 using SIL.FieldWorks.Common.Framework;
 using SIL.FieldWorks.Common.FwUtils;
-<<<<<<< HEAD
-using SIL.FieldWorks.FDO;
-using SIL.FieldWorks.FDO.DomainImpl;
-using SIL.FieldWorks.FDO.DomainServices;
-=======
-using SIL.FieldWorks.Common.RootSites;
 using SIL.LCModel;
 using SIL.LCModel.DomainImpl;
 using SIL.LCModel.DomainServices;
->>>>>>> c1202904
 using SIL.FieldWorks.FwCoreDlgs;
 
 namespace SIL.FieldWorks.LexText.Controls
@@ -30,15 +23,9 @@
 		}
 
 		private HomographConfiguration m_homographConfiguration;
-<<<<<<< HEAD
-		private FdoCache m_cache;
-		FwStyleSheet m_stylesheet;
-		private IFlexApp m_app;
-=======
 		private LcmCache m_cache;
 		LcmStyleSheet m_stylesheet;
-		private IApp m_app;
->>>>>>> c1202904
+		private IFlexApp m_app;
 		private IHelpTopicProvider m_helpTopicProvider;
 		protected HelpProvider m_helpProvider;
 
@@ -46,11 +33,7 @@
 
 		private bool m_masterRefreshRequired;
 
-<<<<<<< HEAD
-		public void SetupDialog(HomographConfiguration hc, FdoCache cache, FwStyleSheet stylesheet, IFlexApp app,
-=======
-		public void SetupDialog(HomographConfiguration hc, LcmCache cache, LcmStyleSheet stylesheet, IApp app,
->>>>>>> c1202904
+		public void SetupDialog(HomographConfiguration hc, LcmCache cache, LcmStyleSheet stylesheet, IFlexApp app,
 			IHelpTopicProvider helpTopicProvider)
 		{
 			SetHelpTopic("khtpConfigureHeadwordNumbers"); // Default help topic ID
