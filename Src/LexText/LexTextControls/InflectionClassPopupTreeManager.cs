--- conflicted
+++ resolved
@@ -4,14 +4,9 @@
 
 using System.Collections.Generic;
 using System.Windows.Forms;
-<<<<<<< HEAD
-using SIL.FieldWorks.Common.FwKernelInterfaces;
-using SIL.FieldWorks.Common.FwUtils;
-using SIL.FieldWorks.FDO;
-=======
 using SIL.LCModel.Core.KernelInterfaces;
 using SIL.LCModel;
->>>>>>> c1202904
+using SIL.FieldWorks.Common.FwUtils;
 using SIL.FieldWorks.Common.Widgets;
 
 namespace SIL.FieldWorks.LexText.Controls
@@ -36,13 +31,8 @@
 		/// <summary>
 		/// Constructor.
 		/// </summary>
-<<<<<<< HEAD
-		public InflectionClassPopupTreeManager(TreeCombo treeCombo, FdoCache cache, IPropertyTable propertyTable, IPublisher publisher, bool useAbbr, Form parent, int wsDisplay)
+		public InflectionClassPopupTreeManager(TreeCombo treeCombo, LcmCache cache, IPropertyTable propertyTable, IPublisher publisher, bool useAbbr, Form parent, int wsDisplay)
 			: base(treeCombo, cache, propertyTable, publisher, cache.LanguageProject.PartsOfSpeechOA, wsDisplay, useAbbr, parent)
-=======
-		public InflectionClassPopupTreeManager(TreeCombo treeCombo, LcmCache cache, Mediator mediator, XCore.PropertyTable propertyTable, bool useAbbr, Form parent, int wsDisplay)
-			: base(treeCombo, cache, mediator, propertyTable, cache.LanguageProject.PartsOfSpeechOA, wsDisplay, useAbbr, parent)
->>>>>>> c1202904
 		{
 		}
 
