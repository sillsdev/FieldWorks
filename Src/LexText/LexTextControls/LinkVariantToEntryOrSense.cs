--- conflicted
+++ resolved
@@ -9,19 +9,11 @@
 using SIL.LCModel;
 using SIL.LCModel.Infrastructure;
 using SIL.FieldWorks.FwCoreDlgs;
-<<<<<<< HEAD
-using SIL.Utils;
-using SIL.CoreImpl.Text;
-using SIL.CoreImpl.WritingSystems;
-using SIL.FieldWorks.Common.FwKernelInterfaces;
-using SIL.FieldWorks.Common.FwUtils;
-=======
 using SIL.LCModel.Utils;
-using XCore;
 using SIL.LCModel.Core.Text;
 using SIL.LCModel.Core.WritingSystems;
 using SIL.LCModel.Core.KernelInterfaces;
->>>>>>> c1202904
+using SIL.FieldWorks.Common.FwUtils;
 
 namespace SIL.FieldWorks.LexText.Controls
 {
@@ -71,11 +63,7 @@
 		/// <param name="publisher"></param>
 		/// <param name="subscriber"></param>
 		/// <param name="tssVariantLexemeForm">The variant lexeme form.</param>
-<<<<<<< HEAD
-		public void SetDlgInfo(FdoCache cache, IPropertyTable propertyTable, IPublisher publisher, ISubscriber subscriber, ITsString tssVariantLexemeForm)
-=======
-		public void SetDlgInfo(LcmCache cache, Mediator mediator, XCore.PropertyTable propertyTable, ITsString tssVariantLexemeForm)
->>>>>>> c1202904
+		public void SetDlgInfo(LcmCache cache, IPropertyTable propertyTable, IPublisher publisher, ISubscriber subscriber, ITsString tssVariantLexemeForm)
 		{
 			m_tssVariantLexemeForm = tssVariantLexemeForm;
 			base.SetDlgInfo(cache, propertyTable, publisher, subscriber, null);
@@ -92,11 +80,7 @@
 		/// <param name="publisher"></param>
 		/// <param name="subscriber"></param>
 		/// <param name="componentLexeme">the entry we wish to find or create a variant for.</param>
-<<<<<<< HEAD
-		protected void SetDlgInfoForComponentLexeme(FdoCache cache, IPropertyTable propertyTable, IPublisher publisher, ISubscriber subscriber, IVariantComponentLexeme componentLexeme)
-=======
-		protected void SetDlgInfoForComponentLexeme(LcmCache cache, Mediator mediator, XCore.PropertyTable propertyTable, IVariantComponentLexeme componentLexeme)
->>>>>>> c1202904
+		protected void SetDlgInfoForComponentLexeme(LcmCache cache, IPropertyTable propertyTable, IPublisher publisher, ISubscriber subscriber, IVariantComponentLexeme componentLexeme)
 		{
 			m_fBackRefToVariant = true;
 			ILexEntry startingEntry;
@@ -127,11 +111,7 @@
 		}
 
 
-<<<<<<< HEAD
-		protected override void SetDlgInfo(FdoCache cache, WindowParams wp, IPropertyTable propertyTable, IPublisher publisher, ISubscriber subscriber, int ws)
-=======
-		protected override void SetDlgInfo(LcmCache cache, WindowParams wp, Mediator mediator, XCore.PropertyTable propertyTable, int ws)
->>>>>>> c1202904
+		protected override void SetDlgInfo(LcmCache cache, WindowParams wp, IPropertyTable propertyTable, IPublisher publisher, ISubscriber subscriber, int ws)
 		{
 			WritingSystemAndStylesheetHelper.SetupWritingSystemAndStylesheetInfo(propertyTable, tcVariantTypes,
 				cache, cache.DefaultUserWs);
@@ -526,18 +506,8 @@
 				button.Location = new Point(xloc, yloc);;
 		}
 
-<<<<<<< HEAD
 		/// <summary />
-		public void SetDlgInfo(FdoCache cache, IPropertyTable propertyTable, IPublisher publisher, ISubscriber subscriber, IVariantComponentLexeme componentLexeme)
-=======
-		/// <summary>
-		/// </summary>
-		/// <param name="cache"></param>
-		/// <param name="mediator"></param>
-		/// <param name="propertyTable"></param>
-		/// <param name="componentLexeme">the entry we wish to find or create a variant for.</param>
-		public void SetDlgInfo(LcmCache cache, Mediator mediator, XCore.PropertyTable propertyTable, IVariantComponentLexeme componentLexeme)
->>>>>>> c1202904
+		public void SetDlgInfo(LcmCache cache, IPropertyTable propertyTable, IPublisher publisher, ISubscriber subscriber, IVariantComponentLexeme componentLexeme)
 		{
 			SetDlgInfoForComponentLexeme(cache, propertyTable, publisher, subscriber, componentLexeme);
 		}
