// Copyright (c) 2010-2013 SIL International
// This software is licensed under the LGPL, version 2.1 or later
// (http://www.gnu.org/licenses/lgpl-2.1.html)
//
// File: NotebookImportWiz.cs
// Responsibility: mcconnel
//
// <remarks>
// </remarks>
using System;
using System.Collections.Generic;
using System.Diagnostics;
using System.Diagnostics.CodeAnalysis;
using System.IO;
using System.Linq;
using System.Text;
using System.Windows.Forms;
using System.Xml;
using SIL.CoreImpl;
using SIL.FieldWorks.FwCoreDlgs.BackupRestore;
using SIL.FieldWorks.Common.COMInterfaces;
using SIL.FieldWorks.Common.Controls;
using SIL.FieldWorks.Common.FwUtils;
using SIL.FieldWorks.FDO;
using SIL.FieldWorks.FDO.DomainServices;
using SIL.FieldWorks.FDO.Infrastructure;
using SIL.FieldWorks.Resources;
using SIL.Utils;
using SIL.Utils.FileDialog;
using System.Reflection;
using System.Globalization;
using SIL.FieldWorks.Common.RootSites;
using SilEncConverters40;

namespace SIL.FieldWorks.LexText.Controls.DataNotebook
{
	/// ----------------------------------------------------------------------------------------
	/// <summary>
	/// This wizard steps the user through setting up to import a standard format anthropology
	/// database file (and then importing it).
	/// </summary>
	/// ----------------------------------------------------------------------------------------
	public partial class NotebookImportWiz : WizardDialog, IFwExtension
	{
		// Give names to the step numbers.
		const int kstepOverviewAndBackup = 1;
		const int kstepFileAndSettings = 2;
		const int kstepEncodingConversion = 3;
		const int kstepContentMapping = 4;
		const int kstepKeyMarkers = 5;
		const int kstepCharacterMapping = 6;
		const int kstepFinal = 7;

		private FdoCache m_cache;
		private IFwMetaDataCacheManaged m_mdc;
		private IVwStylesheet m_stylesheet;
<<<<<<< HEAD
		private IPropertyTable m_propertyTable;
		private IPublisher m_publisher;
		private IWritingSystemManager m_wsManager;
=======
		private Mediator m_mediator;
		private WritingSystemManager m_wsManager;
		private PropertyTable m_propertyTable;
>>>>>>> 57804e2f
		private IStTextFactory m_factStText;
		private IStTextRepository m_repoStText;
		private IStTxtParaFactory m_factPara;
		private ICmPossibilityListRepository m_repoList;

		private bool m_fCanceling = false;
		private bool m_fDirtySettings = false;
		private OpenFileDialogAdapter openFileDialog;

		/// <summary>
		/// This class defines an encapsulation of factories for ICmPossibility and its
		/// subclasses.  This allows some a sizable chunk of code to be written only once.
		/// </summary>
		public class CmPossibilityCreator
		{
			private ICmPossibilityFactory m_fact;
			public CmPossibilityCreator()
			{
			}
			public CmPossibilityCreator(ICmPossibilityFactory fact)
			{
				m_fact = fact;
			}
			public virtual ICmPossibility Create()
			{
				return m_fact.Create();
			}
		}
		private CmPossibilityCreator m_factPossibility;
		public CmPossibilityCreator PossibilityCreator
		{
			get
			{
				if (m_factPossibility == null)
					m_factPossibility = new CmPossibilityCreator(m_cache.ServiceLocator.GetInstance<ICmPossibilityFactory>());
				return m_factPossibility;
			}
		}

		/// <summary>
		/// This class encapsulates an ICmAnthroItemFactory to look like it's creating
		/// ICmPossibility objects.  This allows some a sizable chunk of code to be written
		/// only once.
		/// </summary>
		public class CmAnthroItemCreator : CmPossibilityCreator
		{
			private ICmAnthroItemFactory m_fact;
			public CmAnthroItemCreator(ICmAnthroItemFactory fact)
			{
				m_fact = fact;
			}
			public override ICmPossibility Create()
			{
				return m_fact.Create();
			}
		}
		private CmAnthroItemCreator m_factAnthroItem;
		public CmAnthroItemCreator AnthroItemCreator
		{
			get
			{
				if (m_factAnthroItem == null)
					m_factAnthroItem = new CmAnthroItemCreator(m_cache.ServiceLocator.GetInstance<ICmAnthroItemFactory>());
				return m_factAnthroItem;
			}
		}

		/// <summary>
		/// This class encapsulates an ICmLocationFactory to look like it's creating
		/// ICmPossibility objects.  This allows some a sizable chunk of code to be written
		/// only once.
		/// </summary>
		public class CmLocationCreator : CmPossibilityCreator
		{
			private ICmLocationFactory m_fact;
			public CmLocationCreator(ICmLocationFactory fact)
			{
				m_fact = fact;
			}
			public override ICmPossibility Create()
			{
				return m_fact.Create();
			}
		}
		private CmLocationCreator m_factLocation;
		public CmLocationCreator LocationCreator
		{
			get
			{
				if (m_factLocation == null)
					m_factLocation = new CmLocationCreator(m_cache.ServiceLocator.GetInstance<ICmLocationFactory>());
				return m_factLocation;
			}
		}

		/// <summary>
		/// This class encapsulates an ICmPersonFactory to look like it's creating
		/// ICmPossibility objects.  This allows some a sizable chunk of code to be written
		/// only once.
		/// </summary>
		public class CmPersonCreator : CmPossibilityCreator
		{
			private ICmPersonFactory m_fact;
			public CmPersonCreator(ICmPersonFactory fact)
			{
				m_fact = fact;
			}
			public override ICmPossibility Create()
			{
				return m_fact.Create();
			}
		}
		private CmPersonCreator m_factPerson;
		public CmPersonCreator PersonCreator
		{
			get
			{
				if (m_factPerson == null)
					m_factPerson = new CmPersonCreator(m_cache.ServiceLocator.GetInstance<ICmPersonFactory>());
				return m_factPerson;
			}
		}

		/// <summary>
		/// Creator wrapping ICmCustomItemFactory
		/// </summary>
		public class CmCustomItemCreator : CmPossibilityCreator
		{
			private ICmCustomItemFactory m_fact;
			public CmCustomItemCreator(ICmCustomItemFactory fact)
			{
				m_fact = fact;
			}
			public override ICmPossibility Create()
			{
				return m_fact.Create();
			}
		}
		private CmCustomItemCreator m_factCustomItem;
		public CmCustomItemCreator CustomItemCreator
		{
			get
			{
				if (m_factCustomItem == null)
					m_factCustomItem = new CmCustomItemCreator(m_cache.ServiceLocator.GetInstance<ICmCustomItemFactory>());
				return m_factCustomItem;
			}
		}

		/// <summary>
		/// Creator wrapping ICmSemanticDomainFactory
		/// </summary>
		public class CmSemanticDomainCreator : CmPossibilityCreator
		{
			private ICmSemanticDomainFactory m_fact;
			public CmSemanticDomainCreator(ICmSemanticDomainFactory fact)
			{
				m_fact = fact;
			}
			public override ICmPossibility Create()
			{
				return m_fact.Create();
			}
		}
		private CmSemanticDomainCreator m_factSemanticDomain;
		public CmSemanticDomainCreator SemanticDomainCreator
		{
			get
			{
				if (m_factSemanticDomain == null)
					m_factSemanticDomain = new CmSemanticDomainCreator(m_cache.ServiceLocator.GetInstance<ICmSemanticDomainFactory>());
				return m_factSemanticDomain;
			}
		}

		/// <summary>
		/// Creator wrapping IMoMorphTypeFactory
		/// </summary>
		public class MoMorphTypeCreator : CmPossibilityCreator
		{
			private IMoMorphTypeFactory m_fact;
			public MoMorphTypeCreator(IMoMorphTypeFactory fact)
			{
				m_fact = fact;
			}
			public override ICmPossibility Create()
			{
				return m_fact.Create();
			}
		}
		private MoMorphTypeCreator m_factMorphType;
		public MoMorphTypeCreator MorphTypeCreator
		{
			get
			{
				if (m_factMorphType == null)
					m_factMorphType = new MoMorphTypeCreator(m_cache.ServiceLocator.GetInstance<IMoMorphTypeFactory>());
				return m_factMorphType;
			}
		}

		/// <summary>
		/// Creator wrapping IPartOfSpeechFactory
		/// </summary>
		public class PartOfSpeechCreator : CmPossibilityCreator
		{
			private IPartOfSpeechFactory m_fact;
			public PartOfSpeechCreator(IPartOfSpeechFactory fact)
			{
				m_fact = fact;
			}
			public override ICmPossibility Create()
			{
				return m_fact.Create();
			}
		}
		private PartOfSpeechCreator m_factPartOfSpeech;
		public PartOfSpeechCreator NewPartOfSpeechCreator
		{
			get
			{
				if (m_factPartOfSpeech == null)
					m_factPartOfSpeech = new PartOfSpeechCreator(m_cache.ServiceLocator.GetInstance<IPartOfSpeechFactory>());
				return m_factPartOfSpeech;
			}
		}

		/// <summary>
		/// Creator wrapping ILexEntryTypeFactory
		/// </summary>
		public class LexEntryTypeCreator : CmPossibilityCreator
		{
			private ILexEntryTypeFactory m_fact;
			public LexEntryTypeCreator(ILexEntryTypeFactory fact)
			{
				m_fact = fact;
			}
			public override ICmPossibility Create()
			{
				return m_fact.Create();
			}
		}
		private LexEntryTypeCreator m_factLexEntryType;
		public LexEntryTypeCreator NewLexEntryTypeCreator
		{
			get
			{
				if (m_factLexEntryType == null)
					m_factLexEntryType = new LexEntryTypeCreator(m_cache.ServiceLocator.GetInstance<ILexEntryTypeFactory>());
				return m_factLexEntryType;
			}
		}

		/// <summary>
		/// Creator wrapping ILexRefTypeFactory
		/// </summary>
		public class LexRefTypeCreator : CmPossibilityCreator
		{
			private ILexRefTypeFactory m_fact;
			public LexRefTypeCreator(ILexRefTypeFactory fact)
			{
				m_fact = fact;
			}
			public override ICmPossibility Create()
			{
				return m_fact.Create();
			}
		}
		private LexRefTypeCreator m_factLexRefType;
		public LexRefTypeCreator NewLexRefTypeCreator
		{
			get
			{
				if (m_factLexRefType == null)
					m_factLexRefType = new LexRefTypeCreator(m_cache.ServiceLocator.GetInstance<ILexRefTypeFactory>());
				return m_factLexRefType;
			}
		}

		/// <summary>
		/// Stores the information needed to make a link later, after all the records have
		/// been created.
		/// </summary>
		class PendingLink
		{
			public RnSfMarker Marker { get; set; }
			public Sfm2Xml.SfmField Field { get; set; }
			public IRnGenericRec Record { get; set; }
		}
		readonly List<PendingLink> m_pendingLinks = new List<PendingLink>();

		Dictionary<string, ICmPossibility> m_mapAnthroCode = new Dictionary<string, ICmPossibility>();
		Dictionary<string, ICmPossibility> m_mapConfidence = new Dictionary<string, ICmPossibility>();
		Dictionary<string, ICmPossibility> m_mapLocation = new Dictionary<string, ICmPossibility>();
		Dictionary<string, ICmPossibility> m_mapPhraseTag = new Dictionary<string, ICmPossibility>();
		Dictionary<string, ICmPossibility> m_mapPeople = new Dictionary<string, ICmPossibility>();
		Dictionary<string, ICmPossibility> m_mapRestriction = new Dictionary<string, ICmPossibility>();
		Dictionary<string, ICmPossibility> m_mapStatus = new Dictionary<string, ICmPossibility>();
		Dictionary<string, ICmPossibility> m_mapTimeOfDay = new Dictionary<string, ICmPossibility>();
		Dictionary<string, ICmPossibility> m_mapRecType = new Dictionary<string, ICmPossibility>();
		Dictionary<Guid, Dictionary<string, ICmPossibility>> m_mapListMapPossibilities = new Dictionary<Guid, Dictionary<string, ICmPossibility>>();

		List<ICmPossibility> m_rgNewAnthroItem = new List<ICmPossibility>();
		List<ICmPossibility> m_rgNewConfidence = new List<ICmPossibility>();
		List<ICmPossibility> m_rgNewLocation = new List<ICmPossibility>();
		List<ICmPossibility> m_rgNewPhraseTag = new List<ICmPossibility>();
		List<ICmPossibility> m_rgNewPeople = new List<ICmPossibility>();
		List<ICmPossibility> m_rgNewRestriction = new List<ICmPossibility>();
		List<ICmPossibility> m_rgNewStatus = new List<ICmPossibility>();
		List<ICmPossibility> m_rgNewTimeOfDay = new List<ICmPossibility>();
		List<ICmPossibility> m_rgNewRecType = new List<ICmPossibility>();
		Dictionary<Guid, List<ICmPossibility>> m_mapNewPossibilities = new Dictionary<Guid, List<ICmPossibility>>();

		private string m_sStdImportMap;
		private bool m_QuickFinish = false;
		private int m_lastQuickFinishTab = 0;
		private string m_sFmtEncCnvLabel;

		DateTime m_dtStart;
		DateTime m_dtEnd;
		int m_cRecordsRead = 0;
		int m_cRecordsDeleted = 0;

		private Dictionary<int, string> m_mapFlidName = new Dictionary<int, string>();
		private Sfm2Xml.SfmFile m_SfmFile;

		private string m_recMkr = null;
		private string m_sInputMapFile = null;
		private string m_sSfmDataFile = null;
		private string m_sProjectFile = null;

		/// <summary>
		/// This class encapsulates the information for a log message.
		/// </summary>
		public class ImportMessage : IComparable
		{
			private string m_sMsg;
			private int m_lineNumber;

			public ImportMessage(string sMsg, int lineNumber)
			{
				m_sMsg = sMsg;
				m_lineNumber = lineNumber;
			}

			public string Message
			{
				get { return m_sMsg; }
			}

			public int LineNumber
			{
				get { return m_lineNumber; }
			}

			#region IComparable Members
			public int CompareTo(object obj)
			{
				ImportMessage that = obj as ImportMessage;
				if (that == null)
					return 1;
				if (this.Message == that.Message)
					return this.LineNumber.CompareTo(that.LineNumber);
				else
					return this.Message.CompareTo(that.Message);
			}
			#endregion
		}
		private List<ImportMessage> m_rgMessages = new List<ImportMessage>();

		public class EncConverterChoice
		{
			private string m_sConverter;
			private readonly CoreWritingSystemDefinition m_ws;
			private ECInterfaces.IEncConverter m_conv = null;

			/// <summary>
			/// Constructor using an XmlNode from the settings file.
			/// </summary>
			public EncConverterChoice(XmlNode xnConverter, WritingSystemManager wsManager)
				: this(XmlUtils.GetManditoryAttributeValue(xnConverter, "ws"),
				XmlUtils.GetOptionalAttributeValue(xnConverter, "converter", null), wsManager)
			{
			}

			/// <summary>
			/// Constructor using the writing system identifier and Converter name explicitly.
			/// </summary>
			public EncConverterChoice(string sWs, string sConverter, WritingSystemManager wsManager)
			{
				m_sConverter = sConverter;
				if (String.IsNullOrEmpty(m_sConverter))
					m_sConverter = Sfm2Xml.STATICS.AlreadyInUnicode;
				wsManager.GetOrSet(sWs, out m_ws);
			}

			/// <summary>
			/// Get the identifier for the writing system.
			/// </summary>
			public CoreWritingSystemDefinition WritingSystem
			{
				get { return m_ws; }
			}

			/// <summary>
			/// Get the encoding converter name for the writing system.
			/// </summary>
			public string ConverterName
			{
				get { return m_sConverter; }
				set
				{
					m_sConverter = value;
					if (String.IsNullOrEmpty(m_sConverter))
						m_sConverter = Sfm2Xml.STATICS.AlreadyInUnicode;
					m_conv = null;
				}
			}

			/// <summary>
			/// Get/set the actual encoding converter for the writing system (may be null).
			/// </summary>
			public ECInterfaces.IEncConverter Converter
			{
				get { return m_conv; }
				set { m_conv = value; }
			}

			/// <summary>
			/// Get the name of the writing system.
			/// </summary>
			public string Name
			{
				get { return m_ws.DisplayLabel; }
			}
		}

		private readonly Dictionary<string, EncConverterChoice> m_mapWsEncConv = new Dictionary<string, EncConverterChoice>();

		public enum SfFieldType
		{
			/// <summary>ignored</summary>
			Discard,
			/// <summary>Multi-paragraph text field</summary>
			Text,
			/// <summary>Simple string text field</summary>
			String,
			/// <summary>Date/Time type field</summary>
			DateTime,
			/// <summary>List item reference field</summary>
			ListRef,
			/// <summary>Link field</summary>
			Link,
			/// <summary>Invalid field -- not handled by program!</summary>
			Invalid
		};
		/// <summary>
		/// This struct stores the data associated with a single Standard Format Marker.
		/// </summary>
		public class RnSfMarker
		{
			//:> Data loaded from the settings file.
			internal string m_sMkr;			// The field marker (without the leading \).
			internal int m_flid;			// Field identifier for destination in FieldWorks database.
											// If zero, then this field is discarded on import.
			internal string m_sName;		// field name for display (read from resources)
			internal string m_sMkrOverThis;	// Field marker of parent field, if any.

			// If record specifier, level of the record in the hierarchy (1 = root, 0 = not a record
			// specifier).
			internal int m_nLevel;

			/// <summary>
			/// This struct stores the options data associated with a structured text destination.
			/// </summary>
			internal class TextOptions
			{
				internal string m_sStyle;
				internal bool m_fStartParaNewLine;
				internal bool m_fStartParaBlankLine;
				internal bool m_fStartParaIndented;
				internal bool m_fStartParaShortLine;
				internal int m_cchShortLim;
				internal string m_wsId;
				internal CoreWritingSystemDefinition m_ws;
			};
			internal TextOptions m_txo = new TextOptions();

			/// <summary>
			/// This struct stores the options data associated with a topics list destination.
			/// </summary>
			internal class TopicsListOptions
			{
				internal string m_wsId;
				internal CoreWritingSystemDefinition m_ws;
				internal bool m_fHaveMulti;
				internal string m_sDelimMulti;
				internal bool m_fHaveSub;
				internal string m_sDelimSub;
				internal bool m_fHaveBetween;
				internal string m_sMarkStart;
				internal string m_sMarkEnd;
				internal bool m_fHaveBefore;
				internal string m_sBefore;
				internal bool m_fIgnoreNewStuff;
				internal List<string> m_rgsMatch = new List<string>();
				internal List<string> m_rgsReplace = new List<string>();
				internal string m_sEmptyDefault;
				internal PossNameType m_pnt;
				// value looked up for m_sEmptyDefault.
				internal ICmPossibility m_default;
				// Parsed versions of the strings above, split into possibly multiple delimiters.
				internal string[] m_rgsDelimMulti;
				internal string[] m_rgsDelimSub;
				internal string[] m_rgsMarkStart;
				internal string[] m_rgsMarkEnd;
				internal string[] m_rgsBefore;
			};
			internal TopicsListOptions m_tlo = new TopicsListOptions();

			/// <summary>
			/// This struct stores the options data associated with a date destination.
			/// </summary>
			internal class DateOptions
			{
				internal List<string> m_rgsFmt = new List<string>();
			};
			internal DateOptions m_dto = new DateOptions();

			/// <summary>
			/// This struct stores the options data associated with a string destination.
			/// </summary>
			internal class StringOptions
			{
				internal string m_wsId;
				internal CoreWritingSystemDefinition m_ws;
			};
			internal StringOptions m_sto = new StringOptions();

			// not sure how/whether to use these (from the C++ code)
			//internal string m_sLng;		// Language of the field data.
			//internal int m_wsDefault;		// Default writing system for the field.
		}
		/// <summary>
		/// Dictionary of std format marker mapping objects loaded from the map file.
		/// </summary>
		Dictionary<string, RnSfMarker> m_mapMkrRsfFromFile = new Dictionary<string, RnSfMarker>();
		/// <summary>
		/// Dictionary of std format marker mapping objects that match up against the input file.
		/// These may be copied from m_rgsfmFromMapFile or created with default settings.
		/// </summary>
		Dictionary<string, RnSfMarker> m_mapMkrRsf = new Dictionary<string, RnSfMarker>();

		public class CharMapping
		{
			private string m_sBeginMkr;
			private string m_sEndMkr;
			private bool m_fEndWithWord;
			private string m_sDestWsId;
			private CoreWritingSystemDefinition m_ws;
			private string m_sDestStyle;
			private bool m_fIgnoreMarker;

			public CharMapping()
			{
			}

			public CharMapping(XmlNode xn)
			{
				m_sBeginMkr = XmlUtils.GetManditoryAttributeValue(xn, "begin");
				m_sEndMkr = XmlUtils.GetManditoryAttributeValue(xn, "end");
				m_fEndWithWord = XmlUtils.GetOptionalBooleanAttributeValue(xn, "endWithWord", false);
				m_fIgnoreMarker = XmlUtils.GetOptionalBooleanAttributeValue(xn, "ignore", false);
				m_sDestStyle = XmlUtils.GetOptionalAttributeValue(xn, "style", null);
				m_sDestWsId = XmlUtils.GetOptionalAttributeValue(xn, "ws", null);
			}

			public string BeginMarker
			{
				get { return m_sBeginMkr; }
				set { m_sBeginMkr = value; }
			}

			public string EndMarker
			{
				get { return m_sEndMkr; }
				set { m_sEndMkr = value; }
			}

			public bool EndWithWord
			{
				get { return m_fEndWithWord; }
				set { m_fEndWithWord = value; }
			}

			public string DestinationWritingSystemId
			{
				get { return m_sDestWsId; }
				set { m_sDestWsId = value; }
			}

			public CoreWritingSystemDefinition DestinationWritingSystem
			{
				get { return m_ws; }
				set { m_ws = value; }
			}

			public string DestinationStyle
			{
				get { return m_sDestStyle; }
				set { m_sDestStyle = value; }
			}

			public bool IgnoreMarkerOnImport
			{
				get { return m_fIgnoreMarker; }
				set { m_fIgnoreMarker = value; }
			}
		}

		List<CharMapping> m_rgcm = new List<CharMapping>();

		/// <summary>
		/// Horizontal location of the cancel button when the "quick finish" button is shown.
		/// </summary>
		int m_ExtraButtonLeft;
		/// <summary>
		/// Original horizontal location of the cancel button, or the horizontal location of the
		/// "quick finish" button.
		/// </summary>
		int m_OriginalCancelButtonLeft;

		/// ------------------------------------------------------------------------------------
		/// <summary>
		/// Constructor.
		/// </summary>
		/// ------------------------------------------------------------------------------------
		public NotebookImportWiz()
		{
			InitializeComponent();

			openFileDialog = new OpenFileDialogAdapter();

			m_sStdImportMap = String.Format(FwDirectoryFinder.CodeDirectory +
				"{0}Language Explorer{0}Import{0}NotesImport.map", Path.DirectorySeparatorChar);
			m_ExtraButtonLeft = m_btnBack.Left - (m_btnCancel.Width + kdxpCancelHelpButtonGap);
			m_OriginalCancelButtonLeft = m_btnCancel.Left;
			m_btnQuickFinish.Visible = false;
			m_btnQuickFinish.Left = m_OriginalCancelButtonLeft;
			m_btnCancel.Visible = true;
			m_sFmtEncCnvLabel = lblMappingLanguagesInstructions.Text;

			// Need to align SaveMapFile and QuickFinish to top of other dialog buttons (FWNX-833)
			int normalDialogButtonTop = m_btnHelp.Top;
			m_btnQuickFinish.Top = normalDialogButtonTop;
			m_btnSaveMapFile.Top = normalDialogButtonTop;

			// Disable all buttons that are enabled only by a selection being made in a list
			// view.
			m_btnModifyCharMapping.Enabled = false;
			m_btnDeleteCharMapping.Enabled = false;
			m_btnModifyMappingLanguage.Enabled = false;
			m_btnModifyContentMapping.Enabled = false;
			m_btnDeleteRecordMapping.Enabled = false;
			m_btnModifyRecordMapping.Enabled = false;

			// We haven't yet implemented the "advanced" features on that tab...
			m_btnAdvanced.Enabled = false;
			m_btnAdvanced.Visible = false;
		}

		#region IFwExtension Members

		/// <summary>
		/// Initialize the data values for this dialog.
		/// </summary>
		public void Init(FdoCache cache, IPropertyTable propertyTable, IPublisher publisher)
		{
			m_cache = cache;
			m_propertyTable = propertyTable;
			m_publisher = publisher;
			m_mdc = cache.MetaDataCacheAccessor as IFwMetaDataCacheManaged;
			m_wsManager = m_cache.ServiceLocator.WritingSystemManager;
			lblMappingLanguagesInstructions.Text = String.Format(m_sFmtEncCnvLabel, cache.ProjectId.Name);

			m_tbDatabaseFileName.Text = m_propertyTable.GetValue("DataNotebookImportDb", String.Empty);
			m_tbProjectFileName.Text = m_propertyTable.GetValue("DataNotebookImportPrj", String.Empty);
			m_tbSettingsFileName.Text = m_propertyTable.GetValue("DataNotebookImportMap", String.Empty);
			if (String.IsNullOrEmpty(m_tbSettingsFileName.Text) || m_tbSettingsFileName.Text == m_sStdImportMap)
			{
				m_tbSettingsFileName.Text = m_sStdImportMap;
				if (!String.IsNullOrEmpty(m_tbDatabaseFileName.Text))

				{
					m_tbSaveAsFileName.Text = Path.Combine(Path.GetDirectoryName(m_tbDatabaseFileName.Text),
						Path.GetFileNameWithoutExtension(m_tbDatabaseFileName.Text) + "-import-settings.map");
				}
			}
			else
			{
				m_tbSaveAsFileName.Text = m_tbSettingsFileName.Text;
				m_fDirtySettings = false;
			}
			m_stylesheet = AnthroStyleSheetFromPropertyTable(m_propertyTable);
			if (m_stylesheet == null)
			{
				FwStyleSheet styles = new FwStyleSheet();
				styles.Init(m_cache, m_cache.LangProject.Hvo, LangProjectTags.kflidStyles);
				m_stylesheet = styles;
			}
			ShowSaveButtonOrNot();
		}

		#endregion

		protected override void OnHelpButton()
		{
			string helpTopic = null;

			switch (CurrentStepNumber)
			{
				case 0:
					helpTopic = "khtpDataNotebookImportWizStep1";
					break;
				case 1:
					helpTopic = "khtpDataNotebookImportWizStep2";
					break;
				case 2:
					helpTopic = "khtpDataNotebookImportWizStep3";
					break;
				case 3:
					helpTopic = "khtpDataNotebookImportWizStep4";
					break;
				case 4:
					helpTopic = "khtpDataNotebookImportWizStep5";
					break;
				case 5:
					helpTopic = "khtpDataNotebookImportWizStep6";
					break;
				case 6:
					helpTopic = "khtpDataNotebookImportWizStep7";
					break;
				default:
					Debug.Assert(false, "Reached a step without a help file defined for it");
					break;
			}

			if (helpTopic != null)
				ShowHelp.ShowHelpTopic(m_propertyTable.GetValue<IHelpTopicProvider>("HelpTopicProvider"), helpTopic);
		}

		protected override void OnCancelButton()
		{
			if (m_fCanceling)
				return;
			m_fCanceling = true;
			base.OnCancelButton();
			if (CurrentStepNumber == 0)
				return;

			this.DialogResult = DialogResult.Cancel;

			// if it's known to be dirty OR the shift key is down - ask to save the settings file
			if (m_fDirtySettings || (Control.ModifierKeys & Keys.Shift) == Keys.Shift)
			{
				// LT-7057: if no settings file, don't ask to save
				if (UsesInvalidFileNames(true))
					return;	// finsih with out prompting to save...

				// ask to save the settings
				DialogResult result = MessageBox.Show(this,
					LexTextControls.ksAskRememberImportSettings,
					LexTextControls.ksSaveSettings_,
					MessageBoxButtons.YesNoCancel,
					MessageBoxIcon.Question,
					MessageBoxDefaultButton.Button3);

				if (result == DialogResult.Yes)
				{
					// before saving we need to make sure all the data structures are populated
					while (CurrentStepNumber <= 6)
					{
						EnableNextButton();
						m_CurrentStepNumber++;
					}
					SaveSettings();
				}
				else if (result == DialogResult.Cancel)
				{
					// This is how do we stop the cancel process...
					this.DialogResult = DialogResult.None;
					m_fCanceling = false;
				}
			}
		}

		public static IVwStylesheet AnthroStyleSheetFromPropertyTable(IPropertyTable propertyTable)
		{
			Form mainWindow = propertyTable.GetValue<Form>("window");
			PropertyInfo pi = null;
			if (mainWindow != null)
				pi = mainWindow.GetType().GetProperty("AnthroStyleSheet");
			if (pi != null)
			{
				return pi.GetValue(mainWindow, null) as FwStyleSheet;
			}
			return propertyTable.GetValue<FwStyleSheet>("AnthroStyleSheet");
		}

		private void FillLanguageMappingView()
		{
			m_lvMappingLanguages.Items.Clear();
			var wss = new HashSet<CoreWritingSystemDefinition>();
			foreach (string sWs in m_mapWsEncConv.Keys)
			{
				EncConverterChoice ecc = m_mapWsEncConv[sWs];
				wss.Add(ecc.WritingSystem);
				m_lvMappingLanguages.Items.Add(new ListViewItem(new[] { ecc.Name, ecc.ConverterName }) {Tag = ecc});
			}
			foreach (CoreWritingSystemDefinition ws in m_cache.ServiceLocator.WritingSystems.AllWritingSystems)
			{
				if (wss.Contains(ws))
					continue;
				wss.Add(ws);
				ListViewItem lvi = CreateListViewItemForWS(ws);
				m_lvMappingLanguages.Items.Add(lvi);
				m_fDirtySettings = true;
			}
			m_lvMappingLanguages.Sort();
			IApp app = m_propertyTable.GetValue<IApp>("App");
			m_btnAddWritingSystem.Initialize(m_cache, m_propertyTable.GetValue<IHelpTopicProvider>("HelpTopicProvider"), app, m_stylesheet, wss);
		}

		private ListViewItem CreateListViewItemForWS(CoreWritingSystemDefinition ws)
		{
			string sName = ws.DisplayLabel;
			string sEncCnv;
			if (String.IsNullOrEmpty(ws.LegacyMapping))
				sEncCnv = Sfm2Xml.STATICS.AlreadyInUnicode;
			else
				sEncCnv = ws.LegacyMapping;

			EncConverterChoice ecc;
			if (m_mapWsEncConv.TryGetValue(ws.Id, out ecc))
			{
				ecc.ConverterName = sEncCnv;
			}
			else
			{
				ecc = new EncConverterChoice(ws.Id, sEncCnv, m_wsManager);
				m_mapWsEncConv.Add(ecc.WritingSystem.Id, ecc);
			}
			return new ListViewItem(new[] { sName, sEncCnv }) {Tag = ecc};
		}

		private void btnBackup_Click(object sender, EventArgs e)
		{
			using (var dlg = new BackupProjectDlg(m_cache, m_propertyTable.GetValue<IHelpTopicProvider>("HelpTopicProvider")))
				dlg.ShowDialog(this);
		}

		enum OFType { Database, Project, Settings, SaveAs };	// openfile type

		private void btnDatabaseBrowse_Click(object sender, EventArgs e)
		{
			m_tbDatabaseFileName.Text = GetFile(OFType.Database, m_tbDatabaseFileName.Text);
		}

		private void btnProjectBrowse_Click(object sender, EventArgs e)
		{
			m_tbProjectFileName.Text = GetFile(OFType.Project, m_tbProjectFileName.Text);
		}

		private void btnSettingsBrowse_Click(object sender, EventArgs e)
		{
			m_tbSettingsFileName.Text = GetFile(OFType.Settings, m_tbSettingsFileName.Text);
		}

		private void btnSaveAsBrowse_Click(object sender, EventArgs e)
		{
			m_tbSaveAsFileName.Text = GetFile(OFType.SaveAs, m_tbSaveAsFileName.Text);
		}

		private string GetFile(OFType fileType, string currentFile)
		{
			switch (fileType)
			{
				case OFType.Database:
					openFileDialog.Filter = ResourceHelper.BuildFileFilter(FileFilterType.ShoeboxAnthropologyDatabase,
						FileFilterType.AllFiles);
					openFileDialog.Title = LexTextControls.ksSelectAnthropologyStdFmtFile;
					break;
				case OFType.Project:
					openFileDialog.Filter = ResourceHelper.BuildFileFilter(FileFilterType.ShoeboxProjectFiles,
						FileFilterType.AllFiles);
					openFileDialog.Title = LexTextControls.ksSelectShoeboxProjectFile;
					break;
				case OFType.Settings:
					openFileDialog.Filter = ResourceHelper.BuildFileFilter(FileFilterType.ImportMapping,
						FileFilterType.AllFiles);
					openFileDialog.Title = LexTextControls.ksSelectLoadImportSettingsFile;
					break;
				case OFType.SaveAs:
					openFileDialog.Filter = ResourceHelper.BuildFileFilter(FileFilterType.ImportMapping,
						FileFilterType.AllFiles);
					openFileDialog.Title = LexTextControls.ksSelectSaveImportSettingsFile;
					break;
			}
			openFileDialog.FilterIndex = 1;
			// don't require file to exist if it's "SaveAs"
			openFileDialog.CheckFileExists = (fileType != OFType.SaveAs);
			openFileDialog.Multiselect = false;

			bool done = false;
			while (!done)
			{
				// LT-6620 : putting in an invalid path was causing an exception in the openFileDialog.ShowDialog()
				// Now we make sure parts are valid before setting the values in the openfile dialog.
				string dir = string.Empty;
				try
				{
					dir = Path.GetDirectoryName(currentFile);
				}
				catch { }
				if (Directory.Exists(dir))
					openFileDialog.InitialDirectory = dir;
				// if we don't set it to something, it remembers the last file it saw. This can be
				// a very poor default if we just opened a valuable data file and are now choosing
				// a place to save settings (LT-8126)
				if (File.Exists(currentFile) || (fileType == OFType.SaveAs && Directory.Exists(dir)))
					openFileDialog.FileName = currentFile;
				else
					openFileDialog.FileName = "";

				if (openFileDialog.ShowDialog(this) == DialogResult.OK)
				{
					bool isValid = false;
					string sFileType;
					if (fileType == OFType.Database)
					{
						sFileType = LexTextControls.ksStandardFormat;
						isValid = IsValidSfmFile(openFileDialog.FileName);
					}
					else if (fileType == OFType.Project)
					{
						sFileType = SIL.FieldWorks.LexText.Controls.LexTextControls.ksShoeboxProject;
						Sfm2Xml.IsSfmFile validFile = new Sfm2Xml.IsSfmFile(openFileDialog.FileName);
						isValid = validFile.IsValid;
					}
					else if (fileType == OFType.SaveAs)
					{
						sFileType = LexTextControls.ksXmlSettings;
						isValid = true;		// no requirements since the file will be overridden
					}
					else
					{
						sFileType = LexTextControls.ksXmlSettings;
						isValid = IsValidMapFile(openFileDialog.FileName);
					}

					if (!isValid)
					{
						string msg = String.Format(LexTextControls.ksSelectedFileXInvalidY,
							openFileDialog.FileName, sFileType, System.Environment.NewLine);
						DialogResult dr = MessageBox.Show(this, msg,
							LexTextControls.ksPossibleInvalidFile,
							MessageBoxButtons.YesNoCancel, MessageBoxIcon.Warning);
						if (dr == DialogResult.Yes)
							return openFileDialog.FileName;
						else if (dr == DialogResult.No)
							continue;
						else
							break;	// exit with current still
					}
					return openFileDialog.FileName;
				}
				else
					done = true;
			}
			return currentFile;
		}

		protected override void OnResize(EventArgs e)
		{
			base.OnResize(e);
			// The wizard base class redraws the controls, so move the cancel button after it's
			// done ...
			m_OriginalCancelButtonLeft = m_btnHelp.Left - (m_btnCancel.Width + kdxpCancelHelpButtonGap);
			if (m_btnQuickFinish != null && m_btnBack != null && m_btnCancel != null &&
				m_OriginalCancelButtonLeft != 0)
			{
				m_ExtraButtonLeft = m_btnBack.Left - (m_btnCancel.Width + kdxpCancelHelpButtonGap);
				if (m_btnQuickFinish.Visible)
				{
					m_btnQuickFinish.Left = m_OriginalCancelButtonLeft;
					m_btnCancel.Left = m_ExtraButtonLeft;
				}
				else
					m_btnCancel.Left = m_OriginalCancelButtonLeft;
			}
		}

		private void btnModifyMappingLanguage_Click(object sender, EventArgs e)
		{
			if (m_lvMappingLanguages.SelectedItems.Count == 0)
				return;
			using (ImportEncCvtrDlg dlg = new ImportEncCvtrDlg())
			{
				ListViewItem lvi = m_lvMappingLanguages.SelectedItems[0];
				string sName = lvi.SubItems[0].Text;
				string sEncCnv = lvi.SubItems[1].Text;
				IApp app = m_propertyTable.GetValue<IApp>("App");
				dlg.Initialize(sName, sEncCnv, m_propertyTable.GetValue<IHelpTopicProvider>("HelpTopicProvider"), app);
				if (dlg.ShowDialog(this) == DialogResult.OK)
				{
					string sNewEncCnv = dlg.EncodingConverter;
					if (sNewEncCnv != sEncCnv)
					{
						lvi.SubItems[1].Text = sNewEncCnv;
						EncConverterChoice ecc = lvi.Tag as EncConverterChoice;
						ecc.ConverterName = sNewEncCnv;
						m_fDirtySettings = true;
					}
				}
			}
		}

		private void btnModifyContentMapping_Click(object sender, EventArgs e)
		{
			if (m_lvContentMapping.SelectedItems.Count == 0)
				return;
			using (AnthroFieldMappingDlg dlg = new AnthroFieldMappingDlg())
			{
				ListViewItem lvi = m_lvContentMapping.SelectedItems[0];
				RnSfMarker rsfm = lvi.Tag as RnSfMarker;
				var app = m_propertyTable.GetValue<IApp>("App");
				dlg.Initialize(m_cache, m_propertyTable.GetValue<IHelpTopicProvider>("HelpTopicProvider"), app, rsfm,
					m_SfmFile, m_mapFlidName, m_stylesheet, m_propertyTable, m_publisher);
				if (dlg.ShowDialog(this) == DialogResult.OK)
				{
					rsfm = dlg.Results;
					lvi.SubItems[3].Text = rsfm.m_sName;
					lvi.Tag = rsfm;
					m_fDirtySettings = true;
				}
			}
		}

		private void cbRecordMarker_SelectedIndexChanged(object sender, EventArgs e)
		{
			string sRecMkr = m_cbRecordMarker.SelectedItem as string;
			Debug.Assert(sRecMkr != null);
			string sRecMkrBase = sRecMkr.Substring(1);
			foreach (string sMkr in m_mapMkrRsf.Keys)
			{
				RnSfMarker rsf = m_mapMkrRsf[sMkr];
				if (rsf.m_sMkr == sRecMkrBase)
					rsf.m_nLevel = 1;
				else
					rsf.m_nLevel = 0;
			}
		}

		private void btnAddRecordMapping_Click(object sender, EventArgs e)
		{
			//related to FWR-2846
			MessageBox.Show(this, "This feature is not yet implemented", "Please be patient");
		}

		private void btnModifyRecordMapping_Click(object sender, EventArgs e)
		{
			//related to FWR-2846
			MessageBox.Show(this, "This feature is not yet implemented", "Please be patient");
		}

		private void btnDeleteRecordMapping_Click(object sender, EventArgs e)
		{
			//related to FWR-2846
			MessageBox.Show(this, "This feature is not yet implemented", "Please be patient");
		}

		private void btnAddCharMapping_Click(object sender, EventArgs e)
		{
			using (ImportCharMappingDlg dlg = new ImportCharMappingDlg())
			{
				IApp app = m_propertyTable.GetValue<IApp>("App");
				dlg.Initialize(m_cache, m_propertyTable.GetValue<IHelpTopicProvider>("HelpTopicProvider"), app, m_stylesheet, null);
				if (dlg.ShowDialog(this) == DialogResult.OK)
				{
					CharMapping cmNew = new CharMapping();
					cmNew.BeginMarker = dlg.BeginMarker;
					cmNew.EndMarker = dlg.EndMarker;
					cmNew.EndWithWord = dlg.EndWithWord;
					cmNew.DestinationWritingSystemId = dlg.WritingSystemId;
					cmNew.DestinationStyle = dlg.StyleName;
					cmNew.IgnoreMarkerOnImport = dlg.IgnoreOnImport;
					m_rgcm.Add(cmNew);
					ListViewItem lvi = CreateListItemForCharMapping(cmNew);
					m_lvCharMappings.Items.Add(lvi);
					m_fDirtySettings = true;
				}
			}
		}

		private void btnModifyCharMapping_Click(object sender, EventArgs e)
		{
			if (m_lvCharMappings.SelectedItems.Count == 0)
				return;
			ListViewItem lvi = m_lvCharMappings.SelectedItems[0];
			using (ImportCharMappingDlg dlg = new ImportCharMappingDlg())
			{
				CharMapping cm = lvi.Tag as CharMapping;
				IApp app = m_propertyTable.GetValue<IApp>("App");
				dlg.Initialize(m_cache, m_propertyTable.GetValue<IHelpTopicProvider>("HelpTopicProvider"), app, m_stylesheet, cm);
				if (dlg.ShowDialog(this) == DialogResult.OK)
				{
					cm.BeginMarker = dlg.BeginMarker;
					cm.EndMarker = dlg.EndMarker;
					cm.EndWithWord = dlg.EndWithWord;
					cm.DestinationWritingSystemId = dlg.WritingSystemId;
					cm.DestinationStyle = dlg.StyleName;
					cm.IgnoreMarkerOnImport = dlg.IgnoreOnImport;
					ListViewItem lviNew = CreateListItemForCharMapping(cm);
					lvi.SubItems[0].Text = lviNew.SubItems[0].Text;
					lvi.SubItems[1].Text = lviNew.SubItems[1].Text;
					lvi.SubItems[2].Text = lviNew.SubItems[2].Text;
					lvi.SubItems[3].Text = lviNew.SubItems[3].Text;
					m_fDirtySettings = true;
				}
			}
		}

		private void btnDeleteCharMapping_Click(object sender, EventArgs e)
		{
			if (m_lvCharMappings.SelectedItems.Count == 0)
				return;
			ListViewItem lvi = m_lvCharMappings.SelectedItems[0];
			CharMapping cm = lvi.Tag as CharMapping;
			m_lvCharMappings.Items.Remove(lvi);
			m_rgcm.Remove(cm);
			m_fDirtySettings = true;
		}

		private void rbReplaceAllEntries_CheckedChanged(object sender, EventArgs e)
		{
			if (m_rbReplaceAllEntries.Checked)
				m_rbAddEntries.Checked = false;
		}

		private void rbAddEntries_CheckedChanged(object sender, EventArgs e)
		{
			if (m_rbAddEntries.Checked)
				m_rbReplaceAllEntries.Checked = false;
		}

		private void btnSaveMapFile_Click(object sender, EventArgs e)
		{
			SaveSettings();
		}

		private void SaveSettings()
		{
			m_propertyTable.SetProperty("DataNotebookImportDb", m_tbDatabaseFileName.Text, true, true);
			m_propertyTable.SetProperty("DataNotebookImportPrj", m_tbProjectFileName.Text, true, true);
			m_propertyTable.SetProperty("DataNotebookImportMap", m_tbSaveAsFileName.Text, true, true);
			using (TextWriter tw = FileUtils.OpenFileForWrite(m_tbSaveAsFileName.Text, Encoding.UTF8))
			{
				try
				{
					string sRecMkr = m_cbRecordMarker.SelectedItem as string;
					string sRecMkrBase = String.Empty;
					if (String.IsNullOrEmpty(sRecMkr))
					{
						foreach (RnSfMarker rsf in m_mapMkrRsf.Values)
						{
							if (rsf.m_nLevel == 1)
							{
								sRecMkrBase = rsf.m_sMkr;
								break;
							}
						}
					}
					else
					{
						sRecMkrBase = sRecMkr.Substring(1);
						// strip leading backslash
					}
					using (XmlWriter xw = XmlWriter.Create(tw))
					{
						xw.WriteStartDocument();
						xw.WriteWhitespace(Environment.NewLine);
						string sDontEditEnglish = " DO NOT EDIT THIS FILE!  YOU HAVE BEEN WARNED! ";
						xw.WriteComment(sDontEditEnglish);
						xw.WriteWhitespace(Environment.NewLine);
						string sAutoEnglish = " The Fieldworks import process automatically maintains this file. ";
						xw.WriteComment(sAutoEnglish);
						xw.WriteWhitespace(Environment.NewLine);
						string sDontEdit = LexTextControls.ksDONOTEDIT;
						if (sDontEdit != sDontEditEnglish)
						{
							xw.WriteComment(sDontEdit);
							xw.WriteWhitespace(Environment.NewLine);
						}
						string sAuto = LexTextControls.ksAutomaticallyMaintains;
						if (sAuto != sAutoEnglish)
						{
							xw.WriteComment(sAuto);
							xw.WriteWhitespace(Environment.NewLine);
						}
						xw.WriteStartElement("ShoeboxImportSettings");
						foreach (string sWs in m_mapWsEncConv.Keys)
						{
							EncConverterChoice ecc = m_mapWsEncConv[sWs];
							xw.WriteWhitespace(Environment.NewLine);
							xw.WriteStartElement("EncodingConverter");
							xw.WriteAttributeString("ws", ecc.WritingSystem.Id);
							if (!String.IsNullOrEmpty(ecc.ConverterName) && ecc.ConverterName != Sfm2Xml.STATICS.AlreadyInUnicode)
								xw.WriteAttributeString("converter", ecc.ConverterName);
							xw.WriteEndElement();	// EncodingConverter
						}
						foreach (string sMkr in m_mapMkrRsf.Keys)
						{
							RnSfMarker rsf = m_mapMkrRsf[sMkr];
							xw.WriteWhitespace(Environment.NewLine);
							xw.WriteStartElement("Marker");
							xw.WriteAttributeString("tag", rsf.m_sMkr);
							xw.WriteAttributeString("flid", rsf.m_flid.ToString());
							if (!String.IsNullOrEmpty(rsf.m_sMkrOverThis))
								xw.WriteAttributeString("owner", rsf.m_sMkrOverThis);
							else if (rsf.m_nLevel == 0 && !String.IsNullOrEmpty(sRecMkrBase))
								xw.WriteAttributeString("owner", sRecMkrBase);
							WriteMarkerContents(xw, rsf);
							xw.WriteWhitespace(Environment.NewLine);
							xw.WriteEndElement();	// Marker
						}
						for (int i = 0; i < m_rgcm.Count; ++i)
						{
							CharMapping cm = m_rgcm[i];
							xw.WriteWhitespace(Environment.NewLine);
							xw.WriteStartElement("CharMapping");
							xw.WriteAttributeString("begin", cm.BeginMarker);
							xw.WriteAttributeString("end", cm.EndMarker);
							if (cm.IgnoreMarkerOnImport)
							{
								xw.WriteAttributeString("ignore", "true");
							}
							else
							{
								if (!String.IsNullOrEmpty(cm.DestinationStyle))
									xw.WriteAttributeString("style", cm.DestinationStyle);
								if (!String.IsNullOrEmpty(cm.DestinationWritingSystemId))
									xw.WriteAttributeString("ws", cm.DestinationWritingSystemId);
							}
							xw.WriteEndElement();
						}
						if (m_rbReplaceAllEntries.Checked)
						{
							xw.WriteWhitespace(Environment.NewLine);
							xw.WriteStartElement("ReplaceAll");
							xw.WriteAttributeString("value", "true");
							xw.WriteEndElement();	// ReplaceAll
						}
						if (m_chkDisplayImportReport.Checked)
						{
							xw.WriteWhitespace(Environment.NewLine);
							xw.WriteStartElement("ShowLog");
							xw.WriteAttributeString("value", "true");
							xw.WriteEndElement();	// ShowLog
						}
						xw.WriteWhitespace(Environment.NewLine);
						xw.WriteEndElement();	// ShoeboxImportSettings
						xw.WriteWhitespace(Environment.NewLine);
						xw.Flush();
						xw.Close();
						m_fDirtySettings = false;
					}
				}
				catch (XmlException)
				{
				}
			}
		}

		private void WriteMarkerContents(XmlWriter xw, RnSfMarker rsf)
		{
			switch (FieldType(rsf.m_flid))
			{
				case SfFieldType.DateTime:
					foreach (string sFmt in rsf.m_dto.m_rgsFmt)
					{
						xw.WriteWhitespace(Environment.NewLine);
						xw.WriteStartElement("DateFormat");
						xw.WriteAttributeString("value", sFmt);
						xw.WriteEndElement();
					}
					break;
				case SfFieldType.ListRef:
					if (!String.IsNullOrEmpty(rsf.m_tlo.m_sEmptyDefault))
					{
						xw.WriteWhitespace(Environment.NewLine);
						xw.WriteStartElement("Default");
						xw.WriteAttributeString("value", rsf.m_tlo.m_sEmptyDefault);
						xw.WriteEndElement();
					}
					xw.WriteWhitespace(Environment.NewLine);
					xw.WriteStartElement("Match");
					xw.WriteAttributeString("value",
						rsf.m_tlo.m_pnt == PossNameType.kpntName ? "name" : "abbr");
					xw.WriteEndElement();
					if (rsf.m_tlo.m_fHaveMulti)
					{
						xw.WriteWhitespace(Environment.NewLine);
						xw.WriteStartElement("Multiple");
						xw.WriteAttributeString("sep", rsf.m_tlo.m_sDelimMulti);
						xw.WriteEndElement();
					}
					if (rsf.m_tlo.m_fHaveSub)
					{
						xw.WriteWhitespace(Environment.NewLine);
						xw.WriteStartElement("Subchoice");
						xw.WriteAttributeString("sep", rsf.m_tlo.m_sDelimSub);
						xw.WriteEndElement();
					}
					if (rsf.m_tlo.m_fHaveBetween)
					{
						xw.WriteWhitespace(Environment.NewLine);
						xw.WriteStartElement("DelimitChoice");
						xw.WriteAttributeString("start", rsf.m_tlo.m_sMarkStart);
						xw.WriteAttributeString("end", rsf.m_tlo.m_sMarkEnd);
						xw.WriteEndElement();
					}
					if (rsf.m_tlo.m_fHaveBefore)
					{
						xw.WriteWhitespace(Environment.NewLine);
						xw.WriteStartElement("StopChoices");
						xw.WriteAttributeString("value", rsf.m_tlo.m_sBefore);
						xw.WriteEndElement();
					}
					if (rsf.m_tlo.m_fIgnoreNewStuff)
					{
						xw.WriteWhitespace(Environment.NewLine);
						xw.WriteStartElement("IgnoreNewChoices");
						xw.WriteAttributeString("value", "true");
						xw.WriteEndElement();
					}
					Debug.Assert(rsf.m_tlo.m_rgsMatch.Count == rsf.m_tlo.m_rgsReplace.Count);
					for (int j = 0; j < rsf.m_tlo.m_rgsMatch.Count; ++j)
					{
						xw.WriteWhitespace(Environment.NewLine);
						xw.WriteStartElement("MatchReplaceChoice");
						xw.WriteAttributeString("match", rsf.m_tlo.m_rgsMatch[j]);
						xw.WriteAttributeString("replace", rsf.m_tlo.m_rgsReplace[j]);
						xw.WriteEndElement();
					}
					if (!String.IsNullOrEmpty(rsf.m_tlo.m_wsId))
					{
						xw.WriteWhitespace(Environment.NewLine);
						xw.WriteStartElement("ItemWrtSys");
						xw.WriteAttributeString("ws", rsf.m_tlo.m_wsId);
						xw.WriteEndElement();
					}
					break;
				case SfFieldType.String:
					xw.WriteWhitespace(Environment.NewLine);
					xw.WriteStartElement("StringWrtSys");
					xw.WriteAttributeString("ws", rsf.m_sto.m_wsId);
					xw.WriteEndElement();
					break;
				case SfFieldType.Text:
					if (!String.IsNullOrEmpty(rsf.m_txo.m_sStyle))
					{
						xw.WriteWhitespace(Environment.NewLine);
						xw.WriteStartElement("TextStyle");
						xw.WriteAttributeString("value", rsf.m_txo.m_sStyle);
						xw.WriteEndElement();
					}
					xw.WriteWhitespace(Environment.NewLine);
					xw.WriteStartElement("StartPara");
					if (rsf.m_txo.m_fStartParaBlankLine)
						xw.WriteAttributeString("afterBlankLine", "true");
					if (rsf.m_txo.m_fStartParaIndented)
						xw.WriteAttributeString("forIndentedLine", "true");
					if (rsf.m_txo.m_fStartParaNewLine)
						xw.WriteAttributeString("forEachLine", "true");
					if (rsf.m_txo.m_fStartParaShortLine)
					{
						xw.WriteAttributeString("afterShortLine", "true");
						xw.WriteAttributeString("shortLineLim", rsf.m_txo.m_cchShortLim.ToString());
					}
					xw.WriteEndElement();
					if (!String.IsNullOrEmpty(rsf.m_txo.m_wsId))
					{
						xw.WriteWhitespace(Environment.NewLine);
						xw.WriteStartElement("DefaultParaWrtSys");
						xw.WriteAttributeString("ws", rsf.m_txo.m_wsId);
						xw.WriteEndElement();
					}
					break;
				case SfFieldType.Link:
					break;
			}
		}

		/// <summary>
		/// Determine the general type of the field from its id.
		/// </summary>
		public SfFieldType FieldType(int flid)
		{
			if (flid == 0)
				return SfFieldType.Discard;

			CellarPropertyType cpt = (CellarPropertyType)m_mdc.GetFieldType(flid);
			int clidDst = -1;
			switch (cpt)
			{
				case CellarPropertyType.ReferenceAtomic:
				case CellarPropertyType.ReferenceCollection:
				case CellarPropertyType.ReferenceSequence:
					clidDst = m_mdc.GetDstClsId(flid);
					switch (clidDst)
					{
						case RnGenericRecTags.kClassId:
							return SfFieldType.Link;
						case CrossReferenceTags.kClassId:
						case ReminderTags.kClassId:
							return SfFieldType.Invalid;
						default:
							int clidBase = clidDst;
							while (clidBase != 0 && clidBase != CmPossibilityTags.kClassId)
								clidBase = m_mdc.GetBaseClsId(clidBase);
							if (clidBase == CmPossibilityTags.kClassId)
								return SfFieldType.ListRef;
							else
								return SfFieldType.Invalid;
					}
				case CellarPropertyType.OwningAtomic:
				case CellarPropertyType.OwningCollection:
				case CellarPropertyType.OwningSequence:
					clidDst = m_mdc.GetDstClsId(flid);
					switch (clidDst)
					{
						case StTextTags.kClassId:
							Debug.Assert(cpt == CellarPropertyType.OwningAtomic);
							return SfFieldType.Text;
						case RnRoledParticTags.kClassId:
							return SfFieldType.ListRef;	// closest choice.
						case RnGenericRecTags.kClassId:
							break;
					}
					return SfFieldType.Invalid;
				case CellarPropertyType.MultiString:
				case CellarPropertyType.MultiUnicode:
				case CellarPropertyType.String:
					return SfFieldType.String;
				case CellarPropertyType.GenDate:
				case CellarPropertyType.Time:
					return SfFieldType.DateTime;
				case CellarPropertyType.Unicode:
				case CellarPropertyType.Binary:
				case CellarPropertyType.Image:
				case CellarPropertyType.Boolean:
				case CellarPropertyType.Float:
				case CellarPropertyType.Guid:
				case CellarPropertyType.Integer:
				case CellarPropertyType.Numeric:
					return SfFieldType.Invalid;
			}
			return SfFieldType.Discard;
		}

		/// <summary>
		/// See if the passed in file is a valid XML mapping file.
		/// </summary>
		/// <param name="mapFile">file name to check</param>
		/// <returns>true if valid</returns>
		private static bool IsValidMapFile(string mapFile)
		{
			if (String.IsNullOrEmpty(mapFile) || !File.Exists(mapFile))
				return false;
			XmlDocument xmlMap = new System.Xml.XmlDocument();
			try
			{
				xmlMap.Load(mapFile);

				XmlNode root = xmlMap.DocumentElement;
				// make sure it has a root node of ShoeboxImportSettings
				if (root.Name != "ShoeboxImportSettings")
					return false;
				// make sure the top-level child nodes are all valid.
				foreach (XmlNode node in root.ChildNodes)
				{
					if (node.Name == "EncodingConverter")
						continue;
					if (node.Name == "Marker")
						continue;
					if (node.Name == "CharMapping")
						continue;
					if (node.Name == "ReplaceAll")
						continue;
					if (node.Name == "ShowLog")
						continue;
					return false;
				}
			}
			catch
			{
				return false;
			}
			return true;
		}

		private static bool IsValidSfmFile(string sFilename)
		{
			if (String.IsNullOrEmpty(sFilename) || !File.Exists(sFilename))
				return false;
			Sfm2Xml.IsSfmFile validFile = new Sfm2Xml.IsSfmFile(sFilename);
			return validFile.IsValid;
		}

		protected override void OnBackButton()
		{
			base.OnBackButton();
			ShowSaveButtonOrNot();
			if (m_QuickFinish)
			{
				// go back to the page where we came from
				tabSteps.SelectedIndex = m_lastQuickFinishTab + 1;
				m_CurrentStepNumber = m_lastQuickFinishTab;
				UpdateStepLabel();
				m_QuickFinish = false;	// going back, so turn off flag
			}
			NextButtonEnabled = true;	// make sure it's enabled if we go back from generated report
			AllowQuickFinishButton();	// make it visible if needed, or hidden if not
			OnResize(null);
		}

		protected override void OnNextButton()
		{
			ShowSaveButtonOrNot();

			base.OnNextButton();
			PrepareForNextTab(CurrentStepNumber);
			NextButtonEnabled = EnableNextButton();
			AllowQuickFinishButton();		// make it visible if needed, or hidden if not
			OnResize(null);
		}

		private void PrepareForNextTab(int nCurrent)
		{
			switch (nCurrent)
			{
				case kstepFileAndSettings:
					bool fStayHere = UsesInvalidFileNames(false);
					if (fStayHere)
					{
						// Don't go anywhere, stay right here by going to the previous page.
						m_CurrentStepNumber = kstepFileAndSettings - 1;		// 1-based
						tabSteps.SelectedIndex = m_CurrentStepNumber - 1;	// 0-based
						UpdateStepLabel();
					}
					ReadSettings();
					break;
				case kstepEncodingConversion:
					InitializeContentMapping();
					break;
				case kstepContentMapping:
					InitializeKeyMarkers();
					break;
				case kstepKeyMarkers:
					InitializeCharMappings();
					break;
			}
		}

		protected override void OnFinishButton()
		{
			SaveSettings();
			DoImport();
			base.OnFinishButton();
		}

		private void ReadSettings()
		{
			if (m_sInputMapFile != m_tbSettingsFileName.Text)
			{
				m_sInputMapFile = m_tbSettingsFileName.Text;
				m_mapMkrRsfFromFile.Clear();
				LoadSettingsFile();
				m_mapMkrRsf.Clear();
			}
			FillLanguageMappingView();
		}

		private void InitializeContentMapping()
		{
			if (m_sProjectFile != m_tbProjectFileName.Text)
			{
				m_sProjectFile = m_tbProjectFileName.Text;
				ReadProjectFile();
			}
			if (m_sSfmDataFile != m_tbDatabaseFileName.Text)
			{
				m_sSfmDataFile = m_tbDatabaseFileName.Text;
				m_SfmFile = new Sfm2Xml.SfmFile(m_sSfmDataFile);
			}
			if (m_mapMkrRsf.Count == 0)
			{
				foreach (string sfm in m_SfmFile.SfmInfo)
				{
					if (sfm.StartsWith("_"))
						continue;
					RnSfMarker rsf = FindOrCreateRnSfMarker(sfm);
					m_mapMkrRsf.Add(rsf.m_sMkr, rsf);
				}
				m_lvContentMapping.Items.Clear();
				foreach (string sMkr in m_mapMkrRsf.Keys)
				{
					RnSfMarker rsf = m_mapMkrRsf[sMkr];
					ListViewItem lvi = new ListViewItem(new string[] {
						"\\" + rsf.m_sMkr,
						m_SfmFile.GetSFMCount(rsf.m_sMkr).ToString(),
						m_SfmFile.GetSFMWithDataCount(rsf.m_sMkr).ToString(),
						rsf.m_sName
					});
					lvi.Tag = rsf;
					m_lvContentMapping.Items.Add(lvi);
				}
			}

		}

		/// <summary>
		/// Read the project file.  At this point, it appears that all we can get from this file
		/// is the identity of the record marker.
		/// </summary>
		private void ReadProjectFile()
		{
			if (!IsValidSfmFile(m_tbProjectFileName.Text))
				return;
			Sfm2Xml.ByteReader prjRdr = new Sfm2Xml.ByteReader(m_tbProjectFileName.Text);
			string sMkr;
			byte[] sfmData;
			byte[] badSfmData;
			string sDataFile = Path.GetFileName(m_tbDatabaseFileName.Text).ToLowerInvariant();
			bool fInDataDefs = false;
			while (prjRdr.GetNextSfmMarkerAndData(out sMkr, out sfmData, out badSfmData))
			{
				Sfm2Xml.Converter.MultiToWideError mwError;
				byte[] badData;
				switch (sMkr)
				{
					case "+db":
						if (sfmData.Length > 0)
						{
							string sData = Sfm2Xml.Converter.MultiToWideWithERROR(sfmData, 0,
								sfmData.Length - 1, Encoding.UTF8, out mwError, out badData);
							if (mwError == Sfm2Xml.Converter.MultiToWideError.None)
							{
								string sFile = Path.GetFileName(sData.Trim());
								fInDataDefs = sFile.ToLowerInvariant() == sDataFile;
							}
						}
						break;
					case "-db":
						fInDataDefs = false;
						break;
					case "mkrPriKey":
						if (fInDataDefs && sfmData.Length > 0)
						{
							string sData = Sfm2Xml.Converter.MultiToWideWithERROR(sfmData, 0,
								sfmData.Length - 1, Encoding.UTF8, out mwError, out badData);
							if (mwError == Sfm2Xml.Converter.MultiToWideError.None)
								m_recMkr = sData.Trim();
						}
						break;
				}
			}
		}

		private RnSfMarker FindOrCreateRnSfMarker(string mkr)
		{
			RnSfMarker rsf;
			if (m_mapMkrRsfFromFile.TryGetValue(mkr, out rsf))
				return rsf;
			RnSfMarker rsfNew = new RnSfMarker();
			rsfNew.m_sMkr = mkr;
			rsfNew.m_flid = 0;
			rsfNew.m_sName = LexTextControls.ksDoNotImport;
			return rsfNew;
		}

		private void InitializeKeyMarkers()
		{
			if (m_cbRecordMarker.Items.Count == 0)
			{
				Dictionary<int, string> mapOrderMarker = new Dictionary<int,string>();
				int select = -1;
				foreach (string sfm in m_SfmFile.SfmInfo)
				{
					int order = m_SfmFile.GetSFMOrder(sfm);
					mapOrderMarker[order] = sfm;
					if (sfm == m_recMkr)
						select = order;
				}
				for (int i = 1; i <= mapOrderMarker.Count; ++i)
				{
					string sMkr;
					if (mapOrderMarker.TryGetValue(i, out sMkr))
					{
						if (sMkr.StartsWith("_"))
							continue;
						string sShow = "\\" + sMkr;
						m_cbRecordMarker.Items.Add(sShow);
						if (i == select)
							m_cbRecordMarker.Text = sShow;
					}
				}
				if (select == -1)
					m_cbRecordMarker.SelectedIndex = 0;
			}
		}

		private void InitializeCharMappings()
		{
			if (m_lvCharMappings.Items.Count == 0)
			{
				foreach (CharMapping cm in m_rgcm)
				{
					ListViewItem lvi = CreateListItemForCharMapping(cm);
					m_lvCharMappings.Items.Add(lvi);
				}
			}
		}

		private ListViewItem CreateListItemForCharMapping(CharMapping cm)
		{
			string sWsName = String.Empty;
			string sWs = cm.DestinationWritingSystemId;
			if (!string.IsNullOrEmpty(sWs))
			{
				CoreWritingSystemDefinition ws;
				m_cache.ServiceLocator.WritingSystemManager.GetOrSet(sWs, out ws);
				Debug.Assert(ws != null);
				sWsName = ws.DisplayLabel;
			}
			string sStyle = cm.DestinationStyle;
			if (sStyle == null)
				sStyle = String.Empty;
			string sBegin = cm.BeginMarker;
			if (sBegin == null)
				sBegin = String.Empty;
			string sEnd = cm.EndMarker;
			if (sEnd == null)
				sEnd = String.Empty;
			return new ListViewItem(new[] { sBegin, sEnd, sWsName, sStyle }) {Tag = cm};
		}

		private void ShowSaveButtonOrNot()
		{
			if (!string.IsNullOrEmpty(m_tbSaveAsFileName.Text))
				m_btnSaveMapFile.Visible = true;
			else
				m_btnSaveMapFile.Visible = false;
		}

		private bool UsesInvalidFileNames(bool runSilent)
		{
			bool fStayHere = false;
			if (!IsValidMapFile(m_tbSettingsFileName.Text))
			{
				if (!runSilent)
				{
					string msg = String.Format(LexTextControls.ksInvalidSettingsFileX,
						m_tbSettingsFileName.Text);
					MessageBox.Show(this, msg, LexTextControls.ksInvalidFile,
						MessageBoxButtons.OK, MessageBoxIcon.Warning);
				}
				fStayHere = true;
				m_tbSettingsFileName.Focus();
			}
			else if (m_tbSaveAsFileName.Text.Length == 0)
			{
				if (!runSilent)
				{
					string msg = LexTextControls.ksUndefinedSettingsSaveFile;
					MessageBox.Show(this, msg, LexTextControls.ksInvalidFile,
						MessageBoxButtons.OK, MessageBoxIcon.Warning);
				}
				fStayHere = true;
				m_tbSaveAsFileName.Focus();
			}
			else if (m_tbSaveAsFileName.Text != m_tbSettingsFileName.Text)
			{
				try
				{
					System.IO.FileInfo fi = new System.IO.FileInfo(m_tbSaveAsFileName.Text);
					if (!fi.Exists)
					{
						// make sure we can create the file for future use
						using (var s2 = new FileStream(m_tbSaveAsFileName.Text, FileMode.Create))
							s2.Close();
						fi.Delete();
					}
				}
				catch
				{
					if (!runSilent)
					{
						string msg = String.Format(LexTextControls.ksInvalidSettingsSaveFileX, m_tbSaveAsFileName.Text);
						MessageBox.Show(this, msg, LexTextControls.ksInvalidFile,
							MessageBoxButtons.OK, MessageBoxIcon.Warning);
					}
					fStayHere = true;
					m_tbSaveAsFileName.Focus();
				}
			}
			else if (m_tbSaveAsFileName.Text.ToLowerInvariant() == m_tbDatabaseFileName.Text.ToLowerInvariant())
			{
				// We don't want to overwrite the database with the settings!  See LT-8126.
				if (!runSilent)
				{
					string msg = String.Format(LexTextControls.ksSettingsSaveFileSameAsDatabaseFile,
						m_tbSaveAsFileName.Text, m_tbDatabaseFileName.Text);
					MessageBox.Show(this, msg, LexTextControls.ksInvalidFile,
						MessageBoxButtons.OK, MessageBoxIcon.Warning);
				}
				fStayHere = true;
			}
			return fStayHere;
		}

		private bool EnableNextButton()
		{
			//AllowQuickFinishButton();	// this should be done at least before each step
			bool rval = false;
			using (new WaitCursor(this))
			{
				switch (CurrentStepNumber)
				{
					case kstepOverviewAndBackup:
						if (IsValidSfmFile(m_tbDatabaseFileName.Text) &&
							m_tbSaveAsFileName.Text.ToLowerInvariant() != m_tbDatabaseFileName.Text.ToLowerInvariant() &&
							m_tbSaveAsFileName.Text.ToLowerInvariant() != m_sStdImportMap.ToLowerInvariant())
						{
							rval = true;
						}
						break;

					case kstepFileAndSettings:
						// make sure there is a value for the 'Save as:' entry
						if (m_tbSaveAsFileName.Text.Length <= 0)
						{
							m_tbSaveAsFileName.Text = Path.Combine(Path.GetDirectoryName(m_tbDatabaseFileName.Text),
								Path.GetFileNameWithoutExtension(m_tbDatabaseFileName.Text) + "-import-settings.map");
						}
						rval = true;
						break;

					case kstepEncodingConversion:
						rval = true;
						break;

					case kstepContentMapping:
						rval = true;
						break;

					case kstepKeyMarkers:
						rval = true;
						break;

					case kstepCharacterMapping:
						rval = true;
						break;

					default:
						rval = true;
						break;
				}
			}
			return rval;
		}

		private bool AllowQuickFinishButton()
		{
			// if we're in an early tab and we have a dict file and a map file, allow it
			if (m_CurrentStepNumber < 6 &&
				IsValidSfmFile(m_tbDatabaseFileName.Text) &&
				IsValidMapFile(m_tbSettingsFileName.Text))
			{
				if (!m_btnQuickFinish.Visible)
				{
					m_btnCancel.Left = m_ExtraButtonLeft;
					m_btnCancel.Visible = true;
					m_btnQuickFinish.Visible = true;
				}
				return true;
			}
			if (m_btnQuickFinish.Visible)
			{
				m_btnQuickFinish.Visible = false;
				m_btnCancel.Left = m_OriginalCancelButtonLeft;
				m_btnCancel.Visible = true;
			}
			return false;
		}

		private void btnQuickFinish_Click(object sender, EventArgs e)
		{
			// don't continue if there are invalid file names / paths
			if (UsesInvalidFileNames(false))
				return;

			if (AllowQuickFinishButton())
			{
				m_lastQuickFinishTab = m_CurrentStepNumber;	// save for later

				// before jumping we need to make sure all the data structures are populated
				//  for (near) future use.
				while (CurrentStepNumber < kstepFinal)
				{
					PrepareForNextTab(CurrentStepNumber);
					m_CurrentStepNumber++;
				}

				m_CurrentStepNumber = kstepCharacterMapping;	// next to last tab (1-7)
				tabSteps.SelectedIndex = m_CurrentStepNumber;	// last tab (0-6)

				// we need to skip to the final step now, also handle back processing from there
				m_QuickFinish = true;
				UpdateStepLabel();

				// used in the final steps of importing the data
				m_btnQuickFinish.Visible = false;
				m_btnCancel.Location = m_btnQuickFinish.Location;
				m_btnCancel.Visible = true;

				NextButtonEnabled = EnableNextButton();
			}
		}

		/// <summary>
		/// 1. Set Save (Settings) As filename if we have a valid database file and the save as
		///    file is empty.
		/// 2. Enable (or disable) the Next button appropriately.
		/// </summary>
		private void m_DatabaseFileName_TextChanged(object sender, EventArgs e)
		{
			if (String.IsNullOrEmpty(m_tbSaveAsFileName.Text) &&
				IsValidSfmFile(m_tbDatabaseFileName.Text))
			{
				string sDatabase = m_tbDatabaseFileName.Text;
				string sSaveAs = Path.ChangeExtension(sDatabase, "map");
				if (sSaveAs.ToLowerInvariant() != sDatabase.ToLowerInvariant())
					m_tbSaveAsFileName.Text = sSaveAs;
			}
			NextButtonEnabled = EnableNextButton();
		}

		/// <summary>
		/// 1. Set the Save (Settings) As filename if we have a valid Settings filename that
		///    isn't the default standard mappings file, and Save As filename is empty.
		/// 2. Enable (or disable) the Next button appropriately.
		/// </summary>
		private void m_SettingsFileName_TextChanged(object sender, EventArgs e)
		{
			if (String.IsNullOrEmpty(m_tbSaveAsFileName.Text) &&
				IsValidMapFile(m_tbSettingsFileName.Text) &&
				m_tbSettingsFileName.Text.ToLowerInvariant() != m_sStdImportMap.ToLowerInvariant())
			{
				m_tbSaveAsFileName.Text = m_tbSettingsFileName.Text;
			}
			NextButtonEnabled = EnableNextButton();
		}

		private void LoadSettingsFile()
		{
			if (m_mapFlidName.Count == 0)
				FillFlidNameMap();

			XmlDocument xmlMap = new System.Xml.XmlDocument();
			try
			{
				xmlMap.Load(m_tbSettingsFileName.Text);
				XmlNode root = xmlMap.DocumentElement;
				m_mapWsEncConv.Clear();
				m_mapMkrRsfFromFile.Clear();
				if (root.Name == "ShoeboxImportSettings")
				{
					foreach (XmlNode xn in root.ChildNodes)
					{
						switch (xn.Name)
						{
							case "EncodingConverter":
								ReadConverterSettings(xn);
								break;
							case "Marker":
								ReadMarkerSetting(xn);
								break;
							case "CharMapping":
								ReadCharMapping(xn);
								break;
							case "ReplaceAll":
								bool fReplaceAll = XmlUtils.GetOptionalBooleanAttributeValue(xn, "value", false);
								if (fReplaceAll)
									m_rbReplaceAllEntries.Checked = true;
								else
									m_rbAddEntries.Checked = true;
								break;
							case "ShowLog":
								m_chkDisplayImportReport.Checked = XmlUtils.GetOptionalBooleanAttributeValue(xn, "value", false);
								break;
							default:
								break;
						}
					}
				}
			}
			catch
			{
			}
		}


		private void ReadConverterSettings(XmlNode xnConverter)
		{
			var ecc = new EncConverterChoice(xnConverter, m_wsManager);
			m_mapWsEncConv.Add(ecc.WritingSystem.Id, ecc);
		}

		[SuppressMessage("Gendarme.Rules.Correctness", "EnsureLocalDisposalRule",
			Justification = "In .NET 4.5 XmlNodeList implements IDisposable, but not in 4.0.")]
		private void ReadMarkerSetting(XmlNode xnMarker)
		{
			try
			{
				RnSfMarker sfm = new RnSfMarker();
				sfm.m_sMkr = XmlUtils.GetManditoryAttributeValue(xnMarker, "tag");
				sfm.m_flid = XmlUtils.GetMandatoryIntegerAttributeValue(xnMarker, "flid");
				sfm.m_sMkrOverThis = XmlUtils.GetOptionalAttributeValue(xnMarker, "owner");
				if (sfm.m_flid == 0)
				{
					sfm.m_sName = LexTextControls.ksDoNotImport;
				}
				else
				{
					sfm.m_sName = m_mapFlidName[sfm.m_flid];
					int clidDest = 0;
					switch ((CellarPropertyType)m_mdc.GetFieldType(sfm.m_flid))
					{
						case CellarPropertyType.Time:
						case CellarPropertyType.GenDate:
							foreach (XmlNode xn in xnMarker.SelectNodes("./DateFormat"))
							{
								string sFormat = XmlUtils.GetManditoryAttributeValue(xn, "value");
								sfm.m_dto.m_rgsFmt.Add(sFormat);
							}
							break;
						case CellarPropertyType.ReferenceAtomic:
							clidDest = m_mdc.GetDstClsId(sfm.m_flid);
							Debug.Assert(clidDest == CmPossibilityTags.kClassId);
							ReadPossibilityMarker(xnMarker, sfm, CellarPropertyType.ReferenceAtomic);
							break;
						case CellarPropertyType.ReferenceCollection:
							clidDest = m_mdc.GetDstClsId(sfm.m_flid);
							switch (clidDest)
							{
								case CmAnthroItemTags.kClassId:
								case CmLocationTags.kClassId:
								case CmPersonTags.kClassId:
								case CmPossibilityTags.kClassId:
									ReadPossibilityMarker(xnMarker, sfm, CellarPropertyType.ReferenceCollection);
									break;
								case CrossReferenceTags.kClassId:
									break;
								case ReminderTags.kClassId:
									break;
								case RnGenericRecTags.kClassId:
									break;
								default:
									break;
							}
							break;
						case CellarPropertyType.ReferenceSequence:
							clidDest = m_mdc.GetDstClsId(sfm.m_flid);
							Debug.Assert(clidDest == RnGenericRecTags.kClassId);
							break;
						case CellarPropertyType.OwningAtomic:
							clidDest = m_mdc.GetDstClsId(sfm.m_flid);
							Debug.Assert(clidDest == StTextTags.kClassId);
							ReadTextMarker(xnMarker, sfm);
							break;
						case CellarPropertyType.OwningCollection:
							clidDest = m_mdc.GetDstClsId(sfm.m_flid);
							Debug.Assert(clidDest == RnRoledParticTags.kClassId);
							ReadPossibilityMarker(xnMarker, sfm, CellarPropertyType.OwningCollection);
							break;
						case CellarPropertyType.OwningSequence:
							clidDest = m_mdc.GetDstClsId(sfm.m_flid);
							Debug.Assert(clidDest == RnGenericRecTags.kClassId);
							break;
						case CellarPropertyType.MultiString:
						case CellarPropertyType.MultiUnicode:
						case CellarPropertyType.String:
							foreach (XmlNode xn in xnMarker.SelectNodes("./StringWrtSys"))
							{
								sfm.m_sto.m_wsId = XmlUtils.GetManditoryAttributeValue(xn, "ws");
							}
							break;
						// The following types do not occur in RnGenericRec fields.
						case CellarPropertyType.Binary:
						case CellarPropertyType.Boolean:
						case CellarPropertyType.Float:
						case CellarPropertyType.Guid:
						case CellarPropertyType.Image:
						case CellarPropertyType.Integer:
						case CellarPropertyType.Numeric:
						case CellarPropertyType.Unicode:
							break;
					}
					sfm.m_nLevel = 0;
					foreach (XmlNode xn in xnMarker.ChildNodes)
					{
						if (xn.Name == "Record")
							sfm.m_nLevel = XmlUtils.GetMandatoryIntegerAttributeValue(xn, "level");
					}
				}
				if (m_mapMkrRsfFromFile.ContainsKey(sfm.m_sMkr))
					m_mapMkrRsfFromFile[sfm.m_sMkr] = sfm;
				else
					m_mapMkrRsfFromFile.Add(sfm.m_sMkr, sfm);
			}
			catch
			{
			}
		}

		private void ReadPossibilityMarker(XmlNode xnMarker, RnSfMarker sfm, CellarPropertyType cpt)
		{
			foreach (XmlNode xn in xnMarker.ChildNodes)
			{
				switch (xn.Name)
				{
					case "Match":
						string sMatch = XmlUtils.GetManditoryAttributeValue(xn, "value");
						switch (sMatch)
						{
							case "abbr":
								sfm.m_tlo.m_pnt = PossNameType.kpntAbbreviation;
								break;
							case "name":
								sfm.m_tlo.m_pnt = PossNameType.kpntName;
								break;
							default:
								sfm.m_tlo.m_pnt = PossNameType.kpntAbbreviation;
								break;
						}
						break;
					case "Multiple":
						if (cpt == CellarPropertyType.ReferenceCollection ||
							cpt == CellarPropertyType.ReferenceSequence ||
							cpt == CellarPropertyType.OwningCollection ||
							cpt == CellarPropertyType.OwningSequence)
						{
							sfm.m_tlo.m_fHaveMulti = true;
							sfm.m_tlo.m_sDelimMulti = XmlUtils.GetManditoryAttributeValue(xn, "sep");
						}
						break;
					case "Subchoice":
						sfm.m_tlo.m_fHaveSub = true;
						sfm.m_tlo.m_sDelimSub = XmlUtils.GetManditoryAttributeValue(xn, "sep");
						break;
					case "Default":
						sfm.m_tlo.m_sEmptyDefault = XmlUtils.GetManditoryAttributeValue(xn, "value");
						sfm.m_tlo.m_default = null;
						break;
					case "DelimitChoice":
						sfm.m_tlo.m_fHaveBetween = true;
						sfm.m_tlo.m_sMarkStart = XmlUtils.GetManditoryAttributeValue(xn, "start");
						sfm.m_tlo.m_sMarkEnd = XmlUtils.GetManditoryAttributeValue(xn, "end");
						break;
					case "StopChoices":
						sfm.m_tlo.m_fHaveBefore = true;
						sfm.m_tlo.m_sBefore = XmlUtils.GetManditoryAttributeValue(xn, "value");
						break;
					case "IgnoreNewChoices":
						sfm.m_tlo.m_fIgnoreNewStuff = XmlUtils.GetBooleanAttributeValue(xn, "value");
						break;
					case "MatchReplaceChoice":
						sfm.m_tlo.m_rgsMatch.Add(XmlUtils.GetManditoryAttributeValue(xn, "match"));
						sfm.m_tlo.m_rgsReplace.Add(XmlUtils.GetOptionalAttributeValue(xn, "replace", String.Empty));
						break;
					case "ItemWrtSys":
						sfm.m_tlo.m_wsId = XmlUtils.GetManditoryAttributeValue(xn, "ws");
						break;
				}
			}
		}

		private void ReadTextMarker(XmlNode xnMarker, RnSfMarker sfm)
		{
			foreach (XmlNode xn in xnMarker.ChildNodes)
			{
				switch (xn.Name)
				{
					case "TextStyle":
						sfm.m_txo.m_sStyle = XmlUtils.GetManditoryAttributeValue(xn, "value");
						break;
					case "StartPara":
						sfm.m_txo.m_fStartParaBlankLine = XmlUtils.GetOptionalBooleanAttributeValue(xn, "afterBlankLine", false);
						sfm.m_txo.m_fStartParaIndented = XmlUtils.GetOptionalBooleanAttributeValue(xn, "forIndentedLine", false);
						sfm.m_txo.m_fStartParaNewLine = XmlUtils.GetOptionalBooleanAttributeValue(xn, "forEachLine", false);
						sfm.m_txo.m_fStartParaShortLine = XmlUtils.GetOptionalBooleanAttributeValue(xn, "afterShortLine", false);
						sfm.m_txo.m_cchShortLim = 0;
						string sLim = XmlUtils.GetOptionalAttributeValue(xn, "shortLineLim");
						if (!String.IsNullOrEmpty(sLim))
							Int32.TryParse(sLim, out sfm.m_txo.m_cchShortLim);
						break;
					case "DefaultParaWrtSys":
						sfm.m_txo.m_wsId = XmlUtils.GetManditoryAttributeValue(xn, "ws");
						break;
				}
			}
		}

		private void ReadLinkMarker(XmlNode xnMarker, RnSfMarker sfm)
		{
			foreach (XmlNode xn in xnMarker.ChildNodes)
			{
				switch (xn.Name)
				{
					case "IgnoreEmpty":
						break;
				}
			}
		}

		private void ReadCharMapping(XmlNode xn)
		{
			CharMapping cm = new CharMapping(xn);
			m_rgcm.Add(cm);
		}

		private void FillFlidNameMap()
		{
			const int flidMin = RnGenericRecTags.kflidTitle;
			const int flidMax = RnGenericRecTags.kflidDiscussion;
			// We want to skip SubRecords in the list of fields -- everything else is more
			// or less fair game as an import target (unless it no longer exists).
			// Except that Reminders and CrossReferences have never been handled in the UI,
			// we want to skip them as well.
			int[] flidMissing = new int[] {
				RnGenericRecTags.kflidSubRecords,
				RnGenericRecTags.kflidCrossReferences,
				RnGenericRecTags.kflidReminders,
				4004028			// was kflidWeather at one time.
			};

			for (int flid = flidMin; flid <= flidMax; ++flid)
			{
				bool fSkip = false;
				for (int i = 0; i < flidMissing.Length; ++i)
				{
					if (flid == flidMissing[i])
					{
						fSkip = true;
						break;
					}
				}
				if (fSkip)
					continue;
				string stid = "kstid" + m_mdc.GetFieldName(flid);
				string sName = ResourceHelper.GetResourceString(stid);
				m_mapFlidName.Add(flid, sName);
			}
			// Look for custom fields belonging to RnGenericRec.
			foreach (int flid in m_mdc.GetFieldIds())
			{
				if (flid >= (RnGenericRecTags.kClassId * 1000 + 500) &&
					flid <= (RnGenericRecTags.kClassId * 1000 + 999))
				{
					string sName = m_mdc.GetFieldLabel(flid);
					m_mapFlidName.Add(flid, sName);
				}
			}
		}

		Process m_viewProcess = null;
		private void btnViewFile_Click(object sender, EventArgs e)
		{
			if (m_viewProcess == null || m_viewProcess.HasExited)
			{
				if (MiscUtils.IsUnix)
					// Open SFM file from users default text editor (FWNX-834)
					m_viewProcess = Process.Start(
						"xdg-open",
						m_sSfmDataFile);
				else
					m_viewProcess = Process.Start(
						Path.Combine(FwDirectoryFinder.CodeDirectory, "ZEdit.exe"),
						m_sSfmDataFile);
			}
		}

		private void btnAdvanced_Click(object sender, EventArgs e)
		{
			if (m_lvHierarchy.Visible)
			{
				m_lvHierarchy.Visible = false;
				m_lvHierarchy.Enabled = false;
				m_btnAddRecordMapping.Visible = false;
				m_btnAddRecordMapping.Enabled = false;
				m_btnModifyRecordMapping.Visible = false;
				m_btnModifyRecordMapping.Enabled = false;
				m_btnDeleteRecordMapping.Visible = false;
				m_btnDeleteRecordMapping.Enabled = false;
				lblHierarchyInstructions.Visible = false;
				m_btnAdvanced.Text = LexTextControls.ksShowAdvanced;
			}
			else
			{
				m_lvHierarchy.Visible = true;
				m_lvHierarchy.Enabled = true;
				m_btnAddRecordMapping.Visible = true;
				m_btnAddRecordMapping.Enabled = true;
				m_btnModifyRecordMapping.Visible = true;
				m_btnModifyRecordMapping.Enabled = true;
				m_btnDeleteRecordMapping.Visible = true;
				m_btnDeleteRecordMapping.Enabled = true;
				lblHierarchyInstructions.Visible = true;
				m_btnAdvanced.Text = LexTextControls.ksHideAdvanced;
			}
		}

		private void m_btnAddWritingSystem_WritingSystemAdded(object sender, EventArgs e)
		{
			CoreWritingSystemDefinition ws = m_btnAddWritingSystem.NewWritingSystem;
			if (ws != null)
			{
				ListViewItem lvi = CreateListViewItemForWS(ws);
				m_lvMappingLanguages.Items.Add(lvi);
				m_lvMappingLanguages.Sort();
				lvi.Selected = true;
				m_fDirtySettings = true;
			}
		}

		private void listViewCharMappings_SelectedIndexChanged(object sender, EventArgs e)
		{
			if (m_lvCharMappings.SelectedItems.Count == 0)
			{
				m_btnModifyCharMapping.Enabled = false;
				m_btnDeleteCharMapping.Enabled = false;
			}
			else
			{
				m_btnModifyCharMapping.Enabled = true;
				m_btnDeleteCharMapping.Enabled = true;
			}
		}

		private void listViewMappingLanguages_SelectedIndexChanged(object sender, EventArgs e)
		{
			if (m_lvMappingLanguages.SelectedItems.Count == 0)
			{
				m_btnModifyMappingLanguage.Enabled = false;
			}
			else
			{
				m_btnModifyMappingLanguage.Enabled = true;
			}
		}

		private void listViewContentMapping_SelectedIndexChanged(object sender, EventArgs e)
		{
			if (m_lvContentMapping.SelectedItems.Count == 0)
			{
				m_btnModifyContentMapping.Enabled = false;
			}
			else
			{
				m_btnModifyContentMapping.Enabled = true;
			}
		}

		private void listViewHierarchy_SelectedIndexChanged(object sender, EventArgs e)
		{
			if (m_lvHierarchy.SelectedItems.Count == 0)
			{
				m_btnDeleteRecordMapping.Enabled = false;
				m_btnModifyRecordMapping.Enabled = false;
			}
			else
			{
				m_btnDeleteRecordMapping.Enabled = true;
				m_btnModifyRecordMapping.Enabled = true;
			}
		}

		string m_sLogFile = null;

		private void DoImport()
		{
			using (new WaitCursor(this))
			{
				using (var progressDlg = new ProgressDialogWithTask(this))
				{
					progressDlg.Minimum = 0;
					progressDlg.Maximum = 100;
					progressDlg.AllowCancel = true;
					progressDlg.Restartable = true;
					progressDlg.Title = String.Format(LexTextControls.ksImportingFrom0, m_sSfmDataFile);
					m_sLogFile = (string)progressDlg.RunTask(true, ImportStdFmtFile,
						m_sSfmDataFile);
					if (m_chkDisplayImportReport.Checked && !String.IsNullOrEmpty(m_sLogFile))
					{
						using (Process.Start(m_sLogFile))
						{
						}
					}
				}
			}
		}

		/// <summary>
		/// Here's where the rubber meets the road.  We have the settings, let's do the import!
		/// </summary>
		private object ImportStdFmtFile(IThreadedProgress progressDlg, object[] parameters)
		{
			int lineNumber = 0;
			using (var uowHelper = new NonUndoableUnitOfWorkHelper(m_cache.ActionHandlerAccessor))
			{
				try
				{
					m_dtStart = DateTime.Now;
					FixSettingsForThisDatabase();
					int cLines = m_SfmFile.Lines.Count;
					progressDlg.Title = String.Format(LexTextControls.ksImportingFrom0, Path.GetFileName(m_sSfmDataFile));
					progressDlg.StepSize = 1;
					int cExistingRecords = m_cache.LangProject.ResearchNotebookOA.RecordsOC.Count;
					if (m_rbReplaceAllEntries.Checked && cExistingRecords > 0)
					{
						progressDlg.Minimum = 0;
						progressDlg.Maximum = cLines + 50;
						progressDlg.Message = LexTextControls.ksDeletingExistingRecords;
						// This is rather drastic, but it's what the user asked for!
						// REVIEW: Should we ask for confirmation before doing this?
						m_cRecordsDeleted = cExistingRecords;
						m_cache.LangProject.ResearchNotebookOA.RecordsOC.Clear();
						progressDlg.Step(50);
					}
					else
					{
						m_cRecordsDeleted = 0;
						progressDlg.Minimum = 0;
						progressDlg.Maximum = cLines;
					}
					progressDlg.Message = LexTextControls.ksImportingNewRecords;
					IRnGenericRec recPrev = null;
					IRnGenericRec rec = null;
					IRnGenericRecFactory factRec = m_cache.ServiceLocator.GetInstance<IRnGenericRecFactory>();
					IRnGenericRecRepository repoRec = m_cache.ServiceLocator.GetInstance<IRnGenericRecRepository>();
					ICmPossibilityRepository repoPoss = m_cache.ServiceLocator.GetInstance<ICmPossibilityRepository>();
					ICmPossibility defaultType = repoPoss.GetObject(RnResearchNbkTags.kguidRecObservation);
					for (int i = 0; i < cLines; ++i)
					{
						progressDlg.Step(1);
						if (progressDlg.Canceled)
						{
							LogMessage(LexTextControls.ksImportCanceledByUser, lineNumber);
							break;
						}
						Sfm2Xml.SfmField field = m_SfmFile.Lines[i];
						lineNumber = field.LineNumber;
						if (field.Marker.StartsWith("_"))
							continue;
						RnSfMarker rsf;
						if (!m_mapMkrRsf.TryGetValue(field.Marker, out rsf))
						{
							// complain?  log complaint? throw a fit?
							continue;
						}
						if (rsf.m_nLevel == 1)
						{
							recPrev = rec;
							rec = factRec.Create();
							m_cache.LangProject.ResearchNotebookOA.RecordsOC.Add(rec);
							rec.TypeRA = defaultType;
							++m_cRecordsRead;
						}
						else if (rsf.m_nLevel > 1)
						{
							// we don't handle this yet!
						}
						if (rsf.m_flid == 0)
							continue;
						CellarPropertyType cpt = (CellarPropertyType) m_mdc.GetFieldType(rsf.m_flid);
						int clidDst;
						switch (cpt)
						{
							case CellarPropertyType.ReferenceAtomic:
							case CellarPropertyType.ReferenceCollection:
							case CellarPropertyType.ReferenceSequence:
								clidDst = m_mdc.GetDstClsId(rsf.m_flid);
								switch (clidDst)
								{
									case RnGenericRecTags.kClassId:
										StoreLinkData(rec, rsf, field);
										break;
									case CrossReferenceTags.kClassId:
									case ReminderTags.kClassId:
										// we don't handle these yet
										break;
									default:
										int clidBase = clidDst;
										while (clidBase != 0 && clidBase != CmPossibilityTags.kClassId)
											clidBase = m_mdc.GetBaseClsId(clidBase);
										if (clidBase == CmPossibilityTags.kClassId)
											SetListReference(rec, rsf, field);
										break;
								}
								break;
							case CellarPropertyType.OwningAtomic:
							case CellarPropertyType.OwningCollection:
							case CellarPropertyType.OwningSequence:
								clidDst = m_mdc.GetDstClsId(rsf.m_flid);
								switch (clidDst)
								{
									case StTextTags.kClassId:
										Debug.Assert(cpt == CellarPropertyType.OwningAtomic);
										SetTextContent(rec, rsf, field);
										break;
									case RnRoledParticTags.kClassId:
										SetListReference(rec, rsf, field);
										break;
									case RnGenericRecTags.kClassId:
										break;
									default:
										// we don't handle these yet.
										MessageBox.Show("Need to handle owned RnGenericRec", "DEBUG");
										break;
								}
								break;
							case CellarPropertyType.MultiString:
							case CellarPropertyType.MultiUnicode:
							case CellarPropertyType.String:
								SetStringValue(rec, rsf, field, cpt);
								break;
							case CellarPropertyType.GenDate:
								SetGenDateValue(rec, rsf, field);
								break;
							case CellarPropertyType.Time:
								SetDateTimeValue(rec, rsf, field);
								break;
							case CellarPropertyType.Unicode:
							case CellarPropertyType.Binary:
							case CellarPropertyType.Image:
							case CellarPropertyType.Boolean:
							case CellarPropertyType.Float:
							case CellarPropertyType.Guid:
							case CellarPropertyType.Integer:
							case CellarPropertyType.Numeric:
								break;
						}
					}
					ProcessStoredLinkData();
					uowHelper.RollBack = false;
				}
				catch (Exception e)
				{
					string sMsg = String.Format(LexTextControls.ksProblemImportingFrom,
												m_tbDatabaseFileName.Text, e.Message);
					LogMessage(sMsg, lineNumber);
					System.Windows.Forms.MessageBox.Show(this, sMsg);
				}
			}
			m_dtEnd = DateTime.Now;
			progressDlg.Message = LexTextControls.ksCreatingImportLog;
			return CreateImportReport();
		}

		private void LogMessage(string sMsg, int lineNumber)
		{
			m_rgMessages.Add(new ImportMessage(sMsg, lineNumber));
		}

		private string CreateImportReport()
		{
			string sHtmlFile = Path.Combine(Path.GetTempPath(), "FwNotebookImportLog.htm");
			using (StreamWriter sw = File.CreateText(sHtmlFile))
			{
				sw.WriteLine("<html>");
				sw.WriteLine("<head>");
				string sHeadInfo = String.Format(LexTextControls.ksImportLogForX, m_sSfmDataFile);
				sw.WriteLine(String.Format("  <title>{0}</title>", sHeadInfo));
				WriteHtmlJavaScript(sw);	// add the script
				sw.WriteLine("</head>");
				sw.WriteLine("<body>");
				sw.WriteLine(String.Format("<h2>{0}</h2>", sHeadInfo));
				long deltaTicks = m_dtEnd.Ticks - m_dtStart.Ticks;	// number of 100-nanosecond intervals
				int deltaMsec = (int)((deltaTicks + 5000L) / 10000L);	// round off to milliseconds
				int deltaSec = deltaMsec / 1000;
				string sDeltaTime = String.Format(LexTextControls.ksImportingTookTime,
					System.IO.Path.GetFileName(m_sSfmDataFile), deltaSec, deltaMsec % 1000);
				sw.WriteLine("<p>{0}</p>", sDeltaTime);
				sw.Write("<h3>");
				if (m_cRecordsDeleted == 0)
					sw.Write(LexTextControls.ksRecordsCreatedByImport, m_cRecordsRead);
				else
					sw.Write(LexTextControls.ksRecordsDeletedAndCreated, m_cRecordsDeleted, m_cRecordsRead);
				sw.WriteLine("</h3>");
				WriteMessageLines(sw);
				ListNewPossibilities(sw, LexTextControls.ksNewAnthropologyListItems, m_rgNewAnthroItem, "anthroEdit");
				ListNewPossibilities(sw, LexTextControls.ksNewConfidenceListItems, m_rgNewConfidence, "confidenceEdit");
				ListNewPossibilities(sw, LexTextControls.ksNewLocationListItems, m_rgNewLocation, "locationsEdit");
				ListNewPossibilities(sw, LexTextControls.ksNewPeopleListItems, m_rgNewPeople, "peopleEdit");
				ListNewPossibilities(sw, LexTextControls.ksNewPhraseTagListItems, m_rgNewPhraseTag, "");
				ListNewPossibilities(sw, LexTextControls.ksNewRecordTypeListItems, m_rgNewRecType, "recTypeEdit");
				ListNewPossibilities(sw, LexTextControls.ksNewRestrictionListItems, m_rgNewRestriction, "restrictionsEdit");
				ListNewPossibilities(sw, LexTextControls.ksNewStatusListItems, m_rgNewStatus, "statusEdit");
				ListNewPossibilities(sw, LexTextControls.ksNewTimeOfDayListItems, m_rgNewTimeOfDay, "");
				// now for custom lists...
				foreach (Guid key in m_mapNewPossibilities.Keys)
				{
					ICmPossibilityList list = m_repoList.GetObject(key);
					string name = list.Name.BestAnalysisVernacularAlternative.Text;
					string message = String.Format(LexTextControls.ksNewCustomListItems, name);
					ListNewPossibilities(sw, message, m_mapNewPossibilities[key], "");
				}
				sw.WriteLine("</body>");
				sw.WriteLine("</html>");
				sw.Close();
			}
			return sHtmlFile;
		}

		private void WriteHtmlJavaScript(StreamWriter sw)
		{
			string sError = LexTextControls.ksErrorCaughtTryingOpenFile;
			string sCannot = String.Format(LexTextControls.ksNoFileHyperlinkThisBrowser,
				m_sSfmDataFile.Replace("\\", "\\\\"));
			sCannot = sCannot.Replace(Environment.NewLine, "\\n");
			sw.WriteLine("<script type=\"text/javascript\">");
			sw.WriteLine("var isIE = typeof window != 'undefined' && typeof window.ActiveXObject != 'undefined';");
			//var isNetscape = typeof window != 'undefined' && typeof window.netscape != 'undefined' && typeof window.netscape.security != 'undefined' && typeof window.opera != 'object';
			sw.WriteLine("function zedit (filename, line)");
			sw.WriteLine("{");
			string sProg = Path.Combine(FwDirectoryFinder.CodeDirectory, "zedit.exe");
			sw.WriteLine("    var prog = \"{0}\";", sProg.Replace("\\", "\\\\"));
			sw.WriteLine("    var zeditfailed = true;");
			sw.WriteLine("    if (navigator.platform == 'Win32')");
			sw.WriteLine("    {");
			sw.WriteLine("        if (isIE)");
			sw.WriteLine("        {");
			sw.WriteLine("            try");
			sw.WriteLine("            {");
			sw.WriteLine("                var command = '\"' + prog + '\" ' + filename + ' -g ' + line");
			sw.WriteLine("                var wsh = new ActiveXObject('WScript.Shell');");
			sw.WriteLine("                wsh.Run(command);");
			sw.WriteLine("                zeditfailed = false;");
			sw.WriteLine("            }");
			sw.WriteLine("            catch (err) {{ alert(\"{0}\" + err); }}", sError);
			sw.WriteLine("        }");
			//This pops up a dialog on every click that allows the user to open a permanent gaping security hole.
			//        else if (isNetscape)
			//        {
			//            try
			//            {
			//                netscape.security.PrivilegeManager.enablePrivilege("UniversalXPConnect");
			//                var file = Components.classes["@mozilla.org/file/local;1"].createInstance(Components.interfaces.nsILocalFile);
			//                file.initWithPath(prog);
			//                var process = Components.classes["@mozilla.org/process/util;1"].createInstance(Components.interfaces.nsIProcess);
			//                process.init(file);
			//                var args = [filename, "-g", line];
			//                process.run(false, args, args.length);
			//                zeditfailed = false;
			//            }
			//            catch (err) { alert(\"{0}\" + err); } ", sError);
			//        }
			sw.WriteLine("    }");
			sw.WriteLine("    if (zeditfailed)");
			sw.WriteLine("        alert(\"{0}\")", sCannot);
			sw.WriteLine("}");
			sw.WriteLine("</script>");
		}

		private void WriteMessageLines(StreamWriter sw)
		{
			if (m_rgMessages.Count == 0)
				return;
			sw.WriteLine(String.Format("<h2>{0}</h2>", LexTextControls.ksMessagesFromAnthropologyImport));
			m_rgMessages.Sort();
			string currentMessage = null;
			string sEscapedDataFile = m_sSfmDataFile.Replace("\\", "\\\\");
			for (int i = 0; i < m_rgMessages.Count; ++i)
			{
				if (m_rgMessages[i].Message != currentMessage)
				{
					currentMessage = m_rgMessages[i].Message;
					// Need to quote any occurrences of <, >, or & in the message text.
					string sMsg = currentMessage.Replace("&", "&amp;");
					sMsg = sMsg.Replace("<", "&lt;");
					sMsg = sMsg.Replace(">", "&gt;");
					sw.WriteLine(String.Format("<h3>{0}</h3>", sMsg));
				}
				sw.Write("<ul><li>");
				if (m_rgMessages[i].LineNumber <= 0)
				{
					sw.Write(LexTextControls.ksNoLineNumberInFile, m_sSfmDataFile);
				}
				else
				{
					string sLineLink = String.Format(
						"<a HREF=\"javascript: void 0\" ONCLICK=\"zedit('{0}', '{1}'); return false\">{1}</a>",
						sEscapedDataFile, m_rgMessages[i].LineNumber);
					sw.Write(LexTextControls.ksOnOrBeforeLine, m_sSfmDataFile, sLineLink);
				}
				sw.WriteLine("</li></ul>");
			}
		}

		private static void ListNewPossibilities(StreamWriter writer, string sMsg,
			List<ICmPossibility> list, string tool)
		{
			if (list.Count > 0)
			{
				tool = null;		// FIXME when FwLink starts working again...
				writer.WriteLine("<h3>{0}</h3>", String.Format(sMsg, list.Count));
				writer.WriteLine("<ul>");
				foreach (ICmPossibility poss in list)
				{
					if (String.IsNullOrEmpty(tool))
					{
						writer.WriteLine("<li>{0}</li>", poss.AbbrAndName);
					}
					else
					{
						FwLinkArgs link = new FwLinkArgs(tool, poss.Guid);
						string href = link.ToString();
						writer.WriteLine("<li><a href=\"{0}\">{1}</a></li>", href, poss.AbbrAndName);
					}
				}
				writer.WriteLine("</ul>");
			}
		}

		// These are used in our home-grown date parsing.
		string[] m_rgsDayAbbr;
		string[] m_rgsDayName;
		string[] m_rgsMonthAbbr;
		string[] m_rgsMonthName;

		private void FixSettingsForThisDatabase()
		{
			ECInterfaces.IEncConverters encConverters = new EncConverters();
			foreach (EncConverterChoice ecc in m_mapWsEncConv.Values)
			{
				if (!String.IsNullOrEmpty(ecc.ConverterName) && ecc.ConverterName != Sfm2Xml.STATICS.AlreadyInUnicode)
				{
					foreach (string convName in encConverters.Keys)
					{
						if (convName == ecc.ConverterName)
						{
							ecc.Converter = encConverters[convName];
							break;
						}
					}
				}
			}
			foreach (RnSfMarker rsf in m_mapMkrRsf.Values)
			{
				switch (FieldType(rsf.m_flid))
				{
					case SfFieldType.Link:
					case SfFieldType.DateTime:
						break;
					case SfFieldType.ListRef:
						SetDefaultForListRef(rsf);
						char[] rgchSplit = new char[1] { ' ' };
						if (!String.IsNullOrEmpty(rsf.m_tlo.m_sDelimMulti))
							rsf.m_tlo.m_rgsDelimMulti = rsf.m_tlo.m_sDelimMulti.Split(rgchSplit, StringSplitOptions.RemoveEmptyEntries);
						if (!String.IsNullOrEmpty(rsf.m_tlo.m_sDelimSub))
							rsf.m_tlo.m_rgsDelimSub = rsf.m_tlo.m_sDelimSub.Split(rgchSplit, StringSplitOptions.RemoveEmptyEntries);
						if (!String.IsNullOrEmpty(rsf.m_tlo.m_sMarkStart))
							rsf.m_tlo.m_rgsMarkStart = rsf.m_tlo.m_sMarkStart.Split(rgchSplit, StringSplitOptions.RemoveEmptyEntries);
						if (!String.IsNullOrEmpty(rsf.m_tlo.m_sMarkEnd))
							rsf.m_tlo.m_rgsMarkEnd = rsf.m_tlo.m_sMarkEnd.Split(rgchSplit, StringSplitOptions.RemoveEmptyEntries);
						if (!String.IsNullOrEmpty(rsf.m_tlo.m_sBefore))
							rsf.m_tlo.m_rgsBefore = rsf.m_tlo.m_sBefore.Split(rgchSplit, StringSplitOptions.RemoveEmptyEntries);
						if (String.IsNullOrEmpty(rsf.m_tlo.m_wsId))
							rsf.m_tlo.m_ws = m_cache.ServiceLocator.WritingSystems.DefaultAnalysisWritingSystem;
						else
							m_cache.ServiceLocator.WritingSystemManager.GetOrSet(rsf.m_tlo.m_wsId, out rsf.m_tlo.m_ws);
						break;
					case SfFieldType.String:
						if (String.IsNullOrEmpty(rsf.m_sto.m_wsId))
							rsf.m_sto.m_ws = m_cache.ServiceLocator.WritingSystems.DefaultAnalysisWritingSystem;
						else
							m_cache.ServiceLocator.WritingSystemManager.GetOrSet(rsf.m_sto.m_wsId, out rsf.m_sto.m_ws);
						break;
					case SfFieldType.Text:
						if (String.IsNullOrEmpty(rsf.m_txo.m_wsId))
							rsf.m_txo.m_ws = m_cache.ServiceLocator.WritingSystems.DefaultAnalysisWritingSystem;
						else
							m_cache.ServiceLocator.WritingSystemManager.GetOrSet(rsf.m_txo.m_wsId, out rsf.m_txo.m_ws);
						break;
				}
			}
			foreach (CharMapping cm in m_rgcm)
			{
				if (!String.IsNullOrEmpty(cm.DestinationWritingSystemId))
				{
					CoreWritingSystemDefinition ws;
					m_cache.ServiceLocator.WritingSystemManager.GetOrSet(cm.DestinationWritingSystemId, out ws);
					cm.DestinationWritingSystem = ws;
				}
			}
			DateTimeFormatInfo dtfi = DateTimeFormatInfo.CurrentInfo;
			m_rgsDayAbbr = dtfi.AbbreviatedDayNames;
			m_rgsDayName = dtfi.DayNames;
			m_rgsMonthAbbr = dtfi.AbbreviatedMonthNames;
			m_rgsMonthName = dtfi.MonthNames;
		}

		private void SetDefaultForListRef(RnSfMarker rsf)
		{
			string sDefault = rsf.m_tlo.m_sEmptyDefault;
			if (sDefault == null)
				return;
			sDefault = sDefault.Trim();
			if (sDefault.Length == 0)
				return;
			List<string> rgsHier;
			if (rsf.m_tlo.m_fHaveSub)
			{
				rgsHier = SplitString(sDefault, rsf.m_tlo.m_rgsDelimSub);
			}
			else
			{
				rgsHier = new List<string>();
				rgsHier.Add(sDefault);
			}
			rgsHier = PruneEmptyStrings(rgsHier);
			if (rgsHier.Count == 0)
				return;
			switch (rsf.m_flid)
			{
				case RnGenericRecTags.kflidAnthroCodes:
					if (m_mapAnthroCode.Count == 0)
						FillPossibilityMap(rsf, m_cache.LangProject.AnthroListOA.PossibilitiesOS, m_mapAnthroCode);
					rsf.m_tlo.m_default = FindPossibilityOrNull(rgsHier, m_mapAnthroCode);
					if (rsf.m_tlo.m_default == null && !rsf.m_tlo.m_fIgnoreNewStuff)
						rsf.m_tlo.m_default = CreateNewAnthroItem(rgsHier);
					break;
				case RnGenericRecTags.kflidConfidence:
					if (m_mapConfidence.Count == 0)
						FillPossibilityMap(rsf, m_cache.LangProject.ConfidenceLevelsOA.PossibilitiesOS, m_mapConfidence);
					rsf.m_tlo.m_default = FindPossibilityOrNull(rgsHier, m_mapConfidence);
					if (rsf.m_tlo.m_default == null && !rsf.m_tlo.m_fIgnoreNewStuff)
						rsf.m_tlo.m_default = CreateNewConfidenceItem(rgsHier);
					break;
				case RnGenericRecTags.kflidLocations:
					if (m_mapLocation.Count == 0)
						FillPossibilityMap(rsf, m_cache.LangProject.LocationsOA.PossibilitiesOS, m_mapLocation);
					rsf.m_tlo.m_default = FindPossibilityOrNull(rgsHier, m_mapLocation);
					if (rsf.m_tlo.m_default == null && !rsf.m_tlo.m_fIgnoreNewStuff)
						rsf.m_tlo.m_default = CreateNewLocation(rgsHier);
					break;
				case RnGenericRecTags.kflidPhraseTags:
					if (m_mapPhraseTag.Count == 0)
						FillPossibilityMap(rsf, m_cache.LangProject.TextMarkupTagsOA.PossibilitiesOS, m_mapPhraseTag);
					rsf.m_tlo.m_default = FindPossibilityOrNull(rgsHier, m_mapPhraseTag);
					if (rsf.m_tlo.m_default == null && !rsf.m_tlo.m_fIgnoreNewStuff)
						rsf.m_tlo.m_default = CreateNewPhraseTag(rgsHier);
					break;
				case RnGenericRecTags.kflidResearchers:
				case RnGenericRecTags.kflidSources:
					if (m_mapPeople.Count == 0)
						FillPossibilityMap(rsf, m_cache.LangProject.PeopleOA.PossibilitiesOS, m_mapPeople);
					rsf.m_tlo.m_default = FindPossibilityOrNull(rgsHier, m_mapPeople);
					if (rsf.m_tlo.m_default == null && !rsf.m_tlo.m_fIgnoreNewStuff)
						rsf.m_tlo.m_default = CreateNewPerson(rgsHier);
					break;
				case RnGenericRecTags.kflidRestrictions:
					if (m_mapRestriction.Count == 0)
						FillPossibilityMap(rsf, m_cache.LangProject.RestrictionsOA.PossibilitiesOS, m_mapRestriction);
					rsf.m_tlo.m_default = FindPossibilityOrNull(rgsHier, m_mapRestriction);
					if (rsf.m_tlo.m_default == null && !rsf.m_tlo.m_fIgnoreNewStuff)
						rsf.m_tlo.m_default = CreateNewRestriction(rgsHier);
					break;
				case RnGenericRecTags.kflidStatus:
					if (m_mapStatus.Count == 0)
						FillPossibilityMap(rsf, m_cache.LangProject.StatusOA.PossibilitiesOS, m_mapStatus);
					rsf.m_tlo.m_default = FindPossibilityOrNull(rgsHier, m_mapStatus);
					if (rsf.m_tlo.m_default == null && !rsf.m_tlo.m_fIgnoreNewStuff)
						rsf.m_tlo.m_default = CreateNewStatus(rgsHier);
					break;
				case RnGenericRecTags.kflidTimeOfEvent:
					if (m_mapTimeOfDay.Count == 0)
						FillPossibilityMap(rsf, m_cache.LangProject.TimeOfDayOA.PossibilitiesOS, m_mapTimeOfDay);
					rsf.m_tlo.m_default = FindPossibilityOrNull(rgsHier, m_mapTimeOfDay);
					if (rsf.m_tlo.m_default == null && !rsf.m_tlo.m_fIgnoreNewStuff)
						rsf.m_tlo.m_default = CreateNewTimeOfDay(rgsHier);
					break;
				case RnGenericRecTags.kflidType:
					if (m_mapRecType.Count == 0)
						FillPossibilityMap(rsf, m_cache.LangProject.ResearchNotebookOA.RecTypesOA.PossibilitiesOS, m_mapRecType);
					rsf.m_tlo.m_default = FindPossibilityOrNull(rgsHier, m_mapRecType);
					if (rsf.m_tlo.m_default == null && !rsf.m_tlo.m_fIgnoreNewStuff)
						rsf.m_tlo.m_default = CreateNewRecType(rgsHier);
					break;
				case RnGenericRecTags.kflidParticipants:
					if (m_mapPeople.Count == 0)
						FillPossibilityMap(rsf, m_cache.LangProject.PeopleOA.PossibilitiesOS, m_mapPeople);
					rsf.m_tlo.m_default = FindPossibilityOrNull(rgsHier, m_mapPeople);
					if (rsf.m_tlo.m_default == null && !rsf.m_tlo.m_fIgnoreNewStuff)
						rsf.m_tlo.m_default = CreateNewPerson(rgsHier);
					break;
				default:
					// must be a custom field.
					Debug.Assert(rsf.m_flid >= (RnGenericRecTags.kClassId * 1000) + 500);
					// We don't yet have the necessary information in the new FDO/MetaDataCache.
					break;
			}
		}

		private List<string> PruneEmptyStrings(List<string> rgsData)
		{
			List<string> rgsOut = new List<string>();
			for (int i = 0; i < rgsData.Count; ++i)
			{
				string sT = rgsData[i];
				if (sT == null)
					continue;
				string sOut = sT.Trim();
				if (sOut.Length > 0)
					rgsOut.Add(sOut);
			}
			return rgsOut;
		}

		/// <summary>
		/// Store the data for a multi-paragraph text field.
		/// </summary>
		private void SetTextContent(IRnGenericRec rec, RnSfMarker rsf, Sfm2Xml.SfmField field)
		{
			// REVIEW: SHOULD WE WORRY ABOUT EMBEDDED CHAR MAPPINGS THAT CHANGE THE WRITING SYSTEM
			// WHEN IT COMES TO ENCODING CONVERSION???
			ReconvertEncodedDataIfNeeded(field, rsf.m_txo.m_wsId);
			List<string> rgsParas = SplitIntoParagraphs(rsf, field);
			if (rgsParas.Count == 0)
				return;
			if (m_factStText == null)
				m_factStText = m_cache.ServiceLocator.GetInstance<IStTextFactory>();
			switch (rsf.m_flid)
			{
				case RnGenericRecTags.kflidConclusions:
					if (rec.ConclusionsOA == null)
						rec.ConclusionsOA = m_factStText.Create();
					StoreTextData(rec.ConclusionsOA, rsf, rgsParas);
					break;
				case RnGenericRecTags.kflidDescription:
					if (rec.DescriptionOA == null)
						rec.DescriptionOA = m_factStText.Create();
					StoreTextData(rec.DescriptionOA, rsf, rgsParas);
					break;
				case RnGenericRecTags.kflidDiscussion:
					if (rec.DiscussionOA == null)
						rec.DiscussionOA = m_factStText.Create();
					StoreTextData(rec.DiscussionOA, rsf, rgsParas);
					break;
				case RnGenericRecTags.kflidExternalMaterials:
					if (rec.ExternalMaterialsOA == null)
						rec.ExternalMaterialsOA = m_factStText.Create();
					StoreTextData(rec.ExternalMaterialsOA, rsf, rgsParas);
					break;
				case RnGenericRecTags.kflidFurtherQuestions:
					if (rec.FurtherQuestionsOA == null)
						rec.FurtherQuestionsOA = m_factStText.Create();
					StoreTextData(rec.FurtherQuestionsOA, rsf, rgsParas);
					break;
				case RnGenericRecTags.kflidHypothesis:
					if (rec.HypothesisOA == null)
						rec.HypothesisOA = m_factStText.Create();
					StoreTextData(rec.HypothesisOA, rsf, rgsParas);
					break;
				case RnGenericRecTags.kflidPersonalNotes:
					if (rec.PersonalNotesOA == null)
						rec.PersonalNotesOA = m_factStText.Create();
					StoreTextData(rec.PersonalNotesOA, rsf, rgsParas);
					break;
				case RnGenericRecTags.kflidResearchPlan:
					if (rec.ResearchPlanOA == null)
						rec.ResearchPlanOA = m_factStText.Create();
					StoreTextData(rec.ResearchPlanOA, rsf, rgsParas);
					break;
				case RnGenericRecTags.kflidVersionHistory:
					if (rec.VersionHistoryOA == null)
						rec.VersionHistoryOA = m_factStText.Create();
					StoreTextData(rec.VersionHistoryOA, rsf, rgsParas);
					break;
				default:
					// Handle custom field (don't think any can exist yet, but...)
					Debug.Assert(rsf.m_flid >= (RnGenericRecTags.kClassId * 1000) + 500);
					IStText text;
					int hvo = m_cache.DomainDataByFlid.get_ObjectProp(rec.Hvo, rsf.m_flid);
					if (hvo == 0)
					{
						text = m_factStText.Create();
						m_cache.DomainDataByFlid.SetObjProp(rec.Hvo, rsf.m_flid, text.Hvo);
					}
					else
					{
						if (m_repoStText == null)
							m_repoStText = m_cache.ServiceLocator.GetInstance<IStTextRepository>();
						text = m_repoStText.GetObject(hvo);
					}
					StoreTextData(text, rsf, rgsParas);
					break;
			}
		}

		private void StoreTextData(IStText text, RnSfMarker rsf, List<string> rgsParas)
		{
			if (m_factPara == null)
				m_factPara = m_cache.ServiceLocator.GetInstance<IStTxtParaFactory>();
			if (rgsParas.Count == 0)
			{
				IStTxtPara para = m_factPara.Create();
				text.ParagraphsOS.Add(para);
				if (!String.IsNullOrEmpty(rsf.m_txo.m_sStyle))
					para.StyleName = rsf.m_txo.m_sStyle;
				para.Contents = MakeTsString(String.Empty, rsf.m_txo.m_ws.Handle);
			}
			else
			{
				for (int i = 0; i < rgsParas.Count; ++i)
				{
					IStTxtPara para = m_factPara.Create();
					text.ParagraphsOS.Add(para);
					if (!String.IsNullOrEmpty(rsf.m_txo.m_sStyle))
						para.StyleName = rsf.m_txo.m_sStyle;
					para.Contents = MakeTsString(rgsParas[i], rsf.m_txo.m_ws.Handle);
				}
			}
		}

		private List<string> SplitIntoParagraphs(RnSfMarker rsf, Sfm2Xml.SfmField field)
		{
			List<string> rgsParas = new List<string>();
			List<string> rgsLines = SplitIntoLines(field.Data);
			StringBuilder sbPara = new StringBuilder();
			for (int i = 0; i < rgsLines.Count; ++i)
			{
				bool fIndented = false;
				string sLine = rgsLines[i];
				if (sLine.Length > 0)
					fIndented = Char.IsWhiteSpace(sLine[0]);
				sLine = sLine.TrimStart();
				if (rsf.m_txo.m_fStartParaNewLine)
				{
					if (sLine.Length > 0)
						rgsParas.Add(sLine);
					continue;
				}
				if (sLine.Length == 0)
				{
					if (sbPara.Length > 0 &&
						(rsf.m_txo.m_fStartParaBlankLine || rsf.m_txo.m_fStartParaShortLine))
					{
						rgsParas.Add(sbPara.ToString());
						sbPara.Remove(0, sbPara.Length);
					}
					continue;
				}
				if (rsf.m_txo.m_fStartParaIndented && fIndented)
				{
					if (rsf.m_txo.m_fStartParaBlankLine && sbPara.Length > 0)
					{
						rgsParas.Add(sbPara.ToString());
						sbPara.Remove(0, sbPara.Length);
					}
					sbPara.Append(sLine);
					continue;
				}
				if (rsf.m_txo.m_fStartParaShortLine && sLine.Length < rsf.m_txo.m_cchShortLim)
				{
					if (sbPara.Length > 0)
						sbPara.Append(" ");
					sbPara.Append(sLine);
					rgsParas.Add(sbPara.ToString());
					sbPara.Remove(0, sbPara.Length);
					continue;
				}
				if (sbPara.Length > 0)
					sbPara.Append(" ");
				sbPara.Append(sLine);
			}
			if (sbPara.Length > 0)
			{
				rgsParas.Add(sbPara.ToString());
				sbPara.Remove(0, sbPara.Length);
			}
			return rgsParas;
		}

		private List<string> SplitIntoLines(string sData)
		{
			List<string> rgsLines = SplitString(sData, Environment.NewLine);
			for (int i = 0; i < rgsLines.Count; ++i)
				rgsLines[i] = TrimLineData(rgsLines[i]);
			return rgsLines;
		}

		private string TrimLineData(string sData)
		{
			string sLine = sData;
			int idx;
			// The following 4 lines of code shouldn't be needed, but ...
			// Erase any leading newline type characters, then convert any others to spaces.
			while ((idx = sLine.IndexOfAny(new char[] { '\n', '\r' })) == 0)
				sLine = sLine.Substring(1);
			sLine = sLine.Replace('\n', ' ');
			sLine = sLine.Replace('\r', ' ');
			// Leave leading whitespace -- it may indicate the start of a new paragraph.
			return sLine.TrimEnd();
		}

		/// <summary>
		/// Store a value for either a simple formatted string or a multilingual string.
		/// </summary>
		private void SetStringValue(IRnGenericRec rec, RnSfMarker rsf, Sfm2Xml.SfmField field,
			CellarPropertyType cpt)
		{
			// REVIEW: SHOULD WE WORRY ABOUT EMBEDDED CHAR MAPPINGS THAT CHANGE THE WRITING SYSTEM
			// WHEN IT COMES TO ENCODING CONVERSION???
			ReconvertEncodedDataIfNeeded(field, rsf.m_sto.m_wsId);
			ITsString tss = MakeTsString(field.Data, rsf.m_sto.m_ws.Handle);
			switch (rsf.m_flid)
			{
				case RnGenericRecTags.kflidTitle:
					rec.Title = tss;
					break;
				default:
					// must be a custom field.
					Debug.Assert(rsf.m_flid >= (RnGenericRecTags.kClassId * 1000) + 500);
					switch (cpt)
					{
						case CellarPropertyType.MultiString:
						case CellarPropertyType.MultiUnicode:
							m_cache.DomainDataByFlid.SetMultiStringAlt(rec.Hvo, rsf.m_flid, rsf.m_sto.m_ws.Handle, tss);
							break;
						case CellarPropertyType.String:
							m_cache.DomainDataByFlid.SetString(rec.Hvo, rsf.m_flid, tss);
							break;
					}
					break;
			}
		}

		private void ReconvertEncodedDataIfNeeded(Sfm2Xml.SfmField field, string sWs)
		{
			if (String.IsNullOrEmpty(sWs))
				sWs = m_cache.WritingSystemFactory.GetStrFromWs(m_cache.DefaultAnalWs);
			if (!String.IsNullOrEmpty(sWs))
			{
				EncConverterChoice ecc;
				if (m_mapWsEncConv.TryGetValue(sWs, out ecc))
				{
					if (ecc.Converter != null)
						field.Data = ecc.Converter.ConvertToUnicode(field.RawData);
				}
			}
			if (field.ErrorConvertingData)
			{
				LogMessage(
					String.Format(LexTextControls.ksEncodingConversionProblem, field.Marker),
					field.LineNumber);
			}
		}

		private ITsString MakeTsString(string sRaw, int ws)
		{
			List<string> rgsText = new List<string>();
			List<CharMapping> rgcmText = new List<CharMapping>();
			while (!String.IsNullOrEmpty(sRaw))
			{
				CharMapping cmText;
				int idx = IndexOfFirstCharMappingMarker(sRaw, out cmText);
				if (idx == -1)
				{
					rgsText.Add(sRaw);		// save trailing text
					rgcmText.Add(null);
					break;
				}
				if (idx > 0)
				{
					rgsText.Add(sRaw.Substring(0, idx));	// save leading text
					rgcmText.Add(null);
				}
				sRaw = sRaw.Substring(idx + cmText.BeginMarker.Length);
				idx = sRaw.IndexOf(cmText.EndMarker);
				if (idx == -1)
				{
					if (cmText.EndWithWord)
					{
						// TODO: Generalized search for whitespace?
						idx = sRaw.IndexOfAny(new char[] { ' ', '\t', '\r', '\n' });
						if (idx == -1)
							idx = sRaw.Length;
					}
					else
					{
						idx = sRaw.Length;
					}
				}
				rgsText.Add(sRaw.Substring(0, idx));
				if (cmText.IgnoreMarkerOnImport)
					rgcmText.Add(null);
				else
					rgcmText.Add(cmText);
				sRaw = sRaw.Substring(idx);
			}
			if (rgsText.Count == 0)
			{
				rgsText.Add(String.Empty);
				rgcmText.Add(null);
			}
			ITsIncStrBldr tisb = m_cache.TsStrFactory.GetIncBldr();
			for (int i = 0; i < rgsText.Count; ++i)
			{
				string sRun = rgsText[i];
				CharMapping cmRun = rgcmText[i];
				if (cmRun != null && cmRun.DestinationWritingSystem != null)
					tisb.SetIntPropValues((int)FwTextPropType.ktptWs, (int)FwTextPropVar.ktpvDefault,
						cmRun.DestinationWritingSystem.Handle);
				else
					tisb.SetIntPropValues((int)FwTextPropType.ktptWs, (int)FwTextPropVar.ktpvDefault, ws);
				if (cmRun != null && !String.IsNullOrEmpty(cmRun.DestinationStyle))
					tisb.SetStrPropValue((int)FwTextPropType.ktptNamedStyle, cmRun.DestinationStyle);
				tisb.Append(sRun);
			}
			return tisb.GetString();
		}

		/// <summary>
		/// Find the next character mapping marker in the string (if any).
		/// </summary>
		private int IndexOfFirstCharMappingMarker(string sText, out CharMapping cmText)
		{
			int idx = -1;
			cmText = null;
			foreach (CharMapping cm in m_rgcm)
			{
				if (cm.BeginMarker.Length == 0)
					continue;
				int idxT = sText.IndexOf(cm.BeginMarker);
				if (idxT != -1)
				{
					if (idx == -1 || idxT < idx)
					{
						cmText = cm;
						idx = idxT;
					}
				}
			}
			return idx;
		}

		/// <summary>
		/// Store a value with a "kcptGenDate" type value.  Try to handle incomplete data if
		/// possible, since this value is typed by hand.  The user may have substituted
		/// question marks for the date, and may even the month.
		/// </summary>
		private void SetGenDateValue(IRnGenericRec rec, RnSfMarker rsf, Sfm2Xml.SfmField field)
		{
			string sData = field.Data.Trim();
			if (sData.Length == 0)
				return;		// nothing we can do without data!
			GenDate gdt;
			if (!TryParseGenDate(sData, rsf.m_dto.m_rgsFmt, out gdt))
			{
				LogMessage(String.Format(LexTextControls.ksCannotParseGenericDate, sData, field.Marker),
					field.LineNumber);
				return;
			}
			switch (rsf.m_flid)
			{
				case RnGenericRecTags.kflidDateOfEvent:
					rec.DateOfEvent = gdt;
					break;
				default:
					// must be a custom field.
					Debug.Assert(rsf.m_flid >= (RnGenericRecTags.kClassId * 1000) + 500);
					// There's no way to pass a GenDate item into a custom field!
					break;
			}
		}

		struct GenDateInfo
		{
			public int mday;
			public int wday;
			public int ymon;
			public int year;
			public GenDate.PrecisionType prec;
			public bool error;
		};

		private bool TryParseGenDate(string sData, List<string> rgsFmt, out GenDate gdt)
		{
			GenDate.PrecisionType prec = GenDate.PrecisionType.Exact;
			if (sData[0] == '~')
			{
				prec = GenDate.PrecisionType.Approximate;
				sData = sData.Substring(1).Trim();
			}
			else if (sData[0] == '<')
			{
				prec = GenDate.PrecisionType.Before;
				sData = sData.Substring(1).Trim();
			}
			else if (sData[0] == '>')
			{
				prec = GenDate.PrecisionType.After;
				sData = sData.Substring(1).Trim();
			}
			if (sData.Length == 0)
			{
				gdt = new GenDate();
				return false;
			}
			int year = 0;
			bool fAD = true;
			DateTime dt;
			if (DateTime.TryParseExact(sData, rgsFmt.ToArray(), null, DateTimeStyles.None, out dt))
			{
				if (dt.Year > 0)
				{
					year = dt.Year;
				}
				else
				{
					year = -dt.Year;
					fAD = false;
				}
				gdt = new GenDate(prec, dt.Month, dt.Day, year, fAD);
				return true;
			}
			foreach (string sFmt in rgsFmt)
			{
				GenDateInfo gdi;
				string sResidue = ParseFormattedDate(sData, sFmt, out gdi);
				if (!gdi.error)
				{
					year = gdi.year;
					if (prec == GenDate.PrecisionType.Exact)
					{
						if (sResidue.Trim().StartsWith("?"))
							prec = GenDate.PrecisionType.Approximate;
						else
							prec = gdi.prec;
					}
					if (year < 0)
					{
						year = -year;
						fAD = false;
					}
					gdt = new GenDate(prec, gdi.ymon, gdi.mday, year, fAD);
					return true;
				}
			}
			gdt = new GenDate();
			return false;
		}

		string ParseFormattedDate(string sDateString, string sFmt, out GenDateInfo gdi)
		{
			gdi = new GenDateInfo();
			gdi.error = true;		// just in case...
			gdi.prec = GenDate.PrecisionType.Exact;
			char ch;
			int i;
			int cch;
			bool fError;
			bool fDayPresent = false;
			bool fMonthPresent = false;
			bool fYearPresent = false;
			string sDate = sDateString.Trim();
			for (; sFmt.Length > 0; sFmt = sFmt.Substring(cch))
			{
				ch = sFmt[0];
				for (i = 1; i < sFmt.Length; ++i)
				{
					if (sFmt[i] != ch)
						break;
				}
				cch = i;
				switch (ch)
				{
					case 'd':
						if (CheckForQuestionMarks(ref gdi, ref sDate))
						{
							if (sDate.Length == 0)
								return String.Empty;
							else
								break;
						}
						switch (cch)
						{
							case 1:	// d
							case 2:	// dd
								fDayPresent = true;
								fError = !TryParseLeadingNumber(ref sDate, out gdi.mday);
								if (fError || gdi.mday > 31)
									return sDate;
								break;
							case 3:	// ddd - Abbreviated day of week
								fError = !TryMatchAgainstNameList(ref sDate, m_rgsDayAbbr, out gdi.wday);
								if (fError)
									return sDate;
								break;
							case 4:	// dddd - Unabbreviated day of the week
								fError = !TryMatchAgainstNameList(ref sDate, m_rgsDayName, out gdi.wday);
								if (fError)
									return sDate;
								break;
							default:
								return sDate;
						}
						break;

					case 'M':
						if (CheckForQuestionMarks(ref gdi, ref sDate))
						{
							if (sDate.Length == 0)
								return String.Empty;
							else
								break;
						}
						fMonthPresent = true;
						switch (cch)
						{
							case 1:	// M
							case 2:	// MM
								fError = !TryParseLeadingNumber(ref sDate, out gdi.ymon);
								if (fError || gdi.ymon > 12)
									return sDate;
								break;
							case 3: // MMM - Abbreviated month name
								fError = !TryMatchAgainstNameList(ref sDate, m_rgsMonthAbbr, out gdi.ymon);
								if (fError)
									return sDate;
								break;
							case 4:	// MMMM - Unabbreviated month name
								fError = !TryMatchAgainstNameList(ref sDate, m_rgsMonthName, out gdi.ymon);
								if (fError)
									return sDate;
								break;
							default:
								return sDate;
						}
						break;

					case 'y':
						if (sDate.StartsWith("?"))
						{
							gdi.error = true;
							return sDate;
						}
						fYearPresent = true;
						int year;
						int thisyear = DateTime.Now.Year;
						switch (cch)
						{
							case 1:
								fError = !TryParseLeadingNumber(ref sDate, out year);
								if (fError || year > 9)
									return sDate;
								gdi.year = 2000 + year;
								if (gdi.year > thisyear)
									gdi.year -= 100;
								break;
							case 2:
								fError = !TryParseLeadingNumber(ref sDate, out year);
								if (fError || year > 99)
									return sDate;
								gdi.year = 2000 + year;
								if (gdi.year > thisyear)
									gdi.year -= 100;
								break;
							case 4:
								fError = !TryParseLeadingNumber(ref sDate, out year);
								if (fError)
									return sDate;
								break;
							default:
								return sDate;
						}
						break;

					case 'g':
						// TODO SteveMc: IMPLEMENT ME!
						return sDate;

					case '\'': // quoted text
						//cch = ParseFmtQuotedText (sFmt, sDate);
						//if (cch < 0)
						//    return 0; // text not found
						break;

					case ' ':
						sDate = sDate.Trim();
						break;

					default:
						// Check for matching separators.
						sDate = sDate.Trim();
						for (int j = 0; j < cch; ++j)
						{
							if (j >= sDate.Length || sDate[j] != ch)
								return sDate;
						}
						sDate = sDate.Substring(cch);
						sDate = sDate.Trim();
						break;
				}
			}
			gdi.error = !ValidateDate(fYearPresent ? gdi.year : 2000, fMonthPresent ? gdi.ymon : 1,
				fDayPresent ? gdi.mday : 1);
			return sDate;
		}

		private static bool CheckForQuestionMarks(ref GenDateInfo gdi, ref string sDate)
		{
			if (sDate.StartsWith("?"))
			{
				while (sDate.StartsWith("?"))
					sDate = sDate.Substring(1);
				gdi.prec = GenDate.PrecisionType.Approximate;
				if (sDate.Length == 0)
					gdi.error = gdi.year == 0;	// ok if we already have a year.
				return true;
			}
			else
			{
				return false;
			}
		}

		private static bool TryMatchAgainstNameList(ref string sDate, string[] rgsToMatch, out int val)
		{
			for (int j = 0; j < rgsToMatch.Length; ++j)
			{
				if (sDate.StartsWith(rgsToMatch[j]))
				{
					val = j + 1;
					sDate = sDate.Substring(rgsToMatch[j].Length);
					sDate = sDate.Trim();
					return false;
				}
			}
			val = 0;
			return true;
		}

		private static bool ValidateDate(int year, int month, int day)
		{
			if (year < -9999 || year > 9999 || year == 0)
				return false;
			if (month < 1 || month > 12)
				return false;
			int days_in_month = 31;	// most common value
			if (year == 1752 && month == 9)
			{
				days_in_month = 19; // the month the calendar was changed
			}
			else
			{
				switch (month)
				{
					case 2:		// February
						days_in_month = (((year%4) == 0 && (year%100) != 0) || (year%1000) == 0) ? 29 : 28;
						break;
					case 4:		// April
					case 6:		// June
					case 9:		// September
					case 11:	// November
						days_in_month = 30;
						break;
				}
			}
			if (day < 1 || day > days_in_month)
				return false;
			return true;
		}

		private static bool TryParseLeadingNumber(ref string sDate, out int val)
		{
			val = 0;
			int cchUsed;
			for (cchUsed = 0; cchUsed < sDate.Length; ++cchUsed)
			{
				if (!Char.IsDigit(sDate[cchUsed]))
					break;
			}
			if (cchUsed < 1)
				return false;
			string sNum = sDate.Substring(0, cchUsed);
			sDate = sDate.Substring(cchUsed);
			return Int32.TryParse(sNum, out val);
		}

		/// <summary>
		/// Store a value with a "kcptTime" type value.  These are less forgiving than those with
		/// "kcptGenDate" values, because they are generally created by a computer program instead
		/// of typed by a user.
		/// </summary>
		private void SetDateTimeValue(IRnGenericRec rec, RnSfMarker rsf, Sfm2Xml.SfmField field)
		{
			string sData = field.Data.Trim();
			if (sData.Length == 0)
				return;		// nothing we can do without data!
			DateTime dt;
			if (!DateTime.TryParseExact(sData, rsf.m_dto.m_rgsFmt.ToArray(), null, DateTimeStyles.None, out dt))
			{
				LogMessage(String.Format(LexTextControls.ksCannotParseDateTime, field.Data, field.Marker),
					field.LineNumber);
				return;
			}
			switch (rsf.m_flid)
			{
				case RnGenericRecTags.kflidDateCreated:
					rec.DateCreated = dt;
					break;
				case RnGenericRecTags.kflidDateModified:
					rec.DateModified = dt;
					break;
				default:
					// must be a custom field.
					Debug.Assert(rsf.m_flid >= (RnGenericRecTags.kClassId * 1000) + 500);
					SilTime.SetTimeProperty(m_cache.DomainDataByFlid, rec.Hvo, rsf.m_flid, dt);
					break;
			}
		}

		/// <summary>
		/// Store the information needed to make any cross reference links after all the records
		/// have been created.
		/// </summary>
		private void StoreLinkData(IRnGenericRec rec, RnSfMarker rsf, Sfm2Xml.SfmField field)
		{
			if (String.IsNullOrEmpty(field.Data))
				return;
			var pend = new PendingLink { Marker = rsf, Field = field, Record = rec };
			m_pendingLinks.Add(pend);
		}

		private void ProcessStoredLinkData()
		{
			if (m_pendingLinks.Count == 0)
				return;
			// 1. Get the titles and map them onto their records.
			// 2. Try to match link data against titles
			// 3. If successful, set link.
			// 4. If unsuccessful, provide error message for log.
			var mapTitleRec = new Dictionary<string, IRnGenericRec>();
			foreach (var rec in m_cache.ServiceLocator.GetInstance<IRnGenericRecRepository>().AllInstances())
			{
				var sTitle = rec.Title.Text;
				if (String.IsNullOrEmpty(sTitle))
					continue;
				if (!mapTitleRec.ContainsKey(sTitle))
					mapTitleRec.Add(sTitle, rec);
			}
			foreach (var pend in m_pendingLinks)
			{
				IRnGenericRec rec;
				var sData = pend.Field.Data;
				if (mapTitleRec.TryGetValue(sData, out rec))
				{
					if (SetLink(pend, rec))
						continue;
				}
				else
				{
					var idx1 = sData.IndexOf(" - ");
					var idx2 = sData.LastIndexOf(" - ");
					if (idx1 != idx2)
					{
						idx1 += 3;
						var sTitle = sData.Substring(idx1, idx2 - idx1);
						if (mapTitleRec.TryGetValue(sTitle, out rec))
						{
							if (SetLink(pend, rec))
								continue;
						}
					}
				}
				// log an error.
				LogMessage(
					String.Format(SIL.FieldWorks.LexText.Controls.LexTextControls.ksCannotMakeDesiredLink,
						pend.Field.Marker, pend.Field.Data),
					pend.Field.LineNumber);

			}
		}

		private static bool SetLink(PendingLink pend, IRnGenericRec rec)
		{
			switch (pend.Marker.m_flid)
			{
				case RnGenericRecTags.kflidCounterEvidence:
					pend.Record.CounterEvidenceRS.Add(rec);
					return true;
				case RnGenericRecTags.kflidSeeAlso:
					pend.Record.SeeAlsoRC.Add(rec);
					return true;
				case RnGenericRecTags.kflidSupersededBy:
					pend.Record.SupersededByRC.Add(rec);
					return true;
				case RnGenericRecTags.kflidSupportingEvidence:
					pend.Record.SupportingEvidenceRS.Add(rec);
					return true;
			}
			return false;
		}

		/// <summary>
		/// Store the data for a field that contains one or more references to a possibility
		/// list.
		/// </summary>
		private void SetListReference(IRnGenericRec rec, RnSfMarker rsf, Sfm2Xml.SfmField field)
		{
			ReconvertEncodedDataIfNeeded(field, rsf.m_tlo.m_wsId);
			string sData = field.Data;
			if (sData == null)
				sData = String.Empty;
			sData = ApplyChanges(rsf, sData);
			sData = sData.Trim();
			List<string> rgsData = null;
			if (sData.Length > 0)
			{
				if (rsf.m_tlo.m_fHaveMulti)
				{
					rgsData = SplitString(sData, rsf.m_tlo.m_rgsDelimMulti);
					rgsData = PruneEmptyStrings(rgsData);
				}
				else
				{
					rgsData = new List<string> {sData};
				}
			}
			if ((rgsData == null || rgsData.Count == 0) && rsf.m_tlo.m_default == null)
			{
				return;
			}
			if (rgsData == null)
				rgsData = new List<string>();
			rgsData = ApplyBeforeAndBetween(rsf, rgsData);
			if (rgsData.Count == 0)
				rgsData.Add(String.Empty);
			foreach (var sItem in rgsData)
			{
				switch (rsf.m_flid)
				{
					case RnGenericRecTags.kflidAnthroCodes:
						if (!StoreAnthroCode(rec, rsf, sItem))
							LogCannotFindListItem(sItem, field);
						break;
					case RnGenericRecTags.kflidConfidence:
						if (!StoreConfidence(rec, rsf, sItem))
							LogCannotFindListItem(sItem, field);
						break;
					case RnGenericRecTags.kflidLocations:
						if (!StoreLocation(rec, rsf, sItem))
							LogCannotFindListItem(sItem, field);
						break;
					case RnGenericRecTags.kflidPhraseTags:
						if (!StorePhraseTag(rec, rsf, sItem))
							LogCannotFindListItem(sItem, field);
						break;
					case RnGenericRecTags.kflidResearchers:
						if (!StoreResearcher(rec, rsf, sItem))
							LogCannotFindListItem(sItem, field);
						break;
					case RnGenericRecTags.kflidRestrictions:
						if (!StoreRestriction(rec, rsf, sItem))
							LogCannotFindListItem(sItem, field);
						break;
					case RnGenericRecTags.kflidSources:
						if (!StoreSource(rec, rsf, sItem))
							LogCannotFindListItem(sItem, field);
						break;
					case RnGenericRecTags.kflidStatus:
						if (!StoreStatus(rec, rsf, sItem))
							LogCannotFindListItem(sItem, field);
						break;
					case RnGenericRecTags.kflidTimeOfEvent:
						if (!StoreTimeOfEvent(rec, rsf, sItem))
							LogCannotFindListItem(sItem, field);
						break;
					case RnGenericRecTags.kflidType:
						if (!StoreRecType(rec, rsf, sItem))
							LogCannotFindListItem(sItem, field);
						break;
					case RnGenericRecTags.kflidParticipants:
						if (!StoreParticipant(rec, rsf, sItem))
							LogCannotFindListItem(sItem, field);
						break;
					default:
						// must be a custom field.
						Debug.Assert(rsf.m_flid >= (RnGenericRecTags.kClassId * 1000) + 500);
						Guid guidList = m_mdc.GetFieldListRoot(rsf.m_flid);
						if (guidList != Guid.Empty)
						{
							if (m_repoList == null)
								m_repoList = m_cache.ServiceLocator.GetInstance<ICmPossibilityListRepository>();
							ICmPossibilityList list = m_repoList.GetObject(guidList);
							if (list != null)
							{
								if (!StoreCustomListRefItem(rec, rsf, sItem, list))
									LogCannotFindListItem(sItem, field);
								break;
							}
						}
						LogMessage(
							String.Format(LexTextControls.ksCannotFindPossibilityList, field.Marker),
							field.LineNumber);
						return;
				}
			}
		}

		private void LogCannotFindListItem(string sItem, Sfm2Xml.SfmField field)
		{
			LogMessage(
				String.Format(LexTextControls.ksCannotFindMatchingListItem, sItem, field.Marker),
				field.LineNumber);
		}

		/// <summary>
		/// For each individual item,
		/// 1. remove any comment (using rsf.m_tlo.m_rgsBefore)
		/// 2. extract actual data (using rsf.m_tlo.m_rgsMarkStart/End)
		/// </summary>
		private static List<string> ApplyBeforeAndBetween(RnSfMarker rsf, List<string> rgsData)
		{
			List<string> rgsData2 = new List<string>();
			foreach (string sItem in rgsData)
			{
				string sT = sItem;
				if (rsf.m_tlo.m_fHaveBefore &&
					rsf.m_tlo.m_rgsBefore != null && sItem.Length > 0)
				{
					foreach (string sBefore in rsf.m_tlo.m_rgsBefore)
					{
						int idx = sItem.IndexOf(sBefore);
						if (idx > 0)
						{
							sT = sItem.Substring(0, idx).Trim();
						}
						else if (idx == 0)
						{
							sT = String.Empty;
						}
						if (sT.Length == 0)
							break;
					}
				}
				if (sT.Length > 0 && rsf.m_tlo.m_fHaveBetween &&
					rsf.m_tlo.m_rgsMarkStart != null && rsf.m_tlo.m_rgsMarkEnd != null)
				{
					// Ensure safe length even if the two lengths differ.
					// REVIEW: Should we complain if the lengths differ?
					int clen = rsf.m_tlo.m_rgsMarkEnd.Length;
					if (rsf.m_tlo.m_rgsMarkStart.Length < rsf.m_tlo.m_rgsMarkEnd.Length)
						clen = rsf.m_tlo.m_rgsMarkStart.Length;
					if (clen > 0)
					{
						string sT2 = String.Empty;
						for (int i = 0; i < clen; ++i)
						{
							int idx = sT.IndexOf(rsf.m_tlo.m_rgsMarkStart[i]);
							if (idx >= 0)
							{
								++idx;
								int idxEnd = sT.IndexOf(rsf.m_tlo.m_rgsMarkEnd[i], idx);
								if (idxEnd >= 0)
								{
									sT2 = sT.Substring(idx, idxEnd - idx);
									break;
								}
							}
						}
						sT = sT2;
					}
				}
				if (!String.IsNullOrEmpty(sT))
					rgsData2.Add(sT);
			}
			return rgsData2;
		}

		private string ApplyChanges(RnSfMarker rsf, string sData)
		{
			if (rsf.m_tlo.m_rgsMatch == null || rsf.m_tlo.m_rgsReplace == null)
				return sData;
			int count = rsf.m_tlo.m_rgsMatch.Count;
			if (rsf.m_tlo.m_rgsReplace.Count < rsf.m_tlo.m_rgsMatch.Count)
				count = rsf.m_tlo.m_rgsReplace.Count;
			for (int i = 0; i < count; ++i)
				sData = sData.Replace(rsf.m_tlo.m_rgsMatch[i], rsf.m_tlo.m_rgsReplace[i]);
			return sData;
		}

		private List<string> SplitString(string sItem, string sDel)
		{
			List<string> rgsSplit = new List<string>();
			if (String.IsNullOrEmpty(sItem))
			{
				rgsSplit.Add(String.Empty);
				return rgsSplit;
			}
			int idx;
			while ((idx = sItem.IndexOf(sDel)) >= 0)
			{
				rgsSplit.Add(sItem.Substring(0, idx));
				sItem = sItem.Substring(idx + sDel.Length);
			}
			if (sItem.Length > 0)
				rgsSplit.Add(sItem);
			return rgsSplit;
		}

		private List<string> SplitString(string sData, string[] rgsDelims)
		{
			List<string> rgsData = new List<string>();
			rgsData.Add(sData);
			if (rgsDelims != null && rgsDelims.Length > 0)
			{
				foreach (string sDel in rgsDelims)
				{
					List<string> rgsSplit = new List<string>();
					foreach (string sItem in rgsData)
					{
						string s1 = sItem.Trim();
						if (s1.Length == 0)
							continue;
						List<string> rgsT = SplitString(s1, sDel);
						foreach (string s2 in rgsT)
						{
							string s3 = s2.Trim();
							if (s3.Length > 0)
								rgsSplit.Add(s3);
						}
					}
					rgsData = rgsSplit;
				}
			}
			return rgsData;
		}

		private ICmPossibility FindPossibilityOrNull(List<string> rgsHier,
			Dictionary<string, ICmPossibility> map)
		{
			ICmPossibility possParent = null;
			ICmPossibility poss = null;
			for (int i = 0; i < rgsHier.Count; ++i)
			{
				if (!map.TryGetValue(rgsHier[i].ToLowerInvariant(), out poss))
					return null;
				if (i > 0 && poss.Owner != possParent)
					return null;
				possParent = poss;
			}
			return poss;
		}

		private bool StoreAnthroCode(IRnGenericRec rec, RnSfMarker rsf, string sData)
		{
			List<string> rgsHier = SplitForSubitems(rsf, sData);
			if (rgsHier == null || rgsHier.Count == 0)
			{
				ICmAnthroItem def = rsf.m_tlo.m_default as ICmAnthroItem;
				if (def != null && !rec.AnthroCodesRC.Contains(def))
					rec.AnthroCodesRC.Add(def);
				return true;
			}
			if (m_mapAnthroCode.Count == 0)
				FillPossibilityMap(rsf, m_cache.LangProject.AnthroListOA.PossibilitiesOS, m_mapAnthroCode);
			ICmPossibility poss = FindPossibilityOrNull(rgsHier, m_mapAnthroCode);
			if (poss != null)
			{
				if (!rec.AnthroCodesRC.Contains(poss as ICmAnthroItem))
					rec.AnthroCodesRC.Add(poss as ICmAnthroItem);
				return true;
			}
			else if (rsf.m_tlo.m_fIgnoreNewStuff)
			{
				return false;
			}
			else
			{
				ICmAnthroItem item = CreateNewAnthroItem(rgsHier);
				if (item != null)
					rec.AnthroCodesRC.Add(item);
				return true;
			}
		}

		private ICmAnthroItem CreateNewAnthroItem(List<string> rgsHier)
		{
			return (ICmAnthroItem)CreateNewPossibility(rgsHier, AnthroItemCreator,
				m_cache.LangProject.AnthroListOA.PossibilitiesOS,
				m_mapAnthroCode, m_rgNewAnthroItem);
		}

		private bool StoreConfidence(IRnGenericRec rec, RnSfMarker rsf, string sData)
		{
			List<string> rgsHier = SplitForSubitems(rsf, sData);
			if (rgsHier == null || rgsHier.Count == 0)
			{
				rec.ConfidenceRA = rsf.m_tlo.m_default;
				return true;
			}
			if (m_mapConfidence.Count == 0)
				FillPossibilityMap(rsf, m_cache.LangProject.ConfidenceLevelsOA.PossibilitiesOS, m_mapConfidence);
			ICmPossibility poss = FindPossibilityOrNull(rgsHier, m_mapConfidence);
			if (poss != null)
			{
				rec.ConfidenceRA = poss;
				return true;
			}
			else if (rsf.m_tlo.m_fIgnoreNewStuff)
			{
				return false;
			}
			else
			{
				ICmPossibility item = CreateNewConfidenceItem(rgsHier);
				rec.ConfidenceRA = item;
				return true;
			}
		}

		private ICmPossibility CreateNewConfidenceItem(List<string> rgsHier)
		{
			return CreateNewPossibility(rgsHier, PossibilityCreator,
				m_cache.LangProject.ConfidenceLevelsOA.PossibilitiesOS,
				m_mapConfidence, m_rgNewConfidence);
		}

		private bool StoreLocation(IRnGenericRec rec, RnSfMarker rsf, string sData)
		{
			List<string> rgsHier = SplitForSubitems(rsf, sData);
			if (rgsHier == null || rgsHier.Count == 0)
			{
				ICmLocation def = rsf.m_tlo.m_default as ICmLocation;
				if (def != null && !rec.LocationsRC.Contains(def))
					rec.LocationsRC.Add(def);
				return true;
			}
			if (m_mapLocation.Count == 0)
				FillPossibilityMap(rsf, m_cache.LangProject.LocationsOA.PossibilitiesOS, m_mapLocation);
			ICmPossibility poss = FindPossibilityOrNull(rgsHier, m_mapLocation);
			if (poss != null)
			{
				if (!rec.LocationsRC.Contains(poss as ICmLocation))
					rec.LocationsRC.Add(poss as ICmLocation);
				return true;
			}
			else if (rsf.m_tlo.m_fIgnoreNewStuff)
			{
				return false;
			}
			else
			{
				ICmLocation item = CreateNewLocation(rgsHier);
				if (item != null)
					rec.LocationsRC.Add(item);
				return true;
			}
		}

		private ICmLocation CreateNewLocation(List<string> rgsHier)
		{
			return (ICmLocation)CreateNewPossibility(rgsHier, LocationCreator,
				m_cache.LangProject.LocationsOA.PossibilitiesOS,
				m_mapLocation, m_rgNewLocation);
		}

		private bool StorePhraseTag(IRnGenericRec rec, RnSfMarker rsf, string sData)
		{
			List<string> rgsHier = SplitForSubitems(rsf, sData);
			if (rgsHier == null || rgsHier.Count == 0)
			{
				if (rsf.m_tlo.m_default != null && !rec.PhraseTagsRC.Contains(rsf.m_tlo.m_default))
					rec.PhraseTagsRC.Add(rsf.m_tlo.m_default);
				return true;
			}
			if (m_mapPhraseTag.Count == 0)
				FillPossibilityMap(rsf, m_cache.LangProject.TextMarkupTagsOA.PossibilitiesOS, m_mapPhraseTag);
			ICmPossibility poss = FindPossibilityOrNull(rgsHier, m_mapPhraseTag);
			if (poss != null)
			{
				if (!rec.PhraseTagsRC.Contains(poss))
					rec.PhraseTagsRC.Add(poss);
				return true;
			}
			else if (rsf.m_tlo.m_fIgnoreNewStuff)
			{
				return false;
			}
			else
			{
				ICmPossibility item = CreateNewPhraseTag(rgsHier);
				if (item != null)
					rec.PhraseTagsRC.Add(item);
				return true;
			}
		}

		private ICmPossibility CreateNewPhraseTag(List<string> rgsHier)
		{
			return CreateNewPossibility(rgsHier, PossibilityCreator,
				m_cache.LangProject.TextMarkupTagsOA.PossibilitiesOS,
				m_mapPhraseTag, m_rgNewPhraseTag);
		}

		private bool StoreResearcher(IRnGenericRec rec, RnSfMarker rsf, string sData)
		{
			List<string> rgsHier = SplitForSubitems(rsf, sData);
			if (rgsHier == null || rgsHier.Count == 0)
			{
				ICmPerson def = rsf.m_tlo.m_default as ICmPerson;
				if (!rec.ResearchersRC.Contains(def))
					rec.ResearchersRC.Add(def);
				return true;
			}
			if (m_mapPeople.Count == 0)
				FillPossibilityMap(rsf, m_cache.LangProject.PeopleOA.PossibilitiesOS, m_mapPeople);
			ICmPossibility poss = FindPossibilityOrNull(rgsHier, m_mapPeople);
			if (poss != null)
			{
				if (!rec.ResearchersRC.Contains(poss as ICmPerson))
					rec.ResearchersRC.Add(poss as ICmPerson);
				return true;
			}
			else if (rsf.m_tlo.m_fIgnoreNewStuff)
			{
				return false;
			}
			else
			{
				ICmPerson item = CreateNewPerson(rgsHier);
				if (item != null)
					rec.ResearchersRC.Add(item);
				return true;
			}
		}

		private ICmPerson CreateNewPerson(List<string> rgsHier)
		{
			return (ICmPerson)CreateNewPossibility(rgsHier, PersonCreator,
				m_cache.LangProject.PeopleOA.PossibilitiesOS,
				m_mapPeople, m_rgNewPeople);
		}

		private bool StoreSource(IRnGenericRec rec, RnSfMarker rsf, string sData)
		{
			List<string> rgsHier = SplitForSubitems(rsf, sData);
			if (rgsHier == null || rgsHier.Count == 0)
			{
				ICmPerson def = rsf.m_tlo.m_default as ICmPerson;
				if (def != null && !rec.SourcesRC.Contains(def))
					rec.SourcesRC.Add(def);
				return true;
			}
			if (m_mapPeople.Count == 0)
				FillPossibilityMap(rsf, m_cache.LangProject.PeopleOA.PossibilitiesOS, m_mapPeople);
			ICmPossibility poss = FindPossibilityOrNull(rgsHier, m_mapPeople);
			if (poss != null)
			{
				if (!rec.SourcesRC.Contains(poss as ICmPerson))
					rec.SourcesRC.Add(poss as ICmPerson);
				return true;
			}
			else if (rsf.m_tlo.m_fIgnoreNewStuff)
			{
				return false;
			}
			else
			{
				ICmPerson item = CreateNewPerson(rgsHier);
				if (item != null)
					rec.SourcesRC.Add(item);
				return true;
			}
		}

		private List<string> SplitForSubitems(RnSfMarker rsf, string sData)
		{
			List<string> rgsHier = null;
			if (sData.Length > 0)
			{
				if (rsf.m_tlo.m_fHaveSub)
				{
					rgsHier = SplitString(sData, rsf.m_tlo.m_rgsDelimSub);
					rgsHier = PruneEmptyStrings(rgsHier);
				}
				else
				{
					rgsHier = new List<string>();
					rgsHier.Add(sData);
				}
			}
			return rgsHier;
		}

		private bool StoreRestriction(IRnGenericRec rec, RnSfMarker rsf, string sData)
		{
			List<string> rgsHier = SplitForSubitems(rsf, sData);
			if (rgsHier == null || rgsHier.Count == 0)
			{
				if (rsf.m_tlo.m_default != null && !rec.RestrictionsRC.Contains(rsf.m_tlo.m_default))
					rec.RestrictionsRC.Add(rsf.m_tlo.m_default);
				return true;
			}
			if (m_mapRestriction.Count == 0)
				FillPossibilityMap(rsf, m_cache.LangProject.RestrictionsOA.PossibilitiesOS, m_mapRestriction);
			ICmPossibility poss = FindPossibilityOrNull(rgsHier, m_mapRestriction);
			if (poss != null)
			{
				if (!rec.RestrictionsRC.Contains(poss))
					rec.RestrictionsRC.Add(poss);
				return true;
			}
			else if (rsf.m_tlo.m_fIgnoreNewStuff)
			{
				return false;
			}
			else
			{
				ICmPossibility item = CreateNewRestriction(rgsHier);
				if (item != null)
					rec.RestrictionsRC.Add(item);
				return true;
			}
		}

		private ICmPossibility CreateNewRestriction(List<string> rgsHier)
		{
			return CreateNewPossibility(rgsHier, PossibilityCreator,
				m_cache.LangProject.RestrictionsOA.PossibilitiesOS,
				m_mapRestriction, m_rgNewRestriction);
		}

		private bool StoreStatus(IRnGenericRec rec, RnSfMarker rsf, string sData)
		{
			List<string> rgsHier = SplitForSubitems(rsf, sData);
			if (rgsHier == null || rgsHier.Count == 0)
			{
				rec.StatusRA = rsf.m_tlo.m_default;
				return true;
			}
			if (m_mapStatus.Count == 0)
				FillPossibilityMap(rsf, m_cache.LangProject.StatusOA.PossibilitiesOS, m_mapStatus);
			ICmPossibility poss = FindPossibilityOrNull(rgsHier, m_mapStatus);
			if (poss != null)
			{
				rec.StatusRA = poss;
				return true;
			}
			else if (rsf.m_tlo.m_fIgnoreNewStuff)
			{
				return false;
			}
			else
			{
				ICmPossibility item = CreateNewStatus(rgsHier);
				rec.StatusRA = item;
				return true;
			}
		}

		private ICmPossibility CreateNewStatus(List<string> rgsHier)
		{
			return CreateNewPossibility(rgsHier, PossibilityCreator,
				m_cache.LangProject.StatusOA.PossibilitiesOS,
				m_mapStatus, m_rgNewStatus);
		}

		private bool StoreTimeOfEvent(IRnGenericRec rec, RnSfMarker rsf, string sData)
		{
			List<string> rgsHier = SplitForSubitems(rsf, sData);
			if (rgsHier == null || rgsHier.Count == 0)
			{
				if (rsf.m_tlo.m_default != null && !rec.TimeOfEventRC.Contains(rsf.m_tlo.m_default))
					rec.TimeOfEventRC.Add(rsf.m_tlo.m_default);
				return true;
			}
			if (m_mapTimeOfDay.Count == 0)
				FillPossibilityMap(rsf, m_cache.LangProject.TimeOfDayOA.PossibilitiesOS, m_mapTimeOfDay);
			ICmPossibility poss = FindPossibilityOrNull(rgsHier, m_mapTimeOfDay);
			if (poss != null)
			{
				if (!rec.TimeOfEventRC.Contains(poss))
					rec.TimeOfEventRC.Add(poss);
				return true;
			}
			else if (rsf.m_tlo.m_fIgnoreNewStuff)
			{
				return false;
			}
			else
			{
				ICmPossibility item = CreateNewTimeOfDay(rgsHier);
				if (item != null)
					rec.TimeOfEventRC.Add(item);
				return true;
			}
		}

		private ICmPossibility CreateNewTimeOfDay(List<string> rgsHier)
		{
			return CreateNewPossibility(rgsHier, PossibilityCreator,
				m_cache.LangProject.TimeOfDayOA.PossibilitiesOS,
				m_mapTimeOfDay, m_rgNewTimeOfDay);
		}

		private bool StoreRecType(IRnGenericRec rec, RnSfMarker rsf, string sData)
		{
			List<string> rgsHier = SplitForSubitems(rsf, sData);
			if (rgsHier == null || rgsHier.Count == 0)
			{
				rec.TypeRA = rsf.m_tlo.m_default;
				return true;
			}
			if (m_mapRecType.Count == 0)
				FillPossibilityMap(rsf, m_cache.LangProject.ResearchNotebookOA.RecTypesOA.PossibilitiesOS, m_mapRecType);
			ICmPossibility poss = FindPossibilityOrNull(rgsHier, m_mapRecType);
			if (poss != null)
			{
				rec.TypeRA = poss;
				return true;
			}
			else if (rsf.m_tlo.m_fIgnoreNewStuff)
			{
				return false;
			}
			else
			{
				ICmPossibility item = CreateNewRecType(rgsHier);
				rec.TypeRA = item;
				return true;
			}
		}

		private ICmPossibility CreateNewRecType(List<string> rgsHier)
		{
			return CreateNewPossibility(rgsHier, PossibilityCreator,
				m_cache.LangProject.ResearchNotebookOA.RecTypesOA.PossibilitiesOS,
				m_mapRecType, m_rgNewRecType);
		}

		private bool StoreParticipant(IRnGenericRec rec, RnSfMarker rsf, string sData)
		{
			var partic = rec.ParticipantsOC.FirstOrDefault(part => part.RoleRA == null);
			if (partic == null)
			{
				partic = m_cache.ServiceLocator.GetInstance<IRnRoledParticFactory>().Create();
				rec.ParticipantsOC.Add(partic);
			}
			var rgsHier = SplitForSubitems(rsf, sData);
			if (rgsHier == null || rgsHier.Count == 0)
			{
				var def = rsf.m_tlo.m_default as ICmPerson;
				if (def != null && !partic.ParticipantsRC.Contains(def))
					partic.ParticipantsRC.Add(def);
				return true;
			}
			if (m_mapPeople.Count == 0)
				FillPossibilityMap(rsf, m_cache.LangProject.PeopleOA.PossibilitiesOS, m_mapPeople);
			var poss = FindPossibilityOrNull(rgsHier, m_mapPeople);
			if (poss != null)
			{
				if (!partic.ParticipantsRC.Contains(poss as ICmPerson))
					partic.ParticipantsRC.Add(poss as ICmPerson);
				return true;
			}
			if (!rsf.m_tlo.m_fIgnoreNewStuff)
			{
				var item = CreateNewPerson(rgsHier);
				if (item != null)
				{
					partic.ParticipantsRC.Add(item);
					return true;
				}
			}
			return false;
		}

		private bool StoreCustomListRefItem(IRnGenericRec rec, RnSfMarker rsf, string sData,
			ICmPossibilityList list)
		{
			// First, get the existing data so we can check whether the new item is needed,
			// and so that we know where to insert it (at the end) if it is.
			int chvo = m_cache.DomainDataByFlid.get_VecSize(rec.Hvo, rsf.m_flid);
			int[] hvosField;
			using (ArrayPtr arrayPtr = MarshalEx.ArrayToNative<int>(chvo))
			{
				m_cache.DomainDataByFlid.VecProp(rec.Hvo, rsf.m_flid, chvo, out chvo, arrayPtr);
				hvosField = MarshalEx.NativeToArray<int>(arrayPtr, chvo);
			}
			ICmPossibility poss;
			List<string> rgsHier = SplitForSubitems(rsf, sData);
			if (rgsHier == null || rgsHier.Count == 0)
			{
				poss = rsf.m_tlo.m_default;
				if (poss != null && !hvosField.Contains(poss.Hvo) && poss.ClassID == list.ItemClsid)
				{
					m_cache.DomainDataByFlid.Replace(rec.Hvo, rsf.m_flid, chvo, chvo,
						new int[] { poss.Hvo }, 1);
				}
				return true;
			}
			switch (list.OwningFlid)
			{
				case LangProjectTags.kflidAnthroList:
					if (m_mapAnthroCode.Count == 0)
						FillPossibilityMap(rsf, m_cache.LangProject.AnthroListOA.PossibilitiesOS, m_mapAnthroCode);
					poss = FindPossibilityOrNull(rgsHier, m_mapAnthroCode);
					if (poss == null && !rsf.m_tlo.m_fIgnoreNewStuff)
						poss = CreateNewAnthroItem(rgsHier);
					break;
				case LangProjectTags.kflidConfidenceLevels:
					if (m_mapConfidence.Count == 0)
						FillPossibilityMap(rsf, m_cache.LangProject.ConfidenceLevelsOA.PossibilitiesOS, m_mapConfidence);
					poss = FindPossibilityOrNull(rgsHier, m_mapConfidence);
					if (poss == null && !rsf.m_tlo.m_fIgnoreNewStuff)
						poss = CreateNewConfidenceItem(rgsHier);
					break;
				case LangProjectTags.kflidLocations:
					if (m_mapLocation.Count == 0)
						FillPossibilityMap(rsf, m_cache.LangProject.LocationsOA.PossibilitiesOS, m_mapLocation);
					poss = FindPossibilityOrNull(rgsHier, m_mapLocation);
					if (poss == null && !rsf.m_tlo.m_fIgnoreNewStuff)
						poss = CreateNewLocation(rgsHier);
					break;
				case RnResearchNbkTags.kflidRecTypes:
					if (m_mapRecType.Count == 0)
						FillPossibilityMap(rsf, m_cache.LangProject.ResearchNotebookOA.RecTypesOA.PossibilitiesOS, m_mapRecType);
					poss = FindPossibilityOrNull(rgsHier, m_mapRecType);
					if (poss == null && !rsf.m_tlo.m_fIgnoreNewStuff)
						poss = CreateNewRecType(rgsHier);
					break;
				case LangProjectTags.kflidTextMarkupTags:
					if (m_mapPhraseTag.Count == 0)
						FillPossibilityMap(rsf, m_cache.LangProject.TextMarkupTagsOA.PossibilitiesOS, m_mapPhraseTag);
					poss = FindPossibilityOrNull(rgsHier, m_mapPhraseTag);
					if (poss == null && !rsf.m_tlo.m_fIgnoreNewStuff)
						poss = CreateNewPhraseTag(rgsHier);
					break;
				case LangProjectTags.kflidPeople:
					if (m_mapPeople.Count == 0)
						FillPossibilityMap(rsf, m_cache.LangProject.PeopleOA.PossibilitiesOS, m_mapPeople);
					poss = FindPossibilityOrNull(rgsHier, m_mapPeople);
					if (poss == null && !rsf.m_tlo.m_fIgnoreNewStuff)
						poss = CreateNewPerson(rgsHier);
					break;
				case LangProjectTags.kflidRestrictions:
					if (m_mapRestriction.Count == 0)
						FillPossibilityMap(rsf, m_cache.LangProject.RestrictionsOA.PossibilitiesOS, m_mapRestriction);
					poss = FindPossibilityOrNull(rgsHier, m_mapRestriction);
					if (poss == null && !rsf.m_tlo.m_fIgnoreNewStuff)
						poss = CreateNewRestriction(rgsHier);
					break;
				case LangProjectTags.kflidStatus:
					if (m_mapStatus.Count == 0)
						FillPossibilityMap(rsf, m_cache.LangProject.StatusOA.PossibilitiesOS, m_mapStatus);
					poss = FindPossibilityOrNull(rgsHier, m_mapStatus);
					if (poss == null && !rsf.m_tlo.m_fIgnoreNewStuff)
						poss = CreateNewStatus(rgsHier);
					break;
				case LangProjectTags.kflidTimeOfDay:
					if (m_mapTimeOfDay.Count == 0)
						FillPossibilityMap(rsf, m_cache.LangProject.TimeOfDayOA.PossibilitiesOS, m_mapTimeOfDay);
					poss = FindPossibilityOrNull(rgsHier, m_mapTimeOfDay);
					if (poss == null && !rsf.m_tlo.m_fIgnoreNewStuff)
						poss = CreateNewTimeOfDay(rgsHier);
					break;
				default:
					Dictionary<string, ICmPossibility> map;
					if (!m_mapListMapPossibilities.TryGetValue(list.Guid, out map))
					{
						map = new Dictionary<string, ICmPossibility>();
						FillPossibilityMap(rsf, list.PossibilitiesOS, map);
						m_mapListMapPossibilities.Add(list.Guid, map);
					}
					List<ICmPossibility> rgNew;
					if (!m_mapNewPossibilities.TryGetValue(list.Guid, out rgNew))
					{
						rgNew = new List<ICmPossibility>();
						m_mapNewPossibilities.Add(list.Guid, rgNew);
					}
					poss = FindPossibilityOrNull(rgsHier, map);
					if (poss == null && !rsf.m_tlo.m_fIgnoreNewStuff)
					{
						CmPossibilityCreator creator = null;
						switch (list.ItemClsid)
						{
							case CmPossibilityTags.kClassId:
								creator = PossibilityCreator;
								break;
							case CmLocationTags.kClassId:
								creator = LocationCreator;
								break;
							case CmPersonTags.kClassId:
								creator = PersonCreator;
								break;
							case CmAnthroItemTags.kClassId:
								creator = AnthroItemCreator;
								break;
							case CmCustomItemTags.kClassId:
								creator = CustomItemCreator;
								break;
							case CmSemanticDomainTags.kClassId:
								creator = SemanticDomainCreator;
								break;
							// These are less likely, but legal, so we have to allow for them.
							case MoMorphTypeTags.kClassId:
								creator = MorphTypeCreator;
								break;
							case PartOfSpeechTags.kClassId:
								creator = NewPartOfSpeechCreator;
								break;
							case LexEntryTypeTags.kClassId:
								creator = NewLexEntryTypeCreator;
								break;
							case LexRefTypeTags.kClassId:
								creator = NewLexRefTypeCreator;
								break;
						}
						if (creator != null)
							poss =  CreateNewPossibility(rgsHier, creator, list.PossibilitiesOS, map, rgNew);
					}
					break;
			}
			if (poss != null && !hvosField.Contains(poss.Hvo) && poss.ClassID == list.ItemClsid)
			{
				m_cache.DomainDataByFlid.Replace(rec.Hvo, rsf.m_flid, chvo, chvo,
					new int[] { poss.Hvo }, 1);
				return true;
			}
			else
			{
				return !rsf.m_tlo.m_fIgnoreNewStuff;
			}
		}

		private static void FillPossibilityMap(RnSfMarker rsf, IFdoOwningSequence<ICmPossibility> seq,
			Dictionary<string, ICmPossibility> map)
		{
			if (seq == null || seq.Count == 0)
				return;
			bool fAbbrev = rsf.m_tlo.m_pnt == PossNameType.kpntAbbreviation;
			foreach (ICmPossibility poss in seq)
			{
				string sKey = fAbbrev ?
					poss.Abbreviation.AnalysisDefaultWritingSystem.Text :
					poss.Name.AnalysisDefaultWritingSystem.Text;
				if (String.IsNullOrEmpty(sKey))
					continue;
				sKey = sKey.ToLowerInvariant();
				if (map.ContainsKey(sKey))
					continue;
				map.Add(sKey, poss);
				FillPossibilityMap(rsf, poss.SubPossibilitiesOS, map);
			}
		}

		private ICmPossibility CreateNewPossibility(List<string> rgsHier,
			CmPossibilityCreator factory,
			IFdoOwningSequence<ICmPossibility> possList,
			Dictionary<string, ICmPossibility> map,
			List<ICmPossibility> rgNew)
		{
			ICmPossibility possParent = null;
			ICmPossibility poss = null;
			int i;
			for (i = 0; i < rgsHier.Count; ++i)
			{
				if (!map.TryGetValue(rgsHier[i].ToLowerInvariant(), out poss))
					break;
				if (i > 0 && poss.Owner != possParent)
					break;
				possParent = poss;
			}
			if (i == rgsHier.Count)
			{
				// program bug -- shouldn't get here!
				Debug.Assert(i < rgsHier.Count);
				return null;
			}
			if (poss != null && i > 0 && poss.Owner != possParent)
			{
				// we can't create a duplicate name at a lower level in our current alogrithm!
				// Complain and do nothing...
				return null;
			}
			ICmPossibility itemParent = possParent as ICmAnthroItem;
			ICmPossibility item = null;
			for (; i < rgsHier.Count; ++i)
			{
				item = factory.Create();
				if (itemParent == null)
					possList.Add(item);
				else
					itemParent.SubPossibilitiesOS.Add(item);
				ITsString tss = m_cache.TsStrFactory.MakeString(rgsHier[i], m_cache.DefaultAnalWs);
				item.Name.AnalysisDefaultWritingSystem = tss;
				item.Abbreviation.AnalysisDefaultWritingSystem = tss;
				map.Add(rgsHier[i].ToLowerInvariant(), item);
				rgNew.Add(item);
				itemParent = item;
			}
			return item;
		}

		public static bool InitializeWritingSystemCombo(string sWs, FdoCache cache, ComboBox cbWritingSystem)
		{
			return InitializeWritingSystemCombo(sWs, cache, cbWritingSystem,
				cache.ServiceLocator.WritingSystems.AllWritingSystems.ToArray());
		}


		public static bool InitializeWritingSystemCombo(string sWs, FdoCache cache, ComboBox cbWritingSystem, CoreWritingSystemDefinition[] writingSystems)
		{
			if (String.IsNullOrEmpty(sWs))
				sWs = cache.WritingSystemFactory.GetStrFromWs(cache.DefaultAnalWs);
			cbWritingSystem.Items.Clear();
			cbWritingSystem.Sorted = true;
			cbWritingSystem.Items.AddRange(writingSystems);
			foreach (CoreWritingSystemDefinition ws in cbWritingSystem.Items)
			{
				if (ws.Id == sWs)
				{
					cbWritingSystem.SelectedItem = ws;
					return true;
				}
			}
			return false;
		}

		private void m_tbSaveAsFileName_TextChanged(object sender, EventArgs e)
		{
			m_fDirtySettings = true;
		}
	}
}<|MERGE_RESOLUTION|>--- conflicted
+++ resolved
@@ -1,4 +1,4 @@
-// Copyright (c) 2010-2013 SIL International
+// Copyright (c) 2010-2015 SIL International
 // This software is licensed under the LGPL, version 2.1 or later
 // (http://www.gnu.org/licenses/lgpl-2.1.html)
 //
@@ -54,15 +54,9 @@
 		private FdoCache m_cache;
 		private IFwMetaDataCacheManaged m_mdc;
 		private IVwStylesheet m_stylesheet;
-<<<<<<< HEAD
+		private WritingSystemManager m_wsManager;
 		private IPropertyTable m_propertyTable;
 		private IPublisher m_publisher;
-		private IWritingSystemManager m_wsManager;
-=======
-		private Mediator m_mediator;
-		private WritingSystemManager m_wsManager;
-		private PropertyTable m_propertyTable;
->>>>>>> 57804e2f
 		private IStTextFactory m_factStText;
 		private IStTextRepository m_repoStText;
 		private IStTxtParaFactory m_factPara;
