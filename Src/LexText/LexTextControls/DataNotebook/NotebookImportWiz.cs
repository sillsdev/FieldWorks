// Copyright (c) 2010-2015 SIL International
// This software is licensed under the LGPL, version 2.1 or later
// (http://www.gnu.org/licenses/lgpl-2.1.html)

using System;
using System.Collections.Generic;
using System.Diagnostics;
using System.Globalization;
using System.IO;
using System.Linq;
using System.Reflection;
using System.Text;
using System.Windows.Forms;
using System.Xml;
using SIL.FieldWorks.Common.Controls;
using SIL.FieldWorks.Common.Controls.FileDialog;
using SIL.FieldWorks.Common.RootSites;
using SIL.LCModel;
using SIL.LCModel.DomainServices;
using SIL.LCModel.Infrastructure;
using SIL.FieldWorks.FwCoreDlgs.BackupRestore;
using SIL.FieldWorks.Resources;
using SIL.LCModel.Utils;
using SilEncConverters40;
using SIL.LCModel.Core.Cellar;
using SIL.LCModel.Core.Text;
using SIL.LCModel.Core.WritingSystems;
using SIL.LCModel.Core.KernelInterfaces;
using SIL.FieldWorks.Common.FwUtils;
<<<<<<< HEAD
using SIL.Xml;
=======
using SIL.Utils;
using XCore;
>>>>>>> c1202904

namespace SIL.FieldWorks.LexText.Controls.DataNotebook
{
	/// ----------------------------------------------------------------------------------------
	/// <summary>
	/// This wizard steps the user through setting up to import a standard format anthropology
	/// database file (and then importing it).
	/// </summary>
	/// ----------------------------------------------------------------------------------------
	public partial class NotebookImportWiz : WizardDialog, IFwExtension
	{
		// Give names to the step numbers.
		const int kstepOverviewAndBackup = 1;
		const int kstepFileAndSettings = 2;
		const int kstepEncodingConversion = 3;
		const int kstepContentMapping = 4;
		const int kstepKeyMarkers = 5;
		const int kstepCharacterMapping = 6;
		const int kstepFinal = 7;

		private LcmCache m_cache;
		private IFwMetaDataCacheManaged m_mdc;
		private IVwStylesheet m_stylesheet;
		private WritingSystemManager m_wsManager;
		private IPropertyTable m_propertyTable;
		private IPublisher m_publisher;
		private IStTextFactory m_factStText;
		private IStTextRepository m_repoStText;
		private IStTxtParaFactory m_factPara;
		private ICmPossibilityListRepository m_repoList;

		private bool m_fCanceling = false;
		private bool m_fDirtySettings = false;
		private OpenFileDialogAdapter openFileDialog;

		/// <summary>
		/// This class defines an encapsulation of factories for ICmPossibility and its
		/// subclasses.  This allows some a sizable chunk of code to be written only once.
		/// </summary>
		public class CmPossibilityCreator
		{
			private ICmPossibilityFactory m_fact;
			public CmPossibilityCreator()
			{
			}
			public CmPossibilityCreator(ICmPossibilityFactory fact)
			{
				m_fact = fact;
			}
			public virtual ICmPossibility Create()
			{
				return m_fact.Create();
			}
		}
		private CmPossibilityCreator m_factPossibility;
		public CmPossibilityCreator PossibilityCreator
		{
			get
			{
				if (m_factPossibility == null)
					m_factPossibility = new CmPossibilityCreator(m_cache.ServiceLocator.GetInstance<ICmPossibilityFactory>());
				return m_factPossibility;
			}
		}

		/// <summary>
		/// This class encapsulates an ICmAnthroItemFactory to look like it's creating
		/// ICmPossibility objects.  This allows some a sizable chunk of code to be written
		/// only once.
		/// </summary>
		public class CmAnthroItemCreator : CmPossibilityCreator
		{
			private ICmAnthroItemFactory m_fact;
			public CmAnthroItemCreator(ICmAnthroItemFactory fact)
			{
				m_fact = fact;
			}
			public override ICmPossibility Create()
			{
				return m_fact.Create();
			}
		}
		private CmAnthroItemCreator m_factAnthroItem;
		public CmAnthroItemCreator AnthroItemCreator
		{
			get
			{
				if (m_factAnthroItem == null)
					m_factAnthroItem = new CmAnthroItemCreator(m_cache.ServiceLocator.GetInstance<ICmAnthroItemFactory>());
				return m_factAnthroItem;
			}
		}

		/// <summary>
		/// This class encapsulates an ICmLocationFactory to look like it's creating
		/// ICmPossibility objects.  This allows some a sizable chunk of code to be written
		/// only once.
		/// </summary>
		public class CmLocationCreator : CmPossibilityCreator
		{
			private ICmLocationFactory m_fact;
			public CmLocationCreator(ICmLocationFactory fact)
			{
				m_fact = fact;
			}
			public override ICmPossibility Create()
			{
				return m_fact.Create();
			}
		}
		private CmLocationCreator m_factLocation;
		public CmLocationCreator LocationCreator
		{
			get
			{
				if (m_factLocation == null)
					m_factLocation = new CmLocationCreator(m_cache.ServiceLocator.GetInstance<ICmLocationFactory>());
				return m_factLocation;
			}
		}

		/// <summary>
		/// This class encapsulates an ICmPersonFactory to look like it's creating
		/// ICmPossibility objects.  This allows some a sizable chunk of code to be written
		/// only once.
		/// </summary>
		public class CmPersonCreator : CmPossibilityCreator
		{
			private ICmPersonFactory m_fact;
			public CmPersonCreator(ICmPersonFactory fact)
			{
				m_fact = fact;
			}
			public override ICmPossibility Create()
			{
				return m_fact.Create();
			}
		}
		private CmPersonCreator m_factPerson;
		public CmPersonCreator PersonCreator
		{
			get
			{
				if (m_factPerson == null)
					m_factPerson = new CmPersonCreator(m_cache.ServiceLocator.GetInstance<ICmPersonFactory>());
				return m_factPerson;
			}
		}

		/// <summary>
		/// Creator wrapping ICmCustomItemFactory
		/// </summary>
		public class CmCustomItemCreator : CmPossibilityCreator
		{
			private ICmCustomItemFactory m_fact;
			public CmCustomItemCreator(ICmCustomItemFactory fact)
			{
				m_fact = fact;
			}
			public override ICmPossibility Create()
			{
				return m_fact.Create();
			}
		}
		private CmCustomItemCreator m_factCustomItem;
		public CmCustomItemCreator CustomItemCreator
		{
			get
			{
				if (m_factCustomItem == null)
					m_factCustomItem = new CmCustomItemCreator(m_cache.ServiceLocator.GetInstance<ICmCustomItemFactory>());
				return m_factCustomItem;
			}
		}

		/// <summary>
		/// Creator wrapping ICmSemanticDomainFactory
		/// </summary>
		public class CmSemanticDomainCreator : CmPossibilityCreator
		{
			private ICmSemanticDomainFactory m_fact;
			public CmSemanticDomainCreator(ICmSemanticDomainFactory fact)
			{
				m_fact = fact;
			}
			public override ICmPossibility Create()
			{
				return m_fact.Create();
			}
		}
		private CmSemanticDomainCreator m_factSemanticDomain;
		public CmSemanticDomainCreator SemanticDomainCreator
		{
			get
			{
				if (m_factSemanticDomain == null)
					m_factSemanticDomain = new CmSemanticDomainCreator(m_cache.ServiceLocator.GetInstance<ICmSemanticDomainFactory>());
				return m_factSemanticDomain;
			}
		}

		/// <summary>
		/// Creator wrapping IMoMorphTypeFactory
		/// </summary>
		public class MoMorphTypeCreator : CmPossibilityCreator
		{
			private IMoMorphTypeFactory m_fact;
			public MoMorphTypeCreator(IMoMorphTypeFactory fact)
			{
				m_fact = fact;
			}
			public override ICmPossibility Create()
			{
				return m_fact.Create();
			}
		}
		private MoMorphTypeCreator m_factMorphType;
		public MoMorphTypeCreator MorphTypeCreator
		{
			get
			{
				if (m_factMorphType == null)
					m_factMorphType = new MoMorphTypeCreator(m_cache.ServiceLocator.GetInstance<IMoMorphTypeFactory>());
				return m_factMorphType;
			}
		}

		/// <summary>
		/// Creator wrapping IPartOfSpeechFactory
		/// </summary>
		public class PartOfSpeechCreator : CmPossibilityCreator
		{
			private IPartOfSpeechFactory m_fact;
			public PartOfSpeechCreator(IPartOfSpeechFactory fact)
			{
				m_fact = fact;
			}
			public override ICmPossibility Create()
			{
				return m_fact.Create();
			}
		}
		private PartOfSpeechCreator m_factPartOfSpeech;
		public PartOfSpeechCreator NewPartOfSpeechCreator
		{
			get
			{
				if (m_factPartOfSpeech == null)
					m_factPartOfSpeech = new PartOfSpeechCreator(m_cache.ServiceLocator.GetInstance<IPartOfSpeechFactory>());
				return m_factPartOfSpeech;
			}
		}

		/// <summary>
		/// Creator wrapping ILexEntryTypeFactory
		/// </summary>
		public class LexEntryTypeCreator : CmPossibilityCreator
		{
			private ILexEntryTypeFactory m_fact;
			public LexEntryTypeCreator(ILexEntryTypeFactory fact)
			{
				m_fact = fact;
			}
			public override ICmPossibility Create()
			{
				return m_fact.Create();
			}
		}
		private LexEntryTypeCreator m_factLexEntryType;
		public LexEntryTypeCreator NewLexEntryTypeCreator
		{
			get
			{
				if (m_factLexEntryType == null)
					m_factLexEntryType = new LexEntryTypeCreator(m_cache.ServiceLocator.GetInstance<ILexEntryTypeFactory>());
				return m_factLexEntryType;
			}
		}

		/// <summary>
		/// Creator wrapping ILexRefTypeFactory
		/// </summary>
		public class LexRefTypeCreator : CmPossibilityCreator
		{
			private ILexRefTypeFactory m_fact;
			public LexRefTypeCreator(ILexRefTypeFactory fact)
			{
				m_fact = fact;
			}
			public override ICmPossibility Create()
			{
				return m_fact.Create();
			}
		}
		private LexRefTypeCreator m_factLexRefType;
		public LexRefTypeCreator NewLexRefTypeCreator
		{
			get
			{
				if (m_factLexRefType == null)
					m_factLexRefType = new LexRefTypeCreator(m_cache.ServiceLocator.GetInstance<ILexRefTypeFactory>());
				return m_factLexRefType;
			}
		}

		/// <summary>
		/// Stores the information needed to make a link later, after all the records have
		/// been created.
		/// </summary>
		class PendingLink
		{
			public RnSfMarker Marker { get; set; }
			public Sfm2Xml.SfmField Field { get; set; }
			public IRnGenericRec Record { get; set; }
		}
		readonly List<PendingLink> m_pendingLinks = new List<PendingLink>();

		Dictionary<string, ICmPossibility> m_mapAnthroCode = new Dictionary<string, ICmPossibility>();
		Dictionary<string, ICmPossibility> m_mapConfidence = new Dictionary<string, ICmPossibility>();
		Dictionary<string, ICmPossibility> m_mapLocation = new Dictionary<string, ICmPossibility>();
		Dictionary<string, ICmPossibility> m_mapPhraseTag = new Dictionary<string, ICmPossibility>();
		Dictionary<string, ICmPossibility> m_mapPeople = new Dictionary<string, ICmPossibility>();
		Dictionary<string, ICmPossibility> m_mapRestriction = new Dictionary<string, ICmPossibility>();
		Dictionary<string, ICmPossibility> m_mapStatus = new Dictionary<string, ICmPossibility>();
		Dictionary<string, ICmPossibility> m_mapTimeOfDay = new Dictionary<string, ICmPossibility>();
		Dictionary<string, ICmPossibility> m_mapRecType = new Dictionary<string, ICmPossibility>();
		Dictionary<Guid, Dictionary<string, ICmPossibility>> m_mapListMapPossibilities = new Dictionary<Guid, Dictionary<string, ICmPossibility>>();

		List<ICmPossibility> m_rgNewAnthroItem = new List<ICmPossibility>();
		List<ICmPossibility> m_rgNewConfidence = new List<ICmPossibility>();
		List<ICmPossibility> m_rgNewLocation = new List<ICmPossibility>();
		List<ICmPossibility> m_rgNewPhraseTag = new List<ICmPossibility>();
		List<ICmPossibility> m_rgNewPeople = new List<ICmPossibility>();
		List<ICmPossibility> m_rgNewRestriction = new List<ICmPossibility>();
		List<ICmPossibility> m_rgNewStatus = new List<ICmPossibility>();
		List<ICmPossibility> m_rgNewTimeOfDay = new List<ICmPossibility>();
		List<ICmPossibility> m_rgNewRecType = new List<ICmPossibility>();
		Dictionary<Guid, List<ICmPossibility>> m_mapNewPossibilities = new Dictionary<Guid, List<ICmPossibility>>();

		private string m_sStdImportMap;
		private bool m_QuickFinish = false;
		private int m_lastQuickFinishTab = 0;
		private string m_sFmtEncCnvLabel;

		DateTime m_dtStart;
		DateTime m_dtEnd;
		int m_cRecordsRead = 0;
		int m_cRecordsDeleted = 0;

		private Dictionary<int, string> m_mapFlidName = new Dictionary<int, string>();
		private Sfm2Xml.SfmFile m_SfmFile;

		private string m_recMkr = null;
		private string m_sInputMapFile = null;
		private string m_sSfmDataFile = null;
		private string m_sProjectFile = null;

		/// <summary>
		/// This class encapsulates the information for a log message.
		/// </summary>
		public class ImportMessage : IComparable
		{
			private string m_sMsg;
			private int m_lineNumber;

			public ImportMessage(string sMsg, int lineNumber)
			{
				m_sMsg = sMsg;
				m_lineNumber = lineNumber;
			}

			public string Message
			{
				get { return m_sMsg; }
			}

			public int LineNumber
			{
				get { return m_lineNumber; }
			}

			#region IComparable Members
			public int CompareTo(object obj)
			{
				ImportMessage that = obj as ImportMessage;
				if (that == null)
					return 1;
				if (this.Message == that.Message)
					return this.LineNumber.CompareTo(that.LineNumber);
				else
					return this.Message.CompareTo(that.Message);
			}
			#endregion
		}
		private List<ImportMessage> m_rgMessages = new List<ImportMessage>();

		public class EncConverterChoice
		{
			private string m_sConverter;
			private readonly CoreWritingSystemDefinition m_ws;
			private ECInterfaces.IEncConverter m_conv = null;

			/// <summary>
			/// Constructor using an XmlNode from the settings file.
			/// </summary>
			public EncConverterChoice(XmlNode xnConverter, WritingSystemManager wsManager)
				: this(XmlUtils.GetManditoryAttributeValue(xnConverter, "ws"),
				XmlUtils.GetOptionalAttributeValue(xnConverter, "converter", null), wsManager)
			{
			}

			/// <summary>
			/// Constructor using the writing system identifier and Converter name explicitly.
			/// </summary>
			public EncConverterChoice(string sWs, string sConverter, WritingSystemManager wsManager)
			{
				m_sConverter = sConverter;
				if (String.IsNullOrEmpty(m_sConverter))
					m_sConverter = Sfm2Xml.STATICS.AlreadyInUnicode;
				wsManager.GetOrSet(sWs, out m_ws);
			}

			/// <summary>
			/// Get the identifier for the writing system.
			/// </summary>
			public CoreWritingSystemDefinition WritingSystem
			{
				get { return m_ws; }
			}

			/// <summary>
			/// Get the encoding converter name for the writing system.
			/// </summary>
			public string ConverterName
			{
				get { return m_sConverter; }
				set
				{
					m_sConverter = value;
					if (String.IsNullOrEmpty(m_sConverter))
						m_sConverter = Sfm2Xml.STATICS.AlreadyInUnicode;
					m_conv = null;
				}
			}

			/// <summary>
			/// Get/set the actual encoding converter for the writing system (may be null).
			/// </summary>
			public ECInterfaces.IEncConverter Converter
			{
				get { return m_conv; }
				set { m_conv = value; }
			}

			/// <summary>
			/// Get the name of the writing system.
			/// </summary>
			public string Name
			{
				get { return m_ws.DisplayLabel; }
			}
		}

		private readonly Dictionary<string, EncConverterChoice> m_mapWsEncConv = new Dictionary<string, EncConverterChoice>();

		public enum SfFieldType
		{
			/// <summary>ignored</summary>
			Discard,
			/// <summary>Multi-paragraph text field</summary>
			Text,
			/// <summary>Simple string text field</summary>
			String,
			/// <summary>Date/Time type field</summary>
			DateTime,
			/// <summary>List item reference field</summary>
			ListRef,
			/// <summary>Link field</summary>
			Link,
			/// <summary>Invalid field -- not handled by program!</summary>
			Invalid
		};
		/// <summary>
		/// This struct stores the data associated with a single Standard Format Marker.
		/// </summary>
		public class RnSfMarker
		{
			//:> Data loaded from the settings file.
			internal string m_sMkr;			// The field marker (without the leading \).
			internal int m_flid;			// Field identifier for destination in FieldWorks database.
											// If zero, then this field is discarded on import.
			internal string m_sName;		// field name for display (read from resources)
			internal string m_sMkrOverThis;	// Field marker of parent field, if any.

			// If record specifier, level of the record in the hierarchy (1 = root, 0 = not a record
			// specifier).
			internal int m_nLevel;

			/// <summary>
			/// This struct stores the options data associated with a structured text destination.
			/// </summary>
			internal class TextOptions
			{
				internal string m_sStyle;
				internal bool m_fStartParaNewLine;
				internal bool m_fStartParaBlankLine;
				internal bool m_fStartParaIndented;
				internal bool m_fStartParaShortLine;
				internal int m_cchShortLim;
				internal string m_wsId;
				internal CoreWritingSystemDefinition m_ws;
			};
			internal TextOptions m_txo = new TextOptions();

			/// <summary>
			/// This struct stores the options data associated with a topics list destination.
			/// </summary>
			internal class TopicsListOptions
			{
				internal string m_wsId;
				internal CoreWritingSystemDefinition m_ws;
				internal bool m_fHaveMulti;
				internal string m_sDelimMulti;
				internal bool m_fHaveSub;
				internal string m_sDelimSub;
				internal bool m_fHaveBetween;
				internal string m_sMarkStart;
				internal string m_sMarkEnd;
				internal bool m_fHaveBefore;
				internal string m_sBefore;
				internal bool m_fIgnoreNewStuff;
				internal List<string> m_rgsMatch = new List<string>();
				internal List<string> m_rgsReplace = new List<string>();
				internal string m_sEmptyDefault;
				internal PossNameType m_pnt;
				// value looked up for m_sEmptyDefault.
				internal ICmPossibility m_default;
				// Parsed versions of the strings above, split into possibly multiple delimiters.
				internal string[] m_rgsDelimMulti;
				internal string[] m_rgsDelimSub;
				internal string[] m_rgsMarkStart;
				internal string[] m_rgsMarkEnd;
				internal string[] m_rgsBefore;
			};
			internal TopicsListOptions m_tlo = new TopicsListOptions();

			/// <summary>
			/// This struct stores the options data associated with a date destination.
			/// </summary>
			internal class DateOptions
			{
				internal List<string> m_rgsFmt = new List<string>();
			};
			internal DateOptions m_dto = new DateOptions();

			/// <summary>
			/// This struct stores the options data associated with a string destination.
			/// </summary>
			internal class StringOptions
			{
				internal string m_wsId;
				internal CoreWritingSystemDefinition m_ws;
			};
			internal StringOptions m_sto = new StringOptions();

			// not sure how/whether to use these (from the C++ code)
			//internal string m_sLng;		// Language of the field data.
			//internal int m_wsDefault;		// Default writing system for the field.
		}
		/// <summary>
		/// Dictionary of std format marker mapping objects loaded from the map file.
		/// </summary>
		Dictionary<string, RnSfMarker> m_mapMkrRsfFromFile = new Dictionary<string, RnSfMarker>();
		/// <summary>
		/// Dictionary of std format marker mapping objects that match up against the input file.
		/// These may be copied from m_rgsfmFromMapFile or created with default settings.
		/// </summary>
		Dictionary<string, RnSfMarker> m_mapMkrRsf = new Dictionary<string, RnSfMarker>();

		public class CharMapping
		{
			private string m_sBeginMkr;
			private string m_sEndMkr;
			private bool m_fEndWithWord;
			private string m_sDestWsId;
			private CoreWritingSystemDefinition m_ws;
			private string m_sDestStyle;
			private bool m_fIgnoreMarker;

			public CharMapping()
			{
			}

			public CharMapping(XmlNode xn)
			{
				m_sBeginMkr = XmlUtils.GetManditoryAttributeValue(xn, "begin");
				m_sEndMkr = XmlUtils.GetManditoryAttributeValue(xn, "end");
				m_fEndWithWord = XmlUtils.GetOptionalBooleanAttributeValue(xn, "endWithWord", false);
				m_fIgnoreMarker = XmlUtils.GetOptionalBooleanAttributeValue(xn, "ignore", false);
				m_sDestStyle = XmlUtils.GetOptionalAttributeValue(xn, "style", null);
				m_sDestWsId = XmlUtils.GetOptionalAttributeValue(xn, "ws", null);
			}

			public string BeginMarker
			{
				get { return m_sBeginMkr; }
				set { m_sBeginMkr = value; }
			}

			public string EndMarker
			{
				get { return m_sEndMkr; }
				set { m_sEndMkr = value; }
			}

			public bool EndWithWord
			{
				get { return m_fEndWithWord; }
				set { m_fEndWithWord = value; }
			}

			public string DestinationWritingSystemId
			{
				get { return m_sDestWsId; }
				set { m_sDestWsId = value; }
			}

			public CoreWritingSystemDefinition DestinationWritingSystem
			{
				get { return m_ws; }
				set { m_ws = value; }
			}

			public string DestinationStyle
			{
				get { return m_sDestStyle; }
				set { m_sDestStyle = value; }
			}

			public bool IgnoreMarkerOnImport
			{
				get { return m_fIgnoreMarker; }
				set { m_fIgnoreMarker = value; }
			}
		}

		List<CharMapping> m_rgcm = new List<CharMapping>();

		/// <summary>
		/// Horizontal location of the cancel button when the "quick finish" button is shown.
		/// </summary>
		int m_ExtraButtonLeft;
		/// <summary>
		/// Original horizontal location of the cancel button, or the horizontal location of the
		/// "quick finish" button.
		/// </summary>
		int m_OriginalCancelButtonLeft;

		/// ------------------------------------------------------------------------------------
		/// <summary>
		/// Constructor.
		/// </summary>
		/// ------------------------------------------------------------------------------------
		public NotebookImportWiz()
		{
			InitializeComponent();

			openFileDialog = new OpenFileDialogAdapter();

			m_sStdImportMap = String.Format(FwDirectoryFinder.CodeDirectory +
				"{0}Language Explorer{0}Import{0}NotesImport.map", Path.DirectorySeparatorChar);
			m_ExtraButtonLeft = m_btnBack.Left - (m_btnCancel.Width + kdxpCancelHelpButtonGap);
			m_OriginalCancelButtonLeft = m_btnCancel.Left;
			m_btnQuickFinish.Visible = false;
			m_btnQuickFinish.Left = m_OriginalCancelButtonLeft;
			m_btnCancel.Visible = true;
			m_sFmtEncCnvLabel = lblMappingLanguagesInstructions.Text;

			// Need to align SaveMapFile and QuickFinish to top of other dialog buttons (FWNX-833)
			int normalDialogButtonTop = m_btnHelp.Top;
			m_btnQuickFinish.Top = normalDialogButtonTop;
			m_btnSaveMapFile.Top = normalDialogButtonTop;

			// Disable all buttons that are enabled only by a selection being made in a list
			// view.
			m_btnModifyCharMapping.Enabled = false;
			m_btnDeleteCharMapping.Enabled = false;
			m_btnModifyMappingLanguage.Enabled = false;
			m_btnModifyContentMapping.Enabled = false;
			m_btnDeleteRecordMapping.Enabled = false;
			m_btnModifyRecordMapping.Enabled = false;

			// We haven't yet implemented the "advanced" features on that tab...
			m_btnAdvanced.Enabled = false;
			m_btnAdvanced.Visible = false;
		}

		#region IFwExtension Members

		/// <summary>
		/// Initialize the data values for this dialog.
		/// </summary>
<<<<<<< HEAD
		public void Init(FdoCache cache, IPropertyTable propertyTable, IPublisher publisher)
=======
		public void Init(LcmCache cache, Mediator mediator, XCore.PropertyTable propertyTable)
>>>>>>> c1202904
		{
			m_cache = cache;
			m_propertyTable = propertyTable;
			m_publisher = publisher;
			m_mdc = cache.MetaDataCacheAccessor as IFwMetaDataCacheManaged;
			m_wsManager = m_cache.ServiceLocator.WritingSystemManager;
			lblMappingLanguagesInstructions.Text = String.Format(m_sFmtEncCnvLabel, cache.ProjectId.Name);

			m_tbDatabaseFileName.Text = m_propertyTable.GetValue("DataNotebookImportDb", String.Empty);
			m_tbProjectFileName.Text = m_propertyTable.GetValue("DataNotebookImportPrj", String.Empty);
			m_tbSettingsFileName.Text = m_propertyTable.GetValue("DataNotebookImportMap", String.Empty);
			if (String.IsNullOrEmpty(m_tbSettingsFileName.Text) || m_tbSettingsFileName.Text == m_sStdImportMap)
			{
				m_tbSettingsFileName.Text = m_sStdImportMap;
				if (!String.IsNullOrEmpty(m_tbDatabaseFileName.Text))

				{
					m_tbSaveAsFileName.Text = Path.Combine(Path.GetDirectoryName(m_tbDatabaseFileName.Text),
						Path.GetFileNameWithoutExtension(m_tbDatabaseFileName.Text) + "-import-settings.map");
				}
			}
			else
			{
				m_tbSaveAsFileName.Text = m_tbSettingsFileName.Text;
				m_fDirtySettings = false;
			}
			m_stylesheet = AnthroStyleSheetFromPropertyTable(m_propertyTable);
			if (m_stylesheet == null)
			{
				LcmStyleSheet styles = new LcmStyleSheet();
				styles.Init(m_cache, m_cache.LangProject.Hvo, LangProjectTags.kflidStyles);
				m_stylesheet = styles;
			}
			ShowSaveButtonOrNot();
		}

		#endregion

		protected override void OnHelpButton()
		{
			string helpTopic = null;

			switch (CurrentStepNumber)
			{
				case 0:
					helpTopic = "khtpDataNotebookImportWizStep1";
					break;
				case 1:
					helpTopic = "khtpDataNotebookImportWizStep2";
					break;
				case 2:
					helpTopic = "khtpDataNotebookImportWizStep3";
					break;
				case 3:
					helpTopic = "khtpDataNotebookImportWizStep4";
					break;
				case 4:
					helpTopic = "khtpDataNotebookImportWizStep5";
					break;
				case 5:
					helpTopic = "khtpDataNotebookImportWizStep6";
					break;
				case 6:
					helpTopic = "khtpDataNotebookImportWizStep7";
					break;
				default:
					Debug.Assert(false, "Reached a step without a help file defined for it");
					break;
			}

			if (helpTopic != null)
				ShowHelp.ShowHelpTopic(m_propertyTable.GetValue<IHelpTopicProvider>("HelpTopicProvider"), helpTopic);
		}

		protected override void OnCancelButton()
		{
			if (m_fCanceling)
				return;
			m_fCanceling = true;
			base.OnCancelButton();
			if (CurrentStepNumber == 0)
				return;

			this.DialogResult = DialogResult.Cancel;

			// if it's known to be dirty OR the shift key is down - ask to save the settings file
			if (m_fDirtySettings || (Control.ModifierKeys & Keys.Shift) == Keys.Shift)
			{
				// LT-7057: if no settings file, don't ask to save
				if (UsesInvalidFileNames(true))
					return;	// finsih with out prompting to save...

				// ask to save the settings
				DialogResult result = MessageBox.Show(this,
					LexTextControls.ksAskRememberImportSettings,
					LexTextControls.ksSaveSettings_,
					MessageBoxButtons.YesNoCancel,
					MessageBoxIcon.Question,
					MessageBoxDefaultButton.Button3);

				if (result == DialogResult.Yes)
				{
					// before saving we need to make sure all the data structures are populated
					while (CurrentStepNumber <= 6)
					{
						EnableNextButton();
						m_CurrentStepNumber++;
					}
					SaveSettings();
				}
				else if (result == DialogResult.Cancel)
				{
					// This is how do we stop the cancel process...
					this.DialogResult = DialogResult.None;
					m_fCanceling = false;
				}
			}
		}

		public static IVwStylesheet AnthroStyleSheetFromPropertyTable(IPropertyTable propertyTable)
		{
			Form mainWindow = propertyTable.GetValue<Form>("window");
			PropertyInfo pi = null;
			if (mainWindow != null)
				pi = mainWindow.GetType().GetProperty("AnthroStyleSheet");
			if (pi != null)
			{
				return pi.GetValue(mainWindow, null) as LcmStyleSheet;
			}
			return propertyTable.GetValue<LcmStyleSheet>("AnthroStyleSheet");
		}

		private void FillLanguageMappingView()
		{
			m_lvMappingLanguages.Items.Clear();
			var wss = new HashSet<CoreWritingSystemDefinition>();
			foreach (string sWs in m_mapWsEncConv.Keys)
			{
				EncConverterChoice ecc = m_mapWsEncConv[sWs];
				wss.Add(ecc.WritingSystem);
				m_lvMappingLanguages.Items.Add(new ListViewItem(new[] { ecc.Name, ecc.ConverterName }) {Tag = ecc});
			}
			foreach (CoreWritingSystemDefinition ws in m_cache.ServiceLocator.WritingSystems.AllWritingSystems)
			{
				if (wss.Contains(ws))
					continue;
				wss.Add(ws);
				ListViewItem lvi = CreateListViewItemForWS(ws);
				m_lvMappingLanguages.Items.Add(lvi);
				m_fDirtySettings = true;
			}
			m_lvMappingLanguages.Sort();
			IApp app = m_propertyTable.GetValue<IApp>("App");
			m_btnAddWritingSystem.Initialize(m_cache, m_propertyTable.GetValue<IHelpTopicProvider>("HelpTopicProvider"), app, wss);
		}

		private ListViewItem CreateListViewItemForWS(CoreWritingSystemDefinition ws)
		{
			string sName = ws.DisplayLabel;
			string sEncCnv;
			if (String.IsNullOrEmpty(ws.LegacyMapping))
				sEncCnv = Sfm2Xml.STATICS.AlreadyInUnicode;
			else
				sEncCnv = ws.LegacyMapping;

			EncConverterChoice ecc;
			if (m_mapWsEncConv.TryGetValue(ws.Id, out ecc))
			{
				ecc.ConverterName = sEncCnv;
			}
			else
			{
				ecc = new EncConverterChoice(ws.Id, sEncCnv, m_wsManager);
				m_mapWsEncConv.Add(ecc.WritingSystem.Id, ecc);
			}
			return new ListViewItem(new[] { sName, sEncCnv }) {Tag = ecc};
		}

		private void btnBackup_Click(object sender, EventArgs e)
		{
			using (var dlg = new BackupProjectDlg(m_cache, m_propertyTable.GetValue<IHelpTopicProvider>("HelpTopicProvider")))
				dlg.ShowDialog(this);
		}

		enum OFType { Database, Project, Settings, SaveAs };	// openfile type

		private void btnDatabaseBrowse_Click(object sender, EventArgs e)
		{
			m_tbDatabaseFileName.Text = GetFile(OFType.Database, m_tbDatabaseFileName.Text);
		}

		private void btnProjectBrowse_Click(object sender, EventArgs e)
		{
			m_tbProjectFileName.Text = GetFile(OFType.Project, m_tbProjectFileName.Text);
		}

		private void btnSettingsBrowse_Click(object sender, EventArgs e)
		{
			m_tbSettingsFileName.Text = GetFile(OFType.Settings, m_tbSettingsFileName.Text);
		}

		private void btnSaveAsBrowse_Click(object sender, EventArgs e)
		{
			m_tbSaveAsFileName.Text = GetFile(OFType.SaveAs, m_tbSaveAsFileName.Text);
		}

		private string GetFile(OFType fileType, string currentFile)
		{
			switch (fileType)
			{
				case OFType.Database:
					openFileDialog.Filter = ResourceHelper.BuildFileFilter(FileFilterType.ShoeboxAnthropologyDatabase,
						FileFilterType.AllFiles);
					openFileDialog.Title = LexTextControls.ksSelectAnthropologyStdFmtFile;
					break;
				case OFType.Project:
					openFileDialog.Filter = ResourceHelper.BuildFileFilter(FileFilterType.ShoeboxProjectFiles,
						FileFilterType.AllFiles);
					openFileDialog.Title = LexTextControls.ksSelectShoeboxProjectFile;
					break;
				case OFType.Settings:
					openFileDialog.Filter = ResourceHelper.BuildFileFilter(FileFilterType.ImportMapping,
						FileFilterType.AllFiles);
					openFileDialog.Title = LexTextControls.ksSelectLoadImportSettingsFile;
					break;
				case OFType.SaveAs:
					openFileDialog.Filter = ResourceHelper.BuildFileFilter(FileFilterType.ImportMapping,
						FileFilterType.AllFiles);
					openFileDialog.Title = LexTextControls.ksSelectSaveImportSettingsFile;
					break;
			}
			openFileDialog.FilterIndex = 1;
			// don't require file to exist if it's "SaveAs"
			openFileDialog.CheckFileExists = (fileType != OFType.SaveAs);
			openFileDialog.Multiselect = false;

			bool done = false;
			while (!done)
			{
				// LT-6620 : putting in an invalid path was causing an exception in the openFileDialog.ShowDialog()
				// Now we make sure parts are valid before setting the values in the openfile dialog.
				string dir = string.Empty;
				try
				{
					dir = Path.GetDirectoryName(currentFile);
				}
				catch { }
				if (Directory.Exists(dir))
					openFileDialog.InitialDirectory = dir;
				// if we don't set it to something, it remembers the last file it saw. This can be
				// a very poor default if we just opened a valuable data file and are now choosing
				// a place to save settings (LT-8126)
				if (File.Exists(currentFile) || (fileType == OFType.SaveAs && Directory.Exists(dir)))
					openFileDialog.FileName = currentFile;
				else
					openFileDialog.FileName = "";

				if (openFileDialog.ShowDialog(this) == DialogResult.OK)
				{
					bool isValid = false;
					string sFileType;
					if (fileType == OFType.Database)
					{
						sFileType = LexTextControls.ksStandardFormat;
						isValid = IsValidSfmFile(openFileDialog.FileName);
					}
					else if (fileType == OFType.Project)
					{
						sFileType = SIL.FieldWorks.LexText.Controls.LexTextControls.ksShoeboxProject;
						Sfm2Xml.IsSfmFile validFile = new Sfm2Xml.IsSfmFile(openFileDialog.FileName);
						isValid = validFile.IsValid;
					}
					else if (fileType == OFType.SaveAs)
					{
						sFileType = LexTextControls.ksXmlSettings;
						isValid = true;		// no requirements since the file will be overridden
					}
					else
					{
						sFileType = LexTextControls.ksXmlSettings;
						isValid = IsValidMapFile(openFileDialog.FileName);
					}

					if (!isValid)
					{
						string msg = String.Format(LexTextControls.ksSelectedFileXInvalidY,
							openFileDialog.FileName, sFileType, System.Environment.NewLine);
						DialogResult dr = MessageBox.Show(this, msg,
							LexTextControls.ksPossibleInvalidFile,
							MessageBoxButtons.YesNoCancel, MessageBoxIcon.Warning);
						if (dr == DialogResult.Yes)
							return openFileDialog.FileName;
						else if (dr == DialogResult.No)
							continue;
						else
							break;	// exit with current still
					}
					return openFileDialog.FileName;
				}
				else
					done = true;
			}
			return currentFile;
		}

		protected override void OnResize(EventArgs e)
		{
			base.OnResize(e);
			// The wizard base class redraws the controls, so move the cancel button after it's
			// done ...
			m_OriginalCancelButtonLeft = m_btnHelp.Left - (m_btnCancel.Width + kdxpCancelHelpButtonGap);
			if (m_btnQuickFinish != null && m_btnBack != null && m_btnCancel != null &&
				m_OriginalCancelButtonLeft != 0)
			{
				m_ExtraButtonLeft = m_btnBack.Left - (m_btnCancel.Width + kdxpCancelHelpButtonGap);
				if (m_btnQuickFinish.Visible)
				{
					m_btnQuickFinish.Left = m_OriginalCancelButtonLeft;
					m_btnCancel.Left = m_ExtraButtonLeft;
				}
				else
					m_btnCancel.Left = m_OriginalCancelButtonLeft;
			}
		}

		private void btnModifyMappingLanguage_Click(object sender, EventArgs e)
		{
			if (m_lvMappingLanguages.SelectedItems.Count == 0)
				return;
			using (ImportEncCvtrDlg dlg = new ImportEncCvtrDlg())
			{
				ListViewItem lvi = m_lvMappingLanguages.SelectedItems[0];
				string sName = lvi.SubItems[0].Text;
				string sEncCnv = lvi.SubItems[1].Text;
				IApp app = m_propertyTable.GetValue<IApp>("App");
				dlg.Initialize(sName, sEncCnv, m_propertyTable.GetValue<IHelpTopicProvider>("HelpTopicProvider"), app);
				if (dlg.ShowDialog(this) == DialogResult.OK)
				{
					string sNewEncCnv = dlg.EncodingConverter;
					if (sNewEncCnv != sEncCnv)
					{
						lvi.SubItems[1].Text = sNewEncCnv;
						EncConverterChoice ecc = lvi.Tag as EncConverterChoice;
						ecc.ConverterName = sNewEncCnv;
						m_fDirtySettings = true;
					}
				}
			}
		}

		private void btnModifyContentMapping_Click(object sender, EventArgs e)
		{
			if (m_lvContentMapping.SelectedItems.Count == 0)
				return;
			using (AnthroFieldMappingDlg dlg = new AnthroFieldMappingDlg())
			{
				ListViewItem lvi = m_lvContentMapping.SelectedItems[0];
				RnSfMarker rsfm = lvi.Tag as RnSfMarker;
				var app = m_propertyTable.GetValue<IApp>("App");
				dlg.Initialize(m_cache, m_propertyTable.GetValue<IHelpTopicProvider>("HelpTopicProvider"), app, rsfm,
					m_SfmFile, m_mapFlidName, m_stylesheet, m_propertyTable, m_publisher);
				if (dlg.ShowDialog(this) == DialogResult.OK)
				{
					rsfm = dlg.Results;
					lvi.SubItems[3].Text = rsfm.m_sName;
					lvi.Tag = rsfm;
					m_fDirtySettings = true;
				}
			}
		}

		private void cbRecordMarker_SelectedIndexChanged(object sender, EventArgs e)
		{
			string sRecMkr = m_cbRecordMarker.SelectedItem as string;
			Debug.Assert(sRecMkr != null);
			string sRecMkrBase = sRecMkr.Substring(1);
			foreach (string sMkr in m_mapMkrRsf.Keys)
			{
				RnSfMarker rsf = m_mapMkrRsf[sMkr];
				if (rsf.m_sMkr == sRecMkrBase)
					rsf.m_nLevel = 1;
				else
					rsf.m_nLevel = 0;
			}
		}

		private void btnAddRecordMapping_Click(object sender, EventArgs e)
		{
			//related to FWR-2846
			MessageBox.Show(this, "This feature is not yet implemented", "Please be patient");
		}

		private void btnModifyRecordMapping_Click(object sender, EventArgs e)
		{
			//related to FWR-2846
			MessageBox.Show(this, "This feature is not yet implemented", "Please be patient");
		}

		private void btnDeleteRecordMapping_Click(object sender, EventArgs e)
		{
			//related to FWR-2846
			MessageBox.Show(this, "This feature is not yet implemented", "Please be patient");
		}

		private void btnAddCharMapping_Click(object sender, EventArgs e)
		{
			using (ImportCharMappingDlg dlg = new ImportCharMappingDlg())
			{
				IApp app = m_propertyTable.GetValue<IApp>("App");
				dlg.Initialize(m_cache, m_propertyTable.GetValue<IHelpTopicProvider>("HelpTopicProvider"), app, m_stylesheet, null);
				if (dlg.ShowDialog(this) == DialogResult.OK)
				{
					CharMapping cmNew = new CharMapping();
					cmNew.BeginMarker = dlg.BeginMarker;
					cmNew.EndMarker = dlg.EndMarker;
					cmNew.EndWithWord = dlg.EndWithWord;
					cmNew.DestinationWritingSystemId = dlg.WritingSystemId;
					cmNew.DestinationStyle = dlg.StyleName;
					cmNew.IgnoreMarkerOnImport = dlg.IgnoreOnImport;
					m_rgcm.Add(cmNew);
					ListViewItem lvi = CreateListItemForCharMapping(cmNew);
					m_lvCharMappings.Items.Add(lvi);
					m_fDirtySettings = true;
				}
			}
		}

		private void btnModifyCharMapping_Click(object sender, EventArgs e)
		{
			if (m_lvCharMappings.SelectedItems.Count == 0)
				return;
			ListViewItem lvi = m_lvCharMappings.SelectedItems[0];
			using (ImportCharMappingDlg dlg = new ImportCharMappingDlg())
			{
				CharMapping cm = lvi.Tag as CharMapping;
				IApp app = m_propertyTable.GetValue<IApp>("App");
				dlg.Initialize(m_cache, m_propertyTable.GetValue<IHelpTopicProvider>("HelpTopicProvider"), app, m_stylesheet, cm);
				if (dlg.ShowDialog(this) == DialogResult.OK)
				{
					cm.BeginMarker = dlg.BeginMarker;
					cm.EndMarker = dlg.EndMarker;
					cm.EndWithWord = dlg.EndWithWord;
					cm.DestinationWritingSystemId = dlg.WritingSystemId;
					cm.DestinationStyle = dlg.StyleName;
					cm.IgnoreMarkerOnImport = dlg.IgnoreOnImport;
					ListViewItem lviNew = CreateListItemForCharMapping(cm);
					lvi.SubItems[0].Text = lviNew.SubItems[0].Text;
					lvi.SubItems[1].Text = lviNew.SubItems[1].Text;
					lvi.SubItems[2].Text = lviNew.SubItems[2].Text;
					lvi.SubItems[3].Text = lviNew.SubItems[3].Text;
					m_fDirtySettings = true;
				}
			}
		}

		private void btnDeleteCharMapping_Click(object sender, EventArgs e)
		{
			if (m_lvCharMappings.SelectedItems.Count == 0)
				return;
			ListViewItem lvi = m_lvCharMappings.SelectedItems[0];
			CharMapping cm = lvi.Tag as CharMapping;
			m_lvCharMappings.Items.Remove(lvi);
			m_rgcm.Remove(cm);
			m_fDirtySettings = true;
		}

		private void rbReplaceAllEntries_CheckedChanged(object sender, EventArgs e)
		{
			if (m_rbReplaceAllEntries.Checked)
				m_rbAddEntries.Checked = false;
		}

		private void rbAddEntries_CheckedChanged(object sender, EventArgs e)
		{
			if (m_rbAddEntries.Checked)
				m_rbReplaceAllEntries.Checked = false;
		}

		private void btnSaveMapFile_Click(object sender, EventArgs e)
		{
			SaveSettings();
		}

		private void SaveSettings()
		{
			m_propertyTable.SetProperty("DataNotebookImportDb", m_tbDatabaseFileName.Text, true, true);
			m_propertyTable.SetProperty("DataNotebookImportPrj", m_tbProjectFileName.Text, true, true);
			m_propertyTable.SetProperty("DataNotebookImportMap", m_tbSaveAsFileName.Text, true, true);
			using (TextWriter tw = FileUtils.OpenFileForWrite(m_tbSaveAsFileName.Text, Encoding.UTF8))
			{
				try
				{
					string sRecMkr = m_cbRecordMarker.SelectedItem as string;
					string sRecMkrBase = String.Empty;
					if (String.IsNullOrEmpty(sRecMkr))
					{
						foreach (RnSfMarker rsf in m_mapMkrRsf.Values)
						{
							if (rsf.m_nLevel == 1)
							{
								sRecMkrBase = rsf.m_sMkr;
								break;
							}
						}
					}
					else
					{
						sRecMkrBase = sRecMkr.Substring(1);
						// strip leading backslash
					}
					using (XmlWriter xw = XmlWriter.Create(tw))
					{
						xw.WriteStartDocument();
						xw.WriteWhitespace(Environment.NewLine);
						string sDontEditEnglish = " DO NOT EDIT THIS FILE!  YOU HAVE BEEN WARNED! ";
						xw.WriteComment(sDontEditEnglish);
						xw.WriteWhitespace(Environment.NewLine);
						string sAutoEnglish = " The Fieldworks import process automatically maintains this file. ";
						xw.WriteComment(sAutoEnglish);
						xw.WriteWhitespace(Environment.NewLine);
						string sDontEdit = LexTextControls.ksDONOTEDIT;
						if (sDontEdit != sDontEditEnglish)
						{
							xw.WriteComment(sDontEdit);
							xw.WriteWhitespace(Environment.NewLine);
						}
						string sAuto = LexTextControls.ksAutomaticallyMaintains;
						if (sAuto != sAutoEnglish)
						{
							xw.WriteComment(sAuto);
							xw.WriteWhitespace(Environment.NewLine);
						}
						xw.WriteStartElement("ShoeboxImportSettings");
						foreach (string sWs in m_mapWsEncConv.Keys)
						{
							EncConverterChoice ecc = m_mapWsEncConv[sWs];
							xw.WriteWhitespace(Environment.NewLine);
							xw.WriteStartElement("EncodingConverter");
							xw.WriteAttributeString("ws", ecc.WritingSystem.Id);
							if (!String.IsNullOrEmpty(ecc.ConverterName) && ecc.ConverterName != Sfm2Xml.STATICS.AlreadyInUnicode)
								xw.WriteAttributeString("converter", ecc.ConverterName);
							xw.WriteEndElement();	// EncodingConverter
						}
						foreach (string sMkr in m_mapMkrRsf.Keys)
						{
							RnSfMarker rsf = m_mapMkrRsf[sMkr];
							xw.WriteWhitespace(Environment.NewLine);
							xw.WriteStartElement("Marker");
							xw.WriteAttributeString("tag", rsf.m_sMkr);
							xw.WriteAttributeString("flid", rsf.m_flid.ToString());
							if (!String.IsNullOrEmpty(rsf.m_sMkrOverThis))
								xw.WriteAttributeString("owner", rsf.m_sMkrOverThis);
							else if (rsf.m_nLevel == 0 && !String.IsNullOrEmpty(sRecMkrBase))
								xw.WriteAttributeString("owner", sRecMkrBase);
							WriteMarkerContents(xw, rsf);
							xw.WriteWhitespace(Environment.NewLine);
							xw.WriteEndElement();	// Marker
						}
						for (int i = 0; i < m_rgcm.Count; ++i)
						{
							CharMapping cm = m_rgcm[i];
							xw.WriteWhitespace(Environment.NewLine);
							xw.WriteStartElement("CharMapping");
							xw.WriteAttributeString("begin", cm.BeginMarker);
							xw.WriteAttributeString("end", cm.EndMarker);
							if (cm.IgnoreMarkerOnImport)
							{
								xw.WriteAttributeString("ignore", "true");
							}
							else
							{
								if (!String.IsNullOrEmpty(cm.DestinationStyle))
									xw.WriteAttributeString("style", cm.DestinationStyle);
								if (!String.IsNullOrEmpty(cm.DestinationWritingSystemId))
									xw.WriteAttributeString("ws", cm.DestinationWritingSystemId);
							}
							xw.WriteEndElement();
						}
						if (m_rbReplaceAllEntries.Checked)
						{
							xw.WriteWhitespace(Environment.NewLine);
							xw.WriteStartElement("ReplaceAll");
							xw.WriteAttributeString("value", "true");
							xw.WriteEndElement();	// ReplaceAll
						}
						if (m_chkDisplayImportReport.Checked)
						{
							xw.WriteWhitespace(Environment.NewLine);
							xw.WriteStartElement("ShowLog");
							xw.WriteAttributeString("value", "true");
							xw.WriteEndElement();	// ShowLog
						}
						xw.WriteWhitespace(Environment.NewLine);
						xw.WriteEndElement();	// ShoeboxImportSettings
						xw.WriteWhitespace(Environment.NewLine);
						xw.Flush();
						xw.Close();
						m_fDirtySettings = false;
					}
				}
				catch (XmlException)
				{
				}
			}
		}

		private void WriteMarkerContents(XmlWriter xw, RnSfMarker rsf)
		{
			switch (FieldType(rsf.m_flid))
			{
				case SfFieldType.DateTime:
					foreach (string sFmt in rsf.m_dto.m_rgsFmt)
					{
						xw.WriteWhitespace(Environment.NewLine);
						xw.WriteStartElement("DateFormat");
						xw.WriteAttributeString("value", sFmt);
						xw.WriteEndElement();
					}
					break;
				case SfFieldType.ListRef:
					if (!String.IsNullOrEmpty(rsf.m_tlo.m_sEmptyDefault))
					{
						xw.WriteWhitespace(Environment.NewLine);
						xw.WriteStartElement("Default");
						xw.WriteAttributeString("value", rsf.m_tlo.m_sEmptyDefault);
						xw.WriteEndElement();
					}
					xw.WriteWhitespace(Environment.NewLine);
					xw.WriteStartElement("Match");
					xw.WriteAttributeString("value",
						rsf.m_tlo.m_pnt == PossNameType.kpntName ? "name" : "abbr");
					xw.WriteEndElement();
					if (rsf.m_tlo.m_fHaveMulti)
					{
						xw.WriteWhitespace(Environment.NewLine);
						xw.WriteStartElement("Multiple");
						xw.WriteAttributeString("sep", rsf.m_tlo.m_sDelimMulti);
						xw.WriteEndElement();
					}
					if (rsf.m_tlo.m_fHaveSub)
					{
						xw.WriteWhitespace(Environment.NewLine);
						xw.WriteStartElement("Subchoice");
						xw.WriteAttributeString("sep", rsf.m_tlo.m_sDelimSub);
						xw.WriteEndElement();
					}
					if (rsf.m_tlo.m_fHaveBetween)
					{
						xw.WriteWhitespace(Environment.NewLine);
						xw.WriteStartElement("DelimitChoice");
						xw.WriteAttributeString("start", rsf.m_tlo.m_sMarkStart);
						xw.WriteAttributeString("end", rsf.m_tlo.m_sMarkEnd);
						xw.WriteEndElement();
					}
					if (rsf.m_tlo.m_fHaveBefore)
					{
						xw.WriteWhitespace(Environment.NewLine);
						xw.WriteStartElement("StopChoices");
						xw.WriteAttributeString("value", rsf.m_tlo.m_sBefore);
						xw.WriteEndElement();
					}
					if (rsf.m_tlo.m_fIgnoreNewStuff)
					{
						xw.WriteWhitespace(Environment.NewLine);
						xw.WriteStartElement("IgnoreNewChoices");
						xw.WriteAttributeString("value", "true");
						xw.WriteEndElement();
					}
					Debug.Assert(rsf.m_tlo.m_rgsMatch.Count == rsf.m_tlo.m_rgsReplace.Count);
					for (int j = 0; j < rsf.m_tlo.m_rgsMatch.Count; ++j)
					{
						xw.WriteWhitespace(Environment.NewLine);
						xw.WriteStartElement("MatchReplaceChoice");
						xw.WriteAttributeString("match", rsf.m_tlo.m_rgsMatch[j]);
						xw.WriteAttributeString("replace", rsf.m_tlo.m_rgsReplace[j]);
						xw.WriteEndElement();
					}
					if (!String.IsNullOrEmpty(rsf.m_tlo.m_wsId))
					{
						xw.WriteWhitespace(Environment.NewLine);
						xw.WriteStartElement("ItemWrtSys");
						xw.WriteAttributeString("ws", rsf.m_tlo.m_wsId);
						xw.WriteEndElement();
					}
					break;
				case SfFieldType.String:
					xw.WriteWhitespace(Environment.NewLine);
					xw.WriteStartElement("StringWrtSys");
					xw.WriteAttributeString("ws", rsf.m_sto.m_wsId);
					xw.WriteEndElement();
					break;
				case SfFieldType.Text:
					if (!String.IsNullOrEmpty(rsf.m_txo.m_sStyle))
					{
						xw.WriteWhitespace(Environment.NewLine);
						xw.WriteStartElement("TextStyle");
						xw.WriteAttributeString("value", rsf.m_txo.m_sStyle);
						xw.WriteEndElement();
					}
					xw.WriteWhitespace(Environment.NewLine);
					xw.WriteStartElement("StartPara");
					if (rsf.m_txo.m_fStartParaBlankLine)
						xw.WriteAttributeString("afterBlankLine", "true");
					if (rsf.m_txo.m_fStartParaIndented)
						xw.WriteAttributeString("forIndentedLine", "true");
					if (rsf.m_txo.m_fStartParaNewLine)
						xw.WriteAttributeString("forEachLine", "true");
					if (rsf.m_txo.m_fStartParaShortLine)
					{
						xw.WriteAttributeString("afterShortLine", "true");
						xw.WriteAttributeString("shortLineLim", rsf.m_txo.m_cchShortLim.ToString());
					}
					xw.WriteEndElement();
					if (!String.IsNullOrEmpty(rsf.m_txo.m_wsId))
					{
						xw.WriteWhitespace(Environment.NewLine);
						xw.WriteStartElement("DefaultParaWrtSys");
						xw.WriteAttributeString("ws", rsf.m_txo.m_wsId);
						xw.WriteEndElement();
					}
					break;
				case SfFieldType.Link:
					break;
			}
		}

		/// <summary>
		/// Determine the general type of the field from its id.
		/// </summary>
		public SfFieldType FieldType(int flid)
		{
			if (flid == 0)
				return SfFieldType.Discard;

			CellarPropertyType cpt = (CellarPropertyType)m_mdc.GetFieldType(flid);
			int clidDst = -1;
			switch (cpt)
			{
				case CellarPropertyType.ReferenceAtomic:
				case CellarPropertyType.ReferenceCollection:
				case CellarPropertyType.ReferenceSequence:
					clidDst = m_mdc.GetDstClsId(flid);
					switch (clidDst)
					{
						case RnGenericRecTags.kClassId:
							return SfFieldType.Link;
						case CrossReferenceTags.kClassId:
						case ReminderTags.kClassId:
							return SfFieldType.Invalid;
						default:
							int clidBase = clidDst;
							while (clidBase != 0 && clidBase != CmPossibilityTags.kClassId)
								clidBase = m_mdc.GetBaseClsId(clidBase);
							if (clidBase == CmPossibilityTags.kClassId)
								return SfFieldType.ListRef;
							else
								return SfFieldType.Invalid;
					}
				case CellarPropertyType.OwningAtomic:
				case CellarPropertyType.OwningCollection:
				case CellarPropertyType.OwningSequence:
					clidDst = m_mdc.GetDstClsId(flid);
					switch (clidDst)
					{
						case StTextTags.kClassId:
							Debug.Assert(cpt == CellarPropertyType.OwningAtomic);
							return SfFieldType.Text;
						case RnRoledParticTags.kClassId:
							return SfFieldType.ListRef;	// closest choice.
						case RnGenericRecTags.kClassId:
							break;
					}
					return SfFieldType.Invalid;
				case CellarPropertyType.MultiString:
				case CellarPropertyType.MultiUnicode:
				case CellarPropertyType.String:
					return SfFieldType.String;
				case CellarPropertyType.GenDate:
				case CellarPropertyType.Time:
					return SfFieldType.DateTime;
				case CellarPropertyType.Unicode:
				case CellarPropertyType.Binary:
				case CellarPropertyType.Image:
				case CellarPropertyType.Boolean:
				case CellarPropertyType.Float:
				case CellarPropertyType.Guid:
				case CellarPropertyType.Integer:
				case CellarPropertyType.Numeric:
					return SfFieldType.Invalid;
			}
			return SfFieldType.Discard;
		}

		/// <summary>
		/// See if the passed in file is a valid XML mapping file.
		/// </summary>
		/// <param name="mapFile">file name to check</param>
		/// <returns>true if valid</returns>
		private static bool IsValidMapFile(string mapFile)
		{
			if (String.IsNullOrEmpty(mapFile) || !File.Exists(mapFile))
				return false;
			XmlDocument xmlMap = new System.Xml.XmlDocument();
			try
			{
				xmlMap.Load(mapFile);

				XmlNode root = xmlMap.DocumentElement;
				// make sure it has a root node of ShoeboxImportSettings
				if (root.Name != "ShoeboxImportSettings")
					return false;
				// make sure the top-level child nodes are all valid.
				foreach (XmlNode node in root.ChildNodes)
				{
					if (node.Name == "EncodingConverter")
						continue;
					if (node.Name == "Marker")
						continue;
					if (node.Name == "CharMapping")
						continue;
					if (node.Name == "ReplaceAll")
						continue;
					if (node.Name == "ShowLog")
						continue;
					return false;
				}
			}
			catch
			{
				return false;
			}
			return true;
		}

		private static bool IsValidSfmFile(string sFilename)
		{
			if (String.IsNullOrEmpty(sFilename) || !File.Exists(sFilename))
				return false;
			Sfm2Xml.IsSfmFile validFile = new Sfm2Xml.IsSfmFile(sFilename);
			return validFile.IsValid;
		}

		protected override void OnBackButton()
		{
			base.OnBackButton();
			ShowSaveButtonOrNot();
			if (m_QuickFinish)
			{
				// go back to the page where we came from
				tabSteps.SelectedIndex = m_lastQuickFinishTab + 1;
				m_CurrentStepNumber = m_lastQuickFinishTab;
				UpdateStepLabel();
				m_QuickFinish = false;	// going back, so turn off flag
			}
			NextButtonEnabled = true;	// make sure it's enabled if we go back from generated report
			AllowQuickFinishButton();	// make it visible if needed, or hidden if not
			OnResize(null);
		}

		protected override void OnNextButton()
		{
			ShowSaveButtonOrNot();

			base.OnNextButton();
			PrepareForNextTab(CurrentStepNumber);
			NextButtonEnabled = EnableNextButton();
			AllowQuickFinishButton();		// make it visible if needed, or hidden if not
			OnResize(null);
		}

		private void PrepareForNextTab(int nCurrent)
		{
			switch (nCurrent)
			{
				case kstepFileAndSettings:
					bool fStayHere = UsesInvalidFileNames(false);
					if (fStayHere)
					{
						// Don't go anywhere, stay right here by going to the previous page.
						m_CurrentStepNumber = kstepFileAndSettings - 1;		// 1-based
						tabSteps.SelectedIndex = m_CurrentStepNumber - 1;	// 0-based
						UpdateStepLabel();
					}
					ReadSettings();
					break;
				case kstepEncodingConversion:
					InitializeContentMapping();
					break;
				case kstepContentMapping:
					InitializeKeyMarkers();
					break;
				case kstepKeyMarkers:
					InitializeCharMappings();
					break;
			}
		}

		protected override void OnFinishButton()
		{
			SaveSettings();
			DoImport();
			base.OnFinishButton();
		}

		private void ReadSettings()
		{
			if (m_sInputMapFile != m_tbSettingsFileName.Text)
			{
				m_sInputMapFile = m_tbSettingsFileName.Text;
				m_mapMkrRsfFromFile.Clear();
				LoadSettingsFile();
				m_mapMkrRsf.Clear();
			}
			FillLanguageMappingView();
		}

		private void InitializeContentMapping()
		{
			if (m_sProjectFile != m_tbProjectFileName.Text)
			{
				m_sProjectFile = m_tbProjectFileName.Text;
				ReadProjectFile();
			}
			if (m_sSfmDataFile != m_tbDatabaseFileName.Text)
			{
				m_sSfmDataFile = m_tbDatabaseFileName.Text;
				m_SfmFile = new Sfm2Xml.SfmFile(m_sSfmDataFile);
			}
			if (m_mapMkrRsf.Count == 0)
			{
				foreach (string sfm in m_SfmFile.SfmInfo)
				{
					if (sfm.StartsWith("_"))
						continue;
					RnSfMarker rsf = FindOrCreateRnSfMarker(sfm);
					m_mapMkrRsf.Add(rsf.m_sMkr, rsf);
				}
				m_lvContentMapping.Items.Clear();
				foreach (string sMkr in m_mapMkrRsf.Keys)
				{
					RnSfMarker rsf = m_mapMkrRsf[sMkr];
					ListViewItem lvi = new ListViewItem(new string[] {
						"\\" + rsf.m_sMkr,
						m_SfmFile.GetSFMCount(rsf.m_sMkr).ToString(),
						m_SfmFile.GetSFMWithDataCount(rsf.m_sMkr).ToString(),
						rsf.m_sName
					});
					lvi.Tag = rsf;
					m_lvContentMapping.Items.Add(lvi);
				}
			}

		}

		/// <summary>
		/// Read the project file.  At this point, it appears that all we can get from this file
		/// is the identity of the record marker.
		/// </summary>
		private void ReadProjectFile()
		{
			if (!IsValidSfmFile(m_tbProjectFileName.Text))
				return;
			Sfm2Xml.ByteReader prjRdr = new Sfm2Xml.ByteReader(m_tbProjectFileName.Text);
			string sMkr;
			byte[] sfmData;
			byte[] badSfmData;
			string sDataFile = Path.GetFileName(m_tbDatabaseFileName.Text).ToLowerInvariant();
			bool fInDataDefs = false;
			while (prjRdr.GetNextSfmMarkerAndData(out sMkr, out sfmData, out badSfmData))
			{
				Sfm2Xml.Converter.MultiToWideError mwError;
				byte[] badData;
				switch (sMkr)
				{
					case "+db":
						if (sfmData.Length > 0)
						{
							string sData = Sfm2Xml.Converter.MultiToWideWithERROR(sfmData, 0,
								sfmData.Length - 1, Encoding.UTF8, out mwError, out badData);
							if (mwError == Sfm2Xml.Converter.MultiToWideError.None)
							{
								string sFile = Path.GetFileName(sData.Trim());
								fInDataDefs = sFile.ToLowerInvariant() == sDataFile;
							}
						}
						break;
					case "-db":
						fInDataDefs = false;
						break;
					case "mkrPriKey":
						if (fInDataDefs && sfmData.Length > 0)
						{
							string sData = Sfm2Xml.Converter.MultiToWideWithERROR(sfmData, 0,
								sfmData.Length - 1, Encoding.UTF8, out mwError, out badData);
							if (mwError == Sfm2Xml.Converter.MultiToWideError.None)
								m_recMkr = sData.Trim();
						}
						break;
				}
			}
		}

		private RnSfMarker FindOrCreateRnSfMarker(string mkr)
		{
			RnSfMarker rsf;
			if (m_mapMkrRsfFromFile.TryGetValue(mkr, out rsf))
				return rsf;
			RnSfMarker rsfNew = new RnSfMarker();
			rsfNew.m_sMkr = mkr;
			rsfNew.m_flid = 0;
			rsfNew.m_sName = LexTextControls.ksDoNotImport;
			return rsfNew;
		}

		private void InitializeKeyMarkers()
		{
			if (m_cbRecordMarker.Items.Count == 0)
			{
				Dictionary<int, string> mapOrderMarker = new Dictionary<int,string>();
				int select = -1;
				foreach (string sfm in m_SfmFile.SfmInfo)
				{
					int order = m_SfmFile.GetSFMOrder(sfm);
					mapOrderMarker[order] = sfm;
					if (sfm == m_recMkr)
						select = order;
				}
				for (int i = 1; i <= mapOrderMarker.Count; ++i)
				{
					string sMkr;
					if (mapOrderMarker.TryGetValue(i, out sMkr))
					{
						if (sMkr.StartsWith("_"))
							continue;
						string sShow = "\\" + sMkr;
						m_cbRecordMarker.Items.Add(sShow);
						if (i == select)
							m_cbRecordMarker.Text = sShow;
					}
				}
				if (select == -1)
					m_cbRecordMarker.SelectedIndex = 0;
			}
		}

		private void InitializeCharMappings()
		{
			if (m_lvCharMappings.Items.Count == 0)
			{
				foreach (CharMapping cm in m_rgcm)
				{
					ListViewItem lvi = CreateListItemForCharMapping(cm);
					m_lvCharMappings.Items.Add(lvi);
				}
			}
		}

		private ListViewItem CreateListItemForCharMapping(CharMapping cm)
		{
			string sWsName = String.Empty;
			string sWs = cm.DestinationWritingSystemId;
			if (!string.IsNullOrEmpty(sWs))
			{
				CoreWritingSystemDefinition ws;
				m_cache.ServiceLocator.WritingSystemManager.GetOrSet(sWs, out ws);
				Debug.Assert(ws != null);
				sWsName = ws.DisplayLabel;
			}
			string sStyle = cm.DestinationStyle;
			if (sStyle == null)
				sStyle = String.Empty;
			string sBegin = cm.BeginMarker;
			if (sBegin == null)
				sBegin = String.Empty;
			string sEnd = cm.EndMarker;
			if (sEnd == null)
				sEnd = String.Empty;
			return new ListViewItem(new[] { sBegin, sEnd, sWsName, sStyle }) {Tag = cm};
		}

		private void ShowSaveButtonOrNot()
		{
			if (!string.IsNullOrEmpty(m_tbSaveAsFileName.Text))
				m_btnSaveMapFile.Visible = true;
			else
				m_btnSaveMapFile.Visible = false;
		}

		private bool UsesInvalidFileNames(bool runSilent)
		{
			bool fStayHere = false;
			if (!IsValidMapFile(m_tbSettingsFileName.Text))
			{
				if (!runSilent)
				{
					string msg = String.Format(LexTextControls.ksInvalidSettingsFileX,
						m_tbSettingsFileName.Text);
					MessageBox.Show(this, msg, LexTextControls.ksInvalidFile,
						MessageBoxButtons.OK, MessageBoxIcon.Warning);
				}
				fStayHere = true;
				m_tbSettingsFileName.Focus();
			}
			else if (m_tbSaveAsFileName.Text.Length == 0)
			{
				if (!runSilent)
				{
					string msg = LexTextControls.ksUndefinedSettingsSaveFile;
					MessageBox.Show(this, msg, LexTextControls.ksInvalidFile,
						MessageBoxButtons.OK, MessageBoxIcon.Warning);
				}
				fStayHere = true;
				m_tbSaveAsFileName.Focus();
			}
			else if (m_tbSaveAsFileName.Text != m_tbSettingsFileName.Text)
			{
				try
				{
					System.IO.FileInfo fi = new System.IO.FileInfo(m_tbSaveAsFileName.Text);
					if (!fi.Exists)
					{
						// make sure we can create the file for future use
						using (var s2 = new FileStream(m_tbSaveAsFileName.Text, FileMode.Create))
							s2.Close();
						fi.Delete();
					}
				}
				catch
				{
					if (!runSilent)
					{
						string msg = String.Format(LexTextControls.ksInvalidSettingsSaveFileX, m_tbSaveAsFileName.Text);
						MessageBox.Show(this, msg, LexTextControls.ksInvalidFile,
							MessageBoxButtons.OK, MessageBoxIcon.Warning);
					}
					fStayHere = true;
					m_tbSaveAsFileName.Focus();
				}
			}
			else if (m_tbSaveAsFileName.Text.ToLowerInvariant() == m_tbDatabaseFileName.Text.ToLowerInvariant())
			{
				// We don't want to overwrite the database with the settings!  See LT-8126.
				if (!runSilent)
				{
					string msg = String.Format(LexTextControls.ksSettingsSaveFileSameAsDatabaseFile,
						m_tbSaveAsFileName.Text, m_tbDatabaseFileName.Text);
					MessageBox.Show(this, msg, LexTextControls.ksInvalidFile,
						MessageBoxButtons.OK, MessageBoxIcon.Warning);
				}
				fStayHere = true;
			}
			return fStayHere;
		}

		private bool EnableNextButton()
		{
			//AllowQuickFinishButton();	// this should be done at least before each step
			bool rval = false;
			using (new WaitCursor(this))
			{
				switch (CurrentStepNumber)
				{
					case kstepOverviewAndBackup:
						if (IsValidSfmFile(m_tbDatabaseFileName.Text) &&
							m_tbSaveAsFileName.Text.ToLowerInvariant() != m_tbDatabaseFileName.Text.ToLowerInvariant() &&
							m_tbSaveAsFileName.Text.ToLowerInvariant() != m_sStdImportMap.ToLowerInvariant())
						{
							rval = true;
						}
						break;

					case kstepFileAndSettings:
						// make sure there is a value for the 'Save as:' entry
						if (m_tbSaveAsFileName.Text.Length <= 0)
						{
							m_tbSaveAsFileName.Text = Path.Combine(Path.GetDirectoryName(m_tbDatabaseFileName.Text),
								Path.GetFileNameWithoutExtension(m_tbDatabaseFileName.Text) + "-import-settings.map");
						}
						rval = true;
						break;

					case kstepEncodingConversion:
						rval = true;
						break;

					case kstepContentMapping:
						rval = true;
						break;

					case kstepKeyMarkers:
						rval = true;
						break;

					case kstepCharacterMapping:
						rval = true;
						break;

					default:
						rval = true;
						break;
				}
			}
			return rval;
		}

		private bool AllowQuickFinishButton()
		{
			// if we're in an early tab and we have a dict file and a map file, allow it
			if (m_CurrentStepNumber < 6 &&
				IsValidSfmFile(m_tbDatabaseFileName.Text) &&
				IsValidMapFile(m_tbSettingsFileName.Text))
			{
				if (!m_btnQuickFinish.Visible)
				{
					m_btnCancel.Left = m_ExtraButtonLeft;
					m_btnCancel.Visible = true;
					m_btnQuickFinish.Visible = true;
				}
				return true;
			}
			if (m_btnQuickFinish.Visible)
			{
				m_btnQuickFinish.Visible = false;
				m_btnCancel.Left = m_OriginalCancelButtonLeft;
				m_btnCancel.Visible = true;
			}
			return false;
		}

		private void btnQuickFinish_Click(object sender, EventArgs e)
		{
			// don't continue if there are invalid file names / paths
			if (UsesInvalidFileNames(false))
				return;

			if (AllowQuickFinishButton())
			{
				m_lastQuickFinishTab = m_CurrentStepNumber;	// save for later

				// before jumping we need to make sure all the data structures are populated
				//  for (near) future use.
				while (CurrentStepNumber < kstepFinal)
				{
					PrepareForNextTab(CurrentStepNumber);
					m_CurrentStepNumber++;
				}

				m_CurrentStepNumber = kstepCharacterMapping;	// next to last tab (1-7)
				tabSteps.SelectedIndex = m_CurrentStepNumber;	// last tab (0-6)

				// we need to skip to the final step now, also handle back processing from there
				m_QuickFinish = true;
				UpdateStepLabel();

				// used in the final steps of importing the data
				m_btnQuickFinish.Visible = false;
				m_btnCancel.Location = m_btnQuickFinish.Location;
				m_btnCancel.Visible = true;

				NextButtonEnabled = EnableNextButton();
			}
		}

		/// <summary>
		/// 1. Set Save (Settings) As filename if we have a valid database file and the save as
		///    file is empty.
		/// 2. Enable (or disable) the Next button appropriately.
		/// </summary>
		private void m_DatabaseFileName_TextChanged(object sender, EventArgs e)
		{
			if (String.IsNullOrEmpty(m_tbSaveAsFileName.Text) &&
				IsValidSfmFile(m_tbDatabaseFileName.Text))
			{
				string sDatabase = m_tbDatabaseFileName.Text;
				string sSaveAs = Path.ChangeExtension(sDatabase, "map");
				if (sSaveAs.ToLowerInvariant() != sDatabase.ToLowerInvariant())
					m_tbSaveAsFileName.Text = sSaveAs;
			}
			NextButtonEnabled = EnableNextButton();
		}

		/// <summary>
		/// 1. Set the Save (Settings) As filename if we have a valid Settings filename that
		///    isn't the default standard mappings file, and Save As filename is empty.
		/// 2. Enable (or disable) the Next button appropriately.
		/// </summary>
		private void m_SettingsFileName_TextChanged(object sender, EventArgs e)
		{
			if (String.IsNullOrEmpty(m_tbSaveAsFileName.Text) &&
				IsValidMapFile(m_tbSettingsFileName.Text) &&
				m_tbSettingsFileName.Text.ToLowerInvariant() != m_sStdImportMap.ToLowerInvariant())
			{
				m_tbSaveAsFileName.Text = m_tbSettingsFileName.Text;
			}
			NextButtonEnabled = EnableNextButton();
		}

		private void LoadSettingsFile()
		{
			if (m_mapFlidName.Count == 0)
				FillFlidNameMap();

			XmlDocument xmlMap = new System.Xml.XmlDocument();
			try
			{
				xmlMap.Load(m_tbSettingsFileName.Text);
				XmlNode root = xmlMap.DocumentElement;
				m_mapWsEncConv.Clear();
				m_mapMkrRsfFromFile.Clear();
				if (root.Name == "ShoeboxImportSettings")
				{
					foreach (XmlNode xn in root.ChildNodes)
					{
						switch (xn.Name)
						{
							case "EncodingConverter":
								ReadConverterSettings(xn);
								break;
							case "Marker":
								ReadMarkerSetting(xn);
								break;
							case "CharMapping":
								ReadCharMapping(xn);
								break;
							case "ReplaceAll":
								bool fReplaceAll = XmlUtils.GetOptionalBooleanAttributeValue(xn, "value", false);
								if (fReplaceAll)
									m_rbReplaceAllEntries.Checked = true;
								else
									m_rbAddEntries.Checked = true;
								break;
							case "ShowLog":
								m_chkDisplayImportReport.Checked = XmlUtils.GetOptionalBooleanAttributeValue(xn, "value", false);
								break;
							default:
								break;
						}
					}
				}
			}
			catch
			{
			}
		}


		private void ReadConverterSettings(XmlNode xnConverter)
		{
			var ecc = new EncConverterChoice(xnConverter, m_wsManager);
			m_mapWsEncConv.Add(ecc.WritingSystem.Id, ecc);
		}

		private void ReadMarkerSetting(XmlNode xnMarker)
		{
			try
			{
				RnSfMarker sfm = new RnSfMarker();
				sfm.m_sMkr = XmlUtils.GetManditoryAttributeValue(xnMarker, "tag");
				sfm.m_flid = XmlUtils.GetMandatoryIntegerAttributeValue(xnMarker, "flid");
				sfm.m_sMkrOverThis = XmlUtils.GetOptionalAttributeValue(xnMarker, "owner");
				if (sfm.m_flid == 0)
				{
					sfm.m_sName = LexTextControls.ksDoNotImport;
				}
				else
				{
					sfm.m_sName = m_mapFlidName[sfm.m_flid];
					int clidDest = 0;
					switch ((CellarPropertyType)m_mdc.GetFieldType(sfm.m_flid))
					{
						case CellarPropertyType.Time:
						case CellarPropertyType.GenDate:
							foreach (XmlNode xn in xnMarker.SelectNodes("./DateFormat"))
							{
								string sFormat = XmlUtils.GetManditoryAttributeValue(xn, "value");
								sfm.m_dto.m_rgsFmt.Add(sFormat);
							}
							break;
						case CellarPropertyType.ReferenceAtomic:
							clidDest = m_mdc.GetDstClsId(sfm.m_flid);
							Debug.Assert(clidDest == CmPossibilityTags.kClassId);
							ReadPossibilityMarker(xnMarker, sfm, CellarPropertyType.ReferenceAtomic);
							break;
						case CellarPropertyType.ReferenceCollection:
							clidDest = m_mdc.GetDstClsId(sfm.m_flid);
							switch (clidDest)
							{
								case CmAnthroItemTags.kClassId:
								case CmLocationTags.kClassId:
								case CmPersonTags.kClassId:
								case CmPossibilityTags.kClassId:
									ReadPossibilityMarker(xnMarker, sfm, CellarPropertyType.ReferenceCollection);
									break;
								case CrossReferenceTags.kClassId:
									break;
								case ReminderTags.kClassId:
									break;
								case RnGenericRecTags.kClassId:
									break;
								default:
									break;
							}
							break;
						case CellarPropertyType.ReferenceSequence:
							clidDest = m_mdc.GetDstClsId(sfm.m_flid);
							Debug.Assert(clidDest == RnGenericRecTags.kClassId);
							break;
						case CellarPropertyType.OwningAtomic:
							clidDest = m_mdc.GetDstClsId(sfm.m_flid);
							Debug.Assert(clidDest == StTextTags.kClassId);
							ReadTextMarker(xnMarker, sfm);
							break;
						case CellarPropertyType.OwningCollection:
							clidDest = m_mdc.GetDstClsId(sfm.m_flid);
							Debug.Assert(clidDest == RnRoledParticTags.kClassId);
							ReadPossibilityMarker(xnMarker, sfm, CellarPropertyType.OwningCollection);
							break;
						case CellarPropertyType.OwningSequence:
							clidDest = m_mdc.GetDstClsId(sfm.m_flid);
							Debug.Assert(clidDest == RnGenericRecTags.kClassId);
							break;
						case CellarPropertyType.MultiString:
						case CellarPropertyType.MultiUnicode:
						case CellarPropertyType.String:
							foreach (XmlNode xn in xnMarker.SelectNodes("./StringWrtSys"))
							{
								sfm.m_sto.m_wsId = XmlUtils.GetManditoryAttributeValue(xn, "ws");
							}
							break;
						// The following types do not occur in RnGenericRec fields.
						case CellarPropertyType.Binary:
						case CellarPropertyType.Boolean:
						case CellarPropertyType.Float:
						case CellarPropertyType.Guid:
						case CellarPropertyType.Image:
						case CellarPropertyType.Integer:
						case CellarPropertyType.Numeric:
						case CellarPropertyType.Unicode:
							break;
					}
					sfm.m_nLevel = 0;
					foreach (XmlNode xn in xnMarker.ChildNodes)
					{
						if (xn.Name == "Record")
							sfm.m_nLevel = XmlUtils.GetMandatoryIntegerAttributeValue(xn, "level");
					}
				}
				if (m_mapMkrRsfFromFile.ContainsKey(sfm.m_sMkr))
					m_mapMkrRsfFromFile[sfm.m_sMkr] = sfm;
				else
					m_mapMkrRsfFromFile.Add(sfm.m_sMkr, sfm);
			}
			catch
			{
			}
		}

		private void ReadPossibilityMarker(XmlNode xnMarker, RnSfMarker sfm, CellarPropertyType cpt)
		{
			foreach (XmlNode xn in xnMarker.ChildNodes)
			{
				switch (xn.Name)
				{
					case "Match":
						string sMatch = XmlUtils.GetManditoryAttributeValue(xn, "value");
						switch (sMatch)
						{
							case "abbr":
								sfm.m_tlo.m_pnt = PossNameType.kpntAbbreviation;
								break;
							case "name":
								sfm.m_tlo.m_pnt = PossNameType.kpntName;
								break;
							default:
								sfm.m_tlo.m_pnt = PossNameType.kpntAbbreviation;
								break;
						}
						break;
					case "Multiple":
						if (cpt == CellarPropertyType.ReferenceCollection ||
							cpt == CellarPropertyType.ReferenceSequence ||
							cpt == CellarPropertyType.OwningCollection ||
							cpt == CellarPropertyType.OwningSequence)
						{
							sfm.m_tlo.m_fHaveMulti = true;
							sfm.m_tlo.m_sDelimMulti = XmlUtils.GetManditoryAttributeValue(xn, "sep");
						}
						break;
					case "Subchoice":
						sfm.m_tlo.m_fHaveSub = true;
						sfm.m_tlo.m_sDelimSub = XmlUtils.GetManditoryAttributeValue(xn, "sep");
						break;
					case "Default":
						sfm.m_tlo.m_sEmptyDefault = XmlUtils.GetManditoryAttributeValue(xn, "value");
						sfm.m_tlo.m_default = null;
						break;
					case "DelimitChoice":
						sfm.m_tlo.m_fHaveBetween = true;
						sfm.m_tlo.m_sMarkStart = XmlUtils.GetManditoryAttributeValue(xn, "start");
						sfm.m_tlo.m_sMarkEnd = XmlUtils.GetManditoryAttributeValue(xn, "end");
						break;
					case "StopChoices":
						sfm.m_tlo.m_fHaveBefore = true;
						sfm.m_tlo.m_sBefore = XmlUtils.GetManditoryAttributeValue(xn, "value");
						break;
					case "IgnoreNewChoices":
						sfm.m_tlo.m_fIgnoreNewStuff = XmlUtils.GetBooleanAttributeValue(xn, "value");
						break;
					case "MatchReplaceChoice":
						sfm.m_tlo.m_rgsMatch.Add(XmlUtils.GetManditoryAttributeValue(xn, "match"));
						sfm.m_tlo.m_rgsReplace.Add(XmlUtils.GetOptionalAttributeValue(xn, "replace", String.Empty));
						break;
					case "ItemWrtSys":
						sfm.m_tlo.m_wsId = XmlUtils.GetManditoryAttributeValue(xn, "ws");
						break;
				}
			}
		}

		private void ReadTextMarker(XmlNode xnMarker, RnSfMarker sfm)
		{
			foreach (XmlNode xn in xnMarker.ChildNodes)
			{
				switch (xn.Name)
				{
					case "TextStyle":
						sfm.m_txo.m_sStyle = XmlUtils.GetManditoryAttributeValue(xn, "value");
						break;
					case "StartPara":
						sfm.m_txo.m_fStartParaBlankLine = XmlUtils.GetOptionalBooleanAttributeValue(xn, "afterBlankLine", false);
						sfm.m_txo.m_fStartParaIndented = XmlUtils.GetOptionalBooleanAttributeValue(xn, "forIndentedLine", false);
						sfm.m_txo.m_fStartParaNewLine = XmlUtils.GetOptionalBooleanAttributeValue(xn, "forEachLine", false);
						sfm.m_txo.m_fStartParaShortLine = XmlUtils.GetOptionalBooleanAttributeValue(xn, "afterShortLine", false);
						sfm.m_txo.m_cchShortLim = 0;
						string sLim = XmlUtils.GetOptionalAttributeValue(xn, "shortLineLim");
						if (!String.IsNullOrEmpty(sLim))
							Int32.TryParse(sLim, out sfm.m_txo.m_cchShortLim);
						break;
					case "DefaultParaWrtSys":
						sfm.m_txo.m_wsId = XmlUtils.GetManditoryAttributeValue(xn, "ws");
						break;
				}
			}
		}

		private void ReadLinkMarker(XmlNode xnMarker, RnSfMarker sfm)
		{
			foreach (XmlNode xn in xnMarker.ChildNodes)
			{
				switch (xn.Name)
				{
					case "IgnoreEmpty":
						break;
				}
			}
		}

		private void ReadCharMapping(XmlNode xn)
		{
			CharMapping cm = new CharMapping(xn);
			m_rgcm.Add(cm);
		}

		private void FillFlidNameMap()
		{
			const int flidMin = RnGenericRecTags.kflidTitle;
			const int flidMax = RnGenericRecTags.kflidDiscussion;
			// We want to skip SubRecords in the list of fields -- everything else is more
			// or less fair game as an import target (unless it no longer exists).
			// Except that Reminders and CrossReferences have never been handled in the UI,
			// we want to skip them as well.
			int[] flidMissing = new int[] {
				RnGenericRecTags.kflidSubRecords,
				RnGenericRecTags.kflidCrossReferences,
				RnGenericRecTags.kflidReminders,
				4004028			// was kflidWeather at one time.
			};

			for (int flid = flidMin; flid <= flidMax; ++flid)
			{
				bool fSkip = false;
				for (int i = 0; i < flidMissing.Length; ++i)
				{
					if (flid == flidMissing[i])
					{
						fSkip = true;
						break;
					}
				}
				if (fSkip)
					continue;
				string stid = "kstid" + m_mdc.GetFieldName(flid);
				string sName = ResourceHelper.GetResourceString(stid);
				m_mapFlidName.Add(flid, sName);
			}
			// Look for custom fields belonging to RnGenericRec.
			foreach (int flid in m_mdc.GetFieldIds())
			{
				if (flid >= (RnGenericRecTags.kClassId * 1000 + 500) &&
					flid <= (RnGenericRecTags.kClassId * 1000 + 999))
				{
					string sName = m_mdc.GetFieldLabel(flid);
					m_mapFlidName.Add(flid, sName);
				}
			}
		}

		Process m_viewProcess = null;
		private void btnViewFile_Click(object sender, EventArgs e)
		{
			if (m_viewProcess == null || m_viewProcess.HasExited)
			{
				if (MiscUtils.IsUnix)
					// Open SFM file from users default text editor (FWNX-834)
					m_viewProcess = Process.Start(
						"xdg-open",
						m_sSfmDataFile);
				else
					m_viewProcess = Process.Start(
						Path.Combine(FwDirectoryFinder.CodeDirectory, "ZEdit.exe"),
						m_sSfmDataFile);
			}
		}

		private void btnAdvanced_Click(object sender, EventArgs e)
		{
			if (m_lvHierarchy.Visible)
			{
				m_lvHierarchy.Visible = false;
				m_lvHierarchy.Enabled = false;
				m_btnAddRecordMapping.Visible = false;
				m_btnAddRecordMapping.Enabled = false;
				m_btnModifyRecordMapping.Visible = false;
				m_btnModifyRecordMapping.Enabled = false;
				m_btnDeleteRecordMapping.Visible = false;
				m_btnDeleteRecordMapping.Enabled = false;
				lblHierarchyInstructions.Visible = false;
				m_btnAdvanced.Text = LexTextControls.ksShowAdvanced;
			}
			else
			{
				m_lvHierarchy.Visible = true;
				m_lvHierarchy.Enabled = true;
				m_btnAddRecordMapping.Visible = true;
				m_btnAddRecordMapping.Enabled = true;
				m_btnModifyRecordMapping.Visible = true;
				m_btnModifyRecordMapping.Enabled = true;
				m_btnDeleteRecordMapping.Visible = true;
				m_btnDeleteRecordMapping.Enabled = true;
				lblHierarchyInstructions.Visible = true;
				m_btnAdvanced.Text = LexTextControls.ksHideAdvanced;
			}
		}

		private void m_btnAddWritingSystem_WritingSystemAdded(object sender, EventArgs e)
		{
			CoreWritingSystemDefinition ws = m_btnAddWritingSystem.NewWritingSystem;
			if (ws != null)
			{
				ListViewItem lvi = CreateListViewItemForWS(ws);
				m_lvMappingLanguages.Items.Add(lvi);
				m_lvMappingLanguages.Sort();
				lvi.Selected = true;
				m_fDirtySettings = true;
			}
		}

		private void listViewCharMappings_SelectedIndexChanged(object sender, EventArgs e)
		{
			if (m_lvCharMappings.SelectedItems.Count == 0)
			{
				m_btnModifyCharMapping.Enabled = false;
				m_btnDeleteCharMapping.Enabled = false;
			}
			else
			{
				m_btnModifyCharMapping.Enabled = true;
				m_btnDeleteCharMapping.Enabled = true;
			}
		}

		private void listViewMappingLanguages_SelectedIndexChanged(object sender, EventArgs e)
		{
			if (m_lvMappingLanguages.SelectedItems.Count == 0)
			{
				m_btnModifyMappingLanguage.Enabled = false;
			}
			else
			{
				m_btnModifyMappingLanguage.Enabled = true;
			}
		}

		private void listViewContentMapping_SelectedIndexChanged(object sender, EventArgs e)
		{
			if (m_lvContentMapping.SelectedItems.Count == 0)
			{
				m_btnModifyContentMapping.Enabled = false;
			}
			else
			{
				m_btnModifyContentMapping.Enabled = true;
			}
		}

		private void listViewHierarchy_SelectedIndexChanged(object sender, EventArgs e)
		{
			if (m_lvHierarchy.SelectedItems.Count == 0)
			{
				m_btnDeleteRecordMapping.Enabled = false;
				m_btnModifyRecordMapping.Enabled = false;
			}
			else
			{
				m_btnDeleteRecordMapping.Enabled = true;
				m_btnModifyRecordMapping.Enabled = true;
			}
		}

		string m_sLogFile = null;

		private void DoImport()
		{
			using (new WaitCursor(this))
			{
				using (var progressDlg = new ProgressDialogWithTask(this))
				{
					progressDlg.Minimum = 0;
					progressDlg.Maximum = 100;
					progressDlg.AllowCancel = true;
					progressDlg.Restartable = true;
					progressDlg.Title = String.Format(LexTextControls.ksImportingFrom0, m_sSfmDataFile);
					m_sLogFile = (string)progressDlg.RunTask(true, ImportStdFmtFile,
						m_sSfmDataFile);
					if (m_chkDisplayImportReport.Checked && !String.IsNullOrEmpty(m_sLogFile))
					{
						using (Process.Start(m_sLogFile))
						{
						}
					}
				}
			}
		}

		/// <summary>
		/// Here's where the rubber meets the road.  We have the settings, let's do the import!
		/// </summary>
		private object ImportStdFmtFile(IThreadedProgress progressDlg, object[] parameters)
		{
			int lineNumber = 0;
			using (var uowHelper = new NonUndoableUnitOfWorkHelper(m_cache.ActionHandlerAccessor))
			{
				try
				{
					m_dtStart = DateTime.Now;
					FixSettingsForThisDatabase();
					int cLines = m_SfmFile.Lines.Count;
					progressDlg.Title = String.Format(LexTextControls.ksImportingFrom0, Path.GetFileName(m_sSfmDataFile));
					progressDlg.StepSize = 1;
					int cExistingRecords = m_cache.LangProject.ResearchNotebookOA.RecordsOC.Count;
					if (m_rbReplaceAllEntries.Checked && cExistingRecords > 0)
					{
						progressDlg.Minimum = 0;
						progressDlg.Maximum = cLines + 50;
						progressDlg.Message = LexTextControls.ksDeletingExistingRecords;
						// This is rather drastic, but it's what the user asked for!
						// REVIEW: Should we ask for confirmation before doing this?
						m_cRecordsDeleted = cExistingRecords;
						m_cache.LangProject.ResearchNotebookOA.RecordsOC.Clear();
						progressDlg.Step(50);
					}
					else
					{
						m_cRecordsDeleted = 0;
						progressDlg.Minimum = 0;
						progressDlg.Maximum = cLines;
					}
					progressDlg.Message = LexTextControls.ksImportingNewRecords;
					IRnGenericRec recPrev = null;
					IRnGenericRec rec = null;
					IRnGenericRecFactory factRec = m_cache.ServiceLocator.GetInstance<IRnGenericRecFactory>();
					IRnGenericRecRepository repoRec = m_cache.ServiceLocator.GetInstance<IRnGenericRecRepository>();
					ICmPossibilityRepository repoPoss = m_cache.ServiceLocator.GetInstance<ICmPossibilityRepository>();
					ICmPossibility defaultType = repoPoss.GetObject(RnResearchNbkTags.kguidRecObservation);
					for (int i = 0; i < cLines; ++i)
					{
						progressDlg.Step(1);
						if (progressDlg.Canceled)
						{
							LogMessage(LexTextControls.ksImportCanceledByUser, lineNumber);
							break;
						}
						Sfm2Xml.SfmField field = m_SfmFile.Lines[i];
						lineNumber = field.LineNumber;
						if (field.Marker.StartsWith("_"))
							continue;
						RnSfMarker rsf;
						if (!m_mapMkrRsf.TryGetValue(field.Marker, out rsf))
						{
							// complain?  log complaint? throw a fit?
							continue;
						}
						if (rsf.m_nLevel == 1)
						{
							recPrev = rec;
							rec = factRec.Create();
							m_cache.LangProject.ResearchNotebookOA.RecordsOC.Add(rec);
							rec.TypeRA = defaultType;
							++m_cRecordsRead;
						}
						else if (rsf.m_nLevel > 1)
						{
							// we don't handle this yet!
						}
						if (rsf.m_flid == 0)
							continue;
						CellarPropertyType cpt = (CellarPropertyType) m_mdc.GetFieldType(rsf.m_flid);
						int clidDst;
						switch (cpt)
						{
							case CellarPropertyType.ReferenceAtomic:
							case CellarPropertyType.ReferenceCollection:
							case CellarPropertyType.ReferenceSequence:
								clidDst = m_mdc.GetDstClsId(rsf.m_flid);
								switch (clidDst)
								{
									case RnGenericRecTags.kClassId:
										StoreLinkData(rec, rsf, field);
										break;
									case CrossReferenceTags.kClassId:
									case ReminderTags.kClassId:
										// we don't handle these yet
										break;
									default:
										int clidBase = clidDst;
										while (clidBase != 0 && clidBase != CmPossibilityTags.kClassId)
											clidBase = m_mdc.GetBaseClsId(clidBase);
										if (clidBase == CmPossibilityTags.kClassId)
											SetListReference(rec, rsf, field);
										break;
								}
								break;
							case CellarPropertyType.OwningAtomic:
							case CellarPropertyType.OwningCollection:
							case CellarPropertyType.OwningSequence:
								clidDst = m_mdc.GetDstClsId(rsf.m_flid);
								switch (clidDst)
								{
									case StTextTags.kClassId:
										Debug.Assert(cpt == CellarPropertyType.OwningAtomic);
										SetTextContent(rec, rsf, field);
										break;
									case RnRoledParticTags.kClassId:
										SetListReference(rec, rsf, field);
										break;
									case RnGenericRecTags.kClassId:
										break;
									default:
										// we don't handle these yet.
										MessageBox.Show("Need to handle owned RnGenericRec", "DEBUG");
										break;
								}
								break;
							case CellarPropertyType.MultiString:
							case CellarPropertyType.MultiUnicode:
							case CellarPropertyType.String:
								SetStringValue(rec, rsf, field, cpt);
								break;
							case CellarPropertyType.GenDate:
								SetGenDateValue(rec, rsf, field);
								break;
							case CellarPropertyType.Time:
								SetDateTimeValue(rec, rsf, field);
								break;
							case CellarPropertyType.Unicode:
							case CellarPropertyType.Binary:
							case CellarPropertyType.Image:
							case CellarPropertyType.Boolean:
							case CellarPropertyType.Float:
							case CellarPropertyType.Guid:
							case CellarPropertyType.Integer:
							case CellarPropertyType.Numeric:
								break;
						}
					}
					ProcessStoredLinkData();
					uowHelper.RollBack = false;
				}
				catch (Exception e)
				{
					string sMsg = String.Format(LexTextControls.ksProblemImportingFrom,
												m_tbDatabaseFileName.Text, e.Message);
					LogMessage(sMsg, lineNumber);
					System.Windows.Forms.MessageBox.Show(this, sMsg);
				}
			}
			m_dtEnd = DateTime.Now;
			progressDlg.Message = LexTextControls.ksCreatingImportLog;
			return CreateImportReport();
		}

		private void LogMessage(string sMsg, int lineNumber)
		{
			m_rgMessages.Add(new ImportMessage(sMsg, lineNumber));
		}

		private string CreateImportReport()
		{
			string sHtmlFile = Path.Combine(Path.GetTempPath(), "FwNotebookImportLog.htm");
			using (StreamWriter sw = File.CreateText(sHtmlFile))
			{
				sw.WriteLine("<html>");
				sw.WriteLine("<head>");
				string sHeadInfo = String.Format(LexTextControls.ksImportLogForX, m_sSfmDataFile);
				sw.WriteLine(String.Format("  <title>{0}</title>", sHeadInfo));
				WriteHtmlJavaScript(sw);	// add the script
				sw.WriteLine("</head>");
				sw.WriteLine("<body>");
				sw.WriteLine(String.Format("<h2>{0}</h2>", sHeadInfo));
				long deltaTicks = m_dtEnd.Ticks - m_dtStart.Ticks;	// number of 100-nanosecond intervals
				int deltaMsec = (int)((deltaTicks + 5000L) / 10000L);	// round off to milliseconds
				int deltaSec = deltaMsec / 1000;
				string sDeltaTime = String.Format(LexTextControls.ksImportingTookTime,
					System.IO.Path.GetFileName(m_sSfmDataFile), deltaSec, deltaMsec % 1000);
				sw.WriteLine("<p>{0}</p>", sDeltaTime);
				sw.Write("<h3>");
				if (m_cRecordsDeleted == 0)
					sw.Write(LexTextControls.ksRecordsCreatedByImport, m_cRecordsRead);
				else
					sw.Write(LexTextControls.ksRecordsDeletedAndCreated, m_cRecordsDeleted, m_cRecordsRead);
				sw.WriteLine("</h3>");
				WriteMessageLines(sw);
				ListNewPossibilities(sw, LexTextControls.ksNewAnthropologyListItems, m_rgNewAnthroItem, "anthroEdit");
				ListNewPossibilities(sw, LexTextControls.ksNewConfidenceListItems, m_rgNewConfidence, "confidenceEdit");
				ListNewPossibilities(sw, LexTextControls.ksNewLocationListItems, m_rgNewLocation, "locationsEdit");
				ListNewPossibilities(sw, LexTextControls.ksNewPeopleListItems, m_rgNewPeople, "peopleEdit");
				ListNewPossibilities(sw, LexTextControls.ksNewPhraseTagListItems, m_rgNewPhraseTag, "");
				ListNewPossibilities(sw, LexTextControls.ksNewRecordTypeListItems, m_rgNewRecType, "recTypeEdit");
				ListNewPossibilities(sw, LexTextControls.ksNewRestrictionListItems, m_rgNewRestriction, "restrictionsEdit");
				ListNewPossibilities(sw, LexTextControls.ksNewStatusListItems, m_rgNewStatus, "statusEdit");
				ListNewPossibilities(sw, LexTextControls.ksNewTimeOfDayListItems, m_rgNewTimeOfDay, "");
				// now for custom lists...
				foreach (Guid key in m_mapNewPossibilities.Keys)
				{
					ICmPossibilityList list = m_repoList.GetObject(key);
					string name = list.Name.BestAnalysisVernacularAlternative.Text;
					string message = String.Format(LexTextControls.ksNewCustomListItems, name);
					ListNewPossibilities(sw, message, m_mapNewPossibilities[key], "");
				}
				sw.WriteLine("</body>");
				sw.WriteLine("</html>");
				sw.Close();
			}
			return sHtmlFile;
		}

		private void WriteHtmlJavaScript(StreamWriter sw)
		{
			string sError = LexTextControls.ksErrorCaughtTryingOpenFile;
			string sCannot = String.Format(LexTextControls.ksNoFileHyperlinkThisBrowser,
				m_sSfmDataFile.Replace("\\", "\\\\"));
			sCannot = sCannot.Replace(Environment.NewLine, "\\n");
			sw.WriteLine("<script type=\"text/javascript\">");
			sw.WriteLine("var isIE = typeof window != 'undefined' && typeof window.ActiveXObject != 'undefined';");
			//var isNetscape = typeof window != 'undefined' && typeof window.netscape != 'undefined' && typeof window.netscape.security != 'undefined' && typeof window.opera != 'object';
			sw.WriteLine("function zedit (filename, line)");
			sw.WriteLine("{");
			string sProg = Path.Combine(FwDirectoryFinder.CodeDirectory, "zedit.exe");
			sw.WriteLine("    var prog = \"{0}\";", sProg.Replace("\\", "\\\\"));
			sw.WriteLine("    var zeditfailed = true;");
			sw.WriteLine("    if (navigator.platform == 'Win32')");
			sw.WriteLine("    {");
			sw.WriteLine("        if (isIE)");
			sw.WriteLine("        {");
			sw.WriteLine("            try");
			sw.WriteLine("            {");
			sw.WriteLine("                var command = '\"' + prog + '\" ' + filename + ' -g ' + line");
			sw.WriteLine("                var wsh = new ActiveXObject('WScript.Shell');");
			sw.WriteLine("                wsh.Run(command);");
			sw.WriteLine("                zeditfailed = false;");
			sw.WriteLine("            }");
			sw.WriteLine("            catch (err) {{ alert(\"{0}\" + err); }}", sError);
			sw.WriteLine("        }");
			//This pops up a dialog on every click that allows the user to open a permanent gaping security hole.
			//        else if (isNetscape)
			//        {
			//            try
			//            {
			//                netscape.security.PrivilegeManager.enablePrivilege("UniversalXPConnect");
			//                var file = Components.classes["@mozilla.org/file/local;1"].createInstance(Components.interfaces.nsILocalFile);
			//                file.initWithPath(prog);
			//                var process = Components.classes["@mozilla.org/process/util;1"].createInstance(Components.interfaces.nsIProcess);
			//                process.init(file);
			//                var args = [filename, "-g", line];
			//                process.run(false, args, args.length);
			//                zeditfailed = false;
			//            }
			//            catch (err) { alert(\"{0}\" + err); } ", sError);
			//        }
			sw.WriteLine("    }");
			sw.WriteLine("    if (zeditfailed)");
			sw.WriteLine("        alert(\"{0}\")", sCannot);
			sw.WriteLine("}");
			sw.WriteLine("</script>");
		}

		private void WriteMessageLines(StreamWriter sw)
		{
			if (m_rgMessages.Count == 0)
				return;
			sw.WriteLine(String.Format("<h2>{0}</h2>", LexTextControls.ksMessagesFromAnthropologyImport));
			m_rgMessages.Sort();
			string currentMessage = null;
			string sEscapedDataFile = m_sSfmDataFile.Replace("\\", "\\\\");
			for (int i = 0; i < m_rgMessages.Count; ++i)
			{
				if (m_rgMessages[i].Message != currentMessage)
				{
					currentMessage = m_rgMessages[i].Message;
					// Need to quote any occurrences of <, >, or & in the message text.
					string sMsg = currentMessage.Replace("&", "&amp;");
					sMsg = sMsg.Replace("<", "&lt;");
					sMsg = sMsg.Replace(">", "&gt;");
					sw.WriteLine(String.Format("<h3>{0}</h3>", sMsg));
				}
				sw.Write("<ul><li>");
				if (m_rgMessages[i].LineNumber <= 0)
				{
					sw.Write(LexTextControls.ksNoLineNumberInFile, m_sSfmDataFile);
				}
				else
				{
					string sLineLink = String.Format(
						"<a HREF=\"javascript: void 0\" ONCLICK=\"zedit('{0}', '{1}'); return false\">{1}</a>",
						sEscapedDataFile, m_rgMessages[i].LineNumber);
					sw.Write(LexTextControls.ksOnOrBeforeLine, m_sSfmDataFile, sLineLink);
				}
				sw.WriteLine("</li></ul>");
			}
		}

		private static void ListNewPossibilities(StreamWriter writer, string sMsg,
			List<ICmPossibility> list, string tool)
		{
			if (list.Count > 0)
			{
				tool = null;		// FIXME when FwLink starts working again...
				writer.WriteLine("<h3>{0}</h3>", String.Format(sMsg, list.Count));
				writer.WriteLine("<ul>");
				foreach (ICmPossibility poss in list)
				{
					if (String.IsNullOrEmpty(tool))
					{
						writer.WriteLine("<li>{0}</li>", poss.AbbrAndName);
					}
					else
					{
						FwLinkArgs link = new FwLinkArgs(tool, poss.Guid);
						string href = link.ToString();
						writer.WriteLine("<li><a href=\"{0}\">{1}</a></li>", href, poss.AbbrAndName);
					}
				}
				writer.WriteLine("</ul>");
			}
		}

		// These are used in our home-grown date parsing.
		string[] m_rgsDayAbbr;
		string[] m_rgsDayName;
		string[] m_rgsMonthAbbr;
		string[] m_rgsMonthName;

		private void FixSettingsForThisDatabase()
		{
			ECInterfaces.IEncConverters encConverters = new EncConverters();
			foreach (EncConverterChoice ecc in m_mapWsEncConv.Values)
			{
				if (!String.IsNullOrEmpty(ecc.ConverterName) && ecc.ConverterName != Sfm2Xml.STATICS.AlreadyInUnicode)
				{
					foreach (string convName in encConverters.Keys)
					{
						if (convName == ecc.ConverterName)
						{
							ecc.Converter = encConverters[convName];
							break;
						}
					}
				}
			}
			foreach (RnSfMarker rsf in m_mapMkrRsf.Values)
			{
				switch (FieldType(rsf.m_flid))
				{
					case SfFieldType.Link:
					case SfFieldType.DateTime:
						break;
					case SfFieldType.ListRef:
						SetDefaultForListRef(rsf);
						char[] rgchSplit = new char[1] { ' ' };
						if (!String.IsNullOrEmpty(rsf.m_tlo.m_sDelimMulti))
							rsf.m_tlo.m_rgsDelimMulti = rsf.m_tlo.m_sDelimMulti.Split(rgchSplit, StringSplitOptions.RemoveEmptyEntries);
						if (!String.IsNullOrEmpty(rsf.m_tlo.m_sDelimSub))
							rsf.m_tlo.m_rgsDelimSub = rsf.m_tlo.m_sDelimSub.Split(rgchSplit, StringSplitOptions.RemoveEmptyEntries);
						if (!String.IsNullOrEmpty(rsf.m_tlo.m_sMarkStart))
							rsf.m_tlo.m_rgsMarkStart = rsf.m_tlo.m_sMarkStart.Split(rgchSplit, StringSplitOptions.RemoveEmptyEntries);
						if (!String.IsNullOrEmpty(rsf.m_tlo.m_sMarkEnd))
							rsf.m_tlo.m_rgsMarkEnd = rsf.m_tlo.m_sMarkEnd.Split(rgchSplit, StringSplitOptions.RemoveEmptyEntries);
						if (!String.IsNullOrEmpty(rsf.m_tlo.m_sBefore))
							rsf.m_tlo.m_rgsBefore = rsf.m_tlo.m_sBefore.Split(rgchSplit, StringSplitOptions.RemoveEmptyEntries);
						if (String.IsNullOrEmpty(rsf.m_tlo.m_wsId))
							rsf.m_tlo.m_ws = m_cache.ServiceLocator.WritingSystems.DefaultAnalysisWritingSystem;
						else
							m_cache.ServiceLocator.WritingSystemManager.GetOrSet(rsf.m_tlo.m_wsId, out rsf.m_tlo.m_ws);
						break;
					case SfFieldType.String:
						if (String.IsNullOrEmpty(rsf.m_sto.m_wsId))
							rsf.m_sto.m_ws = m_cache.ServiceLocator.WritingSystems.DefaultAnalysisWritingSystem;
						else
							m_cache.ServiceLocator.WritingSystemManager.GetOrSet(rsf.m_sto.m_wsId, out rsf.m_sto.m_ws);
						break;
					case SfFieldType.Text:
						if (String.IsNullOrEmpty(rsf.m_txo.m_wsId))
							rsf.m_txo.m_ws = m_cache.ServiceLocator.WritingSystems.DefaultAnalysisWritingSystem;
						else
							m_cache.ServiceLocator.WritingSystemManager.GetOrSet(rsf.m_txo.m_wsId, out rsf.m_txo.m_ws);
						break;
				}
			}
			foreach (CharMapping cm in m_rgcm)
			{
				if (!String.IsNullOrEmpty(cm.DestinationWritingSystemId))
				{
					CoreWritingSystemDefinition ws;
					m_cache.ServiceLocator.WritingSystemManager.GetOrSet(cm.DestinationWritingSystemId, out ws);
					cm.DestinationWritingSystem = ws;
				}
			}
			DateTimeFormatInfo dtfi = DateTimeFormatInfo.CurrentInfo;
			m_rgsDayAbbr = dtfi.AbbreviatedDayNames;
			m_rgsDayName = dtfi.DayNames;
			m_rgsMonthAbbr = dtfi.AbbreviatedMonthNames;
			m_rgsMonthName = dtfi.MonthNames;
		}

		private void SetDefaultForListRef(RnSfMarker rsf)
		{
			string sDefault = rsf.m_tlo.m_sEmptyDefault;
			if (sDefault == null)
				return;
			sDefault = sDefault.Trim();
			if (sDefault.Length == 0)
				return;
			List<string> rgsHier;
			if (rsf.m_tlo.m_fHaveSub)
			{
				rgsHier = SplitString(sDefault, rsf.m_tlo.m_rgsDelimSub);
			}
			else
			{
				rgsHier = new List<string>();
				rgsHier.Add(sDefault);
			}
			rgsHier = PruneEmptyStrings(rgsHier);
			if (rgsHier.Count == 0)
				return;
			switch (rsf.m_flid)
			{
				case RnGenericRecTags.kflidAnthroCodes:
					if (m_mapAnthroCode.Count == 0)
						FillPossibilityMap(rsf, m_cache.LangProject.AnthroListOA.PossibilitiesOS, m_mapAnthroCode);
					rsf.m_tlo.m_default = FindPossibilityOrNull(rgsHier, m_mapAnthroCode);
					if (rsf.m_tlo.m_default == null && !rsf.m_tlo.m_fIgnoreNewStuff)
						rsf.m_tlo.m_default = CreateNewAnthroItem(rgsHier);
					break;
				case RnGenericRecTags.kflidConfidence:
					if (m_mapConfidence.Count == 0)
						FillPossibilityMap(rsf, m_cache.LangProject.ConfidenceLevelsOA.PossibilitiesOS, m_mapConfidence);
					rsf.m_tlo.m_default = FindPossibilityOrNull(rgsHier, m_mapConfidence);
					if (rsf.m_tlo.m_default == null && !rsf.m_tlo.m_fIgnoreNewStuff)
						rsf.m_tlo.m_default = CreateNewConfidenceItem(rgsHier);
					break;
				case RnGenericRecTags.kflidLocations:
					if (m_mapLocation.Count == 0)
						FillPossibilityMap(rsf, m_cache.LangProject.LocationsOA.PossibilitiesOS, m_mapLocation);
					rsf.m_tlo.m_default = FindPossibilityOrNull(rgsHier, m_mapLocation);
					if (rsf.m_tlo.m_default == null && !rsf.m_tlo.m_fIgnoreNewStuff)
						rsf.m_tlo.m_default = CreateNewLocation(rgsHier);
					break;
				case RnGenericRecTags.kflidPhraseTags:
					if (m_mapPhraseTag.Count == 0)
						FillPossibilityMap(rsf, m_cache.LangProject.TextMarkupTagsOA.PossibilitiesOS, m_mapPhraseTag);
					rsf.m_tlo.m_default = FindPossibilityOrNull(rgsHier, m_mapPhraseTag);
					if (rsf.m_tlo.m_default == null && !rsf.m_tlo.m_fIgnoreNewStuff)
						rsf.m_tlo.m_default = CreateNewPhraseTag(rgsHier);
					break;
				case RnGenericRecTags.kflidResearchers:
				case RnGenericRecTags.kflidSources:
					if (m_mapPeople.Count == 0)
						FillPossibilityMap(rsf, m_cache.LangProject.PeopleOA.PossibilitiesOS, m_mapPeople);
					rsf.m_tlo.m_default = FindPossibilityOrNull(rgsHier, m_mapPeople);
					if (rsf.m_tlo.m_default == null && !rsf.m_tlo.m_fIgnoreNewStuff)
						rsf.m_tlo.m_default = CreateNewPerson(rgsHier);
					break;
				case RnGenericRecTags.kflidRestrictions:
					if (m_mapRestriction.Count == 0)
						FillPossibilityMap(rsf, m_cache.LangProject.RestrictionsOA.PossibilitiesOS, m_mapRestriction);
					rsf.m_tlo.m_default = FindPossibilityOrNull(rgsHier, m_mapRestriction);
					if (rsf.m_tlo.m_default == null && !rsf.m_tlo.m_fIgnoreNewStuff)
						rsf.m_tlo.m_default = CreateNewRestriction(rgsHier);
					break;
				case RnGenericRecTags.kflidStatus:
					if (m_mapStatus.Count == 0)
						FillPossibilityMap(rsf, m_cache.LangProject.StatusOA.PossibilitiesOS, m_mapStatus);
					rsf.m_tlo.m_default = FindPossibilityOrNull(rgsHier, m_mapStatus);
					if (rsf.m_tlo.m_default == null && !rsf.m_tlo.m_fIgnoreNewStuff)
						rsf.m_tlo.m_default = CreateNewStatus(rgsHier);
					break;
				case RnGenericRecTags.kflidTimeOfEvent:
					if (m_mapTimeOfDay.Count == 0)
						FillPossibilityMap(rsf, m_cache.LangProject.TimeOfDayOA.PossibilitiesOS, m_mapTimeOfDay);
					rsf.m_tlo.m_default = FindPossibilityOrNull(rgsHier, m_mapTimeOfDay);
					if (rsf.m_tlo.m_default == null && !rsf.m_tlo.m_fIgnoreNewStuff)
						rsf.m_tlo.m_default = CreateNewTimeOfDay(rgsHier);
					break;
				case RnGenericRecTags.kflidType:
					if (m_mapRecType.Count == 0)
						FillPossibilityMap(rsf, m_cache.LangProject.ResearchNotebookOA.RecTypesOA.PossibilitiesOS, m_mapRecType);
					rsf.m_tlo.m_default = FindPossibilityOrNull(rgsHier, m_mapRecType);
					if (rsf.m_tlo.m_default == null && !rsf.m_tlo.m_fIgnoreNewStuff)
						rsf.m_tlo.m_default = CreateNewRecType(rgsHier);
					break;
				case RnGenericRecTags.kflidParticipants:
					if (m_mapPeople.Count == 0)
						FillPossibilityMap(rsf, m_cache.LangProject.PeopleOA.PossibilitiesOS, m_mapPeople);
					rsf.m_tlo.m_default = FindPossibilityOrNull(rgsHier, m_mapPeople);
					if (rsf.m_tlo.m_default == null && !rsf.m_tlo.m_fIgnoreNewStuff)
						rsf.m_tlo.m_default = CreateNewPerson(rgsHier);
					break;
				default:
					// must be a custom field.
					Debug.Assert(rsf.m_flid >= (RnGenericRecTags.kClassId * 1000) + 500);
					// We don't yet have the necessary information in the new FDO/MetaDataCache.
					break;
			}
		}

		private List<string> PruneEmptyStrings(List<string> rgsData)
		{
			List<string> rgsOut = new List<string>();
			for (int i = 0; i < rgsData.Count; ++i)
			{
				string sT = rgsData[i];
				if (sT == null)
					continue;
				string sOut = sT.Trim();
				if (sOut.Length > 0)
					rgsOut.Add(sOut);
			}
			return rgsOut;
		}

		/// <summary>
		/// Store the data for a multi-paragraph text field.
		/// </summary>
		private void SetTextContent(IRnGenericRec rec, RnSfMarker rsf, Sfm2Xml.SfmField field)
		{
			// REVIEW: SHOULD WE WORRY ABOUT EMBEDDED CHAR MAPPINGS THAT CHANGE THE WRITING SYSTEM
			// WHEN IT COMES TO ENCODING CONVERSION???
			ReconvertEncodedDataIfNeeded(field, rsf.m_txo.m_wsId);
			List<string> rgsParas = SplitIntoParagraphs(rsf, field);
			if (rgsParas.Count == 0)
				return;
			if (m_factStText == null)
				m_factStText = m_cache.ServiceLocator.GetInstance<IStTextFactory>();
			switch (rsf.m_flid)
			{
				case RnGenericRecTags.kflidConclusions:
					if (rec.ConclusionsOA == null)
						rec.ConclusionsOA = m_factStText.Create();
					StoreTextData(rec.ConclusionsOA, rsf, rgsParas);
					break;
				case RnGenericRecTags.kflidDescription:
					if (rec.DescriptionOA == null)
						rec.DescriptionOA = m_factStText.Create();
					StoreTextData(rec.DescriptionOA, rsf, rgsParas);
					break;
				case RnGenericRecTags.kflidDiscussion:
					if (rec.DiscussionOA == null)
						rec.DiscussionOA = m_factStText.Create();
					StoreTextData(rec.DiscussionOA, rsf, rgsParas);
					break;
				case RnGenericRecTags.kflidExternalMaterials:
					if (rec.ExternalMaterialsOA == null)
						rec.ExternalMaterialsOA = m_factStText.Create();
					StoreTextData(rec.ExternalMaterialsOA, rsf, rgsParas);
					break;
				case RnGenericRecTags.kflidFurtherQuestions:
					if (rec.FurtherQuestionsOA == null)
						rec.FurtherQuestionsOA = m_factStText.Create();
					StoreTextData(rec.FurtherQuestionsOA, rsf, rgsParas);
					break;
				case RnGenericRecTags.kflidHypothesis:
					if (rec.HypothesisOA == null)
						rec.HypothesisOA = m_factStText.Create();
					StoreTextData(rec.HypothesisOA, rsf, rgsParas);
					break;
				case RnGenericRecTags.kflidPersonalNotes:
					if (rec.PersonalNotesOA == null)
						rec.PersonalNotesOA = m_factStText.Create();
					StoreTextData(rec.PersonalNotesOA, rsf, rgsParas);
					break;
				case RnGenericRecTags.kflidResearchPlan:
					if (rec.ResearchPlanOA == null)
						rec.ResearchPlanOA = m_factStText.Create();
					StoreTextData(rec.ResearchPlanOA, rsf, rgsParas);
					break;
				case RnGenericRecTags.kflidVersionHistory:
					if (rec.VersionHistoryOA == null)
						rec.VersionHistoryOA = m_factStText.Create();
					StoreTextData(rec.VersionHistoryOA, rsf, rgsParas);
					break;
				default:
					// Handle custom field (don't think any can exist yet, but...)
					Debug.Assert(rsf.m_flid >= (RnGenericRecTags.kClassId * 1000) + 500);
					IStText text;
					int hvo = m_cache.DomainDataByFlid.get_ObjectProp(rec.Hvo, rsf.m_flid);
					if (hvo == 0)
					{
						text = m_factStText.Create();
						m_cache.DomainDataByFlid.SetObjProp(rec.Hvo, rsf.m_flid, text.Hvo);
					}
					else
					{
						if (m_repoStText == null)
							m_repoStText = m_cache.ServiceLocator.GetInstance<IStTextRepository>();
						text = m_repoStText.GetObject(hvo);
					}
					StoreTextData(text, rsf, rgsParas);
					break;
			}
		}

		private void StoreTextData(IStText text, RnSfMarker rsf, List<string> rgsParas)
		{
			if (m_factPara == null)
				m_factPara = m_cache.ServiceLocator.GetInstance<IStTxtParaFactory>();
			if (rgsParas.Count == 0)
			{
				IStTxtPara para = m_factPara.Create();
				text.ParagraphsOS.Add(para);
				if (!String.IsNullOrEmpty(rsf.m_txo.m_sStyle))
					para.StyleName = rsf.m_txo.m_sStyle;
				para.Contents = MakeTsString(String.Empty, rsf.m_txo.m_ws.Handle);
			}
			else
			{
				for (int i = 0; i < rgsParas.Count; ++i)
				{
					IStTxtPara para = m_factPara.Create();
					text.ParagraphsOS.Add(para);
					if (!String.IsNullOrEmpty(rsf.m_txo.m_sStyle))
						para.StyleName = rsf.m_txo.m_sStyle;
					para.Contents = MakeTsString(rgsParas[i], rsf.m_txo.m_ws.Handle);
				}
			}
		}

		private List<string> SplitIntoParagraphs(RnSfMarker rsf, Sfm2Xml.SfmField field)
		{
			List<string> rgsParas = new List<string>();
			List<string> rgsLines = SplitIntoLines(field.Data);
			StringBuilder sbPara = new StringBuilder();
			for (int i = 0; i < rgsLines.Count; ++i)
			{
				bool fIndented = false;
				string sLine = rgsLines[i];
				if (sLine.Length > 0)
					fIndented = Char.IsWhiteSpace(sLine[0]);
				sLine = sLine.TrimStart();
				if (rsf.m_txo.m_fStartParaNewLine)
				{
					if (sLine.Length > 0)
						rgsParas.Add(sLine);
					continue;
				}
				if (sLine.Length == 0)
				{
					if (sbPara.Length > 0 &&
						(rsf.m_txo.m_fStartParaBlankLine || rsf.m_txo.m_fStartParaShortLine))
					{
						rgsParas.Add(sbPara.ToString());
						sbPara.Remove(0, sbPara.Length);
					}
					continue;
				}
				if (rsf.m_txo.m_fStartParaIndented && fIndented)
				{
					if (rsf.m_txo.m_fStartParaBlankLine && sbPara.Length > 0)
					{
						rgsParas.Add(sbPara.ToString());
						sbPara.Remove(0, sbPara.Length);
					}
					sbPara.Append(sLine);
					continue;
				}
				if (rsf.m_txo.m_fStartParaShortLine && sLine.Length < rsf.m_txo.m_cchShortLim)
				{
					if (sbPara.Length > 0)
						sbPara.Append(" ");
					sbPara.Append(sLine);
					rgsParas.Add(sbPara.ToString());
					sbPara.Remove(0, sbPara.Length);
					continue;
				}
				if (sbPara.Length > 0)
					sbPara.Append(" ");
				sbPara.Append(sLine);
			}
			if (sbPara.Length > 0)
			{
				rgsParas.Add(sbPara.ToString());
				sbPara.Remove(0, sbPara.Length);
			}
			return rgsParas;
		}

		private List<string> SplitIntoLines(string sData)
		{
			List<string> rgsLines = SplitString(sData, Environment.NewLine);
			for (int i = 0; i < rgsLines.Count; ++i)
				rgsLines[i] = TrimLineData(rgsLines[i]);
			return rgsLines;
		}

		private string TrimLineData(string sData)
		{
			string sLine = sData;
			int idx;
			// The following 4 lines of code shouldn't be needed, but ...
			// Erase any leading newline type characters, then convert any others to spaces.
			while ((idx = sLine.IndexOfAny(new char[] { '\n', '\r' })) == 0)
				sLine = sLine.Substring(1);
			sLine = sLine.Replace('\n', ' ');
			sLine = sLine.Replace('\r', ' ');
			// Leave leading whitespace -- it may indicate the start of a new paragraph.
			return sLine.TrimEnd();
		}

		/// <summary>
		/// Store a value for either a simple formatted string or a multilingual string.
		/// </summary>
		private void SetStringValue(IRnGenericRec rec, RnSfMarker rsf, Sfm2Xml.SfmField field,
			CellarPropertyType cpt)
		{
			// REVIEW: SHOULD WE WORRY ABOUT EMBEDDED CHAR MAPPINGS THAT CHANGE THE WRITING SYSTEM
			// WHEN IT COMES TO ENCODING CONVERSION???
			ReconvertEncodedDataIfNeeded(field, rsf.m_sto.m_wsId);
			ITsString tss = MakeTsString(field.Data, rsf.m_sto.m_ws.Handle);
			switch (rsf.m_flid)
			{
				case RnGenericRecTags.kflidTitle:
					rec.Title = tss;
					break;
				default:
					// must be a custom field.
					Debug.Assert(rsf.m_flid >= (RnGenericRecTags.kClassId * 1000) + 500);
					switch (cpt)
					{
						case CellarPropertyType.MultiString:
						case CellarPropertyType.MultiUnicode:
							m_cache.DomainDataByFlid.SetMultiStringAlt(rec.Hvo, rsf.m_flid, rsf.m_sto.m_ws.Handle, tss);
							break;
						case CellarPropertyType.String:
							m_cache.DomainDataByFlid.SetString(rec.Hvo, rsf.m_flid, tss);
							break;
					}
					break;
			}
		}

		private void ReconvertEncodedDataIfNeeded(Sfm2Xml.SfmField field, string sWs)
		{
			if (String.IsNullOrEmpty(sWs))
				sWs = m_cache.WritingSystemFactory.GetStrFromWs(m_cache.DefaultAnalWs);
			if (!String.IsNullOrEmpty(sWs))
			{
				EncConverterChoice ecc;
				if (m_mapWsEncConv.TryGetValue(sWs, out ecc))
				{
					if (ecc.Converter != null)
						field.Data = ecc.Converter.ConvertToUnicode(field.RawData);
				}
			}
			if (field.ErrorConvertingData)
			{
				LogMessage(
					String.Format(LexTextControls.ksEncodingConversionProblem, field.Marker),
					field.LineNumber);
			}
		}

		private ITsString MakeTsString(string sRaw, int ws)
		{
			List<string> rgsText = new List<string>();
			List<CharMapping> rgcmText = new List<CharMapping>();
			while (!String.IsNullOrEmpty(sRaw))
			{
				CharMapping cmText;
				int idx = IndexOfFirstCharMappingMarker(sRaw, out cmText);
				if (idx == -1)
				{
					rgsText.Add(sRaw);		// save trailing text
					rgcmText.Add(null);
					break;
				}
				if (idx > 0)
				{
					rgsText.Add(sRaw.Substring(0, idx));	// save leading text
					rgcmText.Add(null);
				}
				sRaw = sRaw.Substring(idx + cmText.BeginMarker.Length);
				idx = sRaw.IndexOf(cmText.EndMarker);
				if (idx == -1)
				{
					if (cmText.EndWithWord)
					{
						// TODO: Generalized search for whitespace?
						idx = sRaw.IndexOfAny(new char[] { ' ', '\t', '\r', '\n' });
						if (idx == -1)
							idx = sRaw.Length;
					}
					else
					{
						idx = sRaw.Length;
					}
				}
				rgsText.Add(sRaw.Substring(0, idx));
				if (cmText.IgnoreMarkerOnImport)
					rgcmText.Add(null);
				else
					rgcmText.Add(cmText);
				sRaw = sRaw.Substring(idx);
			}
			if (rgsText.Count == 0)
			{
				rgsText.Add(String.Empty);
				rgcmText.Add(null);
			}
			ITsIncStrBldr tisb = TsStringUtils.MakeIncStrBldr();
			for (int i = 0; i < rgsText.Count; ++i)
			{
				string sRun = rgsText[i];
				CharMapping cmRun = rgcmText[i];
				if (cmRun != null && cmRun.DestinationWritingSystem != null)
					tisb.SetIntPropValues((int)FwTextPropType.ktptWs, (int)FwTextPropVar.ktpvDefault,
						cmRun.DestinationWritingSystem.Handle);
				else
					tisb.SetIntPropValues((int)FwTextPropType.ktptWs, (int)FwTextPropVar.ktpvDefault, ws);
				if (cmRun != null && !String.IsNullOrEmpty(cmRun.DestinationStyle))
					tisb.SetStrPropValue((int)FwTextPropType.ktptNamedStyle, cmRun.DestinationStyle);
				tisb.Append(sRun);
			}
			return tisb.GetString();
		}

		/// <summary>
		/// Find the next character mapping marker in the string (if any).
		/// </summary>
		private int IndexOfFirstCharMappingMarker(string sText, out CharMapping cmText)
		{
			int idx = -1;
			cmText = null;
			foreach (CharMapping cm in m_rgcm)
			{
				if (cm.BeginMarker.Length == 0)
					continue;
				int idxT = sText.IndexOf(cm.BeginMarker);
				if (idxT != -1)
				{
					if (idx == -1 || idxT < idx)
					{
						cmText = cm;
						idx = idxT;
					}
				}
			}
			return idx;
		}

		/// <summary>
		/// Store a value with a "kcptGenDate" type value.  Try to handle incomplete data if
		/// possible, since this value is typed by hand.  The user may have substituted
		/// question marks for the date, and may even the month.
		/// </summary>
		private void SetGenDateValue(IRnGenericRec rec, RnSfMarker rsf, Sfm2Xml.SfmField field)
		{
			string sData = field.Data.Trim();
			if (sData.Length == 0)
				return;		// nothing we can do without data!
			GenDate gdt;
			if (!TryParseGenDate(sData, rsf.m_dto.m_rgsFmt, out gdt))
			{
				LogMessage(String.Format(LexTextControls.ksCannotParseGenericDate, sData, field.Marker),
					field.LineNumber);
				return;
			}
			switch (rsf.m_flid)
			{
				case RnGenericRecTags.kflidDateOfEvent:
					rec.DateOfEvent = gdt;
					break;
				default:
					// must be a custom field.
					Debug.Assert(rsf.m_flid >= (RnGenericRecTags.kClassId * 1000) + 500);
					// There's no way to pass a GenDate item into a custom field!
					break;
			}
		}

		struct GenDateInfo
		{
			public int mday;
			public int wday;
			public int ymon;
			public int year;
			public GenDate.PrecisionType prec;
			public bool error;
		};

		private bool TryParseGenDate(string sData, List<string> rgsFmt, out GenDate gdt)
		{
			GenDate.PrecisionType prec = GenDate.PrecisionType.Exact;
			if (sData[0] == '~')
			{
				prec = GenDate.PrecisionType.Approximate;
				sData = sData.Substring(1).Trim();
			}
			else if (sData[0] == '<')
			{
				prec = GenDate.PrecisionType.Before;
				sData = sData.Substring(1).Trim();
			}
			else if (sData[0] == '>')
			{
				prec = GenDate.PrecisionType.After;
				sData = sData.Substring(1).Trim();
			}
			if (sData.Length == 0)
			{
				gdt = new GenDate();
				return false;
			}
			int year = 0;
			bool fAD = true;
			DateTime dt;
			if (DateTime.TryParseExact(sData, rgsFmt.ToArray(), null, DateTimeStyles.None, out dt))
			{
				if (dt.Year > 0)
				{
					year = dt.Year;
				}
				else
				{
					year = -dt.Year;
					fAD = false;
				}
				gdt = new GenDate(prec, dt.Month, dt.Day, year, fAD);
				return true;
			}
			foreach (string sFmt in rgsFmt)
			{
				GenDateInfo gdi;
				string sResidue = ParseFormattedDate(sData, sFmt, out gdi);
				if (!gdi.error)
				{
					year = gdi.year;
					if (prec == GenDate.PrecisionType.Exact)
					{
						if (sResidue.Trim().StartsWith("?"))
							prec = GenDate.PrecisionType.Approximate;
						else
							prec = gdi.prec;
					}
					if (year < 0)
					{
						year = -year;
						fAD = false;
					}
					gdt = new GenDate(prec, gdi.ymon, gdi.mday, year, fAD);
					return true;
				}
			}
			gdt = new GenDate();
			return false;
		}

		string ParseFormattedDate(string sDateString, string sFmt, out GenDateInfo gdi)
		{
			gdi = new GenDateInfo();
			gdi.error = true;		// just in case...
			gdi.prec = GenDate.PrecisionType.Exact;
			char ch;
			int i;
			int cch;
			bool fError;
			bool fDayPresent = false;
			bool fMonthPresent = false;
			bool fYearPresent = false;
			string sDate = sDateString.Trim();
			for (; sFmt.Length > 0; sFmt = sFmt.Substring(cch))
			{
				ch = sFmt[0];
				for (i = 1; i < sFmt.Length; ++i)
				{
					if (sFmt[i] != ch)
						break;
				}
				cch = i;
				switch (ch)
				{
					case 'd':
						if (CheckForQuestionMarks(ref gdi, ref sDate))
						{
							if (sDate.Length == 0)
								return String.Empty;
							else
								break;
						}
						switch (cch)
						{
							case 1:	// d
							case 2:	// dd
								fDayPresent = true;
								fError = !TryParseLeadingNumber(ref sDate, out gdi.mday);
								if (fError || gdi.mday > 31)
									return sDate;
								break;
							case 3:	// ddd - Abbreviated day of week
								fError = !TryMatchAgainstNameList(ref sDate, m_rgsDayAbbr, out gdi.wday);
								if (fError)
									return sDate;
								break;
							case 4:	// dddd - Unabbreviated day of the week
								fError = !TryMatchAgainstNameList(ref sDate, m_rgsDayName, out gdi.wday);
								if (fError)
									return sDate;
								break;
							default:
								return sDate;
						}
						break;

					case 'M':
						if (CheckForQuestionMarks(ref gdi, ref sDate))
						{
							if (sDate.Length == 0)
								return String.Empty;
							else
								break;
						}
						fMonthPresent = true;
						switch (cch)
						{
							case 1:	// M
							case 2:	// MM
								fError = !TryParseLeadingNumber(ref sDate, out gdi.ymon);
								if (fError || gdi.ymon > 12)
									return sDate;
								break;
							case 3: // MMM - Abbreviated month name
								fError = !TryMatchAgainstNameList(ref sDate, m_rgsMonthAbbr, out gdi.ymon);
								if (fError)
									return sDate;
								break;
							case 4:	// MMMM - Unabbreviated month name
								fError = !TryMatchAgainstNameList(ref sDate, m_rgsMonthName, out gdi.ymon);
								if (fError)
									return sDate;
								break;
							default:
								return sDate;
						}
						break;

					case 'y':
						if (sDate.StartsWith("?"))
						{
							gdi.error = true;
							return sDate;
						}
						fYearPresent = true;
						int year;
						int thisyear = DateTime.Now.Year;
						switch (cch)
						{
							case 1:
								fError = !TryParseLeadingNumber(ref sDate, out year);
								if (fError || year > 9)
									return sDate;
								gdi.year = 2000 + year;
								if (gdi.year > thisyear)
									gdi.year -= 100;
								break;
							case 2:
								fError = !TryParseLeadingNumber(ref sDate, out year);
								if (fError || year > 99)
									return sDate;
								gdi.year = 2000 + year;
								if (gdi.year > thisyear)
									gdi.year -= 100;
								break;
							case 4:
								fError = !TryParseLeadingNumber(ref sDate, out year);
								if (fError)
									return sDate;
								break;
							default:
								return sDate;
						}
						break;

					case 'g':
						// TODO SteveMc: IMPLEMENT ME!
						return sDate;

					case '\'': // quoted text
						//cch = ParseFmtQuotedText (sFmt, sDate);
						//if (cch < 0)
						//    return 0; // text not found
						break;

					case ' ':
						sDate = sDate.Trim();
						break;

					default:
						// Check for matching separators.
						sDate = sDate.Trim();
						for (int j = 0; j < cch; ++j)
						{
							if (j >= sDate.Length || sDate[j] != ch)
								return sDate;
						}
						sDate = sDate.Substring(cch);
						sDate = sDate.Trim();
						break;
				}
			}
			gdi.error = !ValidateDate(fYearPresent ? gdi.year : 2000, fMonthPresent ? gdi.ymon : 1,
				fDayPresent ? gdi.mday : 1);
			return sDate;
		}

		private static bool CheckForQuestionMarks(ref GenDateInfo gdi, ref string sDate)
		{
			if (sDate.StartsWith("?"))
			{
				while (sDate.StartsWith("?"))
					sDate = sDate.Substring(1);
				gdi.prec = GenDate.PrecisionType.Approximate;
				if (sDate.Length == 0)
					gdi.error = gdi.year == 0;	// ok if we already have a year.
				return true;
			}
			else
			{
				return false;
			}
		}

		private static bool TryMatchAgainstNameList(ref string sDate, string[] rgsToMatch, out int val)
		{
			for (int j = 0; j < rgsToMatch.Length; ++j)
			{
				if (sDate.StartsWith(rgsToMatch[j]))
				{
					val = j + 1;
					sDate = sDate.Substring(rgsToMatch[j].Length);
					sDate = sDate.Trim();
					return false;
				}
			}
			val = 0;
			return true;
		}

		private static bool ValidateDate(int year, int month, int day)
		{
			if (year < -9999 || year > 9999 || year == 0)
				return false;
			if (month < 1 || month > 12)
				return false;
			int days_in_month = 31;	// most common value
			if (year == 1752 && month == 9)
			{
				days_in_month = 19; // the month the calendar was changed
			}
			else
			{
				switch (month)
				{
					case 2:		// February
						days_in_month = (((year%4) == 0 && (year%100) != 0) || (year%1000) == 0) ? 29 : 28;
						break;
					case 4:		// April
					case 6:		// June
					case 9:		// September
					case 11:	// November
						days_in_month = 30;
						break;
				}
			}
			if (day < 1 || day > days_in_month)
				return false;
			return true;
		}

		private static bool TryParseLeadingNumber(ref string sDate, out int val)
		{
			val = 0;
			int cchUsed;
			for (cchUsed = 0; cchUsed < sDate.Length; ++cchUsed)
			{
				if (!Char.IsDigit(sDate[cchUsed]))
					break;
			}
			if (cchUsed < 1)
				return false;
			string sNum = sDate.Substring(0, cchUsed);
			sDate = sDate.Substring(cchUsed);
			return Int32.TryParse(sNum, out val);
		}

		/// <summary>
		/// Store a value with a "kcptTime" type value.  These are less forgiving than those with
		/// "kcptGenDate" values, because they are generally created by a computer program instead
		/// of typed by a user.
		/// </summary>
		private void SetDateTimeValue(IRnGenericRec rec, RnSfMarker rsf, Sfm2Xml.SfmField field)
		{
			string sData = field.Data.Trim();
			if (sData.Length == 0)
				return;		// nothing we can do without data!
			DateTime dt;
			if (!DateTime.TryParseExact(sData, rsf.m_dto.m_rgsFmt.ToArray(), null, DateTimeStyles.None, out dt))
			{
				LogMessage(String.Format(LexTextControls.ksCannotParseDateTime, field.Data, field.Marker),
					field.LineNumber);
				return;
			}
			switch (rsf.m_flid)
			{
				case RnGenericRecTags.kflidDateCreated:
					rec.DateCreated = dt;
					break;
				case RnGenericRecTags.kflidDateModified:
					rec.DateModified = dt;
					break;
				default:
					// must be a custom field.
					Debug.Assert(rsf.m_flid >= (RnGenericRecTags.kClassId * 1000) + 500);
					SilTime.SetTimeProperty(m_cache.DomainDataByFlid, rec.Hvo, rsf.m_flid, dt);
					break;
			}
		}

		/// <summary>
		/// Store the information needed to make any cross reference links after all the records
		/// have been created.
		/// </summary>
		private void StoreLinkData(IRnGenericRec rec, RnSfMarker rsf, Sfm2Xml.SfmField field)
		{
			if (String.IsNullOrEmpty(field.Data))
				return;
			var pend = new PendingLink { Marker = rsf, Field = field, Record = rec };
			m_pendingLinks.Add(pend);
		}

		private void ProcessStoredLinkData()
		{
			if (m_pendingLinks.Count == 0)
				return;
			// 1. Get the titles and map them onto their records.
			// 2. Try to match link data against titles
			// 3. If successful, set link.
			// 4. If unsuccessful, provide error message for log.
			var mapTitleRec = new Dictionary<string, IRnGenericRec>();
			foreach (var rec in m_cache.ServiceLocator.GetInstance<IRnGenericRecRepository>().AllInstances())
			{
				var sTitle = rec.Title.Text;
				if (String.IsNullOrEmpty(sTitle))
					continue;
				if (!mapTitleRec.ContainsKey(sTitle))
					mapTitleRec.Add(sTitle, rec);
			}
			foreach (var pend in m_pendingLinks)
			{
				IRnGenericRec rec;
				var sData = pend.Field.Data;
				if (mapTitleRec.TryGetValue(sData, out rec))
				{
					if (SetLink(pend, rec))
						continue;
				}
				else
				{
					var idx1 = sData.IndexOf(" - ");
					var idx2 = sData.LastIndexOf(" - ");
					if (idx1 != idx2)
					{
						idx1 += 3;
						var sTitle = sData.Substring(idx1, idx2 - idx1);
						if (mapTitleRec.TryGetValue(sTitle, out rec))
						{
							if (SetLink(pend, rec))
								continue;
						}
					}
				}
				// log an error.
				LogMessage(
					String.Format(SIL.FieldWorks.LexText.Controls.LexTextControls.ksCannotMakeDesiredLink,
						pend.Field.Marker, pend.Field.Data),
					pend.Field.LineNumber);

			}
		}

		private static bool SetLink(PendingLink pend, IRnGenericRec rec)
		{
			switch (pend.Marker.m_flid)
			{
				case RnGenericRecTags.kflidCounterEvidence:
					pend.Record.CounterEvidenceRS.Add(rec);
					return true;
				case RnGenericRecTags.kflidSeeAlso:
					pend.Record.SeeAlsoRC.Add(rec);
					return true;
				case RnGenericRecTags.kflidSupersededBy:
					pend.Record.SupersededByRC.Add(rec);
					return true;
				case RnGenericRecTags.kflidSupportingEvidence:
					pend.Record.SupportingEvidenceRS.Add(rec);
					return true;
			}
			return false;
		}

		/// <summary>
		/// Store the data for a field that contains one or more references to a possibility
		/// list.
		/// </summary>
		private void SetListReference(IRnGenericRec rec, RnSfMarker rsf, Sfm2Xml.SfmField field)
		{
			ReconvertEncodedDataIfNeeded(field, rsf.m_tlo.m_wsId);
			string sData = field.Data;
			if (sData == null)
				sData = String.Empty;
			sData = ApplyChanges(rsf, sData);
			sData = sData.Trim();
			List<string> rgsData = null;
			if (sData.Length > 0)
			{
				if (rsf.m_tlo.m_fHaveMulti)
				{
					rgsData = SplitString(sData, rsf.m_tlo.m_rgsDelimMulti);
					rgsData = PruneEmptyStrings(rgsData);
				}
				else
				{
					rgsData = new List<string> {sData};
				}
			}
			if ((rgsData == null || rgsData.Count == 0) && rsf.m_tlo.m_default == null)
			{
				return;
			}
			if (rgsData == null)
				rgsData = new List<string>();
			rgsData = ApplyBeforeAndBetween(rsf, rgsData);
			if (rgsData.Count == 0)
				rgsData.Add(String.Empty);
			foreach (var sItem in rgsData)
			{
				switch (rsf.m_flid)
				{
					case RnGenericRecTags.kflidAnthroCodes:
						if (!StoreAnthroCode(rec, rsf, sItem))
							LogCannotFindListItem(sItem, field);
						break;
					case RnGenericRecTags.kflidConfidence:
						if (!StoreConfidence(rec, rsf, sItem))
							LogCannotFindListItem(sItem, field);
						break;
					case RnGenericRecTags.kflidLocations:
						if (!StoreLocation(rec, rsf, sItem))
							LogCannotFindListItem(sItem, field);
						break;
					case RnGenericRecTags.kflidPhraseTags:
						if (!StorePhraseTag(rec, rsf, sItem))
							LogCannotFindListItem(sItem, field);
						break;
					case RnGenericRecTags.kflidResearchers:
						if (!StoreResearcher(rec, rsf, sItem))
							LogCannotFindListItem(sItem, field);
						break;
					case RnGenericRecTags.kflidRestrictions:
						if (!StoreRestriction(rec, rsf, sItem))
							LogCannotFindListItem(sItem, field);
						break;
					case RnGenericRecTags.kflidSources:
						if (!StoreSource(rec, rsf, sItem))
							LogCannotFindListItem(sItem, field);
						break;
					case RnGenericRecTags.kflidStatus:
						if (!StoreStatus(rec, rsf, sItem))
							LogCannotFindListItem(sItem, field);
						break;
					case RnGenericRecTags.kflidTimeOfEvent:
						if (!StoreTimeOfEvent(rec, rsf, sItem))
							LogCannotFindListItem(sItem, field);
						break;
					case RnGenericRecTags.kflidType:
						if (!StoreRecType(rec, rsf, sItem))
							LogCannotFindListItem(sItem, field);
						break;
					case RnGenericRecTags.kflidParticipants:
						if (!StoreParticipant(rec, rsf, sItem))
							LogCannotFindListItem(sItem, field);
						break;
					default:
						// must be a custom field.
						Debug.Assert(rsf.m_flid >= (RnGenericRecTags.kClassId * 1000) + 500);
						Guid guidList = m_mdc.GetFieldListRoot(rsf.m_flid);
						if (guidList != Guid.Empty)
						{
							if (m_repoList == null)
								m_repoList = m_cache.ServiceLocator.GetInstance<ICmPossibilityListRepository>();
							ICmPossibilityList list = m_repoList.GetObject(guidList);
							if (list != null)
							{
								if (!StoreCustomListRefItem(rec, rsf, sItem, list))
									LogCannotFindListItem(sItem, field);
								break;
							}
						}
						LogMessage(
							String.Format(LexTextControls.ksCannotFindPossibilityList, field.Marker),
							field.LineNumber);
						return;
				}
			}
		}

		private void LogCannotFindListItem(string sItem, Sfm2Xml.SfmField field)
		{
			LogMessage(
				String.Format(LexTextControls.ksCannotFindMatchingListItem, sItem, field.Marker),
				field.LineNumber);
		}

		/// <summary>
		/// For each individual item,
		/// 1. remove any comment (using rsf.m_tlo.m_rgsBefore)
		/// 2. extract actual data (using rsf.m_tlo.m_rgsMarkStart/End)
		/// </summary>
		private static List<string> ApplyBeforeAndBetween(RnSfMarker rsf, List<string> rgsData)
		{
			List<string> rgsData2 = new List<string>();
			foreach (string sItem in rgsData)
			{
				string sT = sItem;
				if (rsf.m_tlo.m_fHaveBefore &&
					rsf.m_tlo.m_rgsBefore != null && sItem.Length > 0)
				{
					foreach (string sBefore in rsf.m_tlo.m_rgsBefore)
					{
						int idx = sItem.IndexOf(sBefore);
						if (idx > 0)
						{
							sT = sItem.Substring(0, idx).Trim();
						}
						else if (idx == 0)
						{
							sT = String.Empty;
						}
						if (sT.Length == 0)
							break;
					}
				}
				if (sT.Length > 0 && rsf.m_tlo.m_fHaveBetween &&
					rsf.m_tlo.m_rgsMarkStart != null && rsf.m_tlo.m_rgsMarkEnd != null)
				{
					// Ensure safe length even if the two lengths differ.
					// REVIEW: Should we complain if the lengths differ?
					int clen = rsf.m_tlo.m_rgsMarkEnd.Length;
					if (rsf.m_tlo.m_rgsMarkStart.Length < rsf.m_tlo.m_rgsMarkEnd.Length)
						clen = rsf.m_tlo.m_rgsMarkStart.Length;
					if (clen > 0)
					{
						string sT2 = String.Empty;
						for (int i = 0; i < clen; ++i)
						{
							int idx = sT.IndexOf(rsf.m_tlo.m_rgsMarkStart[i]);
							if (idx >= 0)
							{
								++idx;
								int idxEnd = sT.IndexOf(rsf.m_tlo.m_rgsMarkEnd[i], idx);
								if (idxEnd >= 0)
								{
									sT2 = sT.Substring(idx, idxEnd - idx);
									break;
								}
							}
						}
						sT = sT2;
					}
				}
				if (!String.IsNullOrEmpty(sT))
					rgsData2.Add(sT);
			}
			return rgsData2;
		}

		private string ApplyChanges(RnSfMarker rsf, string sData)
		{
			if (rsf.m_tlo.m_rgsMatch == null || rsf.m_tlo.m_rgsReplace == null)
				return sData;
			int count = rsf.m_tlo.m_rgsMatch.Count;
			if (rsf.m_tlo.m_rgsReplace.Count < rsf.m_tlo.m_rgsMatch.Count)
				count = rsf.m_tlo.m_rgsReplace.Count;
			for (int i = 0; i < count; ++i)
				sData = sData.Replace(rsf.m_tlo.m_rgsMatch[i], rsf.m_tlo.m_rgsReplace[i]);
			return sData;
		}

		private List<string> SplitString(string sItem, string sDel)
		{
			List<string> rgsSplit = new List<string>();
			if (String.IsNullOrEmpty(sItem))
			{
				rgsSplit.Add(String.Empty);
				return rgsSplit;
			}
			int idx;
			while ((idx = sItem.IndexOf(sDel)) >= 0)
			{
				rgsSplit.Add(sItem.Substring(0, idx));
				sItem = sItem.Substring(idx + sDel.Length);
			}
			if (sItem.Length > 0)
				rgsSplit.Add(sItem);
			return rgsSplit;
		}

		private List<string> SplitString(string sData, string[] rgsDelims)
		{
			List<string> rgsData = new List<string>();
			rgsData.Add(sData);
			if (rgsDelims != null && rgsDelims.Length > 0)
			{
				foreach (string sDel in rgsDelims)
				{
					List<string> rgsSplit = new List<string>();
					foreach (string sItem in rgsData)
					{
						string s1 = sItem.Trim();
						if (s1.Length == 0)
							continue;
						List<string> rgsT = SplitString(s1, sDel);
						foreach (string s2 in rgsT)
						{
							string s3 = s2.Trim();
							if (s3.Length > 0)
								rgsSplit.Add(s3);
						}
					}
					rgsData = rgsSplit;
				}
			}
			return rgsData;
		}

		private ICmPossibility FindPossibilityOrNull(List<string> rgsHier,
			Dictionary<string, ICmPossibility> map)
		{
			ICmPossibility possParent = null;
			ICmPossibility poss = null;
			for (int i = 0; i < rgsHier.Count; ++i)
			{
				if (!map.TryGetValue(rgsHier[i].ToLowerInvariant(), out poss))
					return null;
				if (i > 0 && poss.Owner != possParent)
					return null;
				possParent = poss;
			}
			return poss;
		}

		private bool StoreAnthroCode(IRnGenericRec rec, RnSfMarker rsf, string sData)
		{
			List<string> rgsHier = SplitForSubitems(rsf, sData);
			if (rgsHier == null || rgsHier.Count == 0)
			{
				ICmAnthroItem def = rsf.m_tlo.m_default as ICmAnthroItem;
				if (def != null && !rec.AnthroCodesRC.Contains(def))
					rec.AnthroCodesRC.Add(def);
				return true;
			}
			if (m_mapAnthroCode.Count == 0)
				FillPossibilityMap(rsf, m_cache.LangProject.AnthroListOA.PossibilitiesOS, m_mapAnthroCode);
			ICmPossibility poss = FindPossibilityOrNull(rgsHier, m_mapAnthroCode);
			if (poss != null)
			{
				if (!rec.AnthroCodesRC.Contains(poss as ICmAnthroItem))
					rec.AnthroCodesRC.Add(poss as ICmAnthroItem);
				return true;
			}
			else if (rsf.m_tlo.m_fIgnoreNewStuff)
			{
				return false;
			}
			else
			{
				ICmAnthroItem item = CreateNewAnthroItem(rgsHier);
				if (item != null)
					rec.AnthroCodesRC.Add(item);
				return true;
			}
		}

		private ICmAnthroItem CreateNewAnthroItem(List<string> rgsHier)
		{
			return (ICmAnthroItem)CreateNewPossibility(rgsHier, AnthroItemCreator,
				m_cache.LangProject.AnthroListOA.PossibilitiesOS,
				m_mapAnthroCode, m_rgNewAnthroItem);
		}

		private bool StoreConfidence(IRnGenericRec rec, RnSfMarker rsf, string sData)
		{
			List<string> rgsHier = SplitForSubitems(rsf, sData);
			if (rgsHier == null || rgsHier.Count == 0)
			{
				rec.ConfidenceRA = rsf.m_tlo.m_default;
				return true;
			}
			if (m_mapConfidence.Count == 0)
				FillPossibilityMap(rsf, m_cache.LangProject.ConfidenceLevelsOA.PossibilitiesOS, m_mapConfidence);
			ICmPossibility poss = FindPossibilityOrNull(rgsHier, m_mapConfidence);
			if (poss != null)
			{
				rec.ConfidenceRA = poss;
				return true;
			}
			else if (rsf.m_tlo.m_fIgnoreNewStuff)
			{
				return false;
			}
			else
			{
				ICmPossibility item = CreateNewConfidenceItem(rgsHier);
				rec.ConfidenceRA = item;
				return true;
			}
		}

		private ICmPossibility CreateNewConfidenceItem(List<string> rgsHier)
		{
			return CreateNewPossibility(rgsHier, PossibilityCreator,
				m_cache.LangProject.ConfidenceLevelsOA.PossibilitiesOS,
				m_mapConfidence, m_rgNewConfidence);
		}

		private bool StoreLocation(IRnGenericRec rec, RnSfMarker rsf, string sData)
		{
			List<string> rgsHier = SplitForSubitems(rsf, sData);
			if (rgsHier == null || rgsHier.Count == 0)
			{
				ICmLocation def = rsf.m_tlo.m_default as ICmLocation;
				if (def != null && !rec.LocationsRC.Contains(def))
					rec.LocationsRC.Add(def);
				return true;
			}
			if (m_mapLocation.Count == 0)
				FillPossibilityMap(rsf, m_cache.LangProject.LocationsOA.PossibilitiesOS, m_mapLocation);
			ICmPossibility poss = FindPossibilityOrNull(rgsHier, m_mapLocation);
			if (poss != null)
			{
				if (!rec.LocationsRC.Contains(poss as ICmLocation))
					rec.LocationsRC.Add(poss as ICmLocation);
				return true;
			}
			else if (rsf.m_tlo.m_fIgnoreNewStuff)
			{
				return false;
			}
			else
			{
				ICmLocation item = CreateNewLocation(rgsHier);
				if (item != null)
					rec.LocationsRC.Add(item);
				return true;
			}
		}

		private ICmLocation CreateNewLocation(List<string> rgsHier)
		{
			return (ICmLocation)CreateNewPossibility(rgsHier, LocationCreator,
				m_cache.LangProject.LocationsOA.PossibilitiesOS,
				m_mapLocation, m_rgNewLocation);
		}

		private bool StorePhraseTag(IRnGenericRec rec, RnSfMarker rsf, string sData)
		{
			List<string> rgsHier = SplitForSubitems(rsf, sData);
			if (rgsHier == null || rgsHier.Count == 0)
			{
				if (rsf.m_tlo.m_default != null && !rec.PhraseTagsRC.Contains(rsf.m_tlo.m_default))
					rec.PhraseTagsRC.Add(rsf.m_tlo.m_default);
				return true;
			}
			if (m_mapPhraseTag.Count == 0)
				FillPossibilityMap(rsf, m_cache.LangProject.TextMarkupTagsOA.PossibilitiesOS, m_mapPhraseTag);
			ICmPossibility poss = FindPossibilityOrNull(rgsHier, m_mapPhraseTag);
			if (poss != null)
			{
				if (!rec.PhraseTagsRC.Contains(poss))
					rec.PhraseTagsRC.Add(poss);
				return true;
			}
			else if (rsf.m_tlo.m_fIgnoreNewStuff)
			{
				return false;
			}
			else
			{
				ICmPossibility item = CreateNewPhraseTag(rgsHier);
				if (item != null)
					rec.PhraseTagsRC.Add(item);
				return true;
			}
		}

		private ICmPossibility CreateNewPhraseTag(List<string> rgsHier)
		{
			return CreateNewPossibility(rgsHier, PossibilityCreator,
				m_cache.LangProject.TextMarkupTagsOA.PossibilitiesOS,
				m_mapPhraseTag, m_rgNewPhraseTag);
		}

		private bool StoreResearcher(IRnGenericRec rec, RnSfMarker rsf, string sData)
		{
			List<string> rgsHier = SplitForSubitems(rsf, sData);
			if (rgsHier == null || rgsHier.Count == 0)
			{
				ICmPerson def = rsf.m_tlo.m_default as ICmPerson;
				if (!rec.ResearchersRC.Contains(def))
					rec.ResearchersRC.Add(def);
				return true;
			}
			if (m_mapPeople.Count == 0)
				FillPossibilityMap(rsf, m_cache.LangProject.PeopleOA.PossibilitiesOS, m_mapPeople);
			ICmPossibility poss = FindPossibilityOrNull(rgsHier, m_mapPeople);
			if (poss != null)
			{
				if (!rec.ResearchersRC.Contains(poss as ICmPerson))
					rec.ResearchersRC.Add(poss as ICmPerson);
				return true;
			}
			else if (rsf.m_tlo.m_fIgnoreNewStuff)
			{
				return false;
			}
			else
			{
				ICmPerson item = CreateNewPerson(rgsHier);
				if (item != null)
					rec.ResearchersRC.Add(item);
				return true;
			}
		}

		private ICmPerson CreateNewPerson(List<string> rgsHier)
		{
			return (ICmPerson)CreateNewPossibility(rgsHier, PersonCreator,
				m_cache.LangProject.PeopleOA.PossibilitiesOS,
				m_mapPeople, m_rgNewPeople);
		}

		private bool StoreSource(IRnGenericRec rec, RnSfMarker rsf, string sData)
		{
			List<string> rgsHier = SplitForSubitems(rsf, sData);
			if (rgsHier == null || rgsHier.Count == 0)
			{
				ICmPerson def = rsf.m_tlo.m_default as ICmPerson;
				if (def != null && !rec.SourcesRC.Contains(def))
					rec.SourcesRC.Add(def);
				return true;
			}
			if (m_mapPeople.Count == 0)
				FillPossibilityMap(rsf, m_cache.LangProject.PeopleOA.PossibilitiesOS, m_mapPeople);
			ICmPossibility poss = FindPossibilityOrNull(rgsHier, m_mapPeople);
			if (poss != null)
			{
				if (!rec.SourcesRC.Contains(poss as ICmPerson))
					rec.SourcesRC.Add(poss as ICmPerson);
				return true;
			}
			else if (rsf.m_tlo.m_fIgnoreNewStuff)
			{
				return false;
			}
			else
			{
				ICmPerson item = CreateNewPerson(rgsHier);
				if (item != null)
					rec.SourcesRC.Add(item);
				return true;
			}
		}

		private List<string> SplitForSubitems(RnSfMarker rsf, string sData)
		{
			List<string> rgsHier = null;
			if (sData.Length > 0)
			{
				if (rsf.m_tlo.m_fHaveSub)
				{
					rgsHier = SplitString(sData, rsf.m_tlo.m_rgsDelimSub);
					rgsHier = PruneEmptyStrings(rgsHier);
				}
				else
				{
					rgsHier = new List<string>();
					rgsHier.Add(sData);
				}
			}
			return rgsHier;
		}

		private bool StoreRestriction(IRnGenericRec rec, RnSfMarker rsf, string sData)
		{
			List<string> rgsHier = SplitForSubitems(rsf, sData);
			if (rgsHier == null || rgsHier.Count == 0)
			{
				if (rsf.m_tlo.m_default != null && !rec.RestrictionsRC.Contains(rsf.m_tlo.m_default))
					rec.RestrictionsRC.Add(rsf.m_tlo.m_default);
				return true;
			}
			if (m_mapRestriction.Count == 0)
				FillPossibilityMap(rsf, m_cache.LangProject.RestrictionsOA.PossibilitiesOS, m_mapRestriction);
			ICmPossibility poss = FindPossibilityOrNull(rgsHier, m_mapRestriction);
			if (poss != null)
			{
				if (!rec.RestrictionsRC.Contains(poss))
					rec.RestrictionsRC.Add(poss);
				return true;
			}
			else if (rsf.m_tlo.m_fIgnoreNewStuff)
			{
				return false;
			}
			else
			{
				ICmPossibility item = CreateNewRestriction(rgsHier);
				if (item != null)
					rec.RestrictionsRC.Add(item);
				return true;
			}
		}

		private ICmPossibility CreateNewRestriction(List<string> rgsHier)
		{
			return CreateNewPossibility(rgsHier, PossibilityCreator,
				m_cache.LangProject.RestrictionsOA.PossibilitiesOS,
				m_mapRestriction, m_rgNewRestriction);
		}

		private bool StoreStatus(IRnGenericRec rec, RnSfMarker rsf, string sData)
		{
			List<string> rgsHier = SplitForSubitems(rsf, sData);
			if (rgsHier == null || rgsHier.Count == 0)
			{
				rec.StatusRA = rsf.m_tlo.m_default;
				return true;
			}
			if (m_mapStatus.Count == 0)
				FillPossibilityMap(rsf, m_cache.LangProject.StatusOA.PossibilitiesOS, m_mapStatus);
			ICmPossibility poss = FindPossibilityOrNull(rgsHier, m_mapStatus);
			if (poss != null)
			{
				rec.StatusRA = poss;
				return true;
			}
			else if (rsf.m_tlo.m_fIgnoreNewStuff)
			{
				return false;
			}
			else
			{
				ICmPossibility item = CreateNewStatus(rgsHier);
				rec.StatusRA = item;
				return true;
			}
		}

		private ICmPossibility CreateNewStatus(List<string> rgsHier)
		{
			return CreateNewPossibility(rgsHier, PossibilityCreator,
				m_cache.LangProject.StatusOA.PossibilitiesOS,
				m_mapStatus, m_rgNewStatus);
		}

		private bool StoreTimeOfEvent(IRnGenericRec rec, RnSfMarker rsf, string sData)
		{
			List<string> rgsHier = SplitForSubitems(rsf, sData);
			if (rgsHier == null || rgsHier.Count == 0)
			{
				if (rsf.m_tlo.m_default != null && !rec.TimeOfEventRC.Contains(rsf.m_tlo.m_default))
					rec.TimeOfEventRC.Add(rsf.m_tlo.m_default);
				return true;
			}
			if (m_mapTimeOfDay.Count == 0)
				FillPossibilityMap(rsf, m_cache.LangProject.TimeOfDayOA.PossibilitiesOS, m_mapTimeOfDay);
			ICmPossibility poss = FindPossibilityOrNull(rgsHier, m_mapTimeOfDay);
			if (poss != null)
			{
				if (!rec.TimeOfEventRC.Contains(poss))
					rec.TimeOfEventRC.Add(poss);
				return true;
			}
			else if (rsf.m_tlo.m_fIgnoreNewStuff)
			{
				return false;
			}
			else
			{
				ICmPossibility item = CreateNewTimeOfDay(rgsHier);
				if (item != null)
					rec.TimeOfEventRC.Add(item);
				return true;
			}
		}

		private ICmPossibility CreateNewTimeOfDay(List<string> rgsHier)
		{
			return CreateNewPossibility(rgsHier, PossibilityCreator,
				m_cache.LangProject.TimeOfDayOA.PossibilitiesOS,
				m_mapTimeOfDay, m_rgNewTimeOfDay);
		}

		private bool StoreRecType(IRnGenericRec rec, RnSfMarker rsf, string sData)
		{
			List<string> rgsHier = SplitForSubitems(rsf, sData);
			if (rgsHier == null || rgsHier.Count == 0)
			{
				rec.TypeRA = rsf.m_tlo.m_default;
				return true;
			}
			if (m_mapRecType.Count == 0)
				FillPossibilityMap(rsf, m_cache.LangProject.ResearchNotebookOA.RecTypesOA.PossibilitiesOS, m_mapRecType);
			ICmPossibility poss = FindPossibilityOrNull(rgsHier, m_mapRecType);
			if (poss != null)
			{
				rec.TypeRA = poss;
				return true;
			}
			else if (rsf.m_tlo.m_fIgnoreNewStuff)
			{
				return false;
			}
			else
			{
				ICmPossibility item = CreateNewRecType(rgsHier);
				rec.TypeRA = item;
				return true;
			}
		}

		private ICmPossibility CreateNewRecType(List<string> rgsHier)
		{
			return CreateNewPossibility(rgsHier, PossibilityCreator,
				m_cache.LangProject.ResearchNotebookOA.RecTypesOA.PossibilitiesOS,
				m_mapRecType, m_rgNewRecType);
		}

		private bool StoreParticipant(IRnGenericRec rec, RnSfMarker rsf, string sData)
		{
			var partic = rec.ParticipantsOC.FirstOrDefault(part => part.RoleRA == null);
			if (partic == null)
			{
				partic = m_cache.ServiceLocator.GetInstance<IRnRoledParticFactory>().Create();
				rec.ParticipantsOC.Add(partic);
			}
			var rgsHier = SplitForSubitems(rsf, sData);
			if (rgsHier == null || rgsHier.Count == 0)
			{
				var def = rsf.m_tlo.m_default as ICmPerson;
				if (def != null && !partic.ParticipantsRC.Contains(def))
					partic.ParticipantsRC.Add(def);
				return true;
			}
			if (m_mapPeople.Count == 0)
				FillPossibilityMap(rsf, m_cache.LangProject.PeopleOA.PossibilitiesOS, m_mapPeople);
			var poss = FindPossibilityOrNull(rgsHier, m_mapPeople);
			if (poss != null)
			{
				if (!partic.ParticipantsRC.Contains(poss as ICmPerson))
					partic.ParticipantsRC.Add(poss as ICmPerson);
				return true;
			}
			if (!rsf.m_tlo.m_fIgnoreNewStuff)
			{
				var item = CreateNewPerson(rgsHier);
				if (item != null)
				{
					partic.ParticipantsRC.Add(item);
					return true;
				}
			}
			return false;
		}

		private bool StoreCustomListRefItem(IRnGenericRec rec, RnSfMarker rsf, string sData,
			ICmPossibilityList list)
		{
			// First, get the existing data so we can check whether the new item is needed,
			// and so that we know where to insert it (at the end) if it is.
			int chvo = m_cache.DomainDataByFlid.get_VecSize(rec.Hvo, rsf.m_flid);
			int[] hvosField;
			using (ArrayPtr arrayPtr = MarshalEx.ArrayToNative<int>(chvo))
			{
				m_cache.DomainDataByFlid.VecProp(rec.Hvo, rsf.m_flid, chvo, out chvo, arrayPtr);
				hvosField = MarshalEx.NativeToArray<int>(arrayPtr, chvo);
			}
			ICmPossibility poss;
			List<string> rgsHier = SplitForSubitems(rsf, sData);
			if (rgsHier == null || rgsHier.Count == 0)
			{
				poss = rsf.m_tlo.m_default;
				if (poss != null && !hvosField.Contains(poss.Hvo) && poss.ClassID == list.ItemClsid)
				{
					m_cache.DomainDataByFlid.Replace(rec.Hvo, rsf.m_flid, chvo, chvo,
						new int[] { poss.Hvo }, 1);
				}
				return true;
			}
			switch (list.OwningFlid)
			{
				case LangProjectTags.kflidAnthroList:
					if (m_mapAnthroCode.Count == 0)
						FillPossibilityMap(rsf, m_cache.LangProject.AnthroListOA.PossibilitiesOS, m_mapAnthroCode);
					poss = FindPossibilityOrNull(rgsHier, m_mapAnthroCode);
					if (poss == null && !rsf.m_tlo.m_fIgnoreNewStuff)
						poss = CreateNewAnthroItem(rgsHier);
					break;
				case LangProjectTags.kflidConfidenceLevels:
					if (m_mapConfidence.Count == 0)
						FillPossibilityMap(rsf, m_cache.LangProject.ConfidenceLevelsOA.PossibilitiesOS, m_mapConfidence);
					poss = FindPossibilityOrNull(rgsHier, m_mapConfidence);
					if (poss == null && !rsf.m_tlo.m_fIgnoreNewStuff)
						poss = CreateNewConfidenceItem(rgsHier);
					break;
				case LangProjectTags.kflidLocations:
					if (m_mapLocation.Count == 0)
						FillPossibilityMap(rsf, m_cache.LangProject.LocationsOA.PossibilitiesOS, m_mapLocation);
					poss = FindPossibilityOrNull(rgsHier, m_mapLocation);
					if (poss == null && !rsf.m_tlo.m_fIgnoreNewStuff)
						poss = CreateNewLocation(rgsHier);
					break;
				case RnResearchNbkTags.kflidRecTypes:
					if (m_mapRecType.Count == 0)
						FillPossibilityMap(rsf, m_cache.LangProject.ResearchNotebookOA.RecTypesOA.PossibilitiesOS, m_mapRecType);
					poss = FindPossibilityOrNull(rgsHier, m_mapRecType);
					if (poss == null && !rsf.m_tlo.m_fIgnoreNewStuff)
						poss = CreateNewRecType(rgsHier);
					break;
				case LangProjectTags.kflidTextMarkupTags:
					if (m_mapPhraseTag.Count == 0)
						FillPossibilityMap(rsf, m_cache.LangProject.TextMarkupTagsOA.PossibilitiesOS, m_mapPhraseTag);
					poss = FindPossibilityOrNull(rgsHier, m_mapPhraseTag);
					if (poss == null && !rsf.m_tlo.m_fIgnoreNewStuff)
						poss = CreateNewPhraseTag(rgsHier);
					break;
				case LangProjectTags.kflidPeople:
					if (m_mapPeople.Count == 0)
						FillPossibilityMap(rsf, m_cache.LangProject.PeopleOA.PossibilitiesOS, m_mapPeople);
					poss = FindPossibilityOrNull(rgsHier, m_mapPeople);
					if (poss == null && !rsf.m_tlo.m_fIgnoreNewStuff)
						poss = CreateNewPerson(rgsHier);
					break;
				case LangProjectTags.kflidRestrictions:
					if (m_mapRestriction.Count == 0)
						FillPossibilityMap(rsf, m_cache.LangProject.RestrictionsOA.PossibilitiesOS, m_mapRestriction);
					poss = FindPossibilityOrNull(rgsHier, m_mapRestriction);
					if (poss == null && !rsf.m_tlo.m_fIgnoreNewStuff)
						poss = CreateNewRestriction(rgsHier);
					break;
				case LangProjectTags.kflidStatus:
					if (m_mapStatus.Count == 0)
						FillPossibilityMap(rsf, m_cache.LangProject.StatusOA.PossibilitiesOS, m_mapStatus);
					poss = FindPossibilityOrNull(rgsHier, m_mapStatus);
					if (poss == null && !rsf.m_tlo.m_fIgnoreNewStuff)
						poss = CreateNewStatus(rgsHier);
					break;
				case LangProjectTags.kflidTimeOfDay:
					if (m_mapTimeOfDay.Count == 0)
						FillPossibilityMap(rsf, m_cache.LangProject.TimeOfDayOA.PossibilitiesOS, m_mapTimeOfDay);
					poss = FindPossibilityOrNull(rgsHier, m_mapTimeOfDay);
					if (poss == null && !rsf.m_tlo.m_fIgnoreNewStuff)
						poss = CreateNewTimeOfDay(rgsHier);
					break;
				default:
					Dictionary<string, ICmPossibility> map;
					if (!m_mapListMapPossibilities.TryGetValue(list.Guid, out map))
					{
						map = new Dictionary<string, ICmPossibility>();
						FillPossibilityMap(rsf, list.PossibilitiesOS, map);
						m_mapListMapPossibilities.Add(list.Guid, map);
					}
					List<ICmPossibility> rgNew;
					if (!m_mapNewPossibilities.TryGetValue(list.Guid, out rgNew))
					{
						rgNew = new List<ICmPossibility>();
						m_mapNewPossibilities.Add(list.Guid, rgNew);
					}
					poss = FindPossibilityOrNull(rgsHier, map);
					if (poss == null && !rsf.m_tlo.m_fIgnoreNewStuff)
					{
						CmPossibilityCreator creator = null;
						switch (list.ItemClsid)
						{
							case CmPossibilityTags.kClassId:
								creator = PossibilityCreator;
								break;
							case CmLocationTags.kClassId:
								creator = LocationCreator;
								break;
							case CmPersonTags.kClassId:
								creator = PersonCreator;
								break;
							case CmAnthroItemTags.kClassId:
								creator = AnthroItemCreator;
								break;
							case CmCustomItemTags.kClassId:
								creator = CustomItemCreator;
								break;
							case CmSemanticDomainTags.kClassId:
								creator = SemanticDomainCreator;
								break;
							// These are less likely, but legal, so we have to allow for them.
							case MoMorphTypeTags.kClassId:
								creator = MorphTypeCreator;
								break;
							case PartOfSpeechTags.kClassId:
								creator = NewPartOfSpeechCreator;
								break;
							case LexEntryTypeTags.kClassId:
								creator = NewLexEntryTypeCreator;
								break;
							case LexRefTypeTags.kClassId:
								creator = NewLexRefTypeCreator;
								break;
						}
						if (creator != null)
							poss =  CreateNewPossibility(rgsHier, creator, list.PossibilitiesOS, map, rgNew);
					}
					break;
			}
			if (poss != null && !hvosField.Contains(poss.Hvo) && poss.ClassID == list.ItemClsid)
			{
				m_cache.DomainDataByFlid.Replace(rec.Hvo, rsf.m_flid, chvo, chvo,
					new int[] { poss.Hvo }, 1);
				return true;
			}
			else
			{
				return !rsf.m_tlo.m_fIgnoreNewStuff;
			}
		}

		private static void FillPossibilityMap(RnSfMarker rsf, ILcmOwningSequence<ICmPossibility> seq,
			Dictionary<string, ICmPossibility> map)
		{
			if (seq == null || seq.Count == 0)
				return;
			bool fAbbrev = rsf.m_tlo.m_pnt == PossNameType.kpntAbbreviation;
			foreach (ICmPossibility poss in seq)
			{
				string sKey = fAbbrev ?
					poss.Abbreviation.AnalysisDefaultWritingSystem.Text :
					poss.Name.AnalysisDefaultWritingSystem.Text;
				if (String.IsNullOrEmpty(sKey))
					continue;
				sKey = sKey.ToLowerInvariant();
				if (map.ContainsKey(sKey))
					continue;
				map.Add(sKey, poss);
				FillPossibilityMap(rsf, poss.SubPossibilitiesOS, map);
			}
		}

		private ICmPossibility CreateNewPossibility(List<string> rgsHier,
			CmPossibilityCreator factory,
			ILcmOwningSequence<ICmPossibility> possList,
			Dictionary<string, ICmPossibility> map,
			List<ICmPossibility> rgNew)
		{
			ICmPossibility possParent = null;
			ICmPossibility poss = null;
			int i;
			for (i = 0; i < rgsHier.Count; ++i)
			{
				if (!map.TryGetValue(rgsHier[i].ToLowerInvariant(), out poss))
					break;
				if (i > 0 && poss.Owner != possParent)
					break;
				possParent = poss;
			}
			if (i == rgsHier.Count)
			{
				// program bug -- shouldn't get here!
				Debug.Assert(i < rgsHier.Count);
				return null;
			}
			if (poss != null && i > 0 && poss.Owner != possParent)
			{
				// we can't create a duplicate name at a lower level in our current alogrithm!
				// Complain and do nothing...
				return null;
			}
			ICmPossibility itemParent = possParent as ICmAnthroItem;
			ICmPossibility item = null;
			for (; i < rgsHier.Count; ++i)
			{
				item = factory.Create();
				if (itemParent == null)
					possList.Add(item);
				else
					itemParent.SubPossibilitiesOS.Add(item);
				ITsString tss = TsStringUtils.MakeString(rgsHier[i], m_cache.DefaultAnalWs);
				item.Name.AnalysisDefaultWritingSystem = tss;
				item.Abbreviation.AnalysisDefaultWritingSystem = tss;
				map.Add(rgsHier[i].ToLowerInvariant(), item);
				rgNew.Add(item);
				itemParent = item;
			}
			return item;
		}

		public static bool InitializeWritingSystemCombo(string sWs, LcmCache cache, ComboBox cbWritingSystem)
		{
			return InitializeWritingSystemCombo(sWs, cache, cbWritingSystem,
				cache.ServiceLocator.WritingSystems.AllWritingSystems.ToArray());
		}


		public static bool InitializeWritingSystemCombo(string sWs, LcmCache cache, ComboBox cbWritingSystem, CoreWritingSystemDefinition[] writingSystems)
		{
			if (String.IsNullOrEmpty(sWs))
				sWs = cache.WritingSystemFactory.GetStrFromWs(cache.DefaultAnalWs);
			cbWritingSystem.Items.Clear();
			cbWritingSystem.Sorted = true;
			cbWritingSystem.Items.AddRange(writingSystems);
			foreach (CoreWritingSystemDefinition ws in cbWritingSystem.Items)
			{
				if (ws.Id == sWs)
				{
					cbWritingSystem.SelectedItem = ws;
					return true;
				}
			}
			return false;
		}

		private void m_tbSaveAsFileName_TextChanged(object sender, EventArgs e)
		{
			m_fDirtySettings = true;
		}
	}
}<|MERGE_RESOLUTION|>--- conflicted
+++ resolved
@@ -27,12 +27,7 @@
 using SIL.LCModel.Core.WritingSystems;
 using SIL.LCModel.Core.KernelInterfaces;
 using SIL.FieldWorks.Common.FwUtils;
-<<<<<<< HEAD
 using SIL.Xml;
-=======
-using SIL.Utils;
-using XCore;
->>>>>>> c1202904
 
 namespace SIL.FieldWorks.LexText.Controls.DataNotebook
 {
@@ -735,11 +730,7 @@
 		/// <summary>
 		/// Initialize the data values for this dialog.
 		/// </summary>
-<<<<<<< HEAD
-		public void Init(FdoCache cache, IPropertyTable propertyTable, IPublisher publisher)
-=======
-		public void Init(LcmCache cache, Mediator mediator, XCore.PropertyTable propertyTable)
->>>>>>> c1202904
+		public void Init(LcmCache cache, IPropertyTable propertyTable, IPublisher publisher)
 		{
 			m_cache = cache;
 			m_propertyTable = propertyTable;
