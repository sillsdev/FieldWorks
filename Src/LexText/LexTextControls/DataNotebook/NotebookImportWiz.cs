// Copyright (c) 2010-2013 SIL International
// This software is licensed under the LGPL, version 2.1 or later
// (http://www.gnu.org/licenses/lgpl-2.1.html)
//
// File: NotebookImportWiz.cs
// Responsibility: mcconnel
//
// <remarks>
// </remarks>
using System;
using System.Collections.Generic;
using System.Diagnostics;
using System.Diagnostics.CodeAnalysis;
using System.IO;
using System.Linq;
using System.Text;
using System.Windows.Forms;
using System.Xml;
using SIL.CoreImpl;
using SIL.FieldWorks.FwCoreDlgs.BackupRestore;
using XCore;
using SIL.FieldWorks.Common.COMInterfaces;
using SIL.FieldWorks.Common.Controls;
using SIL.FieldWorks.Common.FwUtils;
using SIL.FieldWorks.FDO;
using SIL.FieldWorks.FDO.DomainServices;
using SIL.FieldWorks.FDO.Infrastructure;
using SIL.FieldWorks.Resources;
using SIL.Utils;
using SIL.Utils.FileDialog;
using System.Reflection;
using System.Globalization;
using SIL.FieldWorks.Common.RootSites;
using SilEncConverters40;

namespace SIL.FieldWorks.LexText.Controls.DataNotebook
{
	/// ----------------------------------------------------------------------------------------
	/// <summary>
	/// This wizard steps the user through setting up to import a standard format anthropology
	/// database file (and then importing it).
	/// </summary>
	/// ----------------------------------------------------------------------------------------
	public partial class NotebookImportWiz : WizardDialog, IFwExtension
	{
		// Give names to the step numbers.
		const int kstepOverviewAndBackup = 1;
		const int kstepFileAndSettings = 2;
		const int kstepEncodingConversion = 3;
		const int kstepContentMapping = 4;
		const int kstepKeyMarkers = 5;
		const int kstepCharacterMapping = 6;
		const int kstepFinal = 7;

		private FdoCache m_cache;
		private IFwMetaDataCacheManaged m_mdc;
		private IVwStylesheet m_stylesheet;
		private Mediator m_mediator;
<<<<<<< HEAD
		private WritingSystemManager m_wsManager;
=======
		private PropertyTable m_propertyTable;
		private IWritingSystemManager m_wsManager;
>>>>>>> c6cab8dd
		private IStTextFactory m_factStText;
		private IStTextRepository m_repoStText;
		private IStTxtParaFactory m_factPara;
		private ICmPossibilityListRepository m_repoList;

		private bool m_fCanceling = false;
		private bool m_fDirtySettings = false;
		private OpenFileDialogAdapter openFileDialog;

		/// <summary>
		/// This class defines an encapsulation of factories for ICmPossibility and its
		/// subclasses.  This allows some a sizable chunk of code to be written only once.
		/// </summary>
		public class CmPossibilityCreator
		{
			private ICmPossibilityFactory m_fact;
			public CmPossibilityCreator()
			{
			}
			public CmPossibilityCreator(ICmPossibilityFactory fact)
			{
				m_fact = fact;
			}
			public virtual ICmPossibility Create()
			{
				return m_fact.Create();
			}
		}
		private CmPossibilityCreator m_factPossibility;
		public CmPossibilityCreator PossibilityCreator
		{
			get
			{
				if (m_factPossibility == null)
					m_factPossibility = new CmPossibilityCreator(m_cache.ServiceLocator.GetInstance<ICmPossibilityFactory>());
				return m_factPossibility;
			}
		}

		/// <summary>
		/// This class encapsulates an ICmAnthroItemFactory to look like it's creating
		/// ICmPossibility objects.  This allows some a sizable chunk of code to be written
		/// only once.
		/// </summary>
		public class CmAnthroItemCreator : CmPossibilityCreator
		{
			private ICmAnthroItemFactory m_fact;
			public CmAnthroItemCreator(ICmAnthroItemFactory fact)
			{
				m_fact = fact;
			}
			public override ICmPossibility Create()
			{
				return m_fact.Create();
			}
		}
		private CmAnthroItemCreator m_factAnthroItem;
		public CmAnthroItemCreator AnthroItemCreator
		{
			get
			{
				if (m_factAnthroItem == null)
					m_factAnthroItem = new CmAnthroItemCreator(m_cache.ServiceLocator.GetInstance<ICmAnthroItemFactory>());
				return m_factAnthroItem;
			}
		}

		/// <summary>
		/// This class encapsulates an ICmLocationFactory to look like it's creating
		/// ICmPossibility objects.  This allows some a sizable chunk of code to be written
		/// only once.
		/// </summary>
		public class CmLocationCreator : CmPossibilityCreator
		{
			private ICmLocationFactory m_fact;
			public CmLocationCreator(ICmLocationFactory fact)
			{
				m_fact = fact;
			}
			public override ICmPossibility Create()
			{
				return m_fact.Create();
			}
		}
		private CmLocationCreator m_factLocation;
		public CmLocationCreator LocationCreator
		{
			get
			{
				if (m_factLocation == null)
					m_factLocation = new CmLocationCreator(m_cache.ServiceLocator.GetInstance<ICmLocationFactory>());
				return m_factLocation;
			}
		}

		/// <summary>
		/// This class encapsulates an ICmPersonFactory to look like it's creating
		/// ICmPossibility objects.  This allows some a sizable chunk of code to be written
		/// only once.
		/// </summary>
		public class CmPersonCreator : CmPossibilityCreator
		{
			private ICmPersonFactory m_fact;
			public CmPersonCreator(ICmPersonFactory fact)
			{
				m_fact = fact;
			}
			public override ICmPossibility Create()
			{
				return m_fact.Create();
			}
		}
		private CmPersonCreator m_factPerson;
		public CmPersonCreator PersonCreator
		{
			get
			{
				if (m_factPerson == null)
					m_factPerson = new CmPersonCreator(m_cache.ServiceLocator.GetInstance<ICmPersonFactory>());
				return m_factPerson;
			}
		}

		/// <summary>
		/// Creator wrapping ICmCustomItemFactory
		/// </summary>
		public class CmCustomItemCreator : CmPossibilityCreator
		{
			private ICmCustomItemFactory m_fact;
			public CmCustomItemCreator(ICmCustomItemFactory fact)
			{
				m_fact = fact;
			}
			public override ICmPossibility Create()
			{
				return m_fact.Create();
			}
		}
		private CmCustomItemCreator m_factCustomItem;
		public CmCustomItemCreator CustomItemCreator
		{
			get
			{
				if (m_factCustomItem == null)
					m_factCustomItem = new CmCustomItemCreator(m_cache.ServiceLocator.GetInstance<ICmCustomItemFactory>());
				return m_factCustomItem;
			}
		}

		/// <summary>
		/// Creator wrapping ICmSemanticDomainFactory
		/// </summary>
		public class CmSemanticDomainCreator : CmPossibilityCreator
		{
			private ICmSemanticDomainFactory m_fact;
			public CmSemanticDomainCreator(ICmSemanticDomainFactory fact)
			{
				m_fact = fact;
			}
			public override ICmPossibility Create()
			{
				return m_fact.Create();
			}
		}
		private CmSemanticDomainCreator m_factSemanticDomain;
		public CmSemanticDomainCreator SemanticDomainCreator
		{
			get
			{
				if (m_factSemanticDomain == null)
					m_factSemanticDomain = new CmSemanticDomainCreator(m_cache.ServiceLocator.GetInstance<ICmSemanticDomainFactory>());
				return m_factSemanticDomain;
			}
		}

		/// <summary>
		/// Creator wrapping IMoMorphTypeFactory
		/// </summary>
		public class MoMorphTypeCreator : CmPossibilityCreator
		{
			private IMoMorphTypeFactory m_fact;
			public MoMorphTypeCreator(IMoMorphTypeFactory fact)
			{
				m_fact = fact;
			}
			public override ICmPossibility Create()
			{
				return m_fact.Create();
			}
		}
		private MoMorphTypeCreator m_factMorphType;
		public MoMorphTypeCreator MorphTypeCreator
		{
			get
			{
				if (m_factMorphType == null)
					m_factMorphType = new MoMorphTypeCreator(m_cache.ServiceLocator.GetInstance<IMoMorphTypeFactory>());
				return m_factMorphType;
			}
		}

		/// <summary>
		/// Creator wrapping IPartOfSpeechFactory
		/// </summary>
		public class PartOfSpeechCreator : CmPossibilityCreator
		{
			private IPartOfSpeechFactory m_fact;
			public PartOfSpeechCreator(IPartOfSpeechFactory fact)
			{
				m_fact = fact;
			}
			public override ICmPossibility Create()
			{
				return m_fact.Create();
			}
		}
		private PartOfSpeechCreator m_factPartOfSpeech;
		public PartOfSpeechCreator NewPartOfSpeechCreator
		{
			get
			{
				if (m_factPartOfSpeech == null)
					m_factPartOfSpeech = new PartOfSpeechCreator(m_cache.ServiceLocator.GetInstance<IPartOfSpeechFactory>());
				return m_factPartOfSpeech;
			}
		}

		/// <summary>
		/// Creator wrapping ILexEntryTypeFactory
		/// </summary>
		public class LexEntryTypeCreator : CmPossibilityCreator
		{
			private ILexEntryTypeFactory m_fact;
			public LexEntryTypeCreator(ILexEntryTypeFactory fact)
			{
				m_fact = fact;
			}
			public override ICmPossibility Create()
			{
				return m_fact.Create();
			}
		}
		private LexEntryTypeCreator m_factLexEntryType;
		public LexEntryTypeCreator NewLexEntryTypeCreator
		{
			get
			{
				if (m_factLexEntryType == null)
					m_factLexEntryType = new LexEntryTypeCreator(m_cache.ServiceLocator.GetInstance<ILexEntryTypeFactory>());
				return m_factLexEntryType;
			}
		}

		/// <summary>
		/// Creator wrapping ILexRefTypeFactory
		/// </summary>
		public class LexRefTypeCreator : CmPossibilityCreator
		{
			private ILexRefTypeFactory m_fact;
			public LexRefTypeCreator(ILexRefTypeFactory fact)
			{
				m_fact = fact;
			}
			public override ICmPossibility Create()
			{
				return m_fact.Create();
			}
		}
		private LexRefTypeCreator m_factLexRefType;
		public LexRefTypeCreator NewLexRefTypeCreator
		{
			get
			{
				if (m_factLexRefType == null)
					m_factLexRefType = new LexRefTypeCreator(m_cache.ServiceLocator.GetInstance<ILexRefTypeFactory>());
				return m_factLexRefType;
			}
		}

		/// <summary>
		/// Stores the information needed to make a link later, after all the records have
		/// been created.
		/// </summary>
		class PendingLink
		{
			public RnSfMarker Marker { get; set; }
			public Sfm2Xml.SfmField Field { get; set; }
			public IRnGenericRec Record { get; set; }
		}
		readonly List<PendingLink> m_pendingLinks = new List<PendingLink>();

		Dictionary<string, ICmPossibility> m_mapAnthroCode = new Dictionary<string, ICmPossibility>();
		Dictionary<string, ICmPossibility> m_mapConfidence = new Dictionary<string, ICmPossibility>();
		Dictionary<string, ICmPossibility> m_mapLocation = new Dictionary<string, ICmPossibility>();
		Dictionary<string, ICmPossibility> m_mapPhraseTag = new Dictionary<string, ICmPossibility>();
		Dictionary<string, ICmPossibility> m_mapPeople = new Dictionary<string, ICmPossibility>();
		Dictionary<string, ICmPossibility> m_mapRestriction = new Dictionary<string, ICmPossibility>();
		Dictionary<string, ICmPossibility> m_mapStatus = new Dictionary<string, ICmPossibility>();
		Dictionary<string, ICmPossibility> m_mapTimeOfDay = new Dictionary<string, ICmPossibility>();
		Dictionary<string, ICmPossibility> m_mapRecType = new Dictionary<string, ICmPossibility>();
		Dictionary<Guid, Dictionary<string, ICmPossibility>> m_mapListMapPossibilities = new Dictionary<Guid, Dictionary<string, ICmPossibility>>();

		List<ICmPossibility> m_rgNewAnthroItem = new List<ICmPossibility>();
		List<ICmPossibility> m_rgNewConfidence = new List<ICmPossibility>();
		List<ICmPossibility> m_rgNewLocation = new List<ICmPossibility>();
		List<ICmPossibility> m_rgNewPhraseTag = new List<ICmPossibility>();
		List<ICmPossibility> m_rgNewPeople = new List<ICmPossibility>();
		List<ICmPossibility> m_rgNewRestriction = new List<ICmPossibility>();
		List<ICmPossibility> m_rgNewStatus = new List<ICmPossibility>();
		List<ICmPossibility> m_rgNewTimeOfDay = new List<ICmPossibility>();
		List<ICmPossibility> m_rgNewRecType = new List<ICmPossibility>();
		Dictionary<Guid, List<ICmPossibility>> m_mapNewPossibilities = new Dictionary<Guid, List<ICmPossibility>>();

		private string m_sStdImportMap;
		private bool m_QuickFinish = false;
		private int m_lastQuickFinishTab = 0;
		private string m_sFmtEncCnvLabel;

		DateTime m_dtStart;
		DateTime m_dtEnd;
		int m_cRecordsRead = 0;
		int m_cRecordsDeleted = 0;

		private Dictionary<int, string> m_mapFlidName = new Dictionary<int, string>();
		private Sfm2Xml.SfmFile m_SfmFile;

		private string m_recMkr = null;
		private string m_sInputMapFile = null;
		private string m_sSfmDataFile = null;
		private string m_sProjectFile = null;

		/// <summary>
		/// This class encapsulates the information for a log message.
		/// </summary>
		public class ImportMessage : IComparable
		{
			private string m_sMsg;
			private int m_lineNumber;

			public ImportMessage(string sMsg, int lineNumber)
			{
				m_sMsg = sMsg;
				m_lineNumber = lineNumber;
			}

			public string Message
			{
				get { return m_sMsg; }
			}

			public int LineNumber
			{
				get { return m_lineNumber; }
			}

			#region IComparable Members
			public int CompareTo(object obj)
			{
				ImportMessage that = obj as ImportMessage;
				if (that == null)
					return 1;
				if (this.Message == that.Message)
					return this.LineNumber.CompareTo(that.LineNumber);
				else
					return this.Message.CompareTo(that.Message);
			}
			#endregion
		}
		private List<ImportMessage> m_rgMessages = new List<ImportMessage>();

		public class EncConverterChoice
		{
			private string m_sConverter;
			private readonly CoreWritingSystemDefinition m_ws;
			private ECInterfaces.IEncConverter m_conv = null;

			/// <summary>
			/// Constructor using an XmlNode from the settings file.
			/// </summary>
			public EncConverterChoice(XmlNode xnConverter, WritingSystemManager wsManager)
				: this(XmlUtils.GetManditoryAttributeValue(xnConverter, "ws"),
				XmlUtils.GetOptionalAttributeValue(xnConverter, "converter", null), wsManager)
			{
			}

			/// <summary>
			/// Constructor using the writing system identifier and Converter name explicitly.
			/// </summary>
			public EncConverterChoice(string sWs, string sConverter, WritingSystemManager wsManager)
			{
				m_sConverter = sConverter;
				if (String.IsNullOrEmpty(m_sConverter))
					m_sConverter = Sfm2Xml.STATICS.AlreadyInUnicode;
				wsManager.GetOrSet(sWs, out m_ws);
			}

			/// <summary>
			/// Get the identifier for the writing system.
			/// </summary>
			public CoreWritingSystemDefinition WritingSystem
			{
				get { return m_ws; }
			}

			/// <summary>
			/// Get the encoding converter name for the writing system.
			/// </summary>
			public string ConverterName
			{
				get { return m_sConverter; }
				set
				{
					m_sConverter = value;
					if (String.IsNullOrEmpty(m_sConverter))
						m_sConverter = Sfm2Xml.STATICS.AlreadyInUnicode;
					m_conv = null;
				}
			}

			/// <summary>
			/// Get/set the actual encoding converter for the writing system (may be null).
			/// </summary>
			public ECInterfaces.IEncConverter Converter
			{
				get { return m_conv; }
				set { m_conv = value; }
			}

			/// <summary>
			/// Get the name of the writing system.
			/// </summary>
			public string Name
			{
				get { return m_ws.DisplayLabel; }
			}
		}

		private readonly Dictionary<string, EncConverterChoice> m_mapWsEncConv = new Dictionary<string, EncConverterChoice>();

		public enum SfFieldType
		{
			/// <summary>ignored</summary>
			Discard,
			/// <summary>Multi-paragraph text field</summary>
			Text,
			/// <summary>Simple string text field</summary>
			String,
			/// <summary>Date/Time type field</summary>
			DateTime,
			/// <summary>List item reference field</summary>
			ListRef,
			/// <summary>Link field</summary>
			Link,
			/// <summary>Invalid field -- not handled by program!</summary>
			Invalid
		};
		/// <summary>
		/// This struct stores the data associated with a single Standard Format Marker.
		/// </summary>
		public class RnSfMarker
		{
			//:> Data loaded from the settings file.
			internal string m_sMkr;			// The field marker (without the leading \).
			internal int m_flid;			// Field identifier for destination in FieldWorks database.
											// If zero, then this field is discarded on import.
			internal string m_sName;		// field name for display (read from resources)
			internal string m_sMkrOverThis;	// Field marker of parent field, if any.

			// If record specifier, level of the record in the hierarchy (1 = root, 0 = not a record
			// specifier).
			internal int m_nLevel;

			/// <summary>
			/// This struct stores the options data associated with a structured text destination.
			/// </summary>
			internal class TextOptions
			{
				internal string m_sStyle;
				internal bool m_fStartParaNewLine;
				internal bool m_fStartParaBlankLine;
				internal bool m_fStartParaIndented;
				internal bool m_fStartParaShortLine;
				internal int m_cchShortLim;
				internal string m_wsId;
				internal CoreWritingSystemDefinition m_ws;
			};
			internal TextOptions m_txo = new TextOptions();

			/// <summary>
			/// This struct stores the options data associated with a topics list destination.
			/// </summary>
			internal class TopicsListOptions
			{
				internal string m_wsId;
				internal CoreWritingSystemDefinition m_ws;
				internal bool m_fHaveMulti;
				internal string m_sDelimMulti;
				internal bool m_fHaveSub;
				internal string m_sDelimSub;
				internal bool m_fHaveBetween;
				internal string m_sMarkStart;
				internal string m_sMarkEnd;
				internal bool m_fHaveBefore;
				internal string m_sBefore;
				internal bool m_fIgnoreNewStuff;
				internal List<string> m_rgsMatch = new List<string>();
				internal List<string> m_rgsReplace = new List<string>();
				internal string m_sEmptyDefault;
				internal PossNameType m_pnt;
				// value looked up for m_sEmptyDefault.
				internal ICmPossibility m_default;
				// Parsed versions of the strings above, split into possibly multiple delimiters.
				internal string[] m_rgsDelimMulti;
				internal string[] m_rgsDelimSub;
				internal string[] m_rgsMarkStart;
				internal string[] m_rgsMarkEnd;
				internal string[] m_rgsBefore;
			};
			internal TopicsListOptions m_tlo = new TopicsListOptions();

			/// <summary>
			/// This struct stores the options data associated with a date destination.
			/// </summary>
			internal class DateOptions
			{
				internal List<string> m_rgsFmt = new List<string>();
			};
			internal DateOptions m_dto = new DateOptions();

			/// <summary>
			/// This struct stores the options data associated with a string destination.
			/// </summary>
			internal class StringOptions
			{
				internal string m_wsId;
				internal CoreWritingSystemDefinition m_ws;
			};
			internal StringOptions m_sto = new StringOptions();

			// not sure how/whether to use these (from the C++ code)
			//internal string m_sLng;		// Language of the field data.
			//internal int m_wsDefault;		// Default writing system for the field.
		}
		/// <summary>
		/// Dictionary of std format marker mapping objects loaded from the map file.
		/// </summary>
		Dictionary<string, RnSfMarker> m_mapMkrRsfFromFile = new Dictionary<string, RnSfMarker>();
		/// <summary>
		/// Dictionary of std format marker mapping objects that match up against the input file.
		/// These may be copied from m_rgsfmFromMapFile or created with default settings.
		/// </summary>
		Dictionary<string, RnSfMarker> m_mapMkrRsf = new Dictionary<string, RnSfMarker>();

		public class CharMapping
		{
			private string m_sBeginMkr;
			private string m_sEndMkr;
			private bool m_fEndWithWord;
			private string m_sDestWsId;
			private CoreWritingSystemDefinition m_ws;
			private string m_sDestStyle;
			private bool m_fIgnoreMarker;

			public CharMapping()
			{
			}

			public CharMapping(XmlNode xn)
			{
				m_sBeginMkr = XmlUtils.GetManditoryAttributeValue(xn, "begin");
				m_sEndMkr = XmlUtils.GetManditoryAttributeValue(xn, "end");
				m_fEndWithWord = XmlUtils.GetOptionalBooleanAttributeValue(xn, "endWithWord", false);
				m_fIgnoreMarker = XmlUtils.GetOptionalBooleanAttributeValue(xn, "ignore", false);
				m_sDestStyle = XmlUtils.GetOptionalAttributeValue(xn, "style", null);
				m_sDestWsId = XmlUtils.GetOptionalAttributeValue(xn, "ws", null);
			}

			public string BeginMarker
			{
				get { return m_sBeginMkr; }
				set { m_sBeginMkr = value; }
			}

			public string EndMarker
			{
				get { return m_sEndMkr; }
				set { m_sEndMkr = value; }
			}

			public bool EndWithWord
			{
				get { return m_fEndWithWord; }
				set { m_fEndWithWord = value; }
			}

			public string DestinationWritingSystemId
			{
				get { return m_sDestWsId; }
				set { m_sDestWsId = value; }
			}

			public CoreWritingSystemDefinition DestinationWritingSystem
			{
				get { return m_ws; }
				set { m_ws = value; }
			}

			public string DestinationStyle
			{
				get { return m_sDestStyle; }
				set { m_sDestStyle = value; }
			}

			public bool IgnoreMarkerOnImport
			{
				get { return m_fIgnoreMarker; }
				set { m_fIgnoreMarker = value; }
			}
		}

		List<CharMapping> m_rgcm = new List<CharMapping>();

		/// <summary>
		/// Horizontal location of the cancel button when the "quick finish" button is shown.
		/// </summary>
		int m_ExtraButtonLeft;
		/// <summary>
		/// Original horizontal location of the cancel button, or the horizontal location of the
		/// "quick finish" button.
		/// </summary>
		int m_OriginalCancelButtonLeft;

		/// ------------------------------------------------------------------------------------
		/// <summary>
		/// Constructor.
		/// </summary>
		/// ------------------------------------------------------------------------------------
		public NotebookImportWiz()
		{
			InitializeComponent();

			openFileDialog = new OpenFileDialogAdapter();

			m_sStdImportMap = String.Format(FwDirectoryFinder.CodeDirectory +
				"{0}Language Explorer{0}Import{0}NotesImport.map", Path.DirectorySeparatorChar);
			m_ExtraButtonLeft = m_btnBack.Left - (m_btnCancel.Width + kdxpCancelHelpButtonGap);
			m_OriginalCancelButtonLeft = m_btnCancel.Left;
			m_btnQuickFinish.Visible = false;
			m_btnQuickFinish.Left = m_OriginalCancelButtonLeft;
			m_btnCancel.Visible = true;
			m_sFmtEncCnvLabel = lblMappingLanguagesInstructions.Text;

			// Need to align SaveMapFile and QuickFinish to top of other dialog buttons (FWNX-833)
			int normalDialogButtonTop = m_btnHelp.Top;
			m_btnQuickFinish.Top = normalDialogButtonTop;
			m_btnSaveMapFile.Top = normalDialogButtonTop;

			// Disable all buttons that are enabled only by a selection being made in a list
			// view.
			m_btnModifyCharMapping.Enabled = false;
			m_btnDeleteCharMapping.Enabled = false;
			m_btnModifyMappingLanguage.Enabled = false;
			m_btnModifyContentMapping.Enabled = false;
			m_btnDeleteRecordMapping.Enabled = false;
			m_btnModifyRecordMapping.Enabled = false;

			// We haven't yet implemented the "advanced" features on that tab...
			m_btnAdvanced.Enabled = false;
			m_btnAdvanced.Visible = false;
		}

		#region IFwExtension Members

		/// <summary>
		/// Initialize the data values for this dialog.
		/// </summary>
		public void Init(FdoCache cache, Mediator mediator, PropertyTable propertyTable)
		{
			m_cache = cache;
			m_mediator = mediator;
			m_propertyTable = propertyTable;
			m_mdc = cache.MetaDataCacheAccessor as IFwMetaDataCacheManaged;
			m_wsManager = m_cache.ServiceLocator.WritingSystemManager;
			lblMappingLanguagesInstructions.Text = String.Format(m_sFmtEncCnvLabel, cache.ProjectId.Name);

			m_tbDatabaseFileName.Text = m_propertyTable.GetStringProperty("DataNotebookImportDb", String.Empty);
			m_tbProjectFileName.Text = m_propertyTable.GetStringProperty("DataNotebookImportPrj", String.Empty);
			m_tbSettingsFileName.Text = m_propertyTable.GetStringProperty("DataNotebookImportMap", String.Empty);
			if (String.IsNullOrEmpty(m_tbSettingsFileName.Text) || m_tbSettingsFileName.Text == m_sStdImportMap)
			{
				m_tbSettingsFileName.Text = m_sStdImportMap;
				if (!String.IsNullOrEmpty(m_tbDatabaseFileName.Text))

				{
					m_tbSaveAsFileName.Text = Path.Combine(Path.GetDirectoryName(m_tbDatabaseFileName.Text),
						Path.GetFileNameWithoutExtension(m_tbDatabaseFileName.Text) + "-import-settings.map");
				}
			}
			else
			{
				m_tbSaveAsFileName.Text = m_tbSettingsFileName.Text;
				m_fDirtySettings = false;
			}
			m_stylesheet = AnthroStyleSheetFromPropertyTable(m_propertyTable);
			if (m_stylesheet == null)
			{
				FwStyleSheet styles = new FwStyleSheet();
				styles.Init(m_cache, m_cache.LangProject.Hvo, LangProjectTags.kflidStyles);
				m_stylesheet = styles;
			}
			ShowSaveButtonOrNot();
		}

		#endregion

		protected override void OnHelpButton()
		{
			string helpTopic = null;

			switch (CurrentStepNumber)
			{
				case 0:
					helpTopic = "khtpDataNotebookImportWizStep1";
					break;
				case 1:
					helpTopic = "khtpDataNotebookImportWizStep2";
					break;
				case 2:
					helpTopic = "khtpDataNotebookImportWizStep3";
					break;
				case 3:
					helpTopic = "khtpDataNotebookImportWizStep4";
					break;
				case 4:
					helpTopic = "khtpDataNotebookImportWizStep5";
					break;
				case 5:
					helpTopic = "khtpDataNotebookImportWizStep6";
					break;
				case 6:
					helpTopic = "khtpDataNotebookImportWizStep7";
					break;
				default:
					Debug.Assert(false, "Reached a step without a help file defined for it");
					break;
			}

			if (helpTopic != null)
				ShowHelp.ShowHelpTopic(m_propertyTable.GetValue<IHelpTopicProvider>("HelpTopicProvider"), helpTopic);
		}

		protected override void OnCancelButton()
		{
			if (m_fCanceling)
				return;
			m_fCanceling = true;
			base.OnCancelButton();
			if (CurrentStepNumber == 0)
				return;

			this.DialogResult = DialogResult.Cancel;

			// if it's known to be dirty OR the shift key is down - ask to save the settings file
			if (m_fDirtySettings || (Control.ModifierKeys & Keys.Shift) == Keys.Shift)
			{
				// LT-7057: if no settings file, don't ask to save
				if (UsesInvalidFileNames(true))
					return;	// finsih with out prompting to save...

				// ask to save the settings
				DialogResult result = MessageBox.Show(this,
					LexTextControls.ksAskRememberImportSettings,
					LexTextControls.ksSaveSettings_,
					MessageBoxButtons.YesNoCancel,
					MessageBoxIcon.Question,
					MessageBoxDefaultButton.Button3);

				if (result == DialogResult.Yes)
				{
					// before saving we need to make sure all the data structures are populated
					while (CurrentStepNumber <= 6)
					{
						EnableNextButton();
						m_CurrentStepNumber++;
					}
					SaveSettings();
				}
				else if (result == DialogResult.Cancel)
				{
					// This is how do we stop the cancel process...
					this.DialogResult = DialogResult.None;
					m_fCanceling = false;
				}
			}
		}

		public static IVwStylesheet AnthroStyleSheetFromPropertyTable(PropertyTable propertyTable)
		{
			Form mainWindow = propertyTable.GetValue<Form>("window");
			PropertyInfo pi = null;
			if (mainWindow != null)
				pi = mainWindow.GetType().GetProperty("AnthroStyleSheet");
			if (pi != null)
			{
				return pi.GetValue(mainWindow, null) as FwStyleSheet;
			}
			return propertyTable.GetValue<FwStyleSheet>("AnthroStyleSheet");
		}

		private void FillLanguageMappingView()
		{
			m_lvMappingLanguages.Items.Clear();
			var wss = new HashSet<CoreWritingSystemDefinition>();
			foreach (string sWs in m_mapWsEncConv.Keys)
			{
				EncConverterChoice ecc = m_mapWsEncConv[sWs];
				wss.Add(ecc.WritingSystem);
				m_lvMappingLanguages.Items.Add(new ListViewItem(new[] { ecc.Name, ecc.ConverterName }) {Tag = ecc});
			}
			foreach (CoreWritingSystemDefinition ws in m_cache.ServiceLocator.WritingSystems.AllWritingSystems)
			{
				if (wss.Contains(ws))
					continue;
				wss.Add(ws);
				ListViewItem lvi = CreateListViewItemForWS(ws);
				m_lvMappingLanguages.Items.Add(lvi);
				m_fDirtySettings = true;
			}
			m_lvMappingLanguages.Sort();
			IApp app = m_propertyTable.GetValue<IApp>("App");
			m_btnAddWritingSystem.Initialize(m_cache, m_propertyTable.GetValue<IHelpTopicProvider>("HelpTopicProvider"), app, m_stylesheet, wss);
		}

		private ListViewItem CreateListViewItemForWS(CoreWritingSystemDefinition ws)
		{
			string sName = ws.DisplayLabel;
			string sEncCnv;
			if (String.IsNullOrEmpty(ws.LegacyMapping))
				sEncCnv = Sfm2Xml.STATICS.AlreadyInUnicode;
			else
				sEncCnv = ws.LegacyMapping;

			EncConverterChoice ecc;
			if (m_mapWsEncConv.TryGetValue(ws.Id, out ecc))
			{
				ecc.ConverterName = sEncCnv;
			}
			else
			{
				ecc = new EncConverterChoice(ws.Id, sEncCnv, m_wsManager);
				m_mapWsEncConv.Add(ecc.WritingSystem.Id, ecc);
			}
			return new ListViewItem(new[] { sName, sEncCnv }) {Tag = ecc};
		}

		private void btnBackup_Click(object sender, EventArgs e)
		{
			using (var dlg = new BackupProjectDlg(m_cache, m_propertyTable.GetValue<IHelpTopicProvider>("HelpTopicProvider")))
				dlg.ShowDialog(this);
		}

		enum OFType { Database, Project, Settings, SaveAs };	// openfile type

		private void btnDatabaseBrowse_Click(object sender, EventArgs e)
		{
			m_tbDatabaseFileName.Text = GetFile(OFType.Database, m_tbDatabaseFileName.Text);
		}

		private void btnProjectBrowse_Click(object sender, EventArgs e)
		{
			m_tbProjectFileName.Text = GetFile(OFType.Project, m_tbProjectFileName.Text);
		}

		private void btnSettingsBrowse_Click(object sender, EventArgs e)
		{
			m_tbSettingsFileName.Text = GetFile(OFType.Settings, m_tbSettingsFileName.Text);
		}

		private void btnSaveAsBrowse_Click(object sender, EventArgs e)
		{
			m_tbSaveAsFileName.Text = GetFile(OFType.SaveAs, m_tbSaveAsFileName.Text);
		}

		private string GetFile(OFType fileType, string currentFile)
		{
			switch (fileType)
			{
				case OFType.Database:
					openFileDialog.Filter = ResourceHelper.BuildFileFilter(FileFilterType.ShoeboxAnthropologyDatabase,
						FileFilterType.AllFiles);
					openFileDialog.Title = LexTextControls.ksSelectAnthropologyStdFmtFile;
					break;
				case OFType.Project:
					openFileDialog.Filter = ResourceHelper.BuildFileFilter(FileFilterType.ShoeboxProjectFiles,
						FileFilterType.AllFiles);
					openFileDialog.Title = LexTextControls.ksSelectShoeboxProjectFile;
					break;
				case OFType.Settings:
					openFileDialog.Filter = ResourceHelper.BuildFileFilter(FileFilterType.ImportMapping,
						FileFilterType.AllFiles);
					openFileDialog.Title = LexTextControls.ksSelectLoadImportSettingsFile;
					break;
				case OFType.SaveAs:
					openFileDialog.Filter = ResourceHelper.BuildFileFilter(FileFilterType.ImportMapping,
						FileFilterType.AllFiles);
					openFileDialog.Title = LexTextControls.ksSelectSaveImportSettingsFile;
					break;
			}
			openFileDialog.FilterIndex = 1;
			// don't require file to exist if it's "SaveAs"
			openFileDialog.CheckFileExists = (fileType != OFType.SaveAs);
			openFileDialog.Multiselect = false;

			bool done = false;
			while (!done)
			{
				// LT-6620 : putting in an invalid path was causing an exception in the openFileDialog.ShowDialog()
				// Now we make sure parts are valid before setting the values in the openfile dialog.
				string dir = string.Empty;
				try
				{
					dir = Path.GetDirectoryName(currentFile);
				}
				catch { }
				if (Directory.Exists(dir))
					openFileDialog.InitialDirectory = dir;
				// if we don't set it to something, it remembers the last file it saw. This can be
				// a very poor default if we just opened a valuable data file and are now choosing
				// a place to save settings (LT-8126)
				if (File.Exists(currentFile) || (fileType == OFType.SaveAs && Directory.Exists(dir)))
					openFileDialog.FileName = currentFile;
				else
					openFileDialog.FileName = "";

				if (openFileDialog.ShowDialog(this) == DialogResult.OK)
				{
					bool isValid = false;
					string sFileType;
					if (fileType == OFType.Database)
					{
						sFileType = LexTextControls.ksStandardFormat;
						isValid = IsValidSfmFile(openFileDialog.FileName);
					}
					else if (fileType == OFType.Project)
					{
						sFileType = SIL.FieldWorks.LexText.Controls.LexTextControls.ksShoeboxProject;
						Sfm2Xml.IsSfmFile validFile = new Sfm2Xml.IsSfmFile(openFileDialog.FileName);
						isValid = validFile.IsValid;
					}
					else if (fileType == OFType.SaveAs)
					{
						sFileType = LexTextControls.ksXmlSettings;
						isValid = true;		// no requirements since the file will be overridden
					}
					else
					{
						sFileType = LexTextControls.ksXmlSettings;
						isValid = IsValidMapFile(openFileDialog.FileName);
					}

					if (!isValid)
					{
						string msg = String.Format(LexTextControls.ksSelectedFileXInvalidY,
							openFileDialog.FileName, sFileType, System.Environment.NewLine);
						DialogResult dr = MessageBox.Show(this, msg,
							LexTextControls.ksPossibleInvalidFile,
							MessageBoxButtons.YesNoCancel, MessageBoxIcon.Warning);
						if (dr == DialogResult.Yes)
							return openFileDialog.FileName;
						else if (dr == DialogResult.No)
							continue;
						else
							break;	// exit with current still
					}
					return openFileDialog.FileName;
				}
				else
					done = true;
			}
			return currentFile;
		}

		protected override void OnResize(EventArgs e)
		{
			base.OnResize(e);
			// The wizard base class redraws the controls, so move the cancel button after it's
			// done ...
			m_OriginalCancelButtonLeft = m_btnHelp.Left - (m_btnCancel.Width + kdxpCancelHelpButtonGap);
			if (m_btnQuickFinish != null && m_btnBack != null && m_btnCancel != null &&
				m_OriginalCancelButtonLeft != 0)
			{
				m_ExtraButtonLeft = m_btnBack.Left - (m_btnCancel.Width + kdxpCancelHelpButtonGap);
				if (m_btnQuickFinish.Visible)
				{
					m_btnQuickFinish.Left = m_OriginalCancelButtonLeft;
					m_btnCancel.Left = m_ExtraButtonLeft;
				}
				else
					m_btnCancel.Left = m_OriginalCancelButtonLeft;
			}
		}

		private void btnModifyMappingLanguage_Click(object sender, EventArgs e)
		{
			if (m_lvMappingLanguages.SelectedItems.Count == 0)
				return;
			using (ImportEncCvtrDlg dlg = new ImportEncCvtrDlg())
			{
				ListViewItem lvi = m_lvMappingLanguages.SelectedItems[0];
				string sName = lvi.SubItems[0].Text;
				string sEncCnv = lvi.SubItems[1].Text;
				IApp app = m_propertyTable.GetValue<IApp>("App");
				dlg.Initialize(sName, sEncCnv, m_propertyTable.GetValue<IHelpTopicProvider>("HelpTopicProvider"), app);
				if (dlg.ShowDialog(this) == DialogResult.OK)
				{
					string sNewEncCnv = dlg.EncodingConverter;
					if (sNewEncCnv != sEncCnv)
					{
						lvi.SubItems[1].Text = sNewEncCnv;
						EncConverterChoice ecc = lvi.Tag as EncConverterChoice;
						ecc.ConverterName = sNewEncCnv;
						m_fDirtySettings = true;
					}
				}
			}
		}

		private void btnModifyContentMapping_Click(object sender, EventArgs e)
		{
			if (m_lvContentMapping.SelectedItems.Count == 0)
				return;
			using (AnthroFieldMappingDlg dlg = new AnthroFieldMappingDlg())
			{
				ListViewItem lvi = m_lvContentMapping.SelectedItems[0];
				RnSfMarker rsfm = lvi.Tag as RnSfMarker;
				var app = m_propertyTable.GetValue<IApp>("App");
				dlg.Initialize(m_cache, m_propertyTable.GetValue<IHelpTopicProvider>("HelpTopicProvider"), app, rsfm,
					m_SfmFile, m_mapFlidName, m_stylesheet, m_mediator);
				if (dlg.ShowDialog(this) == DialogResult.OK)
				{
					rsfm = dlg.Results;
					lvi.SubItems[3].Text = rsfm.m_sName;
					lvi.Tag = rsfm;
					m_fDirtySettings = true;
				}
			}
		}

		private void cbRecordMarker_SelectedIndexChanged(object sender, EventArgs e)
		{
			string sRecMkr = m_cbRecordMarker.SelectedItem as string;
			Debug.Assert(sRecMkr != null);
			string sRecMkrBase = sRecMkr.Substring(1);
			foreach (string sMkr in m_mapMkrRsf.Keys)
			{
				RnSfMarker rsf = m_mapMkrRsf[sMkr];
				if (rsf.m_sMkr == sRecMkrBase)
					rsf.m_nLevel = 1;
				else
					rsf.m_nLevel = 0;
			}
		}

		private void btnAddRecordMapping_Click(object sender, EventArgs e)
		{
			//related to FWR-2846
			MessageBox.Show(this, "This feature is not yet implemented", "Please be patient");
		}

		private void btnModifyRecordMapping_Click(object sender, EventArgs e)
		{
			//related to FWR-2846
			MessageBox.Show(this, "This feature is not yet implemented", "Please be patient");
		}

		private void btnDeleteRecordMapping_Click(object sender, EventArgs e)
		{
			//related to FWR-2846
			MessageBox.Show(this, "This feature is not yet implemented", "Please be patient");
		}

		private void btnAddCharMapping_Click(object sender, EventArgs e)
		{
			using (ImportCharMappingDlg dlg = new ImportCharMappingDlg())
			{
				IApp app = m_propertyTable.GetValue<IApp>("App");
				dlg.Initialize(m_cache, m_propertyTable.GetValue<IHelpTopicProvider>("HelpTopicProvider"), app, m_stylesheet, null);
				if (dlg.ShowDialog(this) == DialogResult.OK)
				{
					CharMapping cmNew = new CharMapping();
					cmNew.BeginMarker = dlg.BeginMarker;
					cmNew.EndMarker = dlg.EndMarker;
					cmNew.EndWithWord = dlg.EndWithWord;
					cmNew.DestinationWritingSystemId = dlg.WritingSystemId;
					cmNew.DestinationStyle = dlg.StyleName;
					cmNew.IgnoreMarkerOnImport = dlg.IgnoreOnImport;
					m_rgcm.Add(cmNew);
					ListViewItem lvi = CreateListItemForCharMapping(cmNew);
					m_lvCharMappings.Items.Add(lvi);
					m_fDirtySettings = true;
				}
			}
		}

		private void btnModifyCharMapping_Click(object sender, EventArgs e)
		{
			if (m_lvCharMappings.SelectedItems.Count == 0)
				return;
			ListViewItem lvi = m_lvCharMappings.SelectedItems[0];
			using (ImportCharMappingDlg dlg = new ImportCharMappingDlg())
			{
				CharMapping cm = lvi.Tag as CharMapping;
				IApp app = m_propertyTable.GetValue<IApp>("App");
				dlg.Initialize(m_cache, m_propertyTable.GetValue<IHelpTopicProvider>("HelpTopicProvider"), app, m_stylesheet, cm);
				if (dlg.ShowDialog(this) == DialogResult.OK)
				{
					cm.BeginMarker = dlg.BeginMarker;
					cm.EndMarker = dlg.EndMarker;
					cm.EndWithWord = dlg.EndWithWord;
					cm.DestinationWritingSystemId = dlg.WritingSystemId;
					cm.DestinationStyle = dlg.StyleName;
					cm.IgnoreMarkerOnImport = dlg.IgnoreOnImport;
					ListViewItem lviNew = CreateListItemForCharMapping(cm);
					lvi.SubItems[0].Text = lviNew.SubItems[0].Text;
					lvi.SubItems[1].Text = lviNew.SubItems[1].Text;
					lvi.SubItems[2].Text = lviNew.SubItems[2].Text;
					lvi.SubItems[3].Text = lviNew.SubItems[3].Text;
					m_fDirtySettings = true;
				}
			}
		}

		private void btnDeleteCharMapping_Click(object sender, EventArgs e)
		{
			if (m_lvCharMappings.SelectedItems.Count == 0)
				return;
			ListViewItem lvi = m_lvCharMappings.SelectedItems[0];
			CharMapping cm = lvi.Tag as CharMapping;
			m_lvCharMappings.Items.Remove(lvi);
			m_rgcm.Remove(cm);
			m_fDirtySettings = true;
		}

		private void rbReplaceAllEntries_CheckedChanged(object sender, EventArgs e)
		{
			if (m_rbReplaceAllEntries.Checked)
				m_rbAddEntries.Checked = false;
		}

		private void rbAddEntries_CheckedChanged(object sender, EventArgs e)
		{
			if (m_rbAddEntries.Checked)
				m_rbReplaceAllEntries.Checked = false;
		}

		private void btnSaveMapFile_Click(object sender, EventArgs e)
		{
			SaveSettings();
		}

		private void SaveSettings()
		{
			m_propertyTable.SetProperty("DataNotebookImportDb", m_tbDatabaseFileName.Text, true);
			m_propertyTable.SetPropertyPersistence("DataNotebookImportDb", true);
			m_propertyTable.SetProperty("DataNotebookImportPrj", m_tbProjectFileName.Text, true);
			m_propertyTable.SetPropertyPersistence("DataNotebookImportPrj", true);
			m_propertyTable.SetProperty("DataNotebookImportMap", m_tbSaveAsFileName.Text, true);
			m_propertyTable.SetPropertyPersistence("DataNotebookImportMap", true);
			using (TextWriter tw = FileUtils.OpenFileForWrite(m_tbSaveAsFileName.Text, Encoding.UTF8))
			{
				try
				{
					string sRecMkr = m_cbRecordMarker.SelectedItem as string;
					string sRecMkrBase = String.Empty;
					if (String.IsNullOrEmpty(sRecMkr))
					{
						foreach (RnSfMarker rsf in m_mapMkrRsf.Values)
						{
							if (rsf.m_nLevel == 1)
							{
								sRecMkrBase = rsf.m_sMkr;
								break;
							}
						}
					}
					else
					{
						sRecMkrBase = sRecMkr.Substring(1);
						// strip leading backslash
					}
					using (XmlWriter xw = XmlWriter.Create(tw))
					{
						xw.WriteStartDocument();
						xw.WriteWhitespace(Environment.NewLine);
						string sDontEditEnglish = " DO NOT EDIT THIS FILE!  YOU HAVE BEEN WARNED! ";
						xw.WriteComment(sDontEditEnglish);
						xw.WriteWhitespace(Environment.NewLine);
						string sAutoEnglish = " The Fieldworks import process automatically maintains this file. ";
						xw.WriteComment(sAutoEnglish);
						xw.WriteWhitespace(Environment.NewLine);
						string sDontEdit = LexTextControls.ksDONOTEDIT;
						if (sDontEdit != sDontEditEnglish)
						{
							xw.WriteComment(sDontEdit);
							xw.WriteWhitespace(Environment.NewLine);
						}
						string sAuto = LexTextControls.ksAutomaticallyMaintains;
						if (sAuto != sAutoEnglish)
						{
							xw.WriteComment(sAuto);
							xw.WriteWhitespace(Environment.NewLine);
						}
						xw.WriteStartElement("ShoeboxImportSettings");
						foreach (string sWs in m_mapWsEncConv.Keys)
						{
							EncConverterChoice ecc = m_mapWsEncConv[sWs];
							xw.WriteWhitespace(Environment.NewLine);
							xw.WriteStartElement("EncodingConverter");
							xw.WriteAttributeString("ws", ecc.WritingSystem.Id);
							if (!String.IsNullOrEmpty(ecc.ConverterName) && ecc.ConverterName != Sfm2Xml.STATICS.AlreadyInUnicode)
								xw.WriteAttributeString("converter", ecc.ConverterName);
							xw.WriteEndElement();	// EncodingConverter
						}
						foreach (string sMkr in m_mapMkrRsf.Keys)
						{
							RnSfMarker rsf = m_mapMkrRsf[sMkr];
							xw.WriteWhitespace(Environment.NewLine);
							xw.WriteStartElement("Marker");
							xw.WriteAttributeString("tag", rsf.m_sMkr);
							xw.WriteAttributeString("flid", rsf.m_flid.ToString());
							if (!String.IsNullOrEmpty(rsf.m_sMkrOverThis))
								xw.WriteAttributeString("owner", rsf.m_sMkrOverThis);
							else if (rsf.m_nLevel == 0 && !String.IsNullOrEmpty(sRecMkrBase))
								xw.WriteAttributeString("owner", sRecMkrBase);
							WriteMarkerContents(xw, rsf);
							xw.WriteWhitespace(Environment.NewLine);
							xw.WriteEndElement();	// Marker
						}
						for (int i = 0; i < m_rgcm.Count; ++i)
						{
							CharMapping cm = m_rgcm[i];
							xw.WriteWhitespace(Environment.NewLine);
							xw.WriteStartElement("CharMapping");
							xw.WriteAttributeString("begin", cm.BeginMarker);
							xw.WriteAttributeString("end", cm.EndMarker);
							if (cm.IgnoreMarkerOnImport)
							{
								xw.WriteAttributeString("ignore", "true");
							}
							else
							{
								if (!String.IsNullOrEmpty(cm.DestinationStyle))
									xw.WriteAttributeString("style", cm.DestinationStyle);
								if (!String.IsNullOrEmpty(cm.DestinationWritingSystemId))
									xw.WriteAttributeString("ws", cm.DestinationWritingSystemId);
							}
							xw.WriteEndElement();
						}
						if (m_rbReplaceAllEntries.Checked)
						{
							xw.WriteWhitespace(Environment.NewLine);
							xw.WriteStartElement("ReplaceAll");
							xw.WriteAttributeString("value", "true");
							xw.WriteEndElement();	// ReplaceAll
						}
						if (m_chkDisplayImportReport.Checked)
						{
							xw.WriteWhitespace(Environment.NewLine);
							xw.WriteStartElement("ShowLog");
							xw.WriteAttributeString("value", "true");
							xw.WriteEndElement();	// ShowLog
						}
						xw.WriteWhitespace(Environment.NewLine);
						xw.WriteEndElement();	// ShoeboxImportSettings
						xw.WriteWhitespace(Environment.NewLine);
						xw.Flush();
						xw.Close();
						m_fDirtySettings = false;
					}
				}
				catch (XmlException)
				{
				}
			}
		}

		private void WriteMarkerContents(XmlWriter xw, RnSfMarker rsf)
		{
			switch (FieldType(rsf.m_flid))
			{
				case SfFieldType.DateTime:
					foreach (string sFmt in rsf.m_dto.m_rgsFmt)
					{
						xw.WriteWhitespace(Environment.NewLine);
						xw.WriteStartElement("DateFormat");
						xw.WriteAttributeString("value", sFmt);
						xw.WriteEndElement();
					}
					break;
				case SfFieldType.ListRef:
					if (!String.IsNullOrEmpty(rsf.m_tlo.m_sEmptyDefault))
					{
						xw.WriteWhitespace(Environment.NewLine);
						xw.WriteStartElement("Default");
						xw.WriteAttributeString("value", rsf.m_tlo.m_sEmptyDefault);
						xw.WriteEndElement();
					}
					xw.WriteWhitespace(Environment.NewLine);
					xw.WriteStartElement("Match");
					xw.WriteAttributeString("value",
						rsf.m_tlo.m_pnt == PossNameType.kpntName ? "name" : "abbr");
					xw.WriteEndElement();
					if (rsf.m_tlo.m_fHaveMulti)
					{
						xw.WriteWhitespace(Environment.NewLine);
						xw.WriteStartElement("Multiple");
						xw.WriteAttributeString("sep", rsf.m_tlo.m_sDelimMulti);
						xw.WriteEndElement();
					}
					if (rsf.m_tlo.m_fHaveSub)
					{
						xw.WriteWhitespace(Environment.NewLine);
						xw.WriteStartElement("Subchoice");
						xw.WriteAttributeString("sep", rsf.m_tlo.m_sDelimSub);
						xw.WriteEndElement();
					}
					if (rsf.m_tlo.m_fHaveBetween)
					{
						xw.WriteWhitespace(Environment.NewLine);
						xw.WriteStartElement("DelimitChoice");
						xw.WriteAttributeString("start", rsf.m_tlo.m_sMarkStart);
						xw.WriteAttributeString("end", rsf.m_tlo.m_sMarkEnd);
						xw.WriteEndElement();
					}
					if (rsf.m_tlo.m_fHaveBefore)
					{
						xw.WriteWhitespace(Environment.NewLine);
						xw.WriteStartElement("StopChoices");
						xw.WriteAttributeString("value", rsf.m_tlo.m_sBefore);
						xw.WriteEndElement();
					}
					if (rsf.m_tlo.m_fIgnoreNewStuff)
					{
						xw.WriteWhitespace(Environment.NewLine);
						xw.WriteStartElement("IgnoreNewChoices");
						xw.WriteAttributeString("value", "true");
						xw.WriteEndElement();
					}
					Debug.Assert(rsf.m_tlo.m_rgsMatch.Count == rsf.m_tlo.m_rgsReplace.Count);
					for (int j = 0; j < rsf.m_tlo.m_rgsMatch.Count; ++j)
					{
						xw.WriteWhitespace(Environment.NewLine);
						xw.WriteStartElement("MatchReplaceChoice");
						xw.WriteAttributeString("match", rsf.m_tlo.m_rgsMatch[j]);
						xw.WriteAttributeString("replace", rsf.m_tlo.m_rgsReplace[j]);
						xw.WriteEndElement();
					}
					if (!String.IsNullOrEmpty(rsf.m_tlo.m_wsId))
					{
						xw.WriteWhitespace(Environment.NewLine);
						xw.WriteStartElement("ItemWrtSys");
						xw.WriteAttributeString("ws", rsf.m_tlo.m_wsId);
						xw.WriteEndElement();
					}
					break;
				case SfFieldType.String:
					xw.WriteWhitespace(Environment.NewLine);
					xw.WriteStartElement("StringWrtSys");
					xw.WriteAttributeString("ws", rsf.m_sto.m_wsId);
					xw.WriteEndElement();
					break;
				case SfFieldType.Text:
					if (!String.IsNullOrEmpty(rsf.m_txo.m_sStyle))
					{
						xw.WriteWhitespace(Environment.NewLine);
						xw.WriteStartElement("TextStyle");
						xw.WriteAttributeString("value", rsf.m_txo.m_sStyle);
						xw.WriteEndElement();
					}
					xw.WriteWhitespace(Environment.NewLine);
					xw.WriteStartElement("StartPara");
					if (rsf.m_txo.m_fStartParaBlankLine)
						xw.WriteAttributeString("afterBlankLine", "true");
					if (rsf.m_txo.m_fStartParaIndented)
						xw.WriteAttributeString("forIndentedLine", "true");
					if (rsf.m_txo.m_fStartParaNewLine)
						xw.WriteAttributeString("forEachLine", "true");
					if (rsf.m_txo.m_fStartParaShortLine)
					{
						xw.WriteAttributeString("afterShortLine", "true");
						xw.WriteAttributeString("shortLineLim", rsf.m_txo.m_cchShortLim.ToString());
					}
					xw.WriteEndElement();
					if (!String.IsNullOrEmpty(rsf.m_txo.m_wsId))
					{
						xw.WriteWhitespace(Environment.NewLine);
						xw.WriteStartElement("DefaultParaWrtSys");
						xw.WriteAttributeString("ws", rsf.m_txo.m_wsId);
						xw.WriteEndElement();
					}
					break;
				case SfFieldType.Link:
					break;
			}
		}

		/// <summary>
		/// Determine the general type of the field from its id.
		/// </summary>
		public SfFieldType FieldType(int flid)
		{
			if (flid == 0)
				return SfFieldType.Discard;

			CellarPropertyType cpt = (CellarPropertyType)m_mdc.GetFieldType(flid);
			int clidDst = -1;
			switch (cpt)
			{
				case CellarPropertyType.ReferenceAtomic:
				case CellarPropertyType.ReferenceCollection:
				case CellarPropertyType.ReferenceSequence:
					clidDst = m_mdc.GetDstClsId(flid);
					switch (clidDst)
					{
						case RnGenericRecTags.kClassId:
							return SfFieldType.Link;
						case CrossReferenceTags.kClassId:
						case ReminderTags.kClassId:
							return SfFieldType.Invalid;
						default:
							int clidBase = clidDst;
							while (clidBase != 0 && clidBase != CmPossibilityTags.kClassId)
								clidBase = m_mdc.GetBaseClsId(clidBase);
							if (clidBase == CmPossibilityTags.kClassId)
								return SfFieldType.ListRef;
							else
								return SfFieldType.Invalid;
					}
				case CellarPropertyType.OwningAtomic:
				case CellarPropertyType.OwningCollection:
				case CellarPropertyType.OwningSequence:
					clidDst = m_mdc.GetDstClsId(flid);
					switch (clidDst)
					{
						case StTextTags.kClassId:
							Debug.Assert(cpt == CellarPropertyType.OwningAtomic);
							return SfFieldType.Text;
						case RnRoledParticTags.kClassId:
							return SfFieldType.ListRef;	// closest choice.
						case RnGenericRecTags.kClassId:
							break;
					}
					return SfFieldType.Invalid;
				case CellarPropertyType.MultiString:
				case CellarPropertyType.MultiUnicode:
				case CellarPropertyType.String:
					return SfFieldType.String;
				case CellarPropertyType.GenDate:
				case CellarPropertyType.Time:
					return SfFieldType.DateTime;
				case CellarPropertyType.Unicode:
				case CellarPropertyType.Binary:
				case CellarPropertyType.Image:
				case CellarPropertyType.Boolean:
				case CellarPropertyType.Float:
				case CellarPropertyType.Guid:
				case CellarPropertyType.Integer:
				case CellarPropertyType.Numeric:
					return SfFieldType.Invalid;
			}
			return SfFieldType.Discard;
		}

		/// <summary>
		/// See if the passed in file is a valid XML mapping file.
		/// </summary>
		/// <param name="mapFile">file name to check</param>
		/// <returns>true if valid</returns>
		private static bool IsValidMapFile(string mapFile)
		{
			if (String.IsNullOrEmpty(mapFile) || !File.Exists(mapFile))
				return false;
			XmlDocument xmlMap = new System.Xml.XmlDocument();
			try
			{
				xmlMap.Load(mapFile);

				XmlNode root = xmlMap.DocumentElement;
				// make sure it has a root node of ShoeboxImportSettings
				if (root.Name != "ShoeboxImportSettings")
					return false;
				// make sure the top-level child nodes are all valid.
				foreach (XmlNode node in root.ChildNodes)
				{
					if (node.Name == "EncodingConverter")
						continue;
					if (node.Name == "Marker")
						continue;
					if (node.Name == "CharMapping")
						continue;
					if (node.Name == "ReplaceAll")
						continue;
					if (node.Name == "ShowLog")
						continue;
					return false;
				}
			}
			catch
			{
				return false;
			}
			return true;
		}

		private static bool IsValidSfmFile(string sFilename)
		{
			if (String.IsNullOrEmpty(sFilename) || !File.Exists(sFilename))
				return false;
			Sfm2Xml.IsSfmFile validFile = new Sfm2Xml.IsSfmFile(sFilename);
			return validFile.IsValid;
		}

		protected override void OnBackButton()
		{
			base.OnBackButton();
			ShowSaveButtonOrNot();
			if (m_QuickFinish)
			{
				// go back to the page where we came from
				tabSteps.SelectedIndex = m_lastQuickFinishTab + 1;
				m_CurrentStepNumber = m_lastQuickFinishTab;
				UpdateStepLabel();
				m_QuickFinish = false;	// going back, so turn off flag
			}
			NextButtonEnabled = true;	// make sure it's enabled if we go back from generated report
			AllowQuickFinishButton();	// make it visible if needed, or hidden if not
			OnResize(null);
		}

		protected override void OnNextButton()
		{
			ShowSaveButtonOrNot();

			base.OnNextButton();
			PrepareForNextTab(CurrentStepNumber);
			NextButtonEnabled = EnableNextButton();
			AllowQuickFinishButton();		// make it visible if needed, or hidden if not
			OnResize(null);
		}

		private void PrepareForNextTab(int nCurrent)
		{
			switch (nCurrent)
			{
				case kstepFileAndSettings:
					bool fStayHere = UsesInvalidFileNames(false);
					if (fStayHere)
					{
						// Don't go anywhere, stay right here by going to the previous page.
						m_CurrentStepNumber = kstepFileAndSettings - 1;		// 1-based
						tabSteps.SelectedIndex = m_CurrentStepNumber - 1;	// 0-based
						UpdateStepLabel();
					}
					ReadSettings();
					break;
				case kstepEncodingConversion:
					InitializeContentMapping();
					break;
				case kstepContentMapping:
					InitializeKeyMarkers();
					break;
				case kstepKeyMarkers:
					InitializeCharMappings();
					break;
			}
		}

		protected override void OnFinishButton()
		{
			SaveSettings();
			DoImport();
			base.OnFinishButton();
		}

		private void ReadSettings()
		{
			if (m_sInputMapFile != m_tbSettingsFileName.Text)
			{
				m_sInputMapFile = m_tbSettingsFileName.Text;
				m_mapMkrRsfFromFile.Clear();
				LoadSettingsFile();
				m_mapMkrRsf.Clear();
			}
			FillLanguageMappingView();
		}

		private void InitializeContentMapping()
		{
			if (m_sProjectFile != m_tbProjectFileName.Text)
			{
				m_sProjectFile = m_tbProjectFileName.Text;
				ReadProjectFile();
			}
			if (m_sSfmDataFile != m_tbDatabaseFileName.Text)
			{
				m_sSfmDataFile = m_tbDatabaseFileName.Text;
				m_SfmFile = new Sfm2Xml.SfmFile(m_sSfmDataFile);
			}
			if (m_mapMkrRsf.Count == 0)
			{
				foreach (string sfm in m_SfmFile.SfmInfo)
				{
					if (sfm.StartsWith("_"))
						continue;
					RnSfMarker rsf = FindOrCreateRnSfMarker(sfm);
					m_mapMkrRsf.Add(rsf.m_sMkr, rsf);
				}
				m_lvContentMapping.Items.Clear();
				foreach (string sMkr in m_mapMkrRsf.Keys)
				{
					RnSfMarker rsf = m_mapMkrRsf[sMkr];
					ListViewItem lvi = new ListViewItem(new string[] {
						"\\" + rsf.m_sMkr,
						m_SfmFile.GetSFMCount(rsf.m_sMkr).ToString(),
						m_SfmFile.GetSFMWithDataCount(rsf.m_sMkr).ToString(),
						rsf.m_sName
					});
					lvi.Tag = rsf;
					m_lvContentMapping.Items.Add(lvi);
				}
			}

		}

		/// <summary>
		/// Read the project file.  At this point, it appears that all we can get from this file
		/// is the identity of the record marker.
		/// </summary>
		private void ReadProjectFile()
		{
			if (!IsValidSfmFile(m_tbProjectFileName.Text))
				return;
			Sfm2Xml.ByteReader prjRdr = new Sfm2Xml.ByteReader(m_tbProjectFileName.Text);
			string sMkr;
			byte[] sfmData;
			byte[] badSfmData;
			string sDataFile = Path.GetFileName(m_tbDatabaseFileName.Text).ToLowerInvariant();
			bool fInDataDefs = false;
			while (prjRdr.GetNextSfmMarkerAndData(out sMkr, out sfmData, out badSfmData))
			{
				Sfm2Xml.Converter.MultiToWideError mwError;
				byte[] badData;
				switch (sMkr)
				{
					case "+db":
						if (sfmData.Length > 0)
						{
							string sData = Sfm2Xml.Converter.MultiToWideWithERROR(sfmData, 0,
								sfmData.Length - 1, Encoding.UTF8, out mwError, out badData);
							if (mwError == Sfm2Xml.Converter.MultiToWideError.None)
							{
								string sFile = Path.GetFileName(sData.Trim());
								fInDataDefs = sFile.ToLowerInvariant() == sDataFile;
							}
						}
						break;
					case "-db":
						fInDataDefs = false;
						break;
					case "mkrPriKey":
						if (fInDataDefs && sfmData.Length > 0)
						{
							string sData = Sfm2Xml.Converter.MultiToWideWithERROR(sfmData, 0,
								sfmData.Length - 1, Encoding.UTF8, out mwError, out badData);
							if (mwError == Sfm2Xml.Converter.MultiToWideError.None)
								m_recMkr = sData.Trim();
						}
						break;
				}
			}
		}

		private RnSfMarker FindOrCreateRnSfMarker(string mkr)
		{
			RnSfMarker rsf;
			if (m_mapMkrRsfFromFile.TryGetValue(mkr, out rsf))
				return rsf;
			RnSfMarker rsfNew = new RnSfMarker();
			rsfNew.m_sMkr = mkr;
			rsfNew.m_flid = 0;
			rsfNew.m_sName = LexTextControls.ksDoNotImport;
			return rsfNew;
		}

		private void InitializeKeyMarkers()
		{
			if (m_cbRecordMarker.Items.Count == 0)
			{
				Dictionary<int, string> mapOrderMarker = new Dictionary<int,string>();
				int select = -1;
				foreach (string sfm in m_SfmFile.SfmInfo)
				{
					int order = m_SfmFile.GetSFMOrder(sfm);
					mapOrderMarker[order] = sfm;
					if (sfm == m_recMkr)
						select = order;
				}
				for (int i = 1; i <= mapOrderMarker.Count; ++i)
				{
					string sMkr;
					if (mapOrderMarker.TryGetValue(i, out sMkr))
					{
						if (sMkr.StartsWith("_"))
							continue;
						string sShow = "\\" + sMkr;
						m_cbRecordMarker.Items.Add(sShow);
						if (i == select)
							m_cbRecordMarker.Text = sShow;
					}
				}
				if (select == -1)
					m_cbRecordMarker.SelectedIndex = 0;
			}
		}

		private void InitializeCharMappings()
		{
			if (m_lvCharMappings.Items.Count == 0)
			{
				foreach (CharMapping cm in m_rgcm)
				{
					ListViewItem lvi = CreateListItemForCharMapping(cm);
					m_lvCharMappings.Items.Add(lvi);
				}
			}
		}

		private ListViewItem CreateListItemForCharMapping(CharMapping cm)
		{
			string sWsName = String.Empty;
			string sWs = cm.DestinationWritingSystemId;
			if (!string.IsNullOrEmpty(sWs))
			{
				CoreWritingSystemDefinition ws;
				m_cache.ServiceLocator.WritingSystemManager.GetOrSet(sWs, out ws);
				Debug.Assert(ws != null);
				sWsName = ws.DisplayLabel;
			}
			string sStyle = cm.DestinationStyle;
			if (sStyle == null)
				sStyle = String.Empty;
			string sBegin = cm.BeginMarker;
			if (sBegin == null)
				sBegin = String.Empty;
			string sEnd = cm.EndMarker;
			if (sEnd == null)
				sEnd = String.Empty;
			return new ListViewItem(new[] { sBegin, sEnd, sWsName, sStyle }) {Tag = cm};
		}

		private void ShowSaveButtonOrNot()
		{
			if (!string.IsNullOrEmpty(m_tbSaveAsFileName.Text))
				m_btnSaveMapFile.Visible = true;
			else
				m_btnSaveMapFile.Visible = false;
		}

		private bool UsesInvalidFileNames(bool runSilent)
		{
			bool fStayHere = false;
			if (!IsValidMapFile(m_tbSettingsFileName.Text))
			{
				if (!runSilent)
				{
					string msg = String.Format(LexTextControls.ksInvalidSettingsFileX,
						m_tbSettingsFileName.Text);
					MessageBox.Show(this, msg, LexTextControls.ksInvalidFile,
						MessageBoxButtons.OK, MessageBoxIcon.Warning);
				}
				fStayHere = true;
				m_tbSettingsFileName.Focus();
			}
			else if (m_tbSaveAsFileName.Text.Length == 0)
			{
				if (!runSilent)
				{
					string msg = LexTextControls.ksUndefinedSettingsSaveFile;
					MessageBox.Show(this, msg, LexTextControls.ksInvalidFile,
						MessageBoxButtons.OK, MessageBoxIcon.Warning);
				}
				fStayHere = true;
				m_tbSaveAsFileName.Focus();
			}
			else if (m_tbSaveAsFileName.Text != m_tbSettingsFileName.Text)
			{
				try
				{
					System.IO.FileInfo fi = new System.IO.FileInfo(m_tbSaveAsFileName.Text);
					if (!fi.Exists)
					{
						// make sure we can create the file for future use
						using (var s2 = new FileStream(m_tbSaveAsFileName.Text, FileMode.Create))
							s2.Close();
						fi.Delete();
					}
				}
				catch
				{
					if (!runSilent)
					{
						string msg = String.Format(LexTextControls.ksInvalidSettingsSaveFileX, m_tbSaveAsFileName.Text);
						MessageBox.Show(this, msg, LexTextControls.ksInvalidFile,
							MessageBoxButtons.OK, MessageBoxIcon.Warning);
					}
					fStayHere = true;
					m_tbSaveAsFileName.Focus();
				}
			}
			else if (m_tbSaveAsFileName.Text.ToLowerInvariant() == m_tbDatabaseFileName.Text.ToLowerInvariant())
			{
				// We don't want to overwrite the database with the settings!  See LT-8126.
				if (!runSilent)
				{
					string msg = String.Format(LexTextControls.ksSettingsSaveFileSameAsDatabaseFile,
						m_tbSaveAsFileName.Text, m_tbDatabaseFileName.Text);
					MessageBox.Show(this, msg, LexTextControls.ksInvalidFile,
						MessageBoxButtons.OK, MessageBoxIcon.Warning);
				}
				fStayHere = true;
			}
			return fStayHere;
		}

		private bool EnableNextButton()
		{
			//AllowQuickFinishButton();	// this should be done at least before each step
			bool rval = false;
			using (new WaitCursor(this))
			{
				switch (CurrentStepNumber)
				{
					case kstepOverviewAndBackup:
						if (IsValidSfmFile(m_tbDatabaseFileName.Text) &&
							m_tbSaveAsFileName.Text.ToLowerInvariant() != m_tbDatabaseFileName.Text.ToLowerInvariant() &&
							m_tbSaveAsFileName.Text.ToLowerInvariant() != m_sStdImportMap.ToLowerInvariant())
						{
							rval = true;
						}
						break;

					case kstepFileAndSettings:
						// make sure there is a value for the 'Save as:' entry
						if (m_tbSaveAsFileName.Text.Length <= 0)
						{
							m_tbSaveAsFileName.Text = Path.Combine(Path.GetDirectoryName(m_tbDatabaseFileName.Text),
								Path.GetFileNameWithoutExtension(m_tbDatabaseFileName.Text) + "-import-settings.map");
						}
						rval = true;
						break;

					case kstepEncodingConversion:
						rval = true;
						break;

					case kstepContentMapping:
						rval = true;
						break;

					case kstepKeyMarkers:
						rval = true;
						break;

					case kstepCharacterMapping:
						rval = true;
						break;

					default:
						rval = true;
						break;
				}
			}
			return rval;
		}

		private bool AllowQuickFinishButton()
		{
			// if we're in an early tab and we have a dict file and a map file, allow it
			if (m_CurrentStepNumber < 6 &&
				IsValidSfmFile(m_tbDatabaseFileName.Text) &&
				IsValidMapFile(m_tbSettingsFileName.Text))
			{
				if (!m_btnQuickFinish.Visible)
				{
					m_btnCancel.Left = m_ExtraButtonLeft;
					m_btnCancel.Visible = true;
					m_btnQuickFinish.Visible = true;
				}
				return true;
			}
			if (m_btnQuickFinish.Visible)
			{
				m_btnQuickFinish.Visible = false;
				m_btnCancel.Left = m_OriginalCancelButtonLeft;
				m_btnCancel.Visible = true;
			}
			return false;
		}

		private void btnQuickFinish_Click(object sender, EventArgs e)
		{
			// don't continue if there are invalid file names / paths
			if (UsesInvalidFileNames(false))
				return;

			if (AllowQuickFinishButton())
			{
				m_lastQuickFinishTab = m_CurrentStepNumber;	// save for later

				// before jumping we need to make sure all the data structures are populated
				//  for (near) future use.
				while (CurrentStepNumber < kstepFinal)
				{
					PrepareForNextTab(CurrentStepNumber);
					m_CurrentStepNumber++;
				}

				m_CurrentStepNumber = kstepCharacterMapping;	// next to last tab (1-7)
				tabSteps.SelectedIndex = m_CurrentStepNumber;	// last tab (0-6)

				// we need to skip to the final step now, also handle back processing from there
				m_QuickFinish = true;
				UpdateStepLabel();

				// used in the final steps of importing the data
				m_btnQuickFinish.Visible = false;
				m_btnCancel.Location = m_btnQuickFinish.Location;
				m_btnCancel.Visible = true;

				NextButtonEnabled = EnableNextButton();
			}
		}

		/// <summary>
		/// 1. Set Save (Settings) As filename if we have a valid database file and the save as
		///    file is empty.
		/// 2. Enable (or disable) the Next button appropriately.
		/// </summary>
		private void m_DatabaseFileName_TextChanged(object sender, EventArgs e)
		{
			if (String.IsNullOrEmpty(m_tbSaveAsFileName.Text) &&
				IsValidSfmFile(m_tbDatabaseFileName.Text))
			{
				string sDatabase = m_tbDatabaseFileName.Text;
				string sSaveAs = Path.ChangeExtension(sDatabase, "map");
				if (sSaveAs.ToLowerInvariant() != sDatabase.ToLowerInvariant())
					m_tbSaveAsFileName.Text = sSaveAs;
			}
			NextButtonEnabled = EnableNextButton();
		}

		/// <summary>
		/// 1. Set the Save (Settings) As filename if we have a valid Settings filename that
		///    isn't the default standard mappings file, and Save As filename is empty.
		/// 2. Enable (or disable) the Next button appropriately.
		/// </summary>
		private void m_SettingsFileName_TextChanged(object sender, EventArgs e)
		{
			if (String.IsNullOrEmpty(m_tbSaveAsFileName.Text) &&
				IsValidMapFile(m_tbSettingsFileName.Text) &&
				m_tbSettingsFileName.Text.ToLowerInvariant() != m_sStdImportMap.ToLowerInvariant())
			{
				m_tbSaveAsFileName.Text = m_tbSettingsFileName.Text;
			}
			NextButtonEnabled = EnableNextButton();
		}

		private void LoadSettingsFile()
		{
			if (m_mapFlidName.Count == 0)
				FillFlidNameMap();

			XmlDocument xmlMap = new System.Xml.XmlDocument();
			try
			{
				xmlMap.Load(m_tbSettingsFileName.Text);
				XmlNode root = xmlMap.DocumentElement;
				m_mapWsEncConv.Clear();
				m_mapMkrRsfFromFile.Clear();
				if (root.Name == "ShoeboxImportSettings")
				{
					foreach (XmlNode xn in root.ChildNodes)
					{
						switch (xn.Name)
						{
							case "EncodingConverter":
								ReadConverterSettings(xn);
								break;
							case "Marker":
								ReadMarkerSetting(xn);
								break;
							case "CharMapping":
								ReadCharMapping(xn);
								break;
							case "ReplaceAll":
								bool fReplaceAll = XmlUtils.GetOptionalBooleanAttributeValue(xn, "value", false);
								if (fReplaceAll)
									m_rbReplaceAllEntries.Checked = true;
								else
									m_rbAddEntries.Checked = true;
								break;
							case "ShowLog":
								m_chkDisplayImportReport.Checked = XmlUtils.GetOptionalBooleanAttributeValue(xn, "value", false);
								break;
							default:
								break;
						}
					}
				}
			}
			catch
			{
			}
		}


		private void ReadConverterSettings(XmlNode xnConverter)
		{
			var ecc = new EncConverterChoice(xnConverter, m_wsManager);
			m_mapWsEncConv.Add(ecc.WritingSystem.Id, ecc);
		}

		[SuppressMessage("Gendarme.Rules.Correctness", "EnsureLocalDisposalRule",
			Justification = "In .NET 4.5 XmlNodeList implements IDisposable, but not in 4.0.")]
		private void ReadMarkerSetting(XmlNode xnMarker)
		{
			try
			{
				RnSfMarker sfm = new RnSfMarker();
				sfm.m_sMkr = XmlUtils.GetManditoryAttributeValue(xnMarker, "tag");
				sfm.m_flid = XmlUtils.GetMandatoryIntegerAttributeValue(xnMarker, "flid");
				sfm.m_sMkrOverThis = XmlUtils.GetOptionalAttributeValue(xnMarker, "owner");
				if (sfm.m_flid == 0)
				{
					sfm.m_sName = LexTextControls.ksDoNotImport;
				}
				else
				{
					sfm.m_sName = m_mapFlidName[sfm.m_flid];
					int clidDest = 0;
					switch ((CellarPropertyType)m_mdc.GetFieldType(sfm.m_flid))
					{
						case CellarPropertyType.Time:
						case CellarPropertyType.GenDate:
							foreach (XmlNode xn in xnMarker.SelectNodes("./DateFormat"))
							{
								string sFormat = XmlUtils.GetManditoryAttributeValue(xn, "value");
								sfm.m_dto.m_rgsFmt.Add(sFormat);
							}
							break;
						case CellarPropertyType.ReferenceAtomic:
							clidDest = m_mdc.GetDstClsId(sfm.m_flid);
							Debug.Assert(clidDest == CmPossibilityTags.kClassId);
							ReadPossibilityMarker(xnMarker, sfm, CellarPropertyType.ReferenceAtomic);
							break;
						case CellarPropertyType.ReferenceCollection:
							clidDest = m_mdc.GetDstClsId(sfm.m_flid);
							switch (clidDest)
							{
								case CmAnthroItemTags.kClassId:
								case CmLocationTags.kClassId:
								case CmPersonTags.kClassId:
								case CmPossibilityTags.kClassId:
									ReadPossibilityMarker(xnMarker, sfm, CellarPropertyType.ReferenceCollection);
									break;
								case CrossReferenceTags.kClassId:
									break;
								case ReminderTags.kClassId:
									break;
								case RnGenericRecTags.kClassId:
									break;
								default:
									break;
							}
							break;
						case CellarPropertyType.ReferenceSequence:
							clidDest = m_mdc.GetDstClsId(sfm.m_flid);
							Debug.Assert(clidDest == RnGenericRecTags.kClassId);
							break;
						case CellarPropertyType.OwningAtomic:
							clidDest = m_mdc.GetDstClsId(sfm.m_flid);
							Debug.Assert(clidDest == StTextTags.kClassId);
							ReadTextMarker(xnMarker, sfm);
							break;
						case CellarPropertyType.OwningCollection:
							clidDest = m_mdc.GetDstClsId(sfm.m_flid);
							Debug.Assert(clidDest == RnRoledParticTags.kClassId);
							ReadPossibilityMarker(xnMarker, sfm, CellarPropertyType.OwningCollection);
							break;
						case CellarPropertyType.OwningSequence:
							clidDest = m_mdc.GetDstClsId(sfm.m_flid);
							Debug.Assert(clidDest == RnGenericRecTags.kClassId);
							break;
						case CellarPropertyType.MultiString:
						case CellarPropertyType.MultiUnicode:
						case CellarPropertyType.String:
							foreach (XmlNode xn in xnMarker.SelectNodes("./StringWrtSys"))
							{
								sfm.m_sto.m_wsId = XmlUtils.GetManditoryAttributeValue(xn, "ws");
							}
							break;
						// The following types do not occur in RnGenericRec fields.
						case CellarPropertyType.Binary:
						case CellarPropertyType.Boolean:
						case CellarPropertyType.Float:
						case CellarPropertyType.Guid:
						case CellarPropertyType.Image:
						case CellarPropertyType.Integer:
						case CellarPropertyType.Numeric:
						case CellarPropertyType.Unicode:
							break;
					}
					sfm.m_nLevel = 0;
					foreach (XmlNode xn in xnMarker.ChildNodes)
					{
						if (xn.Name == "Record")
							sfm.m_nLevel = XmlUtils.GetMandatoryIntegerAttributeValue(xn, "level");
					}
				}
				if (m_mapMkrRsfFromFile.ContainsKey(sfm.m_sMkr))
					m_mapMkrRsfFromFile[sfm.m_sMkr] = sfm;
				else
					m_mapMkrRsfFromFile.Add(sfm.m_sMkr, sfm);
			}
			catch
			{
			}
		}

		private void ReadPossibilityMarker(XmlNode xnMarker, RnSfMarker sfm, CellarPropertyType cpt)
		{
			foreach (XmlNode xn in xnMarker.ChildNodes)
			{
				switch (xn.Name)
				{
					case "Match":
						string sMatch = XmlUtils.GetManditoryAttributeValue(xn, "value");
						switch (sMatch)
						{
							case "abbr":
								sfm.m_tlo.m_pnt = PossNameType.kpntAbbreviation;
								break;
							case "name":
								sfm.m_tlo.m_pnt = PossNameType.kpntName;
								break;
							default:
								sfm.m_tlo.m_pnt = PossNameType.kpntAbbreviation;
								break;
						}
						break;
					case "Multiple":
						if (cpt == CellarPropertyType.ReferenceCollection ||
							cpt == CellarPropertyType.ReferenceSequence ||
							cpt == CellarPropertyType.OwningCollection ||
							cpt == CellarPropertyType.OwningSequence)
						{
							sfm.m_tlo.m_fHaveMulti = true;
							sfm.m_tlo.m_sDelimMulti = XmlUtils.GetManditoryAttributeValue(xn, "sep");
						}
						break;
					case "Subchoice":
						sfm.m_tlo.m_fHaveSub = true;
						sfm.m_tlo.m_sDelimSub = XmlUtils.GetManditoryAttributeValue(xn, "sep");
						break;
					case "Default":
						sfm.m_tlo.m_sEmptyDefault = XmlUtils.GetManditoryAttributeValue(xn, "value");
						sfm.m_tlo.m_default = null;
						break;
					case "DelimitChoice":
						sfm.m_tlo.m_fHaveBetween = true;
						sfm.m_tlo.m_sMarkStart = XmlUtils.GetManditoryAttributeValue(xn, "start");
						sfm.m_tlo.m_sMarkEnd = XmlUtils.GetManditoryAttributeValue(xn, "end");
						break;
					case "StopChoices":
						sfm.m_tlo.m_fHaveBefore = true;
						sfm.m_tlo.m_sBefore = XmlUtils.GetManditoryAttributeValue(xn, "value");
						break;
					case "IgnoreNewChoices":
						sfm.m_tlo.m_fIgnoreNewStuff = XmlUtils.GetBooleanAttributeValue(xn, "value");
						break;
					case "MatchReplaceChoice":
						sfm.m_tlo.m_rgsMatch.Add(XmlUtils.GetManditoryAttributeValue(xn, "match"));
						sfm.m_tlo.m_rgsReplace.Add(XmlUtils.GetOptionalAttributeValue(xn, "replace", String.Empty));
						break;
					case "ItemWrtSys":
						sfm.m_tlo.m_wsId = XmlUtils.GetManditoryAttributeValue(xn, "ws");
						break;
				}
			}
		}

		private void ReadTextMarker(XmlNode xnMarker, RnSfMarker sfm)
		{
			foreach (XmlNode xn in xnMarker.ChildNodes)
			{
				switch (xn.Name)
				{
					case "TextStyle":
						sfm.m_txo.m_sStyle = XmlUtils.GetManditoryAttributeValue(xn, "value");
						break;
					case "StartPara":
						sfm.m_txo.m_fStartParaBlankLine = XmlUtils.GetOptionalBooleanAttributeValue(xn, "afterBlankLine", false);
						sfm.m_txo.m_fStartParaIndented = XmlUtils.GetOptionalBooleanAttributeValue(xn, "forIndentedLine", false);
						sfm.m_txo.m_fStartParaNewLine = XmlUtils.GetOptionalBooleanAttributeValue(xn, "forEachLine", false);
						sfm.m_txo.m_fStartParaShortLine = XmlUtils.GetOptionalBooleanAttributeValue(xn, "afterShortLine", false);
						sfm.m_txo.m_cchShortLim = 0;
						string sLim = XmlUtils.GetOptionalAttributeValue(xn, "shortLineLim");
						if (!String.IsNullOrEmpty(sLim))
							Int32.TryParse(sLim, out sfm.m_txo.m_cchShortLim);
						break;
					case "DefaultParaWrtSys":
						sfm.m_txo.m_wsId = XmlUtils.GetManditoryAttributeValue(xn, "ws");
						break;
				}
			}
		}

		private void ReadLinkMarker(XmlNode xnMarker, RnSfMarker sfm)
		{
			foreach (XmlNode xn in xnMarker.ChildNodes)
			{
				switch (xn.Name)
				{
					case "IgnoreEmpty":
						break;
				}
			}
		}

		private void ReadCharMapping(XmlNode xn)
		{
			CharMapping cm = new CharMapping(xn);
			m_rgcm.Add(cm);
		}

		private void FillFlidNameMap()
		{
			const int flidMin = RnGenericRecTags.kflidTitle;
			const int flidMax = RnGenericRecTags.kflidDiscussion;
			// We want to skip SubRecords in the list of fields -- everything else is more
			// or less fair game as an import target (unless it no longer exists).
			// Except that Reminders and CrossReferences have never been handled in the UI,
			// we want to skip them as well.
			int[] flidMissing = new int[] {
				RnGenericRecTags.kflidSubRecords,
				RnGenericRecTags.kflidCrossReferences,
				RnGenericRecTags.kflidReminders,
				4004028			// was kflidWeather at one time.
			};

			for (int flid = flidMin; flid <= flidMax; ++flid)
			{
				bool fSkip = false;
				for (int i = 0; i < flidMissing.Length; ++i)
				{
					if (flid == flidMissing[i])
					{
						fSkip = true;
						break;
					}
				}
				if (fSkip)
					continue;
				string stid = "kstid" + m_mdc.GetFieldName(flid);
				string sName = ResourceHelper.GetResourceString(stid);
				m_mapFlidName.Add(flid, sName);
			}
			// Look for custom fields belonging to RnGenericRec.
			foreach (int flid in m_mdc.GetFieldIds())
			{
				if (flid >= (RnGenericRecTags.kClassId * 1000 + 500) &&
					flid <= (RnGenericRecTags.kClassId * 1000 + 999))
				{
					string sName = m_mdc.GetFieldLabel(flid);
					m_mapFlidName.Add(flid, sName);
				}
			}
		}

		Process m_viewProcess = null;
		private void btnViewFile_Click(object sender, EventArgs e)
		{
			if (m_viewProcess == null || m_viewProcess.HasExited)
			{
				if (MiscUtils.IsUnix)
					// Open SFM file from users default text editor (FWNX-834)
					m_viewProcess = Process.Start(
						"xdg-open",
						m_sSfmDataFile);
				else
					m_viewProcess = Process.Start(
						Path.Combine(FwDirectoryFinder.CodeDirectory, "ZEdit.exe"),
						m_sSfmDataFile);
			}
		}

		private void btnAdvanced_Click(object sender, EventArgs e)
		{
			if (m_lvHierarchy.Visible)
			{
				m_lvHierarchy.Visible = false;
				m_lvHierarchy.Enabled = false;
				m_btnAddRecordMapping.Visible = false;
				m_btnAddRecordMapping.Enabled = false;
				m_btnModifyRecordMapping.Visible = false;
				m_btnModifyRecordMapping.Enabled = false;
				m_btnDeleteRecordMapping.Visible = false;
				m_btnDeleteRecordMapping.Enabled = false;
				lblHierarchyInstructions.Visible = false;
				m_btnAdvanced.Text = LexTextControls.ksShowAdvanced;
			}
			else
			{
				m_lvHierarchy.Visible = true;
				m_lvHierarchy.Enabled = true;
				m_btnAddRecordMapping.Visible = true;
				m_btnAddRecordMapping.Enabled = true;
				m_btnModifyRecordMapping.Visible = true;
				m_btnModifyRecordMapping.Enabled = true;
				m_btnDeleteRecordMapping.Visible = true;
				m_btnDeleteRecordMapping.Enabled = true;
				lblHierarchyInstructions.Visible = true;
				m_btnAdvanced.Text = LexTextControls.ksHideAdvanced;
			}
		}

		private void m_btnAddWritingSystem_WritingSystemAdded(object sender, EventArgs e)
		{
			CoreWritingSystemDefinition ws = m_btnAddWritingSystem.NewWritingSystem;
			if (ws != null)
			{
				ListViewItem lvi = CreateListViewItemForWS(ws);
				m_lvMappingLanguages.Items.Add(lvi);
				m_lvMappingLanguages.Sort();
				lvi.Selected = true;
				m_fDirtySettings = true;
			}
		}

		private void listViewCharMappings_SelectedIndexChanged(object sender, EventArgs e)
		{
			if (m_lvCharMappings.SelectedItems.Count == 0)
			{
				m_btnModifyCharMapping.Enabled = false;
				m_btnDeleteCharMapping.Enabled = false;
			}
			else
			{
				m_btnModifyCharMapping.Enabled = true;
				m_btnDeleteCharMapping.Enabled = true;
			}
		}

		private void listViewMappingLanguages_SelectedIndexChanged(object sender, EventArgs e)
		{
			if (m_lvMappingLanguages.SelectedItems.Count == 0)
			{
				m_btnModifyMappingLanguage.Enabled = false;
			}
			else
			{
				m_btnModifyMappingLanguage.Enabled = true;
			}
		}

		private void listViewContentMapping_SelectedIndexChanged(object sender, EventArgs e)
		{
			if (m_lvContentMapping.SelectedItems.Count == 0)
			{
				m_btnModifyContentMapping.Enabled = false;
			}
			else
			{
				m_btnModifyContentMapping.Enabled = true;
			}
		}

		private void listViewHierarchy_SelectedIndexChanged(object sender, EventArgs e)
		{
			if (m_lvHierarchy.SelectedItems.Count == 0)
			{
				m_btnDeleteRecordMapping.Enabled = false;
				m_btnModifyRecordMapping.Enabled = false;
			}
			else
			{
				m_btnDeleteRecordMapping.Enabled = true;
				m_btnModifyRecordMapping.Enabled = true;
			}
		}

		string m_sLogFile = null;

		private void DoImport()
		{
			using (new WaitCursor(this))
			{
				using (var progressDlg = new ProgressDialogWithTask(this))
				{
					progressDlg.Minimum = 0;
					progressDlg.Maximum = 100;
					progressDlg.AllowCancel = true;
					progressDlg.Restartable = true;
					progressDlg.Title = String.Format(LexTextControls.ksImportingFrom0, m_sSfmDataFile);
					m_sLogFile = (string)progressDlg.RunTask(true, ImportStdFmtFile,
						m_sSfmDataFile);
					if (m_chkDisplayImportReport.Checked && !String.IsNullOrEmpty(m_sLogFile))
					{
						using (Process.Start(m_sLogFile))
						{
						}
					}
				}
			}
		}

		/// <summary>
		/// Here's where the rubber meets the road.  We have the settings, let's do the import!
		/// </summary>
		private object ImportStdFmtFile(IThreadedProgress progressDlg, object[] parameters)
		{
			int lineNumber = 0;
			using (var uowHelper = new NonUndoableUnitOfWorkHelper(m_cache.ActionHandlerAccessor))
			{
				try
				{
					m_dtStart = DateTime.Now;
					FixSettingsForThisDatabase();
					int cLines = m_SfmFile.Lines.Count;
					progressDlg.Title = String.Format(LexTextControls.ksImportingFrom0, Path.GetFileName(m_sSfmDataFile));
					progressDlg.StepSize = 1;
					int cExistingRecords = m_cache.LangProject.ResearchNotebookOA.RecordsOC.Count;
					if (m_rbReplaceAllEntries.Checked && cExistingRecords > 0)
					{
						progressDlg.Minimum = 0;
						progressDlg.Maximum = cLines + 50;
						progressDlg.Message = LexTextControls.ksDeletingExistingRecords;
						// This is rather drastic, but it's what the user asked for!
						// REVIEW: Should we ask for confirmation before doing this?
						m_cRecordsDeleted = cExistingRecords;
						m_cache.LangProject.ResearchNotebookOA.RecordsOC.Clear();
						progressDlg.Step(50);
					}
					else
					{
						m_cRecordsDeleted = 0;
						progressDlg.Minimum = 0;
						progressDlg.Maximum = cLines;
					}
					progressDlg.Message = LexTextControls.ksImportingNewRecords;
					IRnGenericRec recPrev = null;
					IRnGenericRec rec = null;
					IRnGenericRecFactory factRec = m_cache.ServiceLocator.GetInstance<IRnGenericRecFactory>();
					IRnGenericRecRepository repoRec = m_cache.ServiceLocator.GetInstance<IRnGenericRecRepository>();
					ICmPossibilityRepository repoPoss = m_cache.ServiceLocator.GetInstance<ICmPossibilityRepository>();
					ICmPossibility defaultType = repoPoss.GetObject(RnResearchNbkTags.kguidRecObservation);
					for (int i = 0; i < cLines; ++i)
					{
						progressDlg.Step(1);
						if (progressDlg.Canceled)
						{
							LogMessage(LexTextControls.ksImportCanceledByUser, lineNumber);
							break;
						}
						Sfm2Xml.SfmField field = m_SfmFile.Lines[i];
						lineNumber = field.LineNumber;
						if (field.Marker.StartsWith("_"))
							continue;
						RnSfMarker rsf;
						if (!m_mapMkrRsf.TryGetValue(field.Marker, out rsf))
						{
							// complain?  log complaint? throw a fit?
							continue;
						}
						if (rsf.m_nLevel == 1)
						{
							recPrev = rec;
							rec = factRec.Create();
							m_cache.LangProject.ResearchNotebookOA.RecordsOC.Add(rec);
							rec.TypeRA = defaultType;
							++m_cRecordsRead;
						}
						else if (rsf.m_nLevel > 1)
						{
							// we don't handle this yet!
						}
						if (rsf.m_flid == 0)
							continue;
						CellarPropertyType cpt = (CellarPropertyType) m_mdc.GetFieldType(rsf.m_flid);
						int clidDst;
						switch (cpt)
						{
							case CellarPropertyType.ReferenceAtomic:
							case CellarPropertyType.ReferenceCollection:
							case CellarPropertyType.ReferenceSequence:
								clidDst = m_mdc.GetDstClsId(rsf.m_flid);
								switch (clidDst)
								{
									case RnGenericRecTags.kClassId:
										StoreLinkData(rec, rsf, field);
										break;
									case CrossReferenceTags.kClassId:
									case ReminderTags.kClassId:
										// we don't handle these yet
										break;
									default:
										int clidBase = clidDst;
										while (clidBase != 0 && clidBase != CmPossibilityTags.kClassId)
											clidBase = m_mdc.GetBaseClsId(clidBase);
										if (clidBase == CmPossibilityTags.kClassId)
											SetListReference(rec, rsf, field);
										break;
								}
								break;
							case CellarPropertyType.OwningAtomic:
							case CellarPropertyType.OwningCollection:
							case CellarPropertyType.OwningSequence:
								clidDst = m_mdc.GetDstClsId(rsf.m_flid);
								switch (clidDst)
								{
									case StTextTags.kClassId:
										Debug.Assert(cpt == CellarPropertyType.OwningAtomic);
										SetTextContent(rec, rsf, field);
										break;
									case RnRoledParticTags.kClassId:
										SetListReference(rec, rsf, field);
										break;
									case RnGenericRecTags.kClassId:
										break;
									default:
										// we don't handle these yet.
										MessageBox.Show("Need to handle owned RnGenericRec", "DEBUG");
										break;
								}
								break;
							case CellarPropertyType.MultiString:
							case CellarPropertyType.MultiUnicode:
							case CellarPropertyType.String:
								SetStringValue(rec, rsf, field, cpt);
								break;
							case CellarPropertyType.GenDate:
								SetGenDateValue(rec, rsf, field);
								break;
							case CellarPropertyType.Time:
								SetDateTimeValue(rec, rsf, field);
								break;
							case CellarPropertyType.Unicode:
							case CellarPropertyType.Binary:
							case CellarPropertyType.Image:
							case CellarPropertyType.Boolean:
							case CellarPropertyType.Float:
							case CellarPropertyType.Guid:
							case CellarPropertyType.Integer:
							case CellarPropertyType.Numeric:
								break;
						}
					}
					ProcessStoredLinkData();
					uowHelper.RollBack = false;
				}
				catch (Exception e)
				{
					string sMsg = String.Format(LexTextControls.ksProblemImportingFrom,
												m_tbDatabaseFileName.Text, e.Message);
					LogMessage(sMsg, lineNumber);
					System.Windows.Forms.MessageBox.Show(this, sMsg);
				}
			}
			m_dtEnd = DateTime.Now;
			progressDlg.Message = LexTextControls.ksCreatingImportLog;
			return CreateImportReport();
		}

		private void LogMessage(string sMsg, int lineNumber)
		{
			m_rgMessages.Add(new ImportMessage(sMsg, lineNumber));
		}

		private string CreateImportReport()
		{
			string sHtmlFile = Path.Combine(Path.GetTempPath(), "FwNotebookImportLog.htm");
			using (StreamWriter sw = File.CreateText(sHtmlFile))
			{
				sw.WriteLine("<html>");
				sw.WriteLine("<head>");
				string sHeadInfo = String.Format(LexTextControls.ksImportLogForX, m_sSfmDataFile);
				sw.WriteLine(String.Format("  <title>{0}</title>", sHeadInfo));
				WriteHtmlJavaScript(sw);	// add the script
				sw.WriteLine("</head>");
				sw.WriteLine("<body>");
				sw.WriteLine(String.Format("<h2>{0}</h2>", sHeadInfo));
				long deltaTicks = m_dtEnd.Ticks - m_dtStart.Ticks;	// number of 100-nanosecond intervals
				int deltaMsec = (int)((deltaTicks + 5000L) / 10000L);	// round off to milliseconds
				int deltaSec = deltaMsec / 1000;
				string sDeltaTime = String.Format(LexTextControls.ksImportingTookTime,
					System.IO.Path.GetFileName(m_sSfmDataFile), deltaSec, deltaMsec % 1000);
				sw.WriteLine("<p>{0}</p>", sDeltaTime);
				sw.Write("<h3>");
				if (m_cRecordsDeleted == 0)
					sw.Write(LexTextControls.ksRecordsCreatedByImport, m_cRecordsRead);
				else
					sw.Write(LexTextControls.ksRecordsDeletedAndCreated, m_cRecordsDeleted, m_cRecordsRead);
				sw.WriteLine("</h3>");
				WriteMessageLines(sw);
				ListNewPossibilities(sw, LexTextControls.ksNewAnthropologyListItems, m_rgNewAnthroItem, "anthroEdit");
				ListNewPossibilities(sw, LexTextControls.ksNewConfidenceListItems, m_rgNewConfidence, "confidenceEdit");
				ListNewPossibilities(sw, LexTextControls.ksNewLocationListItems, m_rgNewLocation, "locationsEdit");
				ListNewPossibilities(sw, LexTextControls.ksNewPeopleListItems, m_rgNewPeople, "peopleEdit");
				ListNewPossibilities(sw, LexTextControls.ksNewPhraseTagListItems, m_rgNewPhraseTag, "");
				ListNewPossibilities(sw, LexTextControls.ksNewRecordTypeListItems, m_rgNewRecType, "recTypeEdit");
				ListNewPossibilities(sw, LexTextControls.ksNewRestrictionListItems, m_rgNewRestriction, "restrictionsEdit");
				ListNewPossibilities(sw, LexTextControls.ksNewStatusListItems, m_rgNewStatus, "statusEdit");
				ListNewPossibilities(sw, LexTextControls.ksNewTimeOfDayListItems, m_rgNewTimeOfDay, "");
				// now for custom lists...
				foreach (Guid key in m_mapNewPossibilities.Keys)
				{
					ICmPossibilityList list = m_repoList.GetObject(key);
					string name = list.Name.BestAnalysisVernacularAlternative.Text;
					string message = String.Format(LexTextControls.ksNewCustomListItems, name);
					ListNewPossibilities(sw, message, m_mapNewPossibilities[key], "");
				}
				sw.WriteLine("</body>");
				sw.WriteLine("</html>");
				sw.Close();
			}
			return sHtmlFile;
		}

		private void WriteHtmlJavaScript(StreamWriter sw)
		{
			string sError = LexTextControls.ksErrorCaughtTryingOpenFile;
			string sCannot = String.Format(LexTextControls.ksNoFileHyperlinkThisBrowser,
				m_sSfmDataFile.Replace("\\", "\\\\"));
			sCannot = sCannot.Replace(Environment.NewLine, "\\n");
			sw.WriteLine("<script type=\"text/javascript\">");
			sw.WriteLine("var isIE = typeof window != 'undefined' && typeof window.ActiveXObject != 'undefined';");
			//var isNetscape = typeof window != 'undefined' && typeof window.netscape != 'undefined' && typeof window.netscape.security != 'undefined' && typeof window.opera != 'object';
			sw.WriteLine("function zedit (filename, line)");
			sw.WriteLine("{");
			string sProg = Path.Combine(FwDirectoryFinder.CodeDirectory, "zedit.exe");
			sw.WriteLine("    var prog = \"{0}\";", sProg.Replace("\\", "\\\\"));
			sw.WriteLine("    var zeditfailed = true;");
			sw.WriteLine("    if (navigator.platform == 'Win32')");
			sw.WriteLine("    {");
			sw.WriteLine("        if (isIE)");
			sw.WriteLine("        {");
			sw.WriteLine("            try");
			sw.WriteLine("            {");
			sw.WriteLine("                var command = '\"' + prog + '\" ' + filename + ' -g ' + line");
			sw.WriteLine("                var wsh = new ActiveXObject('WScript.Shell');");
			sw.WriteLine("                wsh.Run(command);");
			sw.WriteLine("                zeditfailed = false;");
			sw.WriteLine("            }");
			sw.WriteLine("            catch (err) {{ alert(\"{0}\" + err); }}", sError);
			sw.WriteLine("        }");
			//This pops up a dialog on every click that allows the user to open a permanent gaping security hole.
			//        else if (isNetscape)
			//        {
			//            try
			//            {
			//                netscape.security.PrivilegeManager.enablePrivilege("UniversalXPConnect");
			//                var file = Components.classes["@mozilla.org/file/local;1"].createInstance(Components.interfaces.nsILocalFile);
			//                file.initWithPath(prog);
			//                var process = Components.classes["@mozilla.org/process/util;1"].createInstance(Components.interfaces.nsIProcess);
			//                process.init(file);
			//                var args = [filename, "-g", line];
			//                process.run(false, args, args.length);
			//                zeditfailed = false;
			//            }
			//            catch (err) { alert(\"{0}\" + err); } ", sError);
			//        }
			sw.WriteLine("    }");
			sw.WriteLine("    if (zeditfailed)");
			sw.WriteLine("        alert(\"{0}\")", sCannot);
			sw.WriteLine("}");
			sw.WriteLine("</script>");
		}

		private void WriteMessageLines(StreamWriter sw)
		{
			if (m_rgMessages.Count == 0)
				return;
			sw.WriteLine(String.Format("<h2>{0}</h2>", LexTextControls.ksMessagesFromAnthropologyImport));
			m_rgMessages.Sort();
			string currentMessage = null;
			string sEscapedDataFile = m_sSfmDataFile.Replace("\\", "\\\\");
			for (int i = 0; i < m_rgMessages.Count; ++i)
			{
				if (m_rgMessages[i].Message != currentMessage)
				{
					currentMessage = m_rgMessages[i].Message;
					// Need to quote any occurrences of <, >, or & in the message text.
					string sMsg = currentMessage.Replace("&", "&amp;");
					sMsg = sMsg.Replace("<", "&lt;");
					sMsg = sMsg.Replace(">", "&gt;");
					sw.WriteLine(String.Format("<h3>{0}</h3>", sMsg));
				}
				sw.Write("<ul><li>");
				if (m_rgMessages[i].LineNumber <= 0)
				{
					sw.Write(LexTextControls.ksNoLineNumberInFile, m_sSfmDataFile);
				}
				else
				{
					string sLineLink = String.Format(
						"<a HREF=\"javascript: void 0\" ONCLICK=\"zedit('{0}', '{1}'); return false\">{1}</a>",
						sEscapedDataFile, m_rgMessages[i].LineNumber);
					sw.Write(LexTextControls.ksOnOrBeforeLine, m_sSfmDataFile, sLineLink);
				}
				sw.WriteLine("</li></ul>");
			}
		}

		private static void ListNewPossibilities(StreamWriter writer, string sMsg,
			List<ICmPossibility> list, string tool)
		{
			if (list.Count > 0)
			{
				tool = null;		// FIXME when FwLink starts working again...
				writer.WriteLine("<h3>{0}</h3>", String.Format(sMsg, list.Count));
				writer.WriteLine("<ul>");
				foreach (ICmPossibility poss in list)
				{
					if (String.IsNullOrEmpty(tool))
					{
						writer.WriteLine("<li>{0}</li>", poss.AbbrAndName);
					}
					else
					{
						FwLinkArgs link = new FwLinkArgs(tool, poss.Guid);
						string href = link.ToString();
						writer.WriteLine("<li><a href=\"{0}\">{1}</a></li>", href, poss.AbbrAndName);
					}
				}
				writer.WriteLine("</ul>");
			}
		}

		// These are used in our home-grown date parsing.
		string[] m_rgsDayAbbr;
		string[] m_rgsDayName;
		string[] m_rgsMonthAbbr;
		string[] m_rgsMonthName;

		private void FixSettingsForThisDatabase()
		{
			ECInterfaces.IEncConverters encConverters = new EncConverters();
			foreach (EncConverterChoice ecc in m_mapWsEncConv.Values)
			{
				if (!String.IsNullOrEmpty(ecc.ConverterName) && ecc.ConverterName != Sfm2Xml.STATICS.AlreadyInUnicode)
				{
					foreach (string convName in encConverters.Keys)
					{
						if (convName == ecc.ConverterName)
						{
							ecc.Converter = encConverters[convName];
							break;
						}
					}
				}
			}
			foreach (RnSfMarker rsf in m_mapMkrRsf.Values)
			{
				switch (FieldType(rsf.m_flid))
				{
					case SfFieldType.Link:
					case SfFieldType.DateTime:
						break;
					case SfFieldType.ListRef:
						SetDefaultForListRef(rsf);
						char[] rgchSplit = new char[1] { ' ' };
						if (!String.IsNullOrEmpty(rsf.m_tlo.m_sDelimMulti))
							rsf.m_tlo.m_rgsDelimMulti = rsf.m_tlo.m_sDelimMulti.Split(rgchSplit, StringSplitOptions.RemoveEmptyEntries);
						if (!String.IsNullOrEmpty(rsf.m_tlo.m_sDelimSub))
							rsf.m_tlo.m_rgsDelimSub = rsf.m_tlo.m_sDelimSub.Split(rgchSplit, StringSplitOptions.RemoveEmptyEntries);
						if (!String.IsNullOrEmpty(rsf.m_tlo.m_sMarkStart))
							rsf.m_tlo.m_rgsMarkStart = rsf.m_tlo.m_sMarkStart.Split(rgchSplit, StringSplitOptions.RemoveEmptyEntries);
						if (!String.IsNullOrEmpty(rsf.m_tlo.m_sMarkEnd))
							rsf.m_tlo.m_rgsMarkEnd = rsf.m_tlo.m_sMarkEnd.Split(rgchSplit, StringSplitOptions.RemoveEmptyEntries);
						if (!String.IsNullOrEmpty(rsf.m_tlo.m_sBefore))
							rsf.m_tlo.m_rgsBefore = rsf.m_tlo.m_sBefore.Split(rgchSplit, StringSplitOptions.RemoveEmptyEntries);
						if (String.IsNullOrEmpty(rsf.m_tlo.m_wsId))
							rsf.m_tlo.m_ws = m_cache.ServiceLocator.WritingSystems.DefaultAnalysisWritingSystem;
						else
							m_cache.ServiceLocator.WritingSystemManager.GetOrSet(rsf.m_tlo.m_wsId, out rsf.m_tlo.m_ws);
						break;
					case SfFieldType.String:
						if (String.IsNullOrEmpty(rsf.m_sto.m_wsId))
							rsf.m_sto.m_ws = m_cache.ServiceLocator.WritingSystems.DefaultAnalysisWritingSystem;
						else
							m_cache.ServiceLocator.WritingSystemManager.GetOrSet(rsf.m_sto.m_wsId, out rsf.m_sto.m_ws);
						break;
					case SfFieldType.Text:
						if (String.IsNullOrEmpty(rsf.m_txo.m_wsId))
							rsf.m_txo.m_ws = m_cache.ServiceLocator.WritingSystems.DefaultAnalysisWritingSystem;
						else
							m_cache.ServiceLocator.WritingSystemManager.GetOrSet(rsf.m_txo.m_wsId, out rsf.m_txo.m_ws);
						break;
				}
			}
			foreach (CharMapping cm in m_rgcm)
			{
				if (!String.IsNullOrEmpty(cm.DestinationWritingSystemId))
				{
					CoreWritingSystemDefinition ws;
					m_cache.ServiceLocator.WritingSystemManager.GetOrSet(cm.DestinationWritingSystemId, out ws);
					cm.DestinationWritingSystem = ws;
				}
			}
			DateTimeFormatInfo dtfi = DateTimeFormatInfo.CurrentInfo;
			m_rgsDayAbbr = dtfi.AbbreviatedDayNames;
			m_rgsDayName = dtfi.DayNames;
			m_rgsMonthAbbr = dtfi.AbbreviatedMonthNames;
			m_rgsMonthName = dtfi.MonthNames;
		}

		private void SetDefaultForListRef(RnSfMarker rsf)
		{
			string sDefault = rsf.m_tlo.m_sEmptyDefault;
			if (sDefault == null)
				return;
			sDefault = sDefault.Trim();
			if (sDefault.Length == 0)
				return;
			List<string> rgsHier;
			if (rsf.m_tlo.m_fHaveSub)
			{
				rgsHier = SplitString(sDefault, rsf.m_tlo.m_rgsDelimSub);
			}
			else
			{
				rgsHier = new List<string>();
				rgsHier.Add(sDefault);
			}
			rgsHier = PruneEmptyStrings(rgsHier);
			if (rgsHier.Count == 0)
				return;
			switch (rsf.m_flid)
			{
				case RnGenericRecTags.kflidAnthroCodes:
					if (m_mapAnthroCode.Count == 0)
						FillPossibilityMap(rsf, m_cache.LangProject.AnthroListOA.PossibilitiesOS, m_mapAnthroCode);
					rsf.m_tlo.m_default = FindPossibilityOrNull(rgsHier, m_mapAnthroCode);
					if (rsf.m_tlo.m_default == null && !rsf.m_tlo.m_fIgnoreNewStuff)
						rsf.m_tlo.m_default = CreateNewAnthroItem(rgsHier);
					break;
				case RnGenericRecTags.kflidConfidence:
					if (m_mapConfidence.Count == 0)
						FillPossibilityMap(rsf, m_cache.LangProject.ConfidenceLevelsOA.PossibilitiesOS, m_mapConfidence);
					rsf.m_tlo.m_default = FindPossibilityOrNull(rgsHier, m_mapConfidence);
					if (rsf.m_tlo.m_default == null && !rsf.m_tlo.m_fIgnoreNewStuff)
						rsf.m_tlo.m_default = CreateNewConfidenceItem(rgsHier);
					break;
				case RnGenericRecTags.kflidLocations:
					if (m_mapLocation.Count == 0)
						FillPossibilityMap(rsf, m_cache.LangProject.LocationsOA.PossibilitiesOS, m_mapLocation);
					rsf.m_tlo.m_default = FindPossibilityOrNull(rgsHier, m_mapLocation);
					if (rsf.m_tlo.m_default == null && !rsf.m_tlo.m_fIgnoreNewStuff)
						rsf.m_tlo.m_default = CreateNewLocation(rgsHier);
					break;
				case RnGenericRecTags.kflidPhraseTags:
					if (m_mapPhraseTag.Count == 0)
						FillPossibilityMap(rsf, m_cache.LangProject.TextMarkupTagsOA.PossibilitiesOS, m_mapPhraseTag);
					rsf.m_tlo.m_default = FindPossibilityOrNull(rgsHier, m_mapPhraseTag);
					if (rsf.m_tlo.m_default == null && !rsf.m_tlo.m_fIgnoreNewStuff)
						rsf.m_tlo.m_default = CreateNewPhraseTag(rgsHier);
					break;
				case RnGenericRecTags.kflidResearchers:
				case RnGenericRecTags.kflidSources:
					if (m_mapPeople.Count == 0)
						FillPossibilityMap(rsf, m_cache.LangProject.PeopleOA.PossibilitiesOS, m_mapPeople);
					rsf.m_tlo.m_default = FindPossibilityOrNull(rgsHier, m_mapPeople);
					if (rsf.m_tlo.m_default == null && !rsf.m_tlo.m_fIgnoreNewStuff)
						rsf.m_tlo.m_default = CreateNewPerson(rgsHier);
					break;
				case RnGenericRecTags.kflidRestrictions:
					if (m_mapRestriction.Count == 0)
						FillPossibilityMap(rsf, m_cache.LangProject.RestrictionsOA.PossibilitiesOS, m_mapRestriction);
					rsf.m_tlo.m_default = FindPossibilityOrNull(rgsHier, m_mapRestriction);
					if (rsf.m_tlo.m_default == null && !rsf.m_tlo.m_fIgnoreNewStuff)
						rsf.m_tlo.m_default = CreateNewRestriction(rgsHier);
					break;
				case RnGenericRecTags.kflidStatus:
					if (m_mapStatus.Count == 0)
						FillPossibilityMap(rsf, m_cache.LangProject.StatusOA.PossibilitiesOS, m_mapStatus);
					rsf.m_tlo.m_default = FindPossibilityOrNull(rgsHier, m_mapStatus);
					if (rsf.m_tlo.m_default == null && !rsf.m_tlo.m_fIgnoreNewStuff)
						rsf.m_tlo.m_default = CreateNewStatus(rgsHier);
					break;
				case RnGenericRecTags.kflidTimeOfEvent:
					if (m_mapTimeOfDay.Count == 0)
						FillPossibilityMap(rsf, m_cache.LangProject.TimeOfDayOA.PossibilitiesOS, m_mapTimeOfDay);
					rsf.m_tlo.m_default = FindPossibilityOrNull(rgsHier, m_mapTimeOfDay);
					if (rsf.m_tlo.m_default == null && !rsf.m_tlo.m_fIgnoreNewStuff)
						rsf.m_tlo.m_default = CreateNewTimeOfDay(rgsHier);
					break;
				case RnGenericRecTags.kflidType:
					if (m_mapRecType.Count == 0)
						FillPossibilityMap(rsf, m_cache.LangProject.ResearchNotebookOA.RecTypesOA.PossibilitiesOS, m_mapRecType);
					rsf.m_tlo.m_default = FindPossibilityOrNull(rgsHier, m_mapRecType);
					if (rsf.m_tlo.m_default == null && !rsf.m_tlo.m_fIgnoreNewStuff)
						rsf.m_tlo.m_default = CreateNewRecType(rgsHier);
					break;
				case RnGenericRecTags.kflidParticipants:
					if (m_mapPeople.Count == 0)
						FillPossibilityMap(rsf, m_cache.LangProject.PeopleOA.PossibilitiesOS, m_mapPeople);
					rsf.m_tlo.m_default = FindPossibilityOrNull(rgsHier, m_mapPeople);
					if (rsf.m_tlo.m_default == null && !rsf.m_tlo.m_fIgnoreNewStuff)
						rsf.m_tlo.m_default = CreateNewPerson(rgsHier);
					break;
				default:
					// must be a custom field.
					Debug.Assert(rsf.m_flid >= (RnGenericRecTags.kClassId * 1000) + 500);
					// We don't yet have the necessary information in the new FDO/MetaDataCache.
					break;
			}
		}

		private List<string> PruneEmptyStrings(List<string> rgsData)
		{
			List<string> rgsOut = new List<string>();
			for (int i = 0; i < rgsData.Count; ++i)
			{
				string sT = rgsData[i];
				if (sT == null)
					continue;
				string sOut = sT.Trim();
				if (sOut.Length > 0)
					rgsOut.Add(sOut);
			}
			return rgsOut;
		}

		/// <summary>
		/// Store the data for a multi-paragraph text field.
		/// </summary>
		private void SetTextContent(IRnGenericRec rec, RnSfMarker rsf, Sfm2Xml.SfmField field)
		{
			// REVIEW: SHOULD WE WORRY ABOUT EMBEDDED CHAR MAPPINGS THAT CHANGE THE WRITING SYSTEM
			// WHEN IT COMES TO ENCODING CONVERSION???
			ReconvertEncodedDataIfNeeded(field, rsf.m_txo.m_wsId);
			List<string> rgsParas = SplitIntoParagraphs(rsf, field);
			if (rgsParas.Count == 0)
				return;
			if (m_factStText == null)
				m_factStText = m_cache.ServiceLocator.GetInstance<IStTextFactory>();
			switch (rsf.m_flid)
			{
				case RnGenericRecTags.kflidConclusions:
					if (rec.ConclusionsOA == null)
						rec.ConclusionsOA = m_factStText.Create();
					StoreTextData(rec.ConclusionsOA, rsf, rgsParas);
					break;
				case RnGenericRecTags.kflidDescription:
					if (rec.DescriptionOA == null)
						rec.DescriptionOA = m_factStText.Create();
					StoreTextData(rec.DescriptionOA, rsf, rgsParas);
					break;
				case RnGenericRecTags.kflidDiscussion:
					if (rec.DiscussionOA == null)
						rec.DiscussionOA = m_factStText.Create();
					StoreTextData(rec.DiscussionOA, rsf, rgsParas);
					break;
				case RnGenericRecTags.kflidExternalMaterials:
					if (rec.ExternalMaterialsOA == null)
						rec.ExternalMaterialsOA = m_factStText.Create();
					StoreTextData(rec.ExternalMaterialsOA, rsf, rgsParas);
					break;
				case RnGenericRecTags.kflidFurtherQuestions:
					if (rec.FurtherQuestionsOA == null)
						rec.FurtherQuestionsOA = m_factStText.Create();
					StoreTextData(rec.FurtherQuestionsOA, rsf, rgsParas);
					break;
				case RnGenericRecTags.kflidHypothesis:
					if (rec.HypothesisOA == null)
						rec.HypothesisOA = m_factStText.Create();
					StoreTextData(rec.HypothesisOA, rsf, rgsParas);
					break;
				case RnGenericRecTags.kflidPersonalNotes:
					if (rec.PersonalNotesOA == null)
						rec.PersonalNotesOA = m_factStText.Create();
					StoreTextData(rec.PersonalNotesOA, rsf, rgsParas);
					break;
				case RnGenericRecTags.kflidResearchPlan:
					if (rec.ResearchPlanOA == null)
						rec.ResearchPlanOA = m_factStText.Create();
					StoreTextData(rec.ResearchPlanOA, rsf, rgsParas);
					break;
				case RnGenericRecTags.kflidVersionHistory:
					if (rec.VersionHistoryOA == null)
						rec.VersionHistoryOA = m_factStText.Create();
					StoreTextData(rec.VersionHistoryOA, rsf, rgsParas);
					break;
				default:
					// Handle custom field (don't think any can exist yet, but...)
					Debug.Assert(rsf.m_flid >= (RnGenericRecTags.kClassId * 1000) + 500);
					IStText text;
					int hvo = m_cache.DomainDataByFlid.get_ObjectProp(rec.Hvo, rsf.m_flid);
					if (hvo == 0)
					{
						text = m_factStText.Create();
						m_cache.DomainDataByFlid.SetObjProp(rec.Hvo, rsf.m_flid, text.Hvo);
					}
					else
					{
						if (m_repoStText == null)
							m_repoStText = m_cache.ServiceLocator.GetInstance<IStTextRepository>();
						text = m_repoStText.GetObject(hvo);
					}
					StoreTextData(text, rsf, rgsParas);
					break;
			}
		}

		private void StoreTextData(IStText text, RnSfMarker rsf, List<string> rgsParas)
		{
			if (m_factPara == null)
				m_factPara = m_cache.ServiceLocator.GetInstance<IStTxtParaFactory>();
			if (rgsParas.Count == 0)
			{
				IStTxtPara para = m_factPara.Create();
				text.ParagraphsOS.Add(para);
				if (!String.IsNullOrEmpty(rsf.m_txo.m_sStyle))
					para.StyleName = rsf.m_txo.m_sStyle;
				para.Contents = MakeTsString(String.Empty, rsf.m_txo.m_ws.Handle);
			}
			else
			{
				for (int i = 0; i < rgsParas.Count; ++i)
				{
					IStTxtPara para = m_factPara.Create();
					text.ParagraphsOS.Add(para);
					if (!String.IsNullOrEmpty(rsf.m_txo.m_sStyle))
						para.StyleName = rsf.m_txo.m_sStyle;
					para.Contents = MakeTsString(rgsParas[i], rsf.m_txo.m_ws.Handle);
				}
			}
		}

		private List<string> SplitIntoParagraphs(RnSfMarker rsf, Sfm2Xml.SfmField field)
		{
			List<string> rgsParas = new List<string>();
			List<string> rgsLines = SplitIntoLines(field.Data);
			StringBuilder sbPara = new StringBuilder();
			for (int i = 0; i < rgsLines.Count; ++i)
			{
				bool fIndented = false;
				string sLine = rgsLines[i];
				if (sLine.Length > 0)
					fIndented = Char.IsWhiteSpace(sLine[0]);
				sLine = sLine.TrimStart();
				if (rsf.m_txo.m_fStartParaNewLine)
				{
					if (sLine.Length > 0)
						rgsParas.Add(sLine);
					continue;
				}
				if (sLine.Length == 0)
				{
					if (sbPara.Length > 0 &&
						(rsf.m_txo.m_fStartParaBlankLine || rsf.m_txo.m_fStartParaShortLine))
					{
						rgsParas.Add(sbPara.ToString());
						sbPara.Remove(0, sbPara.Length);
					}
					continue;
				}
				if (rsf.m_txo.m_fStartParaIndented && fIndented)
				{
					if (rsf.m_txo.m_fStartParaBlankLine && sbPara.Length > 0)
					{
						rgsParas.Add(sbPara.ToString());
						sbPara.Remove(0, sbPara.Length);
					}
					sbPara.Append(sLine);
					continue;
				}
				if (rsf.m_txo.m_fStartParaShortLine && sLine.Length < rsf.m_txo.m_cchShortLim)
				{
					if (sbPara.Length > 0)
						sbPara.Append(" ");
					sbPara.Append(sLine);
					rgsParas.Add(sbPara.ToString());
					sbPara.Remove(0, sbPara.Length);
					continue;
				}
				if (sbPara.Length > 0)
					sbPara.Append(" ");
				sbPara.Append(sLine);
			}
			if (sbPara.Length > 0)
			{
				rgsParas.Add(sbPara.ToString());
				sbPara.Remove(0, sbPara.Length);
			}
			return rgsParas;
		}

		private List<string> SplitIntoLines(string sData)
		{
			List<string> rgsLines = SplitString(sData, Environment.NewLine);
			for (int i = 0; i < rgsLines.Count; ++i)
				rgsLines[i] = TrimLineData(rgsLines[i]);
			return rgsLines;
		}

		private string TrimLineData(string sData)
		{
			string sLine = sData;
			int idx;
			// The following 4 lines of code shouldn't be needed, but ...
			// Erase any leading newline type characters, then convert any others to spaces.
			while ((idx = sLine.IndexOfAny(new char[] { '\n', '\r' })) == 0)
				sLine = sLine.Substring(1);
			sLine = sLine.Replace('\n', ' ');
			sLine = sLine.Replace('\r', ' ');
			// Leave leading whitespace -- it may indicate the start of a new paragraph.
			return sLine.TrimEnd();
		}

		/// <summary>
		/// Store a value for either a simple formatted string or a multilingual string.
		/// </summary>
		private void SetStringValue(IRnGenericRec rec, RnSfMarker rsf, Sfm2Xml.SfmField field,
			CellarPropertyType cpt)
		{
			// REVIEW: SHOULD WE WORRY ABOUT EMBEDDED CHAR MAPPINGS THAT CHANGE THE WRITING SYSTEM
			// WHEN IT COMES TO ENCODING CONVERSION???
			ReconvertEncodedDataIfNeeded(field, rsf.m_sto.m_wsId);
			ITsString tss = MakeTsString(field.Data, rsf.m_sto.m_ws.Handle);
			switch (rsf.m_flid)
			{
				case RnGenericRecTags.kflidTitle:
					rec.Title = tss;
					break;
				default:
					// must be a custom field.
					Debug.Assert(rsf.m_flid >= (RnGenericRecTags.kClassId * 1000) + 500);
					switch (cpt)
					{
						case CellarPropertyType.MultiString:
						case CellarPropertyType.MultiUnicode:
							m_cache.DomainDataByFlid.SetMultiStringAlt(rec.Hvo, rsf.m_flid, rsf.m_sto.m_ws.Handle, tss);
							break;
						case CellarPropertyType.String:
							m_cache.DomainDataByFlid.SetString(rec.Hvo, rsf.m_flid, tss);
							break;
					}
					break;
			}
		}

		private void ReconvertEncodedDataIfNeeded(Sfm2Xml.SfmField field, string sWs)
		{
			if (String.IsNullOrEmpty(sWs))
				sWs = m_cache.WritingSystemFactory.GetStrFromWs(m_cache.DefaultAnalWs);
			if (!String.IsNullOrEmpty(sWs))
			{
				EncConverterChoice ecc;
				if (m_mapWsEncConv.TryGetValue(sWs, out ecc))
				{
					if (ecc.Converter != null)
						field.Data = ecc.Converter.ConvertToUnicode(field.RawData);
				}
			}
			if (field.ErrorConvertingData)
			{
				LogMessage(
					String.Format(LexTextControls.ksEncodingConversionProblem, field.Marker),
					field.LineNumber);
			}
		}

		private ITsString MakeTsString(string sRaw, int ws)
		{
			List<string> rgsText = new List<string>();
			List<CharMapping> rgcmText = new List<CharMapping>();
			while (!String.IsNullOrEmpty(sRaw))
			{
				CharMapping cmText;
				int idx = IndexOfFirstCharMappingMarker(sRaw, out cmText);
				if (idx == -1)
				{
					rgsText.Add(sRaw);		// save trailing text
					rgcmText.Add(null);
					break;
				}
				if (idx > 0)
				{
					rgsText.Add(sRaw.Substring(0, idx));	// save leading text
					rgcmText.Add(null);
				}
				sRaw = sRaw.Substring(idx + cmText.BeginMarker.Length);
				idx = sRaw.IndexOf(cmText.EndMarker);
				if (idx == -1)
				{
					if (cmText.EndWithWord)
					{
						// TODO: Generalized search for whitespace?
						idx = sRaw.IndexOfAny(new char[] { ' ', '\t', '\r', '\n' });
						if (idx == -1)
							idx = sRaw.Length;
					}
					else
					{
						idx = sRaw.Length;
					}
				}
				rgsText.Add(sRaw.Substring(0, idx));
				if (cmText.IgnoreMarkerOnImport)
					rgcmText.Add(null);
				else
					rgcmText.Add(cmText);
				sRaw = sRaw.Substring(idx);
			}
			if (rgsText.Count == 0)
			{
				rgsText.Add(String.Empty);
				rgcmText.Add(null);
			}
			ITsIncStrBldr tisb = m_cache.TsStrFactory.GetIncBldr();
			for (int i = 0; i < rgsText.Count; ++i)
			{
				string sRun = rgsText[i];
				CharMapping cmRun = rgcmText[i];
				if (cmRun != null && cmRun.DestinationWritingSystem != null)
					tisb.SetIntPropValues((int)FwTextPropType.ktptWs, (int)FwTextPropVar.ktpvDefault,
						cmRun.DestinationWritingSystem.Handle);
				else
					tisb.SetIntPropValues((int)FwTextPropType.ktptWs, (int)FwTextPropVar.ktpvDefault, ws);
				if (cmRun != null && !String.IsNullOrEmpty(cmRun.DestinationStyle))
					tisb.SetStrPropValue((int)FwTextPropType.ktptNamedStyle, cmRun.DestinationStyle);
				tisb.Append(sRun);
			}
			return tisb.GetString();
		}

		/// <summary>
		/// Find the next character mapping marker in the string (if any).
		/// </summary>
		private int IndexOfFirstCharMappingMarker(string sText, out CharMapping cmText)
		{
			int idx = -1;
			cmText = null;
			foreach (CharMapping cm in m_rgcm)
			{
				if (cm.BeginMarker.Length == 0)
					continue;
				int idxT = sText.IndexOf(cm.BeginMarker);
				if (idxT != -1)
				{
					if (idx == -1 || idxT < idx)
					{
						cmText = cm;
						idx = idxT;
					}
				}
			}
			return idx;
		}

		/// <summary>
		/// Store a value with a "kcptGenDate" type value.  Try to handle incomplete data if
		/// possible, since this value is typed by hand.  The user may have substituted
		/// question marks for the date, and may even the month.
		/// </summary>
		private void SetGenDateValue(IRnGenericRec rec, RnSfMarker rsf, Sfm2Xml.SfmField field)
		{
			string sData = field.Data.Trim();
			if (sData.Length == 0)
				return;		// nothing we can do without data!
			GenDate gdt;
			if (!TryParseGenDate(sData, rsf.m_dto.m_rgsFmt, out gdt))
			{
				LogMessage(String.Format(LexTextControls.ksCannotParseGenericDate, sData, field.Marker),
					field.LineNumber);
				return;
			}
			switch (rsf.m_flid)
			{
				case RnGenericRecTags.kflidDateOfEvent:
					rec.DateOfEvent = gdt;
					break;
				default:
					// must be a custom field.
					Debug.Assert(rsf.m_flid >= (RnGenericRecTags.kClassId * 1000) + 500);
					// There's no way to pass a GenDate item into a custom field!
					break;
			}
		}

		struct GenDateInfo
		{
			public int mday;
			public int wday;
			public int ymon;
			public int year;
			public GenDate.PrecisionType prec;
			public bool error;
		};

		private bool TryParseGenDate(string sData, List<string> rgsFmt, out GenDate gdt)
		{
			GenDate.PrecisionType prec = GenDate.PrecisionType.Exact;
			if (sData[0] == '~')
			{
				prec = GenDate.PrecisionType.Approximate;
				sData = sData.Substring(1).Trim();
			}
			else if (sData[0] == '<')
			{
				prec = GenDate.PrecisionType.Before;
				sData = sData.Substring(1).Trim();
			}
			else if (sData[0] == '>')
			{
				prec = GenDate.PrecisionType.After;
				sData = sData.Substring(1).Trim();
			}
			if (sData.Length == 0)
			{
				gdt = new GenDate();
				return false;
			}
			int year = 0;
			bool fAD = true;
			DateTime dt;
			if (DateTime.TryParseExact(sData, rgsFmt.ToArray(), null, DateTimeStyles.None, out dt))
			{
				if (dt.Year > 0)
				{
					year = dt.Year;
				}
				else
				{
					year = -dt.Year;
					fAD = false;
				}
				gdt = new GenDate(prec, dt.Month, dt.Day, year, fAD);
				return true;
			}
			foreach (string sFmt in rgsFmt)
			{
				GenDateInfo gdi;
				string sResidue = ParseFormattedDate(sData, sFmt, out gdi);
				if (!gdi.error)
				{
					year = gdi.year;
					if (prec == GenDate.PrecisionType.Exact)
					{
						if (sResidue.Trim().StartsWith("?"))
							prec = GenDate.PrecisionType.Approximate;
						else
							prec = gdi.prec;
					}
					if (year < 0)
					{
						year = -year;
						fAD = false;
					}
					gdt = new GenDate(prec, gdi.ymon, gdi.mday, year, fAD);
					return true;
				}
			}
			gdt = new GenDate();
			return false;
		}

		string ParseFormattedDate(string sDateString, string sFmt, out GenDateInfo gdi)
		{
			gdi = new GenDateInfo();
			gdi.error = true;		// just in case...
			gdi.prec = GenDate.PrecisionType.Exact;
			char ch;
			int i;
			int cch;
			bool fError;
			bool fDayPresent = false;
			bool fMonthPresent = false;
			bool fYearPresent = false;
			string sDate = sDateString.Trim();
			for (; sFmt.Length > 0; sFmt = sFmt.Substring(cch))
			{
				ch = sFmt[0];
				for (i = 1; i < sFmt.Length; ++i)
				{
					if (sFmt[i] != ch)
						break;
				}
				cch = i;
				switch (ch)
				{
					case 'd':
						if (CheckForQuestionMarks(ref gdi, ref sDate))
						{
							if (sDate.Length == 0)
								return String.Empty;
							else
								break;
						}
						switch (cch)
						{
							case 1:	// d
							case 2:	// dd
								fDayPresent = true;
								fError = !TryParseLeadingNumber(ref sDate, out gdi.mday);
								if (fError || gdi.mday > 31)
									return sDate;
								break;
							case 3:	// ddd - Abbreviated day of week
								fError = !TryMatchAgainstNameList(ref sDate, m_rgsDayAbbr, out gdi.wday);
								if (fError)
									return sDate;
								break;
							case 4:	// dddd - Unabbreviated day of the week
								fError = !TryMatchAgainstNameList(ref sDate, m_rgsDayName, out gdi.wday);
								if (fError)
									return sDate;
								break;
							default:
								return sDate;
						}
						break;

					case 'M':
						if (CheckForQuestionMarks(ref gdi, ref sDate))
						{
							if (sDate.Length == 0)
								return String.Empty;
							else
								break;
						}
						fMonthPresent = true;
						switch (cch)
						{
							case 1:	// M
							case 2:	// MM
								fError = !TryParseLeadingNumber(ref sDate, out gdi.ymon);
								if (fError || gdi.ymon > 12)
									return sDate;
								break;
							case 3: // MMM - Abbreviated month name
								fError = !TryMatchAgainstNameList(ref sDate, m_rgsMonthAbbr, out gdi.ymon);
								if (fError)
									return sDate;
								break;
							case 4:	// MMMM - Unabbreviated month name
								fError = !TryMatchAgainstNameList(ref sDate, m_rgsMonthName, out gdi.ymon);
								if (fError)
									return sDate;
								break;
							default:
								return sDate;
						}
						break;

					case 'y':
						if (sDate.StartsWith("?"))
						{
							gdi.error = true;
							return sDate;
						}
						fYearPresent = true;
						int year;
						int thisyear = DateTime.Now.Year;
						switch (cch)
						{
							case 1:
								fError = !TryParseLeadingNumber(ref sDate, out year);
								if (fError || year > 9)
									return sDate;
								gdi.year = 2000 + year;
								if (gdi.year > thisyear)
									gdi.year -= 100;
								break;
							case 2:
								fError = !TryParseLeadingNumber(ref sDate, out year);
								if (fError || year > 99)
									return sDate;
								gdi.year = 2000 + year;
								if (gdi.year > thisyear)
									gdi.year -= 100;
								break;
							case 4:
								fError = !TryParseLeadingNumber(ref sDate, out year);
								if (fError)
									return sDate;
								break;
							default:
								return sDate;
						}
						break;

					case 'g':
						// TODO SteveMc: IMPLEMENT ME!
						return sDate;

					case '\'': // quoted text
						//cch = ParseFmtQuotedText (sFmt, sDate);
						//if (cch < 0)
						//    return 0; // text not found
						break;

					case ' ':
						sDate = sDate.Trim();
						break;

					default:
						// Check for matching separators.
						sDate = sDate.Trim();
						for (int j = 0; j < cch; ++j)
						{
							if (j >= sDate.Length || sDate[j] != ch)
								return sDate;
						}
						sDate = sDate.Substring(cch);
						sDate = sDate.Trim();
						break;
				}
			}
			gdi.error = !ValidateDate(fYearPresent ? gdi.year : 2000, fMonthPresent ? gdi.ymon : 1,
				fDayPresent ? gdi.mday : 1);
			return sDate;
		}

		private static bool CheckForQuestionMarks(ref GenDateInfo gdi, ref string sDate)
		{
			if (sDate.StartsWith("?"))
			{
				while (sDate.StartsWith("?"))
					sDate = sDate.Substring(1);
				gdi.prec = GenDate.PrecisionType.Approximate;
				if (sDate.Length == 0)
					gdi.error = gdi.year == 0;	// ok if we already have a year.
				return true;
			}
			else
			{
				return false;
			}
		}

		private static bool TryMatchAgainstNameList(ref string sDate, string[] rgsToMatch, out int val)
		{
			for (int j = 0; j < rgsToMatch.Length; ++j)
			{
				if (sDate.StartsWith(rgsToMatch[j]))
				{
					val = j + 1;
					sDate = sDate.Substring(rgsToMatch[j].Length);
					sDate = sDate.Trim();
					return false;
				}
			}
			val = 0;
			return true;
		}

		private static bool ValidateDate(int year, int month, int day)
		{
			if (year < -9999 || year > 9999 || year == 0)
				return false;
			if (month < 1 || month > 12)
				return false;
			int days_in_month = 31;	// most common value
			if (year == 1752 && month == 9)
			{
				days_in_month = 19; // the month the calendar was changed
			}
			else
			{
				switch (month)
				{
					case 2:		// February
						days_in_month = (((year%4) == 0 && (year%100) != 0) || (year%1000) == 0) ? 29 : 28;
						break;
					case 4:		// April
					case 6:		// June
					case 9:		// September
					case 11:	// November
						days_in_month = 30;
						break;
				}
			}
			if (day < 1 || day > days_in_month)
				return false;
			return true;
		}

		private static bool TryParseLeadingNumber(ref string sDate, out int val)
		{
			val = 0;
			int cchUsed;
			for (cchUsed = 0; cchUsed < sDate.Length; ++cchUsed)
			{
				if (!Char.IsDigit(sDate[cchUsed]))
					break;
			}
			if (cchUsed < 1)
				return false;
			string sNum = sDate.Substring(0, cchUsed);
			sDate = sDate.Substring(cchUsed);
			return Int32.TryParse(sNum, out val);
		}

		/// <summary>
		/// Store a value with a "kcptTime" type value.  These are less forgiving than those with
		/// "kcptGenDate" values, because they are generally created by a computer program instead
		/// of typed by a user.
		/// </summary>
		private void SetDateTimeValue(IRnGenericRec rec, RnSfMarker rsf, Sfm2Xml.SfmField field)
		{
			string sData = field.Data.Trim();
			if (sData.Length == 0)
				return;		// nothing we can do without data!
			DateTime dt;
			if (!DateTime.TryParseExact(sData, rsf.m_dto.m_rgsFmt.ToArray(), null, DateTimeStyles.None, out dt))
			{
				LogMessage(String.Format(LexTextControls.ksCannotParseDateTime, field.Data, field.Marker),
					field.LineNumber);
				return;
			}
			switch (rsf.m_flid)
			{
				case RnGenericRecTags.kflidDateCreated:
					rec.DateCreated = dt;
					break;
				case RnGenericRecTags.kflidDateModified:
					rec.DateModified = dt;
					break;
				default:
					// must be a custom field.
					Debug.Assert(rsf.m_flid >= (RnGenericRecTags.kClassId * 1000) + 500);
					SilTime.SetTimeProperty(m_cache.DomainDataByFlid, rec.Hvo, rsf.m_flid, dt);
					break;
			}
		}

		/// <summary>
		/// Store the information needed to make any cross reference links after all the records
		/// have been created.
		/// </summary>
		private void StoreLinkData(IRnGenericRec rec, RnSfMarker rsf, Sfm2Xml.SfmField field)
		{
			if (String.IsNullOrEmpty(field.Data))
				return;
			var pend = new PendingLink { Marker = rsf, Field = field, Record = rec };
			m_pendingLinks.Add(pend);
		}

		private void ProcessStoredLinkData()
		{
			if (m_pendingLinks.Count == 0)
				return;
			// 1. Get the titles and map them onto their records.
			// 2. Try to match link data against titles
			// 3. If successful, set link.
			// 4. If unsuccessful, provide error message for log.
			var mapTitleRec = new Dictionary<string, IRnGenericRec>();
			foreach (var rec in m_cache.ServiceLocator.GetInstance<IRnGenericRecRepository>().AllInstances())
			{
				var sTitle = rec.Title.Text;
				if (String.IsNullOrEmpty(sTitle))
					continue;
				if (!mapTitleRec.ContainsKey(sTitle))
					mapTitleRec.Add(sTitle, rec);
			}
			foreach (var pend in m_pendingLinks)
			{
				IRnGenericRec rec;
				var sData = pend.Field.Data;
				if (mapTitleRec.TryGetValue(sData, out rec))
				{
					if (SetLink(pend, rec))
						continue;
				}
				else
				{
					var idx1 = sData.IndexOf(" - ");
					var idx2 = sData.LastIndexOf(" - ");
					if (idx1 != idx2)
					{
						idx1 += 3;
						var sTitle = sData.Substring(idx1, idx2 - idx1);
						if (mapTitleRec.TryGetValue(sTitle, out rec))
						{
							if (SetLink(pend, rec))
								continue;
						}
					}
				}
				// log an error.
				LogMessage(
					String.Format(SIL.FieldWorks.LexText.Controls.LexTextControls.ksCannotMakeDesiredLink,
						pend.Field.Marker, pend.Field.Data),
					pend.Field.LineNumber);

			}
		}

		private static bool SetLink(PendingLink pend, IRnGenericRec rec)
		{
			switch (pend.Marker.m_flid)
			{
				case RnGenericRecTags.kflidCounterEvidence:
					pend.Record.CounterEvidenceRS.Add(rec);
					return true;
				case RnGenericRecTags.kflidSeeAlso:
					pend.Record.SeeAlsoRC.Add(rec);
					return true;
				case RnGenericRecTags.kflidSupersededBy:
					pend.Record.SupersededByRC.Add(rec);
					return true;
				case RnGenericRecTags.kflidSupportingEvidence:
					pend.Record.SupportingEvidenceRS.Add(rec);
					return true;
			}
			return false;
		}

		/// <summary>
		/// Store the data for a field that contains one or more references to a possibility
		/// list.
		/// </summary>
		private void SetListReference(IRnGenericRec rec, RnSfMarker rsf, Sfm2Xml.SfmField field)
		{
			ReconvertEncodedDataIfNeeded(field, rsf.m_tlo.m_wsId);
			string sData = field.Data;
			if (sData == null)
				sData = String.Empty;
			sData = ApplyChanges(rsf, sData);
			sData = sData.Trim();
			List<string> rgsData = null;
			if (sData.Length > 0)
			{
				if (rsf.m_tlo.m_fHaveMulti)
				{
					rgsData = SplitString(sData, rsf.m_tlo.m_rgsDelimMulti);
					rgsData = PruneEmptyStrings(rgsData);
				}
				else
				{
					rgsData = new List<string> {sData};
				}
			}
			if ((rgsData == null || rgsData.Count == 0) && rsf.m_tlo.m_default == null)
			{
				return;
			}
			if (rgsData == null)
				rgsData = new List<string>();
			rgsData = ApplyBeforeAndBetween(rsf, rgsData);
			if (rgsData.Count == 0)
				rgsData.Add(String.Empty);
			foreach (var sItem in rgsData)
			{
				switch (rsf.m_flid)
				{
					case RnGenericRecTags.kflidAnthroCodes:
						if (!StoreAnthroCode(rec, rsf, sItem))
							LogCannotFindListItem(sItem, field);
						break;
					case RnGenericRecTags.kflidConfidence:
						if (!StoreConfidence(rec, rsf, sItem))
							LogCannotFindListItem(sItem, field);
						break;
					case RnGenericRecTags.kflidLocations:
						if (!StoreLocation(rec, rsf, sItem))
							LogCannotFindListItem(sItem, field);
						break;
					case RnGenericRecTags.kflidPhraseTags:
						if (!StorePhraseTag(rec, rsf, sItem))
							LogCannotFindListItem(sItem, field);
						break;
					case RnGenericRecTags.kflidResearchers:
						if (!StoreResearcher(rec, rsf, sItem))
							LogCannotFindListItem(sItem, field);
						break;
					case RnGenericRecTags.kflidRestrictions:
						if (!StoreRestriction(rec, rsf, sItem))
							LogCannotFindListItem(sItem, field);
						break;
					case RnGenericRecTags.kflidSources:
						if (!StoreSource(rec, rsf, sItem))
							LogCannotFindListItem(sItem, field);
						break;
					case RnGenericRecTags.kflidStatus:
						if (!StoreStatus(rec, rsf, sItem))
							LogCannotFindListItem(sItem, field);
						break;
					case RnGenericRecTags.kflidTimeOfEvent:
						if (!StoreTimeOfEvent(rec, rsf, sItem))
							LogCannotFindListItem(sItem, field);
						break;
					case RnGenericRecTags.kflidType:
						if (!StoreRecType(rec, rsf, sItem))
							LogCannotFindListItem(sItem, field);
						break;
					case RnGenericRecTags.kflidParticipants:
						if (!StoreParticipant(rec, rsf, sItem))
							LogCannotFindListItem(sItem, field);
						break;
					default:
						// must be a custom field.
						Debug.Assert(rsf.m_flid >= (RnGenericRecTags.kClassId * 1000) + 500);
						Guid guidList = m_mdc.GetFieldListRoot(rsf.m_flid);
						if (guidList != Guid.Empty)
						{
							if (m_repoList == null)
								m_repoList = m_cache.ServiceLocator.GetInstance<ICmPossibilityListRepository>();
							ICmPossibilityList list = m_repoList.GetObject(guidList);
							if (list != null)
							{
								if (!StoreCustomListRefItem(rec, rsf, sItem, list))
									LogCannotFindListItem(sItem, field);
								break;
							}
						}
						LogMessage(
							String.Format(LexTextControls.ksCannotFindPossibilityList, field.Marker),
							field.LineNumber);
						return;
				}
			}
		}

		private void LogCannotFindListItem(string sItem, Sfm2Xml.SfmField field)
		{
			LogMessage(
				String.Format(LexTextControls.ksCannotFindMatchingListItem, sItem, field.Marker),
				field.LineNumber);
		}

		/// <summary>
		/// For each individual item,
		/// 1. remove any comment (using rsf.m_tlo.m_rgsBefore)
		/// 2. extract actual data (using rsf.m_tlo.m_rgsMarkStart/End)
		/// </summary>
		private static List<string> ApplyBeforeAndBetween(RnSfMarker rsf, List<string> rgsData)
		{
			List<string> rgsData2 = new List<string>();
			foreach (string sItem in rgsData)
			{
				string sT = sItem;
				if (rsf.m_tlo.m_fHaveBefore &&
					rsf.m_tlo.m_rgsBefore != null && sItem.Length > 0)
				{
					foreach (string sBefore in rsf.m_tlo.m_rgsBefore)
					{
						int idx = sItem.IndexOf(sBefore);
						if (idx > 0)
						{
							sT = sItem.Substring(0, idx).Trim();
						}
						else if (idx == 0)
						{
							sT = String.Empty;
						}
						if (sT.Length == 0)
							break;
					}
				}
				if (sT.Length > 0 && rsf.m_tlo.m_fHaveBetween &&
					rsf.m_tlo.m_rgsMarkStart != null && rsf.m_tlo.m_rgsMarkEnd != null)
				{
					// Ensure safe length even if the two lengths differ.
					// REVIEW: Should we complain if the lengths differ?
					int clen = rsf.m_tlo.m_rgsMarkEnd.Length;
					if (rsf.m_tlo.m_rgsMarkStart.Length < rsf.m_tlo.m_rgsMarkEnd.Length)
						clen = rsf.m_tlo.m_rgsMarkStart.Length;
					if (clen > 0)
					{
						string sT2 = String.Empty;
						for (int i = 0; i < clen; ++i)
						{
							int idx = sT.IndexOf(rsf.m_tlo.m_rgsMarkStart[i]);
							if (idx >= 0)
							{
								++idx;
								int idxEnd = sT.IndexOf(rsf.m_tlo.m_rgsMarkEnd[i], idx);
								if (idxEnd >= 0)
								{
									sT2 = sT.Substring(idx, idxEnd - idx);
									break;
								}
							}
						}
						sT = sT2;
					}
				}
				if (!String.IsNullOrEmpty(sT))
					rgsData2.Add(sT);
			}
			return rgsData2;
		}

		private string ApplyChanges(RnSfMarker rsf, string sData)
		{
			if (rsf.m_tlo.m_rgsMatch == null || rsf.m_tlo.m_rgsReplace == null)
				return sData;
			int count = rsf.m_tlo.m_rgsMatch.Count;
			if (rsf.m_tlo.m_rgsReplace.Count < rsf.m_tlo.m_rgsMatch.Count)
				count = rsf.m_tlo.m_rgsReplace.Count;
			for (int i = 0; i < count; ++i)
				sData = sData.Replace(rsf.m_tlo.m_rgsMatch[i], rsf.m_tlo.m_rgsReplace[i]);
			return sData;
		}

		private List<string> SplitString(string sItem, string sDel)
		{
			List<string> rgsSplit = new List<string>();
			if (String.IsNullOrEmpty(sItem))
			{
				rgsSplit.Add(String.Empty);
				return rgsSplit;
			}
			int idx;
			while ((idx = sItem.IndexOf(sDel)) >= 0)
			{
				rgsSplit.Add(sItem.Substring(0, idx));
				sItem = sItem.Substring(idx + sDel.Length);
			}
			if (sItem.Length > 0)
				rgsSplit.Add(sItem);
			return rgsSplit;
		}

		private List<string> SplitString(string sData, string[] rgsDelims)
		{
			List<string> rgsData = new List<string>();
			rgsData.Add(sData);
			if (rgsDelims != null && rgsDelims.Length > 0)
			{
				foreach (string sDel in rgsDelims)
				{
					List<string> rgsSplit = new List<string>();
					foreach (string sItem in rgsData)
					{
						string s1 = sItem.Trim();
						if (s1.Length == 0)
							continue;
						List<string> rgsT = SplitString(s1, sDel);
						foreach (string s2 in rgsT)
						{
							string s3 = s2.Trim();
							if (s3.Length > 0)
								rgsSplit.Add(s3);
						}
					}
					rgsData = rgsSplit;
				}
			}
			return rgsData;
		}

		private ICmPossibility FindPossibilityOrNull(List<string> rgsHier,
			Dictionary<string, ICmPossibility> map)
		{
			ICmPossibility possParent = null;
			ICmPossibility poss = null;
			for (int i = 0; i < rgsHier.Count; ++i)
			{
				if (!map.TryGetValue(rgsHier[i].ToLowerInvariant(), out poss))
					return null;
				if (i > 0 && poss.Owner != possParent)
					return null;
				possParent = poss;
			}
			return poss;
		}

		private bool StoreAnthroCode(IRnGenericRec rec, RnSfMarker rsf, string sData)
		{
			List<string> rgsHier = SplitForSubitems(rsf, sData);
			if (rgsHier == null || rgsHier.Count == 0)
			{
				ICmAnthroItem def = rsf.m_tlo.m_default as ICmAnthroItem;
				if (def != null && !rec.AnthroCodesRC.Contains(def))
					rec.AnthroCodesRC.Add(def);
				return true;
			}
			if (m_mapAnthroCode.Count == 0)
				FillPossibilityMap(rsf, m_cache.LangProject.AnthroListOA.PossibilitiesOS, m_mapAnthroCode);
			ICmPossibility poss = FindPossibilityOrNull(rgsHier, m_mapAnthroCode);
			if (poss != null)
			{
				if (!rec.AnthroCodesRC.Contains(poss as ICmAnthroItem))
					rec.AnthroCodesRC.Add(poss as ICmAnthroItem);
				return true;
			}
			else if (rsf.m_tlo.m_fIgnoreNewStuff)
			{
				return false;
			}
			else
			{
				ICmAnthroItem item = CreateNewAnthroItem(rgsHier);
				if (item != null)
					rec.AnthroCodesRC.Add(item);
				return true;
			}
		}

		private ICmAnthroItem CreateNewAnthroItem(List<string> rgsHier)
		{
			return (ICmAnthroItem)CreateNewPossibility(rgsHier, AnthroItemCreator,
				m_cache.LangProject.AnthroListOA.PossibilitiesOS,
				m_mapAnthroCode, m_rgNewAnthroItem);
		}

		private bool StoreConfidence(IRnGenericRec rec, RnSfMarker rsf, string sData)
		{
			List<string> rgsHier = SplitForSubitems(rsf, sData);
			if (rgsHier == null || rgsHier.Count == 0)
			{
				rec.ConfidenceRA = rsf.m_tlo.m_default;
				return true;
			}
			if (m_mapConfidence.Count == 0)
				FillPossibilityMap(rsf, m_cache.LangProject.ConfidenceLevelsOA.PossibilitiesOS, m_mapConfidence);
			ICmPossibility poss = FindPossibilityOrNull(rgsHier, m_mapConfidence);
			if (poss != null)
			{
				rec.ConfidenceRA = poss;
				return true;
			}
			else if (rsf.m_tlo.m_fIgnoreNewStuff)
			{
				return false;
			}
			else
			{
				ICmPossibility item = CreateNewConfidenceItem(rgsHier);
				rec.ConfidenceRA = item;
				return true;
			}
		}

		private ICmPossibility CreateNewConfidenceItem(List<string> rgsHier)
		{
			return CreateNewPossibility(rgsHier, PossibilityCreator,
				m_cache.LangProject.ConfidenceLevelsOA.PossibilitiesOS,
				m_mapConfidence, m_rgNewConfidence);
		}

		private bool StoreLocation(IRnGenericRec rec, RnSfMarker rsf, string sData)
		{
			List<string> rgsHier = SplitForSubitems(rsf, sData);
			if (rgsHier == null || rgsHier.Count == 0)
			{
				ICmLocation def = rsf.m_tlo.m_default as ICmLocation;
				if (def != null && !rec.LocationsRC.Contains(def))
					rec.LocationsRC.Add(def);
				return true;
			}
			if (m_mapLocation.Count == 0)
				FillPossibilityMap(rsf, m_cache.LangProject.LocationsOA.PossibilitiesOS, m_mapLocation);
			ICmPossibility poss = FindPossibilityOrNull(rgsHier, m_mapLocation);
			if (poss != null)
			{
				if (!rec.LocationsRC.Contains(poss as ICmLocation))
					rec.LocationsRC.Add(poss as ICmLocation);
				return true;
			}
			else if (rsf.m_tlo.m_fIgnoreNewStuff)
			{
				return false;
			}
			else
			{
				ICmLocation item = CreateNewLocation(rgsHier);
				if (item != null)
					rec.LocationsRC.Add(item);
				return true;
			}
		}

		private ICmLocation CreateNewLocation(List<string> rgsHier)
		{
			return (ICmLocation)CreateNewPossibility(rgsHier, LocationCreator,
				m_cache.LangProject.LocationsOA.PossibilitiesOS,
				m_mapLocation, m_rgNewLocation);
		}

		private bool StorePhraseTag(IRnGenericRec rec, RnSfMarker rsf, string sData)
		{
			List<string> rgsHier = SplitForSubitems(rsf, sData);
			if (rgsHier == null || rgsHier.Count == 0)
			{
				if (rsf.m_tlo.m_default != null && !rec.PhraseTagsRC.Contains(rsf.m_tlo.m_default))
					rec.PhraseTagsRC.Add(rsf.m_tlo.m_default);
				return true;
			}
			if (m_mapPhraseTag.Count == 0)
				FillPossibilityMap(rsf, m_cache.LangProject.TextMarkupTagsOA.PossibilitiesOS, m_mapPhraseTag);
			ICmPossibility poss = FindPossibilityOrNull(rgsHier, m_mapPhraseTag);
			if (poss != null)
			{
				if (!rec.PhraseTagsRC.Contains(poss))
					rec.PhraseTagsRC.Add(poss);
				return true;
			}
			else if (rsf.m_tlo.m_fIgnoreNewStuff)
			{
				return false;
			}
			else
			{
				ICmPossibility item = CreateNewPhraseTag(rgsHier);
				if (item != null)
					rec.PhraseTagsRC.Add(item);
				return true;
			}
		}

		private ICmPossibility CreateNewPhraseTag(List<string> rgsHier)
		{
			return CreateNewPossibility(rgsHier, PossibilityCreator,
				m_cache.LangProject.TextMarkupTagsOA.PossibilitiesOS,
				m_mapPhraseTag, m_rgNewPhraseTag);
		}

		private bool StoreResearcher(IRnGenericRec rec, RnSfMarker rsf, string sData)
		{
			List<string> rgsHier = SplitForSubitems(rsf, sData);
			if (rgsHier == null || rgsHier.Count == 0)
			{
				ICmPerson def = rsf.m_tlo.m_default as ICmPerson;
				if (!rec.ResearchersRC.Contains(def))
					rec.ResearchersRC.Add(def);
				return true;
			}
			if (m_mapPeople.Count == 0)
				FillPossibilityMap(rsf, m_cache.LangProject.PeopleOA.PossibilitiesOS, m_mapPeople);
			ICmPossibility poss = FindPossibilityOrNull(rgsHier, m_mapPeople);
			if (poss != null)
			{
				if (!rec.ResearchersRC.Contains(poss as ICmPerson))
					rec.ResearchersRC.Add(poss as ICmPerson);
				return true;
			}
			else if (rsf.m_tlo.m_fIgnoreNewStuff)
			{
				return false;
			}
			else
			{
				ICmPerson item = CreateNewPerson(rgsHier);
				if (item != null)
					rec.ResearchersRC.Add(item);
				return true;
			}
		}

		private ICmPerson CreateNewPerson(List<string> rgsHier)
		{
			return (ICmPerson)CreateNewPossibility(rgsHier, PersonCreator,
				m_cache.LangProject.PeopleOA.PossibilitiesOS,
				m_mapPeople, m_rgNewPeople);
		}

		private bool StoreSource(IRnGenericRec rec, RnSfMarker rsf, string sData)
		{
			List<string> rgsHier = SplitForSubitems(rsf, sData);
			if (rgsHier == null || rgsHier.Count == 0)
			{
				ICmPerson def = rsf.m_tlo.m_default as ICmPerson;
				if (def != null && !rec.SourcesRC.Contains(def))
					rec.SourcesRC.Add(def);
				return true;
			}
			if (m_mapPeople.Count == 0)
				FillPossibilityMap(rsf, m_cache.LangProject.PeopleOA.PossibilitiesOS, m_mapPeople);
			ICmPossibility poss = FindPossibilityOrNull(rgsHier, m_mapPeople);
			if (poss != null)
			{
				if (!rec.SourcesRC.Contains(poss as ICmPerson))
					rec.SourcesRC.Add(poss as ICmPerson);
				return true;
			}
			else if (rsf.m_tlo.m_fIgnoreNewStuff)
			{
				return false;
			}
			else
			{
				ICmPerson item = CreateNewPerson(rgsHier);
				if (item != null)
					rec.SourcesRC.Add(item);
				return true;
			}
		}

		private List<string> SplitForSubitems(RnSfMarker rsf, string sData)
		{
			List<string> rgsHier = null;
			if (sData.Length > 0)
			{
				if (rsf.m_tlo.m_fHaveSub)
				{
					rgsHier = SplitString(sData, rsf.m_tlo.m_rgsDelimSub);
					rgsHier = PruneEmptyStrings(rgsHier);
				}
				else
				{
					rgsHier = new List<string>();
					rgsHier.Add(sData);
				}
			}
			return rgsHier;
		}

		private bool StoreRestriction(IRnGenericRec rec, RnSfMarker rsf, string sData)
		{
			List<string> rgsHier = SplitForSubitems(rsf, sData);
			if (rgsHier == null || rgsHier.Count == 0)
			{
				if (rsf.m_tlo.m_default != null && !rec.RestrictionsRC.Contains(rsf.m_tlo.m_default))
					rec.RestrictionsRC.Add(rsf.m_tlo.m_default);
				return true;
			}
			if (m_mapRestriction.Count == 0)
				FillPossibilityMap(rsf, m_cache.LangProject.RestrictionsOA.PossibilitiesOS, m_mapRestriction);
			ICmPossibility poss = FindPossibilityOrNull(rgsHier, m_mapRestriction);
			if (poss != null)
			{
				if (!rec.RestrictionsRC.Contains(poss))
					rec.RestrictionsRC.Add(poss);
				return true;
			}
			else if (rsf.m_tlo.m_fIgnoreNewStuff)
			{
				return false;
			}
			else
			{
				ICmPossibility item = CreateNewRestriction(rgsHier);
				if (item != null)
					rec.RestrictionsRC.Add(item);
				return true;
			}
		}

		private ICmPossibility CreateNewRestriction(List<string> rgsHier)
		{
			return CreateNewPossibility(rgsHier, PossibilityCreator,
				m_cache.LangProject.RestrictionsOA.PossibilitiesOS,
				m_mapRestriction, m_rgNewRestriction);
		}

		private bool StoreStatus(IRnGenericRec rec, RnSfMarker rsf, string sData)
		{
			List<string> rgsHier = SplitForSubitems(rsf, sData);
			if (rgsHier == null || rgsHier.Count == 0)
			{
				rec.StatusRA = rsf.m_tlo.m_default;
				return true;
			}
			if (m_mapStatus.Count == 0)
				FillPossibilityMap(rsf, m_cache.LangProject.StatusOA.PossibilitiesOS, m_mapStatus);
			ICmPossibility poss = FindPossibilityOrNull(rgsHier, m_mapStatus);
			if (poss != null)
			{
				rec.StatusRA = poss;
				return true;
			}
			else if (rsf.m_tlo.m_fIgnoreNewStuff)
			{
				return false;
			}
			else
			{
				ICmPossibility item = CreateNewStatus(rgsHier);
				rec.StatusRA = item;
				return true;
			}
		}

		private ICmPossibility CreateNewStatus(List<string> rgsHier)
		{
			return CreateNewPossibility(rgsHier, PossibilityCreator,
				m_cache.LangProject.StatusOA.PossibilitiesOS,
				m_mapStatus, m_rgNewStatus);
		}

		private bool StoreTimeOfEvent(IRnGenericRec rec, RnSfMarker rsf, string sData)
		{
			List<string> rgsHier = SplitForSubitems(rsf, sData);
			if (rgsHier == null || rgsHier.Count == 0)
			{
				if (rsf.m_tlo.m_default != null && !rec.TimeOfEventRC.Contains(rsf.m_tlo.m_default))
					rec.TimeOfEventRC.Add(rsf.m_tlo.m_default);
				return true;
			}
			if (m_mapTimeOfDay.Count == 0)
				FillPossibilityMap(rsf, m_cache.LangProject.TimeOfDayOA.PossibilitiesOS, m_mapTimeOfDay);
			ICmPossibility poss = FindPossibilityOrNull(rgsHier, m_mapTimeOfDay);
			if (poss != null)
			{
				if (!rec.TimeOfEventRC.Contains(poss))
					rec.TimeOfEventRC.Add(poss);
				return true;
			}
			else if (rsf.m_tlo.m_fIgnoreNewStuff)
			{
				return false;
			}
			else
			{
				ICmPossibility item = CreateNewTimeOfDay(rgsHier);
				if (item != null)
					rec.TimeOfEventRC.Add(item);
				return true;
			}
		}

		private ICmPossibility CreateNewTimeOfDay(List<string> rgsHier)
		{
			return CreateNewPossibility(rgsHier, PossibilityCreator,
				m_cache.LangProject.TimeOfDayOA.PossibilitiesOS,
				m_mapTimeOfDay, m_rgNewTimeOfDay);
		}

		private bool StoreRecType(IRnGenericRec rec, RnSfMarker rsf, string sData)
		{
			List<string> rgsHier = SplitForSubitems(rsf, sData);
			if (rgsHier == null || rgsHier.Count == 0)
			{
				rec.TypeRA = rsf.m_tlo.m_default;
				return true;
			}
			if (m_mapRecType.Count == 0)
				FillPossibilityMap(rsf, m_cache.LangProject.ResearchNotebookOA.RecTypesOA.PossibilitiesOS, m_mapRecType);
			ICmPossibility poss = FindPossibilityOrNull(rgsHier, m_mapRecType);
			if (poss != null)
			{
				rec.TypeRA = poss;
				return true;
			}
			else if (rsf.m_tlo.m_fIgnoreNewStuff)
			{
				return false;
			}
			else
			{
				ICmPossibility item = CreateNewRecType(rgsHier);
				rec.TypeRA = item;
				return true;
			}
		}

		private ICmPossibility CreateNewRecType(List<string> rgsHier)
		{
			return CreateNewPossibility(rgsHier, PossibilityCreator,
				m_cache.LangProject.ResearchNotebookOA.RecTypesOA.PossibilitiesOS,
				m_mapRecType, m_rgNewRecType);
		}

		private bool StoreParticipant(IRnGenericRec rec, RnSfMarker rsf, string sData)
		{
			var partic = rec.ParticipantsOC.FirstOrDefault(part => part.RoleRA == null);
			if (partic == null)
			{
				partic = m_cache.ServiceLocator.GetInstance<IRnRoledParticFactory>().Create();
				rec.ParticipantsOC.Add(partic);
			}
			var rgsHier = SplitForSubitems(rsf, sData);
			if (rgsHier == null || rgsHier.Count == 0)
			{
				var def = rsf.m_tlo.m_default as ICmPerson;
				if (def != null && !partic.ParticipantsRC.Contains(def))
					partic.ParticipantsRC.Add(def);
				return true;
			}
			if (m_mapPeople.Count == 0)
				FillPossibilityMap(rsf, m_cache.LangProject.PeopleOA.PossibilitiesOS, m_mapPeople);
			var poss = FindPossibilityOrNull(rgsHier, m_mapPeople);
			if (poss != null)
			{
				if (!partic.ParticipantsRC.Contains(poss as ICmPerson))
					partic.ParticipantsRC.Add(poss as ICmPerson);
				return true;
			}
			if (!rsf.m_tlo.m_fIgnoreNewStuff)
			{
				var item = CreateNewPerson(rgsHier);
				if (item != null)
				{
					partic.ParticipantsRC.Add(item);
					return true;
				}
			}
			return false;
		}

		private bool StoreCustomListRefItem(IRnGenericRec rec, RnSfMarker rsf, string sData,
			ICmPossibilityList list)
		{
			// First, get the existing data so we can check whether the new item is needed,
			// and so that we know where to insert it (at the end) if it is.
			int chvo = m_cache.DomainDataByFlid.get_VecSize(rec.Hvo, rsf.m_flid);
			int[] hvosField;
			using (ArrayPtr arrayPtr = MarshalEx.ArrayToNative<int>(chvo))
			{
				m_cache.DomainDataByFlid.VecProp(rec.Hvo, rsf.m_flid, chvo, out chvo, arrayPtr);
				hvosField = MarshalEx.NativeToArray<int>(arrayPtr, chvo);
			}
			ICmPossibility poss;
			List<string> rgsHier = SplitForSubitems(rsf, sData);
			if (rgsHier == null || rgsHier.Count == 0)
			{
				poss = rsf.m_tlo.m_default;
				if (poss != null && !hvosField.Contains(poss.Hvo) && poss.ClassID == list.ItemClsid)
				{
					m_cache.DomainDataByFlid.Replace(rec.Hvo, rsf.m_flid, chvo, chvo,
						new int[] { poss.Hvo }, 1);
				}
				return true;
			}
			switch (list.OwningFlid)
			{
				case LangProjectTags.kflidAnthroList:
					if (m_mapAnthroCode.Count == 0)
						FillPossibilityMap(rsf, m_cache.LangProject.AnthroListOA.PossibilitiesOS, m_mapAnthroCode);
					poss = FindPossibilityOrNull(rgsHier, m_mapAnthroCode);
					if (poss == null && !rsf.m_tlo.m_fIgnoreNewStuff)
						poss = CreateNewAnthroItem(rgsHier);
					break;
				case LangProjectTags.kflidConfidenceLevels:
					if (m_mapConfidence.Count == 0)
						FillPossibilityMap(rsf, m_cache.LangProject.ConfidenceLevelsOA.PossibilitiesOS, m_mapConfidence);
					poss = FindPossibilityOrNull(rgsHier, m_mapConfidence);
					if (poss == null && !rsf.m_tlo.m_fIgnoreNewStuff)
						poss = CreateNewConfidenceItem(rgsHier);
					break;
				case LangProjectTags.kflidLocations:
					if (m_mapLocation.Count == 0)
						FillPossibilityMap(rsf, m_cache.LangProject.LocationsOA.PossibilitiesOS, m_mapLocation);
					poss = FindPossibilityOrNull(rgsHier, m_mapLocation);
					if (poss == null && !rsf.m_tlo.m_fIgnoreNewStuff)
						poss = CreateNewLocation(rgsHier);
					break;
				case RnResearchNbkTags.kflidRecTypes:
					if (m_mapRecType.Count == 0)
						FillPossibilityMap(rsf, m_cache.LangProject.ResearchNotebookOA.RecTypesOA.PossibilitiesOS, m_mapRecType);
					poss = FindPossibilityOrNull(rgsHier, m_mapRecType);
					if (poss == null && !rsf.m_tlo.m_fIgnoreNewStuff)
						poss = CreateNewRecType(rgsHier);
					break;
				case LangProjectTags.kflidTextMarkupTags:
					if (m_mapPhraseTag.Count == 0)
						FillPossibilityMap(rsf, m_cache.LangProject.TextMarkupTagsOA.PossibilitiesOS, m_mapPhraseTag);
					poss = FindPossibilityOrNull(rgsHier, m_mapPhraseTag);
					if (poss == null && !rsf.m_tlo.m_fIgnoreNewStuff)
						poss = CreateNewPhraseTag(rgsHier);
					break;
				case LangProjectTags.kflidPeople:
					if (m_mapPeople.Count == 0)
						FillPossibilityMap(rsf, m_cache.LangProject.PeopleOA.PossibilitiesOS, m_mapPeople);
					poss = FindPossibilityOrNull(rgsHier, m_mapPeople);
					if (poss == null && !rsf.m_tlo.m_fIgnoreNewStuff)
						poss = CreateNewPerson(rgsHier);
					break;
				case LangProjectTags.kflidRestrictions:
					if (m_mapRestriction.Count == 0)
						FillPossibilityMap(rsf, m_cache.LangProject.RestrictionsOA.PossibilitiesOS, m_mapRestriction);
					poss = FindPossibilityOrNull(rgsHier, m_mapRestriction);
					if (poss == null && !rsf.m_tlo.m_fIgnoreNewStuff)
						poss = CreateNewRestriction(rgsHier);
					break;
				case LangProjectTags.kflidStatus:
					if (m_mapStatus.Count == 0)
						FillPossibilityMap(rsf, m_cache.LangProject.StatusOA.PossibilitiesOS, m_mapStatus);
					poss = FindPossibilityOrNull(rgsHier, m_mapStatus);
					if (poss == null && !rsf.m_tlo.m_fIgnoreNewStuff)
						poss = CreateNewStatus(rgsHier);
					break;
				case LangProjectTags.kflidTimeOfDay:
					if (m_mapTimeOfDay.Count == 0)
						FillPossibilityMap(rsf, m_cache.LangProject.TimeOfDayOA.PossibilitiesOS, m_mapTimeOfDay);
					poss = FindPossibilityOrNull(rgsHier, m_mapTimeOfDay);
					if (poss == null && !rsf.m_tlo.m_fIgnoreNewStuff)
						poss = CreateNewTimeOfDay(rgsHier);
					break;
				default:
					Dictionary<string, ICmPossibility> map;
					if (!m_mapListMapPossibilities.TryGetValue(list.Guid, out map))
					{
						map = new Dictionary<string, ICmPossibility>();
						FillPossibilityMap(rsf, list.PossibilitiesOS, map);
						m_mapListMapPossibilities.Add(list.Guid, map);
					}
					List<ICmPossibility> rgNew;
					if (!m_mapNewPossibilities.TryGetValue(list.Guid, out rgNew))
					{
						rgNew = new List<ICmPossibility>();
						m_mapNewPossibilities.Add(list.Guid, rgNew);
					}
					poss = FindPossibilityOrNull(rgsHier, map);
					if (poss == null && !rsf.m_tlo.m_fIgnoreNewStuff)
					{
						CmPossibilityCreator creator = null;
						switch (list.ItemClsid)
						{
							case CmPossibilityTags.kClassId:
								creator = PossibilityCreator;
								break;
							case CmLocationTags.kClassId:
								creator = LocationCreator;
								break;
							case CmPersonTags.kClassId:
								creator = PersonCreator;
								break;
							case CmAnthroItemTags.kClassId:
								creator = AnthroItemCreator;
								break;
							case CmCustomItemTags.kClassId:
								creator = CustomItemCreator;
								break;
							case CmSemanticDomainTags.kClassId:
								creator = SemanticDomainCreator;
								break;
							// These are less likely, but legal, so we have to allow for them.
							case MoMorphTypeTags.kClassId:
								creator = MorphTypeCreator;
								break;
							case PartOfSpeechTags.kClassId:
								creator = NewPartOfSpeechCreator;
								break;
							case LexEntryTypeTags.kClassId:
								creator = NewLexEntryTypeCreator;
								break;
							case LexRefTypeTags.kClassId:
								creator = NewLexRefTypeCreator;
								break;
						}
						if (creator != null)
							poss =  CreateNewPossibility(rgsHier, creator, list.PossibilitiesOS, map, rgNew);
					}
					break;
			}
			if (poss != null && !hvosField.Contains(poss.Hvo) && poss.ClassID == list.ItemClsid)
			{
				m_cache.DomainDataByFlid.Replace(rec.Hvo, rsf.m_flid, chvo, chvo,
					new int[] { poss.Hvo }, 1);
				return true;
			}
			else
			{
				return !rsf.m_tlo.m_fIgnoreNewStuff;
			}
		}

		private static void FillPossibilityMap(RnSfMarker rsf, IFdoOwningSequence<ICmPossibility> seq,
			Dictionary<string, ICmPossibility> map)
		{
			if (seq == null || seq.Count == 0)
				return;
			bool fAbbrev = rsf.m_tlo.m_pnt == PossNameType.kpntAbbreviation;
			foreach (ICmPossibility poss in seq)
			{
				string sKey = fAbbrev ?
					poss.Abbreviation.AnalysisDefaultWritingSystem.Text :
					poss.Name.AnalysisDefaultWritingSystem.Text;
				if (String.IsNullOrEmpty(sKey))
					continue;
				sKey = sKey.ToLowerInvariant();
				if (map.ContainsKey(sKey))
					continue;
				map.Add(sKey, poss);
				FillPossibilityMap(rsf, poss.SubPossibilitiesOS, map);
			}
		}

		private ICmPossibility CreateNewPossibility(List<string> rgsHier,
			CmPossibilityCreator factory,
			IFdoOwningSequence<ICmPossibility> possList,
			Dictionary<string, ICmPossibility> map,
			List<ICmPossibility> rgNew)
		{
			ICmPossibility possParent = null;
			ICmPossibility poss = null;
			int i;
			for (i = 0; i < rgsHier.Count; ++i)
			{
				if (!map.TryGetValue(rgsHier[i].ToLowerInvariant(), out poss))
					break;
				if (i > 0 && poss.Owner != possParent)
					break;
				possParent = poss;
			}
			if (i == rgsHier.Count)
			{
				// program bug -- shouldn't get here!
				Debug.Assert(i < rgsHier.Count);
				return null;
			}
			if (poss != null && i > 0 && poss.Owner != possParent)
			{
				// we can't create a duplicate name at a lower level in our current alogrithm!
				// Complain and do nothing...
				return null;
			}
			ICmPossibility itemParent = possParent as ICmAnthroItem;
			ICmPossibility item = null;
			for (; i < rgsHier.Count; ++i)
			{
				item = factory.Create();
				if (itemParent == null)
					possList.Add(item);
				else
					itemParent.SubPossibilitiesOS.Add(item);
				ITsString tss = m_cache.TsStrFactory.MakeString(rgsHier[i], m_cache.DefaultAnalWs);
				item.Name.AnalysisDefaultWritingSystem = tss;
				item.Abbreviation.AnalysisDefaultWritingSystem = tss;
				map.Add(rgsHier[i].ToLowerInvariant(), item);
				rgNew.Add(item);
				itemParent = item;
			}
			return item;
		}

		public static bool InitializeWritingSystemCombo(string sWs, FdoCache cache, ComboBox cbWritingSystem)
		{
			return InitializeWritingSystemCombo(sWs, cache, cbWritingSystem,
				cache.ServiceLocator.WritingSystems.AllWritingSystems.ToArray());
		}


		public static bool InitializeWritingSystemCombo(string sWs, FdoCache cache, ComboBox cbWritingSystem, CoreWritingSystemDefinition[] writingSystems)
		{
			if (String.IsNullOrEmpty(sWs))
				sWs = cache.WritingSystemFactory.GetStrFromWs(cache.DefaultAnalWs);
			cbWritingSystem.Items.Clear();
			cbWritingSystem.Sorted = true;
			cbWritingSystem.Items.AddRange(writingSystems);
			foreach (CoreWritingSystemDefinition ws in cbWritingSystem.Items)
			{
				if (ws.Id == sWs)
				{
					cbWritingSystem.SelectedItem = ws;
					return true;
				}
			}
			return false;
		}

		private void m_tbSaveAsFileName_TextChanged(object sender, EventArgs e)
		{
			m_fDirtySettings = true;
		}
	}
}<|MERGE_RESOLUTION|>--- conflicted
+++ resolved
@@ -56,12 +56,8 @@
 		private IFwMetaDataCacheManaged m_mdc;
 		private IVwStylesheet m_stylesheet;
 		private Mediator m_mediator;
-<<<<<<< HEAD
 		private WritingSystemManager m_wsManager;
-=======
 		private PropertyTable m_propertyTable;
-		private IWritingSystemManager m_wsManager;
->>>>>>> c6cab8dd
 		private IStTextFactory m_factStText;
 		private IStTextRepository m_repoStText;
 		private IStTxtParaFactory m_factPara;
