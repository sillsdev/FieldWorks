// Copyright (c) 2007-2013 SIL International
// This software is licensed under the LGPL, version 2.1 or later
// (http://www.gnu.org/licenses/lgpl-2.1.html)
//
// File: LexOptionsDlg.cs
// Responsibility: Steve McConnel
// Last reviewed:
//
// <remarks>
// This implements the "Tools/Options" command dialog for Language Explorer.
// </remarks>
using System;
using System.Collections.Generic;
using System.Diagnostics;
using System.Diagnostics.CodeAnalysis;
using System.Globalization;
using System.Windows.Forms;
using System.IO;
using System.Xml;
using SIL.CoreImpl;
using SIL.FieldWorks.Common.Framework;
using SIL.Reporting;
using SIL.Utils;
using SIL.FieldWorks.FDO;
using SIL.FieldWorks.Common.FwUtils;
#if !__MonoCS__
using NetSparkle;
#endif

namespace SIL.FieldWorks.LexText.Controls
{
	public partial class LexOptionsDlg : Form, IFwExtension
	{
		private IPropertyTable m_propertyTable;
		private IPublisher m_publisher;
		private FdoCache m_cache = null;
		private string m_sUserWs = null;
		private string m_sNewUserWs = null;
		private bool m_pluginsUpdated = false;
		private Dictionary<string, bool> m_plugins = new Dictionary<string, bool>();
		private const string s_helpTopic = "khtpLexOptions";
		private HelpProvider helpProvider;
		private IHelpTopicProvider m_helpTopicProvider;
		private ToolTip optionsTooltip;

		internal bool m_failedToConnectToService;

		public LexOptionsDlg()
		{
			InitializeComponent();
#if __MonoCS__
			tabControl1.Controls.Remove(m_tabUpdates);
#endif
			optionsTooltip = new ToolTip { AutoPopDelay = 6000, InitialDelay = 400, ReshowDelay = 500, IsBalloon = true };
			optionsTooltip.SetToolTip(updateGlobalWS, LexTextControls.ksUpdateGlobalWsTooltip);
			optionsTooltip.SetToolTip(groupBox1, LexTextControls.ksUserInterfaceTooltip);
		}

		/// <summary>
		/// We have to set the checkbox here because the mediator (needed to get the App)
		/// is not set yet in the dialog's constructor.
		/// </summary>
		/// <param name="e"></param>
		protected override void OnLoad(EventArgs e)
		{
			base.OnLoad(e);
			m_autoOpenCheckBox.Checked = AutoOpenLastProject;
			m_okToPingCheckBox.Checked = CoreImpl.Properties.Settings.Default.Reporting.OkToPingBasicUsageData;
			checkForUpdatesBox.Checked = CoreImpl.Properties.Settings.Default.AutoCheckForUpdates;
			includeBetasBox.Checked = CoreImpl.Properties.Settings.Default.CheckForBetaUpdates;
			includeBetasBox.Enabled = checkForUpdatesBox.Checked;
		}

		[SuppressMessage("Gendarme.Rules.Correctness", "EnsureLocalDisposalRule",
			Justification = "In .NET 4.5 XmlNodeList implements IDisposable, but not in 4.0.")]
		private void m_btnOK_Click(object sender, EventArgs e)
		{
			ReportingSettings reportingSettings = CoreImpl.Properties.Settings.Default.Reporting;
			reportingSettings.OkToPingBasicUsageData = m_okToPingCheckBox.Checked;
			CoreImpl.Properties.Settings.Default.AutoCheckForUpdates = checkForUpdatesBox.Checked;
			CoreImpl.Properties.Settings.Default.CheckForBetaUpdates = includeBetasBox.Checked;

			CoreImpl.Properties.Settings.Default.AutoCheckForUpdates = checkForUpdatesBox.Checked;
			CoreImpl.Properties.Settings.Default.CheckForBetaUpdates = includeBetasBox.Checked;

#if !__MonoCS__
			var sparkle = SingletonsContainer.Item("Sparkle") as Sparkle;
			if (sparkle != null)
			{
				var appCastUrl = CoreImpl.Properties.Settings.Default.IsBTE
									? (CoreImpl.Properties.Settings.Default.CheckForBetaUpdates
										? CoreImpl.Properties.Resources.ResourceManager.GetString("kstidAppcastBteBetasUrl")
										: CoreImpl.Properties.Resources.ResourceManager.GetString("kstidAppcastBteUrl"))
									: (CoreImpl.Properties.Settings.Default.CheckForBetaUpdates
										? CoreImpl.Properties.Resources.ResourceManager.GetString("kstidAppcastSeBetasUrl")
										: CoreImpl.Properties.Resources.ResourceManager.GetString("kstidAppcastSeUrl"));
				sparkle.AppcastUrl = appCastUrl;
			}
#endif


			CoreImpl.Properties.Settings.Default.Save();
			m_sNewUserWs = m_userInterfaceChooser.NewUserWs;
			if (m_sUserWs != m_sNewUserWs)
			{
				CultureInfo ci = MiscUtils.GetCultureForWs(m_sNewUserWs);
				if (ci != null)
				{
					FormLanguageSwitchSingleton.Instance.ChangeCurrentThreadUICulture(ci);
					FormLanguageSwitchSingleton.Instance.ChangeLanguage(this);
#if __MonoCS__
					// Mono leaves the wait cursor on, unlike .Net itself.
					Cursor.Current = Cursors.Default;
#endif
				}
				// This needs to be consistent with Common/FieldWorks/FieldWorks.SetUICulture().
				FwRegistryHelper.FieldWorksRegistryKey.SetValue(FwRegistryHelper.UserLocaleValueName, m_sNewUserWs);
				//The writing system the user selects for the user interface may not be loaded yet into the project
				//database. Therefore we need to check this first and if it is not we need to load it.
				CoreWritingSystemDefinition ws;
				m_cache.ServiceLocator.WritingSystemManager.GetOrSet(m_sNewUserWs, out ws);
				m_cache.ServiceLocator.WritingSystemManager.UserWritingSystem = ws;
				// Reload the mediator's string table with the appropriate language data.
				StringTable.Table.Reload(m_sNewUserWs);
			}

			// Handle installing/uninstalling plugins.
			if (m_lvPlugins.Items.Count > 0)
			{
				List<XmlDocument> pluginsToInstall = new List<XmlDocument>();
				List<XmlDocument> pluginsToUninstall = new List<XmlDocument>();
				foreach (ListViewItem lvi in m_lvPlugins.Items)
				{
					string name = lvi.Text;
					XmlDocument managerDoc = lvi.Tag as XmlDocument;
					if (lvi.Checked && !m_plugins[name])
					{
						// Remember we need to install it.
						pluginsToInstall.Add(managerDoc);
					}
					else if (!lvi.Checked && m_plugins[name])
					{
						// Remember we need to uninstall it.
						pluginsToUninstall.Add(managerDoc);
					}
				}
				m_pluginsUpdated = pluginsToInstall.Count > 0 || pluginsToUninstall.Count > 0;
				string basePluginPath = FwDirectoryFinder.GetCodeSubDirectory(@"Language Explorer\Configuration\Available Plugins");
				// The extension XML files should be stored in the data area, not in the code area.
				// This reduces the need for users to have administrative privileges.
				string baseExtensionPath = Path.Combine(FwDirectoryFinder.DataDirectory, @"Language Explorer\Configuration");
				// Really do the install now.
				foreach (XmlDocument managerDoc in pluginsToInstall)
				{
					XmlNode managerNode = managerDoc.SelectSingleNode("/manager");
					string srcDir = Path.Combine(basePluginPath, managerNode.Attributes["name"].Value);
					XmlNode configfilesNode = managerNode.SelectSingleNode("configfiles");
					string extensionPath = Path.Combine(baseExtensionPath, configfilesNode.Attributes["targetdir"].Value);
					Directory.CreateDirectory(extensionPath);
					foreach (XmlNode fileNode in configfilesNode.SelectNodes("file"))
					{
						string filename = fileNode.Attributes["name"].Value;
						string extensionPathname = Path.Combine(extensionPath, filename);
						try
						{
							File.Copy(
								Path.Combine(srcDir, filename),
								extensionPathname,
								true);
							File.SetAttributes(extensionPathname, FileAttributes.Normal);
						}
						catch
						{
							// Eat copy exception.
						}
					}
					string fwInstallDir = FwDirectoryFinder.CodeDirectory;
					foreach (XmlNode dllNode in managerNode.SelectNodes("dlls/file"))
					{
						string filename = dllNode.Attributes["name"].Value;
						string dllPathname = Path.Combine(fwInstallDir, filename);
						try
						{
							File.Copy(
								Path.Combine(srcDir, filename),
								dllPathname,
								true);
							File.SetAttributes(dllPathname, FileAttributes.Normal);
						}
						catch
						{
							// Eat copy exception.
						}
					}
				}
				// Really do the uninstall now.
				foreach (XmlDocument managerDoc in pluginsToUninstall)
				{
					XmlNode managerNode = managerDoc.SelectSingleNode("/manager");
					string shutdownMsg = XmlUtils.GetOptionalAttributeValue(managerNode, "shutdown");
					if (!String.IsNullOrEmpty(shutdownMsg))
					{
						m_publisher.Publish(shutdownMsg, null);
					}
					XmlNode configfilesNode = managerNode.SelectSingleNode("configfiles");
					string extensionPath = Path.Combine(baseExtensionPath, configfilesNode.Attributes["targetdir"].Value);
					Directory.Delete(extensionPath, true);
					// Leave any dlls in place since they may be shared, or in use for the moment.
				}
			}
			CoreImpl.Properties.Settings.Default.UpdateGlobalWSStore = !updateGlobalWS.Checked;
			CoreImpl.Properties.Settings.Default.Save();
			AutoOpenLastProject = m_autoOpenCheckBox.Checked;
			DialogResult = DialogResult.OK;
		}

		private bool AutoOpenLastProject
		{
			// If set to true and there is a last edited project name stored, FieldWorks will
			// open that project automatically instead of displaying the usual Welcome dialog.
			get
			{
				var app = m_propertyTable.GetValue<IFlexApp>("App");
				return app.RegistrySettings.AutoOpenLastEditedProject;
			}
			set
			{
				var app = m_propertyTable.GetValue<IFlexApp>("App");
				if (app != null)
					app.RegistrySettings.AutoOpenLastEditedProject = value;
			}
		}

		private void m_btnCancel_Click(object sender, EventArgs e)
		{
			DialogResult = DialogResult.Cancel;
		}

		private void m_btnHelp_Click(object sender, EventArgs e)
		{
			// TODO: Implement.
			ShowHelp.ShowHelpTopic(m_helpTopicProvider, s_helpTopic);
		}

		#region IFwExtension Members

		void IFwExtension.Init(FdoCache cache, IPropertyTable propertyTable, IPublisher publisher)
		{
<<<<<<< HEAD
			updateGlobalWS.Checked = !Settings.Default.UpdateGlobalWSStore;
=======
			updateGlobalWS.Checked = !CoreImpl.Properties.Settings.Default.UpdateGlobalWSStore;
			m_mediator = mediator;
>>>>>>> 57804e2f
			m_propertyTable = propertyTable;
			m_publisher = publisher;
			m_cache = cache;
			m_helpTopicProvider = m_propertyTable.GetValue<IHelpTopicProvider>("HelpTopicProvider");
			m_sUserWs = m_cache.ServiceLocator.WritingSystemManager.UserWritingSystem.Id;
			m_sNewUserWs = m_sUserWs;
			m_userInterfaceChooser.Init(m_sUserWs);

			// Populate Plugins tab page list.
			var baseConfigPath = FwDirectoryFinder.GetCodeSubDirectory(
				Path.Combine("Language Explorer", "Configuration"));
			string basePluginPath = Path.Combine(baseConfigPath, "Available Plugins");
			// The extension XML files should be stored in the data area, not in the code area.
			// This reduces the need for users to have administrative privileges.
			string baseExtensionPath = Path.Combine(FwDirectoryFinder.DataDirectory,
				Path.Combine("Language Explorer", "Configuration"));
			foreach (string dir in Directory.GetDirectories(basePluginPath))
			{
				Debug.WriteLine(dir);
				// Currently not offering Concorder plugin in FW7, therefore, we
				// can remove the feature until we need to implement. (FWNX-755)
				if(MiscUtils.IsUnix && dir == Path.Combine(basePluginPath, "Concorder"))
					continue;
				string managerPath = Path.Combine(dir, "ExtensionManager.xml");
				if (File.Exists(managerPath))
				{
					XmlDocument managerDoc = new XmlDocument();
					managerDoc.Load(managerPath);
					XmlNode managerNode = managerDoc.SelectSingleNode("/manager");
					m_lvPlugins.SuspendLayout();
					ListViewItem lvi = new ListViewItem();
					lvi.Tag = managerDoc;
					lvi.Text = managerNode.Attributes["name"].Value;
					lvi.SubItems.Add(managerNode.Attributes["description"].Value);
					// See if it is installed and check the lvi if it is.
					XmlNode configfilesNode = managerNode.SelectSingleNode("configfiles");
					string extensionPath = Path.Combine(baseExtensionPath, configfilesNode.Attributes["targetdir"].Value);
					lvi.Checked = Directory.Exists(extensionPath);
					m_plugins.Add(lvi.Text, lvi.Checked); // Remember original installed state.
					m_lvPlugins.Items.Add(lvi);
					m_lvPlugins.ResumeLayout();
				}
			}

			if (m_helpTopicProvider != null) // Will be null when running tests
			{
				helpProvider = new HelpProvider();
				helpProvider.HelpNamespace = m_helpTopicProvider.HelpFile;
				helpProvider.SetHelpKeyword(this, m_helpTopicProvider.GetHelpString(s_helpTopic));
				helpProvider.SetHelpNavigator(this, HelpNavigator.Topic);
			}
		}

		#endregion

		public string NewUserWs
		{
			get { return m_sNewUserWs; }
		}

		public bool PluginsUpdated
		{
			get { return m_pluginsUpdated; }
		}

		private void updateGlobalWS_MouseHover(object sender, EventArgs e)
		{
			;
		}

		private void checkForUpdatesBox_CheckedChanged(object sender, EventArgs e)
		{
			includeBetasBox.Enabled = checkForUpdatesBox.Checked;
		}
	}
}<|MERGE_RESOLUTION|>--- conflicted
+++ resolved
@@ -19,7 +19,6 @@
 using System.Xml;
 using SIL.CoreImpl;
 using SIL.FieldWorks.Common.Framework;
-using SIL.Reporting;
 using SIL.Utils;
 using SIL.FieldWorks.FDO;
 using SIL.FieldWorks.Common.FwUtils;
@@ -75,7 +74,7 @@
 			Justification = "In .NET 4.5 XmlNodeList implements IDisposable, but not in 4.0.")]
 		private void m_btnOK_Click(object sender, EventArgs e)
 		{
-			ReportingSettings reportingSettings = CoreImpl.Properties.Settings.Default.Reporting;
+			var reportingSettings = CoreImpl.Properties.Settings.Default.Reporting;
 			reportingSettings.OkToPingBasicUsageData = m_okToPingCheckBox.Checked;
 			CoreImpl.Properties.Settings.Default.AutoCheckForUpdates = checkForUpdatesBox.Checked;
 			CoreImpl.Properties.Settings.Default.CheckForBetaUpdates = includeBetasBox.Checked;
@@ -246,12 +245,7 @@
 
 		void IFwExtension.Init(FdoCache cache, IPropertyTable propertyTable, IPublisher publisher)
 		{
-<<<<<<< HEAD
-			updateGlobalWS.Checked = !Settings.Default.UpdateGlobalWSStore;
-=======
 			updateGlobalWS.Checked = !CoreImpl.Properties.Settings.Default.UpdateGlobalWSStore;
-			m_mediator = mediator;
->>>>>>> 57804e2f
 			m_propertyTable = propertyTable;
 			m_publisher = publisher;
 			m_cache = cache;
