// Copyright (c) 2007-2016 SIL International
// This software is licensed under the LGPL, version 2.1 or later
// (http://www.gnu.org/licenses/lgpl-2.1.html)
//
// File: LexOptionsDlg.cs
// Responsibility: Steve McConnel
// Last reviewed:
//
// <remarks>
// This implements the "Tools/Options" command dialog for Language Explorer.
// </remarks>
using System;
using System.Collections.Generic;
using System.Diagnostics;
using System.Diagnostics.CodeAnalysis;
using System.Globalization;
using System.Windows.Forms;
using System.IO;
using System.Xml;
using SIL.CoreImpl;
using SIL.FieldWorks.Common.Framework;
using SIL.FieldWorks.Common.FwUtils;
using SIL.Reporting;
using SIL.Utils;
using SIL.FieldWorks.FDO;
using XCore;
#if !__MonoCS__
using NetSparkle;
#endif

namespace SIL.FieldWorks.LexText.Controls
{
	public partial class LexOptionsDlg : Form, IFwExtension
	{
		private Mediator m_mediator;
		private XCore.PropertyTable m_propertyTable;
		private FdoCache m_cache = null;
		private string m_sUserWs = null;
		private string m_sNewUserWs = null;
		private bool m_pluginsUpdated = false;
		private Dictionary<string, bool> m_plugins = new Dictionary<string, bool>();
		private const string s_helpTopic = "khtpLexOptions";
		private HelpProvider helpProvider;
		private IHelpTopicProvider m_helpTopicProvider;
		private ToolTip optionsTooltip;

		internal bool m_failedToConnectToService;

		public LexOptionsDlg()
		{
			InitializeComponent();
			optionsTooltip = new ToolTip { AutoPopDelay = 6000, InitialDelay = 400, ReshowDelay = 500, IsBalloon = true };
			optionsTooltip.SetToolTip(updateGlobalWS, LexTextControls.ksUpdateGlobalWsTooltip);
			optionsTooltip.SetToolTip(groupBox1, LexTextControls.ksUserInterfaceTooltip);
		}

		/// <summary>
		/// We have to set the checkbox here because the mediator (needed to get the App)
		/// is not set yet in the dialog's constructor.
		/// </summary>
		/// <param name="e"></param>
		protected override void OnLoad(EventArgs e)
		{
			base.OnLoad(e);
			m_autoOpenCheckBox.Checked = AutoOpenLastProject;
<<<<<<< HEAD
			m_okToPingCheckBox.Checked = CoreImpl.Properties.Settings.Default.Reporting.OkToPingBasicUsageData;
			checkForUpdatesBox.Checked = CoreImpl.Properties.Settings.Default.AutoCheckForUpdates;
			includeBetasBox.Checked = CoreImpl.Properties.Settings.Default.CheckForBetaUpdates;
			includeBetasBox.Enabled = checkForUpdatesBox.Checked;
=======
			m_okToPingCheckBox.Checked = Settings.Default.Reporting.OkToPingBasicUsageData;
>>>>>>> bb7cc4c5
		}

		private void m_btnOK_Click(object sender, EventArgs e)
		{
<<<<<<< HEAD
			ReportingSettings reportingSettings = CoreImpl.Properties.Settings.Default.Reporting;
			reportingSettings.OkToPingBasicUsageData = m_okToPingCheckBox.Checked;
			CoreImpl.Properties.Settings.Default.AutoCheckForUpdates = checkForUpdatesBox.Checked;
			CoreImpl.Properties.Settings.Default.CheckForBetaUpdates = includeBetasBox.Checked;

			CoreImpl.Properties.Settings.Default.AutoCheckForUpdates = checkForUpdatesBox.Checked;
			CoreImpl.Properties.Settings.Default.CheckForBetaUpdates = includeBetasBox.Checked;

#if !__MonoCS__
			var sparkle = SingletonsContainer.Item("Sparkle") as Sparkle;
			if (sparkle != null)
			{
				var appCastUrl = CoreImpl.Properties.Settings.Default.IsBTE
									? (CoreImpl.Properties.Settings.Default.CheckForBetaUpdates
										? CoreImpl.Properties.Resources.ResourceManager.GetString("kstidAppcastBteBetasUrl")
										: CoreImpl.Properties.Resources.ResourceManager.GetString("kstidAppcastBteUrl"))
									: (CoreImpl.Properties.Settings.Default.CheckForBetaUpdates
										? CoreImpl.Properties.Resources.ResourceManager.GetString("kstidAppcastSeBetasUrl")
										: CoreImpl.Properties.Resources.ResourceManager.GetString("kstidAppcastSeUrl"));
				sparkle.AppcastUrl = appCastUrl;
			}
#endif


			CoreImpl.Properties.Settings.Default.Save();
=======
			Settings.Default.Reporting.OkToPingBasicUsageData = m_okToPingCheckBox.Checked;
			Settings.Default.Save();
>>>>>>> bb7cc4c5
			m_sNewUserWs = m_userInterfaceChooser.NewUserWs;
			if (m_sUserWs != m_sNewUserWs)
			{
				CultureInfo ci = MiscUtils.GetCultureForWs(m_sNewUserWs);
				if (ci != null)
				{
					FormLanguageSwitchSingleton.Instance.ChangeCurrentThreadUICulture(ci);
					FormLanguageSwitchSingleton.Instance.ChangeLanguage(this);
#if __MonoCS__
					// Mono leaves the wait cursor on, unlike .Net itself.
					Cursor.Current = Cursors.Default;
#endif
				}
				// This needs to be consistent with Common/FieldWorks/FieldWorks.SetUICulture().
				FwRegistryHelper.FieldWorksRegistryKey.SetValue(FwRegistryHelper.UserLocaleValueName, m_sNewUserWs);
				//The writing system the user selects for the user interface may not be loaded yet into the project
				//database. Therefore we need to check this first and if it is not we need to load it.
				CoreWritingSystemDefinition ws;
				m_cache.ServiceLocator.WritingSystemManager.GetOrSet(m_sNewUserWs, out ws);
				m_cache.ServiceLocator.WritingSystemManager.UserWritingSystem = ws;
				// Reload the mediator's string table with the appropriate language data.
				StringTable.Table.Reload(m_sNewUserWs);
			}

			// Handle installing/uninstalling plugins.
			if (m_lvPlugins.Items.Count > 0)
			{
				List<XmlDocument> pluginsToInstall = new List<XmlDocument>();
				List<XmlDocument> pluginsToUninstall = new List<XmlDocument>();
				foreach (ListViewItem lvi in m_lvPlugins.Items)
				{
					string name = lvi.Text;
					XmlDocument managerDoc = lvi.Tag as XmlDocument;
					if (lvi.Checked && !m_plugins[name])
					{
						// Remember we need to install it.
						pluginsToInstall.Add(managerDoc);
					}
					else if (!lvi.Checked && m_plugins[name])
					{
						// Remember we need to uninstall it.
						pluginsToUninstall.Add(managerDoc);
					}
				}
				m_pluginsUpdated = pluginsToInstall.Count > 0 || pluginsToUninstall.Count > 0;
				string basePluginPath = FwDirectoryFinder.GetCodeSubDirectory(@"Language Explorer\Configuration\Available Plugins");
				// The extension XML files should be stored in the data area, not in the code area.
				// This reduces the need for users to have administrative privileges.
				string baseExtensionPath = Path.Combine(FwDirectoryFinder.DataDirectory, @"Language Explorer\Configuration");
				// Really do the install now.
				foreach (XmlDocument managerDoc in pluginsToInstall)
				{
					XmlNode managerNode = managerDoc.SelectSingleNode("/manager");
					string srcDir = Path.Combine(basePluginPath, managerNode.Attributes["name"].Value);
					XmlNode configfilesNode = managerNode.SelectSingleNode("configfiles");
					string extensionPath = Path.Combine(baseExtensionPath, configfilesNode.Attributes["targetdir"].Value);
					Directory.CreateDirectory(extensionPath);
					foreach (XmlNode fileNode in configfilesNode.SelectNodes("file"))
					{
						string filename = fileNode.Attributes["name"].Value;
						string extensionPathname = Path.Combine(extensionPath, filename);
						try
						{
							File.Copy(
								Path.Combine(srcDir, filename),
								extensionPathname,
								true);
							File.SetAttributes(extensionPathname, FileAttributes.Normal);
						}
						catch
						{
							// Eat copy exception.
						}
					}
					string fwInstallDir = FwDirectoryFinder.CodeDirectory;
					foreach (XmlNode dllNode in managerNode.SelectNodes("dlls/file"))
					{
						string filename = dllNode.Attributes["name"].Value;
						string dllPathname = Path.Combine(fwInstallDir, filename);
						try
						{
							File.Copy(
								Path.Combine(srcDir, filename),
								dllPathname,
								true);
							File.SetAttributes(dllPathname, FileAttributes.Normal);
						}
						catch
						{
							// Eat copy exception.
						}
					}
				}
				// Really do the uninstall now.
				foreach (XmlDocument managerDoc in pluginsToUninstall)
				{
					XmlNode managerNode = managerDoc.SelectSingleNode("/manager");
					string shutdownMsg = XmlUtils.GetOptionalAttributeValue(managerNode, "shutdown");
					if (!String.IsNullOrEmpty(shutdownMsg))
						m_mediator.SendMessage(shutdownMsg, null);
					XmlNode configfilesNode = managerNode.SelectSingleNode("configfiles");
					string extensionPath = Path.Combine(baseExtensionPath, configfilesNode.Attributes["targetdir"].Value);
					Directory.Delete(extensionPath, true);
					// Leave any dlls in place since they may be shared, or in use for the moment.
				}
			}
			CoreImpl.Properties.Settings.Default.UpdateGlobalWSStore = !updateGlobalWS.Checked;
			CoreImpl.Properties.Settings.Default.Save();
			AutoOpenLastProject = m_autoOpenCheckBox.Checked;
			DialogResult = DialogResult.OK;
		}

		private bool AutoOpenLastProject
		{
			// If set to true and there is a last edited project name stored, FieldWorks will
			// open that project automatically instead of displaying the usual Welcome dialog.
			get
			{
				var app = m_propertyTable.GetValue<FwApp>("App");
				return app.RegistrySettings.AutoOpenLastEditedProject;
			}
			set
			{
				var app = m_propertyTable.GetValue<FwApp>("App");
				if (app != null)
					app.RegistrySettings.AutoOpenLastEditedProject = value;
			}
		}

		private void m_btnCancel_Click(object sender, EventArgs e)
		{
			DialogResult = DialogResult.Cancel;
		}

		private void m_btnHelp_Click(object sender, EventArgs e)
		{
			// TODO: Implement.
			ShowHelp.ShowHelpTopic(m_helpTopicProvider, s_helpTopic);
		}

		#region IFwExtension Members

		void IFwExtension.Init(FdoCache cache, Mediator mediator, XCore.PropertyTable propertyTable)
		{
			updateGlobalWS.Checked = !CoreImpl.Properties.Settings.Default.UpdateGlobalWSStore;
			m_mediator = mediator;
			m_propertyTable = propertyTable;
			m_cache = cache;
			m_helpTopicProvider = m_propertyTable.GetValue<IHelpTopicProvider>("HelpTopicProvider");
			m_sUserWs = m_cache.ServiceLocator.WritingSystemManager.UserWritingSystem.Id;
			m_sNewUserWs = m_sUserWs;
			m_userInterfaceChooser.Init(m_sUserWs);

			// Populate Plugins tab page list.
			var baseConfigPath = FwDirectoryFinder.GetCodeSubDirectory(
				Path.Combine("Language Explorer", "Configuration"));
			string basePluginPath = Path.Combine(baseConfigPath, "Available Plugins");
			// The extension XML files should be stored in the data area, not in the code area.
			// This reduces the need for users to have administrative privileges.
			string baseExtensionPath = Path.Combine(FwDirectoryFinder.DataDirectory,
				Path.Combine("Language Explorer", "Configuration"));
			foreach (string dir in Directory.GetDirectories(basePluginPath))
			{
				Debug.WriteLine(dir);
				// Currently not offering Concorder plugin in FW7, therefore, we
				// can remove the feature until we need to implement. (FWNX-755)
				if(MiscUtils.IsUnix && dir == Path.Combine(basePluginPath, "Concorder"))
					continue;
				string managerPath = Path.Combine(dir, "ExtensionManager.xml");
				if (File.Exists(managerPath))
				{
					XmlDocument managerDoc = new XmlDocument();
					managerDoc.Load(managerPath);
					XmlNode managerNode = managerDoc.SelectSingleNode("/manager");
					m_lvPlugins.SuspendLayout();
					ListViewItem lvi = new ListViewItem();
					lvi.Tag = managerDoc;
					lvi.Text = managerNode.Attributes["name"].Value;
					lvi.SubItems.Add(managerNode.Attributes["description"].Value);
					// See if it is installed and check the lvi if it is.
					XmlNode configfilesNode = managerNode.SelectSingleNode("configfiles");
					string extensionPath = Path.Combine(baseExtensionPath, configfilesNode.Attributes["targetdir"].Value);
					lvi.Checked = Directory.Exists(extensionPath);
					m_plugins.Add(lvi.Text, lvi.Checked); // Remember original installed state.
					m_lvPlugins.Items.Add(lvi);
					m_lvPlugins.ResumeLayout();
				}
			}

			if (m_helpTopicProvider != null) // Will be null when running tests
			{
				helpProvider = new HelpProvider();
				helpProvider.HelpNamespace = m_helpTopicProvider.HelpFile;
				helpProvider.SetHelpKeyword(this, m_helpTopicProvider.GetHelpString(s_helpTopic));
				helpProvider.SetHelpNavigator(this, HelpNavigator.Topic);
			}
		}

		#endregion

		public string NewUserWs
		{
			get { return m_sNewUserWs; }
		}

		public bool PluginsUpdated
		{
			get { return m_pluginsUpdated; }
		}

		private void updateGlobalWS_MouseHover(object sender, EventArgs e)
		{
			;
		}
	}
}<|MERGE_RESOLUTION|>--- conflicted
+++ resolved
@@ -63,48 +63,13 @@
 		{
 			base.OnLoad(e);
 			m_autoOpenCheckBox.Checked = AutoOpenLastProject;
-<<<<<<< HEAD
 			m_okToPingCheckBox.Checked = CoreImpl.Properties.Settings.Default.Reporting.OkToPingBasicUsageData;
-			checkForUpdatesBox.Checked = CoreImpl.Properties.Settings.Default.AutoCheckForUpdates;
-			includeBetasBox.Checked = CoreImpl.Properties.Settings.Default.CheckForBetaUpdates;
-			includeBetasBox.Enabled = checkForUpdatesBox.Checked;
-=======
-			m_okToPingCheckBox.Checked = Settings.Default.Reporting.OkToPingBasicUsageData;
->>>>>>> bb7cc4c5
 		}
 
 		private void m_btnOK_Click(object sender, EventArgs e)
 		{
-<<<<<<< HEAD
-			ReportingSettings reportingSettings = CoreImpl.Properties.Settings.Default.Reporting;
-			reportingSettings.OkToPingBasicUsageData = m_okToPingCheckBox.Checked;
-			CoreImpl.Properties.Settings.Default.AutoCheckForUpdates = checkForUpdatesBox.Checked;
-			CoreImpl.Properties.Settings.Default.CheckForBetaUpdates = includeBetasBox.Checked;
-
-			CoreImpl.Properties.Settings.Default.AutoCheckForUpdates = checkForUpdatesBox.Checked;
-			CoreImpl.Properties.Settings.Default.CheckForBetaUpdates = includeBetasBox.Checked;
-
-#if !__MonoCS__
-			var sparkle = SingletonsContainer.Item("Sparkle") as Sparkle;
-			if (sparkle != null)
-			{
-				var appCastUrl = CoreImpl.Properties.Settings.Default.IsBTE
-									? (CoreImpl.Properties.Settings.Default.CheckForBetaUpdates
-										? CoreImpl.Properties.Resources.ResourceManager.GetString("kstidAppcastBteBetasUrl")
-										: CoreImpl.Properties.Resources.ResourceManager.GetString("kstidAppcastBteUrl"))
-									: (CoreImpl.Properties.Settings.Default.CheckForBetaUpdates
-										? CoreImpl.Properties.Resources.ResourceManager.GetString("kstidAppcastSeBetasUrl")
-										: CoreImpl.Properties.Resources.ResourceManager.GetString("kstidAppcastSeUrl"));
-				sparkle.AppcastUrl = appCastUrl;
-			}
-#endif
-
-
+			CoreImpl.Properties.Settings.Default.Reporting.OkToPingBasicUsageData = m_okToPingCheckBox.Checked;
 			CoreImpl.Properties.Settings.Default.Save();
-=======
-			Settings.Default.Reporting.OkToPingBasicUsageData = m_okToPingCheckBox.Checked;
-			Settings.Default.Save();
->>>>>>> bb7cc4c5
 			m_sNewUserWs = m_userInterfaceChooser.NewUserWs;
 			if (m_sUserWs != m_sNewUserWs)
 			{
