--- conflicted
+++ resolved
@@ -12,27 +12,17 @@
 using System;
 using System.Collections.Generic;
 using System.Diagnostics;
-using System.Diagnostics.CodeAnalysis;
 using System.Globalization;
 using System.Windows.Forms;
 using System.IO;
 using System.Xml;
+using SIL.CoreImpl;
 using SIL.CoreImpl.WritingSystems;
 using SIL.FieldWorks.Common.Framework;
-<<<<<<< HEAD
+using SIL.FieldWorks.Common.FwUtils;
 using SIL.Utils;
 using SIL.FieldWorks.FDO;
-using SIL.FieldWorks.Common.FwUtils;
-=======
-using SIL.FieldWorks.Common.FwUtils;
-using SIL.Reporting;
-using SIL.Utils;
-using SIL.FieldWorks.FDO;
-using XCore;
->>>>>>> 95b9b36f
-#if !__MonoCS__
-using NetSparkle;
-#endif
+using SIL.Xml;
 
 namespace SIL.FieldWorks.LexText.Controls
 {
@@ -74,34 +64,7 @@
 
 		private void m_btnOK_Click(object sender, EventArgs e)
 		{
-<<<<<<< HEAD
-			var reportingSettings = CoreImpl.Properties.Settings.Default.Reporting;
-			reportingSettings.OkToPingBasicUsageData = m_okToPingCheckBox.Checked;
-			CoreImpl.Properties.Settings.Default.AutoCheckForUpdates = checkForUpdatesBox.Checked;
-			CoreImpl.Properties.Settings.Default.CheckForBetaUpdates = includeBetasBox.Checked;
-
-			CoreImpl.Properties.Settings.Default.AutoCheckForUpdates = checkForUpdatesBox.Checked;
-			CoreImpl.Properties.Settings.Default.CheckForBetaUpdates = includeBetasBox.Checked;
-
-#if !__MonoCS__
-			var sparkle = SingletonsContainer.Item("Sparkle") as Sparkle;
-			if (sparkle != null)
-			{
-				var appCastUrl = CoreImpl.Properties.Settings.Default.IsBTE
-									? (CoreImpl.Properties.Settings.Default.CheckForBetaUpdates
-										? CoreImpl.Properties.Resources.ResourceManager.GetString("kstidAppcastBteBetasUrl")
-										: CoreImpl.Properties.Resources.ResourceManager.GetString("kstidAppcastBteUrl"))
-									: (CoreImpl.Properties.Settings.Default.CheckForBetaUpdates
-										? CoreImpl.Properties.Resources.ResourceManager.GetString("kstidAppcastSeBetasUrl")
-										: CoreImpl.Properties.Resources.ResourceManager.GetString("kstidAppcastSeUrl"));
-				sparkle.AppcastUrl = appCastUrl;
-			}
-#endif
-
-
-=======
 			CoreImpl.Properties.Settings.Default.Reporting.OkToPingBasicUsageData = m_okToPingCheckBox.Checked;
->>>>>>> 95b9b36f
 			CoreImpl.Properties.Settings.Default.Save();
 			m_sNewUserWs = m_userInterfaceChooser.NewUserWs;
 			if (m_sUserWs != m_sNewUserWs)
