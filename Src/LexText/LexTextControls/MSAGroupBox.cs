--- conflicted
+++ resolved
@@ -7,21 +7,12 @@
 using System.Windows.Forms;
 using System.Diagnostics;
 using System.Collections.Generic;
-<<<<<<< HEAD
-using SIL.CoreImpl.Text;
-using SIL.CoreImpl.WritingSystems;
-using SIL.FieldWorks.Common.FwKernelInterfaces;
-using SIL.FieldWorks.Common.FwUtils;
-using SIL.FieldWorks.FDO;
-using SIL.FieldWorks.FDO.DomainServices;
-=======
 using SIL.LCModel.Core.Text;
 using SIL.LCModel.Core.WritingSystems;
 using SIL.LCModel.Core.KernelInterfaces;
 using SIL.LCModel;
 using SIL.LCModel.DomainServices;
-using XCore;
->>>>>>> c1202904
+using SIL.FieldWorks.Common.FwUtils;
 using SIL.FieldWorks.Common.Widgets;
 
 namespace SIL.FieldWorks.LexText.Controls
@@ -498,17 +489,7 @@
 		/// <summary>
 		/// Initialize the control.
 		/// </summary>
-		/// <param name="cache"></param>
-		/// <param name="propertyTable"></param>
-		/// <param name="publisher"></param>
-		/// <param name="ctrlAssistant"></param>
-		/// <param name="parentForm"></param>
-<<<<<<< HEAD
-		public void Initialize(FdoCache cache, IPropertyTable propertyTable, IPublisher publisher, Control ctrlAssistant, Form parentForm)
-=======
-		/// <param name="propertyTable"></param>
-		public void Initialize(LcmCache cache, Mediator mediator, XCore.PropertyTable propertyTable, Control ctrlAssistant, Form parentForm)
->>>>>>> c1202904
+		public void Initialize(LcmCache cache, IPropertyTable propertyTable, IPublisher publisher, Control ctrlAssistant, Form parentForm)
 		{
 			CheckDisposed();
 
@@ -520,16 +501,7 @@
 		/// <summary>
 		/// Initialize the control.
 		/// </summary>
-		/// <param name="cache"></param>
-		/// <param name="propertyTable"></param>
-		/// <param name="publisher"></param>
-		/// <param name="parentForm"></param>
-		/// <param name="sandboxMSA"></param>
-<<<<<<< HEAD
-		public void Initialize(FdoCache cache, IPropertyTable propertyTable, IPublisher publisher, Form parentForm, SandboxGenericMSA sandboxMSA)
-=======
-		public void Initialize(LcmCache cache, Mediator mediator, PropertyTable propertyTable, Form parentForm, SandboxGenericMSA sandboxMSA)
->>>>>>> c1202904
+		public void Initialize(LcmCache cache, IPropertyTable propertyTable, IPublisher publisher, Form parentForm, SandboxGenericMSA sandboxMSA)
 		{
 			CheckDisposed();
 
