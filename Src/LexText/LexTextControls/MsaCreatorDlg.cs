--- conflicted
+++ resolved
@@ -24,15 +24,9 @@
 	{
 		#region Data Members
 
-<<<<<<< HEAD
-		private FdoCache m_cache;
+		private LcmCache m_cache;
 		private IPropertyTable m_propertyTable;
 		private IPublisher m_publisher;
-=======
-		private LcmCache m_cache;
-		private Mediator m_mediator;
-		private XCore.PropertyTable m_propertyTable;
->>>>>>> c1202904
 
 		private System.Windows.Forms.Button btnCancel;
 		private System.Windows.Forms.Button btnOk;
@@ -84,22 +78,8 @@
 		/// <summary>
 		/// Initialize the dialog before showing it.
 		/// </summary>
-		/// <param name="cache"></param>
-		/// <param name="propertyTable"></param>
-		/// <param name="publisher"></param>
-		/// <param name="entry"></param>
-		/// <param name="useForEdit"></param>
-		/// <param name="titleForEdit">Edit title appropriate to the button's context.</param>
-		/// <param name="persistProvider"></param>
-		/// <param name="sandboxMsa"></param>
-		/// <param name="hvoOriginalMsa"></param>
-<<<<<<< HEAD
-		public void SetDlgInfo(FdoCache cache, IPersistenceProvider persistProvider,
+		public void SetDlgInfo(LcmCache cache, IPersistenceProvider persistProvider,
 			IPropertyTable propertyTable, IPublisher publisher, ILexEntry entry, SandboxGenericMSA sandboxMsa, int hvoOriginalMsa,
-=======
-		public void SetDlgInfo(LcmCache cache, IPersistenceProvider persistProvider,
-			Mediator mediator, XCore.PropertyTable propertyTable, ILexEntry entry, SandboxGenericMSA sandboxMsa, int hvoOriginalMsa,
->>>>>>> c1202904
 			bool useForEdit, string titleForEdit)
 		{
 			CheckDisposed();
