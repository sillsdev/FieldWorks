// Copyright (c) 2015 SIL International
// This software is licensed under the LGPL, version 2.1 or later
// (http://www.gnu.org/licenses/lgpl-2.1.html)

using System;
using System.Collections.Generic;
using System.Diagnostics;
using System.Diagnostics.CodeAnalysis;
using System.Drawing;
using System.IO;
using System.Windows.Forms;
using System.Xml;
using SIL.CoreImpl;
using SIL.FieldWorks.Common.COMInterfaces;
using SIL.FieldWorks.Common.FwUtils;
<<<<<<< HEAD
using SIL.CoreImpl;
using SIL.CoreImpl.MessageBoxEx;
=======
using SIL.FieldWorks.FDO;
using SIL.FieldWorks.FDO.Infrastructure;
using SIL.Utils;
using SIL.Windows.Forms;
using XCore;
>>>>>>> 5a77a746

namespace SIL.FieldWorks.LexText.Controls
{
	/// <summary>
	/// Summary description for MasterCategoryListDlg.
	/// </summary>
	public class MasterCategoryListDlg : Form, IFWDisposable
	{
		private ICmPossibilityList m_posList;
		private bool m_launchedFromInsertMenu = false;
<<<<<<< HEAD
		private IPropertyTable m_propertyTable;
=======
		private Mediator m_mediator;
		private XCore.PropertyTable m_propertyTable;
>>>>>>> 5a77a746
		private IHelpTopicProvider m_helpTopicProvider;
		private FdoCache m_cache;
		private List<TreeNode> m_nodes = new List<TreeNode>();
		private IPartOfSpeech m_selPOS;
		private bool m_skipEvents = false;
		private IPartOfSpeech m_subItemOwner;

		private System.Windows.Forms.Label label1;
		private System.Windows.Forms.Label label2;
		private System.Windows.Forms.TreeView m_tvMasterList;
		private System.Windows.Forms.RichTextBox m_rtbDescription;
		private System.Windows.Forms.Label label3;
		private System.Windows.Forms.Button m_btnOK;
		private System.Windows.Forms.Button m_btnCancel;
		private System.Windows.Forms.Button m_bnHelp;
		private System.Windows.Forms.PictureBox pictureBox1;
		private System.Windows.Forms.LinkLabel linkLabel1;
		private System.Windows.Forms.ImageList m_imageList;
		private System.Windows.Forms.ImageList m_imageListPictures;
		private System.ComponentModel.IContainer components;

		private const string s_helpTopic = "khtpAddFromCatalog";
		private System.Windows.Forms.HelpProvider helpProvider;

		public MasterCategoryListDlg()
		{
			//
			// Required for Windows Form Designer support
			//
			InitializeComponent();
			AccessibleName = GetType().Name;
			string sCat = LexTextControls.kscategory;
			linkLabel1.Text = String.Format(LexTextControls.ksLinkText, sCat, sCat);

			pictureBox1.Image = m_imageListPictures.Images[0];
			m_btnOK.Enabled = false; // Disable until we are able to support interaction with the DB list of POSes.
			m_rtbDescription.ReadOnly = true;  // Don't allow any editing
		}

		/// <summary>
		/// Check to see if the object has been disposed.
		/// All public Properties and Methods should call this
		/// before doing anything else.
		/// </summary>
		public void CheckDisposed()
		{
			if (IsDisposed)
				throw new ObjectDisposedException(String.Format("'{0}' in use after being disposed.", GetType().Name));
		}

		/// <summary>
		/// Clean up any resources being used.
		/// </summary>
		protected override void Dispose( bool disposing )
		{
			Debug.WriteLineIf(!disposing, "****************** Missing Dispose() call for " + GetType().Name + ". ******************");
			// Must not be run more than once.
			if (IsDisposed)
				return;

			if (disposing)
			{
				if(components != null)
				{
					components.Dispose();
				}
				if (m_nodes != null)
					m_nodes.Clear();
			}
			m_posList = null;
			m_cache = null;
			m_selPOS = null;
			m_nodes = null;

			base.Dispose( disposing );
		}

		public IPartOfSpeech SelectedPOS
		{
			get
			{
				CheckDisposed();
				return m_selPOS;
			}
		}

		///  <summary>
		///
		///  </summary>
		///  <param name="posList"></param>
		/// <param name="propertyTable"></param>
		/// <param name="launchedFromInsertMenu"></param>
		///  <param name="subItemOwner"></param>
<<<<<<< HEAD
		public void SetDlginfo(ICmPossibilityList posList, IPropertyTable propertyTable, bool launchedFromInsertMenu, IPartOfSpeech subItemOwner)
=======
		public void SetDlginfo(ICmPossibilityList posList, Mediator mediator, XCore.PropertyTable propertyTable, bool launchedFromInsertMenu, IPartOfSpeech subItemOwner)
>>>>>>> 5a77a746
		{
			CheckDisposed();

			m_subItemOwner = subItemOwner; // May be null, which is fine.
			m_posList = posList;
			m_launchedFromInsertMenu = launchedFromInsertMenu;
			m_propertyTable = propertyTable;
			if (m_propertyTable != null)
			{
				// Reset window location.
				// Get location to the stored values, if any.
				Point dlgLocation;
				Size dlgSize;
				if (m_propertyTable.TryGetValue("masterCatListDlgLocation", out dlgLocation) &&
					m_propertyTable.TryGetValue("masterCatListDlgSize", out dlgSize))
				{
<<<<<<< HEAD
					Rectangle rect = new Rectangle(dlgLocation, dlgSize);
					ScreenUtils.EnsureVisibleRect(ref rect);
=======
					var locWnd = m_propertyTable.GetValue<Point>("masterCatListDlgLocation");
					var szWnd = m_propertyTable.GetValue<Size>("masterCatListDlgSize");
					Rectangle rect = new Rectangle(locWnd, szWnd);
					ScreenHelper.EnsureVisibleRect(ref rect);
>>>>>>> 5a77a746
					DesktopBounds = rect;
					StartPosition = FormStartPosition.Manual;
				}
				m_helpTopicProvider = m_propertyTable.GetValue<IHelpTopicProvider>("HelpTopicProvider");
				if (m_helpTopicProvider != null)
				{
					helpProvider = new HelpProvider();
					helpProvider.HelpNamespace = m_helpTopicProvider.HelpFile;
					helpProvider.SetHelpKeyword(this, m_helpTopicProvider.GetHelpString(s_helpTopic));
					helpProvider.SetHelpNavigator(this, HelpNavigator.Topic);
				}
			}
			m_bnHelp.Enabled = (m_helpTopicProvider != null);

			Debug.Assert(posList != null);
			m_cache = posList.Cache;
			var posSet = new Set<IPartOfSpeech>();
			foreach (IPartOfSpeech pos in posList.ReallyReallyAllPossibilities)
				posSet.Add(pos);
			LoadMasterCategories(posSet);
		}

		private void LoadMasterCategories(Set<IPartOfSpeech> posSet)
		{
			XmlDocument doc = new XmlDocument();
			doc.Load(Path.Combine(FwDirectoryFinder.TemplateDirectory, "GOLDEtic.xml"));
			XmlElement root = doc.DocumentElement;
			AddNodes(posSet, root.SelectNodes("/eticPOSList/item"), m_tvMasterList.Nodes, m_cache);

			// The expand/collapse cycle is to ensure that all the folder icons get set
			m_tvMasterList.ExpandAll();
			m_tvMasterList.CollapseAll();

			// Select the first node in the list
			TreeNode node = m_tvMasterList.Nodes[0];
			m_tvMasterList.SelectedNode = node;
			// Then try to find a root-level node that is not yet installed and select it if we
			// can, without moving the scrollbar (see LT-7441).
			do
			{
				if (!(node.Tag is MasterCategory))
					continue;
				if (!(node.Tag as MasterCategory).InDatabase)
					break;
				// DownArrow moves the selection without affecting the scroll position (unless
				// the selection was at the bottom).
				Win32.SendMessage(m_tvMasterList.Handle, Win32.WinMsgs.WM_KEYDOWN,
					(int)Keys.Down, 0);
			} while ((node = node.NextNode) != null);
		}

		private void AddNodes(Set<IPartOfSpeech> posSet, XmlNodeList nodeList, TreeNodeCollection treeNodes, FdoCache cache)
		{
			foreach (XmlNode node in nodeList)
				AddNode(posSet, node, treeNodes, cache);
		}

		[SuppressMessage("Gendarme.Rules.Correctness", "EnsureLocalDisposalRule",
			Justification = "In .NET 4.5 XmlNodeList implements IDisposable, but not in 4.0.")]
		private void AddNode(Set<IPartOfSpeech> posSet, XmlNode node, TreeNodeCollection treeNodes, FdoCache cache)
		{
			if (node.Attributes["id"].InnerText == "PartOfSpeechValue")
			{
				AddNodes(posSet, node.SelectNodes("item"), treeNodes, cache);
				return; // Skip the top level node.
			}
			MasterCategory mc = MasterCategory.Create(posSet, node, cache);
			TreeNode tn = new TreeNode();
			tn.Tag = mc;
			tn.Text = TsStringUtils.NormalizeToNFC(mc.ToString());
			if (mc.InDatabase)
			{
				try
				{
					m_skipEvents = true;
					tn.Checked = true;
					tn.ForeColor = Color.Gray;
				}
				finally
				{
					m_skipEvents = false;
				}
			}

			treeNodes.Add(tn);
			m_nodes.Add(tn);
			XmlNodeList list = node.SelectNodes("item");
			if (list.Count > 0)
				AddNodes(posSet, list, tn.Nodes, cache);
		}

		#region Windows Form Designer generated code
		/// <summary>
		/// Required method for Designer support - do not modify
		/// the contents of this method with the code editor.
		/// </summary>
		[SuppressMessage("Gendarme.Rules.Portability", "MonoCompatibilityReviewRule",
			Justification = "TODO-Linux: LinkLabel.TabStop is missing from Mono")]
		private void InitializeComponent()
		{
			this.components = new System.ComponentModel.Container();
			System.ComponentModel.ComponentResourceManager resources = new System.ComponentModel.ComponentResourceManager(typeof(MasterCategoryListDlg));
			this.label1 = new System.Windows.Forms.Label();
			this.label2 = new System.Windows.Forms.Label();
			this.m_tvMasterList = new System.Windows.Forms.TreeView();
			this.m_imageList = new System.Windows.Forms.ImageList(this.components);
			this.m_rtbDescription = new System.Windows.Forms.RichTextBox();
			this.label3 = new System.Windows.Forms.Label();
			this.m_btnOK = new System.Windows.Forms.Button();
			this.m_btnCancel = new System.Windows.Forms.Button();
			this.m_bnHelp = new System.Windows.Forms.Button();
			this.pictureBox1 = new System.Windows.Forms.PictureBox();
			this.linkLabel1 = new System.Windows.Forms.LinkLabel();
			this.m_imageListPictures = new System.Windows.Forms.ImageList(this.components);
			((System.ComponentModel.ISupportInitialize)(this.pictureBox1)).BeginInit();
			this.SuspendLayout();
			//
			// label1
			//
			resources.ApplyResources(this.label1, "label1");
			this.label1.Name = "label1";
			//
			// label2
			//
			resources.ApplyResources(this.label2, "label2");
			this.label2.Name = "label2";
			//
			// m_tvMasterList
			//
			resources.ApplyResources(this.m_tvMasterList, "m_tvMasterList");
			this.m_tvMasterList.FullRowSelect = true;
			this.m_tvMasterList.HideSelection = false;
			this.m_tvMasterList.ImageList = this.m_imageList;
			this.m_tvMasterList.Name = "m_tvMasterList";
			this.m_tvMasterList.Sorted = true;
			this.m_tvMasterList.AfterCheck += new System.Windows.Forms.TreeViewEventHandler(this.m_tvMasterList_AfterCheck);
			this.m_tvMasterList.AfterCollapse += new System.Windows.Forms.TreeViewEventHandler(this.m_tvMasterList_AfterCollapse);
			this.m_tvMasterList.DoubleClick += new System.EventHandler(this.m_tvMasterList_DoubleClick);
			this.m_tvMasterList.AfterSelect += new System.Windows.Forms.TreeViewEventHandler(this.m_tvMasterList_AfterSelect);
			this.m_tvMasterList.BeforeCheck += new System.Windows.Forms.TreeViewCancelEventHandler(this.m_tvMasterList_BeforeCheck);
			this.m_tvMasterList.AfterExpand += new System.Windows.Forms.TreeViewEventHandler(this.m_tvMasterList_AfterExpand);
			//
			// m_imageList
			//
			this.m_imageList.ImageStream = ((System.Windows.Forms.ImageListStreamer)(resources.GetObject("m_imageList.ImageStream")));
			this.m_imageList.TransparentColor = System.Drawing.Color.Transparent;
			this.m_imageList.Images.SetKeyName(0, "");
			this.m_imageList.Images.SetKeyName(1, "");
			this.m_imageList.Images.SetKeyName(2, "");
			//
			// m_rtbDescription
			//
			resources.ApplyResources(this.m_rtbDescription, "m_rtbDescription");
			this.m_rtbDescription.Name = "m_rtbDescription";
			//
			// label3
			//
			resources.ApplyResources(this.label3, "label3");
			this.label3.Name = "label3";
			//
			// m_btnOK
			//
			resources.ApplyResources(this.m_btnOK, "m_btnOK");
			this.m_btnOK.DialogResult = System.Windows.Forms.DialogResult.OK;
			this.m_btnOK.Name = "m_btnOK";
			//
			// m_btnCancel
			//
			resources.ApplyResources(this.m_btnCancel, "m_btnCancel");
			this.m_btnCancel.DialogResult = System.Windows.Forms.DialogResult.Cancel;
			this.m_btnCancel.Name = "m_btnCancel";
			//
			// m_bnHelp
			//
			resources.ApplyResources(this.m_bnHelp, "m_bnHelp");
			this.m_bnHelp.Name = "m_bnHelp";
			this.m_bnHelp.Click += new System.EventHandler(this.m_bnHelp_Click);
			//
			// pictureBox1
			//
			resources.ApplyResources(this.pictureBox1, "pictureBox1");
			this.pictureBox1.Name = "pictureBox1";
			this.pictureBox1.TabStop = false;
			//
			// linkLabel1
			//
			resources.ApplyResources(this.linkLabel1, "linkLabel1");
			this.linkLabel1.Name = "linkLabel1";
			this.linkLabel1.TabStop = true;
			this.linkLabel1.LinkClicked += new System.Windows.Forms.LinkLabelLinkClickedEventHandler(this.linkLabel1_LinkClicked);
			//
			// m_imageListPictures
			//
			this.m_imageListPictures.ImageStream = ((System.Windows.Forms.ImageListStreamer)(resources.GetObject("m_imageListPictures.ImageStream")));
			this.m_imageListPictures.TransparentColor = System.Drawing.Color.Magenta;
			this.m_imageListPictures.Images.SetKeyName(0, "");
			//
			// MasterCategoryListDlg
			//
			this.AcceptButton = this.m_btnOK;
			resources.ApplyResources(this, "$this");
			this.CancelButton = this.m_btnCancel;
			this.ControlBox = false;
			this.Controls.Add(this.linkLabel1);
			this.Controls.Add(this.pictureBox1);
			this.Controls.Add(this.m_bnHelp);
			this.Controls.Add(this.m_btnCancel);
			this.Controls.Add(this.m_btnOK);
			this.Controls.Add(this.label3);
			this.Controls.Add(this.m_rtbDescription);
			this.Controls.Add(this.m_tvMasterList);
			this.Controls.Add(this.label2);
			this.Controls.Add(this.label1);
			this.MaximizeBox = false;
			this.MinimizeBox = false;
			this.Name = "MasterCategoryListDlg";
			this.ShowInTaskbar = false;
			this.Closing += new System.ComponentModel.CancelEventHandler(this.MasterCategoryListDlg_Closing);
			((System.ComponentModel.ISupportInitialize)(this.pictureBox1)).EndInit();
			this.ResumeLayout(false);

		}
		#endregion

		/// <summary>
		/// Overridden to defeat the standard .NET behavior of adjusting size by
		/// screen resolution. That is bad for this dialog because we remember the size,
		/// and if we remember the enlarged size, it just keeps growing.
		/// If we defeat it, it may look a bit small the first time at high resolution,
		/// but at least it will stay the size the user sets.
		/// </summary>
		/// <param name="e"></param>
		protected override void OnLoad(EventArgs e)
		{
			Size size = this.Size;
			base.OnLoad (e);
			if (this.Size != size)
				this.Size = size;
		}

		private void m_tvMasterList_AfterSelect(object sender, System.Windows.Forms.TreeViewEventArgs e)
		{
			MasterCategory mc = e.Node.Tag as MasterCategory;
			mc.ResetDescription(m_rtbDescription);
			ResetOKBtnEnable();
		}

		private void m_tvMasterList_DoubleClick(object sender, System.EventArgs e)
		{
			TreeNode tn = m_tvMasterList.GetNodeAt(m_tvMasterList.PointToClient(Cursor.Position));
			m_tvMasterList.SelectedNode = tn;
			MasterCategory mc = tn.Tag as MasterCategory;
			if (!mc.InDatabase)
			{
				DialogResult = DialogResult.OK;
				Close();
			}
		}

		private void m_tvMasterList_AfterExpand(object sender, System.Windows.Forms.TreeViewEventArgs e)
		{
			MasterCategory selMC = e.Node.Tag as MasterCategory;
			if (selMC.IsGroup)
			{
				e.Node.ImageIndex = 1;
				e.Node.SelectedImageIndex = 1;
			}
		}

		private void m_tvMasterList_AfterCollapse(object sender, System.Windows.Forms.TreeViewEventArgs e)
		{
			MasterCategory selMC = e.Node.Tag as MasterCategory;
			if (selMC.IsGroup)
			{
				e.Node.ImageIndex = 0;
				e.Node.SelectedImageIndex = 0;
			}
		}

		/// <summary>
		/// Cancel, if it is already in the database.
		/// </summary>
		/// <param name="sender"></param>
		/// <param name="e"></param>
		private void m_tvMasterList_BeforeCheck(object sender, System.Windows.Forms.TreeViewCancelEventArgs e)
		{
			if (m_skipEvents)
				return;

			MasterCategory selMC = e.Node.Tag as MasterCategory;
			e.Cancel = selMC.InDatabase;
		}

		private void m_tvMasterList_AfterCheck(object sender, System.Windows.Forms.TreeViewEventArgs e)
		{
			if (m_skipEvents)
				return;

			ResetOKBtnEnable();
		}

		private void ResetOKBtnEnable()
		{
			bool haveCheckeditems = false;
			foreach (TreeNode node in m_nodes)
			{
				if (node.Checked)
				{
					haveCheckeditems = true;
					break;
				}
			}
			TreeNode selNode = m_tvMasterList.SelectedNode;
			m_btnOK.Enabled = haveCheckeditems
				|| (selNode != null
						&& !(selNode.Tag as MasterCategory).InDatabase);
		}

		/// <summary>
		/// If OK, then add relevant POSes to DB.
		/// </summary>
		/// <param name="sender"></param>
		/// <param name="e"></param>
		private void MasterCategoryListDlg_Closing(object sender, System.ComponentModel.CancelEventArgs e)
		{
			switch (DialogResult)
			{
				default:
					m_selPOS = null;
					break;
				case DialogResult.OK:
				{
					// Closing with normal selection(s).
					foreach (TreeNode tn in m_nodes)
					{
						MasterCategory mc = tn.Tag as MasterCategory;
						Debug.Assert(mc != null);
						if ((tn.Checked || (tn == m_tvMasterList.SelectedNode))
							&& !mc.InDatabase)
						{
							// if this.m_subItemOwner != null, it indicates where to put the newly chosed POS
							mc.AddToDatabase(m_cache,
								m_posList,
								(tn.Parent == null) ? null : tn.Parent.Tag as MasterCategory,
								m_subItemOwner);
						}
					}
					MasterCategory mc2 = m_tvMasterList.SelectedNode.Tag as MasterCategory;
					Debug.Assert(mc2 != null);
					m_selPOS = mc2.POS;
					Debug.Assert(m_selPOS != null);
					break;
				}
				case DialogResult.Yes:
				{
					// Closing via the hotlink.
					// Do nothing special, except avoid setting m_selPOS to null, as in the default case.
					break;
				}
			}

			if (m_propertyTable != null)
			{
				m_propertyTable.SetProperty("masterCatListDlgLocation", Location, true, true);
				m_propertyTable.SetProperty("masterCatListDlgSize", Size, true, true);
			}
		}

		private void linkLabel1_LinkClicked(object sender, System.Windows.Forms.LinkLabelLinkClickedEventArgs e)
		{
			if (!m_launchedFromInsertMenu)
				MessageBoxExManager.Trigger("CreateNewFromGrammaticalCategoryCatalog");
			m_cache.DomainDataByFlid.BeginUndoTask(LexTextControls.ksUndoInsertCategory,
				LexTextControls.ksRedoInsertCategory);
			var posFactory = m_cache.ServiceLocator.GetInstance<IPartOfSpeechFactory>();
			if (m_subItemOwner != null)
			{
				m_selPOS = posFactory.Create();
				m_subItemOwner.SubPossibilitiesOS.Add(m_selPOS);
			}
			else
			{
				m_selPOS = posFactory.Create();
				m_posList.PossibilitiesOS.Add(m_selPOS);
			}
			m_cache.DomainDataByFlid.EndUndoTask();
			DialogResult = DialogResult.Yes;
			Close();
		}

		private void m_bnHelp_Click(object sender, System.EventArgs e)
		{
			ShowHelp.ShowHelpTopic(m_helpTopicProvider, s_helpTopic);
		}

		#region My classes

		internal class MasterCategory
		{
			private bool m_isGroup = false;
			private string m_id;
			private string m_abbrev;
			private string m_abbrevWs;
			private string m_term;
			private string m_termWs;
			private string m_def;
			private string m_defWs;
			private List<MasterCategoryCitation> m_citations;
			private IPartOfSpeech m_pos;
			private XmlNode m_node; // need to remember the node so can put info for *all* writing systems into databas

			[SuppressMessage("Gendarme.Rules.Correctness", "EnsureLocalDisposalRule",
				Justification = "In .NET 4.5 XmlNodeList implements IDisposable, but not in 4.0.")]
			public static MasterCategory Create(Set<IPartOfSpeech> posSet, XmlNode node, FdoCache cache)
			{
				/*
				<item type="category" id="Adjective" guid="30d07580-5052-4d91-bc24-469b8b2d7df9">
					<abbrev ws="en">adj</abbrev>
					<term ws="en">adjective</term>
					<def ws="en">An adjective is a part of speech whose members modify nouns. An adjective specifies the attributes of a noun referent. Note: this is one case among many. Adjectives are a class of modifiers.</def>
					<citation ws="en">Crystal 1997:8</citation>
					<citation ws="en">Mish et al. 1990:56</citation>
					<citation ws="en">Payne 1997:63</citation>
				</item>
				*/

				MasterCategory mc = new MasterCategory();
				mc.m_isGroup = node.SelectNodes("item") != null;
				mc.m_id = XmlUtils.GetManditoryAttributeValue(node, "id");

				foreach (var pos in posSet)
				{
					if (pos.CatalogSourceId == mc.m_id)
					{
						mc.m_pos = pos;
						break;
					}
				}

				mc.m_node = node; // remember node, too, so can put info for all WSes in database

				string sDefaultWS = cache.ServiceLocator.WritingSystems.DefaultAnalysisWritingSystem.Id;
				string sContent;
				mc.m_abbrevWs = GetBestWritingSystemForNamedNode(node, "abbrev", sDefaultWS, cache, out sContent);
				mc.m_abbrev = sContent;

				mc.m_termWs = GetBestWritingSystemForNamedNode(node, "term", sDefaultWS, cache, out sContent);
				mc.m_term = NameFixer(sContent);

				mc.m_defWs = GetBestWritingSystemForNamedNode(node, "def", sDefaultWS, cache, out sContent);
				mc.m_def = sContent;

				foreach (XmlNode citNode in node.SelectNodes("citation"))
					mc.m_citations.Add(new MasterCategoryCitation(XmlUtils.GetManditoryAttributeValue(citNode, "ws"), citNode.InnerText));
				return mc;
			}
			private static string GetBestWritingSystemForNamedNode(XmlNode node, string sNodeName, string sDefaultWS, FdoCache cache, out string sNodeContent)
			{
				string sWS;
				XmlNode nd = node.SelectSingleNode(sNodeName + "[@ws='" + sDefaultWS + "']");
				if (nd == null || nd.InnerText.Length == 0)
				{
					foreach (CoreWritingSystemDefinition ws in cache.ServiceLocator.WritingSystems.CurrentAnalysisWritingSystems)
					{
						sWS = ws.Id;
						if (sWS == sDefaultWS)
							continue;
						nd = node.SelectSingleNode(sNodeName + "[@ws='" + sWS + "']");
						if (nd != null && nd.InnerText.Length > 0)
							break;
					}
				}
				if (nd == null)
				{
					sNodeContent = "";
					sWS = sDefaultWS;
				}
				else
				{
					sNodeContent = nd.InnerText;
					sWS = XmlUtils.GetManditoryAttributeValue(nd, "ws");
				}
				return sWS;
			}

			public void AddToDatabase(FdoCache cache, ICmPossibilityList posList, MasterCategory parent, IPartOfSpeech subItemOwner)
			{
				if (m_pos != null)
					return; // It's already in the database, so nothing more can be done.

				UndoableUnitOfWorkHelper.Do(LexTextControls.ksUndoCreateCategory, LexTextControls.ksRedoCreateCategory,
					cache.ServiceLocator.GetInstance<IActionHandler>(), () =>
				{
					int newOwningFlid;
					int insertLocation;
					int newOwner =
						DeterminePOSLocationInfo(cache, subItemOwner, parent, posList, out newOwningFlid, out insertLocation);
					ILgWritingSystemFactory wsf = cache.WritingSystemFactory;
					Debug.Assert(m_pos != null);

					int termWs = wsf.GetWsFromStr(m_termWs);
					int abbrevWs = wsf.GetWsFromStr(m_abbrevWs);
					int defWs = wsf.GetWsFromStr(m_defWs);
					ITsStrFactory tsf = cache.TsStrFactory;
					if (m_node == null)
					{ // should not happen, but just in case... we still get something useful
						m_pos.Name.set_String(termWs, tsf.MakeString(m_term, termWs));
						m_pos.Abbreviation.set_String(abbrevWs, tsf.MakeString(m_abbrev, abbrevWs));
						m_pos.Description.set_String(defWs, tsf.MakeString(m_def, defWs));
					}
					else
					{
						SetContentFromNode(cache, "abbrev", false, m_pos.Abbreviation);
						SetContentFromNode(cache, "term", true, m_pos.Name);
						SetContentFromNode(cache, "def", false, m_pos.Description);
					}

					m_pos.CatalogSourceId = m_id;
				});
			}

			private void SetContentFromNode(FdoCache cache, string sNodeName, bool fFixName, ITsMultiString item)
			{
				ILgWritingSystemFactory wsf = cache.WritingSystemFactory;
				ITsStrFactory tsf = cache.TsStrFactory;
				int iWS;
				XmlNode nd;
				bool fContentFound = false; // be pessimistic
				foreach (CoreWritingSystemDefinition ws in cache.ServiceLocator.WritingSystems.CurrentAnalysisWritingSystems)
				{
					string sWS = ws.Id;
					nd = m_node.SelectSingleNode(sNodeName + "[@ws='" + sWS + "']");
					if (nd == null || nd.InnerText.Length == 0)
						continue;
					fContentFound = true;
					string sNodeContent;
					if (fFixName)
						sNodeContent = NameFixer(nd.InnerText);
					else
						sNodeContent = nd.InnerText;
					iWS = wsf.GetWsFromStr(sWS);
					item.set_String(iWS, (tsf.MakeString(sNodeContent, iWS)));
				}
				if (!fContentFound)
				{
					iWS = cache.ServiceLocator.WritingSystems.DefaultAnalysisWritingSystem.Handle;
					item.set_String(iWS, tsf.MakeString("", iWS));
				}
			}

			private int DeterminePOSLocationInfo(FdoCache cache, IPartOfSpeech subItemOwner, MasterCategory parent, ICmPossibilityList posList,
				out int newOwningFlid, out int insertLocation)
			{
				int newOwner;
				// The XML node is from a file shipped with FieldWorks. It is quite likely multiple users
				// of a project could independently add the same items, so we create them with fixed guids
				// so merge will recognize them as the same objects.
				//// LT-14511 However, if the partOfSpeech is being added to a reversal index, a different guid needs to be used
				//// than the ones in the file shipped with FieldWorks. In this case if two users add the same POS to the
				//// reversal index at the same time and then do a Send/Receive operation, then a merge conflict report
				//// will probably be created for this. This scenario is not likely to occur very often at all so having
				//// a conflict report created for when this happens is something we can live with.
				Guid guid;
				if (posList.Owner is IReversalIndex)
					guid = new Guid();
				else
					guid = new Guid(XmlUtils.GetAttributeValue(m_node, "guid"));
				var posFactory = cache.ServiceLocator.GetInstance<IPartOfSpeechFactory>();
				if (subItemOwner != null)
				{
					newOwner = subItemOwner.Hvo;
					newOwningFlid = CmPossibilityTags.kflidSubPossibilities;
					insertLocation = subItemOwner.SubPossibilitiesOS.Count;
					m_pos = posFactory.Create(guid, subItemOwner);
				}
				else if (parent != null && parent.m_pos != null)
				{
					newOwner = parent.m_pos.Hvo;
					newOwningFlid = CmPossibilityTags.kflidSubPossibilities;
					insertLocation = parent.m_pos.SubPossibilitiesOS.Count;
					m_pos = posFactory.Create(guid, parent.m_pos);
				}
				else
				{
					newOwner = posList.Hvo;
					newOwningFlid = CmPossibilityListTags.kflidPossibilities;
					insertLocation = posList.PossibilitiesOS.Count;
					m_pos = posFactory.Create(guid,posList); // automatically adds to parent.
				}
				return newOwner;
			}

			/// <summary>
			/// Ensures the first letter is uppercase, and that uppercase letters after the first letter, start a new word.
			/// </summary>
			/// <param name="name"></param>
			/// <returns></returns>
			private static string NameFixer(string name)
			{
				if (name == null || name.Length == 0)
					return name;

				char c = name[0];
				if (char.IsLetter(c) && char.IsLower(c))
					name = char.ToUpper(c).ToString() + name.Substring(1, name.Length - 1);

				// Add space before each upper case letter, after the first one.
				for (int i = name.Length - 1; i > 0; --i)
				{
					c = name[i];
					if (char.IsLetter(c) && char.IsUpper(c))
						name = name.Insert(i, " ");
				}

				return name;
			}

			public MasterCategory()
			{
				m_citations = new List<MasterCategoryCitation>();
			}

			public bool IsGroup
			{
				get
				{
					return m_isGroup;
				}
			}

			public IPartOfSpeech POS
			{
				get
				{
					return m_pos;
				}
			}

			public bool InDatabase
			{
				get
				{
					return m_pos != null;
				}
			}

			public void ResetDescription(RichTextBox rtbDescription)
			{

				rtbDescription.Clear();

				var doubleNewLine = Environment.NewLine + Environment.NewLine;
				Font original = rtbDescription.SelectionFont;
				Font fntBold = new Font(original.FontFamily, original.Size, FontStyle.Bold);
				Font fntItalic = new Font(original.FontFamily, original.Size, FontStyle.Italic);
				rtbDescription.SelectionFont = fntBold;
				rtbDescription.AppendText(m_term);
				rtbDescription.AppendText(doubleNewLine);

				rtbDescription.SelectionFont = (m_def == null || m_def == String.Empty) ? fntItalic : original;
				rtbDescription.AppendText((m_def == null || m_def == String.Empty) ? LexTextControls.ksUndefinedItem : m_def);
				rtbDescription.AppendText(doubleNewLine);

				if (m_citations.Count > 0)
				{
					rtbDescription.SelectionFont = fntItalic;
					rtbDescription.AppendText(LexTextControls.ksReferences);
					rtbDescription.AppendText(doubleNewLine);

					rtbDescription.SelectionFont = original;
					foreach (MasterCategoryCitation mcc in m_citations)
						mcc.ResetDescription(rtbDescription);
				}
#if __MonoCS__
				// Ensure that the top of the description is showing (FWNX-521).
				rtbDescription.Select(0,0);
				rtbDescription.ScrollToCaret();
#endif
			}

			public override string ToString()
			{
				if (InDatabase)
					return String.Format(LexTextControls.ksXInFwProject, m_term);
				else
					return m_term;
			}
		}


		internal class MasterCategoryCitation
		{
			private string m_ws;
			private string m_citation;

			public string WS
			{
				get { return m_ws; }
			}

			public string Citation
			{
				get { return m_citation; }
			}

			public MasterCategoryCitation(string ws, string citation)
			{
				m_ws = ws;
				m_citation = citation;
			}

			public void ResetDescription(RichTextBox rtbDescription)
			{
				rtbDescription.AppendText( String.Format(LexTextControls.ksBullettedItem,
					m_citation, System.Environment.NewLine));
			}
		}


		#endregion My classes
	}
}<|MERGE_RESOLUTION|>--- conflicted
+++ resolved
@@ -13,16 +13,11 @@
 using SIL.CoreImpl;
 using SIL.FieldWorks.Common.COMInterfaces;
 using SIL.FieldWorks.Common.FwUtils;
-<<<<<<< HEAD
-using SIL.CoreImpl;
-using SIL.CoreImpl.MessageBoxEx;
-=======
+using SIL.FieldWorks.Common.FwUtils.MessageBoxEx;
 using SIL.FieldWorks.FDO;
 using SIL.FieldWorks.FDO.Infrastructure;
 using SIL.Utils;
 using SIL.Windows.Forms;
-using XCore;
->>>>>>> 5a77a746
 
 namespace SIL.FieldWorks.LexText.Controls
 {
@@ -33,12 +28,7 @@
 	{
 		private ICmPossibilityList m_posList;
 		private bool m_launchedFromInsertMenu = false;
-<<<<<<< HEAD
 		private IPropertyTable m_propertyTable;
-=======
-		private Mediator m_mediator;
-		private XCore.PropertyTable m_propertyTable;
->>>>>>> 5a77a746
 		private IHelpTopicProvider m_helpTopicProvider;
 		private FdoCache m_cache;
 		private List<TreeNode> m_nodes = new List<TreeNode>();
@@ -132,11 +122,7 @@
 		/// <param name="propertyTable"></param>
 		/// <param name="launchedFromInsertMenu"></param>
 		///  <param name="subItemOwner"></param>
-<<<<<<< HEAD
 		public void SetDlginfo(ICmPossibilityList posList, IPropertyTable propertyTable, bool launchedFromInsertMenu, IPartOfSpeech subItemOwner)
-=======
-		public void SetDlginfo(ICmPossibilityList posList, Mediator mediator, XCore.PropertyTable propertyTable, bool launchedFromInsertMenu, IPartOfSpeech subItemOwner)
->>>>>>> 5a77a746
 		{
 			CheckDisposed();
 
@@ -153,15 +139,8 @@
 				if (m_propertyTable.TryGetValue("masterCatListDlgLocation", out dlgLocation) &&
 					m_propertyTable.TryGetValue("masterCatListDlgSize", out dlgSize))
 				{
-<<<<<<< HEAD
 					Rectangle rect = new Rectangle(dlgLocation, dlgSize);
-					ScreenUtils.EnsureVisibleRect(ref rect);
-=======
-					var locWnd = m_propertyTable.GetValue<Point>("masterCatListDlgLocation");
-					var szWnd = m_propertyTable.GetValue<Size>("masterCatListDlgSize");
-					Rectangle rect = new Rectangle(locWnd, szWnd);
 					ScreenHelper.EnsureVisibleRect(ref rect);
->>>>>>> 5a77a746
 					DesktopBounds = rect;
 					StartPosition = FormStartPosition.Manual;
 				}
