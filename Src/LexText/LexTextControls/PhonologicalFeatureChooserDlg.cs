﻿// Copyright (c) 2017 SIL International
// This software is licensed under the LGPL, version 2.1 or later
// (http://www.gnu.org/licenses/lgpl-2.1.html)

// This really needs to be refactored with MasterCategoryListDlg.cs
using System;
using System.Collections.Generic;
using System.Diagnostics;
using System.Drawing;
using System.Linq;
using System.Windows.Forms;
<<<<<<< HEAD
using System.Xml.Linq;
using System.Xml.XPath;
using SIL.CoreImpl.Cellar;
using SIL.CoreImpl.Text;
=======
using System.Xml;
using SIL.LCModel.Core.Cellar;
using SIL.LCModel.Core.Text;
>>>>>>> c1202904
using SIL.FieldWorks.Common.Controls;
using SIL.LCModel.Core.KernelInterfaces;
using SIL.FieldWorks.Common.FwUtils;
using SIL.FieldWorks.Common.Widgets;
using SIL.LCModel;
using SIL.LCModel.Application;
using SIL.LCModel.Infrastructure;
using SIL.Windows.Forms;

namespace SIL.FieldWorks.LexText.Controls
{
	/// <summary>
	/// This dialog shows the list of all defined phonological features.
	/// It allows a user to select values for one or more phonological features.
	/// It can be given a feature structure indicating current feature/value pairs.
	/// A user may choose the "<n/a>" option to remove a feature/value pair from an existing feature structure.
	/// If returns a feature structure with the selected feature/value pairs.
	/// </summary>
	public class PhonologicalFeatureChooserDlg : Form
	{
<<<<<<< HEAD
		private IPropertyTable m_propertyTable;
		private IPublisher m_publisher;
		private FdoCache m_cache;
=======
		private Mediator m_mediator;
		private XCore.PropertyTable m_propertyTable;
		private LcmCache m_cache;
>>>>>>> c1202904
		private IPhRegularRule m_rule;
		private IPhSimpleContextNC m_ctxt;
		private PhonologicalFeaturePublisher m_sda;
		private FwLinkArgs m_link;
		// The dialog can be initialized with an existing feature structure,
		// or just with an owning object and flid in which to create one.
		private IFsFeatStruc m_fs;
		// Where to put a new feature structure if needed. Owning flid may be atomic
		// or collection. Used only if m_fs is initially null.
		int m_hvoOwner;
		int m_owningFlid;
		private Panel m_listPanel;
		private Button m_btnOK;
		private Button m_btnCancel;
		private Button m_bnHelp;
		private PictureBox pictureBox1;
		private LinkLabel linkLabel1;
		private Label labelPrompt;

		private FwComboBox m_valuesCombo;

		private string m_helpTopic = "khtpChoose-PhonFeats";
		private BrowseViewer m_bvList;
		private HelpProvider m_helpProvider;

		public PhonologicalFeatureChooserDlg()
		{
			//
			// Required for Windows Form Designer support
			//
			InitializeComponent();
			AccessibleName = GetType().Name;

			m_valuesCombo = new FwComboBox();
			m_valuesCombo.DropDownStyle = ComboBoxStyle.DropDownList;
			m_valuesCombo.AdjustStringHeight = false;
			m_valuesCombo.BackColor = SystemColors.Window;
			m_valuesCombo.Padding = new Padding(0, 1, 0, 0);
			m_valuesCombo.SelectedIndexChanged += m_valuesCombo_SelectedIndexChanged;

			Resize += PhonologicalFeatureChooserDlg_Resize;
		}

		void PhonologicalFeatureChooserDlg_Resize(object sender, EventArgs e)
		{
			PositionValuesCombo();
		}

		#region OnLoad
		/// <summary>
		/// Overridden to defeat the standard .NET behavior of adjusting size by
		/// screen resolution. That is bad for this dialog because we remember the size,
		/// and if we remember the enlarged size, it just keeps growing.
		/// If we defeat it, it may look a bit small the first time at high resolution,
		/// but at least it will stay the size the user sets.
		/// </summary>
		/// <param name="e"></param>
		protected override void OnLoad(EventArgs e)
		{
			Size size = Size;
			base.OnLoad(e);
			if (Size != size)
				Size = size;
			PopulateValuesCombo();
			PositionValuesCombo();
		}

		#endregion

		/// <summary>
		/// Updates the feature constraints in the context.
		/// </summary>
		private void UpdateFeatureConstraints()
		{
			CheckDisposed();

			List<int> featureHvos = m_bvList.AllItems;
			foreach (int hvoClosedFeature in featureHvos)
			{
				var feat = m_cache.ServiceLocator.GetInstance<IFsFeatDefnRepository>().GetObject(hvoClosedFeature);
				string str = m_sda.get_UnicodeProp(feat.Hvo, PhonologicalFeaturePublisher.PolarityFlid);
				if (String.IsNullOrEmpty(str))
				{
					IPhFeatureConstraint removedConstr = RemoveFeatureConstraint(m_ctxt.PlusConstrRS, feat) ?? RemoveFeatureConstraint(m_ctxt.MinusConstrRS, feat);
					if (removedConstr != null)
					{
						if (!m_rule.FeatureConstraints.Contains(removedConstr))
							m_cache.LangProject.PhonologicalDataOA.FeatConstraintsOS.Remove(removedConstr);
					}
				}
				else
				{
					IPhFeatureConstraint var = GetFeatureConstraint(m_rule.FeatureConstraints, feat);
					if (var == null)
					{
						var = m_cache.ServiceLocator.GetInstance<IPhFeatureConstraintFactory>().Create();
						m_cache.LangProject.PhonologicalDataOA.FeatConstraintsOS.Add(var);
						var.FeatureRA = feat;
					}

					if (str == LexTextControls.ksFeatConstrAgree)
					{
						if (!m_ctxt.PlusConstrRS.Contains(var))
						{
							m_ctxt.PlusConstrRS.Add(var);
							RemoveFeatureConstraint(m_ctxt.MinusConstrRS, feat);
						}
					}
					else if (str == LexTextControls.ksFeatConstrDisagree)
					{
						if (!m_ctxt.MinusConstrRS.Contains(var))
						{
							m_ctxt.MinusConstrRS.Add(var);
							RemoveFeatureConstraint(m_ctxt.PlusConstrRS, feat);
						}
					}
				}
			}
		}

		private IPhFeatureConstraint RemoveFeatureConstraint(ILcmReferenceSequence<IPhFeatureConstraint> featConstrs, IFsFeatDefn feat)
		{
			var constrToRemove = GetFeatureConstraint(featConstrs, feat);
			if (constrToRemove != null)
				featConstrs.Remove(constrToRemove);
			return constrToRemove;
		}

		private IPhFeatureConstraint GetFeatureConstraint(IEnumerable<IPhFeatureConstraint> featConstrs, IFsFeatDefn feat)
		{
			foreach (var curConstr in featConstrs)
			{
				if (curConstr.FeatureRA == feat)
					return curConstr;
			}
			return null;
		}

		/// <summary>
		/// Check to see if the object has been disposed.
		/// All public Properties and Methods should call this
		/// before doing anything else.
		/// </summary>
		public void CheckDisposed()
		{
			if (IsDisposed)
				throw new ObjectDisposedException(String.Format("'{0}' in use after being disposed.", GetType().Name));
		}

		/// <summary>
		/// Clean up any resources being used.
		/// </summary>
		protected override void Dispose( bool disposing )
		{
			Debug.WriteLineIf(!disposing, "****** Missing Dispose() call for " + GetType().Name + ". ****** ");
			// Must not be run more than once.
			if (IsDisposed)
				return;

			if (disposing)
			{
				if (m_helpProvider != null)
					m_helpProvider.Dispose();
			}
			m_cache = null;
			m_fs = null;
			m_ctxt = null;
			m_cache = null;
			m_bvList = null;
			m_valuesCombo = null;

			base.Dispose( disposing );
		}

		/// <summary>
		/// Init the dialog with an existing context.
		/// </summary>
		/// <param name="cache"></param>
		/// <param name="propertyTable"></param>
		/// <param name="publisher"></param>
		/// <param name="rule"></param>
		/// <param name="ctxt"></param>
<<<<<<< HEAD
		public void SetDlgInfo(FdoCache cache, IPropertyTable propertyTable, IPublisher publisher, IPhRegularRule rule, IPhSimpleContextNC ctxt)
=======
		public void SetDlgInfo(LcmCache cache, Mediator mediator, XCore.PropertyTable propertyTable, IPhRegularRule rule, IPhSimpleContextNC ctxt)
>>>>>>> c1202904
		{
			CheckDisposed();

			IFsFeatStruc fs = ((IPhNCFeatures) ctxt.FeatureStructureRA).FeaturesOA;
			SetDlgInfo(cache, propertyTable, publisher, ctxt.FeatureStructureRA.Hvo, PhNCFeaturesTags.kflidFeatures, fs, rule, ctxt);
		}

<<<<<<< HEAD
		public void SetDlgInfo(FdoCache cache, IPropertyTable propertyTable, IPublisher publisher, IPhRegularRule rule)
=======
		public void SetDlgInfo(LcmCache cache, Mediator mediator, XCore.PropertyTable propertyTable, IPhRegularRule rule)
>>>>>>> c1202904
		{
			CheckDisposed();

			SetDlgInfo(cache, propertyTable, publisher, 0, 0, null, rule, null);
		}

		/// <summary>
		/// Init the dialog with an existing FS.
		/// </summary>
		/// <param name="cache"></param>
		/// <param name="propertyTable"></param>
		/// <param name="publisher"></param>
		/// <param name="fs"></param>
<<<<<<< HEAD
		public void SetDlgInfo(FdoCache cache, IPropertyTable propertyTable, IPublisher publisher, IFsFeatStruc fs)
=======
		public void SetDlgInfo(LcmCache cache, Mediator mediator, XCore.PropertyTable propertyTable, IFsFeatStruc fs)
>>>>>>> c1202904
		{
			SetDlgInfo(cache, propertyTable, publisher, fs.Owner.Hvo, fs.OwningFlid, fs, null, null);
		}

		/// <summary>
		/// Init the dialog with a PhPhoneme (or PhNCFeatures) and flid that does not yet contain a feature structure.
		/// </summary>
		/// <param name="cache"></param>
		/// <param name="propertyTable"></param>
		/// <param name="publisher"></param>
		/// <param name="cobj"></param>
		/// <param name="owningFlid"></param>
<<<<<<< HEAD
		public void SetDlgInfo(FdoCache cache, IPropertyTable propertyTable, IPublisher publisher, ICmObject cobj, int owningFlid)
=======
		public void SetDlgInfo(LcmCache cache, Mediator mediator, XCore.PropertyTable propertyTable, ICmObject cobj, int owningFlid)
>>>>>>> c1202904
		{
			CheckDisposed();

			SetDlgInfo(cache, propertyTable, publisher, cobj.Hvo, owningFlid, null, null, null);
		}

<<<<<<< HEAD
		public void SetDlgInfo(FdoCache cache, IPropertyTable propertyTable, IPublisher publisher)
=======
		public void SetDlgInfo(LcmCache cache, Mediator mediator, XCore.PropertyTable propertyTable)
>>>>>>> c1202904
		{
			CheckDisposed();

			SetDlgInfo(cache, propertyTable, publisher, 0, 0, null, null, null);
		}

<<<<<<< HEAD
		private void SetDlgInfo(FdoCache cache, IPropertyTable propertyTable, IPublisher publisher, int hvoOwner, int owningFlid, IFsFeatStruc fs, IPhRegularRule rule, IPhSimpleContextNC ctxt)
=======
		private void SetDlgInfo(LcmCache cache, Mediator mediator, XCore.PropertyTable propertyTable, int hvoOwner, int owningFlid, IFsFeatStruc fs, IPhRegularRule rule, IPhSimpleContextNC ctxt)
>>>>>>> c1202904
		{
			m_fs = fs;
			m_owningFlid = owningFlid;
			m_hvoOwner = hvoOwner;
			m_rule = rule;
			m_ctxt = ctxt;
			m_propertyTable = propertyTable;
			m_publisher = publisher;
			if (m_propertyTable != null)
			{
				// Reset window location.
				// Get location to the stored values, if any.
				Point dlgLocation;
				Size dlgSize;
				if (m_propertyTable.TryGetValue("phonFeatListDlgLocation", out dlgLocation)
					&& m_propertyTable.TryGetValue("phonFeatListDlgSize", out dlgSize))
				{
					var rect = new Rectangle(dlgLocation, dlgSize);
					ScreenHelper.EnsureVisibleRect(ref rect);
					DesktopBounds = rect;
					StartPosition = FormStartPosition.Manual;
				}

				var helpTopicProvider = (m_propertyTable.GetValue<IHelpTopicProvider>("HelpTopicProvider"));
				if (helpTopicProvider != null) // Will be null when running tests
				{
					m_helpProvider.HelpNamespace = helpTopicProvider.HelpFile;
					m_helpProvider.SetHelpKeyword(this, helpTopicProvider.GetHelpString(m_helpTopic));
					m_helpProvider.SetHelpNavigator(this, HelpNavigator.Topic);
				}
			}
			m_cache = cache;
			m_valuesCombo.WritingSystemFactory = m_cache.LanguageWritingSystemFactoryAccessor;
			m_valuesCombo.StyleSheet = FontHeightAdjuster.StyleSheetFromPropertyTable(m_propertyTable);

			LoadPhonFeats(m_fs);
			BuildInitialBrowseView();
		}

		private bool ContainsFeature(IEnumerable<IPhFeatureConstraint> vars, IFsFeatDefn feat)
		{
			foreach (IPhFeatureConstraint var in vars)
			{
				if (var.FeatureRA == feat)
					return true;
			}
			return false;
		}

		/// <summary>
		/// Sets the help topic ID for the window.  This is used in both the Help button and when the user hits F1
		/// </summary>
		public void SetHelpTopic(string helpTopic)
		{
			CheckDisposed();

			m_helpTopic = helpTopic;
			m_helpProvider.SetHelpKeyword(this, m_propertyTable.GetValue<IHelpTopicProvider>("HelpTopicProvider").GetHelpString(helpTopic));
		}

		public void HandleJump()
		{
			if (m_link != null)
			{
				var commands = new List<string>
									{
										"AboutToFollowLink",
										"FollowLink"
									};
				var parms = new List<object>
									{
										null,
										m_link
									};
				m_publisher.Publish(commands, parms);
			}
		}

		void m_bvList_SelectionChanged(object sender, FwObjectSelectionEventArgs e)
		{
			PopulateValuesCombo();
			PositionValuesCombo();
		}

		private void PositionValuesCombo()
		{
			if (m_bvList == null)
				return;
			HScrollProperties hprops = m_bvList.Scroller.HorizontalScroll;
			int iValueLocationHorizontalOffset = hprops.Value;
			Rectangle valueLocation = m_bvList.LocationOfCellInSelectedRow("Value");
			m_valuesCombo.Location = new Point(valueLocation.Left + m_listPanel.Left + 2 - iValueLocationHorizontalOffset,
											   valueLocation.Top + m_listPanel.Top - 3);
			m_valuesCombo.Size = new Size(valueLocation.Width + 1, valueLocation.Height + 4);
			if (!Controls.Contains(m_valuesCombo))
				Controls.Add(m_valuesCombo);
			if (IsValuesComboBoxVisible(hprops))
			{
				m_valuesCombo.Visible = true;
				m_valuesCombo.BringToFront();
			}
			else
			{
				m_valuesCombo.Visible = false;
				m_valuesCombo.SendToBack();
			}
		}
		private bool IsValuesComboBoxVisible(HScrollProperties hprops)
		{
			int iVerticalScrollBarWidth = (m_bvList.ScrollBar.Visible) ? SystemInformation.VerticalScrollBarWidth : 0;
			int iHorizontalScrollBarHeight = (hprops.Visible) ? SystemInformation.HorizontalScrollBarHeight : 0;

			if (m_valuesCombo.Top < (m_listPanel.Top + m_bvList.BrowseView.Top))
				return false;  // too high
			if (m_valuesCombo.Bottom > (m_listPanel.Bottom - iHorizontalScrollBarHeight))
				return false; // too low
			if (m_valuesCombo.Right > (m_listPanel.Right - iVerticalScrollBarWidth + 1))
				return false; // too far to the right
			if (m_valuesCombo.Left < m_listPanel.Left)
				return false; // too far to the left
			return true;
		}
		private void PopulateValuesCombo()
		{
			int selIndex = m_bvList.SelectedIndex;
			if (selIndex < 0)
			{
				if (Controls.Contains(m_valuesCombo))
					Controls.Remove(m_valuesCombo);
				return;
			}
			int hvoSel = m_bvList.AllItems[selIndex];
			var feat = m_cache.ServiceLocator.GetInstance<IFsClosedFeatureRepository>().GetObject(hvoSel);
			m_valuesCombo.Items.Clear();
			var valHvo = m_sda.get_ObjectProp(hvoSel, PhonologicalFeaturePublisher.ValueFlid);
			int comboSelectedIndex = -1;
			int index = 0;
			var sortedVaues = from v in feat.ValuesOC
							  orderby v.Abbreviation.BestAnalysisAlternative.Text
							  select v;
			foreach (var val in sortedVaues)
			{
				m_valuesCombo.Items.Add(val.Abbreviation.BestAnalysisAlternative);
				// try to set the selected item
				if (valHvo == val.Hvo)
					comboSelectedIndex = index;
				++index;
			}
			if (ShowFeatureConstraintValues)
			{
				m_valuesCombo.Items.Add(LexTextControls.ksFeatConstrAgree);
				index++;
				m_valuesCombo.Items.Add(LexTextControls.ksFeatConstrDisagree);
				index++;

				string str = m_sda.get_UnicodeProp(hvoSel, PhonologicalFeaturePublisher.PolarityFlid);
				for (int i = feat.ValuesOC.Count; i < m_valuesCombo.Items.Count; i++)
				{
					var comboStr = m_valuesCombo.Items[i] as string;
					if (str == comboStr || (String.IsNullOrEmpty(str) && comboStr == LexTextControls.ks_DontCare_))
					{
						comboSelectedIndex = i;
						break;
					}
				}
			}
			if (comboSelectedIndex < 0)
			{
				comboSelectedIndex = feat.ValuesOC.Count + (ShowFeatureConstraintValues ? 2 : 0);
				Debug.Assert(comboSelectedIndex == index);
			}
			m_valuesCombo.Items.Add(ShowIgnoreInsteadOfDontCare ? LexTextControls.ks_Ignore_ : LexTextControls.ks_DontCare_);
			m_valuesCombo.SelectedIndex = comboSelectedIndex;
			if (!Controls.Contains(m_valuesCombo))
				Controls.Add(m_valuesCombo);
		}

		void m_valuesCombo_SelectedIndexChanged(object sender, EventArgs e)
		{
			if (m_valuesCombo.SelectedIndex == -1)
				return;

			// make sure the dummy value reflects the selected value
			int selectedRowIndex = m_bvList.SelectedIndex;
			int hvoSel = m_bvList.AllItems[selectedRowIndex];
			var feat = m_cache.ServiceLocator.GetInstance<IFsClosedFeatureRepository>().GetObject(hvoSel);
			int selectedValueIndex = m_valuesCombo.SelectedIndex;
			// values[selectedValueIndex] is the selected value
			if (selectedValueIndex >= feat.ValuesOC.Count)
			{ // is unspecified or is a feature constraint
				if (ShowFeatureConstraintValues)
				{
					// make sure the dummy value reflects the selected value
					var str = m_valuesCombo.SelectedItem as string;
					if (str != null)
					{
						if (str == LexTextControls.ks_DontCare_)
							str = "";

						m_sda.SetUnicode(hvoSel, PhonologicalFeaturePublisher.PolarityFlid, str, str.Length);
					}
				}
				m_sda.SetObjProp(feat.Hvo, PhonologicalFeaturePublisher.ValueFlid, 0);
			}
			else
			{
				var sortedVaues = from v in feat.ValuesOC
								  orderby v.Abbreviation.BestAnalysisAlternative.Text
								  select v;
				//var val = feat.ValuesOC.Skip(selectedValueIndex).First();
				var val = sortedVaues.ElementAt(selectedValueIndex);
				m_sda.SetObjProp(feat.Hvo, PhonologicalFeaturePublisher.ValueFlid, val.Hvo);
			}
		}

		private void BuildInitialBrowseView()
		{
			var configurationParameters = m_propertyTable.GetValue<XElement>("WindowConfiguration");
			var toolNode = configurationParameters.XPathSelectElement(
				"controls/parameters/guicontrol[@id='PhonologicalFeaturesFlatList']/parameters");

			m_listPanel.SuspendLayout();
			var sortedFeatureHvos = from s in m_cache.LangProject.PhFeatureSystemOA.FeaturesOC
								 orderby s.Name.BestAnalysisAlternative.Text
								 select s.Hvo;
			int[] featureHvos = sortedFeatureHvos.ToArray();
			m_sda.CacheVecProp(m_cache.LangProject.Hvo, featureHvos);
#if RANDYTODO
			// TODO: call Init Flex Comp after creating BrowseViewer.
			// TODO: Call FinishInitialization on m_bvList and feed it PhonologicalFeaturePublisher.ListFlid for the 'madeUpFieldIdentifier' parameter.
#endif
			m_bvList = new BrowseViewer(toolNode, m_cache.LangProject.Hvo, m_cache, null, m_sda);
			m_bvList.SelectionChanged += m_bvList_SelectionChanged;
			m_bvList.ScrollBar.ValueChanged += ScrollBar_ValueChanged;
			m_bvList.Scroller.Scroll += ScrollBar_Scroll;
			m_bvList.ColumnsChanged += BrowseViewer_ColumnsChanged;
			m_bvList.Resize += m_bvList_Resize;
			m_bvList.TabStop = true;
			m_bvList.StyleSheet = FontHeightAdjuster.StyleSheetFromPropertyTable(m_propertyTable);
			m_bvList.Dock = DockStyle.Fill;
			m_bvList.BackColor = SystemColors.Window;
			m_listPanel.Controls.Add(m_bvList);
			m_listPanel.ResumeLayout(false);
		}

		void ScrollBar_Scroll(object sender, ScrollEventArgs e)
		{
			PositionValuesCombo();
		}

		void BrowseViewer_ColumnsChanged(object sender, EventArgs e)
		{
			PositionValuesCombo();
		}

		void ScrollBar_ValueChanged(object sender, EventArgs e)
		{
			PositionValuesCombo();
		}

		void m_bvList_Resize(object sender, EventArgs e)
		{
			PositionValuesCombo();
		}

		/// <summary>
		/// Load the tree items if the starting point is a feature structure.
		/// </summary>
		/// <param name="fs"></param>
		private void LoadPhonFeats(IFsFeatStruc fs)
		{
			m_sda = new PhonologicalFeaturePublisher(m_cache.DomainDataByFlid as ISilDataAccessManaged, m_cache);
			foreach (IFsClosedFeature feat in m_cache.LangProject.PhFeatureSystemOA.FeaturesOC)
			{
				if (fs != null)
				{
					var closedValue = fs.GetValue(feat);
					if (closedValue != null)
					{
						m_sda.SetObjProp(feat.Hvo, PhonologicalFeaturePublisher.ValueFlid, closedValue.ValueRA.Hvo);
					}
					else
					{
						if (m_ctxt != null && ShowFeatureConstraintValues)
						{
							string str;
							if (ContainsFeature(m_ctxt.PlusConstrRS, feat))
								str = LexTextControls.ksFeatConstrAgree;
							else if (ContainsFeature(m_ctxt.MinusConstrRS, feat))
								str = LexTextControls.ksFeatConstrDisagree;
							else
								str = "";
							if (!string.IsNullOrEmpty(str))
							{
								m_sda.SetUnicode(feat.Hvo, PhonologicalFeaturePublisher.PolarityFlid, str, str.Length);
								continue;
							}
						}
						// set the value to zero so nothing shows
						m_sda.SetObjProp(feat.Hvo, PhonologicalFeaturePublisher.ValueFlid, 0);
					}
				}
				else
				{
					// set the value to zero so nothing shows
					m_sda.SetObjProp(feat.Hvo, PhonologicalFeaturePublisher.ValueFlid, 0);
				}
			}
		}

		/// <summary>
		/// Get the simple context.
		/// </summary>
		public IPhSimpleContextNC Context
		{
			get
			{
				CheckDisposed();

				return m_ctxt;
			}

			set
			{
				CheckDisposed();

				m_ctxt = value;
				m_fs = ((IPhNCFeatures) m_ctxt.FeatureStructureRA).FeaturesOA;
			}
		}



		/// <summary>
		/// Get Feature Structure resulting from dialog operation
		/// </summary>
		public IFsFeatStruc FS
		{
			get
			{
				CheckDisposed();

				return m_fs;
			}

			set
			{
				CheckDisposed();

				m_fs = value;
			}
		}

		/// <summary>
		/// Get/Set prompt text
		/// </summary>
		public string Prompt
		{
			get
			{
				CheckDisposed();

				return labelPrompt.Text;
			}
			set
			{
				CheckDisposed();

				string s1 = value ?? LexTextControls.ksPhonologicalFeatures;
				labelPrompt.Text = s1;
			}
		}

		/// <summary>
		/// Get/Set whether to include feature constraint values (agree/disagree) in value combos
		/// </summary>
		public bool ShowFeatureConstraintValues { get; set; }
		/// <summary>
		/// Get/Set whether to include feature constraint values (agree/disagree) in value combos
		/// </summary>
		public bool ShowIgnoreInsteadOfDontCare { get; set; }
		/// <summary>
		/// Get/Set dialog title text
		/// </summary>
		public string Title
		{
			get
			{
				CheckDisposed();

				return Text;
			}
			set
			{
				CheckDisposed();

				Text = value;
			}
		}
		/// <summary>
		/// Get/Set link text
		/// </summary>
		public string LinkText
		{
			get
			{
				CheckDisposed();

				return linkLabel1.Text;
			}
			set
			{
				CheckDisposed();

				string s1 = value ?? LexTextControls.ksPhonologicalFeaturesAdd;
				linkLabel1.Text = s1;
			}
		}

		#region Windows Form Designer generated code
		/// <summary>
		/// Required method for Designer support - do not modify
		/// the contents of this method with the code editor.
		/// </summary>
		private void InitializeComponent()
		{
			System.ComponentModel.ComponentResourceManager resources = new System.ComponentModel.ComponentResourceManager(typeof(PhonologicalFeatureChooserDlg));
			this.labelPrompt = new System.Windows.Forms.Label();
			this.m_btnOK = new System.Windows.Forms.Button();
			this.m_btnCancel = new System.Windows.Forms.Button();
			this.m_bnHelp = new System.Windows.Forms.Button();
			this.pictureBox1 = new System.Windows.Forms.PictureBox();
			this.linkLabel1 = new System.Windows.Forms.LinkLabel();
			this.m_listPanel = new System.Windows.Forms.Panel();
			this.m_helpProvider = new HelpProvider();
			((System.ComponentModel.ISupportInitialize)(this.pictureBox1)).BeginInit();
			this.SuspendLayout();
			//
			// labelPrompt
			//
			resources.ApplyResources(this.labelPrompt, "labelPrompt");
			this.labelPrompt.Name = "labelPrompt";
			//
			// m_btnOK
			//
			resources.ApplyResources(this.m_btnOK, "m_btnOK");
			this.m_btnOK.DialogResult = System.Windows.Forms.DialogResult.OK;
			this.m_btnOK.Name = "m_btnOK";
			//
			// m_btnCancel
			//
			resources.ApplyResources(this.m_btnCancel, "m_btnCancel");
			this.m_btnCancel.DialogResult = System.Windows.Forms.DialogResult.Cancel;
			this.m_btnCancel.Name = "m_btnCancel";
			//
			// m_bnHelp
			//
			resources.ApplyResources(this.m_bnHelp, "m_bnHelp");
			this.m_bnHelp.Name = "m_bnHelp";
			this.m_bnHelp.Click += new System.EventHandler(this.m_bnHelp_Click);
			//
			// pictureBox1
			//
			resources.ApplyResources(this.pictureBox1, "pictureBox1");
			this.pictureBox1.Name = "pictureBox1";
			this.pictureBox1.TabStop = false;
			//
			// linkLabel1
			//
			resources.ApplyResources(this.linkLabel1, "linkLabel1");
			this.linkLabel1.Name = "linkLabel1";
			this.linkLabel1.TabStop = true;
			this.linkLabel1.LinkClicked += new System.Windows.Forms.LinkLabelLinkClickedEventHandler(this.linkLabel1_LinkClicked);
			//
			// m_listPanel
			//
			resources.ApplyResources(this.m_listPanel, "m_listPanel");
			this.m_listPanel.Name = "m_listPanel";
			//
			// PhonologicalFeatureChooserDlg
			//
			this.AcceptButton = this.m_btnOK;
			resources.ApplyResources(this, "$this");
			this.CancelButton = this.m_btnCancel;
			this.Controls.Add(this.m_listPanel);
			this.Controls.Add(this.linkLabel1);
			this.Controls.Add(this.pictureBox1);
			this.Controls.Add(this.m_bnHelp);
			this.Controls.Add(this.m_btnCancel);
			this.Controls.Add(this.m_btnOK);
			this.Controls.Add(this.labelPrompt);
			this.MaximizeBox = false;
			this.MinimizeBox = false;
			this.Name = "PhonologicalFeatureChooserDlg";
			this.ShowInTaskbar = false;
			this.Closing += new System.ComponentModel.CancelEventHandler(this.PhonologicalFeatureChooserDlg_Closing);
			((System.ComponentModel.ISupportInitialize)(this.pictureBox1)).EndInit();
			this.ResumeLayout(false);

		}
		#endregion

		/// <summary>
		/// If OK, then make FS have the selected feature value(s).
		/// </summary>
		/// <param name="sender"></param>
		/// <param name="e"></param>
		private void PhonologicalFeatureChooserDlg_Closing(object sender, System.ComponentModel.CancelEventArgs e)
		{
			if (DialogResult == DialogResult.OK)
			{
				using (new WaitCursor(this))
				{
					UndoableUnitOfWorkHelper.DoUsingNewOrCurrentUOW(LexTextControls.ksUndoSelectionOfPhonologicalFeatures,
						LexTextControls.ksRedoSelectionOfPhonologicalFeatures, m_cache.ActionHandlerAccessor, () =>
					{
						if (m_fs == null)
						{
							// Didn't have one to begin with. See whether we want to create one.
							if (m_hvoOwner != 0 && CheckFeatureStructure())
							{
								// The last argument is meaningless since we expect this property to be owning
								// or collection.
								var hvoFs = m_cache.DomainDataByFlid.MakeNewObject(FsFeatStrucTags.kClassId, m_hvoOwner, m_owningFlid, -2);
								m_fs = m_cache.ServiceLocator.GetInstance<IFsFeatStrucRepository>().GetObject(hvoFs);
								UpdateFeatureStructure();
							}
						}
						else
						{
							// clean out any extant features in the feature structure
							m_fs.FeatureSpecsOC.Clear();
							UpdateFeatureStructure();
						}
					});
				}
			}

			if (m_propertyTable != null)
			{
				m_propertyTable.SetProperty("phonFeatListDlgLocation", Location, true, true);
				m_propertyTable.SetProperty("phonFeatListDlgSize", Size, true, true);
			}
		}

		/// <summary>
		/// Answer true if there is some feature with a real value.
		/// </summary>
		/// <returns></returns>
		private bool CheckFeatureStructure()
		{
			List<int> featureHvos = m_bvList.AllItems;
			foreach (int hvoClosedFeature in featureHvos)
			{
				int valHvo = m_sda.get_ObjectProp(hvoClosedFeature, PhonologicalFeaturePublisher.ValueFlid);
				if (valHvo > 0)
					return true;
			}
			return false;
		}

		/// <summary>
		/// Makes the feature structure reflect the values chosen
		/// </summary>
		/// <remarks>Is public for Unit Testing</remarks>
		public void UpdateFeatureStructure()
		{
			CheckDisposed();

			List<int> featureHvos = m_bvList.AllItems;
			foreach (int hvoClosedFeature in featureHvos)
			{
				int valHvo = m_sda.get_ObjectProp(hvoClosedFeature, PhonologicalFeaturePublisher.ValueFlid);
				if (valHvo > 0)
				{
					var feat = m_cache.ServiceLocator.GetInstance<IFsClosedFeatureRepository>().GetObject(hvoClosedFeature);
					var val = m_cache.ServiceLocator.GetInstance<IFsSymFeatValRepository>().GetObject(valHvo);
					var closedVal = m_fs.GetOrCreateValue(feat);
					closedVal.FeatureRA = feat;
					closedVal.ValueRA = val;
				}
			}

			if (ShowFeatureConstraintValues)
				UpdateFeatureConstraints();
		}

		private void linkLabel1_LinkClicked(object sender, LinkLabelLinkClickedEventArgs e)
		{
			Guid guid = m_cache.LangProject.PhFeatureSystemOA.Guid;
			m_link = new FwLinkArgs("phonologicalFeaturesAdvancedEdit", guid);
			m_btnCancel.PerformClick();
			DialogResult = DialogResult.Ignore;
		}

		private void m_bnHelp_Click(object sender, EventArgs e)
		{
			if (m_propertyTable.GetValue<string>("toolChoice").Substring(0, 7) == "natural")
				m_helpTopic = "khtpChoose-Phonemes";
			ShowHelp.ShowHelpTopic(m_propertyTable.GetValue<IHelpTopicProvider>("HelpTopicProvider"), m_helpTopic);
		}

		class PhonologicalFeaturePublisher : ObjectListPublisher
		{
			public const int ListFlid = 89999988;
			public const int ValueFlid = 89999977;
			public const int PolarityFlid = 89999966;

			Dictionary<int, string> m_unicodeProps;
			Dictionary<int, int> m_objProps;

			private LcmCache m_cache;

			public PhonologicalFeaturePublisher(ISilDataAccessManaged domainDataByFlid, LcmCache cache)
				: base(domainDataByFlid, ListFlid)
			{
				m_cache = cache;
				m_objProps = new Dictionary<int, int>();
				m_unicodeProps = new Dictionary<int, string>();
				SetOverrideMdc(new PhonologicalFeatureMdc((IFwMetaDataCacheManaged) MetaDataCache));
			}

			public override int get_ObjectProp(int hvo, int tag)
			{
				if (tag == ValueFlid)
				{
					int valHvo;
					if (!m_objProps.TryGetValue(hvo, out valHvo))
						valHvo = 0;
					return valHvo;
				}
				else
				{
					return base.get_ObjectProp(hvo, tag);
				}
			}

			public override void SetObjProp(int hvo, int tag, int hvoObj)
			{
				if (tag == ValueFlid)
					m_objProps[hvo] = hvoObj;
				else
					base.SetObjProp(hvo, tag, hvoObj);
			}
			public override string get_UnicodeProp(int hvo, int tag)
			{
				if (tag == PolarityFlid)
				{
					string str;
					if (!m_unicodeProps.TryGetValue(hvo, out str))
						str = "";
					return str;
				}
				else
				{
					return base.get_UnicodeProp(hvo, tag);
				}
			}
			/// <summary>
			/// Called when processing the where clause of the area configuration XML
			/// </summary>
			/// <param name="hvo"></param>
			/// <param name="tag"></param>
			/// <returns></returns>
			public override ITsString get_StringProp(int hvo, int tag)
			{
				if (tag == PolarityFlid)
				{
					string str;
					if (!m_unicodeProps.TryGetValue(hvo, out str))
						str = "";
					var tssString = TsStringUtils.MakeString(str, m_cache.DefaultUserWs);

					return tssString;
				}
				else
				{
					return base.get_StringProp(hvo, tag);
				}
			}

			public override void SetUnicode(int hvo, int tag, string _rgch, int cch)
			{
				if (tag == PolarityFlid)
					m_unicodeProps[hvo] = _rgch.Substring(0, cch);
				else
					base.SetUnicode(hvo, tag, _rgch, cch);
			}

			class PhonologicalFeatureMdc : LcmMetaDataCacheDecoratorBase
			{
				public PhonologicalFeatureMdc(IFwMetaDataCacheManaged mdc)
					: base(mdc)
				{
				}

				public override void AddVirtualProp(string bstrClass, string bstrField, int luFlid, int type)
				{
					throw new NotImplementedException();
				}

				public override int GetFieldId(string bstrClassName, string bstrFieldName, bool fIncludeBaseClasses)
				{
					if (bstrClassName == "FsClosedFeature" && bstrFieldName == "DummyPolarity")
						return PolarityFlid;
					if (bstrClassName == "FsClosedFeature" && bstrFieldName == "DummyValue")
						return ValueFlid;
					return base.GetFieldId(bstrClassName, bstrFieldName, fIncludeBaseClasses);
				}
				public override int GetFieldType(int luFlid)
				{
					return luFlid == PolarityFlid ? (int)CellarPropertyType.Unicode : base.GetFieldType(luFlid);
				}

			}
		}
	}
}<|MERGE_RESOLUTION|>--- conflicted
+++ resolved
@@ -9,16 +9,10 @@
 using System.Drawing;
 using System.Linq;
 using System.Windows.Forms;
-<<<<<<< HEAD
 using System.Xml.Linq;
 using System.Xml.XPath;
-using SIL.CoreImpl.Cellar;
-using SIL.CoreImpl.Text;
-=======
-using System.Xml;
 using SIL.LCModel.Core.Cellar;
 using SIL.LCModel.Core.Text;
->>>>>>> c1202904
 using SIL.FieldWorks.Common.Controls;
 using SIL.LCModel.Core.KernelInterfaces;
 using SIL.FieldWorks.Common.FwUtils;
@@ -39,15 +33,9 @@
 	/// </summary>
 	public class PhonologicalFeatureChooserDlg : Form
 	{
-<<<<<<< HEAD
 		private IPropertyTable m_propertyTable;
 		private IPublisher m_publisher;
-		private FdoCache m_cache;
-=======
-		private Mediator m_mediator;
-		private XCore.PropertyTable m_propertyTable;
 		private LcmCache m_cache;
->>>>>>> c1202904
 		private IPhRegularRule m_rule;
 		private IPhSimpleContextNC m_ctxt;
 		private PhonologicalFeaturePublisher m_sda;
@@ -225,16 +213,7 @@
 		/// <summary>
 		/// Init the dialog with an existing context.
 		/// </summary>
-		/// <param name="cache"></param>
-		/// <param name="propertyTable"></param>
-		/// <param name="publisher"></param>
-		/// <param name="rule"></param>
-		/// <param name="ctxt"></param>
-<<<<<<< HEAD
-		public void SetDlgInfo(FdoCache cache, IPropertyTable propertyTable, IPublisher publisher, IPhRegularRule rule, IPhSimpleContextNC ctxt)
-=======
-		public void SetDlgInfo(LcmCache cache, Mediator mediator, XCore.PropertyTable propertyTable, IPhRegularRule rule, IPhSimpleContextNC ctxt)
->>>>>>> c1202904
+		public void SetDlgInfo(LcmCache cache, IPropertyTable propertyTable, IPublisher publisher, IPhRegularRule rule, IPhSimpleContextNC ctxt)
 		{
 			CheckDisposed();
 
@@ -242,11 +221,7 @@
 			SetDlgInfo(cache, propertyTable, publisher, ctxt.FeatureStructureRA.Hvo, PhNCFeaturesTags.kflidFeatures, fs, rule, ctxt);
 		}
 
-<<<<<<< HEAD
-		public void SetDlgInfo(FdoCache cache, IPropertyTable propertyTable, IPublisher publisher, IPhRegularRule rule)
-=======
-		public void SetDlgInfo(LcmCache cache, Mediator mediator, XCore.PropertyTable propertyTable, IPhRegularRule rule)
->>>>>>> c1202904
+		public void SetDlgInfo(LcmCache cache, IPropertyTable propertyTable, IPublisher publisher, IPhRegularRule rule)
 		{
 			CheckDisposed();
 
@@ -256,15 +231,7 @@
 		/// <summary>
 		/// Init the dialog with an existing FS.
 		/// </summary>
-		/// <param name="cache"></param>
-		/// <param name="propertyTable"></param>
-		/// <param name="publisher"></param>
-		/// <param name="fs"></param>
-<<<<<<< HEAD
-		public void SetDlgInfo(FdoCache cache, IPropertyTable propertyTable, IPublisher publisher, IFsFeatStruc fs)
-=======
-		public void SetDlgInfo(LcmCache cache, Mediator mediator, XCore.PropertyTable propertyTable, IFsFeatStruc fs)
->>>>>>> c1202904
+		public void SetDlgInfo(LcmCache cache, IPropertyTable propertyTable, IPublisher publisher, IFsFeatStruc fs)
 		{
 			SetDlgInfo(cache, propertyTable, publisher, fs.Owner.Hvo, fs.OwningFlid, fs, null, null);
 		}
@@ -272,38 +239,21 @@
 		/// <summary>
 		/// Init the dialog with a PhPhoneme (or PhNCFeatures) and flid that does not yet contain a feature structure.
 		/// </summary>
-		/// <param name="cache"></param>
-		/// <param name="propertyTable"></param>
-		/// <param name="publisher"></param>
-		/// <param name="cobj"></param>
-		/// <param name="owningFlid"></param>
-<<<<<<< HEAD
-		public void SetDlgInfo(FdoCache cache, IPropertyTable propertyTable, IPublisher publisher, ICmObject cobj, int owningFlid)
-=======
-		public void SetDlgInfo(LcmCache cache, Mediator mediator, XCore.PropertyTable propertyTable, ICmObject cobj, int owningFlid)
->>>>>>> c1202904
+		public void SetDlgInfo(LcmCache cache, IPropertyTable propertyTable, IPublisher publisher, ICmObject cobj, int owningFlid)
 		{
 			CheckDisposed();
 
 			SetDlgInfo(cache, propertyTable, publisher, cobj.Hvo, owningFlid, null, null, null);
 		}
 
-<<<<<<< HEAD
-		public void SetDlgInfo(FdoCache cache, IPropertyTable propertyTable, IPublisher publisher)
-=======
-		public void SetDlgInfo(LcmCache cache, Mediator mediator, XCore.PropertyTable propertyTable)
->>>>>>> c1202904
+		public void SetDlgInfo(LcmCache cache, IPropertyTable propertyTable, IPublisher publisher)
 		{
 			CheckDisposed();
 
 			SetDlgInfo(cache, propertyTable, publisher, 0, 0, null, null, null);
 		}
 
-<<<<<<< HEAD
-		private void SetDlgInfo(FdoCache cache, IPropertyTable propertyTable, IPublisher publisher, int hvoOwner, int owningFlid, IFsFeatStruc fs, IPhRegularRule rule, IPhSimpleContextNC ctxt)
-=======
-		private void SetDlgInfo(LcmCache cache, Mediator mediator, XCore.PropertyTable propertyTable, int hvoOwner, int owningFlid, IFsFeatStruc fs, IPhRegularRule rule, IPhSimpleContextNC ctxt)
->>>>>>> c1202904
+		private void SetDlgInfo(LcmCache cache, IPropertyTable propertyTable, IPublisher publisher, int hvoOwner, int owningFlid, IFsFeatStruc fs, IPhRegularRule rule, IPhSimpleContextNC ctxt)
 		{
 			m_fs = fs;
 			m_owningFlid = owningFlid;
