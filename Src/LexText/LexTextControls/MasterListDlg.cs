// Copyright (c) 2007-2017 SIL International
// This software is licensed under the LGPL, version 2.1 or later
// (http://www.gnu.org/licenses/lgpl-2.1.html)

using System;
using System.Drawing;
using System.IO;
using System.Windows.Forms;
using SIL.FieldWorks.Common.FwUtils;
using SIL.LCModel;
using SIL.FieldWorks.LexText.Controls.MGA;
using SIL.Windows.Forms;

namespace SIL.FieldWorks.LexText.Controls
{
	/// <summary>
	/// Summary description for MasterListDlg.
	/// </summary>
	public class MasterListDlg : Form
	{
		protected ILcmOwningCollection<IFsFeatDefn> m_featureList;
		protected bool m_launchedFromInsertMenu = false;
<<<<<<< HEAD
		protected IPropertyTable m_propertyTable;
		protected FdoCache m_cache;
=======
		protected Mediator m_mediator;
		protected XCore.PropertyTable m_propertyTable;
		protected LcmCache m_cache;
>>>>>>> c1202904
		protected IHelpTopicProvider m_helpTopicProvider;
		protected IFsFeatDefn m_selFeatDefn;
		protected IFsFeatureSystem m_featureSystem;
		protected bool m_skipEvents = false;
		protected string m_sClassName;
		protected int iCheckedCount;
		protected string m_sWindowKeyLocation;
		protected string m_sWindowKeySize;

		protected Label label1;
		protected Label label2;
		protected GlossListTreeView m_tvMasterList;
		protected RichTextBox m_rtbDescription;
		protected Label label3;
		protected Button m_btnOK;
		protected Button m_btnCancel;
		protected Button m_bnHelp;
		protected PictureBox pictureBox1;
		protected LinkLabel linkLabel1;
		protected ImageList m_imageList;
		protected ImageList m_imageListPictures;
		protected System.ComponentModel.IContainer components;

		protected string s_helpTopic = "khtpInsertInflectionFeature";
		protected System.Windows.Forms.HelpProvider helpProvider;

		public MasterListDlg()
		{
			GlossListTreeView treeView = new GlossListTreeView();
			InitDlg("FsClosedFeature", treeView);
		}

		internal MasterListDlg(string className, GlossListTreeView treeView)
		{
			InitDlg(className, treeView);
		}

		private void InitDlg(string className, GlossListTreeView treeView)
		{
			m_sClassName = className;
			m_tvMasterList = treeView;
			//
			// Required for Windows Form Designer support
			//
			InitializeComponent();
			AccessibleName = GetType().Name;
			m_tvMasterList.TerminalsUseCheckBoxes = true;
			iCheckedCount = 0;
			pictureBox1.Image = m_imageListPictures.Images[0];
			m_btnOK.Enabled = false; // Disable until we are able to support interaction with the DB list of POSes.
			m_rtbDescription.ReadOnly = true;  // Don't allow any editing
			DoExtraInit();
		}

		protected virtual void DoExtraInit()
		{
			// needs to be overriden
		}

		/// <summary>
		/// Overridden to defeat the standard .NET behavior of adjusting size by
		/// screen resolution. That is bad for this dialog because we remember the size,
		/// and if we remember the enlarged size, it just keeps growing.
		/// If we defeat it, it may look a bit small the first time at high resolution,
		/// but at least it will stay the size the user sets.
		/// </summary>
		/// <param name="e"></param>
		protected override void OnLoad(EventArgs e)
		{
			Size size = this.Size;
			base.OnLoad (e);
			if (this.Size != size)
				this.Size = size;
		}

		/// <summary>
		/// Check to see if the object has been disposed.
		/// All public Properties and Methods should call this
		/// before doing anything else.
		/// </summary>
		public void CheckDisposed()
		{
			if (IsDisposed)
				throw new ObjectDisposedException(String.Format("'{0}' in use after being disposed.", GetType().Name));
		}

		/// <summary>
		/// Clean up any resources being used.
		/// </summary>
		protected override void Dispose( bool disposing )
		{
			System.Diagnostics.Debug.WriteLineIf(!disposing, "****** Missing Dispose() call for " + GetType().Name + ". ****** ");
			// Must not be run more than once.
			if (IsDisposed)
				return;

			if( disposing )
			{
				if(components != null)
				{
					components.Dispose();
				}
				if (m_tvMasterList != null)
					m_tvMasterList.Dispose();
			}
			m_cache = null;
			m_selFeatDefn = null;
			m_featureList = null;
			m_tvMasterList = null;

			base.Dispose( disposing );
		}

		public IFsFeatDefn SelectedFeatDefn
		{
			get
			{
				CheckDisposed();
				return m_selFeatDefn;
			}
		}

		///  <summary>
		///
		///  </summary>
		///  <param name="featSys"></param>
		/// <param name="propertyTable"></param>
		/// <param name="launchedFromInsertMenu"></param>
		public void SetDlginfo(IFsFeatureSystem featSys, IPropertyTable propertyTable, bool launchedFromInsertMenu)
		{
			// default to inflection features
			string sXmlFile = Path.Combine(FwDirectoryFinder.CodeDirectory, string.Format("Language Explorer{0}MGA{0}GlossLists{0}EticGlossList.xml", Path.DirectorySeparatorChar));
			SetDlginfo(featSys, propertyTable, launchedFromInsertMenu, "masterInflFeatListDlg", sXmlFile);
		}

		///  <summary>
		///
		///  </summary>
		///  <param name="featSys"></param>
		/// <param name="propertyTable"></param>
		/// <param name="launchedFromInsertMenu"></param>
		///  <param name="sWindowKey">used to store location and size of dialog window</param>
		///  <param name="sXmlFile">file containing the XML form of the gloss list</param>
		public void SetDlginfo(IFsFeatureSystem featSys, IPropertyTable propertyTable, bool launchedFromInsertMenu, string sWindowKey, string sXmlFile)
		{
			CheckDisposed();

			m_featureSystem = featSys;
			m_featureList = featSys.FeaturesOC;
			m_launchedFromInsertMenu = launchedFromInsertMenu;
			m_propertyTable = propertyTable;
			if (m_propertyTable != null)
			{
				m_sWindowKeyLocation = sWindowKey + "Location";
				m_sWindowKeySize = sWindowKey + "Size";

				ResetWindowLocationAndSize();

				m_helpTopicProvider = m_propertyTable.GetValue<IHelpTopicProvider>("HelpTopicProvider");
				helpProvider = new HelpProvider();
				helpProvider.HelpNamespace = m_helpTopicProvider.HelpFile;
				helpProvider.SetHelpKeyword(this, m_helpTopicProvider.GetHelpString(s_helpTopic));
				helpProvider.SetHelpNavigator(this, HelpNavigator.Topic);
			}
			m_cache = featSys.Cache;
			LoadMasterFeatures(sXmlFile);
			m_tvMasterList.Cache = m_cache;
		}

		private void ResetWindowLocationAndSize()
		{
			// Get location to the stored values, if any.
			Point dlgLocation;
			Size dlgSize;
			if (m_propertyTable.TryGetValue(m_sWindowKeyLocation, out dlgLocation) &&
				m_propertyTable.TryGetValue(m_sWindowKeySize, out dlgSize))
			{
				Rectangle rect = new Rectangle(dlgLocation, dlgSize);
				ScreenHelper.EnsureVisibleRect(ref rect);
				DesktopBounds = rect;
				StartPosition = FormStartPosition.Manual;
			}
		}

		private void LoadMasterFeatures(string sXmlFile)
		{
			m_tvMasterList.LoadGlossListTreeFromXml(sXmlFile, "en");
			// walk tree and set InDatabase info and use ToString() and change color, etc.
			AdjustNodes(m_tvMasterList.Nodes);
		}

		private void AdjustNodes(TreeNodeCollection treeNodes)
		{
			foreach (TreeNode node in treeNodes)
				AdjustNode(node);
		}

		private void AdjustNode(TreeNode treeNode)
		{
			MasterItem mi = (MasterItem)treeNode.Tag;
			mi.DetermineInDatabase(m_cache);
			treeNode.Text = mi.ToString();
			if (mi.InDatabase && treeNode.Nodes.Count == 0)
			{
				try
				{
					m_skipEvents = true;
					treeNode.Checked = true;
					treeNode.ImageIndex = (int)GlossListTreeView.ImageKind.checkedBox;
					treeNode.SelectedImageIndex = treeNode.ImageIndex;
					treeNode.ForeColor = Color.Gray;
				}
				finally
				{
					m_skipEvents = false;
				}
			}
			TreeNodeCollection list = treeNode.Nodes;
			if (list.Count > 0)
			{
				if (!mi.KindCanBeInDatabase() || mi.InDatabase)
				{
					AdjustNodes(treeNode.Nodes);
				}
				DoFinalAdjustment(treeNode);
			}
		}
		protected virtual void DoFinalAdjustment(TreeNode treeNode)
		{
			// default is to do nothing
		}
		#region Windows Form Designer generated code
		/// <summary>
		/// Required method for Designer support - do not modify
		/// the contents of this method with the code editor.
		/// </summary>
		private void InitializeComponent()
		{
			this.components = new System.ComponentModel.Container();
			System.ComponentModel.ComponentResourceManager resources = new System.ComponentModel.ComponentResourceManager(typeof(MasterListDlg));
			this.label1 = new System.Windows.Forms.Label();
			this.label2 = new System.Windows.Forms.Label();
			// seems to be crucial that the following is commented off
			//this.m_tvMasterList = new SIL.FieldWorks.LexText.Controls.MGA.GlossListTreeView();
			this.m_imageList = new System.Windows.Forms.ImageList(this.components);
			this.m_rtbDescription = new System.Windows.Forms.RichTextBox();
			this.label3 = new System.Windows.Forms.Label();
			this.m_btnOK = new System.Windows.Forms.Button();
			this.m_btnCancel = new System.Windows.Forms.Button();
			this.m_bnHelp = new System.Windows.Forms.Button();
			this.pictureBox1 = new System.Windows.Forms.PictureBox();
			this.linkLabel1 = new System.Windows.Forms.LinkLabel();
			this.m_imageListPictures = new System.Windows.Forms.ImageList(this.components);
			((System.ComponentModel.ISupportInitialize)(this.pictureBox1)).BeginInit();
			this.SuspendLayout();
			//
			// label1
			//
			resources.ApplyResources(this.label1, "label1");
			this.label1.Name = "label1";
			//
			// label2
			//
			resources.ApplyResources(this.label2, "label2");
			this.label2.Name = "label2";
			//
			// m_tvMasterList
			//
			resources.ApplyResources(this.m_tvMasterList, "m_tvMasterList");
			this.m_tvMasterList.FullRowSelect = true;
			this.m_tvMasterList.HideSelection = false;
			this.m_tvMasterList.Name = "m_tvMasterList";
			this.m_tvMasterList.TerminalsUseCheckBoxes = false;
			this.m_tvMasterList.AfterCheck += new System.Windows.Forms.TreeViewEventHandler(this.m_tvMasterList_AfterCheck);
			this.m_tvMasterList.AfterSelect += new System.Windows.Forms.TreeViewEventHandler(this.m_tvMasterList_AfterSelect);
			this.m_tvMasterList.BeforeCheck += new System.Windows.Forms.TreeViewCancelEventHandler(this.m_tvMasterList_BeforeCheck);
			//
			// m_imageList
			//
			this.m_imageList.ImageStream = ((System.Windows.Forms.ImageListStreamer)(resources.GetObject("m_imageList.ImageStream")));
			this.m_imageList.TransparentColor = System.Drawing.Color.Transparent;
			this.m_imageList.Images.SetKeyName(0, "");
			this.m_imageList.Images.SetKeyName(1, "");
			this.m_imageList.Images.SetKeyName(2, "");
			//
			// m_rtbDescription
			//
			resources.ApplyResources(this.m_rtbDescription, "m_rtbDescription");
			this.m_rtbDescription.Name = "m_rtbDescription";
			//
			// label3
			//
			resources.ApplyResources(this.label3, "label3");
			this.label3.Name = "label3";
			//
			// m_btnOK
			//
			resources.ApplyResources(this.m_btnOK, "m_btnOK");
			this.m_btnOK.DialogResult = System.Windows.Forms.DialogResult.OK;
			this.m_btnOK.Name = "m_btnOK";
			//
			// m_btnCancel
			//
			resources.ApplyResources(this.m_btnCancel, "m_btnCancel");
			this.m_btnCancel.DialogResult = System.Windows.Forms.DialogResult.Cancel;
			this.m_btnCancel.Name = "m_btnCancel";
			//
			// m_bnHelp
			//
			resources.ApplyResources(this.m_bnHelp, "m_bnHelp");
			this.m_bnHelp.Name = "m_bnHelp";
			this.m_bnHelp.Click += new System.EventHandler(this.m_bnHelp_Click);
			//
			// pictureBox1
			//
			resources.ApplyResources(this.pictureBox1, "pictureBox1");
			this.pictureBox1.Name = "pictureBox1";
			this.pictureBox1.TabStop = false;
			//
			// linkLabel1
			//
			resources.ApplyResources(this.linkLabel1, "linkLabel1");
			this.linkLabel1.Name = "linkLabel1";
			this.linkLabel1.TabStop = true;
			this.linkLabel1.Text = LexTextControls.ksLinkText;
			this.linkLabel1.LinkClicked += new System.Windows.Forms.LinkLabelLinkClickedEventHandler(this.linkLabel1_LinkClicked);
			//
			// m_imageListPictures
			//
			this.m_imageListPictures.ImageStream = ((System.Windows.Forms.ImageListStreamer)(resources.GetObject("m_imageListPictures.ImageStream")));
			this.m_imageListPictures.TransparentColor = System.Drawing.Color.Magenta;
			this.m_imageListPictures.Images.SetKeyName(0, "");
			//
			// MasterListDlg
			//
			this.AcceptButton = this.m_btnOK;
			resources.ApplyResources(this, "$this");
			this.CancelButton = this.m_btnCancel;
			this.ControlBox = false;
			this.Controls.Add(this.linkLabel1);
			this.Controls.Add(this.pictureBox1);
			this.Controls.Add(this.m_bnHelp);
			this.Controls.Add(this.m_btnCancel);
			this.Controls.Add(this.m_btnOK);
			this.Controls.Add(this.label3);
			this.Controls.Add(this.m_rtbDescription);
			this.Controls.Add(this.m_tvMasterList);
			this.Controls.Add(this.label2);
			this.Controls.Add(this.label1);
			this.MaximizeBox = false;
			this.MinimizeBox = false;
			this.Name = "MasterListDlg";
			this.ShowInTaskbar = false;
			this.Closing += new System.ComponentModel.CancelEventHandler(this.MasterListDlg_Closing);
			((System.ComponentModel.ISupportInitialize)(this.pictureBox1)).EndInit();
			this.ResumeLayout(false);

		}
		#endregion

		void m_bnHelp_Click(object sender, EventArgs e)
		{
			ShowHelp.ShowHelpTopic(m_helpTopicProvider, "UserHelpFile", s_helpTopic);
		}

		protected void m_tvMasterList_AfterSelect(object sender, TreeViewEventArgs e)
		{
			MasterItem mi = e.Node.Tag as MasterItem;
			mi.ResetDescription(m_rtbDescription);
			ResetOKBtnEnable();
		}
		/// <summary>
		/// Cancel, if it is already in the database.
		/// </summary>
		/// <param name="sender"></param>
		/// <param name="e"></param>
		protected void m_tvMasterList_BeforeCheck(object sender, System.Windows.Forms.TreeViewCancelEventArgs e)
		{
			if (m_skipEvents)
				return;

			MasterItem selMC = e.Node.Tag as MasterItem;
			e.Cancel = selMC.InDatabase;
			if (!selMC.InDatabase && selMC.KindCanBeInDatabase())
			{
				if (e.Node.Checked)
					iCheckedCount--;
				else
					iCheckedCount++;
			}
		}

		protected void m_tvMasterList_AfterCheck(object sender, System.Windows.Forms.TreeViewEventArgs e)
		{
			if (m_skipEvents)
				return;

			ResetOKBtnEnable();
		}

		private void ResetOKBtnEnable()
		{
			if (m_tvMasterList.TerminalsUseCheckBoxes)
			{
				if (iCheckedCount == 0)
					m_btnOK.Enabled = false;
				else
					m_btnOK.Enabled = true;
			}
			else
			{
				TreeNode selNode = m_tvMasterList.SelectedNode;
				if (selNode != null)
				{
					if (HasChosenItemNotInDatabase(selNode))
						m_btnOK.Enabled = true;
					else
						m_btnOK.Enabled = false;
				}
				else
				{
					m_btnOK.Enabled = false; //FoundChosenItemNotInDatabase(m_tvMasterList.Nodes);
				}
			}
		}

		private bool FoundChosenItemNotInDatabase(TreeNodeCollection nodes)
		{
			foreach (TreeNode node in nodes)
			{
				if (HasChosenItemNotInDatabase(node))
					return true;
				if (FoundChosenItemNotInDatabase(node.Nodes))
					return true;
			}
			return false;
		}
		private bool HasChosenItemNotInDatabase(TreeNode node)
		{
			if (!node.Checked)
				return false;
			MasterItem mi = node.Tag as MasterItem;
			if (mi != null && !mi.InDatabase)
				return true;
			return false;
		}

		/// <summary>
		/// If OK, then add relevant inflection features to DB.
		/// </summary>
		/// <param name="sender"></param>
		/// <param name="e"></param>
		private void MasterListDlg_Closing(object sender, System.ComponentModel.CancelEventArgs e)
		{
			switch (DialogResult)
			{
				default:
					m_selFeatDefn = null;
					break;
				case DialogResult.OK:
				{
					using (new WaitCursor(this))
					{
						if (m_tvMasterList.TerminalsUseCheckBoxes)
						{
							UpdateAllCheckedItems(m_tvMasterList.Nodes);
						}
						else
						{
							MasterItem mi = m_tvMasterList.SelectedNode.Tag as MasterItem;
							if (mi != null)
							{
								mi.AddToDatabase(m_cache);
								m_selFeatDefn = mi.FeatureDefn;
							}
						}
					}
					break;
				}
				case DialogResult.Yes:
				{
					// Closing via the hotlink.
					// Do nothing special, except avoid setting m_selFeatDefn to null, as in the default case.
					break;
				}
			}

			if (m_propertyTable != null)
			{
				m_propertyTable.SetProperty(m_sWindowKeyLocation, Location, true, true);
				m_propertyTable.SetProperty(m_sWindowKeySize, Size, true, true);
			}
		}

		private void UpdateAllCheckedItems(TreeNodeCollection nodes)
		{
			foreach (TreeNode node in nodes)
			{
				if (node.Nodes != null && node.Nodes.Count > 0)
					UpdateAllCheckedItems(node.Nodes);
				else
				{
					if (node.Checked)
					{
						MasterItem mi = node.Tag as MasterItem;
						if (!mi.InDatabase)
						{
							mi.AddToDatabase(m_cache);
							m_selFeatDefn = mi.FeatureDefn;
						}
					}
				}
			}
		}
		protected virtual void linkLabel1_LinkClicked(object sender, System.Windows.Forms.LinkLabelLinkClickedEventArgs e)
		{
			// should be overriden, but just in case...
			DialogResult = DialogResult.Yes;
			Close();
		}
	}
}<|MERGE_RESOLUTION|>--- conflicted
+++ resolved
@@ -20,14 +20,8 @@
 	{
 		protected ILcmOwningCollection<IFsFeatDefn> m_featureList;
 		protected bool m_launchedFromInsertMenu = false;
-<<<<<<< HEAD
 		protected IPropertyTable m_propertyTable;
-		protected FdoCache m_cache;
-=======
-		protected Mediator m_mediator;
-		protected XCore.PropertyTable m_propertyTable;
 		protected LcmCache m_cache;
->>>>>>> c1202904
 		protected IHelpTopicProvider m_helpTopicProvider;
 		protected IFsFeatDefn m_selFeatDefn;
 		protected IFsFeatureSystem m_featureSystem;
