﻿<?xml version="1.0" encoding="utf-8"?>
<Project DefaultTargets="Build" xmlns="http://schemas.microsoft.com/developer/msbuild/2003" ToolsVersion="14.0">
  <PropertyGroup>
    <ProjectType>Local</ProjectType>
    <ProductVersion>9.0.30729</ProductVersion>
    <SchemaVersion>2.0</SchemaVersion>
    <ProjectGuid>{BD830598-7FE4-4506-B896-A9BABC1D9F33}</ProjectGuid>
    <Configuration Condition=" '$(Configuration)' == '' ">Debug</Configuration>
    <Platform Condition=" '$(Platform)' == '' ">AnyCPU</Platform>
    <ApplicationIcon>
    </ApplicationIcon>
    <AssemblyKeyContainerName>
    </AssemblyKeyContainerName>
    <AssemblyName>LexTextControlsTests</AssemblyName>
    <AssemblyOriginatorKeyFile>
    </AssemblyOriginatorKeyFile>
    <DefaultClientScript>JScript</DefaultClientScript>
    <DefaultHTMLPageLayout>Grid</DefaultHTMLPageLayout>
    <DefaultTargetSchema>IE50</DefaultTargetSchema>
    <DelaySign>false</DelaySign>
    <OutputType>Library</OutputType>
    <RootNamespace>LexTextControlsTests</RootNamespace>
    <RunPostBuildEvent>OnBuildSuccess</RunPostBuildEvent>
    <StartupObject>
    </StartupObject>
    <FileUpgradeFlags>
    </FileUpgradeFlags>
    <UpgradeBackupLocation>
    </UpgradeBackupLocation>
    <OldToolsVersion>3.5</OldToolsVersion>
    <TargetFrameworkVersion>v4.6.1</TargetFrameworkVersion>
    <TargetFrameworkProfile />
  </PropertyGroup>
  <PropertyGroup Condition=" '$(Configuration)|$(Platform)' == 'Debug|AnyCPU' ">
    <OutputPath>..\..\..\..\Output\Debug\</OutputPath>
    <AllowUnsafeBlocks>false</AllowUnsafeBlocks>
    <BaseAddress>285212672</BaseAddress>
    <CheckForOverflowUnderflow>false</CheckForOverflowUnderflow>
    <ConfigurationOverrideFile>
    </ConfigurationOverrideFile>
    <DefineConstants>DEBUG;TRACE</DefineConstants>
    <DocumentationFile>
    </DocumentationFile>
    <DebugSymbols>true</DebugSymbols>
    <FileAlignment>4096</FileAlignment>
    <NoStdLib>false</NoStdLib>
    <NoWarn>168,169,219,414,649,1635,1702,1701</NoWarn>
    <Optimize>false</Optimize>
    <RegisterForComInterop>false</RegisterForComInterop>
    <RemoveIntegerChecks>false</RemoveIntegerChecks>
    <TreatWarningsAsErrors>true</TreatWarningsAsErrors>
    <WarningLevel>4</WarningLevel>
    <DebugType>full</DebugType>
    <ErrorReport>prompt</ErrorReport>
    <PlatformTarget>AnyCPU</PlatformTarget>
    <CodeAnalysisRuleSet>AllRules.ruleset</CodeAnalysisRuleSet>
  </PropertyGroup>
  <PropertyGroup Condition=" '$(Configuration)|$(Platform)' == 'Release|AnyCPU' ">
    <OutputPath>..\..\..\..\Output\Release\</OutputPath>
    <AllowUnsafeBlocks>false</AllowUnsafeBlocks>
    <BaseAddress>285212672</BaseAddress>
    <CheckForOverflowUnderflow>false</CheckForOverflowUnderflow>
    <ConfigurationOverrideFile>
    </ConfigurationOverrideFile>
    <DefineConstants>TRACE</DefineConstants>
    <DocumentationFile>
    </DocumentationFile>
    <DebugSymbols>false</DebugSymbols>
    <FileAlignment>4096</FileAlignment>
    <NoStdLib>false</NoStdLib>
    <NoWarn>168,169,219,414,649,1635,1702,1701</NoWarn>
    <Optimize>true</Optimize>
    <RegisterForComInterop>false</RegisterForComInterop>
    <RemoveIntegerChecks>false</RemoveIntegerChecks>
    <TreatWarningsAsErrors>false</TreatWarningsAsErrors>
    <WarningLevel>4</WarningLevel>
    <DebugType>none</DebugType>
    <ErrorReport>prompt</ErrorReport>
    <CodeAnalysisRuleSet>AllRules.ruleset</CodeAnalysisRuleSet>
    <PlatformTarget>AnyCPU</PlatformTarget>
  </PropertyGroup>
  <ItemGroup>
    <Reference Include="SIL.LCModel.Core, Version=9.0.0.0, Culture=neutral, processorArchitecture=x86">
      <SpecificVersion>False</SpecificVersion>
      <HintPath>..\..\..\..\Output\Debug\SIL.LCModel.Core.dll</HintPath>
    </Reference>
    <Reference Include="SIL.LCModel">
      <Name>SIL.LCModel</Name>
      <HintPath>..\..\..\..\Output\Debug\SIL.LCModel.dll</HintPath>
    </Reference>
    <Reference Include="SIL.LCModel.Tests">
      <HintPath>..\..\..\..\Output\Debug\SIL.LCModel.Tests.dll</HintPath>
    </Reference>
    <Reference Include="FwControls, Version=8.0.3.26469, Culture=neutral, processorArchitecture=x86">
      <SpecificVersion>False</SpecificVersion>
      <HintPath>..\..\..\..\Output\Debug\FwControls.dll</HintPath>
    </Reference>
    <Reference Include="SIL.LCModel.Core.Tests, Version=9.0.0.0, Culture=neutral, processorArchitecture=x86">
      <SpecificVersion>False</SpecificVersion>
      <HintPath>..\..\..\..\Output\Debug\SIL.LCModel.Core.Tests.dll</HintPath>
    </Reference>
    <Reference Include="FwUtils, Version=4.1.0.9, Culture=neutral, processorArchitecture=MSIL">
      <SpecificVersion>False</SpecificVersion>
      <HintPath>..\..\..\..\Output\Debug\FwUtils.dll</HintPath>
    </Reference>
    <Reference Include="FwUtilsTests, Version=7.1.0.28539, Culture=neutral, processorArchitecture=x86">
      <SpecificVersion>False</SpecificVersion>
      <HintPath>..\..\..\..\Output\Debug\FwUtilsTests.dll</HintPath>
    </Reference>
    <Reference Include="LexTextControls">
      <Name>LexTextControls</Name>
      <HintPath>..\..\..\..\Output\Debug\LexTextControls.dll</HintPath>
    </Reference>
    <Reference Include="Microsoft.Practices.ServiceLocation, Version=1.0.0.0, Culture=neutral, processorArchitecture=MSIL">
      <SpecificVersion>False</SpecificVersion>
      <HintPath>..\..\..\..\DistFiles\Microsoft.Practices.ServiceLocation.dll</HintPath>
    </Reference>
    <Reference Include="nunit.framework">
      <Name>nunit.framework</Name>
      <HintPath>..\..\..\..\packages\NUnit.2.6.4\lib\nunit.framework.dll</HintPath>
    </Reference>
    <Reference Include="Sfm2Xml, Version=1.0.2496.16215, Culture=neutral, processorArchitecture=MSIL">
      <SpecificVersion>False</SpecificVersion>
      <HintPath>..\..\..\..\Output\Debug\Sfm2Xml.dll</HintPath>
    </Reference>
    <Reference Include="SIL.Core, Version=2.6.0.0, Culture=neutral, PublicKeyToken=cab3c8c5232dfcf2, processorArchitecture=x86">
      <SpecificVersion>False</SpecificVersion>
      <HintPath>..\..\..\..\Downloads\SIL.Core.dll</HintPath>
    </Reference>
    <Reference Include="SIL.Lift, Version=3.0.0.0, Culture=neutral, processorArchitecture=x86">
      <SpecificVersion>False</SpecificVersion>
      <HintPath>..\..\..\..\Downloads\SIL.Lift.dll</HintPath>
    </Reference>
    <Reference Include="SIL.WritingSystems, Version=2.6.0.0, Culture=neutral, PublicKeyToken=cab3c8c5232dfcf2, processorArchitecture=x86">
      <SpecificVersion>False</SpecificVersion>
      <HintPath>..\..\..\..\Downloads\SIL.WritingSystems.dll</HintPath>
    </Reference>
    <Reference Include="SIL.TestUtilities">
      <HintPath>..\..\..\..\Downloads\SIL.TestUtilities.dll</HintPath>
    </Reference>
    <Reference Include="SIL.LCModel.Utils, Version=9.0.0.0, Culture=neutral, processorArchitecture=MSIL">
      <SpecificVersion>False</SpecificVersion>
      <HintPath>..\..\..\..\Output\Debug\SIL.LCModel.Utils.dll</HintPath>
    </Reference>
    <Reference Include="SIL.LCModel.Utils.Tests, Version=9.0.0.0, Culture=neutral, processorArchitecture=MSIL">
      <SpecificVersion>False</SpecificVersion>
      <HintPath>..\..\..\..\Output\Debug\SIL.LCModel.Utils.Tests.dll</HintPath>
    </Reference>
    <Reference Include="System">
      <Name>System</Name>
    </Reference>
    <Reference Include="System.Core" />
    <Reference Include="System.Windows.Forms">
      <Name>System.Windows.Forms</Name>
    </Reference>
    <Reference Include="System.Xml">
      <Name>System.XML</Name>
    </Reference>
    <Reference Include="System.Xml.Linq" />
<<<<<<< HEAD
    <Reference Include="FwKernelInterfaces">
      <HintPath>..\..\..\..\Output\Debug\FwKernelInterfaces.dll</HintPath>
=======
    <Reference Include="xCoreInterfaces">
      <Name>xCoreInterfaces</Name>
      <HintPath>..\..\..\..\Output\Debug\xCoreInterfaces.dll</HintPath>
    </Reference>
    <Reference Include="XMLUtils, Version=4.1.0.9, Culture=neutral, processorArchitecture=MSIL">
      <SpecificVersion>False</SpecificVersion>
      <HintPath>..\..\..\..\Output\Debug\XMLUtils.dll</HintPath>
>>>>>>> c1202904
    </Reference>
  </ItemGroup>
  <ItemGroup>
    <Compile Include="..\..\..\AssemblyInfoForTests.cs">
      <Link>AssemblyInfoForTests.cs</Link>
    </Compile>
    <Compile Include="LexImportTests.cs" />
    <Compile Include="LiftExportTests.cs" />
    <Compile Include="LiftMergerRelationTests.cs" />
    <Compile Include="LiftMergerTests.cs" />
    <Compile Include="MasterCategoryTests.cs" />
    <Compile Include="MsaInflectionFeatureListDlgTests.cs">
      <SubType>Code</SubType>
    </Compile>
    <Compile Include="WordsSfmImportTests.cs" />
  </ItemGroup>
  <ItemGroup>
    <None Include="App.config" />
  </ItemGroup>
  <ItemGroup>
    <Content Include="FeatureSystem2.xml" />
    <Content Include="FeatureSystem3.xml" />
  </ItemGroup>
  <Import Project="$(MSBuildBinPath)\Microsoft.CSharp.targets" />
  <PropertyGroup>
    <DistFiles>../../../../DistFiles</DistFiles>
  </PropertyGroup>
</Project><|MERGE_RESOLUTION|>--- conflicted
+++ resolved
@@ -157,19 +157,6 @@
       <Name>System.XML</Name>
     </Reference>
     <Reference Include="System.Xml.Linq" />
-<<<<<<< HEAD
-    <Reference Include="FwKernelInterfaces">
-      <HintPath>..\..\..\..\Output\Debug\FwKernelInterfaces.dll</HintPath>
-=======
-    <Reference Include="xCoreInterfaces">
-      <Name>xCoreInterfaces</Name>
-      <HintPath>..\..\..\..\Output\Debug\xCoreInterfaces.dll</HintPath>
-    </Reference>
-    <Reference Include="XMLUtils, Version=4.1.0.9, Culture=neutral, processorArchitecture=MSIL">
-      <SpecificVersion>False</SpecificVersion>
-      <HintPath>..\..\..\..\Output\Debug\XMLUtils.dll</HintPath>
->>>>>>> c1202904
-    </Reference>
   </ItemGroup>
   <ItemGroup>
     <Compile Include="..\..\..\AssemblyInfoForTests.cs">
