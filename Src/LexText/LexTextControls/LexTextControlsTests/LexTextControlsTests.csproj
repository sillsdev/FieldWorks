﻿<?xml version="1.0" encoding="utf-8"?>
<Project DefaultTargets="Build" xmlns="http://schemas.microsoft.com/developer/msbuild/2003" ToolsVersion="4.0">
  <PropertyGroup>
    <ProjectType>Local</ProjectType>
    <ProductVersion>9.0.30729</ProductVersion>
    <SchemaVersion>2.0</SchemaVersion>
    <ProjectGuid>{BD830598-7FE4-4506-B896-A9BABC1D9F33}</ProjectGuid>
    <Configuration Condition=" '$(Configuration)' == '' ">Debug</Configuration>
    <Platform Condition=" '$(Platform)' == '' ">AnyCPU</Platform>
    <ApplicationIcon>
    </ApplicationIcon>
    <AssemblyKeyContainerName>
    </AssemblyKeyContainerName>
    <AssemblyName>LexTextControlsTests</AssemblyName>
    <AssemblyOriginatorKeyFile>
    </AssemblyOriginatorKeyFile>
    <DefaultClientScript>JScript</DefaultClientScript>
    <DefaultHTMLPageLayout>Grid</DefaultHTMLPageLayout>
    <DefaultTargetSchema>IE50</DefaultTargetSchema>
    <DelaySign>false</DelaySign>
    <OutputType>Library</OutputType>
    <RootNamespace>LexTextControlsTests</RootNamespace>
    <RunPostBuildEvent>OnBuildSuccess</RunPostBuildEvent>
    <StartupObject>
    </StartupObject>
    <FileUpgradeFlags>
    </FileUpgradeFlags>
    <UpgradeBackupLocation>
    </UpgradeBackupLocation>
    <OldToolsVersion>3.5</OldToolsVersion>
    <TargetFrameworkVersion>v4.0</TargetFrameworkVersion>
    <TargetFrameworkProfile />
  </PropertyGroup>
  <PropertyGroup Condition=" '$(Configuration)|$(Platform)' == 'Debug|AnyCPU' ">
    <OutputPath>..\..\..\..\Output\Debug\</OutputPath>
    <AllowUnsafeBlocks>false</AllowUnsafeBlocks>
    <BaseAddress>285212672</BaseAddress>
    <CheckForOverflowUnderflow>false</CheckForOverflowUnderflow>
    <ConfigurationOverrideFile>
    </ConfigurationOverrideFile>
    <DefineConstants>DEBUG;TRACE</DefineConstants>
    <DocumentationFile>
    </DocumentationFile>
    <DebugSymbols>true</DebugSymbols>
    <FileAlignment>4096</FileAlignment>
    <NoStdLib>false</NoStdLib>
    <NoWarn>168,169,219,414,649,1635,1702,1701</NoWarn>
    <Optimize>false</Optimize>
    <RegisterForComInterop>false</RegisterForComInterop>
    <RemoveIntegerChecks>false</RemoveIntegerChecks>
    <TreatWarningsAsErrors>true</TreatWarningsAsErrors>
    <WarningLevel>4</WarningLevel>
    <DebugType>full</DebugType>
    <ErrorReport>prompt</ErrorReport>
    <PlatformTarget>x86</PlatformTarget>
    <CodeAnalysisRuleSet>AllRules.ruleset</CodeAnalysisRuleSet>
  </PropertyGroup>
  <PropertyGroup Condition=" '$(Configuration)|$(Platform)' == 'Release|AnyCPU' ">
    <OutputPath>..\..\..\..\Output\Release\</OutputPath>
    <AllowUnsafeBlocks>false</AllowUnsafeBlocks>
    <BaseAddress>285212672</BaseAddress>
    <CheckForOverflowUnderflow>false</CheckForOverflowUnderflow>
    <ConfigurationOverrideFile>
    </ConfigurationOverrideFile>
    <DefineConstants>TRACE</DefineConstants>
    <DocumentationFile>
    </DocumentationFile>
    <DebugSymbols>false</DebugSymbols>
    <FileAlignment>4096</FileAlignment>
    <NoStdLib>false</NoStdLib>
    <NoWarn>168,169,219,414,649,1635,1702,1701</NoWarn>
    <Optimize>true</Optimize>
    <RegisterForComInterop>false</RegisterForComInterop>
    <RemoveIntegerChecks>false</RemoveIntegerChecks>
    <TreatWarningsAsErrors>false</TreatWarningsAsErrors>
    <WarningLevel>4</WarningLevel>
    <DebugType>none</DebugType>
    <ErrorReport>prompt</ErrorReport>
    <CodeAnalysisRuleSet>AllRules.ruleset</CodeAnalysisRuleSet>
    <PlatformTarget>x86</PlatformTarget>
  </PropertyGroup>
  <ItemGroup>
    <Reference Include="BasicUtils, Version=4.1.1.0, Culture=neutral, processorArchitecture=MSIL">
      <SpecificVersion>False</SpecificVersion>
      <HintPath>..\..\..\..\Output\Debug\BasicUtils.dll</HintPath>
    </Reference>
    <Reference Include="BasicUtilsTests, Version=0.0.0.0, Culture=neutral, processorArchitecture=x86">
      <SpecificVersion>False</SpecificVersion>
      <HintPath>..\..\..\..\Output\Debug\BasicUtilsTests.dll</HintPath>
    </Reference>
    <Reference Include="COMInterfaces, Version=4.1.0.9, Culture=neutral, processorArchitecture=MSIL">
      <SpecificVersion>False</SpecificVersion>
      <HintPath>..\..\..\..\Output\Debug\COMInterfaces.dll</HintPath>
    </Reference>
    <Reference Include="COMInterfacesTests, Version=0.0.0.0, Culture=neutral, processorArchitecture=x86">
      <SpecificVersion>False</SpecificVersion>
      <HintPath>..\..\..\..\Output\Debug\COMInterfacesTests.dll</HintPath>
    </Reference>
    <Reference Include="Commons.Xml.Relaxng, Version=2.0.0.0, Culture=neutral, PublicKeyToken=0738eb9f132ed756, processorArchitecture=MSIL">
      <SpecificVersion>False</SpecificVersion>
      <HintPath>..\..\..\..\Output\Debug\Commons.Xml.Relaxng.dll</HintPath>
    </Reference>
    <Reference Include="CoreImpl, Version=7.1.0.21236, Culture=neutral, processorArchitecture=MSIL">
      <SpecificVersion>False</SpecificVersion>
      <HintPath>..\..\..\..\Output\Debug\CoreImpl.dll</HintPath>
    </Reference>
    <Reference Include="FDO">
      <Name>FDO</Name>
      <HintPath>..\..\..\..\Output\Debug\FDO.dll</HintPath>
    </Reference>
    <Reference Include="FDOTests">
      <Name>FDOTests</Name>
      <HintPath>..\..\..\..\Output\Debug\FDOTests.dll</HintPath>
    </Reference>
    <Reference Include="FwControls, Version=8.0.3.26469, Culture=neutral, processorArchitecture=x86">
      <SpecificVersion>False</SpecificVersion>
    </Reference>
    <Reference Include="FwUtils, Version=4.1.0.9, Culture=neutral, processorArchitecture=MSIL">
      <SpecificVersion>False</SpecificVersion>
      <HintPath>..\..\..\..\Output\Debug\FwUtils.dll</HintPath>
    </Reference>
    <Reference Include="FwUtilsTests, Version=7.1.0.28539, Culture=neutral, processorArchitecture=x86">
      <SpecificVersion>False</SpecificVersion>
      <HintPath>..\..\..\..\Output\Debug\FwUtilsTests.dll</HintPath>
    </Reference>
    <Reference Include="LexTextControls">
      <Name>LexTextControls</Name>
      <HintPath>..\..\..\..\Output\Debug\LexTextControls.dll</HintPath>
    </Reference>
    <Reference Include="Microsoft.Practices.ServiceLocation, Version=1.0.0.0, Culture=neutral, processorArchitecture=MSIL">
      <SpecificVersion>False</SpecificVersion>
      <HintPath>..\..\..\..\DistFiles\Microsoft.Practices.ServiceLocation.dll</HintPath>
    </Reference>
    <Reference Include="nunit.framework">
      <Name>nunit.framework</Name>
      <HintPath>..\..\..\..\packages\NUnit.2.6.4\lib\nunit.framework.dll</HintPath>
    </Reference>
    <Reference Include="Palaso, Version=1.7.43.0, Culture=neutral, processorArchitecture=MSIL">
      <SpecificVersion>False</SpecificVersion>
      <HintPath>..\..\..\..\Downloads\Palaso.dll</HintPath>
    </Reference>
    <Reference Include="Palaso.Lift, Version=1.9.16.1, Culture=neutral, processorArchitecture=MSIL">
      <SpecificVersion>False</SpecificVersion>
      <HintPath>..\..\..\..\Downloads\Palaso.Lift.dll</HintPath>
    </Reference>
<<<<<<< HEAD
    <Reference Include="Palaso.TestUtilities">
      <SpecificVersion>False</SpecificVersion>
      <HintPath>..\..\..\..\Downloads\Palaso.Palaso.TestUtilities.dll</HintPath>
=======
    <Reference Include="Palaso.TestUtilities, Version=2.6.0.0, Culture=neutral, processorArchitecture=x86">
      <SpecificVersion>False</SpecificVersion>
      <HintPath>..\..\..\..\Output\Debug\Palaso.TestUtilities.dll</HintPath>
>>>>>>> d8b6f613
    </Reference>
    <Reference Include="Sfm2Xml, Version=1.0.2496.16215, Culture=neutral, processorArchitecture=MSIL">
      <SpecificVersion>False</SpecificVersion>
      <HintPath>..\..\..\..\Output\Debug\Sfm2Xml.dll</HintPath>
    </Reference>
    <Reference Include="SilUtils, Version=7.1.0.25859, Culture=neutral, processorArchitecture=MSIL">
      <SpecificVersion>False</SpecificVersion>
    </Reference>
    <Reference Include="System">
      <Name>System</Name>
    </Reference>
    <Reference Include="System.Core" />
    <Reference Include="System.Windows.Forms">
      <Name>System.Windows.Forms</Name>
    </Reference>
    <Reference Include="System.Xml">
      <Name>System.XML</Name>
    </Reference>
    <Reference Include="System.Xml.Linq" />
    <Reference Include="TestUtils">
      <Name>TestUtils</Name>
      <HintPath>..\..\..\..\Output\Debug\TestUtils.dll</HintPath>
    </Reference>
    <Reference Include="xCoreInterfaces">
      <Name>xCoreInterfaces</Name>
      <HintPath>..\..\..\..\Output\Debug\xCoreInterfaces.dll</HintPath>
    </Reference>
    <Reference Include="XMLUtils, Version=4.1.0.9, Culture=neutral, processorArchitecture=MSIL">
      <SpecificVersion>False</SpecificVersion>
      <HintPath>..\..\..\..\Output\Debug\XMLUtils.dll</HintPath>
    </Reference>
  </ItemGroup>
  <ItemGroup>
    <Compile Include="..\..\..\AssemblyInfoForTests.cs">
      <Link>AssemblyInfoForTests.cs</Link>
    </Compile>
    <Compile Include="LexImportTests.cs" />
    <Compile Include="LiftExportTests.cs" />
    <Compile Include="LiftMergerRelationTests.cs" />
    <Compile Include="LiftMergerTests.cs" />
    <Compile Include="MasterCategoryTests.cs" />
    <Compile Include="MsaInflectionFeatureListDlgTests.cs">
      <SubType>Code</SubType>
    </Compile>
    <Compile Include="WordsSfmImportTests.cs" />
  </ItemGroup>
  <ItemGroup>
    <None Include="App.config" />
  </ItemGroup>
  <Import Project="$(MSBuildBinPath)\Microsoft.CSharp.targets" />
  <PropertyGroup>
    <DistFiles>../../../../DistFiles</DistFiles>
  </PropertyGroup>
</Project><|MERGE_RESOLUTION|>--- conflicted
+++ resolved
@@ -143,15 +143,9 @@
       <SpecificVersion>False</SpecificVersion>
       <HintPath>..\..\..\..\Downloads\Palaso.Lift.dll</HintPath>
     </Reference>
-<<<<<<< HEAD
     <Reference Include="Palaso.TestUtilities">
       <SpecificVersion>False</SpecificVersion>
       <HintPath>..\..\..\..\Downloads\Palaso.Palaso.TestUtilities.dll</HintPath>
-=======
-    <Reference Include="Palaso.TestUtilities, Version=2.6.0.0, Culture=neutral, processorArchitecture=x86">
-      <SpecificVersion>False</SpecificVersion>
-      <HintPath>..\..\..\..\Output\Debug\Palaso.TestUtilities.dll</HintPath>
->>>>>>> d8b6f613
     </Reference>
     <Reference Include="Sfm2Xml, Version=1.0.2496.16215, Culture=neutral, processorArchitecture=MSIL">
       <SpecificVersion>False</SpecificVersion>
