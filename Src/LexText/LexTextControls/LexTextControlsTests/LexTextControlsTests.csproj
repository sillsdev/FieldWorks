--- conflicted
+++ resolved
@@ -136,15 +136,11 @@
       <SpecificVersion>False</SpecificVersion>
       <HintPath>..\..\..\..\Downloads\SIL.Core.dll</HintPath>
     </Reference>
-<<<<<<< HEAD
+    <Reference Include="Palaso.TestUtilities, Version=2.6.0.0, Culture=neutral, processorArchitecture=x86">
+      <SpecificVersion>False</SpecificVersion>
+      <HintPath>..\..\..\..\Output\Debug\Palaso.TestUtilities.dll</HintPath>
+    </Reference>
     <Reference Include="SIL.Lift, Version=3.0.0.0, Culture=neutral, processorArchitecture=x86">
-=======
-    <Reference Include="Palaso.TestUtilities, Version=2.6.0.0, Culture=neutral, processorArchitecture=x86">
-      <SpecificVersion>False</SpecificVersion>
-      <HintPath>..\..\..\..\Output\Debug\Palaso.TestUtilities.dll</HintPath>
-    </Reference>
-    <Reference Include="Sfm2Xml, Version=1.0.2496.16215, Culture=neutral, processorArchitecture=MSIL">
->>>>>>> bb7cc4c5
       <SpecificVersion>False</SpecificVersion>
       <HintPath>..\..\..\..\Downloads\SIL.Lift.dll</HintPath>
     </Reference>
