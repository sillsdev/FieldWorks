--- conflicted
+++ resolved
@@ -97,11 +97,7 @@
 			if (Directory.Exists(LiftFolder))
 				Directory.Delete(LiftFolder, true);
 			Directory.CreateDirectory(LiftFolder);
-<<<<<<< HEAD
-			var path = Path.Combine(LiftFolder, String.Format("LiftTest{0}.lift", new Random((int)DateTime.Now.Ticks).Next(1000)));
-=======
 			var path = Path.Combine(LiftFolder, String.Format("LiftTest{0}.lift", TestNameRandomizer.Next(1000)));
->>>>>>> 6d3ad0c4
 			CreateLiftInputFile(path, data);
 			return path;
 		}
@@ -110,11 +106,7 @@
 		{
 			LiftFolder = Path.Combine(Path.GetTempPath(), "xxyyTestLIFTImport");
 			Assert.True(Directory.Exists(LiftFolder));
-<<<<<<< HEAD
-			var path = Path.Combine(LiftFolder, String.Format("LiftTest{0}.lift-ranges", new Random((int)DateTime.Now.Ticks).Next(1000)));
-=======
 			var path = Path.Combine(LiftFolder, String.Format("LiftTest{0}.lift-ranges", TestNameRandomizer.Next(1000)));
->>>>>>> 6d3ad0c4
 			CreateLiftInputFile(path, data);
 			return path;
 		}
@@ -1972,15 +1964,9 @@
 			"<range id='inflection-feature'>",
 			@"<range-element guid=""21fb4fd5-278c-4530-b1ac-2755ced5b278"" id=""NounAgr"">",
 			@"<label>",
-<<<<<<< HEAD
-			@"<form lang=""en""><text>noun agreement</text></form><form	lang=""pt""><text>concordancia nominal</text></form>",
-			@"</label>",
-			@"<abbrev><form lang=""en""><text>NounAgr</text></form><form lang=""pt""><text>NounAgr</text></form></abbrev>",
-=======
 			@"<form lang=""en""><text>noun agreement</text></form>",
 			@"</label>",
 			@"<abbrev><form lang=""en""><text>NounAgr</text></form></abbrev>",
->>>>>>> 6d3ad0c4
 			@"<trait	name=""catalog-source-id""	value=""cNounAgr""/>",
 			@"<trait	name=""display-to-right"" value=""False"" />",
 			@"<trait name=""show-in-gloss"" value=""False"" />",
@@ -1997,11 +1983,7 @@
 			Assert.AreEqual(0, repoEntry.Count);
 			Assert.AreEqual(0, repoSense.Count);
 
-<<<<<<< HEAD
-			//Creat the LIFT data file
-=======
 			//Create the LIFT data file
->>>>>>> 6d3ad0c4
 			var sOrigFile = CreateInputFile(inflectionLiftData);
 			//Create the LIFT ranges file
 			var sOrigRangesFile = CreateInputRangesFile(inflectionLiftRangeData);
@@ -2051,14 +2033,9 @@
 			var repoSense = Cache.ServiceLocator.GetInstance<ILexSenseRepository>();
 			Assert.AreEqual(0, repoEntry.Count);
 			Assert.AreEqual(0, repoSense.Count);
-<<<<<<< HEAD
-
-			//Creat the LIFT data file
-=======
 			Assert.That(Cache.ServiceLocator.GetInstance<IReversalIndexEntryRepository>().Count, Is.EqualTo(0));
 
 			//Create the LIFT data file
->>>>>>> 6d3ad0c4
 			var liftFileWithBlankReversal = CreateInputFile(liftDataWithEmptyReversal);
 
 			var logFile = TryImport(liftFileWithBlankReversal, null, FlexLiftMerger.MergeStyle.MsKeepNew, 1);
@@ -2071,10 +2048,7 @@
 			ILexSense sense;
 			Assert.IsTrue(repoSense.TryGetObject(new Guid("b4de1476-b432-46b6-97e3-c993ff0a2ff9"), out sense));
 			Assert.That(sense.ReversalEntriesRC.Count, Is.EqualTo(0), "Empty reversal should not have been imported.");
-<<<<<<< HEAD
-=======
 			Assert.That(Cache.ServiceLocator.GetInstance<IReversalIndexEntryRepository>().Count, Is.EqualTo(0));
->>>>>>> 6d3ad0c4
 		}
 
 		/// <summary>
@@ -2112,19 +2086,11 @@
 			Assert.AreEqual(0, repoEntry.Count);
 			Assert.AreEqual(0, repoSense.Count);
 
-<<<<<<< HEAD
-			//Creat the LIFT data file
-			var liftFileWithBlankAndNonBlankReversal = CreateInputFile(liftDataWithOneEmptyAndOneNonEmptyReversal);
-
-			var logFile = TryImport(liftFileWithBlankAndNonBlankReversal, null, FlexLiftMerger.MergeStyle.MsKeepNew, 1);
-			File.Delete(liftFileWithBlankAndNonBlankReversal);
-=======
 			//Create the LIFT data file
 			var liftFileWithOneEmptyAndOneNonEmptyReversal = CreateInputFile(liftDataWithOneEmptyAndOneNonEmptyReversal);
 
 			var logFile = TryImport(liftFileWithOneEmptyAndOneNonEmptyReversal, null, FlexLiftMerger.MergeStyle.MsKeepNew, 1);
 			File.Delete(liftFileWithOneEmptyAndOneNonEmptyReversal);
->>>>>>> 6d3ad0c4
 			File.Delete(logFile);
 			Assert.AreEqual(1, repoEntry.Count);
 			Assert.AreEqual(1, repoSense.Count);
@@ -2133,8 +2099,6 @@
 			Assert.That(sense.ReversalEntriesRC.Count, Is.EqualTo(1), "Empty reversal should not have been imported but non empty should.");
 		}
 
-<<<<<<< HEAD
-=======
 		/// <summary>
 		/// LT-15516: Blank reversal entries were multiplying on import. Blank entries should be removed during
 		/// an import.
@@ -2178,7 +2142,6 @@
 			Assert.AreEqual(Cache.LangProject.VernacularWritingSystems.Count, 2, "IPA from pronunciation was not added to vernacular writing systems");
 		}
 
->>>>>>> 6d3ad0c4
 		private void VerifyCmPossibilityLists()
 		{
 			//Semantic Domain list is imported so the GUIDs should be the same for the data that was in the
