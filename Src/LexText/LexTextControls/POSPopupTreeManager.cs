// Copyright (c) 2015 SIL International
// This software is licensed under the LGPL, version 2.1 or later
// (http://www.gnu.org/licenses/lgpl-2.1.html)

using System.Collections.Generic;
using System.Windows.Forms;
<<<<<<< HEAD
using SIL.CoreImpl;
=======
using SIL.CoreImpl.Text;
>>>>>>> 95b9b36f
using SIL.FieldWorks.Common.FwUtils;
using SIL.FieldWorks.FDO;
using SIL.FieldWorks.Common.Widgets;

namespace SIL.FieldWorks.LexText.Controls
{
	/// <summary>
	/// Handles a TreeCombo control (Widgets assembly) for use with PartOfSpeech objects.
	/// </summary>
	public class POSPopupTreeManager : PopupTreeManager
	{
		private const int kEmpty = 0;
		private const int kLine = -1;
		private const int kMore = -2;

		#region Data members

		private bool m_fNotSureIsAny;

		#endregion Data members

		#region Events

		#endregion Events

		/// <summary>
		/// Tries to find the tool to jump to, based on the owner of the POS list.
		/// </summary>
		private string JumpToToolNamed
		{
			get
			{
				if (List.OwningFlid == LangProjectTags.kflidPartsOfSpeech)
					return "posEdit";
				else
					return "reversalToolReversalIndexPOS";
			}
		}

		/// <summary>
		/// Constructor.
		/// </summary>
		public POSPopupTreeManager(TreeCombo treeCombo, FdoCache cache, ICmPossibilityList list, int ws, bool useAbbr, IPropertyTable propertyTable, IPublisher publisher, Form parent)
			:base (treeCombo, cache, propertyTable, publisher, list, ws, useAbbr, parent)
		{
		}

		/// <summary>
		/// Constructor.
		/// </summary>
		public POSPopupTreeManager(PopupTree popupTree, FdoCache cache, ICmPossibilityList list, int ws, bool useAbbr, IPropertyTable propertyTable, IPublisher publisher, Form parent)
			: base(popupTree, cache, propertyTable, publisher, list, ws, useAbbr, parent)
		{
		}

		protected override TreeNode MakeMenuItems(PopupTree popupTree, int hvoTarget)
		{
			int tagName = UseAbbr ?
				CmPossibilityTags.kflidAbbreviation :
				CmPossibilityTags.kflidName;
			popupTree.Sorted = true;
			TreeNode match = null;
			if (List != null)
				match = AddNodes(popupTree.Nodes, List.Hvo,
								 CmPossibilityListTags.kflidPossibilities, hvoTarget, tagName);
			popupTree.Sorted = false;
			// Add two special nodes used to:
			//	1. Set the value to 'empty', or
			//	2. Launch the new Grammatical Category Catalog dlg.
			AddTimberLine(popupTree);
			var empty = m_fNotSureIsAny ? AddAnyItem(popupTree) : AddNotSureItem(popupTree);
			if (hvoTarget == 0)
				match = empty;
			AddMoreItem(popupTree);
			return match;
		}

		/// <summary>
		/// Set this (before MakeMenuItems is called) to have an 'Any' menu item instead of 'Not sure'.
		/// </summary>
		public bool NotSureIsAny
		{
			get
			{
				CheckDisposed();
				return m_fNotSureIsAny;
			}
			set
			{
				CheckDisposed();
				m_fNotSureIsAny = value;
			}
		}

		/// <summary>
		/// Add an 'Any' item to the menu. If the current target is zero, it will be selected.
		/// It is saved as m_kEmptyNode. Also returns the new node.
		/// </summary>
<<<<<<< HEAD
		/// <param name="popupTree"></param>
		/// <returns></returns>
=======
>>>>>>> 95b9b36f
		protected TreeNode AddAnyItem(PopupTree popupTree)
		{
			HvoTreeNode empty = new HvoTreeNode(
				TsStringUtils.MakeString(LexTextControls.ksAny, Cache.WritingSystemFactory.UserWs),
				kEmpty);
			popupTree.Nodes.Add(empty);
			m_kEmptyNode = empty;
			return empty;
		}

		protected override void m_treeCombo_AfterSelect(object sender, TreeViewEventArgs e)
		{
			HvoTreeNode selectedNode = e.Node as HvoTreeNode;

			if (selectedNode != null && selectedNode.Hvo == kMore && e.Action == TreeViewAction.ByMouse)
			{
				// Only launch the dialog by a mouse click (or simulated mouse click).
				//PopupTree pt = GetPopupTree();
				//// Force the PopupTree to Hide() to trigger popupTree_PopupTreeClosed().
				//// This will effectively revert the list selection to a previous confirmed state.
				//// Whatever happens below, we don't want to actually leave the "More..." node selected!
				//// This is at least required if the user selects "Cancel" from the dialog below.
				//pt.Hide();
				if (TreeCombo != null)
					TreeCombo.SelectedNode = m_selPrior;
				else
					GetPopupTree().SelectedNode = m_selPrior;

				// If we wait to hide it until after we show the dialog, hiding it activates the disabled main
				// window which owns it, with weird results. Since we're going to launch another window,
				// we don't want to activate the parent at all.
				GetPopupTree().HideForm(false);

				using (MasterCategoryListDlg dlg = new MasterCategoryListDlg())
				{
					dlg.SetDlginfo(List, m_propertyTable, false, null);
					switch (dlg.ShowDialog(ParentForm))
					{
						case DialogResult.OK:
							LoadPopupTree(dlg.SelectedPOS.Hvo);
							// everything should be setup with new node selected, but now we need to trigger
							// any side effects, as if we had selected that item by mouse. So go ahead and
							// call the base method to do this. (LT-14062)
							break;
						case DialogResult.Yes:
						{
							// Post a message so that we jump to Grammar(area)/Categories tool.
							// Do this before we close any parent dialog in case
							// the parent wants to check to see if such a Jump is pending.
							// NOTE: We use PostMessage here, rather than SendMessage which
							// disposes of the PopupTree before we and/or our parents might
							// be finished using it (cf. LT-2563).
							var commands = new List<string>()
									{
										"AboutToFollowLink",
										"FollowLink"
									};
							var parms = new List<object>
									{
										null,
										new FwLinkArgs(JumpToToolNamed, dlg.SelectedPOS.Guid)
									};
							m_publisher.Publish(commands, parms);
							if (ParentForm != null && ParentForm.Modal)
							{
								// Close the dlg that opened the master POS dlg,
								// since its hotlink was used to close it,
								// and a new POS has been created.
								ParentForm.DialogResult = DialogResult.Cancel;
								ParentForm.Close();
							}
							break;
						}
						default:
						{
							return;
						}
					}
				}
			}

			base.m_treeCombo_AfterSelect(sender, e);
		}
	}
}<|MERGE_RESOLUTION|>--- conflicted
+++ resolved
@@ -4,11 +4,8 @@
 
 using System.Collections.Generic;
 using System.Windows.Forms;
-<<<<<<< HEAD
 using SIL.CoreImpl;
-=======
 using SIL.CoreImpl.Text;
->>>>>>> 95b9b36f
 using SIL.FieldWorks.Common.FwUtils;
 using SIL.FieldWorks.FDO;
 using SIL.FieldWorks.Common.Widgets;
@@ -107,11 +104,8 @@
 		/// Add an 'Any' item to the menu. If the current target is zero, it will be selected.
 		/// It is saved as m_kEmptyNode. Also returns the new node.
 		/// </summary>
-<<<<<<< HEAD
 		/// <param name="popupTree"></param>
 		/// <returns></returns>
-=======
->>>>>>> 95b9b36f
 		protected TreeNode AddAnyItem(PopupTree popupTree)
 		{
 			HvoTreeNode empty = new HvoTreeNode(
