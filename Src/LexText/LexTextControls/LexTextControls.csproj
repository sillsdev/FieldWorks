﻿<?xml version="1.0" encoding="utf-8"?>
<Project DefaultTargets="Build" xmlns="http://schemas.microsoft.com/developer/msbuild/2003" ToolsVersion="14.0">
  <PropertyGroup>
    <ProjectType>Local</ProjectType>
    <ProductVersion>9.0.30729</ProductVersion>
    <SchemaVersion>2.0</SchemaVersion>
    <ProjectGuid>{37C30AC6-66D3-4FFD-A50F-D9194FB9E33B}</ProjectGuid>
    <SccProjectName>
    </SccProjectName>
    <SccLocalPath>
    </SccLocalPath>
    <SccProvider>
    </SccProvider>
    <Configuration Condition=" '$(Configuration)' == '' ">Debug</Configuration>
    <Platform Condition=" '$(Platform)' == '' ">AnyCPU</Platform>
    <AssemblyKeyContainerName>
    </AssemblyKeyContainerName>
    <AssemblyName>LexTextControls</AssemblyName>
    <AssemblyOriginatorKeyFile>
    </AssemblyOriginatorKeyFile>
    <DefaultClientScript>JScript</DefaultClientScript>
    <DefaultHTMLPageLayout>Grid</DefaultHTMLPageLayout>
    <DefaultTargetSchema>IE50</DefaultTargetSchema>
    <DelaySign>false</DelaySign>
    <OutputType>Library</OutputType>
    <RootNamespace>SIL.FieldWorks.LexText.Controls</RootNamespace>
    <RunPostBuildEvent>OnBuildSuccess</RunPostBuildEvent>
    <FileUpgradeFlags>
    </FileUpgradeFlags>
    <UpgradeBackupLocation>
    </UpgradeBackupLocation>
    <SccAuxPath>
    </SccAuxPath>
    <OldToolsVersion>3.5</OldToolsVersion>
    <IsWebBootstrapper>false</IsWebBootstrapper>
    <TargetFrameworkVersion>v4.6.1</TargetFrameworkVersion>
    <PublishUrl>publish\</PublishUrl>
    <Install>true</Install>
    <InstallFrom>Disk</InstallFrom>
    <UpdateEnabled>false</UpdateEnabled>
    <UpdateMode>Foreground</UpdateMode>
    <UpdateInterval>7</UpdateInterval>
    <UpdateIntervalUnits>Days</UpdateIntervalUnits>
    <UpdatePeriodically>false</UpdatePeriodically>
    <UpdateRequired>false</UpdateRequired>
    <MapFileExtensions>true</MapFileExtensions>
    <ApplicationRevision>0</ApplicationRevision>
    <ApplicationVersion>1.0.0.%2a</ApplicationVersion>
    <UseApplicationTrust>false</UseApplicationTrust>
    <BootstrapperEnabled>true</BootstrapperEnabled>
    <TargetFrameworkProfile />
  </PropertyGroup>
  <PropertyGroup Condition=" '$(Configuration)|$(Platform)' == 'Debug|AnyCPU' ">
    <OutputPath>..\..\..\Output\Debug\</OutputPath>
    <BaseAddress>285212672</BaseAddress>
    <ConfigurationOverrideFile>
    </ConfigurationOverrideFile>
    <DefineConstants>DEBUG;TRACE</DefineConstants>
    <DocumentationFile>
    </DocumentationFile>
    <DebugSymbols>true</DebugSymbols>
    <FileAlignment>4096</FileAlignment>
    <Optimize>false</Optimize>
    <NoWarn>168,169,219,414,649,1635,1702,1701</NoWarn>
    <RegisterForComInterop>false</RegisterForComInterop>
    <RemoveIntegerChecks>false</RemoveIntegerChecks>
    <WarningLevel>4</WarningLevel>
    <DebugType>full</DebugType>
    <ErrorReport>prompt</ErrorReport>
    <WarningsAsErrors>0108</WarningsAsErrors>
    <CodeAnalysisRuleSet>AllRules.ruleset</CodeAnalysisRuleSet>
    <PlatformTarget>AnyCPU</PlatformTarget>
  </PropertyGroup>
  <PropertyGroup Condition=" '$(Configuration)|$(Platform)' == 'Release|AnyCPU' ">
    <OutputPath>..\..\..\Output\Release\</OutputPath>
    <BaseAddress>285212672</BaseAddress>
    <ConfigurationOverrideFile>
    </ConfigurationOverrideFile>
    <DefineConstants>TRACE</DefineConstants>
    <DocumentationFile>
    </DocumentationFile>
    <DebugSymbols>true</DebugSymbols>
    <FileAlignment>4096</FileAlignment>
    <Optimize>true</Optimize>
    <NoWarn>168,169,219,414,649,1635,1702,1701</NoWarn>
    <RegisterForComInterop>false</RegisterForComInterop>
    <RemoveIntegerChecks>false</RemoveIntegerChecks>
    <WarningLevel>4</WarningLevel>
    <DebugType>full</DebugType>
    <ErrorReport>prompt</ErrorReport>
    <CodeAnalysisRuleSet>AllRules.ruleset</CodeAnalysisRuleSet>
    <PlatformTarget>AnyCPU</PlatformTarget>
  </PropertyGroup>
  <ItemGroup>
    <Reference Include="Geckofx-Core, Version=45.0.20.0, Culture=neutral, PublicKeyToken=3209ac31600d1857, processorArchitecture=x86">
      <SpecificVersion>False</SpecificVersion>
      <HintPath>..\..\..\Downloads\Geckofx-Core.dll</HintPath>
    </Reference>
    <Reference Include="Geckofx-Winforms, Version=45.0.20.0, Culture=neutral, PublicKeyToken=3209ac31600d1857, processorArchitecture=MSIL">
      <SpecificVersion>False</SpecificVersion>
      <HintPath>..\..\..\Downloads\Geckofx-Winforms.dll</HintPath>
    </Reference>
    <Reference Include="ViewsInterfaces">
      <Name>ViewsInterfaces</Name>
      <HintPath>..\..\..\Output\Debug\ViewsInterfaces.dll</HintPath>
    </Reference>
    <Reference Include="SIL.LCModel.Core, Version=9.0.0.0, Culture=neutral, processorArchitecture=x86">
      <SpecificVersion>False</SpecificVersion>
      <HintPath>..\..\..\Output\Debug\SIL.LCModel.Core.dll</HintPath>
    </Reference>
    <Reference Include="ECInterfaces, Version=4.0.0.0, Culture=neutral, PublicKeyToken=f1447bae1e63f485, processorArchitecture=x86" Condition="'$(OS)'!='Unix'">
      <SpecificVersion>False</SpecificVersion>
      <HintPath>..\..\Output\Debug\ECInterfaces.dll</HintPath>
    </Reference>
    <Reference Include="ECInterfaces" Condition="'$(OS)'=='Unix'">
      <SpecificVersion>False</SpecificVersion>
      <HintPath>/usr/lib/fieldworks/ECInterfaces.dll</HintPath>
    </Reference>
    <Reference Include="SIL.LCModel">
      <Name>SIL.LCModel</Name>
      <HintPath>..\..\..\Output\Debug\SIL.LCModel.dll</HintPath>
    </Reference>
    <Reference Include="Filters">
      <Name>Filters</Name>
      <HintPath>..\..\..\Output\Debug\Filters.dll</HintPath>
    </Reference>
    <Reference Include="FormLanguageSwitch, Version=1.2.2576.38961, Culture=neutral, processorArchitecture=MSIL">
      <SpecificVersion>False</SpecificVersion>
      <HintPath>..\..\..\DistFiles\FormLanguageSwitch.dll</HintPath>
    </Reference>
    <Reference Include="Framework, Version=0.0.0.0, Culture=neutral, PublicKeyToken=null">
      <SpecificVersion>False</SpecificVersion>
      <HintPath>..\..\..\Output\Debug\Framework.dll</HintPath>
    </Reference>
    <Reference Include="FwControls, Version=0.0.0.0, Culture=neutral, PublicKeyToken=null">
      <SpecificVersion>False</SpecificVersion>
      <HintPath>..\..\..\Output\Debug\FwControls.dll</HintPath>
    </Reference>
    <Reference Include="FwCoreDlgs, Version=0.0.0.0, Culture=neutral, PublicKeyToken=null">
      <SpecificVersion>False</SpecificVersion>
      <HintPath>..\..\..\Output\Debug\FwCoreDlgs.dll</HintPath>
    </Reference>
    <Reference Include="FwResources, Version=0.0.0.0, Culture=neutral, PublicKeyToken=null">
      <SpecificVersion>False</SpecificVersion>
      <HintPath>..\..\..\Output\Debug\FwResources.dll</HintPath>
    </Reference>
    <Reference Include="FwUtils, Version=0.0.0.0, Culture=neutral, PublicKeyToken=null">
      <SpecificVersion>False</SpecificVersion>
      <HintPath>..\..\..\Output\Debug\FwUtils.dll</HintPath>
    </Reference>
    <Reference Include="FxtDll, Version=5.3.0.27483, Culture=neutral, processorArchitecture=MSIL">
      <SpecificVersion>False</SpecificVersion>
      <HintPath>..\..\..\Output\Debug\FxtDll.dll</HintPath>
    </Reference>
    <Reference Include="MGA">
      <Name>MGA</Name>
      <HintPath>..\..\..\Output\Debug\MGA.dll</HintPath>
    </Reference>
    <Reference Include="Microsoft.Practices.ServiceLocation, Version=1.0.0.0, Culture=neutral, processorArchitecture=MSIL">
      <SpecificVersion>False</SpecificVersion>
      <HintPath>..\..\..\DistFiles\Microsoft.Practices.ServiceLocation.dll</HintPath>
    </Reference>
    <Reference Include="NetSparkle.Net40, Version=1.0.22.0, Culture=neutral, processorArchitecture=x86" Condition="'$(OS)'!='Unix'">
      <SpecificVersion>False</SpecificVersion>
      <HintPath>..\..\..\DistFiles\NetSparkle.Net40.dll</HintPath>
    </Reference>
    <Reference Include="ParserCore">
      <Name>ParserCore</Name>
      <HintPath>..\..\..\Output\Debug\ParserCore.dll</HintPath>
    </Reference>
    <Reference Include="Reporting, Version=1.0.3062.27184, Culture=neutral, processorArchitecture=MSIL">
      <SpecificVersion>False</SpecificVersion>
      <HintPath>..\..\..\Output\Debug\Reporting.dll</HintPath>
    </Reference>
    <Reference Include="RootSite">
      <Name>RootSite</Name>
      <HintPath>..\..\..\Output\Debug\RootSite.dll</HintPath>
    </Reference>
    <Reference Include="Sfm2Xml">
      <Name>Sfm2Xml</Name>
      <HintPath>..\..\..\Output\Debug\Sfm2Xml.dll</HintPath>
    </Reference>
    <Reference Include="SIL.Collections, Version=1.0.0.0, Culture=neutral, processorArchitecture=MSIL">
      <SpecificVersion>False</SpecificVersion>
      <HintPath>..\..\..\Output\Debug\SIL.Collections.dll</HintPath>
    </Reference>
    <Reference Include="SIL.Core, Version=2.6.0.0, Culture=neutral, PublicKeyToken=cab3c8c5232dfcf2, processorArchitecture=x86">
      <SpecificVersion>False</SpecificVersion>
      <HintPath>..\..\..\Downloads\SIL.Core.dll</HintPath>
    </Reference>
    <Reference Include="SIL.Lift, Version=3.0.0.0, Culture=neutral, processorArchitecture=x86">
      <SpecificVersion>False</SpecificVersion>
      <HintPath>..\..\..\Downloads\SIL.Lift.dll</HintPath>
    </Reference>
    <Reference Include="SIL.WritingSystems, Version=2.6.0.0, Culture=neutral, PublicKeyToken=cab3c8c5232dfcf2, processorArchitecture=x86">
      <SpecificVersion>False</SpecificVersion>
      <HintPath>..\..\..\Downloads\SIL.WritingSystems.dll</HintPath>
    </Reference>
    <Reference Include="SilEncConverters40, Version=4.0.0.0, Culture=neutral, PublicKeyToken=f1447bae1e63f485, processorArchitecture=x86" Condition="'$(OS)'!='Unix'">
      <SpecificVersion>False</SpecificVersion>
      <HintPath>..\..\Output\Debug\SilEncConverters40.dll</HintPath>
    </Reference>
    <Reference Include="SilEncConverters40" Condition="'$(OS)'=='Unix'">
      <SpecificVersion>False</SpecificVersion>
      <HintPath>/usr/lib/fieldworks/SilEncConverters40.dll</HintPath>
    </Reference>
<<<<<<< HEAD
=======
    <Reference Include="SIL.LCModel.Utils, Version=9.0.0.0, Culture=neutral, processorArchitecture=MSIL">
      <SpecificVersion>False</SpecificVersion>
      <HintPath>..\..\..\Output\Debug\SIL.LCModel.Utils.dll</HintPath>
    </Reference>
>>>>>>> c1202904
    <Reference Include="SimpleRootSite">
      <Name>SimpleRootSite</Name>
      <SpecificVersion>False</SpecificVersion>
      <HintPath>..\..\..\Output\Debug\SimpleRootSite.dll</HintPath>
    </Reference>
    <Reference Include="System">
      <Name>System</Name>
    </Reference>
    <Reference Include="System.Core" />
    <Reference Include="System.Data">
      <Name>System.Data</Name>
    </Reference>
    <Reference Include="System.Drawing">
      <Name>System.Drawing</Name>
    </Reference>
    <Reference Include="System.ServiceProcess" />
    <Reference Include="System.Windows.Forms">
      <Name>System.Windows.Forms</Name>
    </Reference>
    <Reference Include="System.Xml">
      <Name>System.XML</Name>
    </Reference>
    <Reference Include="System.Xml.Linq" />
    <Reference Include="Widgets">
      <Name>Widgets</Name>
      <HintPath>..\..\..\Output\Debug\Widgets.dll</HintPath>
    </Reference>
    <Reference Include="XMLViews">
      <Name>XMLViews</Name>
      <HintPath>..\..\..\Output\Debug\XMLViews.dll</HintPath>
    </Reference>
    <Reference Include="SIL.LCModel.Utils">
      <SpecificVersion>False</SpecificVersion>
      <HintPath>..\..\..\Output\Debug\SIL.LCModel.Utils.dll</HintPath>
    </Reference>
    <Reference Include="SIL.Windows.Forms">
      <HintPath>..\..\..\Downloads\SIL.Windows.Forms.dll</HintPath>
    </Reference>
    <Reference Include="FwCoreDlgControls">
      <HintPath>..\..\..\Output\Debug\FwCoreDlgControls.dll</HintPath>
    </Reference>
  </ItemGroup>
  <ItemGroup>
    <Compile Include="..\..\CommonAssemblyInfo.cs">
      <Link>CommonAssemblyInfo.cs</Link>
    </Compile>
    <Compile Include="AddAllomorphDlg.cs">
      <SubType>Form</SubType>
    </Compile>
    <Compile Include="AddNewSenseDlg.cs">
      <SubType>Form</SubType>
    </Compile>
    <Compile Include="AddWritingSystemButton.cs">
      <SubType>Component</SubType>
    </Compile>
    <Compile Include="AddWritingSystemButton.Designer.cs">
      <DependentUpon>AddWritingSystemButton.cs</DependentUpon>
    </Compile>
    <Compile Include="ConfigureHomographDlg.cs">
      <SubType>Form</SubType>
    </Compile>
    <Compile Include="ConfigureHomographDlg.designer.cs">
      <DependentUpon>ConfigureHomographDlg.cs</DependentUpon>
    </Compile>
    <Compile Include="ContextMenuRequestedEventArgs.cs" />
    <Compile Include="EntryGoSearchEngine.cs" />
    <Compile Include="InsertEntrySearchEngine.cs" />
    <Compile Include="IPatternControl.cs" />
    <Compile Include="OccurrenceDlg.cs">
      <SubType>Form</SubType>
    </Compile>
    <Compile Include="PatternVcBase.cs" />
    <Compile Include="PatternView.cs">
      <SubType>UserControl</SubType>
    </Compile>
    <Compile Include="PhonologicalFeatureChooserDlg.cs">
      <SubType>Form</SubType>
    </Compile>
    <Compile Include="PhonologicalFeaturePopupTreeManager.cs" />
    <Compile Include="InsertionControl.cs">
      <SubType>UserControl</SubType>
    </Compile>
    <Compile Include="RecordGoSearchEngine.cs" />
    <Compile Include="RemoveItemsRequestedEventArgs.cs" />
    <Compile Include="SfmToTextsAndWordsMappingBaseDlg.cs">
      <SubType>Form</SubType>
    </Compile>
    <Compile Include="SfmToTextsAndWordsMappingBaseDlg.Designer.cs">
      <DependentUpon>SfmToTextsAndWordsMappingBaseDlg.cs</DependentUpon>
    </Compile>
    <Compile Include="DataNotebook\AnthroFieldMappingDlg.cs">
      <SubType>Form</SubType>
    </Compile>
    <Compile Include="DataNotebook\AnthroFieldMappingDlg.Designer.cs">
      <DependentUpon>AnthroFieldMappingDlg.cs</DependentUpon>
    </Compile>
    <Compile Include="DataNotebook\LinkFieldOptions.cs">
      <SubType>UserControl</SubType>
    </Compile>
    <Compile Include="DataNotebook\LinkFieldOptions.Designer.cs">
      <DependentUpon>LinkFieldOptions.cs</DependentUpon>
    </Compile>
    <Compile Include="DataNotebook\DiscardOptions.cs">
      <SubType>UserControl</SubType>
    </Compile>
    <Compile Include="DataNotebook\DiscardOptions.Designer.cs">
      <DependentUpon>DiscardOptions.cs</DependentUpon>
    </Compile>
    <Compile Include="DataNotebook\ImportCharMappingDlg.cs">
      <SubType>Form</SubType>
    </Compile>
    <Compile Include="DataNotebook\ImportCharMappingDlg.Designer.cs">
      <DependentUpon>ImportCharMappingDlg.cs</DependentUpon>
    </Compile>
    <Compile Include="DataNotebook\ImportDateFormatDlg.cs">
      <SubType>Form</SubType>
    </Compile>
    <Compile Include="DataNotebook\ImportDateFormatDlg.Designer.cs">
      <DependentUpon>ImportDateFormatDlg.cs</DependentUpon>
    </Compile>
    <Compile Include="DataNotebook\ImportEncCvtrDlg.cs">
      <SubType>Form</SubType>
    </Compile>
    <Compile Include="DataNotebook\ImportEncCvtrDlg.Designer.cs">
      <DependentUpon>ImportEncCvtrDlg.cs</DependentUpon>
    </Compile>
    <Compile Include="DataNotebook\ImportMatchReplaceDlg.cs">
      <SubType>Form</SubType>
    </Compile>
    <Compile Include="DataNotebook\ImportMatchReplaceDlg.Designer.cs">
      <DependentUpon>ImportMatchReplaceDlg.cs</DependentUpon>
    </Compile>
    <Compile Include="DataNotebook\ListRefFieldOptions.cs">
      <SubType>UserControl</SubType>
    </Compile>
    <Compile Include="DataNotebook\ListRefFieldOptions.Designer.cs">
      <DependentUpon>ListRefFieldOptions.cs</DependentUpon>
    </Compile>
    <Compile Include="DataNotebook\StringFieldOptions.cs">
      <SubType>UserControl</SubType>
    </Compile>
    <Compile Include="DataNotebook\StringFieldOptions.Designer.cs">
      <DependentUpon>StringFieldOptions.cs</DependentUpon>
    </Compile>
    <Compile Include="DataNotebook\NotebookImportWiz.cs">
      <SubType>Form</SubType>
    </Compile>
    <Compile Include="DataNotebook\NotebookImportWiz.Designer.cs">
      <DependentUpon>NotebookImportWiz.cs</DependentUpon>
    </Compile>
    <Compile Include="DataNotebook\TextFieldOptions.cs">
      <SubType>UserControl</SubType>
    </Compile>
    <Compile Include="DataNotebook\TextFieldOptions.Designer.cs">
      <DependentUpon>TextFieldOptions.cs</DependentUpon>
    </Compile>
    <Compile Include="DataNotebook\DateFieldOptions.cs">
      <SubType>UserControl</SubType>
    </Compile>
    <Compile Include="DataNotebook\DateFieldOptions.Designer.cs">
      <DependentUpon>DateFieldOptions.cs</DependentUpon>
    </Compile>
    <Compile Include="EntryGoDlg.cs">
      <SubType>Form</SubType>
    </Compile>
    <Compile Include="BaseGoDlg.cs">
      <SubType>Form</SubType>
    </Compile>
    <Compile Include="InsertRecordDlg.cs">
      <SubType>Form</SubType>
    </Compile>
    <Compile Include="LiftExporter.cs" />
    <Compile Include="LiftMergerRanges.cs" />
    <Compile Include="LiftMergerSupportCodeAndClasses.cs" />
    <Compile Include="RecordGoDlg.cs">
      <SubType>Form</SubType>
    </Compile>
    <Compile Include="EntryDlgListener.cs">
      <SubType>Code</SubType>
    </Compile>
    <Compile Include="EntryObjects.cs">
      <SubType>Code</SubType>
    </Compile>
    <Compile Include="FeatureStructureTreeView.cs">
      <SubType>Component</SubType>
    </Compile>
    <Compile Include="LiftMerger.cs" />
    <Compile Include="IFwExtension.cs" />
    <Compile Include="LiftImportDlg.cs">
      <SubType>Form</SubType>
    </Compile>
    <Compile Include="LiftImportDlg.Designer.cs">
      <DependentUpon>LiftImportDlg.cs</DependentUpon>
    </Compile>
    <Compile Include="InflectionClassPopupTreeManager.cs">
      <SubType>Code</SubType>
    </Compile>
    <Compile Include="InflectionFeaturePopupTreeManager.cs">
      <SubType>Code</SubType>
    </Compile>
    <Compile Include="InsertEntryDlg.cs">
      <SubType>Form</SubType>
    </Compile>
    <Compile Include="LexImport.cs" />
    <Compile Include="LexImportWizard.cs">
      <SubType>Form</SubType>
    </Compile>
    <Compile Include="LexImportWizardCharMarkerDlg.cs">
      <SubType>Form</SubType>
    </Compile>
    <Compile Include="LexImportWizardHelpers.cs">
      <SubType>Code</SubType>
    </Compile>
    <Compile Include="LexImportWizardLanguage.cs">
      <SubType>Form</SubType>
    </Compile>
    <Compile Include="LexImportWizardMarker.cs">
      <SubType>Form</SubType>
    </Compile>
    <Compile Include="LexOptionsDlg.cs">
      <SubType>Form</SubType>
    </Compile>
    <Compile Include="LexOptionsDlg.Designer.cs">
      <DependentUpon>LexOptionsDlg.cs</DependentUpon>
    </Compile>
    <Compile Include="LexReferenceDetailsDlg.cs">
      <SubType>Form</SubType>
    </Compile>
    <Compile Include="LexTextControls.Designer.cs">
      <AutoGen>True</AutoGen>
      <DesignTime>True</DesignTime>
      <DependentUpon>LexTextControls.resx</DependentUpon>
    </Compile>
    <Compile Include="Sfm2FlexTextWords.cs" />
    <EmbeddedResource Include="OccurrenceDlg.resx">
      <DependentUpon>OccurrenceDlg.cs</DependentUpon>
    </EmbeddedResource>
    <EmbeddedResource Include="PhonologicalFeatureChooserDlg.resx">
      <DependentUpon>PhonologicalFeatureChooserDlg.cs</DependentUpon>
    </EmbeddedResource>
    <EmbeddedResource Include="InsertionControl.resx">
      <DependentUpon>InsertionControl.cs</DependentUpon>
    </EmbeddedResource>
    <EmbeddedResource Include="SfmToTextsAndWordsMappingBaseDlg.resx">
      <DependentUpon>SfmToTextsAndWordsMappingBaseDlg.cs</DependentUpon>
      <SubType>Designer</SubType>
    </EmbeddedResource>
    <Compile Include="LinkAllomorphDlg.cs">
      <SubType>Form</SubType>
    </Compile>
    <Compile Include="LinkEntryOrSenseDlg.cs">
      <SubType>Form</SubType>
    </Compile>
    <Compile Include="LinkMSADlg.cs">
      <SubType>Form</SubType>
    </Compile>
    <Compile Include="LinkVariantToEntryOrSense.cs">
      <SubType>Form</SubType>
    </Compile>
    <Compile Include="LinkVariantToEntryOrSense.Designer.cs">
      <DependentUpon>LinkVariantToEntryOrSense.cs</DependentUpon>
    </Compile>
    <Compile Include="MasterCategoryListDlg.cs">
      <SubType>Form</SubType>
    </Compile>
    <Compile Include="MasterInflectionFeatureListDlg.cs">
      <SubType>Form</SubType>
    </Compile>
    <Compile Include="MasterListDlg.cs">
      <SubType>Form</SubType>
    </Compile>
    <Compile Include="MasterPhonologicalFeatureListDlg.cs">
      <SubType>Form</SubType>
    </Compile>
    <Compile Include="MergeEntryDlg.cs">
      <SubType>Form</SubType>
    </Compile>
    <Compile Include="MsaCreatorDlg.cs">
      <SubType>Form</SubType>
    </Compile>
    <Compile Include="MSAGroupBox.cs">
      <SubType>UserControl</SubType>
    </Compile>
    <Compile Include="MsaInflectionFeatureListDlg.cs">
      <SubType>Form</SubType>
    </Compile>
    <Compile Include="MSAPopupTreeManager.cs">
      <SubType>Code</SubType>
    </Compile>
    <Compile Include="PopupTreeManager.cs">
    </Compile>
    <Compile Include="POSPopupTreeManager.cs">
      <SubType>Code</SubType>
    </Compile>
    <Compile Include="RecordDlgListener.cs" />
    <EmbeddedResource Include="AddAllomorphDlg.resx">
      <DependentUpon>AddAllomorphDlg.cs</DependentUpon>
      <SubType>Designer</SubType>
    </EmbeddedResource>
    <EmbeddedResource Include="AddNewSenseDlg.resx">
      <DependentUpon>AddNewSenseDlg.cs</DependentUpon>
      <SubType>Designer</SubType>
    </EmbeddedResource>
    <EmbeddedResource Include="BaseGoDlg.resx">
      <DependentUpon>BaseGoDlg.cs</DependentUpon>
      <SubType>Designer</SubType>
    </EmbeddedResource>
    <EmbeddedResource Include="ConfigureHomographDlg.resx">
      <DependentUpon>ConfigureHomographDlg.cs</DependentUpon>
    </EmbeddedResource>
    <EmbeddedResource Include="DataNotebook\AnthroFieldMappingDlg.resx">
      <DependentUpon>AnthroFieldMappingDlg.cs</DependentUpon>
      <SubType>Designer</SubType>
    </EmbeddedResource>
    <EmbeddedResource Include="DataNotebook\LinkFieldOptions.resx">
      <DependentUpon>LinkFieldOptions.cs</DependentUpon>
      <SubType>Designer</SubType>
    </EmbeddedResource>
    <EmbeddedResource Include="DataNotebook\DateFieldOptions.resx">
      <DependentUpon>DateFieldOptions.cs</DependentUpon>
      <SubType>Designer</SubType>
    </EmbeddedResource>
    <EmbeddedResource Include="DataNotebook\DiscardOptions.resx">
      <DependentUpon>DiscardOptions.cs</DependentUpon>
      <SubType>Designer</SubType>
    </EmbeddedResource>
    <EmbeddedResource Include="DataNotebook\ImportCharMappingDlg.resx">
      <DependentUpon>ImportCharMappingDlg.cs</DependentUpon>
      <SubType>Designer</SubType>
    </EmbeddedResource>
    <EmbeddedResource Include="DataNotebook\ImportDateFormatDlg.resx">
      <DependentUpon>ImportDateFormatDlg.cs</DependentUpon>
      <SubType>Designer</SubType>
    </EmbeddedResource>
    <EmbeddedResource Include="DataNotebook\ImportEncCvtrDlg.resx">
      <DependentUpon>ImportEncCvtrDlg.cs</DependentUpon>
      <SubType>Designer</SubType>
    </EmbeddedResource>
    <EmbeddedResource Include="DataNotebook\ImportMatchReplaceDlg.resx">
      <DependentUpon>ImportMatchReplaceDlg.cs</DependentUpon>
      <SubType>Designer</SubType>
    </EmbeddedResource>
    <EmbeddedResource Include="DataNotebook\ListRefFieldOptions.resx">
      <DependentUpon>ListRefFieldOptions.cs</DependentUpon>
      <SubType>Designer</SubType>
    </EmbeddedResource>
    <EmbeddedResource Include="DataNotebook\StringFieldOptions.resx">
      <DependentUpon>StringFieldOptions.cs</DependentUpon>
      <SubType>Designer</SubType>
    </EmbeddedResource>
    <EmbeddedResource Include="DataNotebook\NotebookImportWiz.resx">
      <DependentUpon>NotebookImportWiz.cs</DependentUpon>
      <SubType>Designer</SubType>
    </EmbeddedResource>
    <EmbeddedResource Include="DataNotebook\TextFieldOptions.resx">
      <DependentUpon>TextFieldOptions.cs</DependentUpon>
      <SubType>Designer</SubType>
    </EmbeddedResource>
    <EmbeddedResource Include="FeatureStructureTreeView.resx">
      <DependentUpon>FeatureStructureTreeView.cs</DependentUpon>
      <SubType>Designer</SubType>
    </EmbeddedResource>
    <EmbeddedResource Include="InsertRecordDlg.resx">
      <DependentUpon>InsertRecordDlg.cs</DependentUpon>
      <SubType>Designer</SubType>
    </EmbeddedResource>
    <EmbeddedResource Include="LiftImportDlg.resx">
      <DependentUpon>LiftImportDlg.cs</DependentUpon>
      <SubType>Designer</SubType>
    </EmbeddedResource>
    <EmbeddedResource Include="InsertEntryDlg.resx">
      <DependentUpon>InsertEntryDlg.cs</DependentUpon>
      <SubType>Designer</SubType>
    </EmbeddedResource>
    <EmbeddedResource Include="LexImportWizard.resx">
      <DependentUpon>LexImportWizard.cs</DependentUpon>
      <SubType>Designer</SubType>
    </EmbeddedResource>
    <EmbeddedResource Include="LexImportWizardCharMarkerDlg.resx">
      <DependentUpon>LexImportWizardCharMarkerDlg.cs</DependentUpon>
      <SubType>Designer</SubType>
    </EmbeddedResource>
    <EmbeddedResource Include="LexImportWizardLanguage.resx">
      <DependentUpon>LexImportWizardLanguage.cs</DependentUpon>
      <SubType>Designer</SubType>
    </EmbeddedResource>
    <EmbeddedResource Include="LexImportWizardMarker.resx">
      <DependentUpon>LexImportWizardMarker.cs</DependentUpon>
      <SubType>Designer</SubType>
    </EmbeddedResource>
    <EmbeddedResource Include="LexOptionsDlg.resx">
      <DependentUpon>LexOptionsDlg.cs</DependentUpon>
      <SubType>Designer</SubType>
    </EmbeddedResource>
    <EmbeddedResource Include="LexReferenceDetailsDlg.resx">
      <DependentUpon>LexReferenceDetailsDlg.cs</DependentUpon>
      <SubType>Designer</SubType>
    </EmbeddedResource>
    <EmbeddedResource Include="LexTextControls.resx">
      <SubType>Designer</SubType>
      <Generator>ResXFileCodeGenerator</Generator>
      <LastGenOutput>LexTextControls.Designer.cs</LastGenOutput>
    </EmbeddedResource>
    <EmbeddedResource Include="LinkAllomorphDlg.resx">
      <DependentUpon>LinkAllomorphDlg.cs</DependentUpon>
      <SubType>Designer</SubType>
    </EmbeddedResource>
    <EmbeddedResource Include="LinkEntryOrSenseDlg.resx">
      <DependentUpon>LinkEntryOrSenseDlg.cs</DependentUpon>
      <SubType>Designer</SubType>
    </EmbeddedResource>
    <EmbeddedResource Include="LinkMSADlg.resx">
      <DependentUpon>LinkMSADlg.cs</DependentUpon>
      <SubType>Designer</SubType>
    </EmbeddedResource>
    <EmbeddedResource Include="LinkVariantToEntryOrSense.resx">
      <SubType>Designer</SubType>
      <DependentUpon>LinkVariantToEntryOrSense.cs</DependentUpon>
    </EmbeddedResource>
    <EmbeddedResource Include="MasterCategoryListDlg.resx">
      <DependentUpon>MasterCategoryListDlg.cs</DependentUpon>
      <SubType>Designer</SubType>
    </EmbeddedResource>
    <EmbeddedResource Include="MasterInflectionFeatureListDlg.resx">
      <DependentUpon>MasterInflectionFeatureListDlg.cs</DependentUpon>
      <SubType>Designer</SubType>
    </EmbeddedResource>
    <EmbeddedResource Include="MasterListDlg.resx">
      <DependentUpon>MasterListDlg.cs</DependentUpon>
      <SubType>Designer</SubType>
    </EmbeddedResource>
    <EmbeddedResource Include="MasterPhonologicalFeatureListDlg.resx">
      <DependentUpon>MasterPhonologicalFeatureListDlg.cs</DependentUpon>
      <SubType>Designer</SubType>
    </EmbeddedResource>
    <EmbeddedResource Include="MergeEntryDlg.resx">
      <DependentUpon>MergeEntryDlg.cs</DependentUpon>
      <SubType>Designer</SubType>
    </EmbeddedResource>
    <EmbeddedResource Include="MsaCreatorDlg.resx">
      <DependentUpon>MsaCreatorDlg.cs</DependentUpon>
      <SubType>Designer</SubType>
    </EmbeddedResource>
    <EmbeddedResource Include="MSAGroupBox.resx">
      <DependentUpon>MSAGroupBox.cs</DependentUpon>
      <SubType>Designer</SubType>
    </EmbeddedResource>
    <EmbeddedResource Include="MsaInflectionFeatureListDlg.resx">
      <DependentUpon>MsaInflectionFeatureListDlg.cs</DependentUpon>
      <SubType>Designer</SubType>
    </EmbeddedResource>
    <EmbeddedResource Include="RecordGoDlg.resx">
      <DependentUpon>RecordGoDlg.cs</DependentUpon>
      <SubType>Designer</SubType>
    </EmbeddedResource>
    <Compile Include="AssemblyInfo.cs">
      <SubType>Code</SubType>
    </Compile>
  </ItemGroup>
  <ItemGroup>
    <Content Include="Resources\Create Entry.ico" />
    <Content Include="Resources\Find Lexical Entry.ico" />
  </ItemGroup>
  <ItemGroup>
    <BootstrapperPackage Include="Microsoft.Net.Client.3.5">
      <Visible>False</Visible>
      <ProductName>.NET Framework Client Profile</ProductName>
      <Install>false</Install>
    </BootstrapperPackage>
    <BootstrapperPackage Include="Microsoft.Net.Framework.2.0">
      <Visible>False</Visible>
      <ProductName>.NET Framework 2.0 %28x86%29</ProductName>
      <Install>true</Install>
    </BootstrapperPackage>
    <BootstrapperPackage Include="Microsoft.Net.Framework.3.0">
      <Visible>False</Visible>
      <ProductName>.NET Framework 3.0 %28x86%29</ProductName>
      <Install>false</Install>
    </BootstrapperPackage>
    <BootstrapperPackage Include="Microsoft.Net.Framework.3.5">
      <Visible>False</Visible>
      <ProductName>.NET Framework 3.5</ProductName>
      <Install>false</Install>
    </BootstrapperPackage>
    <BootstrapperPackage Include="Microsoft.Net.Framework.3.5.SP1">
      <Visible>False</Visible>
      <ProductName>.NET Framework 3.5 SP1</ProductName>
      <Install>false</Install>
    </BootstrapperPackage>
  </ItemGroup>
  <ItemGroup>
    <Folder Include="Properties\" />
  </ItemGroup>
  <Import Project="$(MSBuildBinPath)\Microsoft.CSharp.targets" />
  <PropertyGroup>
    <DistFiles>../../../DistFiles</DistFiles>
  </PropertyGroup>
</Project><|MERGE_RESOLUTION|>--- conflicted
+++ resolved
@@ -204,13 +204,10 @@
       <SpecificVersion>False</SpecificVersion>
       <HintPath>/usr/lib/fieldworks/SilEncConverters40.dll</HintPath>
     </Reference>
-<<<<<<< HEAD
-=======
     <Reference Include="SIL.LCModel.Utils, Version=9.0.0.0, Culture=neutral, processorArchitecture=MSIL">
       <SpecificVersion>False</SpecificVersion>
       <HintPath>..\..\..\Output\Debug\SIL.LCModel.Utils.dll</HintPath>
     </Reference>
->>>>>>> c1202904
     <Reference Include="SimpleRootSite">
       <Name>SimpleRootSite</Name>
       <SpecificVersion>False</SpecificVersion>
