--- conflicted
+++ resolved
@@ -6,17 +6,12 @@
 using System.Collections;
 using System.Collections.Generic;
 using System.Diagnostics;
-using System.Diagnostics.CodeAnalysis;
 using System.Drawing;
 using System.IO;
 using System.Windows.Forms;
 using Microsoft.Win32;
 using Sfm2Xml;
-<<<<<<< HEAD
 using SIL.CoreImpl;
-using SIL.FieldWorks.Common.COMInterfaces;	// FW WS stuff
-=======
->>>>>>> 95b9b36f
 using SIL.FieldWorks.Common.Controls;
 using SIL.FieldWorks.Common.Controls.FileDialog;
 using SIL.FieldWorks.Common.RootSites;
@@ -26,15 +21,11 @@
 using SIL.FieldWorks.FwCoreDlgs.BackupRestore;
 using SIL.FieldWorks.Resources;
 using SilEncConverters40;
-<<<<<<< HEAD
-=======
 using SIL.CoreImpl.Cellar;
 using SIL.CoreImpl.WritingSystems;
 using SIL.FieldWorks.Common.FwKernelInterfaces;
 using SIL.FieldWorks.Common.FwUtils;
 using SIL.Utils;
-using XCore;
->>>>>>> 95b9b36f
 
 namespace SIL.FieldWorks.LexText.Controls
 {
@@ -42,12 +33,7 @@
 	{
 		private bool m_FeasabilityReportGenerated = false;	// has to run before import
 		private FdoCache m_cache;
-<<<<<<< HEAD
 		private IPropertyTable m_propertyTable;
-=======
-		private Mediator m_mediator;
-		private PropertyTable m_propertyTable;
->>>>>>> 95b9b36f
 		private IApp m_app;
 		private IVwStylesheet m_stylesheet;
 		private bool m_formHasLoaded = false;	// so we don't process text changed msgs
