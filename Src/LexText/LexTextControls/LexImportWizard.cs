// Copyright (c) 2009-2016 SIL International
// This software is licensed under the LGPL, version 2.1 or later
// (http://www.gnu.org/licenses/lgpl-2.1.html)

using System;
using System.Collections;
using System.Collections.Generic;
using System.Diagnostics;
using System.Drawing;
using System.IO;
using System.Windows.Forms;
using Microsoft.Win32;
using Sfm2Xml;
using SIL.FieldWorks.Common.Controls;
using SIL.FieldWorks.Common.Controls.FileDialog;
using SIL.FieldWorks.Common.RootSites;
using SIL.FieldWorks.Common.Widgets;
using SIL.LCModel;
using SIL.LCModel.DomainServices;
using SIL.FieldWorks.FwCoreDlgs.BackupRestore;
using SIL.FieldWorks.Resources;
using SilEncConverters40;
using SIL.LCModel.Core.Cellar;
using SIL.LCModel.Core.WritingSystems;
using SIL.LCModel.Core.KernelInterfaces;
using SIL.FieldWorks.Common.FwUtils;
<<<<<<< HEAD
using SIL.Utils;
=======
using SIL.LCModel.Utils;
using XCore;
>>>>>>> c1202904

namespace SIL.FieldWorks.LexText.Controls
{
	public class LexImportWizard : WizardDialog, IFwExtension
	{
		private bool m_FeasabilityReportGenerated = false;	// has to run before import
<<<<<<< HEAD
		private FdoCache m_cache;
		private IPropertyTable m_propertyTable;
=======
		private LcmCache m_cache;
		private Mediator m_mediator;
		private PropertyTable m_propertyTable;
>>>>>>> c1202904
		private IApp m_app;
		private IVwStylesheet m_stylesheet;
		private bool m_formHasLoaded = false;	// so we don't process text changed msgs
		private int m_origWidth;	// ref value for dlg width
		private int m_origHeight;	// ref value for dlg height
		private bool m_origSet;		// this is set to false in the default constructor

		private Sfm2Xml.CRC m_crcObj;	// CRC Object to use for telling if the input file has changed
		private DateTime m_lastDateTime;	// used to keep track of the last write date on the data file
		private uint m_crcOfInputFile;		// the computed crc of the data file
		private string m_processedInputFile;	// the name of the file last processed
		private string m_processedMapFile;	// name of the map file last processed
		private bool m_dirtyInputFile;	// dirty flag for the database (input) file
		private bool m_dirtyMapFile;	// dirty flag for the settings (map) file
//		private bool m_hasShownIFMs;	// true if the InFieldMarker step has been show (user could have editied so can't clear)
		private bool m_isPhaseInputFile;	// true if the input file is a previous XML phase [1,2,3,4] output file
		public Sfm2Xml.ILexImportFields m_LexFields;	// object that contains all the lex fields
		public Sfm2Xml.ILexImportFields m_CustomFields;	// object that contains all the currently defined custom fields
		private MarkerPresenter m_MappingMgr;
		private System.Windows.Forms.Label labelStep5Description;
		private System.Windows.Forms.Label lblStep5KeyMarkers;
		private System.Windows.Forms.TreeView tvBeginMarkers;	// object that has the data for the marker pg

		private bool m_DirtyStep5 = true;	// if true requires the display to be redrawn
		private bool m_fCanceling = false;	// used to tell if the cancel processing is in action
		private bool m_dirtySenseLastSave = true;	// used to tell if the save question is needed

		private string m_sTempDir;
		private string m_sImportFields;
		private string m_sMDFImportMap;
		private int m_cEntries;
		private string m_sPhase1Output;
//		private string m_sPhase2Output;
//		private string m_sPhase3Output;
//		private string m_sPhase4Output;

		/// These strings contain the reserved names for the outputfile names at different phases.
		/// If these names are used for the dictionary input file then pick up the import process
		/// with these files.
		private System.Windows.Forms.Label lblFinishWOImport;
		private System.Windows.Forms.Button btnQuickFinish;
		private System.Windows.Forms.ColumnHeader columnHeader6;
		private System.Windows.Forms.Label label1;
		private System.Windows.Forms.Label lblGenerateReportMsg;
		private System.Windows.Forms.GroupBox gbGenerateReport;
		private System.Windows.Forms.Button btnSaveMapFile;

		// This list contains all the automatic import fields (currently mapped to import residue)
//		private Hashtable m_autoImportFields;
		private System.Windows.Forms.ListView listViewCharMappings;
		private System.Windows.Forms.Label label2;
		private System.Windows.Forms.Label label4;
		private System.Windows.Forms.ColumnHeader columnHeaderCM1;
		private System.Windows.Forms.ColumnHeader columnHeaderCM2;
		private System.Windows.Forms.ColumnHeader columnHeaderCM3;
		private System.Windows.Forms.Button btnAddCharMapping;
		private System.Windows.Forms.Button btnModifyCharMapping;
		private System.Windows.Forms.Button btnDeleteCharMapping;
		private System.Windows.Forms.ColumnHeader columnHeaderCM4;
		private ImageList imageList1;	// key=sfm, value=ClsAutoField
		private OpenFileDialogAdapter openFileDialog;
		private CheckBox m_chkCreateMissingLinks;
		private const string kOptionKeyMissingLinkCheckbox = "chkCreateMissingLinks";

		private static LexImportWizard m_wizard = null;

		/// <summary>
		/// public static method to allow other objects in this namespace to get
		/// a copy of the current wizard.
		/// </summary>
		/// <returns></returns>
		public static LexImportWizard Wizard()
		{
			return m_wizard;
		}

		/// <summary>
		/// Get the IPublisher.
		/// </summary>
		internal IPublisher Publisher { get; private set; }

		#region Dialog controls
		private System.Windows.Forms.TabPage tabPage1;
		private System.Windows.Forms.TabPage tabPage2;
		private System.Windows.Forms.TabPage tabPage3;
		private System.Windows.Forms.TabPage tabPage4;
		private System.Windows.Forms.TabPage tabPage6;
		private System.Windows.Forms.TabPage tabPage5;
		private System.Windows.Forms.TabPage tabPage7;
		private System.Windows.Forms.TabPage tabPage8;
		private System.Windows.Forms.ColumnHeader LangcolumnHeader1;
		private System.Windows.Forms.ColumnHeader LangcolumnHeader2;
		private System.Windows.Forms.ColumnHeader LangcolumnHeader3;
		private System.Windows.Forms.ColumnHeader columnHeader1;
		private System.Windows.Forms.ColumnHeader columnHeader2;
		private System.Windows.Forms.ColumnHeader columnHeader3;
		private System.Windows.Forms.ColumnHeader columnHeader4;
		private System.Windows.Forms.Label lblOverview;
		private System.Windows.Forms.Label lblOverviewInstructions;
		private System.Windows.Forms.Label lblBackupInstructions;
		private System.Windows.Forms.Label lblBackup;
		private System.Windows.Forms.Button btnBackup;
		private System.Windows.Forms.Label lblDatabaseInstructions;
		private System.Windows.Forms.Label lblDatabase;
		private System.Windows.Forms.Label lblSettingsInstructions;
		private System.Windows.Forms.Label lblSettings;
		private System.Windows.Forms.Label lblSaveAsInstructions;
		private System.Windows.Forms.Label lblSaveAs;
		private System.Windows.Forms.TextBox m_DatabaseFileName;
		private System.Windows.Forms.Button btnDatabaseBrowse;
		private System.Windows.Forms.Button btnSettingsBrowse;
		private System.Windows.Forms.Button btnSaveAsBrowse;
		private System.Windows.Forms.TextBox m_SaveAsFileName;
		private System.Windows.Forms.Label lblMappingLanguages;
		private System.Windows.Forms.Label lblMappingLanguagesInstructions;
		private System.Windows.Forms.ListView listViewMappingLanguages;
		private System.Windows.Forms.Button btnAddMappingLanguage;
		private System.Windows.Forms.Button btnModifyMappingLanguage;
		private System.Windows.Forms.Label lblContentMappings;
		private System.Windows.Forms.Label lblContentInstructions1;
		private System.Windows.Forms.Label lblContentInstructions2;
		private System.Windows.Forms.ListView listViewContentMapping;
		private System.Windows.Forms.Button btnModifyContentMapping;
		private FwOverrideComboBox m_SettingsFileName;
		private System.Windows.Forms.Label label3;
		private System.Windows.Forms.Label FeasabilityCheckInstructions;
		private System.Windows.Forms.Button btnGenerateReport;
		private System.Windows.Forms.Label lblReadyToImportInstructions;
		private System.Windows.Forms.Label lblReadyToImport;
		private System.Windows.Forms.CheckBox m_DisplayImportReport;
		private System.Windows.Forms.Label lblTotalMarkers;
		private System.Windows.Forms.Label lblFile;
		private System.Windows.Forms.Label lblSettingsTag;
		private System.Windows.Forms.ColumnHeader columnHeader5;
		private System.ComponentModel.IContainer components = null;
		#endregion

		#region Constructor and init routines
		/// <summary>
		/// Create the Wizard and require an LcmCache object.
		/// </summary>
		public LexImportWizard()
		{
			// This call is required by the Windows Form Designer.
			InitializeComponent();
			openFileDialog = new OpenFileDialogAdapter();
			m_crcObj = new Sfm2Xml.CRC();	// CRC Object to use for telling if the input file has changed
			m_lastDateTime = DateTime.MinValue;
			m_crcOfInputFile = 1;

			// Adjust the width of the steps panel if it's too narrow to show what it's
			// supposed to show.  See FWNX-514.  (This should be useful for localizations
			// as well as cross-platform work.)
			var panelwidth = StepPanelWidth;
			foreach (var name in StepNames)
			{
				var width = ComputeDisplayWidth(name, StepTextFont);
				if (width > panelwidth)
					panelwidth = width;
			}
			var delta = panelwidth - StepPanelWidth;
			if (delta > 0)
			{
				StepPanelWidth = panelwidth;
			}
		}

		int ComputeDisplayWidth(string label, Font font)
		{
			using (var g = this.CreateGraphics())
			{
				SizeF size = g.MeasureString(label, font, 1000);	// expected values are < 100
				int width = (int)Math.Ceiling(size.Width);
				return width + kdxpStepSquareWidth + 3 * kdxpStepListSpacing;	// add fudge factor for squares -- see WizardDialog.cs.
			}
		}

		/// <summary>
		/// From IFwExtension
		/// </summary>
		/// <param name="cache"></param>
		/// <param name="propertyTable"></param>
<<<<<<< HEAD
		/// <param name="publisher"></param>
		void IFwExtension.Init(FdoCache cache, IPropertyTable propertyTable, IPublisher publisher)
=======
		void IFwExtension.Init(LcmCache cache, XCore.Mediator mediator, XCore.PropertyTable propertyTable)
>>>>>>> c1202904
		{
			CheckDisposed();

			m_wizard = this;
			m_cache = cache;
			m_propertyTable = propertyTable;
			if (propertyTable != null)
			{
				m_app = propertyTable.GetValue<IApp>("App");
				m_stylesheet = FontHeightAdjuster.StyleSheetFromPropertyTable(propertyTable);
			}
			Publisher = publisher;
			m_dirtyInputFile = true;
			m_dirtyMapFile = true;
//			m_hasShownIFMs = false;
			m_processedInputFile = m_processedMapFile = string.Empty;	// no files processed yet
//			m_autoImportFields = new Hashtable();
			m_isPhaseInputFile = false;

			InitOutputFiles();
			SetDatabaseNameIntoLabel();

			// read in the Lex Import Fields
			m_LexFields = new Sfm2Xml.LexImportFields();
			m_LexFields.ReadLexImportFields(m_sImportFields);

			// now read in any custom fields
			// m_CustomFields = new Sfm2Xml.LexImportFields();
			bool customFieldsChanged = false;
			m_CustomFields = ReadCustomFieldsFromDB(out customFieldsChanged);	// compare with map file before showing the UI and before the Import

			// set up default button states
			NextButtonEnabled = true;
			AcceptButton = null;
			btnModifyMappingLanguage.Enabled = false;
			btnModifyContentMapping.Enabled = false;
			m_chkCreateMissingLinks.Checked = false;
			string dictFileToImport = string.Empty;
			m_SettingsFileName.Items.Clear();
			m_SettingsFileName.Items.Add(m_sMDFImportMap);

			if (GetLastImportFile(out dictFileToImport))
			{
				FindFilesForDatabaseFile(dictFileToImport);
				m_DatabaseFileName.Text = dictFileToImport;

				HandleDBFileNameChanges();
			}
			else
			{
				m_SaveAsFileName.Text = string.Empty;	// empty if not found already
			}
			AllowQuickFinishButton();	// show it if it's valid

			// Copied from the previous LexImport dlg constructor (ImportLexicon.cs)
			// Ensure that we have the default encoding converter (to/from MS Windows Code Page
			// for Western European languages)
			EnsureWindows1252ConverterExists();

			ShowSaveButtonOrNot();
		}

		public static void EnsureWindows1252ConverterExists()
		{
			EncConverters encConv = new EncConverters();
			System.Collections.IDictionaryEnumerator de = encConv.GetEnumerator();
			// REVIEW: SHOULD THIS NAME BE LOCALIZED?
			string sEncConvName = "Windows1252<>Unicode";
			bool fMustCreateEncCnv = true;
			while (de.MoveNext())
			{
				if ((string)de.Key != null && (string)de.Key == sEncConvName)
				{
					fMustCreateEncCnv = false;
					break;
				}
			}
			if (fMustCreateEncCnv)
			{
				try
				{
					encConv.AddConversionMap(sEncConvName, "1252",
						ECInterfaces.ConvType.Legacy_to_from_Unicode, "cp", "", "",
						ECInterfaces.ProcessTypeFlags.CodePageConversion);
				}
				catch (ECException exception)
				{
					MessageBox.Show(exception.Message, LexTextControls.ksConvMapError,
						MessageBoxButtons.OK);
				}
			}
		}

		/// <summary>
		/// Clean up any resources being used.
		/// </summary>
		protected override void Dispose( bool disposing )
		{
			//Debug.WriteLineIf(!disposing, "****************** " + GetType().Name + " 'disposing' is false. ******************");
			// Must not be run more than once.
			if (IsDisposed)
				return;

			if( disposing )
			{
				if (components != null)
				{
					components.Dispose();
				}
			}
			base.Dispose( disposing );
		}

		public IPropertyTable PropTable
		{
			get { return m_propertyTable; }
		}

		private void LexImportWizard_Load(object sender, System.EventArgs e)
		{
			m_formHasLoaded = true;
			ShowFinishLabel();
			m_DatabaseFileName.AppendText("");
		}
		private void LexImportWizard_Closing(object sender, System.ComponentModel.CancelEventArgs e)
		{
			if (DialogResult != DialogResult.OK)	// only simulate a cancel button if not finished normally
				OnCancelButton();
		}
		#endregion


		/// Step 1 handles the creation of a Backup.
		#region Step 1 event handlers and routines
		#endregion

		/// Step 2 handles the selection of the database file and the settings
		/// and saveas file names.  Also interacts with the persistance part to
		/// retrieve previous settings for selected database file names.
		#region Step 2 event handlers and routines

		enum OFType { Database, Settings, SaveAs };	// openfile type

		private void btnDatabaseBrowse_Click(object sender, System.EventArgs e)
		{
			m_DatabaseFileName.Text = GetFile(OFType.Database, m_DatabaseFileName.Text);
		}

		private void btnSettingsBrowse_Click(object sender, System.EventArgs e)
		{
			m_SettingsFileName.Text = GetFile(OFType.Settings, m_SettingsFileName.Text);
		}

		private void btnSaveAsBrowse_Click(object sender, System.EventArgs e)
		{
			m_SaveAsFileName.Text = GetFile(OFType.SaveAs, m_SaveAsFileName.Text);
		}

		private string GetFile(OFType fileType, string currentFile)
		{
			openFileDialog.Filter = ResourceHelper.BuildFileFilter(FileFilterType.ImportMapping, FileFilterType.XML,
				FileFilterType.AllShoeboxDictionaryDatabases, FileFilterType.AllFiles);
			openFileDialog.FilterIndex = (fileType == OFType.Settings) ? 1 : (fileType == OFType.Database) ? 3 : 4;
			// only require the file to exist if its Database or Settings
			openFileDialog.CheckFileExists = true;
			if (fileType == OFType.SaveAs)
				openFileDialog.CheckFileExists = false;

			openFileDialog.Multiselect = false;

			bool done = false;
			while (!done)
			{
				// LT-6620 : putting in an invalid path was causing an exception in the openFileDialog.ShowDialog()
				// Now we make sure parts are valid before setting the values in the openfile dialog.
				string dir = string.Empty;

				if (!string.IsNullOrEmpty(currentFile) && FileUtils.IsFilePathValid(currentFile))
				{
					dir = Path.GetDirectoryName(currentFile);
				}
				if (Directory.Exists(dir))
					openFileDialog.InitialDirectory = dir;
				// if we don't set it to something, it remembers the last file it saw. This can be
				// a very poor default if we just opened a valuable data file and are now choosing
				// a place to save settings (LT-8126)
				if (File.Exists(currentFile) || (fileType == OFType.SaveAs && Directory.Exists(dir)))
					openFileDialog.FileName = currentFile;
				else
					openFileDialog.FileName = "";

				openFileDialog.Title = string.Format(LexTextControls.ksSelectXFile, fileType);
				if (openFileDialog.ShowDialog() == DialogResult.OK)
				{
					bool isValid;
					string text;

					// Before doing the 'fileType' based tests, make sure it's not a PhaseX file
					if (GetDictionaryFileAsPhaseFileNumber(openFileDialog.FileName) > 0)
					{
						isValid = true;		// trusting that phaseX files properly named are valid
						text = LexTextControls.ksPhaseFile;
					}
					else if (fileType == OFType.Database)
					{
						text = LexTextControls.ksStandardFormat;
						isValid = new IsSfmFile(openFileDialog.FileName).IsValid;
					}
					else if (fileType == OFType.SaveAs)
					{
						text = LexTextControls.ksXmlSettings;
						isValid = true;		// no requirements sense the file will be overridden
					}
					else
					{
						text = LexTextControls.ksXmlSettings;
						isValid = MarkerPresenter.IsValidMapFile(openFileDialog.FileName);
					}

					if (!isValid)
					{
						string msg = String.Format(LexTextControls.ksSelectedFileXInvalidY,
							openFileDialog.FileName, text, System.Environment.NewLine);
						DialogResult dr = MessageBox.Show(this, msg,
							LexTextControls.ksPossibleInvalidFile,
							MessageBoxButtons.YesNoCancel, MessageBoxIcon.Warning);
						if (dr == DialogResult.Yes)
							return openFileDialog.FileName;
						if (dr == DialogResult.No)
							continue;
						break;	// exit with current still
					}
					return openFileDialog.FileName;
				}
				done = true;
			}
			return currentFile;
		}

		private void m_SettingsFileName_TextChanged(object sender, System.EventArgs e)
		{
			if (m_formHasLoaded)
			{
				m_dirtySenseLastSave = true;
				m_dirtyMapFile = m_processedMapFile != m_SettingsFileName.Text;
				AllowQuickFinishButton();
			}
		}

		private void m_DatabaseFileName_TextChanged(object sender, System.EventArgs e)
		{
			if (m_formHasLoaded)
			{
				HandleDBFileNameChanges();
				AllowQuickFinishButton();
			}
		}

		private bool CheckForPhaseFileName()
		{
			if (GetDictionaryFileAsPhaseFileNumber() > 0)
				m_isPhaseInputFile = true;
			else
				m_isPhaseInputFile = false;
			return m_isPhaseInputFile;
		}

		private void HandleDBFileNameChanges()
		{
			m_dirtySenseLastSave = true;
			if (m_DatabaseFileName.Text != "")
			{
				// if it's a phase file, disable other controls
				bool enableOtherFiles = !CheckForPhaseFileName();

				m_SettingsFileName.Enabled = enableOtherFiles;
				m_SaveAsFileName.Enabled = enableOtherFiles;

				string settings, saveAs;

				// clear the values for the settings and save as files
				if (m_isPhaseInputFile)
				{
					m_SettingsFileName.Text = "";
					m_SaveAsFileName.Text = "";
					m_SettingsFileName.Items.Clear();
				}
				else if (FindDBSettingsSaved(m_DatabaseFileName.Text, out settings, out saveAs))
				{
					bool overwrite = true;
					if ((m_SettingsFileName.Text != "" && settings != m_SettingsFileName.Text) ||
						(m_SaveAsFileName.Text != "" && saveAs != m_SaveAsFileName.Text))
					{
						// for now just change, future can show a msg box and let user select
						//						string nl = System.Environment.NewLine;
						//						if (MessageBox.Show(this, "Previously saved values associated with this database" +
						//							" file are different from current values." + nl +
						//							"Do you want to use the previously saved values?" + nl + nl +
						//							"Settings: " + settings + nl +
						//							"SaveAs: " + saveAs,
						//							"Use previously saved setting files?", MessageBoxButtons.YesNo) == DialogResult.No)
						//						{
						//							overwrite = false;
						//						}
					}
					if (overwrite)
					{
						m_SettingsFileName.Text = settings;
						m_SaveAsFileName.Text = saveAs;
					}

					// now update the Settings combo box to have the correct items and correct one selected.
					m_SettingsFileName.Items.Clear();
					int pos = m_SettingsFileName.Items.Add(m_sMDFImportMap);
					if (m_SaveAsFileName.Text != "" && m_sMDFImportMap != m_SaveAsFileName.Text)
						pos = m_SettingsFileName.Items.Add(m_SaveAsFileName.Text);

					m_SettingsFileName.SelectedIndex = pos;
				}
				else
				{
					SetDefaultSettings();
				}
			}
			m_dirtyInputFile = !(m_processedInputFile == m_DatabaseFileName.Text);

			if (CurrentStepNumber == 1)
			{
				NextButtonEnabled = EnableNextButton();
				//				if (m_DatabaseFileName.Text.Length > 0 && System.IO.File.Exists(m_DatabaseFileName.Text))
				//					NextButtonEnabled = true;
				//				else
				//					NextButtonEnabled = false;
			}
		}

		private void SetDefaultSettings()
		{
			// reset them to m_sMDFImportMap and dbfile + .map
			m_SettingsFileName.Items.Clear();
			m_SettingsFileName.Items.Add(m_sMDFImportMap);
			m_SettingsFileName.SelectedIndex = 0;
			m_SaveAsFileName.Text = RemoveTheFileExtension(m_DatabaseFileName.Text) + "-import-settings.map";
			if (System.IO.File.Exists(m_SaveAsFileName.Text))
			{
				int pos = m_SettingsFileName.Items.Add(m_SaveAsFileName.Text);
				m_SettingsFileName.SelectedIndex = pos;
			}
		}

		private string RemoveTheFileExtension(string fileName)
		{
			int lastPos = fileName.LastIndexOf('.');
			if (lastPos == -1)
				return fileName;

			return fileName.Substring(0, lastPos);
		}

		#endregion

		/// Step 3 handles the Mapping Languages.  Getting them, displaying them
		/// and the ability to change them (add, modify).
		#region Step 3 event handlers and routines

		void ReadLanguageInfoFromMapFile()
		{
			LangConverter lc = new LangConverter();
			Hashtable langs = lc.Languages(m_SettingsFileName.Text);
//			m_languages = langs;	// store in this converter for future IFM use
			listViewMappingLanguages.Items.Clear();
			if (langs == null)
				return;

			listViewMappingLanguages.BeginUpdate();

			foreach (DictionaryEntry languageEntry in langs)
			{
				Sfm2Xml.ClsLanguage lang = languageEntry.Value as Sfm2Xml.ClsLanguage;
				string encodingconverter = lang.EncCvtrMap;
				string langkey = lang.KEY;
				string xmlLang = lang.XmlLang;
				// now put the lang info into the language list view
				string fwName = ConvertNameFromIdtoFW(xmlLang);
				if (fwName == null)
				{
					var ws = m_cache.ServiceLocator.WritingSystems.DefaultVernacularWritingSystem;
					if (xmlLang == "Vernacular" && ws != null)
					{
						fwName = ws.DisplayLabel;
						xmlLang = lang.XmlLang = ws.Id;
						encodingconverter = ws.LegacyMapping;
					}
					else
					{
						fwName = Sfm2Xml.STATICS.Ignore;
					}
				}
				// make sure if there is no encoding converter, show it as already in unicode
				if (string.IsNullOrEmpty(encodingconverter))
					encodingconverter = Sfm2Xml.STATICS.AlreadyInUnicode;

				AddLanguage(langkey, fwName, encodingconverter, xmlLang);
				//				ListViewItem lvItem = new ListViewItem(new string[] {langkey, fwName, encodingconverter});
				//				LanguageInfoUI langInfo = new LanguageInfoUI(langkey, fwName, encodingconverter);
				//				lvItem.Tag = langInfo;
				//				listViewMappingLanguages.Items.Add(lvItem);
			}
			listViewMappingLanguages.EndUpdate();

			// Select the first one by default (LT-2574)
			if(listViewMappingLanguages.Items.Count > 0)
				listViewMappingLanguages.Items[0].Selected = true;
		}

		private void SetDatabaseNameIntoLabel()
		{
			System.Resources.ResourceManager resources = new System.Resources.ResourceManager(typeof(LexImportWizard));
			string lblText = resources.GetString("lblMappingLanguagesInstructions.Text");	//dbLabelText");
			lblMappingLanguagesInstructions.Text = string.Format(lblText, m_cache.ProjectId.Name);
		}

		// TODO need way to get language info out of UI for use in the marker step of wizard
		public Hashtable GetUILanguages()
		{
			CheckDisposed();

			Hashtable langs = new Hashtable();
			foreach(ListViewItem lvItem in listViewMappingLanguages.Items)
			{
				Sfm2Xml.LanguageInfoUI langInfo = lvItem.Tag as Sfm2Xml.LanguageInfoUI;
				langs.Add(langInfo.Key, langInfo);
			}
			return langs;
		}

		protected string GetCustomFieldHelp(FieldDescription fd)
		{
			// "About"											-> Field/@uiname			-> line
			// "When to use"									-> Field/Help/Usage			-> line
			// "Additional Settings"							-> Field/Help/Settings		-> line
			// "Interprets character mapping"					-> Field/Help/Mapping		-> line
			// "Allows multiple SFM fields"						-> Field/Help/Appends		-> line
			// "Uses list item"									-> Field/Help/List			-> line
			// "Allows an equivalent field for each langauge"	-> Field/Help/Multilingual	-> line
			// "Example(s)"										-> Field/Help/Examples		-> list
			// "Related Fields"									-> Field/Help/RelatedFields	-> line
			// "Limitations"									-> Field/Help/Limitations	-> bulleted list
			// "Extra things that will happen"					-> Field/Help/Extras		-> bulleted list

			System.Text.StringBuilder sbHelp = new System.Text.StringBuilder();
			sbHelp.Append("<Field uiname=\"");
			sbHelp.Append(MakeValidXML(fd.Userlabel));
			sbHelp.Append("\"><Help>");
			if (fd.HelpString != null && fd.HelpString.Trim().Length > 0)
			{
				sbHelp.Append("<Usage>");
				sbHelp.Append(MakeValidXML(fd.HelpString));
				sbHelp.Append("</Usage>");
			}
			sbHelp.Append("<Settings>Set the Language Descriptor to the language of this field.</Settings>");
			if (fd.Type == CellarPropertyType.MultiUnicode)
			{
				sbHelp.Append("<Mapping>No</Mapping>");
				sbHelp.Append("<Appends>Yes, appends field contents into a single field.</Appends>");
				sbHelp.Append("<List>No</List>");
				sbHelp.Append("<Multilingual>No</Multilingual>");
			}
			else if (fd.Type == CellarPropertyType.String)
			{
				sbHelp.Append("<Mapping>Yes</Mapping>");
				sbHelp.Append("<Appends>Yes, appends field contents into a single field.</Appends>");
				sbHelp.Append("<List>No</List>");
				sbHelp.Append("<Multilingual>No</Multilingual>");
			}
			else if (fd.Type == CellarPropertyType.OwningAtomic && fd.DstCls == StTextTags.kClassId)
			{
				sbHelp.Append("<Mapping>Yes</Mapping>");
				sbHelp.Append("<Appends>Yes, appends field contents into a single field.</Appends>");
				sbHelp.Append("<List>No</List>");
				sbHelp.Append("<Multilingual>No</Multilingual>");
			}
			else if (fd.Type == CellarPropertyType.ReferenceAtomic && fd.ListRootId != Guid.Empty)
			{
				sbHelp.Append("<Mapping>No</Mapping>");
				sbHelp.Append("<Appends>No, does not append field contents into a single field.</Appends>");
				sbHelp.Append("<List>Yes</List>");
				sbHelp.Append("<Multilingual>No</Multilingual>");
			}
			else if (fd.Type == CellarPropertyType.ReferenceCollection && fd.ListRootId != Guid.Empty)
			{
				sbHelp.Append("<Mapping>No</Mapping>");
				sbHelp.Append("<Appends>Yes, appends field contents into a single field.</Appends>");
				sbHelp.Append("<List>Yes</List>");
				sbHelp.Append("<Multilingual>No</Multilingual>");
			}
			// JohnT: added these three for LT-11188. Not sure yet what else has to change or how this is used.
			else if (fd.Type == CellarPropertyType.GenDate || fd.Type == CellarPropertyType.Numeric || fd.Type == CellarPropertyType.Integer)
			{
				sbHelp.Append("<Mapping>No</Mapping>");
				sbHelp.Append("<Appends>No, does not append field contents into a single field.</Appends>");
				sbHelp.Append("<List>No</List>");
				sbHelp.Append("<Multilingual>No</Multilingual>");
			}
			else
			{
				throw new Exception("bad type for custom field - code has to change");
			}
			sbHelp.Append("</Help></Field>");
			return sbHelp.ToString();
		}

		//string m_lastCFCRC = "";
		List<uint> m_lastCrcs = new List<uint>();
		public Sfm2Xml.ILexImportFields ReadCustomFieldsFromDB(out bool changed)
		{
			System.Text.StringBuilder sb = new System.Text.StringBuilder();
			List<uint> crcs = new List<uint>();
			Sfm2Xml.ILexImportFields customFields = new Sfm2Xml.LexImportFields();
			// FieldDescription.ClearDataAbout(m_cache);
			foreach (FieldDescription fd in FieldDescription.FieldDescriptors(m_cache))
			{
				if (fd.IsCustomField && fd.Class > 4999 && fd.Class < 6000)
				{
					Sfm2Xml.LexImportCustomField lif = FieldDescriptionToLexImportField(fd);
					System.Xml.XmlDocument doc = new System.Xml.XmlDocument();

					string helpString = GetCustomFieldHelp(fd);
					doc.LoadXml(helpString);

					System.Xml.XmlNode root = doc.DocumentElement;
					lif.ReadNode(root);
					sb.Append(lif.CRC);	// for cumulative CRC (over the whole list)
					crcs.Add(lif.CRC);
					customFields.AddCustomField(fd.Class, lif);
				}
			}
			if (crcs.Count == m_lastCrcs.Count)
			{
				int ipos = 0;
				while (ipos < crcs.Count && crcs[ipos] == m_lastCrcs[ipos])
				{
					ipos++;
				}
				if (ipos == crcs.Count)
					changed = false;
				else
				{
					changed = true;
					m_lastCrcs = crcs;
				}
			}
			else
			{
				changed = true;
				m_lastCrcs = crcs;
			}

			return customFields;
		}

		protected string MakeValidXML(string input)
		{
			return input.Replace("&", "&amp;").Replace("<", "&lt;").Replace(">", "&gt;");
		}

		public Hashtable GetUI_InlineMarkers()
		{
			CheckDisposed();

			Hashtable inlineMarkers = new Hashtable();
			foreach (ListViewItem lvItem in listViewCharMappings.Items)
			{
				Sfm2Xml.ClsInFieldMarker marker = lvItem.Tag as Sfm2Xml.ClsInFieldMarker;
				inlineMarkers.Add(marker.KEY, marker);
			}
			return inlineMarkers;
		}

		public bool AddInLineMarker(Sfm2Xml.ClsInFieldMarker marker, bool makeSelected)
		{
			CheckDisposed();

			// now put the info into the list view
			string[] columns = new string[] {marker.Begin, marker.EndListToString(), marker.Language, marker.Style};
			ListViewItem lvItem = new ListViewItem(columns); //marker.OptionsString()});
			lvItem.Tag = marker;
			lvItem.Selected = makeSelected;
			lvItem.Focused = makeSelected;

			if (listViewCharMappings.Items.Contains(lvItem) == false)
			{
				listViewCharMappings.Items.Add(lvItem);
				if (marker.Ignore)	// this is ignored
				{
					//				lvItem.UseItemStyleForSubItems = false;
					//				lvItem.SubItems[1].ForeColor = Color.Blue;
					lvItem.ForeColor = Color.Blue;		// show as ignored
				}
			}
			else
			{
				Debug.WriteLine("Found a matching IFM entry, not adding again.  (" + marker.ElementName + ")");
			}
			return true;
		}

		private void listViewMappingLanguages_SelectedIndexChanged(object sender, EventArgs e)
		{
			ListView.SelectedIndexCollection selIndexes = listViewMappingLanguages.SelectedIndices;
			if (selIndexes.Count > 0)
				btnModifyMappingLanguage.Enabled = true;
			else
				btnModifyMappingLanguage.Enabled = false;
		}

		private static ListViewItem CreateLanguageMappingItem(string langDesc, string ws, string ec, string wsId)
		{
			var lvItem = new ListViewItem(new[] {langDesc, ws, ec});
			var langInfo = new Sfm2Xml.LanguageInfoUI(langDesc, ws, ec, wsId);
			if (langInfo.FwName == Sfm2Xml.STATICS.Ignore)	// this is ignored due to lang
			{
				lvItem.UseItemStyleForSubItems = false;
				lvItem.SubItems[1].ForeColor = Color.Blue;
			}
			lvItem.Tag = langInfo;

			return lvItem;
		}

		public bool AddLanguage(string langDesc, string ws, string ec, string wsId)
		{
			CheckDisposed();

			// now put the lang info into the language list view
			ListViewItem lvItem = CreateLanguageMappingItem(langDesc, ws, ec, wsId);
			listViewMappingLanguages.Items.Add(lvItem);

			return true;
		}

		private void btnAddMappingLanguage_Click(object sender, EventArgs e)
		{
			// get list of current Language descriptor values
			Hashtable langDescs = GetUILanguages();

			using (var dlg = new LexImportWizardLanguage(m_cache, langDescs, m_propertyTable.GetValue<IHelpTopicProvider>("HelpTopicProvider"), m_app))
			{
			if (dlg.ShowDialog(this) == DialogResult.OK)
			{
				m_dirtySenseLastSave = true;
				string langDesc, ws, ec, wsId;
				// retrieve the new WS information from the dlg
				dlg.GetCurrentLangInfo(out langDesc, out ws, out ec, out wsId);

				// now put the lang info into the language list view
				AddLanguage(langDesc, ws, ec, wsId);
				//				ListViewItem lvItem = new ListViewItem(new string[] {langDesc, ws, ec});
				//				LanguageInfoUI langInfo = new LanguageInfoUI(langDesc, ws, ec);
				//				lvItem.Tag = langInfo;
				//				listViewMappingLanguages.Items.Add(lvItem);
			}
		}
		}

		private void btnModifyMappingLanguage_Click(object sender, EventArgs e)
		{
			// get list of current Language descriptor values
			Hashtable langDescs = new Hashtable();
			string desc, name, map;
			desc = name = map = string.Empty;
//			ListViewItem selectedItem = null;
			bool selectedFound = false;
			foreach(ListViewItem lvItem in listViewMappingLanguages.Items)
			{
				langDescs.Add(lvItem.Text, null);
				if (lvItem.Selected && !selectedFound)
				{
//					selectedItem = lvItem;	// save for future modification
					desc = lvItem.Text;
					name = lvItem.SubItems[1].Text;
					map = lvItem.SubItems[2].Text;
					selectedFound = true;
					// only one selected at a time, but can't break as that
					// keeps the rest of the list from being added to the list of current
					// Language Descriptors which is used in the dlg for making sure that
					// there aren't duplicates.  Fix for LT-5745
				}
			}

			using (var dlg = new LexImportWizardLanguage(m_cache, langDescs,
					m_propertyTable.GetValue<IHelpTopicProvider>("HelpTopicProvider"), m_app))
			{
			dlg.LangToModify(desc, name, map);
			if (dlg.ShowDialog(this) == DialogResult.OK)
			{
				m_dirtySenseLastSave = true;
				string langDesc, ws, ec, wsId;
				// retrieve the new WS information from the dlg
				dlg.GetCurrentLangInfo(out langDesc, out ws, out ec, out wsId);

				int selectedIndex = listViewMappingLanguages.SelectedIndices[0];
				listViewMappingLanguages.Items[selectedIndex] = CreateLanguageMappingItem(langDesc, ws, ec, wsId);
				listViewMappingLanguages.Items[selectedIndex].Selected = true; // maintain the selection

				// remove the one that was modified
				//listViewMappingLanguages.Items.Remove(selectedItem);

				//// now add the modified one
				//AddLanguage(langDesc, ws, ec, icu);
				//
				//				ListViewItem lvItem = new ListViewItem(new string[] {langDesc, ws, ec});
				//				LanguageInfoUI langInfo = new LanguageInfoUI(langDesc, ws, ec);
				//				lvItem.Tag = langInfo;
				//				listViewMappingLanguages.Items.Add(lvItem);

				// Make sure we don't read in the file and clobber the memory changes if
				// the user cancels/saves right now.
				m_dirtyMapFile = false;

				if (m_MappingMgr != null)
				{
					// now update any existing markers that have this langdescriptor
					bool anyUpdated = false;
					Hashtable markers = m_MappingMgr.ContentMappingItems;
					foreach(DictionaryEntry markerEntry in markers)
					{
						MarkerPresenter.ContentMapping info = markerEntry.Value as MarkerPresenter.ContentMapping;
						if (info.LanguageDescriptorRaw == langDesc)
						{
							info.UpdateLangaugeValues(ws,wsId,langDesc);
							anyUpdated = true;
						}
					}
					if (anyUpdated)
						DisplayMarkerStep();
				}
			}
		}
		}

		private void listViewMappingLanguages_ColumnClick(object sender, ColumnClickEventArgs e)
		{

		}

		private string ConvertNameFromIdtoFW(string wsId)
		{
			//getting name for a writing system given the identifier.
			CoreWritingSystemDefinition ws;

			if (m_cache.ServiceLocator.WritingSystemManager.TryGet(wsId, out ws))
				return ws.DisplayLabel;

			return null;	// not recognized icuName
		}

		#endregion

		/// Step 4 is where the markers are managed: displayed and processed.
		#region Step 4 event handlers and routines
		void ReadMarkersFromDataFile()
		{
#if false
			Sfm2Xml.SfmFileReader testReader = new Sfm2Xml.SfmFileReader(m_DatabaseFileName.Text);
			lblTotalMarkers.Text = String.Format("Number of Markers: {0}", testReader.Count);
			listViewContentMapping.Items.Clear();
			listViewContentMapping.BeginUpdate();

			foreach( string sfmKEY in testReader.SfmInfo)
			{
				// LT-1926 Ignore all markers that start with underscore (shoebox markers)
				if (sfmKEY.StartsWith("_"))
					continue;

				ListViewItem lvItem = new ListViewItem(new string[] {sfmKEY, Convert.ToString(testReader.GetSFMCount(sfmKEY))});
				listViewContentMapping.Items.Add(lvItem);

//				int sfmCOUNTTEST = testReader.GetSFMCount(sfmKEY);
			}
			// sort initially by the 'order of appearance'
			listViewContentMapping.ListViewItemSorter = new MarkerPresenter.ListViewItemComparer(1,
				this.m_MappingMgr.GetAndChangeColumnSortOrder(1));
			// now hide the column
			listViewContentMapping.Columns[1].Width = 0;
			listViewContentMapping.EndUpdate();
#endif
		}

		void ReadOptionInfoFromMapFile()
		{
			var oc = new OptionConverter();
			var options = oc.Options(m_SettingsFileName.Text);
			if (options == null) return;
			foreach (var option in options)
			{
				switch (option.Key)
				{
					case kOptionKeyMissingLinkCheckbox:
						m_chkCreateMissingLinks.Checked = option.Value;
						break;
					default:
						Debug.Fail(string.Format("Unknown option key {0}", option.Key));
						break;
				}
			}
		}

		private void SetListViewItemColor(ref ListViewItem item)
		{
			MarkerPresenter.ContentMapping info = item.Tag as MarkerPresenter.ContentMapping;
			if (info == null)
				return;
#if false	// use of color
			if (info.Exclude)
				item.BackColor = Color.Gold;
			else if (info.DestinationField == MarkerPresenter.ContentMapping.Ignore())
				item.BackColor= Color.LightGray;
			else if (info.DestinationField == MarkerPresenter.ContentMapping.Unknown())
				item.BackColor= Color.LightSalmon;
			else
				item.BackColor = SystemColors.Window;
#endif
#if false
			if (info.WritingSystem == "Unknown")
			{
				item.UseItemStyleForSubItems = false;
				item.SubItems[5].ForeColor = Color.Red;
			}
#endif
			if (info.AutoImport)	// this is an autoimport field
			{
				item.UseItemStyleForSubItems = false;
				for (int i=0; i<5; i++)
				{
					item.SubItems[i].ForeColor = Color.Red;
				}
			}
			if (info.Exclude)	// this is an excluded field
			{
				item.UseItemStyleForSubItems = false;
				item.SubItems[4].ForeColor = Color.Blue;
			}
			if (info.WritingSystem == Sfm2Xml.STATICS.Ignore)	// this is ignored due to lang
			{
				item.UseItemStyleForSubItems = false;
				item.SubItems[5].ForeColor = Color.Blue;
			}
			if (info.LanguageDescriptor == MarkerPresenter.ContentMapping.Unknown())
			{
				item.UseItemStyleForSubItems = false;
				item.SubItems[5].ForeColor = Color.Red;	// column 5 due to column 1 being hidden (zero width)
			}

#if false
			if (info.FwId == "eires" || info.FwId == "sires")	// import residue
			{
				item.UseItemStyleForSubItems = false;
				for (int i=0; i<5; i++)
				{
					item.SubItems[i].ForeColor = Color.Blue;
				}
			}
			if (info.Exclude ||
				info.IsLangIgnore || // info.DestinationField == MarkerPresenter.ContentMapping.Ignore() ||
				info.DestinationField == MarkerPresenter.ContentMapping.Unknown())
				item.BackColor = Color.LightGray;
			else
				item.BackColor = SystemColors.Window;
#endif
		}

		private void DisplayMarkerStep()
		{
			listViewContentMapping.BeginUpdate();
			listViewContentMapping.Items.Clear();

			Hashtable markers = m_MappingMgr.ContentMappingItems;
			foreach(DictionaryEntry markerEntry in markers)
			{
				MarkerPresenter.ContentMapping info = markerEntry.Value as MarkerPresenter.ContentMapping;
				if (info.LexImportField is Sfm2Xml.LexImportCustomField)
					(info.LexImportField as Sfm2Xml.LexImportCustomField).UIClass = info.DestinationClass;
				ListViewItem lvItem = new ListViewItem(info.ListViewStrings());
				lvItem.Tag = info;
				listViewContentMapping.Items.Add(lvItem);
				// adjust background color if needed
				SetListViewItemColor(ref lvItem);
			}
			// sort initially by the 'order of appearance'
			listViewContentMapping.ListViewItemSorter = new MarkerPresenter.ListViewItemComparer(1, false);
			//	this.m_MappingMgr.GetAndChangeColumnSortOrder(1));
			// now hide the column
			listViewContentMapping.Columns[1].Width = 0;
			listViewContentMapping.EndUpdate();
		}

//		private int getSelIndexForSFM(string sfm)
//		{
//			foreach (ListViewItem lvi in listViewContentMapping.Items)
//			{
//				MarkerPresenter.ContentMapping contentMapping = lvi.Tag as MarkerPresenter.ContentMapping;
//				if (sfm == contentMapping.Marker)
//					return lvi.Index;
//			}
//			return -1;
//		}

		private void btnModifyContentMapping_Click(object sender, System.EventArgs e)
		{
			ListView.SelectedIndexCollection selIndexes = listViewContentMapping.SelectedIndices;
			if (selIndexes.Count < 1 || selIndexes.Count > 1)
				return;	// only handle single selection at this time

			int selIndex = selIndexes[0];	// only support 1
			Hashtable langDescs = GetUILanguages();

			MarkerPresenter.ContentMapping contentMapping;
			contentMapping = listViewContentMapping.Items[selIndex].Tag as MarkerPresenter.ContentMapping;
			using (LexImportWizardMarker dlg = new LexImportWizardMarker(m_LexFields))
			{
				dlg.Init(contentMapping, langDescs, m_cache, m_propertyTable.GetValue<IHelpTopicProvider>("HelpTopicProvider"), m_app);
			DialogResult dr = dlg.ShowDialog(this);

			// Custom fields have to be handled independantly of the dialogresult being ok sense they
			// can change the custom fields and still select cancel in the dlg

			m_CustomFields = dlg.CustomFields;
			m_MappingMgr.UpdateLexFieldsWithCustomFields(m_CustomFields);
			//m_MappingMgr.RemoveAnyDeletedCustomFieldsNOTWORKINGYET();

			// make sure the display is made correct by compairing to the memory list (could have deleted custom fields that were ref'd)
			ListView.ListViewItemCollection uiItems = listViewContentMapping.Items;
			foreach (ListViewItem lvi in uiItems)
			{
				MarkerPresenter.ContentMapping content = lvi.Tag as MarkerPresenter.ContentMapping;

				if (content.LexImportField is Sfm2Xml.ILexImportCustomField)
				{
					Sfm2Xml.LexImportCustomField customField = content.LexImportField as Sfm2Xml.LexImportCustomField;
					MarkerPresenter.CFChanges cfChange = m_MappingMgr.TESTTESTTEST(customField);
					if (cfChange == MarkerPresenter.CFChanges.NoChanges)
						continue;

					if (cfChange == MarkerPresenter.CFChanges.DoesntExist)
					{
						// default to the same as if field didn't exist when map was first read
						content = this.m_MappingMgr.DefaultContent(content.Marker);
//						content.AutoImport = true;
//						content.FwId = "";
						//content.ClsFieldDescription = null;

						int index = lvi.Index;
						listViewContentMapping.Items.RemoveAt(index);
						m_MappingMgr.ReplaceContentMappingItem(content);

						ListViewItem lvItem = new ListViewItem(content.ListViewStrings());
						lvItem.Tag = content;
						//lvItem.Selected = true;
						//lvItem.Focused = true;
						listViewContentMapping.Items.Add(lvItem);
						//listViewContentMapping.Focus();
						SetListViewItemColor(ref lvItem);
						continue;
					}
					// make sure it still exists

					if (!m_MappingMgr.IsValidCustomField(customField))
					{
						//// it's possible that the ui name was edited, so see if the guid still is valid and use it if so
						//if (m_MappingMgr.IsValidCustomField(customField.CustomFieldID.ToString()))
						//{
						//    // just update the LexImportField with the current one
						//    //content.LexImportField = m_MappingMgr.LexImportFields
						//}
//										ListViewItem lvItem = new ListViewItem(contentMapping.ListViewStrings());
						//content = m_MappingMgr.ContentMappingItem(customField.SFM);
						content = m_MappingMgr.ContentMappingItem(content.Marker);

						ListViewItem lvItem = new ListViewItem(content.ListViewStrings());
						lvItem.Tag = content;
						lvItem.Selected = true;
						lvItem.Focused = true;
						listViewContentMapping.Items.Add(lvItem);
						listViewContentMapping.Focus();
						SetListViewItemColor(ref lvItem);
					}
				}
			}

			if (dr == DialogResult.OK)
			{
				// have to reset the contentMapping variable as it is still set from the last one, and
				// in the case that I'm investigating the RefFunc is still set when it should be off -
				// other fields may need to be revised too.
				//contentMapping.IsRefField = dlg.IsFuncField;
				if (dlg.IsFuncField)
				{
					contentMapping.RefField = dlg.FuncField;
					contentMapping.RefFieldWS = dlg.FuncFieldWS;
				}
				else
				{
					contentMapping.ClearRef(); // = contentMapping.RefFieldWS = "";
				}
//				contentMapping = listViewContentMapping.Items[selIndex].Tag as MarkerPresenter.ContentMapping;

				m_dirtySenseLastSave = true;
				// remove the old from the treeview display
				//listViewContentMapping.Items[selIndex].
				listViewContentMapping.Items[selIndex].Selected = false;
				listViewContentMapping.Items[selIndex].Focused = false;
				listViewContentMapping.Items.RemoveAt(selIndex);

				// now update the item and add it again and then select it
				contentMapping.Exclude = dlg.ExcludeFromImport;

				if (!contentMapping.Exclude)
				{
					contentMapping.AutoImport = dlg.AutoImport;
					// get the language values
					string userKey = dlg.LangDesc;
					string ws = dlg.WritingSystem;
					// it is possible through the GUI to have more UILanguages now, so get a fresh list
					langDescs = GetUILanguages();

					Sfm2Xml.LanguageInfoUI langInfo = langDescs[userKey] as Sfm2Xml.LanguageInfoUI;
					string shortName = langInfo.ICUName;
					contentMapping.UpdateLangaugeValues(ws, shortName, userKey);

					if (!contentMapping.AutoImport)	// auto import only allows lang so skip the following
					{
						contentMapping.FwId = dlg.FWDestID;

						string cname, fname;
						cname = dlg.FWDestinationClass;
						//contentMapping.ClsFieldDescription
						//						contentMapping.AddLexImportField(m_CustomFields.GetField(cname, contentMapping.FwId));
						//						bool isCustomField = false;
						if (dlg.IsCustomField)
						{
							string cnameTmp;
							m_CustomFields.GetDestinationForName(contentMapping.FwId, out cnameTmp, out fname);
							contentMapping.AddLexImportCustomField(m_CustomFields.GetField(cname, contentMapping.FwId), cname);
							// Need to make sure the clscustom... member of the contentMapping object is a custom one now
							// this is needed for the modify dlg that comes up.
						}
						else
						{
							string cnameTmp;
							m_LexFields.GetDestinationForName(contentMapping.FwId, out cnameTmp, out fname);
							contentMapping.AddLexImportField(m_LexFields.GetField(cname, contentMapping.FwId));
							// need to make sure the clscustom... isn't set on the contentMapping object.
						}

						contentMapping.DestinationClass = cname;
						contentMapping.rawDestinationField = fname;
						if (contentMapping.IsAbbrvField)
						{
							// save the selection 'name' or 'abbreviation' from the dialog
							contentMapping.UpdateAbbrValue(dlg.IsAbbrNotName);
						}

						// update some more underlying fields now that we are associated with a destination:
						// datatype, etc...

						//// update the func value to either empty, or the proper abbr
						//contentMapping.RefField = dlg.FuncField;
						//contentMapping.RefFieldWS = dlg.FuncFieldWS;
						contentMapping.LexImportField.ClsFieldDescriptionWith(contentMapping.ClsFieldDescription);
					}
					else
					{
						contentMapping.DestinationClass = "";
						// is autoimport field, so empty out LexImportField and ClsFieldDescription from the contentMapping
						contentMapping.DoAutoImportWork();
					}
				}

				ListViewItem lvItem = new ListViewItem(contentMapping.ListViewStrings());
				lvItem.Tag = contentMapping;
				lvItem.Selected = true;
				lvItem.Focused = true;
				listViewContentMapping.Items.Add(lvItem);
				listViewContentMapping.Focus();
				SetListViewItemColor(ref lvItem);
			}
		}
		}
//		private string GetLangUserKeyfromFwName(string fwName, Hashtable uiLangs)
//		{
//			foreach(DictionaryEntry langEntry in uiLangs)
//			{
//				Sfm2Xml.LanguageInfoUI info = langEntry.Value as Sfm2Xml.LanguageInfoUI;
//				if (info.FwName == fwName)
//					return info.Key;
//			}
//			return string.Empty;
//		}

		private void listViewContentMapping_SelectedIndexChanged(object sender, System.EventArgs e)
		{
			ListView.SelectedIndexCollection selIndexes = listViewContentMapping.SelectedIndices;
			if (selIndexes.Count > 0)
				btnModifyContentMapping.Enabled = true;
			else
				btnModifyContentMapping.Enabled = false;
		}

		private void listViewContentMapping_ColumnClick(object sender, System.Windows.Forms.ColumnClickEventArgs e)
		{
			// sort
			listViewContentMapping.ListViewItemSorter = new MarkerPresenter.ListViewItemComparer(e.Column, // ListViewItemComparer(e.Column,
				this.m_MappingMgr.GetAndChangeColumnSortOrder(e.Column));
		}

		#endregion

		/// This is where the inline markers are managed.
		#region Step 6 event handlers and routines
		void ReadIFMFromMapFile()
		{
			IFMReader reader = new IFMReader();
			Hashtable htIFM = reader.IFMS(m_SettingsFileName.Text, this.GetUILanguages());
			listViewCharMappings.Items.Clear();
			if (htIFM == null)
				return;

			listViewCharMappings.BeginUpdate();

			foreach (DictionaryEntry ifm in htIFM)
			{
				Sfm2Xml.ClsInFieldMarker clsIFM = ifm.Value as Sfm2Xml.ClsInFieldMarker;
				AddInLineMarker(clsIFM, false);
//				string encodingconverter = lang.EncCvtrMap;
//				string langkey = lang.KEY;
//				string xmlLang = lang.XmlLang;
//				// now put the lang info into the language list view
//				string fwName = ConvertNameFromICUtoFW(xmlLang);
//				if (fwName == null)
//				{
//					LgWritingSystem lws = LgWritingSystem.GetDefaultVernacularWritingSystem(m_cache);
//					if (xmlLang == "Vernacular" && lws != 0)
//					{
//						fwName = lws.ShortName;
//						xmlLang = lang.XmlLang = lws.ICULocale;
//						encodingconverter = lws.LegacyMapping;
//					}
//					else
//					{
//						fwName = Sfm2Xml.Converter.Ignore;
//					}
//				}

//				AddLanguage(langkey, fwName, encodingconverter, xmlLang);
				//				ListViewItem lvItem = new ListViewItem(new string[] {langkey, fwName, encodingconverter});
				//				LanguageInfoUI langInfo = new LanguageInfoUI(langkey, fwName, encodingconverter);
				//				lvItem.Tag = langInfo;
				//				listViewMappingLanguages.Items.Add(lvItem);
			}
			listViewCharMappings.EndUpdate();
		}

		private void DisplayInlineMarkers()
		{
//			ICollection classesAndMappingsList = listViewContentMapping.Items;
		}
		#endregion

		/// The data contained here is in the tree view.  The class nodes (root nodes) contain
		/// an arraylist in the tag field that has all the selected markers ("ps", "gn", ...).
		/// The child nodes contian the ContentMapping object for that marker.  With this information,
		/// the final output should be able to be produced.
		#region Step 5 event handlers and routines


		// The idea here is to sort the individual markers by their source order
		private class sortClassMarkers : IComparer {
			#region IComparer Members

			public int  Compare(object x, object y)
			{
				MarkerPresenter.ContentMapping a, b;
				a = (MarkerPresenter.ContentMapping) x;
				b = (MarkerPresenter.ContentMapping) y;

				return a.Order.CompareTo(b.Order);
			}

			#endregion
		}

		// This sorts a collection of marker groups by the source order of the first marker in the group
		private class sortClasses : IComparer
		{
			#region IComparer Members

			public int Compare(object x, object y)
			{
				int a, b;
				a = ((MarkerPresenter.ContentMapping) ((ArrayList) ((DictionaryEntry) x).Value)[0]).Order;
				b = ((MarkerPresenter.ContentMapping) ((ArrayList) ((DictionaryEntry) y).Value)[0]).Order;

				return a.CompareTo(b);
			}

			#endregion
		}

		private void DisplayBeginMarkers()
		{
			ICollection classesAndMappingsList = listViewContentMapping.Items;
			Hashtable classMarkers = new Hashtable();

			// fill the hashtable with keys[classes] and the contentmapping objects that belong to them
			foreach (ListViewItem item in classesAndMappingsList)
			{
				MarkerPresenter.ContentMapping info = item.Tag as MarkerPresenter.ContentMapping;
				////				if (//info.Exclude ||
				////					info.DestinationField == MarkerPresenter.ContentMapping.Unknown()
				////					//info.DestinationField == MarkerPresenter.ContentMapping.Ignore()
				////					)
				////					continue;	// skip the ignore, unknown and excluded markers

				if (info.AutoImport)
					continue;			// autoimport fields can't be taged to start certian classes...

				ArrayList markers;
				if (classMarkers.ContainsKey(info.DestinationClass))
				{
					markers = classMarkers[info.DestinationClass] as ArrayList;
				}
				else
				{
					markers = new ArrayList();
					classMarkers[info.DestinationClass] = markers;
				}

				markers.Add(info);
			}

			// Sorting
			ArrayList sortedClassMarkers = new ArrayList();
			foreach (DictionaryEntry dict in classMarkers)
			{
				ArrayList markers = (ArrayList) dict.Value;
				if (markers.Count == 0)
					continue; // We don't want classes without any markers
				markers.Sort(new sortClassMarkers());
				sortedClassMarkers.Add(dict);
			}
			sortedClassMarkers.Sort(new sortClasses());

			// now have a hashtable of classes and each contains an arraylist of markers
			tvBeginMarkers.BeginUpdate();
			tvBeginMarkers.Nodes.Clear();

			TreeNode tempTreeNode = null;	// last node that needs a begin marker selected

			foreach(DictionaryEntry dict in sortedClassMarkers)
			{
				// skip Unknown, ignore and exclude markers
				if ((dict.Key as String) == "Unknown")
					continue;

				ArrayList mappingInfo = dict.Value as ArrayList;	// MarkerPresenter.ContentMapping;
				TreeNode tnode = new TreeNode(dict.Key as string);

				tnode.Tag = null;
				tnode.NodeFont = new Font(tvBeginMarkers.Font, FontStyle.Bold); // Make it bold because this is a parent node
				tnode.SelectedImageKey = tnode.ImageKey = "Bullet";

				foreach(MarkerPresenter.ContentMapping field in mappingInfo)
				{
					TreeNode cnode = new TreeNode("\\"+field.Marker+" ("+field.DestinationField+")");
					cnode.Tag = field;
					if (field.Exclude ||
						field.IsLangIgnore || // field.DestinationField == MarkerPresenter.ContentMapping.Ignore() ||
						field.DestinationField == MarkerPresenter.ContentMapping.Unknown() ||
						field.LanguageDescriptor == MarkerPresenter.ContentMapping.Unknown())	// cant pick field with unknown lang descriptor
					{
						//						cnode.BackColor = Color.LightGray;
						continue;
					}
					cnode.Checked = field.IsBeginMarker;	// check it if it's already identified as a begin marker
					cnode.SelectedImageKey = cnode.ImageKey = cnode.Checked ? "CheckedBox" : "CheckBox";
					tnode.Nodes.Add(cnode);
				}
				tvBeginMarkers.Nodes.Add(tnode);
				if (HasCheckedChild(tnode) == 0)
				{
					tnode.BackColor = Color.Gold;
					tempTreeNode = tnode;			// get a reference so we can ensure visible later.
				}
				else
					tnode.Checked = true;			// has child that is selected, so show as selected
			}
			tvBeginMarkers.ExpandAll();
			tvBeginMarkers.EndUpdate();

			if (tempTreeNode != null)
				tempTreeNode.EnsureVisible();	// make sure the node that needs a begin marker is visible
		}

		private bool Step5NextButtonEnabled()
		{
			bool nextOk = true;
			foreach(TreeNode node in tvBeginMarkers.Nodes)
			{
				if (HasCheckedChild(node) == 0)	// count of checked children
					//				if (!node.Checked)
				{
					nextOk = false;
					break;
				}
			}
			return nextOk;
		}

		/// <summary>
		/// Get information about the number of checked children.
		/// </summary>
		/// <param name="node"></param>
		/// <returns>
		/// This method returns the number of child items that are checked.
		/// It will return zero if there are children and none are selected.
		/// It will return -1 if there are no children.
		/// </returns>
		private int HasCheckedChild(TreeNode node)
		{
			if (node.Nodes.Count == 0)
				return -1;
			int count = 0;
			foreach(TreeNode child in node.Nodes)
			{
				if (child.Checked)
				{
					count++;
				}
			}
			return count;
		}

		#endregion

		/// Step 7 is where the Feasability check is preformed.  This is the
		/// finial step before letting the whole import process run it's course.
		#region Step 7 event handlers and routines

//		private void AddSectionComment(string comment, ref System.Text.StringBuilder XMLText)
//		{
//			string nl = System.Environment.NewLine;
//			string dashes = "=====================================================================";
//			XMLText.Append(nl + "<!--" + dashes + nl);
//			XMLText.Append(comment + nl);
//			XMLText.Append(dashes + " -->" + nl);
//		}

		/// <summary>
		/// This method will check for changes to the data due to a differnt version: for example
		/// 4.5.1 relase to 6.0 relase.
		/// This should be improved in the future to pass in the previous version so more concrete
		/// decisions can be made.
		/// </summary>
		/// <param name="data"></param>
		private void CheckForMapFileVersionChanges(Sfm2Xml.FieldHierarchyInfo data)
		{
			int topAnalysisWs = m_cache.DefaultAnalWs;
			string topAnalysis = m_cache.LanguageWritingSystemFactoryAccessor.GetStrFromWs(topAnalysisWs);

			if (Sfm2Xml.STATICS.MapFileVersion == "6.0")
			{
				// LT-9936
				// For old lexical relation and cross reference fields - use top analysis ws for the
				// funcWS instead of letting it default to "".
				switch (data.FwDestID)
				{
					case "lxrel":	// Lexical relation
					case "cref":	// Cross reference fields
					case "funold": // Old lexical function field
						if (data.RefFuncWS == string.Empty)
							data.RefFuncWS = topAnalysis;	// dont let it be blank for old map files
						break;

					case "subd":	// Subentry (Derivation)
					case "subc":	// Subentry (Compound)
					case "subi":	// Subentry (Idiom)
					case "subk":	// Subentry (Keyterm Phrase)
					case "subpd":	// Subentry (Phrasal Verb)
					case "subs":	// Subentry (Saying)
						data.FwDestID_Changed = "sub";	// new value
						data.RefFuncWS = topAnalysis;
						break;

					case "vard":	// Variant (Dialectal)
					case "varf":	// Variant (Free)
					case "vari":	// Variant (Inflectional)
					case "vars":	// Variant (Spelling)
					//case "varc":	// Variant (Comment)
						data.FwDestID_Changed = "var";	// new value
						data.RefFuncWS = topAnalysis;
						break;
				}

//				if (data.FwDestID == "lxrel" || data.FwDestID == "cref")
//				{
//					if (data.RefFuncWS == string.Empty)
//						data.RefFuncWS = topAnalysis;	// dont let it be blank for old map files
//				}
			}
//			data.RefFuncWS = info.RefFieldWS;
//			data.RefFunc = info.RefField;
		}

		/// <summary>
		/// This method produces the map file that will contain the info in the GUI up to this point.
		/// </summary>
		private void SaveNewMapFile()
		{
			/// This where the code will go to compile all the information from the Wizard
			/// and produce the map file to use for importing...
			///
			string nl = System.Environment.NewLine;
			System.Text.StringBuilder XMLText = new System.Text.StringBuilder(1024);
			m_FeasabilityReportGenerated = true;
			NextButtonEnabled = true;
			if (m_SaveAsFileName.Text.Length == 0)
			{
				m_SaveAsFileName.Text = m_sTempDir + m_cache.ProjectId.Name + ".map";
			}

			// ================================================================
			// try to extract out the sfm info so the same 'map builder' code can run
			System.Collections.Generic.List<Sfm2Xml.FieldHierarchyInfo> sfmInfo = new System.Collections.Generic.List<Sfm2Xml.FieldHierarchyInfo>();
			foreach (ListViewItem lvItem in listViewContentMapping.Items)
			{
				MarkerPresenter.ContentMapping info = lvItem.Tag as MarkerPresenter.ContentMapping;
				if (info == null || info.DestinationField == Sfm2Xml.STATICS.Unknown)
					continue;	// skip these from output

				// convert from ContentMapping object to a FieldHierarchyInfo object
				Sfm2Xml.FieldHierarchyInfo data;
				if (info.AutoImport)
					data = new Sfm2Xml.FieldHierarchyInfo(info.Marker, info.LanguageDescriptor);
				else
				{
					string destClass = "";
					if (info.LexImportField is Sfm2Xml.LexImportCustomField)
						destClass = info.DestinationClass;	// (info.LexImportField as Sfm2Xml.LexImportCustomField).UIClass;

					data = new Sfm2Xml.FieldHierarchyInfo(info.Marker, info.FwId, info.LanguageDescriptor, info.IsBeginMarker, destClass);
				}
				// set all the remaining properties from the 'ContentMapping' object
				data.RefFuncWS = info.RefFieldWS;
				data.RefFunc = info.RefField;
				data.IsExcluded = info.Exclude;
				data.IsAbbrvField = info.IsAbbrvField;
				data.IsAbbr = info.IsAbbr;
				CheckForMapFileVersionChanges(data);	// make changes if the map file read in is older than the current version
				sfmInfo.Add(data);

				string xmlOutput = info.ClsFieldDescription.ToXmlString();
				XMLText.Append(xmlOutput + nl);
			}


			// ================================================================
			// Build the list of in field markers
			System.Collections.Generic.List<Sfm2Xml.ClsInFieldMarker> ifMarker = new System.Collections.Generic.List<Sfm2Xml.ClsInFieldMarker>();
			foreach (ListViewItem lvItem in listViewCharMappings.Items)
			{
				Sfm2Xml.ClsInFieldMarker marker = lvItem.Tag as Sfm2Xml.ClsInFieldMarker;
				if (marker == null)
					continue;
				ifMarker.Add(marker);
			}

			Hashtable uiLangsNew = GetUILanguages();

			// ================================================================
			// Build the list of options
			var options = new List<Sfm2Xml.ILexImportOption>();
			options.Add(new LexImportOption(kOptionKeyMissingLinkCheckbox, "Checkbox", m_chkCreateMissingLinks.Checked));

			// this is the external way through common objects to create the map file
			Sfm2Xml.STATICS.NewMapFileBuilder(uiLangsNew, m_LexFields, m_CustomFields, sfmInfo, ifMarker, m_SaveAsFileName.Text, options);

		}

		/// <summary>
		/// Return true if the 'lx' marker language is already in unicode.
		/// </summary>
		/// <returns></returns>
		private bool IslxFieldAlreadyUnicode()
		{
			MarkerPresenter.ContentMapping info = m_MappingMgr.ContentMappingItems["lx"] as MarkerPresenter.ContentMapping;
			if (info == null)
				return false;

			Hashtable uiLangs = GetUILanguages();
			Sfm2Xml.LanguageInfoUI langInfo = uiLangs[info.LanguageDescriptor] as Sfm2Xml.LanguageInfoUI;
			if (langInfo != null && langInfo.EncodingConverterName.Length == 0)
				return true;	// no encoding converter == Unicode

			return false;
		}

		internal class FlexConverter : Sfm2Xml.Converter
		{
			private LcmCache m_cache;
			private int m_wsEn;

			public FlexConverter(LcmCache cache)
				: base()
			{
				m_cache = cache;
				m_wsEn = m_cache.WritingSystemFactory.GetWsFromStr("en");
			}

			protected override string GetMorphTypeInfo(ref string sForm, out string sAlloClass,
				out string sMorphTypeWs)
			{
				int clsid = MoStemAllomorphTags.kClassId;
				IMoMorphType mmt;
				if (sForm.Length > 0)
					mmt = MorphServices.FindMorphType(m_cache, ref sForm, out clsid);
				else
					mmt = m_cache.ServiceLocator.GetInstance<IMoMorphTypeRepository>().GetObject(MoMorphTypeTags.kguidMorphStem);
				sAlloClass = m_cache.DomainDataByFlid.MetaDataCache.GetClassName(clsid);
				int ws;
				ITsString tss = mmt.Name.GetAlternativeOrBestTss(m_wsEn, out ws);
				if (ws == m_wsEn)
					sMorphTypeWs = "en";
				else
					sMorphTypeWs = m_cache.WritingSystemFactory.GetStrFromWs(ws);
				return tss.Text;

			}
		}

		/// <summary>
		/// This button runs the feasability check and then enables the next button
		/// so the user can continue on.
		/// </summary>
		/// <param name="sender"></param>
		/// <param name="e"></param>
		private void btnGenerateReport_Click(object sender, System.EventArgs e)
		{
			using (new WaitCursor(this))
			{
				SaveSettings();	// saves to registry and creates the new map file
				btnGenerateReport.Enabled = false;
				Sfm2Xml.Converter importConverter = new FlexConverter(m_cache);
				Sfm2Xml.Converter.Log.Reset();	// remove any previous error msgs

				// if there are auto fields in the xml file, pass them on to the converter
				Dictionary<string, Sfm2Xml.ILexImportField> autoFields = m_MappingMgr.LexImportFields.GetAutoFields();
				foreach (KeyValuePair<string, Sfm2Xml.ILexImportField> kvp in autoFields)
				{
					string entryClass = kvp.Key;
					Sfm2Xml.ILexImportField lexField = kvp.Value;
					string fwDest = lexField.ID;
					importConverter.AddPossibleAutoField(entryClass, fwDest);
				}
				try
				{
					// Note: don't use the m_MappingMgr sense it already has been used for reading data.
					importConverter.Convert(m_processedInputFile, m_SaveAsFileName.Text, m_sPhase1Output);
					m_cEntries = importConverter.LevelOneElements;
					ProcessPhase1Errors(m_sPhase1Output, m_SaveAsFileName.Text, m_cEntries, false);
					string sHtmlFile = m_sTempDir + "ImportPreviewReport.htm";
					ViewHtmlReport(sHtmlFile);
				}
				catch (System.Exception ex)
				{
					System.Diagnostics.Debug.WriteLine("Convert Exception: " + ex.Message);
					if (ProcessPhase1Errors(m_sPhase1Output, m_SaveAsFileName.Text, importConverter.LevelOneElements, false))
					{
						string sHtmlFile = m_sTempDir + "ImportPreviewReport.htm";
						ViewHtmlReport(sHtmlFile);
					}
					else
					{
						MessageBox.Show(this,
							String.Format(LexTextControls.ksConversionProblem, ex.Message),
							LexTextControls.ksConversionError,
							MessageBoxButtons.OK, MessageBoxIcon.Error);
					}
				}
			}
			btnGenerateReport.Enabled = true;
		}

		private void ViewHtmlReport(string sHtmlFile)
		{
			try
			{
				// make sure the file exists, otherwise the process will fail
				if (System.IO.File.Exists(sHtmlFile))
				{
					using (System.Diagnostics.Process.Start(sHtmlFile))
					{
					}
				}
			}
			catch (Exception e)
			{
				string nl = System.Environment.NewLine;
				string msg = String.Format(LexTextControls.ksCannotDisplayReportX,
					sHtmlFile, nl, e.Message);
				MessageBox.Show(this, msg, LexTextControls.ksErrorShowingReport);
			}
		}

		private string GetTempDir()
		{
			// Use a FieldWorks specific temp directory.
			string sTempDir = System.IO.Path.GetTempPath();
			if (!sTempDir.EndsWith(Path.DirectorySeparatorChar.ToString()))
				sTempDir += Path.DirectorySeparatorChar;
			sTempDir += String.Format("Language Explorer{0}", Path.DirectorySeparatorChar);
			return sTempDir;
		}

		private void InitOutputFiles()
		{
			string sRootDir = FwDirectoryFinder.CodeDirectory;
			string sTransformDir;
			if (!sRootDir.EndsWith(Path.DirectorySeparatorChar.ToString()))
				sRootDir += Path.DirectorySeparatorChar;
			sTransformDir = sRootDir + String.Format("Language Explorer{0}Import{0}", Path.DirectorySeparatorChar);
			// Use a FieldWorks specific temp directory.
			m_sTempDir = GetTempDir();
			if (!Directory.Exists(m_sTempDir))
				Directory.CreateDirectory(m_sTempDir);

			m_sMDFImportMap = sTransformDir + "MDFImport.map";

			// Output files
			//			m_sTempDir = @"C:\fw\DistFiles\Language Explorer\Import\";		// TEMP FOR TESTING
			m_sPhase1Output = Path.Combine(m_sTempDir, LexImport.s_sPhase1FileName);
//			m_sPhase2Output = Path.Combine(m_sTempDir, LexImport.s_sPhase2FileName);
//			m_sPhase3Output = Path.Combine(m_sTempDir, LexImport.s_sPhase3FileName);
//			m_sPhase4Output = Path.Combine(m_sTempDir, LexImport.s_sPhase4FileName);

			m_sImportFields = sTransformDir + "ImportFields.xml";
		}

		#endregion

		#region Step 8 event handlers and routines

		protected override void OnHelpButton()
		{
			string helpTopic = null;

			switch(CurrentStepNumber)
			{
				case 0:
					helpTopic = "khtpImportSFMStep1";
					break;
				case 1:
					helpTopic = "khtpImportSFMStep2";
					break;
				case 2:
					helpTopic = "khtpImportSFMStep3";
					break;
				case 3:
					helpTopic = "khtpImportSFMStep4";
					break;
				case 4:
					helpTopic = "khtpImportSFMStep5";
					break;
				case 5:
					helpTopic = "khtpImportSFMStep6";
					break;
				case 6:
					helpTopic = "khtpImportSFMStep7";
					break;
				case 7:
					helpTopic = "khtpImportSFMStep8";
					break;
				default:
					Debug.Assert(false, "Reached a step without a help file defined for it");
					break;
			}

			if(helpTopic != null)
				ShowHelp.ShowHelpTopic(m_propertyTable.GetValue<IHelpTopicProvider>("HelpTopicProvider"), helpTopic);
		}

		protected override void OnFinishButton()
		{
			if (UsesInvalidFileNames(false))
				return;

			base.OnFinishButton();

			bool runToCompletion = true;
			int lastStep = 5;
			// if the shift key is down, then just build the phaseNoutput files
			if ((Control.ModifierKeys & Keys.Shift) == Keys.Shift)
			{
				runToCompletion = false;
				lastStep = 4;
			}

			SaveSettings();

			using (var dlg = new ProgressDialogWithTask(this))
			{
				dlg.AllowCancel = true;
				dlg.Maximum = 200;
				using (new WaitCursor(this, true))
				{
					int startPhase = GetDictionaryFileAsPhaseFileNumber();	// see if starting with phase file
					// XSLT files
					string sTransformDir = Path.Combine(FwDirectoryFinder.CodeDirectory,
						String.Format("Language Explorer{0}Import{0}", Path.DirectorySeparatorChar));

					LexImport lexImport = new LexImport(m_cache, m_sTempDir, sTransformDir);
					lexImport.Error += OnImportError;
					bool fRet = (bool)dlg.RunTask(true, lexImport.Import,
						runToCompletion, lastStep, startPhase, m_DatabaseFileName.Text, m_cEntries,
						m_DisplayImportReport.Checked, m_sPhase1HtmlReport, LexImport.s_sPhase1FileName,
						m_chkCreateMissingLinks.Checked);

					if (fRet)
						DialogResult = DialogResult.OK;	// only 'OK' if not exception
				}
			}
		}

		private void OnImportError(object sender, string message, string caption)
		{
			if (InvokeRequired)
				Invoke(new LexImport.ErrorHandler(OnImportError), sender, message, caption);
			else
				MessageBox.Show(this, message, caption, MessageBoxButtons.OK, MessageBoxIcon.Error);
		}

		#endregion

		#region Registry / persistance routines
		/// <summary>
		/// get the registry settings for this DB if they exist already
		/// </summary>
		/// <param name="dbToImport"></param>
		/// <param name="settings"></param>
		/// <param name="saveAs"></param>
		/// <returns>true if the settings and saveAs parms were retrieved from the registry</returns>
		private bool FindDBSettingsSaved(string dbToImport, out string settings, out string saveAs)
		{
			settings = saveAs = string.Empty;
			string dbHash = dbToImport.GetHashCode().ToString();
			using (RegistryKey key = m_app.SettingsKey.OpenSubKey("ImportFile" + dbHash))
			{
			if (key != null)
			{
				settings = key.GetValue("Settings", string.Empty) as string;
				saveAs = key.GetValue("SaveAs", string.Empty) as string;
					return true;
			}
				return false;
			}
		}

		/// <summary>
		/// retrieve the last import file that was imported via the wizard from the registry.
		/// </summary>
		/// <returns></returns>
		private bool GetLastImportFile(out string fileName)
		{
			fileName = string.Empty;
			m_DatabaseFileName.Text = string.Empty;	// no default value to start with
			RegistryKey key = m_app.SettingsKey;
			if (key != null)
			{
				string sDictFile = key.GetValue("LatestImportDictFile") as string;
				if (sDictFile != null)
				{
					fileName = sDictFile;
					return true;
				}
			}
			return false;
		}

		/// <summary>
		/// Get the Settings and Save as values for the passed in DB file
		/// </summary>
		/// <param name="dbToImport"></param>
		private void FindFilesForDatabaseFile(string dbToImport)
		{
			m_SettingsFileName.Text = string.Empty;	// empty at start
			m_SaveAsFileName.Text = string.Empty;		// empty at start
			string settings, saveAs;
			if (FindDBSettingsSaved(dbToImport, out settings, out saveAs))
			{
				if (settings != null)
					m_SettingsFileName.Text = settings;

				if (saveAs != null)
					m_SaveAsFileName.Text = saveAs;
			}
		}

		/// <summary>
		/// Save / persist the settings file name and the save as file name for this database file name.
		/// </summary>
		private void SaveSettings()
		{
			string dbImportName = m_DatabaseFileName.Text;
			if (dbImportName != string.Empty)	// has value to save
			{
				using (RegistryKey key = m_app.SettingsKey)
				{
					if (key == null)
						return;

					// save it as the most recent dictionary file for import
					key.SetValue("LatestImportDictFile", dbImportName);
				}

				string dbHash = dbImportName.GetHashCode().ToString();

				// save it to the folder of imported dictionary files
				using (var key = m_app.SettingsKey.CreateSubKey("ImportDictFiles"))
				{
					key.SetValue("ImportFile" + dbHash, dbImportName);
				}

				// save the support files for this: map and 'save as' files
				using (var key = m_app.SettingsKey.CreateSubKey("ImportFile" + dbHash))
				{
					if (key != null)
					{
						key.SetValue("Settings", m_SettingsFileName.Text);
						key.SetValue("SaveAs", m_SaveAsFileName.Text);
					}
				}
			}
			// also need to create the map file - or go down trying...
			SaveNewMapFile();
		}
		#endregion

		#region Wizard flow processing

		protected override void OnCancelButton()
		{
			if (m_fCanceling)
				return;

			m_fCanceling = true;
			base.OnCancelButton();
			if (CurrentStepNumber == 0)
				return;

			this.DialogResult = DialogResult.Cancel;

			// if it's known to be dirty OR the shift key is down - ask to save the settings file
			if (m_dirtySenseLastSave || (Control.ModifierKeys & Keys.Shift) == Keys.Shift)
			{
				// LT-7057: if no settings file, don't ask to save
				if (UsesInvalidFileNames(true))
					return;	// finsih with out prompting to save...

				// ask to save the settings
				DialogResult result = DialogResult.Yes;
				// if we're not importing a phaseX file, then ask
				if (GetDictionaryFileAsPhaseFileNumber() == 0)
					result = MessageBox.Show(this, LexTextControls.ksAskRememberImportSettings,
						LexTextControls.ksSaveSettings_,
						MessageBoxButtons.YesNoCancel, MessageBoxIcon.Question, MessageBoxDefaultButton.Button3);

				if (result == DialogResult.Yes)
				{
					// before saving we need to make sure all the data structures are populated
					while (CurrentStepNumber <= 6)
					{
						EnableNextButton();
						m_CurrentStepNumber++;
					}
					SaveSettings();
				}
				else if (result == DialogResult.Cancel)
				{
					// This is how do we stop the cancel process...
					this.DialogResult = DialogResult.None;
					m_fCanceling = false;
				}
			}
		}

		/// <summary>
		/// This method will allow or disallow the next buttong to function.
		/// </summary>
		/// <returns></returns>
		protected override bool ValidToGoForward()
		{
			bool rval = true;
			switch (CurrentStepNumber)
			{
			case 2:
				if (listViewMappingLanguages.Items.Count <= 0)
				{
					MessageBox.Show(LexTextControls.ksNeedALanguage,
						LexTextControls.ksIncompleteLangStep);
					rval = false;
				}
				break;
			case 6:
				rval = m_FeasabilityReportGenerated;
				break;
			default:
				break;
			}

			return rval;
		}

		private bool UpdateIfInputFileContentsChanged()
		{
			bool changeToUI = false;
			if (!m_dirtyInputFile)
			{
				// check the date and time and possibly compute crc for the input file
				m_dirtyInputFile |= CheckIfInputFileHasChanged();
				if (m_dirtyInputFile)
				{
					string msg = String.Format(LexTextControls.ksInputFileContentsChanged, m_processedInputFile);
					MessageBox.Show(this, msg, LexTextControls.ksInputFileContentsChangedTitle,
							MessageBoxButtons.OK, MessageBoxIcon.Information);

					m_lastDateTime = System.IO.File.GetLastWriteTime(m_processedInputFile);	// used to keep track of the last write date on the data file
					m_crcOfInputFile = m_crcObj.FileCRC(m_processedInputFile);		// the computed crc of the data file
					m_dirtyInputFile = false;
					m_dirtyMapFile = false;

					changeToUI = m_MappingMgr.UpdateSfmDataChanged();

					DisplayMarkerStep();
					m_FeasabilityReportGenerated = false;	// reset when intputs change
				}
			}
			return changeToUI;
		}

		private bool CheckIfInputFileHasChanged()
		{
			try
			{
				if (m_lastDateTime != System.IO.File.GetLastWriteTime(m_DatabaseFileName.Text))
				{
					// now see if the content has changed
					if (m_crcOfInputFile != m_crcObj.FileCRC(m_DatabaseFileName.Text))
						return true;	// content has changed
				}
			}
			catch (ArgumentException)
			{
				// case where an invalid database file name path is given (could be empty too)
			}
			return false;
		}

		private bool EnableNextButton()
		{
			AllowQuickFinishButton();	// this should be done atleast before each step
			bool rval = false;
			using (new WaitCursor(this))
			{
				switch (CurrentStepNumber)
				{
				case 1: // has to have a dictionary file to allow 'next'
					if (m_isPhaseInputFile || (m_DatabaseFileName.Text.Length > 0 &&
						System.IO.File.Exists(m_DatabaseFileName.Text) &&
						m_SaveAsFileName.Text != m_sMDFImportMap))		// not same as MDFImport.map file
					{
						rval = true;
					}
					break;

				case 2:	// preparing to display the languages info
					if (m_dirtyMapFile)
					{
						ReadLanguageInfoFromMapFile();
						m_processedMapFile = m_SettingsFileName.Text;
//						m_dirtyMapFile = false;
					}
					rval = true;

					// make sure there is a value for the 'Save as:' entry
					if (m_SaveAsFileName.Text.Length <= 0 && !m_isPhaseInputFile)
					{
						m_SaveAsFileName.Text = RemoveTheFileExtension(m_DatabaseFileName.Text) + "-import-settings.map";
					}
					break;

				case 3:
					// current technique for getting the custom fields in the DB
					bool customFieldsChanged = false;
					m_CustomFields = LexImportWizard.Wizard().ReadCustomFieldsFromDB(out customFieldsChanged);

					UpdateIfInputFileContentsChanged();
					if (m_dirtyInputFile || m_dirtyMapFile)
					{
						ReadMarkersFromDataFile();
						ReadIFMFromMapFile();	// do it now before setting the dirty map flag to false
						m_processedInputFile = m_DatabaseFileName.Text;
						m_lastDateTime = System.IO.File.GetLastWriteTime(m_processedInputFile);	// used to keep track of the last write date on the data file
						m_crcOfInputFile = m_crcObj.FileCRC(m_processedInputFile);		// the computed crc of the data file
						m_dirtyInputFile = false;
						m_dirtyMapFile = false;
						string topAnalysisWS = m_cache.LanguageWritingSystemFactoryAccessor.GetStrFromWs(m_cache.DefaultAnalWs);
						m_MappingMgr = new MarkerPresenter( /*m_cache,*/FwDirectoryFinder.CodeDirectory,
							LexImportWizard.Wizard().GetUILanguages(),
							topAnalysisWS,
							m_SettingsFileName.Text,
							m_DatabaseFileName.Text,
							m_sImportFields, 6);	// number of columns
						DisplayMarkerStep();
						m_FeasabilityReportGenerated = false;	// reset when intputs change
					}
					rval = true;
					break;

				case 4:
					UpdateIfInputFileContentsChanged();
					if (m_DirtyStep5 || true)
					{
						DisplayBeginMarkers();
						m_DirtyStep5 = false;
					}
					rval = Step5NextButtonEnabled();
					break;

				case 5:	// preparing to display the inline markers
//					if (true || m_hasShownIFMs)
					{
						//ReadIFMFromMapFile();
						DisplayInlineMarkers();
//						m_hasShownIFMs = true;
					}
					rval = true;
					break;

				case 6:
					rval = m_FeasabilityReportGenerated;
					break;

				default:
					rval = true;
					break;
				}
			}
			return rval;
		}

		/// <summary>
		/// Use the database file name on the dlg as the text to see if it's a PhaseX file
		/// </summary>
		/// <returns></returns>
		private int GetDictionaryFileAsPhaseFileNumber()
		{
			return GetDictionaryFileAsPhaseFileNumber(m_DatabaseFileName.Text);
		}

		/// <summary>
		/// See if the file passed in is one of the valid phaseX file names
		/// </summary>
		/// <param name="fileName">name to search for phaseX file at end</param>
		/// <returns></returns>
		private int GetDictionaryFileAsPhaseFileNumber(string fileName)
		{
			if (fileName.EndsWith(LexImport.s_sPhase1FileName))
				return 1;
			if (fileName.EndsWith(LexImport.s_sPhase2FileName))
				return 2;
			if (fileName.EndsWith(LexImport.s_sPhase3FileName))
				return 3;
			if (fileName.EndsWith(LexImport.s_sPhase4FileName))
				return 4;
			return 0;
		}

		private void ShowSaveButtonOrNot()
		{
			if (m_SaveAsFileName.Text != null && m_SaveAsFileName.Text.Length > 0)
				btnSaveMapFile.Visible = true;
			else
				btnSaveMapFile.Visible = false;
		}

		protected override void OnBackButton()
		{
			ShowSaveButtonOrNot();
			base.OnBackButton();
			if (m_QuickFinish)
			{
				// go back to the page where we came from
				tabSteps.SelectedIndex = m_lastQuickFinishTab+1;
				m_CurrentStepNumber = m_lastQuickFinishTab;
				UpdateStepLabel();
				m_QuickFinish = false;	// going back, so turn off flag
			}
			else if (CurrentStepNumber == 6 && m_isPhaseInputFile)
			{
				// skip the pages in the middle that were skipped getting here
				tabSteps.SelectedIndex = 2;	// 0-7
				m_CurrentStepNumber = 1;	// 1-8
				UpdateStepLabel();
			}

			NextButtonEnabled = true;	// make sure it's enabled if we go back from generated report
			AllowQuickFinishButton();	// make it visible if needed, or hidden if not
		}

		private bool UsesInvalidFileNames(bool runSilent)
		{
			bool fStayHere = false;
			if (!File.Exists(m_SettingsFileName.Text))
			{
				SetDefaultSettings();
			}
			if (m_isPhaseInputFile)
			{
				;
				//just for blocking this case
			}
			else if (m_SettingsFileName.Text.Length != 0 &&
				!System.IO.File.Exists(m_SettingsFileName.Text))
			{
				if (!runSilent)
				{
					string msg = String.Format(LexTextControls.ksInvalidSettingsFileX,
						m_SettingsFileName.Text);
					MessageBox.Show(this, msg, LexTextControls.ksInvalidFile,
						MessageBoxButtons.OK, MessageBoxIcon.Warning);
				}
				fStayHere = true;
				m_SettingsFileName.Focus();
			}
			else if (!m_isPhaseInputFile && m_SaveAsFileName.Text.Length == 0)
			{
				if (!runSilent)
				{
					string msg = LexTextControls.ksUndefinedSettingsSaveFile;
					MessageBox.Show(this, msg, LexTextControls.ksInvalidFile,
						MessageBoxButtons.OK, MessageBoxIcon.Warning);
				}
				fStayHere = true;
				m_SaveAsFileName.Focus();
			}
			else if (m_SaveAsFileName.Text != m_SettingsFileName.Text)
			{
				try
				{
					System.IO.FileInfo fi = new System.IO.FileInfo(m_SaveAsFileName.Text);
					if (!fi.Exists)
					{
						// make sure we can create the file for future use
						using (System.IO.FileStream s2 = new System.IO.FileStream(
							m_SaveAsFileName.Text, System.IO.FileMode.Create))
						{
						s2.Close();
						}
						fi.Delete();
					}
				}
				catch
				{
					if (!runSilent)
					{
						string msg = String.Format(LexTextControls.ksInvalidSettingsSaveFileX, m_SaveAsFileName.Text);
						MessageBox.Show(this, msg, LexTextControls.ksInvalidFile,
							MessageBoxButtons.OK, MessageBoxIcon.Warning);
					}
					fStayHere = true;
					m_SaveAsFileName.Focus();
				}
			}
			else if (m_SaveAsFileName.Text.ToLowerInvariant() == m_DatabaseFileName.Text.ToLowerInvariant())
			{
				// We don't want to overwrite the database with the settings!  See LT-8126.
				if (!runSilent)
				{
					string msg = String.Format(LexTextControls.ksSettingsSaveFileSameAsDatabaseFile,
						m_SaveAsFileName.Text, m_DatabaseFileName.Text);
					MessageBox.Show(this, msg, LexTextControls.ksInvalidFile,
						MessageBoxButtons.OK, MessageBoxIcon.Warning);
				}
				fStayHere = true;
			}
			return fStayHere;
		}

		protected override void OnNextButton()
		{
			ShowSaveButtonOrNot();
			base.OnNextButton();
			// handle the case where they've entered a paseXoutput file
			if (CurrentStepNumber == 2)
			{
				bool fStayHere = UsesInvalidFileNames(false);
				if (fStayHere)
				{
					// Don't go anywhere, stay right here.
					m_CurrentStepNumber = 1;	// 1-8
					tabSteps.SelectedIndex = 0;	// 0-7
					UpdateStepLabel();
				}
				if (GetDictionaryFileAsPhaseFileNumber() > 0)
				{
					// we need to skip to the final step now, also handle back processing from there
					m_CurrentStepNumber = 7;	// 1-8
					tabSteps.SelectedIndex = 6;	// 0-7
					UpdateStepLabel();
				}
				ReadOptionInfoFromMapFile();
			}
			else if (CurrentStepNumber == 4)
			{
				if (UpdateIfInputFileContentsChanged())
				{
					// don't go to the next page, stay here due to change
					NextButtonEnabled = true;	//  EnableNextButton();
					m_CurrentStepNumber = 3;

					return; // don't do the default processing
				}
			}

			NextButtonEnabled = EnableNextButton();
		}

		#endregion

		#region Designer generated code
		/// <summary>
		/// Required method for Designer support - do not modify
		/// the contents of this method with the code editor.
		/// </summary>
		private void InitializeComponent()
		{
			this.components = new System.ComponentModel.Container();
			System.ComponentModel.ComponentResourceManager resources = new System.ComponentModel.ComponentResourceManager(typeof(LexImportWizard));
			this.tabPage1 = new System.Windows.Forms.TabPage();
			this.label1 = new System.Windows.Forms.Label();
			this.btnBackup = new System.Windows.Forms.Button();
			this.lblBackupInstructions = new System.Windows.Forms.Label();
			this.lblBackup = new System.Windows.Forms.Label();
			this.lblOverviewInstructions = new System.Windows.Forms.Label();
			this.lblOverview = new System.Windows.Forms.Label();
			this.tabPage2 = new System.Windows.Forms.TabPage();
			this.lblSettingsTag = new System.Windows.Forms.Label();
			this.lblFile = new System.Windows.Forms.Label();
			this.m_SettingsFileName = new SIL.FieldWorks.Common.Controls.FwOverrideComboBox();
			this.btnSaveAsBrowse = new System.Windows.Forms.Button();
			this.m_SaveAsFileName = new System.Windows.Forms.TextBox();
			this.lblSaveAs = new System.Windows.Forms.Label();
			this.lblSaveAsInstructions = new System.Windows.Forms.Label();
			this.btnSettingsBrowse = new System.Windows.Forms.Button();
			this.lblSettings = new System.Windows.Forms.Label();
			this.lblSettingsInstructions = new System.Windows.Forms.Label();
			this.btnDatabaseBrowse = new System.Windows.Forms.Button();
			this.m_DatabaseFileName = new System.Windows.Forms.TextBox();
			this.lblDatabase = new System.Windows.Forms.Label();
			this.lblDatabaseInstructions = new System.Windows.Forms.Label();
			this.tabPage3 = new System.Windows.Forms.TabPage();
			this.btnModifyMappingLanguage = new System.Windows.Forms.Button();
			this.btnAddMappingLanguage = new System.Windows.Forms.Button();
			this.listViewMappingLanguages = new System.Windows.Forms.ListView();
			this.LangcolumnHeader1 = ((System.Windows.Forms.ColumnHeader)(new System.Windows.Forms.ColumnHeader()));
			this.LangcolumnHeader2 = ((System.Windows.Forms.ColumnHeader)(new System.Windows.Forms.ColumnHeader()));
			this.LangcolumnHeader3 = ((System.Windows.Forms.ColumnHeader)(new System.Windows.Forms.ColumnHeader()));
			this.lblMappingLanguagesInstructions = new System.Windows.Forms.Label();
			this.lblMappingLanguages = new System.Windows.Forms.Label();
			this.tabPage4 = new System.Windows.Forms.TabPage();
			this.m_chkCreateMissingLinks = new System.Windows.Forms.CheckBox();
			this.lblTotalMarkers = new System.Windows.Forms.Label();
			this.btnModifyContentMapping = new System.Windows.Forms.Button();
			this.lblContentInstructions2 = new System.Windows.Forms.Label();
			this.lblContentInstructions1 = new System.Windows.Forms.Label();
			this.lblContentMappings = new System.Windows.Forms.Label();
			this.listViewContentMapping = new System.Windows.Forms.ListView();
			this.columnHeader1 = ((System.Windows.Forms.ColumnHeader)(new System.Windows.Forms.ColumnHeader()));
			this.columnHeader6 = ((System.Windows.Forms.ColumnHeader)(new System.Windows.Forms.ColumnHeader()));
			this.columnHeader5 = ((System.Windows.Forms.ColumnHeader)(new System.Windows.Forms.ColumnHeader()));
			this.columnHeader2 = ((System.Windows.Forms.ColumnHeader)(new System.Windows.Forms.ColumnHeader()));
			this.columnHeader3 = ((System.Windows.Forms.ColumnHeader)(new System.Windows.Forms.ColumnHeader()));
			this.columnHeader4 = ((System.Windows.Forms.ColumnHeader)(new System.Windows.Forms.ColumnHeader()));
			this.tabPage6 = new System.Windows.Forms.TabPage();
			this.btnDeleteCharMapping = new System.Windows.Forms.Button();
			this.btnModifyCharMapping = new System.Windows.Forms.Button();
			this.btnAddCharMapping = new System.Windows.Forms.Button();
			this.label2 = new System.Windows.Forms.Label();
			this.label4 = new System.Windows.Forms.Label();
			this.listViewCharMappings = new System.Windows.Forms.ListView();
			this.columnHeaderCM1 = ((System.Windows.Forms.ColumnHeader)(new System.Windows.Forms.ColumnHeader()));
			this.columnHeaderCM2 = ((System.Windows.Forms.ColumnHeader)(new System.Windows.Forms.ColumnHeader()));
			this.columnHeaderCM3 = ((System.Windows.Forms.ColumnHeader)(new System.Windows.Forms.ColumnHeader()));
			this.columnHeaderCM4 = ((System.Windows.Forms.ColumnHeader)(new System.Windows.Forms.ColumnHeader()));
			this.tabPage5 = new System.Windows.Forms.TabPage();
			this.tvBeginMarkers = new System.Windows.Forms.TreeView();
			this.imageList1 = new System.Windows.Forms.ImageList(this.components);
			this.lblStep5KeyMarkers = new System.Windows.Forms.Label();
			this.labelStep5Description = new System.Windows.Forms.Label();
			this.tabPage7 = new System.Windows.Forms.TabPage();
			this.lblGenerateReportMsg = new System.Windows.Forms.Label();
			this.btnGenerateReport = new System.Windows.Forms.Button();
			this.FeasabilityCheckInstructions = new System.Windows.Forms.Label();
			this.label3 = new System.Windows.Forms.Label();
			this.gbGenerateReport = new System.Windows.Forms.GroupBox();
			this.tabPage8 = new System.Windows.Forms.TabPage();
			this.lblFinishWOImport = new System.Windows.Forms.Label();
			this.m_DisplayImportReport = new System.Windows.Forms.CheckBox();
			this.lblReadyToImportInstructions = new System.Windows.Forms.Label();
			this.lblReadyToImport = new System.Windows.Forms.Label();
			this.btnQuickFinish = new System.Windows.Forms.Button();
			this.btnSaveMapFile = new System.Windows.Forms.Button();
			this.tabSteps.SuspendLayout();
			this.tabPage1.SuspendLayout();
			this.tabPage2.SuspendLayout();
			this.tabPage3.SuspendLayout();
			this.tabPage4.SuspendLayout();
			this.tabPage6.SuspendLayout();
			this.tabPage5.SuspendLayout();
			this.tabPage7.SuspendLayout();
			this.tabPage8.SuspendLayout();
			this.SuspendLayout();
			//
			// panSteps
			//
			resources.ApplyResources(this.panSteps, "panSteps");
			//
			// lblSteps
			//
			resources.ApplyResources(this.lblSteps, "lblSteps");
			//
			// m_btnBack
			//
			resources.ApplyResources(this.m_btnBack, "m_btnBack");
			//
			// m_btnCancel
			//
			resources.ApplyResources(this.m_btnCancel, "m_btnCancel");
			//
			// m_btnNext
			//
			resources.ApplyResources(this.m_btnNext, "m_btnNext");
			//
			// m_btnHelp
			//
			resources.ApplyResources(this.m_btnHelp, "m_btnHelp");
			//
			// tabSteps
			//
			resources.ApplyResources(this.tabSteps, "tabSteps");
			this.tabSteps.Controls.Add(this.tabPage1);
			this.tabSteps.Controls.Add(this.tabPage2);
			this.tabSteps.Controls.Add(this.tabPage3);
			this.tabSteps.Controls.Add(this.tabPage4);
			this.tabSteps.Controls.Add(this.tabPage5);
			this.tabSteps.Controls.Add(this.tabPage6);
			this.tabSteps.Controls.Add(this.tabPage7);
			this.tabSteps.Controls.Add(this.tabPage8);
			//
			// tabPage1
			//
			resources.ApplyResources(this.tabPage1, "tabPage1");
			this.tabPage1.Controls.Add(this.label1);
			this.tabPage1.Controls.Add(this.btnBackup);
			this.tabPage1.Controls.Add(this.lblBackupInstructions);
			this.tabPage1.Controls.Add(this.lblBackup);
			this.tabPage1.Controls.Add(this.lblOverviewInstructions);
			this.tabPage1.Controls.Add(this.lblOverview);
			this.tabPage1.Name = "tabPage1";
			this.tabPage1.UseVisualStyleBackColor = true;
			//
			// label1
			//
			this.label1.ForeColor = System.Drawing.SystemColors.ControlText;
			resources.ApplyResources(this.label1, "label1");
			this.label1.Name = "label1";
			//
			// btnBackup
			//
			resources.ApplyResources(this.btnBackup, "btnBackup");
			this.btnBackup.Name = "btnBackup";
			this.btnBackup.Click += new System.EventHandler(this.btnBackup_Click);
			//
			// lblBackupInstructions
			//
			resources.ApplyResources(this.lblBackupInstructions, "lblBackupInstructions");
			this.lblBackupInstructions.Name = "lblBackupInstructions";
			//
			// lblBackup
			//
			resources.ApplyResources(this.lblBackup, "lblBackup");
			this.lblBackup.Name = "lblBackup";
			//
			// lblOverviewInstructions
			//
			resources.ApplyResources(this.lblOverviewInstructions, "lblOverviewInstructions");
			this.lblOverviewInstructions.Name = "lblOverviewInstructions";
			//
			// lblOverview
			//
			resources.ApplyResources(this.lblOverview, "lblOverview");
			this.lblOverview.Name = "lblOverview";
			//
			// tabPage2
			//
			resources.ApplyResources(this.tabPage2, "tabPage2");
			this.tabPage2.Controls.Add(this.lblSettingsTag);
			this.tabPage2.Controls.Add(this.lblFile);
			this.tabPage2.Controls.Add(this.m_SettingsFileName);
			this.tabPage2.Controls.Add(this.btnSaveAsBrowse);
			this.tabPage2.Controls.Add(this.m_SaveAsFileName);
			this.tabPage2.Controls.Add(this.lblSaveAs);
			this.tabPage2.Controls.Add(this.lblSaveAsInstructions);
			this.tabPage2.Controls.Add(this.btnSettingsBrowse);
			this.tabPage2.Controls.Add(this.lblSettings);
			this.tabPage2.Controls.Add(this.lblSettingsInstructions);
			this.tabPage2.Controls.Add(this.btnDatabaseBrowse);
			this.tabPage2.Controls.Add(this.m_DatabaseFileName);
			this.tabPage2.Controls.Add(this.lblDatabase);
			this.tabPage2.Controls.Add(this.lblDatabaseInstructions);
			this.tabPage2.Name = "tabPage2";
			this.tabPage2.UseVisualStyleBackColor = true;
			//
			// lblSettingsTag
			//
			resources.ApplyResources(this.lblSettingsTag, "lblSettingsTag");
			this.lblSettingsTag.Name = "lblSettingsTag";
			//
			// lblFile
			//
			resources.ApplyResources(this.lblFile, "lblFile");
			this.lblFile.Name = "lblFile";
			//
			// m_SettingsFileName
			//
			resources.ApplyResources(this.m_SettingsFileName, "m_SettingsFileName");
			this.m_SettingsFileName.AllowSpaceInEditBox = true;
			this.m_SettingsFileName.Name = "m_SettingsFileName";
			this.m_SettingsFileName.TextChanged += new System.EventHandler(this.m_SettingsFileName_TextChanged);
			//
			// btnSaveAsBrowse
			//
			resources.ApplyResources(this.btnSaveAsBrowse, "btnSaveAsBrowse");
			this.btnSaveAsBrowse.Name = "btnSaveAsBrowse";
			this.btnSaveAsBrowse.Tag = "";
			this.btnSaveAsBrowse.Click += new System.EventHandler(this.btnSaveAsBrowse_Click);
			//
			// m_SaveAsFileName
			//
			resources.ApplyResources(this.m_SaveAsFileName, "m_SaveAsFileName");
			this.m_SaveAsFileName.Name = "m_SaveAsFileName";
			this.m_SaveAsFileName.TextChanged += new System.EventHandler(this.m_SaveAsFileName_TextChanged);
			//
			// lblSaveAs
			//
			resources.ApplyResources(this.lblSaveAs, "lblSaveAs");
			this.lblSaveAs.Name = "lblSaveAs";
			//
			// lblSaveAsInstructions
			//
			resources.ApplyResources(this.lblSaveAsInstructions, "lblSaveAsInstructions");
			this.lblSaveAsInstructions.Name = "lblSaveAsInstructions";
			//
			// btnSettingsBrowse
			//
			resources.ApplyResources(this.btnSettingsBrowse, "btnSettingsBrowse");
			this.btnSettingsBrowse.Name = "btnSettingsBrowse";
			this.btnSettingsBrowse.Tag = "";
			this.btnSettingsBrowse.Click += new System.EventHandler(this.btnSettingsBrowse_Click);
			//
			// lblSettings
			//
			resources.ApplyResources(this.lblSettings, "lblSettings");
			this.lblSettings.Name = "lblSettings";
			//
			// lblSettingsInstructions
			//
			resources.ApplyResources(this.lblSettingsInstructions, "lblSettingsInstructions");
			this.lblSettingsInstructions.Name = "lblSettingsInstructions";
			//
			// btnDatabaseBrowse
			//
			resources.ApplyResources(this.btnDatabaseBrowse, "btnDatabaseBrowse");
			this.btnDatabaseBrowse.Name = "btnDatabaseBrowse";
			this.btnDatabaseBrowse.Tag = "";
			this.btnDatabaseBrowse.Click += new System.EventHandler(this.btnDatabaseBrowse_Click);
			//
			// m_DatabaseFileName
			//
			resources.ApplyResources(this.m_DatabaseFileName, "m_DatabaseFileName");
			this.m_DatabaseFileName.Name = "m_DatabaseFileName";
			this.m_DatabaseFileName.TextChanged += new System.EventHandler(this.m_DatabaseFileName_TextChanged);
			//
			// lblDatabase
			//
			resources.ApplyResources(this.lblDatabase, "lblDatabase");
			this.lblDatabase.Name = "lblDatabase";
			//
			// lblDatabaseInstructions
			//
			resources.ApplyResources(this.lblDatabaseInstructions, "lblDatabaseInstructions");
			this.lblDatabaseInstructions.Name = "lblDatabaseInstructions";
			//
			// tabPage3
			//
			resources.ApplyResources(this.tabPage3, "tabPage3");
			this.tabPage3.Controls.Add(this.btnModifyMappingLanguage);
			this.tabPage3.Controls.Add(this.btnAddMappingLanguage);
			this.tabPage3.Controls.Add(this.listViewMappingLanguages);
			this.tabPage3.Controls.Add(this.lblMappingLanguagesInstructions);
			this.tabPage3.Controls.Add(this.lblMappingLanguages);
			this.tabPage3.Name = "tabPage3";
			this.tabPage3.UseVisualStyleBackColor = true;
			//
			// btnModifyMappingLanguage
			//
			resources.ApplyResources(this.btnModifyMappingLanguage, "btnModifyMappingLanguage");
			this.btnModifyMappingLanguage.Name = "btnModifyMappingLanguage";
			this.btnModifyMappingLanguage.Click += new System.EventHandler(this.btnModifyMappingLanguage_Click);
			//
			// btnAddMappingLanguage
			//
			resources.ApplyResources(this.btnAddMappingLanguage, "btnAddMappingLanguage");
			this.btnAddMappingLanguage.Name = "btnAddMappingLanguage";
			this.btnAddMappingLanguage.Click += new System.EventHandler(this.btnAddMappingLanguage_Click);
			//
			// listViewMappingLanguages
			//
			resources.ApplyResources(this.listViewMappingLanguages, "listViewMappingLanguages");
			this.listViewMappingLanguages.Columns.AddRange(new System.Windows.Forms.ColumnHeader[] {
				this.LangcolumnHeader1,
				this.LangcolumnHeader2,
				this.LangcolumnHeader3});
			this.listViewMappingLanguages.FullRowSelect = true;
			this.listViewMappingLanguages.HeaderStyle = System.Windows.Forms.ColumnHeaderStyle.Nonclickable;
			this.listViewMappingLanguages.HideSelection = false;
			this.listViewMappingLanguages.MultiSelect = false;
			this.listViewMappingLanguages.Name = "listViewMappingLanguages";
			this.listViewMappingLanguages.UseCompatibleStateImageBehavior = false;
			this.listViewMappingLanguages.View = System.Windows.Forms.View.Details;
			this.listViewMappingLanguages.ColumnClick += new System.Windows.Forms.ColumnClickEventHandler(this.listViewMappingLanguages_ColumnClick);
			this.listViewMappingLanguages.SelectedIndexChanged += new System.EventHandler(this.listViewMappingLanguages_SelectedIndexChanged);
			this.listViewMappingLanguages.DoubleClick += new System.EventHandler(this.listViewMappingLanguages_DoubleClick);
			//
			// LangcolumnHeader1
			//
			resources.ApplyResources(this.LangcolumnHeader1, "LangcolumnHeader1");
			//
			// LangcolumnHeader2
			//
			resources.ApplyResources(this.LangcolumnHeader2, "LangcolumnHeader2");
			//
			// LangcolumnHeader3
			//
			resources.ApplyResources(this.LangcolumnHeader3, "LangcolumnHeader3");
			//
			// lblMappingLanguagesInstructions
			//
			resources.ApplyResources(this.lblMappingLanguagesInstructions, "lblMappingLanguagesInstructions");
			this.lblMappingLanguagesInstructions.Name = "lblMappingLanguagesInstructions";
			//
			// lblMappingLanguages
			//
			resources.ApplyResources(this.lblMappingLanguages, "lblMappingLanguages");
			this.lblMappingLanguages.Name = "lblMappingLanguages";
			//
			// tabPage4
			//
			resources.ApplyResources(this.tabPage4, "tabPage4");
			this.tabPage4.Controls.Add(this.m_chkCreateMissingLinks);
			this.tabPage4.Controls.Add(this.lblTotalMarkers);
			this.tabPage4.Controls.Add(this.btnModifyContentMapping);
			this.tabPage4.Controls.Add(this.lblContentInstructions2);
			this.tabPage4.Controls.Add(this.lblContentInstructions1);
			this.tabPage4.Controls.Add(this.lblContentMappings);
			this.tabPage4.Controls.Add(this.listViewContentMapping);
			this.tabPage4.Name = "tabPage4";
			this.tabPage4.UseVisualStyleBackColor = true;
			//
			// m_chkCreateMissingLinks
			//
			resources.ApplyResources(this.m_chkCreateMissingLinks, "m_chkCreateMissingLinks");
			this.m_chkCreateMissingLinks.Name = "m_chkCreateMissingLinks";
			this.m_chkCreateMissingLinks.UseVisualStyleBackColor = true;
			//
			// lblTotalMarkers
			//
			resources.ApplyResources(this.lblTotalMarkers, "lblTotalMarkers");
			this.lblTotalMarkers.BorderStyle = System.Windows.Forms.BorderStyle.Fixed3D;
			this.lblTotalMarkers.Name = "lblTotalMarkers";
			//
			// btnModifyContentMapping
			//
			resources.ApplyResources(this.btnModifyContentMapping, "btnModifyContentMapping");
			this.btnModifyContentMapping.Name = "btnModifyContentMapping";
			this.btnModifyContentMapping.Click += new System.EventHandler(this.btnModifyContentMapping_Click);
			//
			// lblContentInstructions2
			//
			resources.ApplyResources(this.lblContentInstructions2, "lblContentInstructions2");
			this.lblContentInstructions2.Name = "lblContentInstructions2";
			//
			// lblContentInstructions1
			//
			resources.ApplyResources(this.lblContentInstructions1, "lblContentInstructions1");
			this.lblContentInstructions1.Name = "lblContentInstructions1";
			//
			// lblContentMappings
			//
			resources.ApplyResources(this.lblContentMappings, "lblContentMappings");
			this.lblContentMappings.Name = "lblContentMappings";
			//
			// listViewContentMapping
			//
			resources.ApplyResources(this.listViewContentMapping, "listViewContentMapping");
			this.listViewContentMapping.Columns.AddRange(new System.Windows.Forms.ColumnHeader[] {
				this.columnHeader1,
				this.columnHeader6,
				this.columnHeader5,
				this.columnHeader2,
				this.columnHeader3,
				this.columnHeader4});
			this.listViewContentMapping.FullRowSelect = true;
			this.listViewContentMapping.HideSelection = false;
			this.listViewContentMapping.MultiSelect = false;
			this.listViewContentMapping.Name = "listViewContentMapping";
			this.listViewContentMapping.Sorting = System.Windows.Forms.SortOrder.Ascending;
			this.listViewContentMapping.UseCompatibleStateImageBehavior = false;
			this.listViewContentMapping.View = System.Windows.Forms.View.Details;
			this.listViewContentMapping.ColumnClick += new System.Windows.Forms.ColumnClickEventHandler(this.listViewContentMapping_ColumnClick);
			this.listViewContentMapping.SelectedIndexChanged += new System.EventHandler(this.listViewContentMapping_SelectedIndexChanged);
			this.listViewContentMapping.DoubleClick += new System.EventHandler(this.listViewContentMapping_DoubleClick);
			//
			// columnHeader1
			//
			resources.ApplyResources(this.columnHeader1, "columnHeader1");
			//
			// columnHeader6
			//
			resources.ApplyResources(this.columnHeader6, "columnHeader6");
			//
			// columnHeader5
			//
			resources.ApplyResources(this.columnHeader5, "columnHeader5");
			//
			// columnHeader2
			//
			resources.ApplyResources(this.columnHeader2, "columnHeader2");
			//
			// columnHeader3
			//
			resources.ApplyResources(this.columnHeader3, "columnHeader3");
			//
			// columnHeader4
			//
			resources.ApplyResources(this.columnHeader4, "columnHeader4");
			//
			// tabPage6
			//
			resources.ApplyResources(this.tabPage6, "tabPage6");
			this.tabPage6.Controls.Add(this.btnDeleteCharMapping);
			this.tabPage6.Controls.Add(this.btnModifyCharMapping);
			this.tabPage6.Controls.Add(this.btnAddCharMapping);
			this.tabPage6.Controls.Add(this.label2);
			this.tabPage6.Controls.Add(this.label4);
			this.tabPage6.Controls.Add(this.listViewCharMappings);
			this.tabPage6.Name = "tabPage6";
			this.tabPage6.UseVisualStyleBackColor = true;
			//
			// btnDeleteCharMapping
			//
			resources.ApplyResources(this.btnDeleteCharMapping, "btnDeleteCharMapping");
			this.btnDeleteCharMapping.Name = "btnDeleteCharMapping";
			this.btnDeleteCharMapping.Click += new System.EventHandler(this.btnDeleteCharMapping_Click);
			//
			// btnModifyCharMapping
			//
			resources.ApplyResources(this.btnModifyCharMapping, "btnModifyCharMapping");
			this.btnModifyCharMapping.Name = "btnModifyCharMapping";
			this.btnModifyCharMapping.Click += new System.EventHandler(this.btnModifyCharMapping_Click);
			//
			// btnAddCharMapping
			//
			resources.ApplyResources(this.btnAddCharMapping, "btnAddCharMapping");
			this.btnAddCharMapping.Name = "btnAddCharMapping";
			this.btnAddCharMapping.Click += new System.EventHandler(this.btnAddCharMapping_Click);
			//
			// label2
			//
			resources.ApplyResources(this.label2, "label2");
			this.label2.Name = "label2";
			//
			// label4
			//
			resources.ApplyResources(this.label4, "label4");
			this.label4.Name = "label4";
			//
			// listViewCharMappings
			//
			this.listViewCharMappings.Columns.AddRange(new System.Windows.Forms.ColumnHeader[] {
				this.columnHeaderCM1,
				this.columnHeaderCM2,
				this.columnHeaderCM3,
				this.columnHeaderCM4});
			this.listViewCharMappings.FullRowSelect = true;
			this.listViewCharMappings.HeaderStyle = System.Windows.Forms.ColumnHeaderStyle.Nonclickable;
			this.listViewCharMappings.HideSelection = false;
			resources.ApplyResources(this.listViewCharMappings, "listViewCharMappings");
			this.listViewCharMappings.MultiSelect = false;
			this.listViewCharMappings.Name = "listViewCharMappings";
			this.listViewCharMappings.UseCompatibleStateImageBehavior = false;
			this.listViewCharMappings.View = System.Windows.Forms.View.Details;
			this.listViewCharMappings.SelectedIndexChanged += new System.EventHandler(this.listViewCharMappings_SelectedIndexChanged);
			this.listViewCharMappings.DoubleClick += new System.EventHandler(this.listViewCharMappings_DoubleClick);
			//
			// columnHeaderCM1
			//
			resources.ApplyResources(this.columnHeaderCM1, "columnHeaderCM1");
			//
			// columnHeaderCM2
			//
			resources.ApplyResources(this.columnHeaderCM2, "columnHeaderCM2");
			//
			// columnHeaderCM3
			//
			resources.ApplyResources(this.columnHeaderCM3, "columnHeaderCM3");
			//
			// columnHeaderCM4
			//
			resources.ApplyResources(this.columnHeaderCM4, "columnHeaderCM4");
			//
			// tabPage5
			//
			resources.ApplyResources(this.tabPage5, "tabPage5");
			this.tabPage5.Controls.Add(this.tvBeginMarkers);
			this.tabPage5.Controls.Add(this.lblStep5KeyMarkers);
			this.tabPage5.Controls.Add(this.labelStep5Description);
			this.tabPage5.Name = "tabPage5";
			this.tabPage5.UseVisualStyleBackColor = true;
			//
			// tvBeginMarkers
			//
			resources.ApplyResources(this.tvBeginMarkers, "tvBeginMarkers");
			this.tvBeginMarkers.ImageList = this.imageList1;
			this.tvBeginMarkers.ItemHeight = 16;
			this.tvBeginMarkers.Name = "tvBeginMarkers";
			this.tvBeginMarkers.ShowLines = false;
			this.tvBeginMarkers.ShowRootLines = false;
			this.tvBeginMarkers.BeforeCollapse += new System.Windows.Forms.TreeViewCancelEventHandler(this.tvBeginMarkers_BeforeCollapse);
			this.tvBeginMarkers.KeyUp += new System.Windows.Forms.KeyEventHandler(this.tvBeginMarkers_KeyUp);
			this.tvBeginMarkers.MouseDown += new System.Windows.Forms.MouseEventHandler(this.tvBeginMarkers_MouseUp);
			//
			// imageList1
			//
			this.imageList1.ImageStream = ((System.Windows.Forms.ImageListStreamer)(resources.GetObject("imageList1.ImageStream")));
			this.imageList1.TransparentColor = System.Drawing.Color.Fuchsia;
			this.imageList1.Images.SetKeyName(0, "CheckedBox");
			this.imageList1.Images.SetKeyName(1, "Bullet");
			this.imageList1.Images.SetKeyName(2, "CheckBox");
			//
			// lblStep5KeyMarkers
			//
			resources.ApplyResources(this.lblStep5KeyMarkers, "lblStep5KeyMarkers");
			this.lblStep5KeyMarkers.Name = "lblStep5KeyMarkers";
			//
			// labelStep5Description
			//
			resources.ApplyResources(this.labelStep5Description, "labelStep5Description");
			this.labelStep5Description.Name = "labelStep5Description";
			//
			// tabPage7
			//
			resources.ApplyResources(this.tabPage7, "tabPage7");
			this.tabPage7.Controls.Add(this.lblGenerateReportMsg);
			this.tabPage7.Controls.Add(this.btnGenerateReport);
			this.tabPage7.Controls.Add(this.FeasabilityCheckInstructions);
			this.tabPage7.Controls.Add(this.label3);
			this.tabPage7.Controls.Add(this.gbGenerateReport);
			this.tabPage7.Name = "tabPage7";
			this.tabPage7.UseVisualStyleBackColor = true;
			//
			// lblGenerateReportMsg
			//
			resources.ApplyResources(this.lblGenerateReportMsg, "lblGenerateReportMsg");
			this.lblGenerateReportMsg.Name = "lblGenerateReportMsg";
			//
			// btnGenerateReport
			//
			resources.ApplyResources(this.btnGenerateReport, "btnGenerateReport");
			this.btnGenerateReport.Name = "btnGenerateReport";
			this.btnGenerateReport.Click += new System.EventHandler(this.btnGenerateReport_Click);
			//
			// FeasabilityCheckInstructions
			//
			resources.ApplyResources(this.FeasabilityCheckInstructions, "FeasabilityCheckInstructions");
			this.FeasabilityCheckInstructions.Name = "FeasabilityCheckInstructions";
			//
			// label3
			//
			resources.ApplyResources(this.label3, "label3");
			this.label3.Name = "label3";
			//
			// gbGenerateReport
			//
			resources.ApplyResources(this.gbGenerateReport, "gbGenerateReport");
			this.gbGenerateReport.Name = "gbGenerateReport";
			this.gbGenerateReport.TabStop = false;
			//
			// tabPage8
			//
			resources.ApplyResources(this.tabPage8, "tabPage8");
			this.tabPage8.Controls.Add(this.lblFinishWOImport);
			this.tabPage8.Controls.Add(this.m_DisplayImportReport);
			this.tabPage8.Controls.Add(this.lblReadyToImportInstructions);
			this.tabPage8.Controls.Add(this.lblReadyToImport);
			this.tabPage8.Name = "tabPage8";
			this.tabPage8.UseVisualStyleBackColor = true;
			//
			// lblFinishWOImport
			//
			this.lblFinishWOImport.BorderStyle = System.Windows.Forms.BorderStyle.Fixed3D;
			resources.ApplyResources(this.lblFinishWOImport, "lblFinishWOImport");
			this.lblFinishWOImport.ForeColor = System.Drawing.SystemColors.ActiveCaption;
			this.lblFinishWOImport.Name = "lblFinishWOImport";
			//
			// m_DisplayImportReport
			//
			resources.ApplyResources(this.m_DisplayImportReport, "m_DisplayImportReport");
			this.m_DisplayImportReport.Checked = true;
			this.m_DisplayImportReport.CheckState = System.Windows.Forms.CheckState.Checked;
			this.m_DisplayImportReport.Name = "m_DisplayImportReport";
			this.m_DisplayImportReport.KeyDown += new System.Windows.Forms.KeyEventHandler(this.m_DisplayImportReport_KeyDown);
			this.m_DisplayImportReport.KeyUp += new System.Windows.Forms.KeyEventHandler(this.m_DisplayImportReport_KeyUp);
			//
			// lblReadyToImportInstructions
			//
			resources.ApplyResources(this.lblReadyToImportInstructions, "lblReadyToImportInstructions");
			this.lblReadyToImportInstructions.Name = "lblReadyToImportInstructions";
			//
			// lblReadyToImport
			//
			resources.ApplyResources(this.lblReadyToImport, "lblReadyToImport");
			this.lblReadyToImport.Name = "lblReadyToImport";
			//
			// btnQuickFinish
			//
			resources.ApplyResources(this.btnQuickFinish, "btnQuickFinish");
			this.btnQuickFinish.Name = "btnQuickFinish";
			this.btnQuickFinish.Click += new System.EventHandler(this.btnQuickFinish_Click);
			//
			// btnSaveMapFile
			//
			resources.ApplyResources(this.btnSaveMapFile, "btnSaveMapFile");
			this.btnSaveMapFile.Name = "btnSaveMapFile";
			this.btnSaveMapFile.Click += new System.EventHandler(this.btnSaveMapFile_Click);
			//
			// LexImportWizard
			//
			resources.ApplyResources(this, "$this");
			this.Controls.Add(this.btnSaveMapFile);
			this.Controls.Add(this.btnQuickFinish);
			this.FormBorderStyle = System.Windows.Forms.FormBorderStyle.Sizable;
			this.Name = "LexImportWizard";
			this.ShowInTaskbar = false;
			this.StepNames = new string[] {
				resources.GetString("$this.StepNames"),
				resources.GetString("$this.StepNames1"),
				resources.GetString("$this.StepNames2"),
				resources.GetString("$this.StepNames3"),
				resources.GetString("$this.StepNames4"),
				resources.GetString("$this.StepNames5"),
				resources.GetString("$this.StepNames6"),
				resources.GetString("$this.StepNames7")};
			this.StepPageCount = 8;
			this.Closing += new System.ComponentModel.CancelEventHandler(this.LexImportWizard_Closing);
			this.Load += new System.EventHandler(this.LexImportWizard_Load);
			this.Controls.SetChildIndex(this.btnQuickFinish, 0);
			this.Controls.SetChildIndex(this.panSteps, 0);
			this.Controls.SetChildIndex(this.tabSteps, 0);
			this.Controls.SetChildIndex(this.lblSteps, 0);
			this.Controls.SetChildIndex(this.m_btnNext, 0);
			this.Controls.SetChildIndex(this.m_btnCancel, 0);
			this.Controls.SetChildIndex(this.m_btnBack, 0);
			this.Controls.SetChildIndex(this.m_btnHelp, 0);
			this.Controls.SetChildIndex(this.btnSaveMapFile, 0);
			this.tabSteps.ResumeLayout(false);
			this.tabPage1.ResumeLayout(false);
			this.tabPage2.ResumeLayout(false);
			this.tabPage2.PerformLayout();
			this.tabPage3.ResumeLayout(false);
			this.tabPage4.ResumeLayout(false);
			this.tabPage4.PerformLayout();
			this.tabPage6.ResumeLayout(false);
			this.tabPage5.ResumeLayout(false);
			this.tabPage7.ResumeLayout(false);
			this.tabPage8.ResumeLayout(false);
			this.ResumeLayout(false);
			this.PerformLayout();

		}

		#endregion

		// We don't allow these to be collapsed
		void tvBeginMarkers_BeforeCollapse(object sender, TreeViewCancelEventArgs e)
		{
			e.Cancel = true;
		}

		void tvBeginMarkers_KeyUp(object obj, KeyEventArgs kea)
		{
			TreeView tv = (TreeView) obj;
			TreeNode tn = tv.SelectedNode;
			if (kea.KeyCode == Keys.Space)
			{
				tvBeginMarkers_HandleCheckBoxNode(tn);
			}
		}

		void tvBeginMarkers_MouseUp(object obj, MouseEventArgs mea)
		{
			if (mea.Button == MouseButtons.Left)
			{
				TreeView tv = (TreeView) obj;
				TreeNode tn = tv.GetNodeAt(mea.X, mea.Y);
				if (tn != null)
				{
					Rectangle rec = tn.Bounds;
					rec.X += -18;       // include the image bitmap (16 pixels plus 2 pixels between the image and the text)
					rec.Width += 18;
					if (rec.Contains(mea.X, mea.Y))
					{
						tvBeginMarkers_HandleCheckBoxNode(tn);
					}
				}
			}
		}

		void tvBeginMarkers_HandleCheckBoxNode(TreeNode tn)
		{
			// parent node, don't allow user to change the checked status
			if (tn.Tag == null)
				return;

			if (tn.Checked)
			{
				tn.Checked = false;
				tn.ImageKey = tn.SelectedImageKey = "CheckBox";
			}
			else
			{
				tn.Checked = true;
				tn.ImageKey = tn.SelectedImageKey = "CheckedBox";
			}

			// Save this information selected begin marker or unselected begin marker into
			// the underlying data structure.
			MarkerPresenter.ContentMapping data = tn.Tag as MarkerPresenter.ContentMapping;
			if (data != null)
			{
				data.IsBeginMarker = tn.Checked;

				if (!tn.Checked && HasCheckedChild(tn.Parent) == 0)	// no sibling nodes selected either
					tn.Parent.BackColor = Color.Gold;		// add attention to ones with out checked buttons
				else
					tn.Parent.BackColor = SystemColors.Window;
			}

			// The checked status has changed, need to see if the next button should be enabled
			NextButtonEnabled = Step5NextButtonEnabled();

			// CurtisH: This doesn't seem to be needed, and removing it improves performance
			//tvBeginMarkers.Invalidate();
		}

		#region Process / show errors in the import process

		private string m_sPhase1HtmlReport;

		/// <summary>
		/// read and process the conversion log output data.
		/// </summary>
		/// <param name="fShow">show a messagebox with brief stats</param>
		/// <returns>true if there is a log file to show</returns>
		private bool ProcessPhase1Errors(string filename, string m_sCheckedMapFileName, int m_cEntries, bool fShow)
		{
			m_sPhase1HtmlReport = string.Empty;
			System.Xml.XmlDocument xmlMap = new System.Xml.XmlDocument();
			try
			{
				xmlMap.Load(filename);
			}
			catch (System.Xml.XmlException e)
			{
				MessageBox.Show(String.Format(LexTextControls.ksCannotLoadPhase1OutputX, e.Message),
					LexTextControls.ksPhase1Error);
				return false;
			}
			// Added to catch the other exceptions that could be generated by non-xml related problems
			catch (SystemException e)
			{
				MessageBox.Show(String.Format(LexTextControls.ksCannotLoadPhase1OutputX, e.Message),
					LexTextControls.ksPhase1Error);
				return false;
			}

			string sNewLine = System.Environment.NewLine;
			string sMapFileMsg = String.Format(LexTextControls.ksMapFileWasX, m_sCheckedMapFileName);
			string sEntriesImportedMsg = String.Format(LexTextControls.ksXEntriesImported, m_cEntries);
			m_sPhase1HtmlReport = String.Format("<p>{0}{1}<h3>{2}</h3>{1}",
				sMapFileMsg, sNewLine, sEntriesImportedMsg);

			int errorCount = ProcessErrorLogErrors(xmlMap, ref m_sPhase1HtmlReport);
			int warningCount = ProcessErrorLogWarnings(xmlMap, ref m_sPhase1HtmlReport);
			ProcessErrorLogCautions(xmlMap, ref m_sPhase1HtmlReport);
			ProcessErrorLogSfmInfo(xmlMap, ref m_sPhase1HtmlReport);

//			if (true)	// warningCount + errorCount > 0)
//			{
				if (fShow)
				{
					System.Text.StringBuilder bldr = new System.Text.StringBuilder();
					if (m_cEntries == 1)
						bldr.Append(LexTextControls.ks1EntryImported);
					else
						bldr.AppendFormat(LexTextControls.ksXEntriesImported, m_cEntries);
					bldr.Append(sNewLine);
					if (errorCount > 0 && warningCount > 0)
					{
						if (errorCount == 1 && warningCount == 1)
						{
							bldr.AppendFormat(LexTextControls.ks1Error1WarningInX,
								m_processedInputFile);
						}
						else if (errorCount == 1)
						{
							bldr.AppendFormat(LexTextControls.ks1ErrorXWarningsInY,
								warningCount, m_processedInputFile);
						}
						else if (warningCount == 1)
						{
							bldr.AppendFormat(LexTextControls.ksXErrors1WarningInY,
								errorCount, m_processedInputFile);
						}
						else
						{
							bldr.AppendFormat(LexTextControls.ksXErrorsYWarningsInZ,
								errorCount, warningCount, m_processedInputFile);
						}
					}
					else if (errorCount > 0)
					{
						if (errorCount == 1)
						{
							bldr.AppendFormat(LexTextControls.ks1ErrorInX, m_processedInputFile);
						}
						else
						{
							bldr.AppendFormat(LexTextControls.ksXErrorsInY,
								errorCount, m_processedInputFile);
						}
					}
					else
					{
						if (warningCount == 1)
						{
							bldr.AppendFormat(LexTextControls.ks1WarningInX, m_processedInputFile);
						}
						else
						{
							bldr.AppendFormat(LexTextControls.ksXWarningsInY,
								warningCount, m_processedInputFile);
						}
					}
					bldr.Append(sNewLine);
					bldr.Append(LexTextControls.ksClickOnViewPreviewResults);
					MessageBox.Show(bldr.ToString(), LexTextControls.ksPreviewImportSummary);
				}
				//btnProblems.Enabled = true;
				// write the Html string to a file so that it can be displayed later at the
				// user's discretion.

				// create a string for storing the jscript html code for showing the link
				string script = LexImport.GetHtmlJavaScript();

				string sHtmlFile = Path.Combine(m_sTempDir, "ImportPreviewReport.htm");
			using (StreamWriter sw = File.CreateText(sHtmlFile))
			{
				string sHeadInfo = String.Format(LexTextControls.ksImportPreviewResultsForX,
					m_processedInputFile);
				string unicodeTag = "";	// only put out the tag if the data is unicode already
				if (IslxFieldAlreadyUnicode())
					unicodeTag ="<meta http-equiv=\"Content-Type\" content=\"text/html; charset=UTF-8\" />" + sNewLine + "  ";
				string sHtml = String.Format(
					"<html>{0}<head>{0}  {4}<title>{1}</title>{0}{2}{0}</head>{0}<body>{0}<h2>{1}</h2>{0}{3}</body>{0}</html>{0}",
					sNewLine, sHeadInfo, script, m_sPhase1HtmlReport, unicodeTag);
				sw.Write(sHtml);
				sw.Close();
			}
//			else
//			{
//				//btnProblems.Enabled = false;
//			}
			return true;
		}

		private int ProcessErrorLogErrors(System.Xml.XmlDocument xmlMap, ref string sHtml)
		{
			int errorCount = 0;
			int listedErrors = 0;	// only will be present if it's less than errorCount
			System.Xml.XmlNode errorsNode = xmlMap.SelectSingleNode("database/ErrorLog/Errors");
			if (errorsNode != null)
			{
				foreach(System.Xml.XmlAttribute Attribute in errorsNode.Attributes)
				{
					switch (Attribute.Name)
					{
						case "count":
							errorCount = Convert.ToInt32(Attribute.Value);
							break;
						case "listed":
							listedErrors = Convert.ToInt32(Attribute.Value);
							break;
					}
				}
				if (errorCount > 0)
				{
					System.Text.StringBuilder bldr = new System.Text.StringBuilder();
					bldr.Append("<h3>");
					if (listedErrors > 0)
					{
						if (listedErrors == 1 && errorCount == 1)
						{
							// probably can't happen...
							bldr.AppendFormat(LexTextControls.ks1Error1Detailed);
						}
						else if (listedErrors == 1)
						{
							bldr.AppendFormat(LexTextControls.ksXErrors1Detailed,
								errorCount);
						}
						else if (errorCount == 1)
						{
							// probably can't happen...
							bldr.AppendFormat(LexTextControls.ks1ErrorXDetailed,
								listedErrors);
						}
						else
						{
							bldr.AppendFormat(LexTextControls.ksXErrorsYDetailed,
								errorCount, listedErrors);
						}
					}
					else if (errorCount == 1)
					{
						bldr.AppendFormat(LexTextControls.ks1Error);
					}
					else
					{
						bldr.AppendFormat(LexTextControls.ksXErrors, errorCount);
					}
					bldr.Append("</h3>");
					bldr.Append(System.Environment.NewLine);
					bldr.Append("<ul>");
					bldr.Append(System.Environment.NewLine);
					System.Xml.XmlNodeList errorList = errorsNode.SelectNodes("Error");
					foreach (System.Xml.XmlNode errorNode in errorList)
					{
						string fileName = string.Empty;
						string line = string.Empty;
						foreach (System.Xml.XmlAttribute attribute in errorNode.Attributes)
						{
							if (attribute.Name == "File")
								fileName = attribute.Value.Replace(@"\", @"\\");
							else if (attribute.Name == "Line")
								line = attribute.Value;
						}
						if (fileName.Length > 0)
						{
							if (line.Length == 0)
								line = "1";
							fileName = fileName.Replace("'", "\\'");
							bldr.Append("  <li><A HREF=\"javascript: void 0\"");
							bldr.Append(System.Environment.NewLine);
							bldr.AppendFormat("ONCLICK=\"exec('{0} -g {1}'); return false;\" >{2}</A></li>",
								fileName, line, errorNode.InnerText);
						}
						else
						{
							bldr.AppendFormat("  <li>{0}</li>", errorNode.InnerText);
						}
						bldr.Append(System.Environment.NewLine);
					}
					bldr.Append("</ul>");
					bldr.Append(System.Environment.NewLine);

					sHtml += bldr.ToString();
				}
			}
			return errorCount;
		}

		private int ProcessErrorLogWarnings(System.Xml.XmlDocument xmlMap, ref string sHtml)
		{
			int warningCount = 0;
			System.Xml.XmlNode warningsNode =
				xmlMap.SelectSingleNode("database/ErrorLog/Warnings");
			if (warningsNode != null)
			{
				foreach(System.Xml.XmlAttribute Attribute in warningsNode.Attributes)
				{
					switch (Attribute.Name)
					{
					case "count":
						warningCount = Convert.ToInt32(Attribute.Value);
						break;
					}
				}
				if (warningCount > 0)
				{
					System.Text.StringBuilder bldr = new System.Text.StringBuilder();
					bldr.Append("<h3>");
					if (warningCount == 1)
						bldr.AppendFormat(LexTextControls.ks1Warning);
					else
						bldr.AppendFormat(LexTextControls.ksXWarnings, warningCount);
					bldr.Append("</h3>");
					bldr.Append(System.Environment.NewLine);
					bldr.Append("<ul>");
					bldr.Append(System.Environment.NewLine);
					System.Xml.XmlNodeList warningList = warningsNode.SelectNodes("Warning");
					foreach (System.Xml.XmlNode warningNode in warningList)
					{
						bldr.AppendFormat("  <li>{0}</li>{1}",
							warningNode.InnerText, System.Environment.NewLine);
					}
					bldr.Append("</ul>");
					bldr.Append(System.Environment.NewLine);

					sHtml += bldr.ToString();
				}
			}
			return warningCount;
		}

		private void ProcessErrorLogCautions(System.Xml.XmlDocument xmlMap, ref string sHtmlOUT)
		{
			string fileName = m_processedInputFile;
			fileName = fileName.Replace("'", "\\'");
			fileName = fileName.Replace("\\", "\\\\");
			System.Text.StringBuilder sHtml = new System.Text.StringBuilder();
			int cautionCount = 0;
			int listedCautions = 0;	// only will be present if it's less than errorCount
			System.Xml.XmlNode oooNode = xmlMap.SelectSingleNode("database/ErrorLog/OutOfOrder");
			if (oooNode != null)
			{
				foreach (System.Xml.XmlAttribute Attribute in oooNode.Attributes)
				{
					switch (Attribute.Name)
					{
						case "count":
							cautionCount = Convert.ToInt32(Attribute.Value);
							break;
						case "listed":
							listedCautions = Convert.ToInt32(Attribute.Value);
							break;
					}
				}
				if (cautionCount > 0)
				{
					sHtml.Append("<h3>");
					if (listedCautions > 0)
					{
						if (listedCautions == 1 && cautionCount == 1)
						{
							// probably can't happen.
							sHtml.Append(LexTextControls.ks1Entry1Detailed);
						}
						else if (listedCautions == 1)
						{
							sHtml.AppendFormat(LexTextControls.ksXEntries1Detailed,
								cautionCount);
						}
						else if (cautionCount == 1)
						{
							// probably can't happen
							sHtml.AppendFormat(LexTextControls.ks1EntryXDetailed,
								listedCautions);
						}
						else
						{
							sHtml.AppendFormat(LexTextControls.ksXEntriesYDetailed,
								cautionCount, listedCautions);
						}
					}
					else
					{
						if (cautionCount == 1)
							sHtml.Append(LexTextControls.ks1EntryToReview);
						else
							sHtml.AppendFormat(LexTextControls.ksXEntriesToReview, cautionCount);
					}
					sHtml.Append("</h3>");
					sHtml.Append(System.Environment.NewLine);

					string phase10utputName = Path.Combine(GetTempDir(), LexImport.s_sPhase1FileName);
					phase10utputName = phase10utputName.Replace(@"\", @"\\");

					sHtml.AppendFormat("<p>{0}", LexTextControls.ksMisorderedMarkers);
					sHtml.AppendFormat("<p>{0}",
						String.Format(LexTextControls.ksClickToPreviewAssumptions,
							"<A HREF=\"javascript: void 0\" ONCLICK=\"exec('" + phase10utputName + "'); return false;\" >",
							"</A>"));
					sHtml.AppendFormat("<p>{0}", LexTextControls.ksChoices_);
					sHtml.AppendFormat("<p>{0}", LexTextControls.ksWhyExaminePreview);
					sHtml.AppendFormat("<p>{0}", LexTextControls.ksWhyHowContinueImport);
					sHtml.Append("<ul>");
					System.Xml.XmlNodeList cautions = oooNode.SelectNodes("Caution");

					// Process each Caution element (each Entry)
					foreach (System.Xml.XmlNode cautionNode in cautions)
					{
						string entryName="";
//						int markerCount=0;
						foreach (System.Xml.XmlAttribute attribute in cautionNode.Attributes)
						{
							if (attribute.Name == "name")
								entryName = attribute.Value;
//							else if (attribute.Name == "count")
//								markerCount = Convert.ToInt32(attribute.Value);
						}
						sHtml.AppendFormat("<li>{0}:   ", entryName);
						// Now process each Marker in the Entry
						System.Xml.XmlNodeList markers = cautionNode.SelectNodes("Marker");
						foreach (System.Xml.XmlNode markerNode in markers)
						{
							string markerName = string.Empty;
							foreach (System.Xml.XmlAttribute attribute in markerNode.Attributes)
							{
								if (attribute.Name == "name")
									markerName = attribute.Value;
							}
							sHtml.AppendFormat("{0}: ", markerName);
							ArrayList lines = new ArrayList();
							System.Xml.XmlNodeList lineNodes = markerNode.SelectNodes("Line");
							foreach (System.Xml.XmlNode lineNode in lineNodes)
							{
								foreach (System.Xml.XmlAttribute attribute in lineNode.Attributes)
								{
									if (attribute.Name == "value")
										lines.Add(attribute.Value);
								}
							}
							//// put out the marker and the lines. EX: ab: 2,14,33,44
							for (int i = 0; i < lines.Count; i++)
							{
								////
								sHtml.Append("<A HREF=\"javascript: void 0\"");
								sHtml.Append(System.Environment.NewLine);
								sHtml.AppendFormat("ONCLICK=\"exec('{0} -g {1}'); return false;\" >{1}</A>",
									fileName, lines[i]);
								if (i < lines.Count - 1)
									sHtml.Append(",");
							}
							sHtml.Append(" ; ");
						}
						sHtml.Append("</li>");
					}
					sHtml.Append("</ul>" + System.Environment.NewLine);
				}
			}
			sHtmlOUT += sHtml.ToString();
		}

		private void ProcessErrorLogSfmInfo(System.Xml.XmlDocument xmlMap, ref string sHtml)
		{
			System.Xml.XmlNode infoNode =
				xmlMap.SelectSingleNode("database/ErrorLog/SfmInfoList");
			if (infoNode == null)
				return;
			System.Xml.XmlNodeList infoList = infoNode.SelectNodes("SfmInfo");
			if (infoList == null)
				return;
			if (infoList.Count > 0)
			{
				System.Text.StringBuilder bldr = new System.Text.StringBuilder();
				bldr.AppendFormat("<h3>{0}</h3>{1}",
					LexTextControls.ksStatsForSFMarkers, System.Environment.NewLine);
				bldr.Append("<table border=\"1\" cellpadding=\"2\" cellspacing=\"2\">");
				bldr.Append(System.Environment.NewLine);
				bldr.Append("<tbody>");
				bldr.Append(System.Environment.NewLine);
				bldr.AppendFormat("<tr><th>{0}</th><th>{1}</th><th>{2}</th><th>{3}</th></tr>",
					LexTextControls.ksMarker,
					LexTextControls.ksOccurrences,
					LexTextControls.ksEmpty,
					LexTextControls.ksContainsData_);
				bldr.Append(System.Environment.NewLine);

				ArrayList rgRows = new ArrayList();
				foreach (System.Xml.XmlNode node in infoList)
				{
					string sMarker = string.Empty;
					string sCount = "0";
					string sEmpty = "0";
					string sUsage = "0";
					foreach (System.Xml.XmlAttribute attr in node.Attributes)
					{
						switch (attr.Name)
						{
						case "sfm":
							sMarker = node.Attributes["sfm"].Value;
							break;
						case "ttlCount":
							sCount = node.Attributes["ttlCount"].Value;
							break;
						case "emptyCount":
							sEmpty = node.Attributes["emptyCount"].Value;
							break;
						case "usagePercent":
							sUsage = node.Attributes["usagePercent"].Value;
							break;
						default: break;	// ignore the additional attributes
						}
					}
					string sRow = String.Format("<tr><td>\\{0}</td><td>{1}</td><td>{2}</td><td>{3}</td></tr>",
						sMarker, sCount, sEmpty, sUsage);
					rgRows.Insert(rgRows.Count, sRow);
				}
				rgRows.Sort();
				for (int i = 0; i < rgRows.Count; ++i)
				{
					bldr.Append(rgRows[i]);
					bldr.Append(System.Environment.NewLine);
				}
				bldr.Append("</tbody>");
				bldr.Append(System.Environment.NewLine);
				bldr.Append("</table>");
				bldr.Append(System.Environment.NewLine);
				sHtml += bldr.ToString();
			}
		}

		#endregion

		private void listViewMappingLanguages_DoubleClick(object sender, EventArgs e)
		{
			btnModifyMappingLanguage.PerformClick();	// same as pressing the modify button
		}

		private void btnBackup_Click(object sender, EventArgs e)
		{
			using (var dlg = new BackupProjectDlg(m_cache, m_propertyTable.GetValue<IHelpTopicProvider>("HelpTopicProvider")))
			dlg.ShowDialog(this);
		}

		private void listViewContentMapping_DoubleClick(object sender, EventArgs e)
		{
			btnModifyContentMapping.PerformClick();
		}

		private void ShowFinishLabel()
		{
			if (CurrentStepNumber == 7 && (Control.ModifierKeys & Keys.Shift) == Keys.Shift)
				lblFinishWOImport.Visible = true;
			else
				lblFinishWOImport.Visible = false;
		}

		private void m_DisplayImportReport_KeyDown(object sender, KeyEventArgs e)
		{
			ShowFinishLabel();
		}

		private void m_DisplayImportReport_KeyUp(object sender, KeyEventArgs e)
		{
			ShowFinishLabel();
		}

		private bool m_QuickFinish = false;
		private int m_lastQuickFinishTab = 0;
		private bool AllowQuickFinishButton()
		{
			if (m_CurrentStepNumber > 5)
			{
				if (btnQuickFinish.Visible)
					btnQuickFinish.Visible = false;
				return false;
			}

			// if we have a phase file OR we have a dict file and a map file, allow it
			if (m_isPhaseInputFile || (m_DatabaseFileName.Text.Length > 0 &&
				m_SettingsFileName.Text.Length > 0))
			{
				if (System.IO.File.Exists(m_DatabaseFileName.Text) &&
					(m_isPhaseInputFile || System.IO.File.Exists(m_SettingsFileName.Text)))
				{
					if (!btnQuickFinish.Visible)
						btnQuickFinish.Visible = true;
					return true;
				}
			}
			if (btnQuickFinish.Visible)
				btnQuickFinish.Visible = false;
			return false;
		}

		private void btnQuickFinish_Click(object sender, System.EventArgs e)
		{
			// don't continue if there are invliad file names / paths
			if (UsesInvalidFileNames(false))
				return;

			if (AllowQuickFinishButton())
			{
				m_lastQuickFinishTab = m_CurrentStepNumber;	// save for later

				// before jumping we need to make sure all the data structures are populated
				//  for (near) future use.
				while (CurrentStepNumber <= 6)
				{
					EnableNextButton();
					m_CurrentStepNumber++;
				}

				if (GetDictionaryFileAsPhaseFileNumber() > 0)
				{
					m_CurrentStepNumber = 7;	// 1-8
					tabSteps.SelectedIndex = 7;	// 0-7
				}
				else
				{
					m_CurrentStepNumber = 6;	// 1-8
					tabSteps.SelectedIndex = 6;	// 0-7
				}

				// we need to skip to the final step now, also handle back processing from there
				m_QuickFinish = true;
				UpdateStepLabel();


				// used in the finial steps of importing the data
				m_processedInputFile = m_DatabaseFileName.Text;
				m_processedMapFile = m_SettingsFileName.Text;
				btnQuickFinish.Visible = false;

				// added to take care of LT-2967
				NextButtonEnabled = EnableNextButton();
			}
		}

		private void m_SaveAsFileName_TextChanged(object sender, System.EventArgs e)
		{
			if (CurrentStepNumber == 1)
			{
					NextButtonEnabled = EnableNextButton();
			}
		}

		protected override void OnLoad(EventArgs e)
		{
			base.OnLoad(e);
			m_origSet = true;	// At this point the framework has adjusted the size
								// for the finial time, so lock it down.
			// JohnT: this seems to be necessary for correct drawing at 120dpi.
			// I don't fully understand why, but it seems the base class does some
			// critical repositioning of buttons. See LT-4675.
			OnResize(e);
#if __MonoCS__
			// This button moving logic works on mono.  At this point, the sizes of the
			// list views have settled down.  See FWNX-847.
			int minY = listViewMappingLanguages.Bottom + 7;
			if (btnAddMappingLanguage.Top < minY)
			{
				MoveButton(btnAddMappingLanguage, null, minY);
				MoveButton(btnModifyMappingLanguage, btnAddMappingLanguage, minY);
			}
			minY = listViewContentMapping.Bottom + 7;
			if (btnModifyContentMapping.Top < minY)
			{
				MoveButton(btnModifyContentMapping, null, minY);
			}
			minY = listViewCharMappings.Bottom + 7;
			if (btnAddCharMapping.Top < minY)
			{
				MoveButton(btnAddCharMapping, null, minY);
				MoveButton(btnModifyCharMapping, btnAddCharMapping, minY);
				MoveButton(btnDeleteCharMapping, btnModifyCharMapping, minY);
			}
#endif
		}

#if __MonoCS__
		void MoveButton(Button btn, Button btnLeft, int y)
		{
			if (btnLeft == null)
				btn.Location = new Point(btn.Left, y);
			else
				btn.Location = new Point(btnLeft.Right + 7, y);
		}
#endif

// This moving button logic has issues on mono. (and on Windows, if truth be told!)
#if !__MonoCS__
		protected override void OnSizeChanged(EventArgs e)
		{
			base.OnSizeChanged(e);
			/// The following code is added to handle the adjustment that the framework
			/// makes 'at some point' in the start up process of this dialog to handle
			/// cases where the dpi is > 96.
			/// This code captures the initial size of the dlg when one of the controls
			/// that is to be adjusted has been created.  From there the differences are
			/// added to the controls until the sizing stops.  At that point it looks
			/// good / normal again.
			///
			if (m_origWidth == 0 && listViewContentMapping != null)	// have size info
			{
				// capture the original size information of the dialog
				m_origWidth = Width;
				m_origHeight = Height;
			}
			else
			{
				if (m_origSet == false && Width != 0 && m_origWidth != 0)	// adjust sizes
				{
					int diffWidth = Width - m_origWidth;
					int diffHeight = Height - m_origHeight;

					// adjust the width and height of problematic controls at 120 dpi
					listViewContentMapping.Width += diffWidth;
					listViewContentMapping.Height += diffHeight;
					listViewMappingLanguages.Width += diffWidth;
					listViewMappingLanguages.Height += diffHeight;
					tvBeginMarkers.Width += diffWidth;
					tvBeginMarkers.Height += diffHeight;
					listViewCharMappings.Width += diffWidth;
					listViewCharMappings.Height += diffHeight;

					// move the buttons now in both x and y directions
					diffHeight += 3;	// still need a little more ...  LT-4918
					diffHeight += 7;	// ... and more now after style change ... LT-9941

					var buttonYCoord = Convert.ToInt32(listViewCharMappings.Height*1.03);

					if (btnAddMappingLanguage.Location.Y >= buttonYCoord)
					{//this is for 90dpi (100% Windows 7 display setting)
						MoveButton(btnAddMappingLanguage, diffWidth, diffHeight);
						MoveButton(btnModifyMappingLanguage, diffWidth, diffHeight);
						MoveButton(btnModifyContentMapping, diffWidth, diffHeight);
						MoveButton(btnAddCharMapping, diffWidth, diffHeight);
						MoveButton(btnModifyCharMapping, diffWidth, diffHeight);
						MoveButton(btnDeleteCharMapping, diffWidth, diffHeight);
						MoveButton(m_chkCreateMissingLinks, diffWidth, diffHeight);
					}
					else
					{//this is for 120 dpi (125% Windows 7 display settings)
						//LT-11558
						MoveButton2(btnAddMappingLanguage, diffWidth, buttonYCoord);
						MoveButton2(btnModifyMappingLanguage, diffWidth, buttonYCoord);
						MoveButton2(btnModifyContentMapping, diffWidth, buttonYCoord);
						MoveButton2(btnAddCharMapping, diffWidth, buttonYCoord);
						MoveButton2(btnModifyCharMapping, diffWidth, buttonYCoord);
						MoveButton2(btnDeleteCharMapping, diffWidth, buttonYCoord);
						MoveButton2(m_chkCreateMissingLinks, diffWidth, buttonYCoord);
					}

					// update the 'original' size for future OnSize msgs
					m_origWidth = Width;
					m_origHeight = Height;
				}
			}
		}

		private void MoveButton(ButtonBase btn, int dw, int dh)
		{
			Point oldPoint = btn.Location;
			oldPoint.X += dw;
			oldPoint.Y += dh;
			btn.Location = oldPoint;
		}

		private void MoveButton2(ButtonBase btn, int dw, int YCoord)
		{
			Point oldPoint = btn.Location;
			oldPoint.X += dw;
			oldPoint.Y = YCoord;
			btn.Location = oldPoint;
		}
#endif

		private void btnSaveMapFile_Click(object sender, System.EventArgs e)
		{
			// LT-6620
			if (UsesInvalidFileNames(false))
				return;

			// save current information
			int curStep = CurrentStepNumber;
			int curTab = tabSteps.SelectedIndex;

			bool nextState = NextButtonEnabled;
			// before saving we need to make sure all the data structures are populated
			while (CurrentStepNumber <= 6)
			{
				EnableNextButton();
				m_CurrentStepNumber++;
			}
			SaveSettings();

			// restore back to pre-saved state/page/tab...
			tabSteps.SelectedIndex = curStep;
			m_CurrentStepNumber = curTab;
			NextButtonEnabled = nextState;
			UpdateStepLabel();

			AllowQuickFinishButton();	// make it visible if needed, or hidden if not

			MessageBox.Show(this,
				String.Format(LexTextControls.ksMappingFileXUpdated, m_SaveAsFileName.Text),
				LexTextControls.ksSettingsSaved,
				MessageBoxButtons.OK, MessageBoxIcon.Information);
		}

		protected override void OnResize(EventArgs e)
		{
			base.OnResize (e);	// The wizard base class redraws the controls, so
								// move the cancel button after it's done ...
			m_btnCancel.Left = m_btnBack.Left - (m_btnCancel.Width + kdxpNextCancelButtonGap);

			if (listViewMappingLanguages != null)
			{
				// make sure the controls that tend to 'float' when the resx is checked out -
				//  still have a good screen position and size
				listViewMappingLanguages.Width = tabSteps.Width - 40;
				listViewMappingLanguages.Height = lblSteps.Top - btnAddMappingLanguage.Height -  listViewMappingLanguages.Top - 20;

				listViewContentMapping.Width = tabSteps.Width - 40;
				// LT-10904 added checkbox
				listViewContentMapping.Height =
					tabSteps.Bottom - btnModifyContentMapping.Height - m_chkCreateMissingLinks.Height - listViewContentMapping.Top - 20;
				var nudge = 0;
				if (MiscUtils.IsUnix)
					nudge = 25;
				// LT-17974 Adjust layout on Linux/Mono so checkbox and modify button are not overlapping.
				listViewContentMapping.Height -= nudge;

				listViewCharMappings.Width = tabSteps.Width - 40;
				listViewCharMappings.Height = tabSteps.Bottom - btnModifyCharMapping.Height - listViewCharMappings.Top - 20;

				tvBeginMarkers.Width = tabSteps.Width - 40;
				tvBeginMarkers.Height = tabSteps.Bottom - tvBeginMarkers.Top - 20;

				int buttonSpace = btnDatabaseBrowse.Location.X - (m_DatabaseFileName.Location.X + m_DatabaseFileName.Width);
				FixControlWidth(lblDatabaseInstructions, tabSteps.Width -  9);
				FixControlLocation(btnDatabaseBrowse, tabSteps.Width - 9);
				FixControlWidth(m_DatabaseFileName, btnDatabaseBrowse.Left - buttonSpace);

				FixControlWidth(lblSettingsInstructions, tabSteps.Width - 9);
				FixControlLocation(btnSettingsBrowse, tabSteps.Width - 9);
				FixControlWidth(m_SettingsFileName, btnSettingsBrowse.Left - buttonSpace);

				FixControlWidth(lblSaveAsInstructions, tabSteps.Width - 9);
				FixControlLocation(btnSaveAsBrowse, tabSteps.Width - 9);
				FixControlWidth(m_SaveAsFileName, btnSaveAsBrowse.Left - buttonSpace);

				FixControlWidth(FeasabilityCheckInstructions, tabSteps.Width - 9);
			}
		}

		private void FixControlWidth(Control control, int maxRight)
		{
			if (control.Right != maxRight)
			{
				int oldWidth = control.Width;
				int newWidth = oldWidth + (maxRight - control.Right);
				if (newWidth > 0)
					control.Width = newWidth;
			}
		}

		private void FixControlLocation(Control control, int maxRight)
		{
			if (control.Right != maxRight)
			{
				Point loc = new Point(control.Location.X + (maxRight - control.Right),
					control.Location.Y);
				if (loc.X > 0)
					control.Location = loc;
			}
		}

		private Hashtable ExtractExistingElementNames(bool fIgnoreSelected)
		{
			Hashtable names = new Hashtable();
			foreach (ListViewItem lvItem in listViewCharMappings.Items)
			{
				// skip the selected item in the list
				if (fIgnoreSelected && lvItem.Selected)
					continue;

				Sfm2Xml.ClsInFieldMarker marker = lvItem.Tag as Sfm2Xml.ClsInFieldMarker;
				if (names.ContainsKey(marker.ElementName) == false)
				{
					names.Add(marker.ElementName, null);
				}
			}
			return names;
		}

		private Hashtable ExtractExistingBeginMarkers(bool fIgnoreSelected)
		{
			Hashtable markers = new Hashtable();
			foreach (ListViewItem lvItem in listViewCharMappings.Items)
			{
				// skip the selected item in the list
				if (fIgnoreSelected && lvItem.Selected)
					continue;

				Sfm2Xml.ClsInFieldMarker marker = lvItem.Tag as Sfm2Xml.ClsInFieldMarker;
				if (markers.ContainsKey(marker.Begin) == false)
				{
					markers.Add(marker.Begin, null);
				}
			}
			return markers;
		}

		private Hashtable ExtractExistingEndMarkers(bool fIgnoreSelected)
		{
			Hashtable markers = new Hashtable();
			foreach (ListViewItem lvItem in listViewCharMappings.Items)
			{
				// skip the selected item in the list
				if (fIgnoreSelected && lvItem.Selected)
					continue;

				Sfm2Xml.ClsInFieldMarker marker = lvItem.Tag as Sfm2Xml.ClsInFieldMarker;
				foreach (string endMarker in marker.End)
				{
					if (markers.ContainsKey(endMarker) == false)
					{
						markers.Add(endMarker, null);
					}
				}
			}
			return markers;
		}

		private void btnAddCharMapping_Click(object sender, System.EventArgs e)
		{
			using (var dlg = new LexImportWizardCharMarkerDlg(m_propertyTable.GetValue<IHelpTopicProvider>("HelpTopicProvider"), m_app, m_stylesheet))
			{
			dlg.Init(null, GetUILanguages(), m_cache);
			dlg.SetExistingBeginMarkers(ExtractExistingBeginMarkers(false));
			dlg.SetExistingEndMarkers(ExtractExistingEndMarkers(false));
			dlg.SetExistingElementNames(ExtractExistingElementNames(false));
			if (dlg.ShowDialog(this) == DialogResult.OK)
			{
				m_dirtySenseLastSave = true;

				// now add the new item and then select it
				AddInLineMarker(dlg.IFM(), true);
				listViewCharMappings.Focus();
			}
		}
		}

		private void btnModifyCharMapping_Click(object sender, System.EventArgs e)
		{
			ListView.SelectedIndexCollection selIndexes = listViewCharMappings.SelectedIndices;
			if (selIndexes.Count < 1 || selIndexes.Count > 1)
				return;	// only handle single selection at this time

			int selIndex = selIndexes[0];	// only support 1
			Sfm2Xml.ClsInFieldMarker selectedIFM;
			selectedIFM = listViewCharMappings.Items[selIndex].Tag as Sfm2Xml.ClsInFieldMarker;
			using (var dlg = new LexImportWizardCharMarkerDlg(m_propertyTable.GetValue<IHelpTopicProvider>("HelpTopicProvider"), m_app, m_stylesheet))
			{
				dlg.Init(selectedIFM, GetUILanguages(), m_cache);
				dlg.SetExistingBeginMarkers(ExtractExistingBeginMarkers(true));
				dlg.SetExistingEndMarkers(ExtractExistingEndMarkers(true));
				dlg.SetExistingElementNames(ExtractExistingElementNames(true));
				if (dlg.ShowDialog(this) == DialogResult.OK)
				{
					m_dirtySenseLastSave = true;
					// remove the old from the treeview display
					listViewCharMappings.Items[selIndex].Selected = false;
					listViewCharMappings.Items[selIndex].Focused = false;
					listViewCharMappings.Items.RemoveAt(selIndex);

					// now update the item and add it again and then select it
					AddInLineMarker(dlg.IFM(), true);
					listViewCharMappings.Focus();
				}
			}
		}

		private void btnDeleteCharMapping_Click(object sender, System.EventArgs e)
		{
			ListView.SelectedIndexCollection selIndexes = listViewCharMappings.SelectedIndices;
			if (selIndexes.Count < 1 || selIndexes.Count > 1)
				return;	// only handle single selection at this time

			int selIndex = selIndexes[0];	// only support 1
			m_dirtySenseLastSave = true;
			listViewCharMappings.Items.RemoveAt(selIndex);

			if (listViewCharMappings.Items.Count > 0)
			{
				if (listViewCharMappings.Items.Count <= selIndex)
					selIndex--;

				listViewCharMappings.Items[selIndex].Selected = true;
				listViewCharMappings.Items[selIndex].Focused = true;
			}
			SetCharMappingsButtons();
		}

		private void listViewCharMappings_DoubleClick(object sender, System.EventArgs e)
		{
			btnModifyCharMapping.PerformClick();
		}

		private void listViewCharMappings_SelectedIndexChanged(object sender, EventArgs e)
		{
			SetCharMappingsButtons();
		}

		/// <summary>
		/// Called when the contents to the infield markers control change so that the
		/// modify and delete buttons can be enabled or disabled depending on if there
		/// are any selections selected.
		/// </summary>
		private void SetCharMappingsButtons()
		{
			bool enableBtns = false;
			ListView.SelectedIndexCollection selIndexes = listViewCharMappings.SelectedIndices;
			if (selIndexes.Count > 0)
				enableBtns = true;

			// only change the state if it's different - otherwise there can be a flashing in the GUI
			if (btnModifyCharMapping.Enabled != enableBtns)
			{
				btnModifyCharMapping.Enabled = enableBtns;
				btnDeleteCharMapping.Enabled = enableBtns;
			}
		}

		private LexImportCustomField FieldDescriptionToLexImportField(FieldDescription fd)
		{
			string sig = "";
			switch (fd.Type)
			{
				case CellarPropertyType.MultiUnicode:
				sig = "MultiUnicode";
					break;
				case CellarPropertyType.String:
				sig = "string";
					break;
				case CellarPropertyType.OwningAtomic:
					if (fd.DstCls == StTextTags.kClassId)
					{
				sig = "text";
					}
					break;
				case CellarPropertyType.ReferenceAtomic:
					if (fd.ListRootId != Guid.Empty)
					{
				sig = "ListRef";
					}
					break;
				case CellarPropertyType.ReferenceCollection:
					if (fd.ListRootId != Guid.Empty)
					{
				sig = "ListMultiRef";
					}
					break;
			// JohnT: added  GenDate and Numeric and Integer to prevent the crash in LT-11188.
			// Not sure these string values are actually used for anything; if they are, it might be a problem,
			// because I haven't been able to track down how or where they are used.
				case CellarPropertyType.GenDate:
				sig = "Date";
					break;
				case CellarPropertyType.Integer:
				sig = "Integer";
					break;
				case CellarPropertyType.Numeric:
				sig = "Number";
					break;
				default:
				throw new Exception("Error converting custom field to LexImportField - unexpected signature");
			}

			LexImportCustomField lif = new LexImportCustomField(
				fd.Class,
				"NOT SURE YET _ Set In The Calling method???",
				//fd.CustomId,
				fd.Id,
				fd.Big,
				fd.WsSelector,
				// end of custom specific field info
				fd.Name,
				fd.Userlabel,
				fd.Name,
				sig,
				sig.StartsWith("List"),
				true,	//(sig == "MultiUnicode") ? true : false,
				false,
				"MDFVALUE");
			lif.ListRootId = fd.ListRootId;
			if (sig.StartsWith("List"))
				lif.IsAbbrField = true;
			////lif.CustomFieldID = fd.CustomId;	// save the guid for this field
			return lif;
		}
	}
}<|MERGE_RESOLUTION|>--- conflicted
+++ resolved
@@ -24,26 +24,15 @@
 using SIL.LCModel.Core.WritingSystems;
 using SIL.LCModel.Core.KernelInterfaces;
 using SIL.FieldWorks.Common.FwUtils;
-<<<<<<< HEAD
-using SIL.Utils;
-=======
 using SIL.LCModel.Utils;
-using XCore;
->>>>>>> c1202904
 
 namespace SIL.FieldWorks.LexText.Controls
 {
 	public class LexImportWizard : WizardDialog, IFwExtension
 	{
 		private bool m_FeasabilityReportGenerated = false;	// has to run before import
-<<<<<<< HEAD
-		private FdoCache m_cache;
+		private LcmCache m_cache;
 		private IPropertyTable m_propertyTable;
-=======
-		private LcmCache m_cache;
-		private Mediator m_mediator;
-		private PropertyTable m_propertyTable;
->>>>>>> c1202904
 		private IApp m_app;
 		private IVwStylesheet m_stylesheet;
 		private bool m_formHasLoaded = false;	// so we don't process text changed msgs
@@ -226,12 +215,8 @@
 		/// </summary>
 		/// <param name="cache"></param>
 		/// <param name="propertyTable"></param>
-<<<<<<< HEAD
 		/// <param name="publisher"></param>
-		void IFwExtension.Init(FdoCache cache, IPropertyTable propertyTable, IPublisher publisher)
-=======
-		void IFwExtension.Init(LcmCache cache, XCore.Mediator mediator, XCore.PropertyTable propertyTable)
->>>>>>> c1202904
+		void IFwExtension.Init(LcmCache cache, IPropertyTable propertyTable, IPublisher publisher)
 		{
 			CheckDisposed();
 
