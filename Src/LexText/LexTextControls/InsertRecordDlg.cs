﻿// Copyright (c) 2015-2017 SIL International
// This software is licensed under the LGPL, version 2.1 or later
// (http://www.gnu.org/licenses/lgpl-2.1.html)

using System;
using System.Windows.Forms;
using SIL.LCModel.Core.KernelInterfaces;
using SIL.FieldWorks.Common.FwUtils;
using SIL.FieldWorks.Common.Widgets;
<<<<<<< HEAD
using SIL.FieldWorks.FDO;
using SIL.FieldWorks.FDO.Infrastructure;
=======
using SIL.LCModel;
using SIL.LCModel.Infrastructure;
using XCore;
>>>>>>> c1202904

namespace SIL.FieldWorks.LexText.Controls
{
	public class InsertRecordDlg : Form
	{
		private FwTextBox m_titleTextBox;
		private Label m_titleLabel;
		private Label m_typeLabel;
		private Button m_btnHelp;
		private Button m_btnCancel;
		private Button m_btnOK;
		private HelpProvider m_helpProvider;
		private TreeCombo m_typeCombo;

		private LcmCache m_cache;
		private IHelpTopicProvider m_helpTopicProvider;
		private PossibilityListPopupTreeManager m_typePopupTreeManager;
		private IRnGenericRec m_newRecord;
		private ICmObject m_owner;
		private string m_helpTopic = "khtpNoHelpTopic";

		public InsertRecordDlg()
		{
			InitializeComponent();
			AccessibleName = GetType().Name;
		}

		/// <summary>
		/// Gets or sets the help topic.
		/// </summary>
		/// <value>The help topic.</value>
		public string HelpTopic
		{
			get
			{
				CheckDisposed();
				return m_helpTopic;
			}

			set
			{
				CheckDisposed();
				m_helpTopic = value;
				m_helpProvider.SetHelpKeyword(this, m_helpTopicProvider.GetHelpString(value));
			}
		}

		public IRnGenericRec NewRecord
		{
			get
			{
				CheckDisposed();
				return m_newRecord;
			}
		}

		#region Dispose
		public void CheckDisposed()
		{
			if (IsDisposed)
				throw new ObjectDisposedException(string.Format("'{0}' in use after being disposed.", GetType().Name));
		}

		protected override void Dispose(bool disposing)
		{
			System.Diagnostics.Debug.WriteLineIf(!disposing, "****************** Missing Dispose() call for " + GetType().Name + " ******************");
			// Must not be run more than once.
			if (IsDisposed)
				return;

			if(disposing)
			{
				if(m_typePopupTreeManager != null)
				{
					m_typePopupTreeManager.Dispose();
					m_typePopupTreeManager = null;
				}
			}

			base.Dispose(disposing);
		}
		#endregion Dispose

<<<<<<< HEAD
		public void SetDlgInfo(FdoCache cache, IPropertyTable propertyTable, IPublisher publisher, ICmObject owner)
=======
		public void SetDlgInfo(LcmCache cache, Mediator mediator, XCore.PropertyTable propertyTable, ICmObject owner)
>>>>>>> c1202904
		{
			CheckDisposed();

			m_cache = cache;
			m_owner = owner;

			m_helpTopic = "khtpDataNotebook-InsertRecordDlg";

			m_helpTopicProvider = propertyTable.GetValue<IHelpTopicProvider>("HelpTopicProvider");
			if (m_helpTopicProvider != null) // Will be null when running tests
			{
				m_helpProvider.HelpNamespace = m_helpTopicProvider.HelpFile;
				m_helpProvider.SetHelpKeyword(this, m_helpTopicProvider.GetHelpString(m_helpTopic));
				m_helpProvider.SetHelpNavigator(this, HelpNavigator.Topic);
			}

			IVwStylesheet stylesheet = FontHeightAdjuster.StyleSheetFromPropertyTable(propertyTable);
			m_titleTextBox.StyleSheet = stylesheet;
			m_titleTextBox.WritingSystemFactory = m_cache.WritingSystemFactory;
			m_titleTextBox.WritingSystemCode = m_cache.DefaultAnalWs;
			AdjustControlAndDialogHeight(m_titleTextBox, m_titleTextBox.PreferredHeight);

			m_typeCombo.StyleSheet = stylesheet;
			m_typeCombo.WritingSystemFactory = m_cache.WritingSystemFactory;
			m_typeCombo.WritingSystemCode = m_cache.DefaultAnalWs;
			AdjustControlAndDialogHeight(m_typeCombo, m_typeCombo.PreferredHeight);

			ICmPossibilityList recTypes = m_cache.LanguageProject.ResearchNotebookOA.RecTypesOA;
			m_typePopupTreeManager = new PossibilityListPopupTreeManager(m_typeCombo, m_cache, propertyTable, publisher,
				recTypes, cache.DefaultAnalWs, false, this);
			m_typePopupTreeManager.LoadPopupTree(m_cache.ServiceLocator.GetObject(RnResearchNbkTags.kguidRecObservation).Hvo);
			// Ensure that we start out focused in the Title text box.  See FWR-2731.
			m_titleTextBox.Select();
		}

<<<<<<< HEAD
		public void SetDlgInfo(FdoCache cache, IPropertyTable propertyTable, IPublisher publisher, ICmObject owner, ITsString tssTitle)
=======
		public void SetDlgInfo(LcmCache cache, Mediator mediator, XCore.PropertyTable propertyTable, ICmObject owner, ITsString tssTitle)
>>>>>>> c1202904
		{
			SetDlgInfo(cache, propertyTable, publisher, owner);
			m_titleTextBox.Tss = tssTitle;
		}

		private void AdjustControlAndDialogHeight(Control control, int preferredHeight)
		{
			int tbNewHeight = Math.Max(preferredHeight, control.Height);
			FontHeightAdjuster.GrowDialogAndAdjustControls(this, tbNewHeight - control.Height, control);
			control.Height = tbNewHeight;
		}

		protected override void OnClosing(System.ComponentModel.CancelEventArgs e)
		{
			if (DialogResult == DialogResult.OK)
			{
				if (string.IsNullOrEmpty(m_titleTextBox.Text))
				{
					e.Cancel = true;
					MessageBox.Show(this, LexTextControls.ksFillInTitle, LexTextControls.ksMissingInformation,
						MessageBoxButtons.OK, MessageBoxIcon.Information);
					return;
				}

				using (new WaitCursor(this))
				{
					UndoableUnitOfWorkHelper.Do(LexTextControls.ksUndoCreateRecord, LexTextControls.ksRedoCreateRecord, m_cache.ActionHandlerAccessor, () =>
					{
						var recFactory = m_cache.ServiceLocator.GetInstance<IRnGenericRecFactory>();
						int posHvo = ((HvoTreeNode) m_typeCombo.SelectedNode).Hvo;
						ICmPossibility type = m_cache.ServiceLocator.GetInstance<ICmPossibilityRepository>().GetObject(posHvo);
						switch (m_owner.ClassID)
						{
							case RnResearchNbkTags.kClassId:
								m_newRecord = recFactory.Create((IRnResearchNbk) m_owner, m_titleTextBox.Tss, type);
								break;

							case RnGenericRecTags.kClassId:
								m_newRecord = recFactory.Create((IRnGenericRec) m_owner, m_titleTextBox.Tss, type);
								break;
						}
					});
				}
			}
			base.OnClosing(e);
		}

		private void m_btnHelp_Click(object sender, EventArgs e)
		{
			ShowHelp.ShowHelpTopic(m_helpTopicProvider, m_helpTopic);
		}

		#region Windows Form Designer generated code
		/// <summary>
		/// Required method for Designer support - do not modify
		/// the contents of this method with the code editor.
		/// </summary>
		private void InitializeComponent()
		{
			System.ComponentModel.ComponentResourceManager resources = new System.ComponentModel.ComponentResourceManager(typeof(InsertRecordDlg));
			this.m_titleTextBox = new SIL.FieldWorks.Common.Widgets.FwTextBox();
			this.m_typeCombo = new SIL.FieldWorks.Common.Widgets.TreeCombo();
			this.m_titleLabel = new System.Windows.Forms.Label();
			this.m_typeLabel = new System.Windows.Forms.Label();
			this.m_btnHelp = new System.Windows.Forms.Button();
			this.m_btnCancel = new System.Windows.Forms.Button();
			this.m_btnOK = new System.Windows.Forms.Button();
			this.m_helpProvider = new HelpProvider();
			((System.ComponentModel.ISupportInitialize)(this.m_titleTextBox)).BeginInit();
			this.SuspendLayout();
			//
			// m_titleTextBox
			//
			this.m_titleTextBox.AdjustStringHeight = false;
			this.m_titleTextBox.controlID = null;
			resources.ApplyResources(this.m_titleTextBox, "m_titleTextBox");
			this.m_titleTextBox.HasBorder = true;
			this.m_titleTextBox.Name = "m_titleTextBox";
			//
			// m_typeCombo
			//
			this.m_typeCombo.AdjustStringHeight = false;
			this.m_typeCombo.HasBorder = true;
			resources.ApplyResources(this.m_typeCombo, "m_typeCombo");
			this.m_typeCombo.Name = "m_typeCombo";
			//
			// m_titleLabel
			//
			resources.ApplyResources(this.m_titleLabel, "m_titleLabel");
			this.m_titleLabel.Name = "m_titleLabel";
			//
			// m_typeLabel
			//
			resources.ApplyResources(this.m_typeLabel, "m_typeLabel");
			this.m_typeLabel.Name = "m_typeLabel";
			//
			// m_btnHelp
			//
			resources.ApplyResources(this.m_btnHelp, "m_btnHelp");
			this.m_btnHelp.Name = "m_btnHelp";
			this.m_btnHelp.Click += new System.EventHandler(this.m_btnHelp_Click);
			//
			// m_btnCancel
			//
			resources.ApplyResources(this.m_btnCancel, "m_btnCancel");
			this.m_btnCancel.DialogResult = System.Windows.Forms.DialogResult.Cancel;
			this.m_btnCancel.Name = "m_btnCancel";
			//
			// m_btnOK
			//
			resources.ApplyResources(this.m_btnOK, "m_btnOK");
			this.m_btnOK.DialogResult = System.Windows.Forms.DialogResult.OK;
			this.m_btnOK.Name = "m_btnOK";
			//
			// InsertRecordDlg
			//
			this.AcceptButton = this.m_btnOK;
			this.CancelButton = this.m_btnCancel;
			resources.ApplyResources(this, "$this");
			this.Controls.Add(this.m_btnHelp);
			this.Controls.Add(this.m_btnCancel);
			this.Controls.Add(this.m_btnOK);
			this.Controls.Add(this.m_typeLabel);
			this.Controls.Add(this.m_titleLabel);
			this.Controls.Add(this.m_typeCombo);
			this.Controls.Add(this.m_titleTextBox);
			this.MaximizeBox = false;
			this.MinimizeBox = false;
			this.FormBorderStyle = FormBorderStyle.FixedDialog;
			this.Name = "InsertRecordDlg";
			this.ShowInTaskbar = false;
			((System.ComponentModel.ISupportInitialize)(this.m_titleTextBox)).EndInit();
			this.ResumeLayout(false);
			this.PerformLayout();

		}
		#endregion
	}
}<|MERGE_RESOLUTION|>--- conflicted
+++ resolved
@@ -7,14 +7,8 @@
 using SIL.LCModel.Core.KernelInterfaces;
 using SIL.FieldWorks.Common.FwUtils;
 using SIL.FieldWorks.Common.Widgets;
-<<<<<<< HEAD
-using SIL.FieldWorks.FDO;
-using SIL.FieldWorks.FDO.Infrastructure;
-=======
 using SIL.LCModel;
 using SIL.LCModel.Infrastructure;
-using XCore;
->>>>>>> c1202904
 
 namespace SIL.FieldWorks.LexText.Controls
 {
@@ -98,11 +92,7 @@
 		}
 		#endregion Dispose
 
-<<<<<<< HEAD
-		public void SetDlgInfo(FdoCache cache, IPropertyTable propertyTable, IPublisher publisher, ICmObject owner)
-=======
-		public void SetDlgInfo(LcmCache cache, Mediator mediator, XCore.PropertyTable propertyTable, ICmObject owner)
->>>>>>> c1202904
+		public void SetDlgInfo(LcmCache cache, IPropertyTable propertyTable, IPublisher publisher, ICmObject owner)
 		{
 			CheckDisposed();
 
@@ -138,11 +128,7 @@
 			m_titleTextBox.Select();
 		}
 
-<<<<<<< HEAD
-		public void SetDlgInfo(FdoCache cache, IPropertyTable propertyTable, IPublisher publisher, ICmObject owner, ITsString tssTitle)
-=======
-		public void SetDlgInfo(LcmCache cache, Mediator mediator, XCore.PropertyTable propertyTable, ICmObject owner, ITsString tssTitle)
->>>>>>> c1202904
+		public void SetDlgInfo(LcmCache cache, IPropertyTable propertyTable, IPublisher publisher, ICmObject owner, ITsString tssTitle)
 		{
 			SetDlgInfo(cache, propertyTable, publisher, owner);
 			m_titleTextBox.Tss = tssTitle;
