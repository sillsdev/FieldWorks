// Copyright (c) 2003-2017 SIL International
// This software is licensed under the LGPL, version 2.1 or later
// (http://www.gnu.org/licenses/lgpl-2.1.html)

using System;
using System.Collections.Generic;
using System.Diagnostics;
using System.Drawing;
using System.Linq;
using System.Windows.Forms;
using SIL.LCModel.Core.Text;
using SIL.LCModel.Core.WritingSystems;
using SIL.FieldWorks.Common.Controls;
using SIL.LCModel.Core.KernelInterfaces;
using SIL.FieldWorks.Common.FwUtils;
using SIL.FieldWorks.Common.Widgets;
using SIL.LCModel;
using SIL.FieldWorks.Resources;
using SIL.Windows.Forms;

namespace SIL.FieldWorks.LexText.Controls
{
	/// <summary/>
	public class BaseGoDlg : Form
	{
		#region	Data members

		protected LcmCache m_cache;
		protected IHelpTopicProvider m_helpTopicProvider;
		protected ICmObject m_selObject;
		protected HashSet<int> m_vernHvos;
		protected HashSet<int> m_analHvos;
		/// <summary />
		protected IPropertyTable m_propertyTable;
		/// <summary />
		protected IPublisher m_publisher;
		/// <summary />
		protected ISubscriber m_subscriber;
		protected bool m_skipCheck;
		protected bool m_hasBeenActivated;
		protected string m_oldSearchKey;

		protected HelpProvider m_helpProvider;
		protected string m_helpTopic = ""; // Default help topic ID

		protected SearchingAnimation m_searchAnimation;
		/// <summary>
		/// Remember how much we adjusted the height for the lexical form text box.
		/// </summary>
		private int m_delta;

		#region	Designer data members

		protected Button m_btnClose;
		protected Button m_btnOK;
		protected Button m_btnInsert;
		protected Button m_btnHelp;
		protected Panel m_panel1;
		protected MatchingObjectsBrowser m_matchingObjectsBrowser;
		protected Label m_formLabel;
		protected FwTextBox m_tbForm;
		protected FwOverrideComboBox m_cbWritingSystems;
		protected Label m_wsLabel;
		protected FwTextBox m_fwTextBoxBottomMsg;
		protected Label m_objectsLabel;

		#endregion	// Designer data members

		#endregion	// Data members

		#region Properties

		protected virtual WindowParams DefaultWindowParams
		{
			get
			{
				return null;
			}
		}

		protected virtual string PersistenceLabel
		{
			get { return null; }
		}

		protected virtual string Form
		{
			get { return m_tbForm.Text; }
			set
			{
				m_tbForm.Text = value ?? "";
				m_tbForm.SelectAll();
			}
		}

		/// <summary>
		/// Answer whether the OK button is currently enabled.
		/// </summary>
		public bool IsOkEnabled
		{
			get
			{
				CheckDisposed();
				return m_btnOK.Enabled;
			}
		}

		/// <summary>
		/// Gets the database id of the selected object.
		/// </summary>
		public virtual ICmObject SelectedObject
		{
			get
			{
				CheckDisposed();
				return m_selObject;
			}
		}

		#endregion Properties

		#region	Construction and Destruction

		/// <summary>
		/// Constructor.
		/// </summary>
		public BaseGoDlg()
		{
			//
			// Required for Windows Form Designer support
			//
			InitializeComponent();
			AccessibleName = GetType().Name;

			m_helpProvider = new HelpProvider();
			m_helpProvider.SetHelpNavigator(this, HelpNavigator.Topic);
			m_helpProvider.SetShowHelp(this, true);

			m_vernHvos = new HashSet<int>();
			m_analHvos = new HashSet<int>();

			// NB: Don't set this here, because the fake writing system factory
			// will cause an assert down in VwPropertyStore.
			//m_tbForm.Text = "";
			m_tbForm.TextChanged += m_tbForm_TextChanged;

			m_tbForm.KeyDown += m_tbForm_KeyDown;
			// Now position the searching animation just above the list
			m_searchAnimation = new SearchingAnimation();
			m_searchAnimation.Top = m_matchingObjectsBrowser.Top - m_searchAnimation.Height - 5;
			m_searchAnimation.Left = m_matchingObjectsBrowser.Right - m_searchAnimation.Width - 10;

			// The standard localization code doesn't work, so set these explicitly.
			m_btnClose.Text = LexTextControls.ksCancel;
			m_btnHelp.Text = LexTextControls.ks_Help_;
			m_btnInsert.Text = LexTextControls.ks_Create_;
			m_wsLabel.Text = LexTextControls.ks_WritingSystem_;
			m_objectsLabel.Text = LexTextControls.ksLexicalEntries;
			m_oldSearchKey = string.Empty;
		}

		/// <summary>
		/// translate up and down arrow keys in the Find textbox into moving the selection in
		/// the matching entries list view.
		/// </summary>
		/// <param name="sender"></param>
		/// <param name="e"></param>
		protected virtual void m_tbForm_KeyDown(object sender, KeyEventArgs e)
		{
			switch (e.KeyCode)
			{
				case Keys.Up:
					m_matchingObjectsBrowser.SelectPrevious();
					e.Handled = true;
					m_tbForm.Select();
					break;
				case Keys.Down:
					m_matchingObjectsBrowser.SelectNext();
					e.Handled = true;
					m_tbForm.Select();
					break;
			}
		}

		/// <summary>
		/// Check to see if the object has been disposed.
		/// All public Properties and Methods should call this
		/// before doing anything else.
		/// </summary>
		public void CheckDisposed()
		{
			if (IsDisposed)
				throw new ObjectDisposedException(String.Format("'{0}' in use after being disposed.", GetType().Name));
		}

		/// <summary>
		/// Clean up any resources being used.
		/// </summary>
		protected override void Dispose(bool disposing)
		{
			Debug.WriteLineIf(!disposing, "****** Missing Dispose() call for " + GetType().Name + ". ****** ");
			// Must not be run more than once.
			if (IsDisposed)
				return;

			if (disposing)
			{
			}
			m_cache = null;

			base.Dispose(disposing);
		}

		/// <summary>
		/// Set up the dlg in preparation to showing it.
		/// </summary>
		/// <param name="cache">FDO cache.</param>
		/// <param name="wp">Strings used for various items in this dialog.</param>
		/// <param name="propertyTable"></param>
<<<<<<< HEAD
		/// <param name="publisher"></param>
		/// <param name="subscriber"></param>
		public virtual void SetDlgInfo(FdoCache cache, WindowParams wp, IPropertyTable propertyTable, IPublisher publisher, ISubscriber subscriber)
=======
		public virtual void SetDlgInfo(LcmCache cache, WindowParams wp, Mediator mediator, XCore.PropertyTable propertyTable)
>>>>>>> c1202904
		{
			SetDlgInfo(cache, wp, propertyTable, publisher, subscriber, cache.DefaultVernWs);
		}

<<<<<<< HEAD
		protected virtual void SetDlgInfo(FdoCache cache, WindowParams wp, IPropertyTable propertyTable, IPublisher publisher, ISubscriber subscriber, int ws)
=======
		protected virtual void SetDlgInfo(LcmCache cache, WindowParams wp, Mediator mediator, XCore.PropertyTable propertyTable, int ws)
>>>>>>> c1202904
		{
			CheckDisposed();

			Debug.Assert(cache != null);
			m_cache = cache;

			m_propertyTable = propertyTable;
			m_publisher = publisher;
			m_subscriber = subscriber;

			if (m_propertyTable != null)
			{
				// Reset window location.
				// Get location to the stored values, if any.
				Point dlgLocation;
				Size dlgSize;
				if (m_propertyTable.TryGetValue(PersistenceLabel + "DlgLocation", out dlgLocation)
					&& m_propertyTable.TryGetValue(PersistenceLabel + "DlgSize", out dlgSize))
				{
					var rect = new Rectangle(dlgLocation, dlgSize);

					//grow it if it's too small.  This will happen when we add new controls to the dialog box.
					if (rect.Width < m_btnHelp.Left + m_btnHelp.Width + 30)
						rect.Width = m_btnHelp.Left + m_btnHelp.Width + 30;

					if (rect.Height < m_btnHelp.Top + m_btnHelp.Height + 50)
						rect.Height = m_btnHelp.Top + m_btnHelp.Height + 50;

					ScreenHelper.EnsureVisibleRect(ref rect);
					DesktopBounds = rect;
					StartPosition = FormStartPosition.Manual;
				}

				m_helpTopicProvider = m_propertyTable.GetValue<IHelpTopicProvider>("HelpTopicProvider");
				if (m_helpTopicProvider != null)
				{
					m_helpProvider.HelpNamespace = m_helpTopicProvider.HelpFile;
					SetHelpButtonEnabled();
				}

			}

			SetupBasicTextProperties(wp);

			IVwStylesheet stylesheet = FontHeightAdjuster.StyleSheetFromPropertyTable(m_propertyTable);
			// Set font, writing system factory, and writing system code for the Lexical Form
			// edit box.  Also set an empty string with the proper writing system.
			m_tbForm.Font = new Font(cache.ServiceLocator.WritingSystemManager.Get(ws).DefaultFontName, 10);
			m_tbForm.WritingSystemFactory = cache.WritingSystemFactory;
			m_tbForm.WritingSystemCode = ws;
			m_tbForm.AdjustStringHeight = false;
			m_tbForm.Tss = TsStringUtils.EmptyString(ws);
			m_tbForm.StyleSheet = stylesheet;

			// Setup the fancy message text box.
			// Note: at 120DPI (only), it seems to be essential to set at least the WSF of the
			// bottom message even if not using it.
			SetupBottomMsg();
			SetBottomMessage();
			m_fwTextBoxBottomMsg.BorderStyle = BorderStyle.None;

			m_analHvos.UnionWith(cache.ServiceLocator.WritingSystems.CurrentAnalysisWritingSystems.Select(wsObj => wsObj.Handle));
			List<int> vernList = cache.ServiceLocator.WritingSystems.CurrentVernacularWritingSystems.Select(wsObj => wsObj.Handle).ToList();
			m_vernHvos.UnionWith(vernList);
			LoadWritingSystemCombo();
			int iWs = vernList.IndexOf(ws);
			CoreWritingSystemDefinition currentWs;
			if (iWs < 0)
			{
				List<int> analList = cache.ServiceLocator.WritingSystems.CurrentAnalysisWritingSystems.Select(wsObj => wsObj.Handle).ToList();
				iWs = analList.IndexOf(ws);
				if (iWs < 0)
				{
					currentWs = cache.ServiceLocator.WritingSystemManager.Get(ws);
					m_cbWritingSystems.Items.Add(currentWs);
					SetCbWritingSystemsSize();
				}
				else
				{
					currentWs = cache.ServiceLocator.WritingSystems.CurrentAnalysisWritingSystems[iWs];
				}
			}
			else
			{
				currentWs = cache.ServiceLocator.WritingSystems.CurrentVernacularWritingSystems[iWs];
			}
			Debug.Assert(currentWs != null && currentWs.Handle == ws);

			m_skipCheck = true;
			m_cbWritingSystems.SelectedItem = currentWs;
			m_skipCheck = false;
			// Don't hook this up until AFTER we've initialized it; otherwise, it can
			// modify the contents of the form as a side effect of initialization.
			// Also, doing that triggers laying out the dialog prematurely, before
			// we've set WSF on all the controls.
			m_cbWritingSystems.SelectedIndexChanged += m_cbWritingSystems_SelectedIndexChanged;

			InitializeMatchingObjects(cache);

			// Adjust things if the form box needs to grow to accommodate its style.
			int oldHeight = m_tbForm.Height;
			int newHeight = Math.Max(oldHeight, m_tbForm.PreferredHeight);
			int delta = newHeight - oldHeight;
			if (delta != 0)
			{
				m_tbForm.Height = newHeight;
				m_panel1.Height += delta;
				GrowDialogAndAdjustControls(delta, m_panel1);
			}
		}

		private void SetupBasicTextProperties(WindowParams wp)
		{
			if (wp == null)
			{
				// NOTE: ideally we'd take visual studio designer's settings for defaults.
				// for now, just have the subclass dialogs override DefaultWindowParams
				// to return 'null' in order to take visual studio designer's
				wp = DefaultWindowParams;
				if (wp == null)
				{
					AdjustControlsToTextResize();
					ShowControlsBasedOnPanel1Position();
					return;	// use visual studio designer's settings.
				}
			}
			if (wp.m_title != null)
				Text = wp.m_title;
			if (wp.m_label != null)
				m_formLabel.Text = wp.m_label;
			if (wp.m_btnText != null)
				m_btnOK.Text = wp.m_btnText;
			// The text may be too wide for the button.  See LT-6215.
			if (m_btnOK.PreferredSize.Width > m_btnOK.Size.Width)
			{
				int delta = m_btnOK.PreferredSize.Width - m_btnOK.Size.Width;
				m_btnOK.Location = new Point(m_btnOK.Location.X - delta, m_btnOK.Location.Y);
				m_btnOK.Width += delta;
			}

			AdjustControlsToTextResize();
			ShowControlsBasedOnPanel1Position();
		}

		// Changing the text of the label can, unbelievably, move the text box.
		// Adjust things to line up.
		private void AdjustControlsToTextResize()
		{
			int align = Math.Max(m_cbWritingSystems.Left, m_panel1.Left + m_tbForm.Left);
			m_cbWritingSystems.Left = align;
			if (m_panel1.Left + m_tbForm.Left != align)
				m_panel1.Left = align - m_tbForm.Left;
			if (m_wsLabel.Right != m_panel1.Left + m_formLabel.Right)
			{
				int width = m_wsLabel.Width;
				int right = m_panel1.Left + m_formLabel.Right;
				int left = right - width;
				m_wsLabel.Left = left;
			}
		}

		/// <summary>
		/// Set the text for the OK button.
		/// </summary>
		public void SetOkButtonText(string text)
		{
			m_btnOK.Text = text;
		}

		protected virtual void LoadWritingSystemCombo()
		{
			foreach (CoreWritingSystemDefinition ws in m_cache.ServiceLocator.WritingSystems.CurrentAnalysisWritingSystems)
				m_cbWritingSystems.Items.Add(ws);

			foreach (CoreWritingSystemDefinition ws in m_cache.ServiceLocator.WritingSystems.CurrentVernacularWritingSystems)
			{
				if (!m_cbWritingSystems.Items.Contains(ws))
					m_cbWritingSystems.Items.Add(ws);
			}
			SetCbWritingSystemsSize();
		}

		/// <summary>
		/// Increase the width of the writing systems combobox if needed to display the names.
		/// (This fixes FWNX-795.)
		/// </summary>
		protected virtual void SetCbWritingSystemsSize()
		{
			int requiredWidth = m_cbWritingSystems.Width;
			int approxDropdownArrowWidth = m_cbWritingSystems.Height;
			using (Graphics g = Graphics.FromHwnd(m_cbWritingSystems.Handle))
			{
				foreach (var item in m_cbWritingSystems.Items)
				{
					var stringSize = g.MeasureString(item.ToString(), m_cbWritingSystems.Font);
					int textwidth = (int)stringSize.Width;
					if (requiredWidth < textwidth + approxDropdownArrowWidth)
						requiredWidth = textwidth + approxDropdownArrowWidth;
				}
				// Allow at most one extra inch beyond m_tbForms's width.  This keeps the new
				// width within reasonable bounds, and should be ample to display a unique
				// name even with breaking between words like Mono's implementation does.
				int width = Math.Min(requiredWidth, m_tbForm.Width + (int)g.DpiX);
				if (width != m_cbWritingSystems.Width)
					m_cbWritingSystems.Width = width;
			}
		}

		protected virtual void InitializeMatchingObjects(LcmCache cache)
		{
			// override.
		}

		// Grow the dialog's height by delta.
		// Adjust any controls that need it.
		// (Duplicated in BaseGoDlg...)
		private void GrowDialogAndAdjustControls(int delta, Control grower)
		{
			if (delta == 0)
				return;
			m_delta += delta;
			FontHeightAdjuster.GrowDialogAndAdjustControls(this, delta, grower);
		}

		/// <summary>
		/// Overridden to defeat the standard .NET behavior of adjusting size by
		/// screen resolution. That is bad for this dialog because we remember the size,
		/// and if we remember the enlarged size, it just keeps growing.
		/// If we defeat it, it may look a bit small the first time at high resolution,
		/// but at least it will stay the size the user sets.
		/// This also ensures that m_tbForm has the focus when the dialog box first
		/// comes up, even for 120dpi fonts.
		/// </summary>
		/// <param name="e"></param>
		protected override void OnLoad(EventArgs e)
		{
			Size size = Size;
			base.OnLoad(e);
			Size = size;
			// The following is needed for 120dpi fonts, which cause BaseGoDlg_Activated
			// to be called while executing OnLoad() instead of after OnLoad() finishes.
			FocusTbFormTheFirstTime();
		}

		protected override void OnShown(EventArgs e)
		{
			base.OnShown(e);
			FocusTbFormTheFirstTime();
		}

		/// <summary>
		/// Set up the dlg in preparation to showing it.
		/// </summary>
		/// <param name="cache">FDO cache.</param>
		/// <param name="wp">Strings used for various items in this dialog.</param>
		/// <param name="propertyTable"></param>
		/// <param name="publisher"></param>
		/// <param name="subscriber"></param>
		/// <param name="form">Form to use in main text edit box.</param>
<<<<<<< HEAD
		public virtual void SetDlgInfo(FdoCache cache, WindowParams wp, IPropertyTable propertyTable, IPublisher publisher, ISubscriber subscriber, string form)
=======
		public virtual void SetDlgInfo(LcmCache cache, WindowParams wp, Mediator mediator, XCore.PropertyTable propertyTable, string form)
>>>>>>> c1202904
		{
			CheckDisposed();
			SetDlgInfo(cache, wp, propertyTable, publisher, subscriber, form, cache.DefaultVernWs);
		}

<<<<<<< HEAD
		protected void SetDlgInfo(FdoCache cache, WindowParams wp, IPropertyTable propertyTable, IPublisher publisher, ISubscriber subscriber, string form, int ws)
=======
		protected void SetDlgInfo(LcmCache cache, WindowParams wp, Mediator mediator, XCore.PropertyTable propertyTable, string form, int ws)
>>>>>>> c1202904
		{
			SetDlgInfo(cache, wp, propertyTable, publisher, subscriber, ws);
			Form = form;
		}

<<<<<<< HEAD
		///  <summary />
		public void SetDlgInfo(FdoCache cache, WindowParams wp, IPropertyTable propertyTable, IPublisher publisher, ISubscriber subscriber, ITsString tssform)
=======
		/// <summary>
		///
		/// </summary>
		/// <param name="cache"></param>
		/// <param name="wp"></param>
		/// <param name="mediator"></param>
		/// <param name="propertyTable"></param>
		/// <param name="tssform">establishes the ws of the dialog.</param>
		public void SetDlgInfo(LcmCache cache, WindowParams wp, Mediator mediator, XCore.PropertyTable propertyTable, ITsString tssform)
>>>>>>> c1202904
		{
			CheckDisposed();
			SetDlgInfo(cache, wp, propertyTable, publisher, subscriber, tssform.Text, TsStringUtils.GetWsAtOffset(tssform, 0));
		}

		#endregion Construction and Destruction

		#region	Other methods

		/// <summary>
		/// Subclasses should override this, if they have special behavior for messages.
		/// </summary>
		protected virtual void SetBottomMessage()
		{
			SetupBottomMsg();
		}

		/// <summary>
		/// Sets various proerties on the m_fwTextBoxBottomMsg control.
		/// </summary>
		/// <returns>DefaultUserWritingSystem integer</returns>
		protected int SetupBottomMsg()
		{
			CoreWritingSystemDefinition userWs = m_cache.ServiceLocator.WritingSystemManager.UserWritingSystem;
			m_fwTextBoxBottomMsg.Font = new Font(userWs.DefaultFontName, 10);
			m_fwTextBoxBottomMsg.WritingSystemFactory = m_cache.WritingSystemFactory;
			m_fwTextBoxBottomMsg.WritingSystemCode = userWs.Handle;
			return userWs.Handle;
		}

		/// <summary>
		/// Sets the help topic ID for the window.  This is used in both the Help button and when the user hits F1
		/// </summary>
		public void SetHelpTopic(string helpTopic)
		{
			CheckDisposed();

			m_helpTopic = helpTopic;
			if (m_helpTopicProvider != null)
			{
				SetHelpButtonEnabled();
			}
		}

		private void SetHelpButtonEnabled()
		{
			m_helpProvider.SetHelpKeyword(this, m_helpTopicProvider.GetHelpString(m_helpTopic));
			m_btnHelp.Enabled = !string.IsNullOrEmpty(m_helpTopic);
		}

		/// <summary>
		/// Reset the list of matching items.
		/// This is not abstract so that this form can be opened in the Windows Forms Designer.
		/// </summary>
		protected virtual void ResetMatches(string searchKey)
		{
			// override
		}

		protected void StartSearchAnimation()
		{
			if (!Controls.Contains(m_searchAnimation))
			{
				Controls.Add(m_searchAnimation);
				m_searchAnimation.BringToFront();
			}
		}

		protected void ResetForm()
		{
			m_tbForm.Tss = TsStringUtils.EmptyString(m_tbForm.WritingSystemCode);
			m_tbForm.Select();
		}

		protected virtual void HandleMatchingSelectionChanged(FwObjectSelectionEventArgs e)
		{
			HandleMatchingSelectionChanged();
		}

		protected virtual void HandleMatchingSelectionChanged()
		{
			m_btnOK.Enabled = (m_selObject != null);
		}

		protected void ShowControlsBasedOnPanel1Position()
		{
			// Adjust the controls in the panel1 control if needed (make sure they don't overlap)
			if (m_formLabel.Right >= m_tbForm.Left)
				m_tbForm.Left = m_formLabel.Right + 1;	// seperate the controls by at least 1 empty pixel

			//
			// m_cbWritingSystems
			//
			int ypos = m_panel1.Bottom + 5;
			int xpos = m_matchingObjectsBrowser.Left;

			m_cbWritingSystems.Location = new Point(m_panel1.Left + m_tbForm.Left, ypos);
			m_wsLabel.Location = new Point(m_wsLabel.Left, ypos);

			ypos = m_matchingObjectsBrowser.Top - m_objectsLabel.Size.Height - 5;
			m_objectsLabel.Location = new Point(xpos, ypos);
		}

		#endregion	// Other methods

		#region Windows Form Designer generated code
		/// <summary>
		/// Required method for Designer support - do not modify
		/// the contents of this method with the code editor.
		/// </summary>
		private void InitializeComponent()
		{
			System.ComponentModel.ComponentResourceManager resources = new System.ComponentModel.ComponentResourceManager(typeof(BaseGoDlg));
			this.m_btnClose = new System.Windows.Forms.Button();
			this.m_btnOK = new System.Windows.Forms.Button();
			this.m_btnInsert = new System.Windows.Forms.Button();
			this.m_btnHelp = new System.Windows.Forms.Button();
			this.m_panel1 = new System.Windows.Forms.Panel();
			this.m_tbForm = new SIL.FieldWorks.Common.Widgets.FwTextBox();
			this.m_formLabel = new System.Windows.Forms.Label();
			this.m_cbWritingSystems = new SIL.FieldWorks.Common.Controls.FwOverrideComboBox();
			this.m_wsLabel = new System.Windows.Forms.Label();
			this.m_fwTextBoxBottomMsg = new SIL.FieldWorks.Common.Widgets.FwTextBox();
			this.m_objectsLabel = new System.Windows.Forms.Label();
			this.m_matchingObjectsBrowser = new SIL.FieldWorks.Common.Controls.MatchingObjectsBrowser();
			this.m_panel1.SuspendLayout();
			((System.ComponentModel.ISupportInitialize)(this.m_tbForm)).BeginInit();
			((System.ComponentModel.ISupportInitialize)(this.m_fwTextBoxBottomMsg)).BeginInit();
			this.SuspendLayout();
			//
			// m_btnClose
			//
			resources.ApplyResources(this.m_btnClose, "m_btnClose");
			this.m_btnClose.AutoSize = true;
			this.m_btnClose.DialogResult = System.Windows.Forms.DialogResult.Cancel;
			this.m_btnClose.Name = "m_btnClose";
			//
			// m_btnOK
			//
			resources.ApplyResources(this.m_btnOK, "m_btnOK");
			this.m_btnOK.AutoSize = true;
			this.m_btnOK.DialogResult = System.Windows.Forms.DialogResult.OK;
			this.m_btnOK.Name = "m_btnOK";
			//
			// m_btnInsert
			//
			resources.ApplyResources(this.m_btnInsert, "m_btnInsert");
			this.m_btnInsert.AutoSize = true;
			this.m_btnInsert.Name = "m_btnInsert";
			this.m_btnInsert.Click += new System.EventHandler(this.m_btnInsert_Click);
			//
			// m_btnHelp
			//
			resources.ApplyResources(this.m_btnHelp, "m_btnHelp");
			this.m_btnHelp.AutoSize = true;
			this.m_btnHelp.Name = "m_btnHelp";
			this.m_btnHelp.Click += new System.EventHandler(this.m_btnHelp_Click);
			//
			// m_panel1
			//
			this.m_panel1.Controls.Add(this.m_tbForm);
			this.m_panel1.Controls.Add(this.m_formLabel);
			resources.ApplyResources(this.m_panel1, "m_panel1");
			this.m_panel1.Name = "m_panel1";
			//
			// m_tbForm
			//
			this.m_tbForm.AdjustStringHeight = true;
			this.m_tbForm.BackColor = System.Drawing.SystemColors.Window;
			this.m_tbForm.controlID = null;
			resources.ApplyResources(this.m_tbForm, "m_tbForm");
			this.m_tbForm.HasBorder = true;
			this.m_tbForm.Name = "m_tbForm";
			this.m_tbForm.SelectionLength = 0;
			this.m_tbForm.SelectionStart = 0;
			//
			// m_formLabel
			//
			resources.ApplyResources(this.m_formLabel, "m_formLabel");
			this.m_formLabel.Name = "m_formLabel";
			//
			// m_cbWritingSystems
			//
			this.m_cbWritingSystems.AllowSpaceInEditBox = false;
			this.m_cbWritingSystems.DropDownStyle = System.Windows.Forms.ComboBoxStyle.DropDownList;
			resources.ApplyResources(this.m_cbWritingSystems, "m_cbWritingSystems");
			this.m_cbWritingSystems.Name = "m_cbWritingSystems";
			this.m_cbWritingSystems.Sorted = true;
			//
			// m_wsLabel
			//
			resources.ApplyResources(this.m_wsLabel, "m_wsLabel");
			this.m_wsLabel.Name = "m_wsLabel";
			//
			// m_fwTextBoxBottomMsg
			//
			this.m_fwTextBoxBottomMsg.AdjustStringHeight = true;
			resources.ApplyResources(this.m_fwTextBoxBottomMsg, "m_fwTextBoxBottomMsg");
			this.m_fwTextBoxBottomMsg.BackColor = System.Drawing.SystemColors.Control;
			this.m_fwTextBoxBottomMsg.CausesValidation = false;
			this.m_fwTextBoxBottomMsg.controlID = null;
			this.m_fwTextBoxBottomMsg.HasBorder = false;
			this.m_fwTextBoxBottomMsg.Name = "m_fwTextBoxBottomMsg";
			this.m_fwTextBoxBottomMsg.SelectionLength = 0;
			this.m_fwTextBoxBottomMsg.SelectionStart = 0;
			//
			// m_objectsLabel
			//
			resources.ApplyResources(this.m_objectsLabel, "m_objectsLabel");
			this.m_objectsLabel.Name = "m_objectsLabel";
			//
			// m_matchingObjectsBrowser
			//
			resources.ApplyResources(this.m_matchingObjectsBrowser, "m_matchingObjectsBrowser");
			this.m_matchingObjectsBrowser.Name = "m_matchingObjectsBrowser";
			this.m_matchingObjectsBrowser.TabStop = false;
			this.m_matchingObjectsBrowser.SelectionChanged += new FwSelectionChangedEventHandler(this.m_matchingObjects_SelectionChanged);
			this.m_matchingObjectsBrowser.SelectionMade += new FwSelectionChangedEventHandler(this.m_matchingObjectsBrowser_SelectionMade);
			this.m_matchingObjectsBrowser.SearchCompleted += new EventHandler(this.m_matchingObjectsBrowser_SearchCompleted);
			//
			// BaseGoDlg
			//
			this.AcceptButton = this.m_btnOK;
			resources.ApplyResources(this, "$this");
			this.CancelButton = this.m_btnClose;
			this.Controls.Add(this.m_matchingObjectsBrowser);
			this.Controls.Add(this.m_objectsLabel);
			this.Controls.Add(this.m_fwTextBoxBottomMsg);
			this.Controls.Add(this.m_wsLabel);
			this.Controls.Add(this.m_cbWritingSystems);
			this.Controls.Add(this.m_panel1);
			this.Controls.Add(this.m_btnHelp);
			this.Controls.Add(this.m_btnInsert);
			this.Controls.Add(this.m_btnOK);
			this.Controls.Add(this.m_btnClose);
			this.MaximizeBox = false;
			this.MinimizeBox = false;
			this.Name = "BaseGoDlg";
			this.ShowInTaskbar = false;
			this.Closed += new System.EventHandler(this.BaseGoDlg_Closed);
			this.Activated += new System.EventHandler(this.BaseGoDlg_Activated);
			this.m_panel1.ResumeLayout(false);
			((System.ComponentModel.ISupportInitialize)(this.m_tbForm)).EndInit();
			((System.ComponentModel.ISupportInitialize)(this.m_fwTextBoxBottomMsg)).EndInit();
			this.ResumeLayout(false);
			this.PerformLayout();

		}

		#endregion

		#region	Event handlers

		protected void m_tbForm_TextChanged(object sender, EventArgs e)
		{
			if (m_skipCheck)
				return;
			int selStart = m_tbForm.SelectionStart;
			int selLen = m_tbForm.SelectionLength;
			int addToSelection;
			string fixedText = AdjustText(out addToSelection);

			ResetMatches(fixedText);
			// Even if AdjustText didn't move the selection, it may have changed the text,
			// which has a side effect in a text box of selecting all of it. We don't want that here,
			// so reset the selection to what it ought to be.
			selStart = Math.Min(Math.Max(selStart + addToSelection, 0), fixedText.Length);
			if (selLen + selStart > fixedText.Length)
				selLen = fixedText.Length - selStart;
			if (m_tbForm.SelectionStart != selStart || m_tbForm.SelectionLength != selLen)
				m_tbForm.Select(selStart, selLen);
		}

		protected virtual string AdjustText(out int addToSelection)
		{
			// TODO: For each keystroke:
			//		1. If it is a reserved character, then...
			//			(e.g., '-' for prefixes or suffixes).
			//		2. If it is not a wordforming character, then...?
			//		3. If it is a wordforming character, then modify the 'matching entries'
			//			list box, and select the first item in the list.
			var oldText = m_tbForm.Text;
			string fixedText = oldText.Trim();
			addToSelection = 0;
			if (fixedText != oldText)
			{
				// It's important (see LT-3770) to allow the user to type a space.
				// So if the only difference is a trailing space, don't adjust the string!
				// (But a single space as the first thing typed is not allowed.)
				// Note: Yi and Chinese use \x3000 for this.
				if (fixedText != "" && (fixedText + " " == oldText || fixedText + "\x3000" == oldText))
				{
					return oldText;
				}
				m_skipCheck = true;
				m_tbForm.Text = fixedText;
				m_skipCheck = false;
				int loc = oldText.IndexOf(fixedText);
				Debug.Assert(loc >= 0);
				addToSelection = -loc; // move selection back by the amount we removed at the start.
			}
			return fixedText;
		}

		protected virtual void m_btnInsert_Click(object sender, EventArgs e)
		{
			// override
		}

		/// ------------------------------------------------------------------------------------
		/// <summary>
		/// Display help for this dialog.
		/// </summary>
		/// <param name="sender"></param>
		/// <param name="e"></param>
		/// ------------------------------------------------------------------------------------
		protected void m_btnHelp_Click(object sender, EventArgs e)
		{
			ShowHelp.ShowHelpTopic(m_helpTopicProvider, m_helpTopic);
		}

		private void BaseGoDlg_Closed(object sender, EventArgs e)
		{
			// Save location.
			if (m_propertyTable != null)
			{
				var propName = PersistenceLabel + "DlgLocation";
				m_propertyTable.SetProperty(propName, Location, true, true);
				var sz = new Size(0, m_delta);
				propName = PersistenceLabel + "DlgSize";
				m_propertyTable.SetProperty(propName, Size - sz, true, true);
			}
		}

		private void m_matchingObjects_SelectionChanged(object sender, FwObjectSelectionEventArgs e)
		{
			if (m_skipCheck)
				return;

			m_selObject = m_cache.ServiceLocator.GetObject(e.Hvo);

			HandleMatchingSelectionChanged(e);
		}

		private void m_matchingObjectsBrowser_SelectionMade(object sender, FwObjectSelectionEventArgs e)
		{
			DialogResult = DialogResult.OK;
			Close();
		}

		private void m_matchingObjectsBrowser_SearchCompleted(object sender, EventArgs e)
		{
			if (Controls.Contains(m_searchAnimation))
				Controls.Remove(m_searchAnimation);
		}

		private bool m_fTbFormHasBeenFocused;
		/// <summary>
		/// The first time it becomes possible, focus m_tbForm.
		/// Depending for some obscure reason on the DPI, events occur in different orders,
		/// and it may not be possible to focus this control at various points where
		/// we would like to. Do it (once) as soon as we can. Not more than that, lest
		/// we move the focus back here from somewhere else the user put it.
		/// </summary>
		void FocusTbFormTheFirstTime()
		{
			if (m_fTbFormHasBeenFocused || ! m_tbForm.CanFocus)
				return;
			m_tbForm.Select();
			m_fTbFormHasBeenFocused = true;
		}

		private void BaseGoDlg_Activated(object sender, EventArgs e)
		{
			FocusTbFormTheFirstTime();
			if (m_hasBeenActivated)
				return; // Only do this once.

			string form = Form.Trim();
			if (!string.IsNullOrEmpty(form))
			{
				m_tbForm.Select(form.Length, 0);
				ResetMatches(form);
			}
			else
			{
				m_tbForm.Select(0, 0);
			}
			m_hasBeenActivated = true;
		}

		protected virtual void m_cbWritingSystems_SelectedIndexChanged(object sender, EventArgs e)
		{
			int start = m_tbForm.SelectionStart;
			int length = m_tbForm.SelectionLength;
			m_tbForm.WritingSystemCode = ((ILgWritingSystem)m_cbWritingSystems.SelectedItem).Handle;
			// Change the writing system inside the ITsString.
			ITsStrBldr tsb = m_tbForm.Tss.GetBldr();
			int cch = tsb.Length;
			tsb.SetIntPropValues(0, cch, (int)FwTextPropType.ktptWs, 0,
				m_tbForm.WritingSystemCode);
			m_tbForm.Tss = tsb.GetString();
			//we need to adjust the size of the box based on the changed writing system
			m_tbForm.AdjustForStyleSheet(this, m_panel1, m_tbForm.StyleSheet);
			// Restore the selection, whether IP or range.
			m_tbForm.Select(start, length);
			m_oldSearchKey = string.Empty;
			ResetMatches(m_tbForm.Text);
			m_tbForm.Select();
		}

		#endregion	// Event handlers
	}
}<|MERGE_RESOLUTION|>--- conflicted
+++ resolved
@@ -214,25 +214,17 @@
 		/// <summary>
 		/// Set up the dlg in preparation to showing it.
 		/// </summary>
-		/// <param name="cache">FDO cache.</param>
+		/// <param name="cache">LCM cache.</param>
 		/// <param name="wp">Strings used for various items in this dialog.</param>
 		/// <param name="propertyTable"></param>
-<<<<<<< HEAD
 		/// <param name="publisher"></param>
 		/// <param name="subscriber"></param>
-		public virtual void SetDlgInfo(FdoCache cache, WindowParams wp, IPropertyTable propertyTable, IPublisher publisher, ISubscriber subscriber)
-=======
-		public virtual void SetDlgInfo(LcmCache cache, WindowParams wp, Mediator mediator, XCore.PropertyTable propertyTable)
->>>>>>> c1202904
+		public virtual void SetDlgInfo(LcmCache cache, WindowParams wp, IPropertyTable propertyTable, IPublisher publisher, ISubscriber subscriber)
 		{
 			SetDlgInfo(cache, wp, propertyTable, publisher, subscriber, cache.DefaultVernWs);
 		}
 
-<<<<<<< HEAD
-		protected virtual void SetDlgInfo(FdoCache cache, WindowParams wp, IPropertyTable propertyTable, IPublisher publisher, ISubscriber subscriber, int ws)
-=======
-		protected virtual void SetDlgInfo(LcmCache cache, WindowParams wp, Mediator mediator, XCore.PropertyTable propertyTable, int ws)
->>>>>>> c1202904
+		protected virtual void SetDlgInfo(LcmCache cache, WindowParams wp, IPropertyTable propertyTable, IPublisher publisher, ISubscriber subscriber, int ws)
 		{
 			CheckDisposed();
 
@@ -486,46 +478,26 @@
 		/// <summary>
 		/// Set up the dlg in preparation to showing it.
 		/// </summary>
-		/// <param name="cache">FDO cache.</param>
+		/// <param name="cache">LCM cache.</param>
 		/// <param name="wp">Strings used for various items in this dialog.</param>
 		/// <param name="propertyTable"></param>
 		/// <param name="publisher"></param>
 		/// <param name="subscriber"></param>
 		/// <param name="form">Form to use in main text edit box.</param>
-<<<<<<< HEAD
-		public virtual void SetDlgInfo(FdoCache cache, WindowParams wp, IPropertyTable propertyTable, IPublisher publisher, ISubscriber subscriber, string form)
-=======
-		public virtual void SetDlgInfo(LcmCache cache, WindowParams wp, Mediator mediator, XCore.PropertyTable propertyTable, string form)
->>>>>>> c1202904
+		public virtual void SetDlgInfo(LcmCache cache, WindowParams wp, IPropertyTable propertyTable, IPublisher publisher, ISubscriber subscriber, string form)
 		{
 			CheckDisposed();
 			SetDlgInfo(cache, wp, propertyTable, publisher, subscriber, form, cache.DefaultVernWs);
 		}
 
-<<<<<<< HEAD
-		protected void SetDlgInfo(FdoCache cache, WindowParams wp, IPropertyTable propertyTable, IPublisher publisher, ISubscriber subscriber, string form, int ws)
-=======
-		protected void SetDlgInfo(LcmCache cache, WindowParams wp, Mediator mediator, XCore.PropertyTable propertyTable, string form, int ws)
->>>>>>> c1202904
+		protected void SetDlgInfo(LcmCache cache, WindowParams wp, IPropertyTable propertyTable, IPublisher publisher, ISubscriber subscriber, string form, int ws)
 		{
 			SetDlgInfo(cache, wp, propertyTable, publisher, subscriber, ws);
 			Form = form;
 		}
 
-<<<<<<< HEAD
 		///  <summary />
-		public void SetDlgInfo(FdoCache cache, WindowParams wp, IPropertyTable propertyTable, IPublisher publisher, ISubscriber subscriber, ITsString tssform)
-=======
-		/// <summary>
-		///
-		/// </summary>
-		/// <param name="cache"></param>
-		/// <param name="wp"></param>
-		/// <param name="mediator"></param>
-		/// <param name="propertyTable"></param>
-		/// <param name="tssform">establishes the ws of the dialog.</param>
-		public void SetDlgInfo(LcmCache cache, WindowParams wp, Mediator mediator, XCore.PropertyTable propertyTable, ITsString tssform)
->>>>>>> c1202904
+		public void SetDlgInfo(LcmCache cache, WindowParams wp, IPropertyTable propertyTable, IPublisher publisher, ISubscriber subscriber, ITsString tssform)
 		{
 			CheckDisposed();
 			SetDlgInfo(cache, wp, propertyTable, publisher, subscriber, tssform.Text, TsStringUtils.GetWsAtOffset(tssform, 0));
