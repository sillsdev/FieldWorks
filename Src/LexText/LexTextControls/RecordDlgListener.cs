﻿// Copyright (c) 2015 SIL International
// This software is licensed under the LGPL, version 2.1 or later
// (http://www.gnu.org/licenses/lgpl-2.1.html)

using System.Diagnostics;
using System.Windows.Forms;
<<<<<<< HEAD
using SIL.FieldWorks.FDO;
=======
using SIL.LCModel;
using SIL.Utils;
using XCore;
>>>>>>> c1202904

namespace SIL.FieldWorks.LexText.Controls
{

#if RANDYTODO
	// TODO: Blocked out, while DlgListenerBase base class is moved, so this project takes no new dependency on LanguageExplorer.
	// TODO: InsertRecordDlgListener will get moved to fw\Src\LanguageExplorer\Areas\Notebook\
	// TODO: when the time comes to re-enable the Notebook area tools that use it.
	//
	// TODO: Likely disposition: Dump InsertRecordDlgListener and just have relevant tool(s) add normal menu/toolbar event handlers for the insertion.
	//
	/// <summary>
	/// Listener class for the InsertEntryDlg class.
	/// </summary>
	public class InsertRecordDlgListener : DlgListenerBase
	{
	#region Data members
		/// <summary>
		/// used to store the size and location of dialogs
		/// </summary>
		protected IPersistenceProvider m_persistProvider; // Was on DlgListenerBase base class

	#endregion Data members

	#region Properties

		protected string PersistentLabel
		{
			get { return "InsertRecord"; } // Was on DlgListenerBase base class
		}

	#endregion Properties

	#region XCORE Message Handlers

		/// <summary>
		/// Handles the xWorks message to insert a new Data Notebook record.
		/// Invoked by the RecordClerk
		/// </summary>
		/// <param name="argument">The xCore Command object.</param>
		/// <returns>true, if we handled the message, otherwise false, if there was an unsupported 'classname' parameter</returns>
		public bool OnDialogInsertItemInVector(object argument)
		{
			CheckDisposed();

#if RANDYTODO
			var command = (Command) argument;
			string className = XmlUtils.GetOptionalAttributeValue(command.Parameters[0], "className");
			if (className == null || className != "RnGenericRec")
				return false;

			bool subrecord = XmlUtils.GetOptionalBooleanAttributeValue(command.Parameters[0], "subrecord", false);
			bool subsubrecord = XmlUtils.GetOptionalBooleanAttributeValue(command.Parameters[0], "subsubrecord", false);

			using (var dlg = new InsertRecordDlg())
			{
<<<<<<< HEAD
				var cache = PropertyTable.GetValue<FdoCache>("cache");
=======
				var cache = m_propertyTable.GetValue<LcmCache>("cache");
>>>>>>> c1202904
				ICmObject obj = null;
				ICmObject objSelected = PropertyTable.GetValue<ICmObject>("ActiveClerkSelectedObject");
				ICmObject objOwning = PropertyTable.GetValue<ICmObject>("ActiveClerkOwningObject");
				if (subsubrecord)
				{
					obj = objSelected;
				}
				else if (subrecord && objSelected != null)
				{
					obj = objSelected;
					while (obj.Owner is IRnGenericRec)
						obj = obj.Owner;
				}
				else
				{
					obj = objOwning;
				}
				dlg.SetDlgInfo(cache, PropertyTable, obj);
				if (dlg.ShowDialog(Form.ActiveForm) == DialogResult.OK)
				{
					Publisher.Publish("JumpToRecord", dlg.NewRecord.Hvo);
				}
			}
#endif
			return true; // We "handled" the message, regardless of what happened.
		}

	#endregion XCORE Message Handlers
	}
#endif

#if RANDYTODO
	// TODO: Blocked out, while DlgListenerBase base class is moved, so this project takes no new dependency on LanguageExplorer.
	// TODO: GoLinkRecordDlgListener will get moved to fw\Src\LanguageExplorer\Areas\Notebook\
	// TODO: when the time comes to re-enable the Notebook area tools that use it.
	// TODO: Check "InFriendlyArea" property, as not all tools use this listener.
	//
	// TODO: Likely disposition: Dump GoLinkRecordDlgListener and just have relevant tool(s) add normal menu/toolbar event handlers for the insertion.
	//
	public class GoLinkRecordDlgListener : DlgListenerBase
	{
	#region Data members
		/// <summary>
		/// used to store the size and location of dialogs
		/// </summary>
		protected IPersistenceProvider m_persistProvider; // Was on DlgListenerBase base class

	#endregion Data members

	#region Overrides of DlgListenerBase

		protected string PersistentLabel
		{
			get { return "GoLinkRecord"; } // Was on DlgListenerBase base class
		}

	#endregion

		/// <summary>
		/// Handles the xCore message to go to or link to a lexical entry.
		/// </summary>
		/// <param name="argument">The xCore Command object.</param>
		/// <returns>true</returns>
		public bool OnGotoRecord(object argument)
		{
			CheckDisposed();

			using (var dlg = new RecordGoDlg())
			{
<<<<<<< HEAD
				var cache = PropertyTable.GetValue<FdoCache>("cache");
=======
				var cache = m_propertyTable.GetValue<LcmCache>("cache");
>>>>>>> c1202904
				Debug.Assert(cache != null);
				dlg.SetDlgInfo(cache, null, PropertyTable, Publisher);
				if (dlg.ShowDialog() == DialogResult.OK)
				{
					Publisher.Publish("JumpToRecord", dlg.SelectedObject.Hvo);
				}
			}
			return true;
		}

#if RANDYTODO
		public virtual bool OnDisplayGotoRecord(object commandObject, ref UIItemDisplayProperties display)
		{
			CheckDisposed();

			display.Enabled = display.Visible = InFriendlyArea;
			return true; //we've handled this
		}
#endif

		protected bool InFriendlyArea
		{
			get
			{
				string areaChoice = PropertyTable.GetValue<string>("areaChoice");
				var areas = new[] { "notebook" };
				foreach (string area in areas)
				{
					if (area == areaChoice)
					{
						// We want to show goto dialog for dictionary views, but not lists, etc.
						// that may be in the Lexicon area.
						// Note, getting a clerk directly here causes a dependency loop in compilation.
						var obj = PropertyTable.GetValue<ICmObject>("ActiveClerkOwningObject");
						return (obj != null) && (obj.ClassID == RnResearchNbkTags.kClassId);
					}
				}
				return false; //we are not in an area that wants to see the parser commands
			}
		}
	}
#endif
}<|MERGE_RESOLUTION|>--- conflicted
+++ resolved
@@ -4,13 +4,7 @@
 
 using System.Diagnostics;
 using System.Windows.Forms;
-<<<<<<< HEAD
-using SIL.FieldWorks.FDO;
-=======
 using SIL.LCModel;
-using SIL.Utils;
-using XCore;
->>>>>>> c1202904
 
 namespace SIL.FieldWorks.LexText.Controls
 {
@@ -67,11 +61,7 @@
 
 			using (var dlg = new InsertRecordDlg())
 			{
-<<<<<<< HEAD
-				var cache = PropertyTable.GetValue<FdoCache>("cache");
-=======
-				var cache = m_propertyTable.GetValue<LcmCache>("cache");
->>>>>>> c1202904
+				var cache = PropertyTable.GetValue<LcmCache>("cache");
 				ICmObject obj = null;
 				ICmObject objSelected = PropertyTable.GetValue<ICmObject>("ActiveClerkSelectedObject");
 				ICmObject objOwning = PropertyTable.GetValue<ICmObject>("ActiveClerkOwningObject");
@@ -141,11 +131,7 @@
 
 			using (var dlg = new RecordGoDlg())
 			{
-<<<<<<< HEAD
-				var cache = PropertyTable.GetValue<FdoCache>("cache");
-=======
-				var cache = m_propertyTable.GetValue<LcmCache>("cache");
->>>>>>> c1202904
+				var cache = PropertyTable.GetValue<LcmCache>("cache");
 				Debug.Assert(cache != null);
 				dlg.SetDlgInfo(cache, null, PropertyTable, Publisher);
 				if (dlg.ShowDialog() == DialogResult.OK)
