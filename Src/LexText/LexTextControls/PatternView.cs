--- conflicted
+++ resolved
@@ -6,13 +6,8 @@
 using SIL.FieldWorks.Common.ViewsInterfaces;
 using SIL.FieldWorks.Common.RootSites;
 using SIL.FieldWorks.Common.Widgets;
-<<<<<<< HEAD
-using SIL.FieldWorks.FDO;
-=======
 using SIL.LCModel;
-using XCore;
-
->>>>>>> c1202904
+
 namespace SIL.FieldWorks.LexText.Controls
 {
 	/// <summary>
@@ -77,13 +72,7 @@
 		{
 			CheckDisposed();
 			m_patternControl = patternControl;
-<<<<<<< HEAD
-			Cache = PropertyTable.GetValue<FdoCache>("cache");
-=======
-			Mediator = mediator;
-			m_propertyTable = propertyTable;
-			Cache = m_propertyTable.GetValue<LcmCache>("cache");
->>>>>>> c1202904
+			Cache = PropertyTable.GetValue<LcmCache>("cache");
 			m_hvo = hvo;
 			m_vc = vc;
 			m_sda = sda;
