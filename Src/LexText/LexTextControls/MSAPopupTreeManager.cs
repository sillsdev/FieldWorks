--- conflicted
+++ resolved
@@ -9,19 +9,10 @@
 using SIL.LCModel.Core.Text;
 using SIL.LCModel.Core.KernelInterfaces;
 using SIL.FieldWorks.Common.FwUtils;
-<<<<<<< HEAD
-using SIL.FieldWorks.Common.Widgets;
-using SIL.FieldWorks.FDO;
-using SIL.FieldWorks.FDO.Infrastructure;
-using SIL.FieldWorks.FDO.DomainServices;
-=======
-using SIL.LCModel.Utils;
 using SIL.FieldWorks.Common.Widgets;
 using SIL.LCModel;
 using SIL.LCModel.Infrastructure;
 using SIL.LCModel.DomainServices;
-using XCore;
->>>>>>> c1202904
 
 namespace SIL.FieldWorks.LexText.Controls
 {
@@ -57,15 +48,9 @@
 		/// <summary>
 		/// Constructor.
 		/// </summary>
-<<<<<<< HEAD
-		public MSAPopupTreeManager(TreeCombo treeCombo, FdoCache cache, ICmPossibilityList list,
+		public MSAPopupTreeManager(TreeCombo treeCombo, LcmCache cache, ICmPossibilityList list,
 			int ws, bool useAbbr, IPropertyTable propertyTable, IPublisher publisher, Form parent)
 			: base(treeCombo, cache, propertyTable, publisher, list, ws, useAbbr, parent)
-=======
-		public MSAPopupTreeManager(TreeCombo treeCombo, LcmCache cache, ICmPossibilityList list,
-			int ws, bool useAbbr, Mediator mediator, XCore.PropertyTable propertyTable, Form parent)
-			: base(treeCombo, cache, mediator, propertyTable, list, ws, useAbbr, parent)
->>>>>>> c1202904
 		{
 			LoadStrings();
 		}
@@ -73,15 +58,9 @@
 		/// <summary>
 		/// Constructor.
 		/// </summary>
-<<<<<<< HEAD
-		public MSAPopupTreeManager(PopupTree popupTree, FdoCache cache, ICmPossibilityList list,
+		public MSAPopupTreeManager(PopupTree popupTree, LcmCache cache, ICmPossibilityList list,
 			int ws, bool useAbbr, IPropertyTable propertyTable, IPublisher publisher, Form parent)
 			: base(popupTree, cache, propertyTable, publisher, list, ws, useAbbr, parent)
-=======
-		public MSAPopupTreeManager(PopupTree popupTree, LcmCache cache, ICmPossibilityList list,
-			int ws, bool useAbbr, Mediator mediator, XCore.PropertyTable propertyTable, Form parent)
-			: base(popupTree, cache, mediator, propertyTable, list, ws, useAbbr, parent)
->>>>>>> c1202904
 		{
 			LoadStrings();
 		}
