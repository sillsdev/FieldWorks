--- conflicted
+++ resolved
@@ -7,17 +7,10 @@
 using System.Drawing;
 using System.Windows.Forms;
 using System.Diagnostics;
-<<<<<<< HEAD
-using SIL.CoreImpl.WritingSystems;
 using SIL.FieldWorks.Common.FwUtils;
-using SIL.FieldWorks.Common.Widgets;
-using SIL.FieldWorks.FDO;
-=======
 using SIL.LCModel.Core.WritingSystems;
 using SIL.FieldWorks.Common.Widgets;
 using SIL.LCModel;
-using XCore;
->>>>>>> c1202904
 
 namespace SIL.FieldWorks.LexText.Controls
 {
@@ -150,15 +143,7 @@
 		/// <summary>
 		/// Set up the dlg in preparation to showing it.
 		/// </summary>
-<<<<<<< HEAD
-		public void SetDlgInfo(FdoCache cache, IPropertyTable propertyTable, IPublisher publisher, ISubscriber subscriber, ILexEntry startingEntry)
-=======
-		/// <param name="cache">FDO cache.</param>
-		/// <param name="mediator">Mediator used to restore saved siz and location info.</param>
-		/// <param name="propertyTable"></param>
-		/// <param name="startingEntry">Entry that cannot be used as a match in this dlg.</param>
-		public void SetDlgInfo(LcmCache cache, Mediator mediator, XCore.PropertyTable propertyTable, ILexEntry startingEntry)
->>>>>>> c1202904
+		public void SetDlgInfo(LcmCache cache, IPropertyTable propertyTable, IPublisher publisher, ISubscriber subscriber, ILexEntry startingEntry)
 		{
 			CheckDisposed();
 
@@ -168,19 +153,8 @@
 			SetDlgInfo(cache, null, propertyTable, publisher, subscriber);
 		}
 
-<<<<<<< HEAD
 		///  <summary />
-		public override void SetDlgInfo(FdoCache cache, WindowParams wp, IPropertyTable propertyTable, IPublisher publisher, ISubscriber subscriber)
-=======
-		/// <summary>
-		///
-		/// </summary>
-		/// <param name="cache"></param>
-		/// <param name="wp"></param>
-		/// <param name="mediator"></param>
-		/// <param name="propertyTable"></param>
-		public override void SetDlgInfo(LcmCache cache, WindowParams wp, Mediator mediator, XCore.PropertyTable propertyTable)
->>>>>>> c1202904
+		public override void SetDlgInfo(LcmCache cache, WindowParams wp, IPropertyTable propertyTable, IPublisher publisher, ISubscriber subscriber)
 		{
 			CheckDisposed();
 
