--- conflicted
+++ resolved
@@ -4,26 +4,15 @@
 
 using System;
 using System.Windows.Forms;
-<<<<<<< HEAD
 using System.Xml.Linq;
 using System.Xml.XPath;
-using SIL.CoreImpl.Text;
-using SIL.CoreImpl.WritingSystems;
-using SIL.FieldWorks.Common.Controls;
-using SIL.FieldWorks.Common.FwKernelInterfaces;
-using SIL.FieldWorks.Common.FwUtils;
-using SIL.FieldWorks.Common.Widgets;
-using SIL.FieldWorks.FDO;
-=======
-using System.Xml;
 using SIL.LCModel.Core.Text;
 using SIL.LCModel.Core.WritingSystems;
 using SIL.FieldWorks.Common.Controls;
+using SIL.FieldWorks.Common.FwUtils;
 using SIL.LCModel.Core.KernelInterfaces;
 using SIL.FieldWorks.Common.Widgets;
 using SIL.LCModel;
-using XCore;
->>>>>>> c1202904
 
 namespace SIL.FieldWorks.LexText.Controls
 {
@@ -40,20 +29,12 @@
 			get { return "RecordGo"; }
 		}
 
-<<<<<<< HEAD
-		public override void SetDlgInfo(FdoCache cache, WindowParams wp, IPropertyTable propertyTable, IPublisher publisher, ISubscriber subscriber)
-=======
-		public override void SetDlgInfo(LcmCache cache, WindowParams wp, Mediator mediator, XCore.PropertyTable propertyTable)
->>>>>>> c1202904
+		public override void SetDlgInfo(LcmCache cache, WindowParams wp, IPropertyTable propertyTable, IPublisher publisher, ISubscriber subscriber)
 		{
 			SetDlgInfo(cache, wp, propertyTable, publisher, subscriber, cache.DefaultAnalWs);
 		}
 
-<<<<<<< HEAD
-		public override void SetDlgInfo(FdoCache cache, WindowParams wp, IPropertyTable propertyTable, IPublisher publisher, ISubscriber subscriber, string form)
-=======
-		public override void SetDlgInfo(LcmCache cache, WindowParams wp, Mediator mediator, XCore.PropertyTable propertyTable, string form)
->>>>>>> c1202904
+		public override void SetDlgInfo(LcmCache cache, WindowParams wp, IPropertyTable propertyTable, IPublisher publisher, ISubscriber subscriber, string form)
 		{
 			SetDlgInfo(cache, wp, propertyTable, publisher, subscriber, form, cache.DefaultAnalWs);
 		}
