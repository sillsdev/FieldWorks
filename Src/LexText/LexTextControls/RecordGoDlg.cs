--- conflicted
+++ resolved
@@ -3,18 +3,12 @@
 // (http://www.gnu.org/licenses/lgpl-2.1.html)
 
 using System;
-using System.Diagnostics.CodeAnalysis;
 using System.Windows.Forms;
-<<<<<<< HEAD
 using System.Xml.Linq;
 using System.Xml.XPath;
 using SIL.CoreImpl;
-using SIL.FieldWorks.Common.COMInterfaces;
-=======
-using System.Xml;
 using SIL.CoreImpl.Text;
 using SIL.CoreImpl.WritingSystems;
->>>>>>> 95b9b36f
 using SIL.FieldWorks.Common.Controls;
 using SIL.FieldWorks.Common.FwKernelInterfaces;
 using SIL.FieldWorks.Common.Widgets;
@@ -59,7 +53,7 @@
 			var ws = (CoreWritingSystemDefinition) m_cbWritingSystems.SelectedItem;
 			if (ws != null)
 			{
-				ITsString tss = TsStringUtils.EmptyString(ws.Handle);
+				ITsString tss = TsStringUtils.MakeString(string.Empty, ws.Handle);
 				var field = new SearchField(RnGenericRecTags.kflidTitle, tss);
 				m_matchingObjectsBrowser.SearchAsync(new[] { field });
 			}
@@ -96,13 +90,8 @@
 			using (var dlg = new InsertRecordDlg())
 			{
 				string title = m_tbForm.Text.Trim();
-<<<<<<< HEAD
-				ITsString titleTrimmed = TsStringUtils.MakeTss(title, TsStringUtils.GetWsAtOffset(m_tbForm.Tss, 0));
+				ITsString titleTrimmed = TsStringUtils.MakeString(title, TsStringUtils.GetWsAtOffset(m_tbForm.Tss, 0));
 				dlg.SetDlgInfo(m_cache, m_propertyTable, m_publisher, m_cache.LanguageProject.ResearchNotebookOA, titleTrimmed);
-=======
-				ITsString titleTrimmed = TsStringUtils.MakeString(title, TsStringUtils.GetWsAtOffset(m_tbForm.Tss, 0));
-				dlg.SetDlgInfo(m_cache, m_mediator, m_propertyTable, m_cache.LanguageProject.ResearchNotebookOA, titleTrimmed);
->>>>>>> 95b9b36f
 				if (dlg.ShowDialog() == DialogResult.OK)
 				{
 					m_selObject = dlg.NewRecord;
