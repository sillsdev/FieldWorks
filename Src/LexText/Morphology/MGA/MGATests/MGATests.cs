--- conflicted
+++ resolved
@@ -10,15 +10,9 @@
 using System.IO;
 using System.Xml;
 using NUnit.Framework;
-<<<<<<< HEAD
-using SIL.FieldWorks.FDO.FDOTests;
-using SIL.FieldWorks.Common.FwUtils;
-using SIL.Xml;
-=======
 using SIL.FieldWorks.Common.FwUtils;
 using SIL.LCModel;
-using SIL.Utils;
->>>>>>> c1202904
+using SIL.Xml;
 
 namespace SIL.FieldWorks.LexText.Controls.MGA
 {
@@ -48,9 +42,8 @@
 			GlossListBoxItem glbi = new GlossListBoxItem(Cache, node, ".", "", false);
 			m_LabelGlosses.Items.Add(glbi);
 		}
-		/// <summary>
-		///
-		/// </summary>
+
+		/// <summary />
 		/// <remarks>This method is called after each test </remarks>
 		[TearDown]
 		public virtual void TearDown()
