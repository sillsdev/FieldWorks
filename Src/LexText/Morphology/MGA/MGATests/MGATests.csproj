--- conflicted
+++ resolved
@@ -99,6 +99,10 @@
       <SpecificVersion>False</SpecificVersion>
       <HintPath>..\..\..\..\..\Output\Debug\CoreImplTests.dll</HintPath>
     </Reference>
+    <Reference Include="SIL.Core, Version=4.0.0.0, Culture=neutral, PublicKeyToken=cab3c8c5232dfcf2, processorArchitecture=MSIL">
+      <SpecificVersion>False</SpecificVersion>
+      <HintPath>..\..\..\..\..\Output\Debug\SIL.Core.dll</HintPath>
+    </Reference>
     <Reference Include="SIL.TestUtilities, Version=3.1.0.0, Culture=neutral, PublicKeyToken=cab3c8c5232dfcf2, processorArchitecture=MSIL">
       <SpecificVersion>False</SpecificVersion>
       <HintPath>..\..\..\..\..\Downloads\SIL.TestUtilities.dll</HintPath>
@@ -133,14 +137,7 @@
     <Reference Include="System.Xml">
       <Name>System.XML</Name>
     </Reference>
-<<<<<<< HEAD
     <Reference Include="System.Xml.Linq" />
-    <Reference Include="TestUtils, Version=6.1.1.28258, Culture=neutral, processorArchitecture=MSIL">
-      <SpecificVersion>False</SpecificVersion>
-      <HintPath>..\..\..\..\..\Output\Debug\TestUtils.dll</HintPath>
-    </Reference>
-=======
->>>>>>> 95b9b36f
     <Reference Include="XMLUtils">
       <Name>XMLUtils</Name>
       <HintPath>..\..\..\..\..\Output\Debug\XMLUtils.dll</HintPath>
