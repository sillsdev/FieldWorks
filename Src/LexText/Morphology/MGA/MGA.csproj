--- conflicted
+++ resolved
@@ -1,101 +1,100 @@
-﻿<?xml version="1.0" encoding="utf-8"?>
+<?xml version="1.0" encoding="utf-8"?>
 <Project DefaultTargets="Build" xmlns="http://schemas.microsoft.com/developer/msbuild/2003" ToolsVersion="4.0">
   <PropertyGroup>
-    <ProjectType>Local</ProjectType>
-    <ProductVersion>9.0.30729</ProductVersion>
-    <SchemaVersion>2.0</SchemaVersion>
-    <ProjectGuid>{85474E25-9808-4D9B-91A2-F3940305AC59}</ProjectGuid>
-    <Configuration Condition=" '$(Configuration)' == '' ">Debug</Configuration>
-    <Platform Condition=" '$(Platform)' == '' ">AnyCPU</Platform>
-    <ApplicationIcon>
-    </ApplicationIcon>
-    <AssemblyKeyContainerName>
-    </AssemblyKeyContainerName>
-    <AssemblyName>MGA</AssemblyName>
-    <AssemblyOriginatorKeyFile>
-    </AssemblyOriginatorKeyFile>
-    <DefaultClientScript>JScript</DefaultClientScript>
-    <DefaultHTMLPageLayout>Grid</DefaultHTMLPageLayout>
-    <DefaultTargetSchema>IE50</DefaultTargetSchema>
-    <DelaySign>false</DelaySign>
-    <OutputType>Library</OutputType>
-    <RootNamespace>SIL.FieldWorks.LexText.Controls.MGA</RootNamespace>
-    <RunPostBuildEvent>OnBuildSuccess</RunPostBuildEvent>
-    <StartupObject>
-    </StartupObject>
-    <FileUpgradeFlags>
-    </FileUpgradeFlags>
-    <UpgradeBackupLocation>
-    </UpgradeBackupLocation>
-    <OldToolsVersion>3.5</OldToolsVersion>
-    <IsWebBootstrapper>false</IsWebBootstrapper>
-    <TargetFrameworkVersion>v4.0</TargetFrameworkVersion>
-    <TargetFrameworkProfile />
-    <PublishUrl>publish\</PublishUrl>
-    <Install>true</Install>
-    <InstallFrom>Disk</InstallFrom>
-    <UpdateEnabled>false</UpdateEnabled>
-    <UpdateMode>Foreground</UpdateMode>
-    <UpdateInterval>7</UpdateInterval>
-    <UpdateIntervalUnits>Days</UpdateIntervalUnits>
-    <UpdatePeriodically>false</UpdatePeriodically>
-    <UpdateRequired>false</UpdateRequired>
-    <MapFileExtensions>true</MapFileExtensions>
-    <ApplicationRevision>0</ApplicationRevision>
-    <ApplicationVersion>1.0.0.%2a</ApplicationVersion>
-    <UseApplicationTrust>false</UseApplicationTrust>
-    <BootstrapperEnabled>true</BootstrapperEnabled>
+	<ProjectType>Local</ProjectType>
+	<ProductVersion>9.0.30729</ProductVersion>
+	<SchemaVersion>2.0</SchemaVersion>
+	<ProjectGuid>{85474E25-9808-4D9B-91A2-F3940305AC59}</ProjectGuid>
+	<Configuration Condition=" '$(Configuration)' == '' ">Debug</Configuration>
+	<Platform Condition=" '$(Platform)' == '' ">AnyCPU</Platform>
+	<ApplicationIcon>
+	</ApplicationIcon>
+	<AssemblyKeyContainerName>
+	</AssemblyKeyContainerName>
+	<AssemblyName>MGA</AssemblyName>
+	<AssemblyOriginatorKeyFile>
+	</AssemblyOriginatorKeyFile>
+	<DefaultClientScript>JScript</DefaultClientScript>
+	<DefaultHTMLPageLayout>Grid</DefaultHTMLPageLayout>
+	<DefaultTargetSchema>IE50</DefaultTargetSchema>
+	<DelaySign>false</DelaySign>
+	<OutputType>Library</OutputType>
+	<RootNamespace>SIL.FieldWorks.LexText.Controls.MGA</RootNamespace>
+	<RunPostBuildEvent>OnBuildSuccess</RunPostBuildEvent>
+	<StartupObject>
+	</StartupObject>
+	<FileUpgradeFlags>
+	</FileUpgradeFlags>
+	<UpgradeBackupLocation>
+	</UpgradeBackupLocation>
+	<OldToolsVersion>3.5</OldToolsVersion>
+	<IsWebBootstrapper>false</IsWebBootstrapper>
+	<TargetFrameworkVersion>v4.0</TargetFrameworkVersion>
+	<TargetFrameworkProfile />
+	<PublishUrl>publish\</PublishUrl>
+	<Install>true</Install>
+	<InstallFrom>Disk</InstallFrom>
+	<UpdateEnabled>false</UpdateEnabled>
+	<UpdateMode>Foreground</UpdateMode>
+	<UpdateInterval>7</UpdateInterval>
+	<UpdateIntervalUnits>Days</UpdateIntervalUnits>
+	<UpdatePeriodically>false</UpdatePeriodically>
+	<UpdateRequired>false</UpdateRequired>
+	<MapFileExtensions>true</MapFileExtensions>
+	<ApplicationRevision>0</ApplicationRevision>
+	<ApplicationVersion>1.0.0.%2a</ApplicationVersion>
+	<UseApplicationTrust>false</UseApplicationTrust>
+	<BootstrapperEnabled>true</BootstrapperEnabled>
   </PropertyGroup>
   <PropertyGroup Condition=" '$(Configuration)|$(Platform)' == 'Debug|AnyCPU' ">
-    <OutputPath>..\..\..\..\Output\Debug\</OutputPath>
-    <AllowUnsafeBlocks>false</AllowUnsafeBlocks>
-    <BaseAddress>285212672</BaseAddress>
-    <CheckForOverflowUnderflow>false</CheckForOverflowUnderflow>
-    <ConfigurationOverrideFile>
-    </ConfigurationOverrideFile>
-    <DefineConstants>DEBUG;TRACE</DefineConstants>
-    <DocumentationFile>
-    </DocumentationFile>
-    <DebugSymbols>true</DebugSymbols>
-    <FileAlignment>4096</FileAlignment>
-    <NoStdLib>false</NoStdLib>
-    <NoWarn>168,169,219,414,649,1635,1702,1701</NoWarn>
-    <Optimize>false</Optimize>
-    <RegisterForComInterop>false</RegisterForComInterop>
-    <RemoveIntegerChecks>false</RemoveIntegerChecks>
-    <TreatWarningsAsErrors>false</TreatWarningsAsErrors>
-    <WarningLevel>4</WarningLevel>
-    <DebugType>full</DebugType>
-    <ErrorReport>prompt</ErrorReport>
-    <CodeAnalysisRuleSet>AllRules.ruleset</CodeAnalysisRuleSet>
-    <PlatformTarget>x86</PlatformTarget>
+	<OutputPath>..\..\..\..\Output\Debug\</OutputPath>
+	<AllowUnsafeBlocks>false</AllowUnsafeBlocks>
+	<BaseAddress>285212672</BaseAddress>
+	<CheckForOverflowUnderflow>false</CheckForOverflowUnderflow>
+	<ConfigurationOverrideFile>
+	</ConfigurationOverrideFile>
+	<DefineConstants>DEBUG;TRACE</DefineConstants>
+	<DocumentationFile>
+	</DocumentationFile>
+	<DebugSymbols>true</DebugSymbols>
+	<FileAlignment>4096</FileAlignment>
+	<NoStdLib>false</NoStdLib>
+	<NoWarn>168,169,219,414,649,1635,1702,1701</NoWarn>
+	<Optimize>false</Optimize>
+	<RegisterForComInterop>false</RegisterForComInterop>
+	<RemoveIntegerChecks>false</RemoveIntegerChecks>
+	<TreatWarningsAsErrors>false</TreatWarningsAsErrors>
+	<WarningLevel>4</WarningLevel>
+	<DebugType>full</DebugType>
+	<ErrorReport>prompt</ErrorReport>
+	<CodeAnalysisRuleSet>AllRules.ruleset</CodeAnalysisRuleSet>
+	<PlatformTarget>x86</PlatformTarget>
   </PropertyGroup>
   <PropertyGroup Condition=" '$(Configuration)|$(Platform)' == 'Release|AnyCPU' ">
-    <OutputPath>..\..\..\..\Output\Release\</OutputPath>
-    <AllowUnsafeBlocks>false</AllowUnsafeBlocks>
-    <BaseAddress>285212672</BaseAddress>
-    <CheckForOverflowUnderflow>false</CheckForOverflowUnderflow>
-    <ConfigurationOverrideFile>
-    </ConfigurationOverrideFile>
-    <DefineConstants>TRACE</DefineConstants>
-    <DocumentationFile>
-    </DocumentationFile>
-    <DebugSymbols>true</DebugSymbols>
-    <FileAlignment>4096</FileAlignment>
-    <NoStdLib>false</NoStdLib>
-    <NoWarn>168,169,219,414,649,1635,1702,1701</NoWarn>
-    <Optimize>true</Optimize>
-    <RegisterForComInterop>false</RegisterForComInterop>
-    <RemoveIntegerChecks>false</RemoveIntegerChecks>
-    <TreatWarningsAsErrors>false</TreatWarningsAsErrors>
-    <WarningLevel>4</WarningLevel>
-    <DebugType>full</DebugType>
-    <ErrorReport>prompt</ErrorReport>
-    <CodeAnalysisRuleSet>AllRules.ruleset</CodeAnalysisRuleSet>
-    <PlatformTarget>x86</PlatformTarget>
+	<OutputPath>..\..\..\..\Output\Release\</OutputPath>
+	<AllowUnsafeBlocks>false</AllowUnsafeBlocks>
+	<BaseAddress>285212672</BaseAddress>
+	<CheckForOverflowUnderflow>false</CheckForOverflowUnderflow>
+	<ConfigurationOverrideFile>
+	</ConfigurationOverrideFile>
+	<DefineConstants>TRACE</DefineConstants>
+	<DocumentationFile>
+	</DocumentationFile>
+	<DebugSymbols>true</DebugSymbols>
+	<FileAlignment>4096</FileAlignment>
+	<NoStdLib>false</NoStdLib>
+	<NoWarn>168,169,219,414,649,1635,1702,1701</NoWarn>
+	<Optimize>true</Optimize>
+	<RegisterForComInterop>false</RegisterForComInterop>
+	<RemoveIntegerChecks>false</RemoveIntegerChecks>
+	<TreatWarningsAsErrors>false</TreatWarningsAsErrors>
+	<WarningLevel>4</WarningLevel>
+	<DebugType>full</DebugType>
+	<ErrorReport>prompt</ErrorReport>
+	<CodeAnalysisRuleSet>AllRules.ruleset</CodeAnalysisRuleSet>
+	<PlatformTarget>x86</PlatformTarget>
   </PropertyGroup>
   <ItemGroup>
-<<<<<<< HEAD
 	<Reference Include="BasicUtils, Version=4.1.1.0, Culture=neutral, processorArchitecture=MSIL">
 	  <SpecificVersion>False</SpecificVersion>
 	  <HintPath>..\..\..\..\Output\Debug\BasicUtils.dll</HintPath>
@@ -132,62 +131,6 @@
 	  <SpecificVersion>False</SpecificVersion>
 	  <HintPath>..\..\..\..\Output\Debug\RootSite.dll</HintPath>
 	</Reference>
-	<Reference Include="System" />
-	<Reference Include="System.Core" />
-	<Reference Include="System.Data">
-	  <Name>System.Data</Name>
-	</Reference>
-	<Reference Include="System.Drawing">
-	  <Name>System.Drawing</Name>
-	</Reference>
-	<Reference Include="System.Windows.Forms">
-	  <Name>System.Windows.Forms</Name>
-	</Reference>
-	<Reference Include="System.Xml">
-	  <Name>System.XML</Name>
-	</Reference>
-    <Reference Include="System.Xml.Linq" />
-	<Reference Include="XMLUtils">
-	  <Name>XMLUtils</Name>
-	  <HintPath>..\..\..\..\Output\Debug\XMLUtils.dll</HintPath>
-	</Reference>
-=======
-    <Reference Include="BasicUtils, Version=4.1.1.0, Culture=neutral, processorArchitecture=MSIL">
-      <SpecificVersion>False</SpecificVersion>
-      <HintPath>..\..\..\..\Output\Debug\BasicUtils.dll</HintPath>
-    </Reference>
-    <Reference Include="COMInterfaces, Version=3.2.0.9, Culture=neutral, processorArchitecture=MSIL">
-      <SpecificVersion>False</SpecificVersion>
-      <HintPath>..\..\..\..\Output\Debug\COMInterfaces.dll</HintPath>
-    </Reference>
-    <Reference Include="CoreImpl, Version=6.1.0.20182, Culture=neutral, processorArchitecture=MSIL">
-      <SpecificVersion>False</SpecificVersion>
-      <HintPath>..\..\..\..\Output\Debug\CoreImpl.dll</HintPath>
-    </Reference>
-    <Reference Include="FDO">
-      <Name>FDO</Name>
-      <HintPath>..\..\..\..\Output\Debug\FDO.dll</HintPath>
-    </Reference>
-    <Reference Include="Framework, Version=3.2.0.9, Culture=neutral, processorArchitecture=MSIL">
-      <SpecificVersion>False</SpecificVersion>
-      <HintPath>..\..\..\..\Output\Debug\Framework.dll</HintPath>
-    </Reference>
-    <Reference Include="FwControls, Version=3.2.0.9, Culture=neutral, processorArchitecture=MSIL">
-      <SpecificVersion>False</SpecificVersion>
-      <HintPath>..\..\..\..\Output\Debug\FwControls.dll</HintPath>
-    </Reference>
-    <Reference Include="FwUtils, Version=3.2.0.9, Culture=neutral, processorArchitecture=MSIL">
-      <SpecificVersion>False</SpecificVersion>
-      <HintPath>..\..\..\..\Output\Debug\FwUtils.dll</HintPath>
-    </Reference>
-    <Reference Include="Microsoft.Practices.ServiceLocation, Version=1.0.0.0, Culture=neutral, processorArchitecture=MSIL">
-      <SpecificVersion>False</SpecificVersion>
-      <HintPath>..\..\..\..\DistFiles\Microsoft.Practices.ServiceLocation.dll</HintPath>
-    </Reference>
-    <Reference Include="RootSite, Version=3.2.0.9, Culture=neutral, processorArchitecture=MSIL">
-      <SpecificVersion>False</SpecificVersion>
-      <HintPath>..\..\..\..\Output\Debug\RootSite.dll</HintPath>
-    </Reference>
     <Reference Include="SIL.Core, Version=2.6.0.0, Culture=neutral, PublicKeyToken=cab3c8c5232dfcf2, processorArchitecture=x86">
       <SpecificVersion>False</SpecificVersion>
       <HintPath>..\..\..\..\Downloads\SIL.Core.dll</HintPath>
@@ -196,126 +139,122 @@
       <SpecificVersion>False</SpecificVersion>
       <HintPath>..\..\..\..\Downloads\SIL.WritingSystems.dll</HintPath>
     </Reference>
-    <Reference Include="System" />
-    <Reference Include="System.Core" />
-    <Reference Include="System.Data">
-      <Name>System.Data</Name>
-    </Reference>
-    <Reference Include="System.Drawing">
-      <Name>System.Drawing</Name>
-    </Reference>
-    <Reference Include="System.Windows.Forms">
-      <Name>System.Windows.Forms</Name>
-    </Reference>
-    <Reference Include="System.Xml">
-      <Name>System.XML</Name>
-    </Reference>
-    <Reference Include="xCoreInterfaces">
-      <Name>xCoreInterfaces</Name>
-      <HintPath>..\..\..\..\Output\Debug\xCoreInterfaces.dll</HintPath>
-    </Reference>
-    <Reference Include="XMLUtils">
-      <Name>XMLUtils</Name>
-      <HintPath>..\..\..\..\Output\Debug\XMLUtils.dll</HintPath>
-    </Reference>
->>>>>>> 57804e2f
+	<Reference Include="System" />
+	<Reference Include="System.Core" />
+	<Reference Include="System.Data">
+	  <Name>System.Data</Name>
+	</Reference>
+	<Reference Include="System.Drawing">
+	  <Name>System.Drawing</Name>
+	</Reference>
+	<Reference Include="System.Windows.Forms">
+	  <Name>System.Windows.Forms</Name>
+	</Reference>
+	<Reference Include="System.Xml">
+	  <Name>System.XML</Name>
+	</Reference>
+    <Reference Include="System.Xml.Linq" />
+	<Reference Include="XMLUtils">
+	  <Name>XMLUtils</Name>
+	  <HintPath>..\..\..\..\Output\Debug\XMLUtils.dll</HintPath>
+	</Reference>
 	<Reference Include="Geckofx-Core">
 	  <Package>Geckofx-Core</Package>
 	  <HintPath>..\..\..\..\Downloads\Geckofx-Core.dll</HintPath>
-    </Reference>
+	</Reference>
 	<Reference Include="Geckofx-Winforms">
 	  <Package>Geckofx-WinForms</Package>
 	  <HintPath>..\..\..\..\Downloads\Geckofx-Winforms.dll</HintPath>
-    </Reference>
+	</Reference>
   </ItemGroup>
   <ItemGroup>
-    <Compile Include="..\..\..\CommonAssemblyInfo.cs">
-      <Link>CommonAssemblyInfo.cs</Link>
-    </Compile>
-    <Compile Include="AssemblyInfo.cs" />
-    <EmbeddedResource Include="CheckBox.bmp" />
-    <EmbeddedResource Include="CheckedBox.bmp" />
-    <EmbeddedResource Include="CLSDFOLD.BMP" />
-    <EmbeddedResource Include="Complex.bmp" />
-    <EmbeddedResource Include="FSType.bmp" />
-    <EmbeddedResource Include="GlossListBox.resx">
-      <DependentUpon>GlossListBox.cs</DependentUpon>
-      <SubType>Designer</SubType>
-    </EmbeddedResource>
-    <EmbeddedResource Include="MGADialog.resx">
-      <DependentUpon>MGADialog.cs</DependentUpon>
-    </EmbeddedResource>
-    <EmbeddedResource Include="MGAStrings.resx">
-      <SubType>Designer</SubType>
-      <Generator>ResXFileCodeGenerator</Generator>
-      <LastGenOutput>MGAStrings.Designer.cs</LastGenOutput>
-    </EmbeddedResource>
-    <EmbeddedResource Include="OPENFOLD.BMP" />
-    <EmbeddedResource Include="Radio.bmp" />
-    <EmbeddedResource Include="RadioSelected.bmp" />
-    <EmbeddedResource Include="UserChoice.bmp" />
-    <Compile Include="GlossListBox.cs">
-      <SubType>Component</SubType>
-    </Compile>
-    <Compile Include="GlossListBoxItem.cs">
-      <SubType>Code</SubType>
-    </Compile>
-    <Compile Include="GlossListEventArgs.cs">
-      <SubType>Code</SubType>
-    </Compile>
-    <Compile Include="GlossListTreeView.cs">
-      <SubType>Component</SubType>
-    </Compile>
-    <Compile Include="MasterInflectionFeature.cs" />
-    <Compile Include="MasterItem.cs" />
-    <Compile Include="MasterPhonologicalFeature.cs" />
-    <Compile Include="MGADialog.cs">
-      <SubType>Form</SubType>
-    </Compile>
-    <Compile Include="MGAHtmlHelpDialog.cs">
-      <SubType>Form</SubType>
-    </Compile>
-    <Compile Include="MGAStrings.Designer.cs">
-      <AutoGen>True</AutoGen>
-      <DesignTime>True</DesignTime>
-      <DependentUpon>MGAStrings.resx</DependentUpon>
-    </Compile>
-    <Compile Include="PhonologicalFeaturesTreeView.cs">
-      <SubType>Component</SubType>
-    </Compile>
+	<Compile Include="..\..\..\CommonAssemblyInfo.cs">
+	  <Link>CommonAssemblyInfo.cs</Link>
+	</Compile>
+	<Compile Include="AssemblyInfo.cs" />
+	<EmbeddedResource Include="CheckBox.bmp" />
+	<EmbeddedResource Include="CheckedBox.bmp" />
+	<EmbeddedResource Include="CLSDFOLD.BMP" />
+	<EmbeddedResource Include="Complex.bmp" />
+	<EmbeddedResource Include="FSType.bmp" />
+	<EmbeddedResource Include="GlossListBox.resx">
+	  <DependentUpon>GlossListBox.cs</DependentUpon>
+	  <SubType>Designer</SubType>
+	</EmbeddedResource>
+	<EmbeddedResource Include="MGADialog.resx">
+	  <DependentUpon>MGADialog.cs</DependentUpon>
+	</EmbeddedResource>
+	<EmbeddedResource Include="MGAStrings.resx">
+	  <SubType>Designer</SubType>
+	  <Generator>ResXFileCodeGenerator</Generator>
+	  <LastGenOutput>MGAStrings.Designer.cs</LastGenOutput>
+	</EmbeddedResource>
+	<EmbeddedResource Include="OPENFOLD.BMP" />
+	<EmbeddedResource Include="Radio.bmp" />
+	<EmbeddedResource Include="RadioSelected.bmp" />
+	<EmbeddedResource Include="UserChoice.bmp" />
+	<Compile Include="GlossListBox.cs">
+	  <SubType>Component</SubType>
+	</Compile>
+	<Compile Include="GlossListBoxItem.cs">
+	  <SubType>Code</SubType>
+	</Compile>
+	<Compile Include="GlossListEventArgs.cs">
+	  <SubType>Code</SubType>
+	</Compile>
+	<Compile Include="GlossListTreeView.cs">
+	  <SubType>Component</SubType>
+	</Compile>
+	<Compile Include="MasterInflectionFeature.cs" />
+	<Compile Include="MasterItem.cs" />
+	<Compile Include="MasterPhonologicalFeature.cs" />
+	<Compile Include="MGADialog.cs">
+	  <SubType>Form</SubType>
+	</Compile>
+	<Compile Include="MGAHtmlHelpDialog.cs">
+	  <SubType>Form</SubType>
+	</Compile>
+	<Compile Include="MGAStrings.Designer.cs">
+	  <AutoGen>True</AutoGen>
+	  <DesignTime>True</DesignTime>
+	  <DependentUpon>MGAStrings.resx</DependentUpon>
+	</Compile>
+	<Compile Include="PhonologicalFeaturesTreeView.cs">
+	  <SubType>Component</SubType>
+	</Compile>
   </ItemGroup>
   <ItemGroup>
-    <BootstrapperPackage Include="Microsoft.Net.Client.3.5">
-      <Visible>False</Visible>
-      <ProductName>.NET Framework 3.5 SP1 Client Profile</ProductName>
-      <Install>false</Install>
-    </BootstrapperPackage>
-    <BootstrapperPackage Include="Microsoft.Net.Framework.2.0">
-      <Visible>False</Visible>
-      <ProductName>.NET Framework 2.0 %28x86%29</ProductName>
-      <Install>true</Install>
-    </BootstrapperPackage>
-    <BootstrapperPackage Include="Microsoft.Net.Framework.3.0">
-      <Visible>False</Visible>
-      <ProductName>.NET Framework 3.0 %28x86%29</ProductName>
-      <Install>false</Install>
-    </BootstrapperPackage>
-    <BootstrapperPackage Include="Microsoft.Net.Framework.3.5">
-      <Visible>False</Visible>
-      <ProductName>.NET Framework 3.5</ProductName>
-      <Install>false</Install>
-    </BootstrapperPackage>
-    <BootstrapperPackage Include="Microsoft.Net.Framework.3.5.SP1">
-      <Visible>False</Visible>
-      <ProductName>.NET Framework 3.5 SP1</ProductName>
-      <Install>false</Install>
-    </BootstrapperPackage>
+	<BootstrapperPackage Include="Microsoft.Net.Client.3.5">
+	  <Visible>False</Visible>
+	  <ProductName>.NET Framework 3.5 SP1 Client Profile</ProductName>
+	  <Install>false</Install>
+	</BootstrapperPackage>
+	<BootstrapperPackage Include="Microsoft.Net.Framework.2.0">
+	  <Visible>False</Visible>
+	  <ProductName>.NET Framework 2.0 %28x86%29</ProductName>
+	  <Install>true</Install>
+	</BootstrapperPackage>
+	<BootstrapperPackage Include="Microsoft.Net.Framework.3.0">
+	  <Visible>False</Visible>
+	  <ProductName>.NET Framework 3.0 %28x86%29</ProductName>
+	  <Install>false</Install>
+	</BootstrapperPackage>
+	<BootstrapperPackage Include="Microsoft.Net.Framework.3.5">
+	  <Visible>False</Visible>
+	  <ProductName>.NET Framework 3.5</ProductName>
+	  <Install>false</Install>
+	</BootstrapperPackage>
+	<BootstrapperPackage Include="Microsoft.Net.Framework.3.5.SP1">
+	  <Visible>False</Visible>
+	  <ProductName>.NET Framework 3.5 SP1</ProductName>
+	  <Install>false</Install>
+	</BootstrapperPackage>
   </ItemGroup>
   <Import Project="$(MSBuildBinPath)\Microsoft.CSharp.targets" />
   <PropertyGroup>
-    <PreBuildEvent>
-    </PreBuildEvent>
-    <PostBuildEvent>
-    </PostBuildEvent>
+	<PreBuildEvent>
+	</PreBuildEvent>
+	<PostBuildEvent>
+	</PostBuildEvent>
   </PropertyGroup>
 </Project>