--- conflicted
+++ resolved
@@ -144,16 +144,7 @@
     <Reference Include="System.Xml">
       <Name>System.XML</Name>
     </Reference>
-<<<<<<< HEAD
     <Reference Include="System.Xml.Linq" />
-    <Reference Include="FwKernelInterfaces">
-      <HintPath>..\..\..\..\Output\Debug\FwKernelInterfaces.dll</HintPath>
-=======
-    <Reference Include="XMLUtils">
-      <Name>XMLUtils</Name>
-      <HintPath>..\..\..\..\Output\Debug\XMLUtils.dll</HintPath>
->>>>>>> c1202904
-    </Reference>
   </ItemGroup>
   <ItemGroup>
     <Compile Include="..\..\..\CommonAssemblyInfo.cs">
