﻿// Copyright (c) 2015 SIL International
// This software is licensed under the LGPL, version 2.1 or later
// (http://www.gnu.org/licenses/lgpl-2.1.html)

using System;
using System.Collections.Generic;
<<<<<<< HEAD
using System.Drawing;
using System.Linq;
=======
using System.Linq;
using System.Xml;
>>>>>>> d2ded4d6
using System.Windows.Forms;
using System.Xml;
using SIL.CoreImpl;
using SIL.FieldWorks.Common.COMInterfaces;
using SIL.FieldWorks.Common.RootSites;
using SIL.FieldWorks.FDO;
using SIL.FieldWorks.FDO.Infrastructure;
using SIL.Utils;
using XCore;

namespace SIL.FieldWorks.XWorks.MorphologyEditor
{
	/// <summary>
	/// This class represents an affix process rule formula control. An affix process
	/// is represented by a left input empty cell, a right input empty cell, a cell for
	/// each input phonological context, and a result cell. The input emtpy cells are simply
	/// used to insert new contexts in to a <c>MoAffixProcess</c>. The context cells represent
	/// the contexts in the <c>Input</c> field of <c>MoAffixProcess</c>. The data in the result
	/// cell consists of the rule mapping objects in the <c>Output</c> field.
	/// </summary>
	public class AffixRuleFormulaControl : RuleFormulaControl
	{
		// column that is scheduled to be removed
		private IPhContextOrVar m_removeCol;

		public AffixRuleFormulaControl(XmlNode configurationNode)
			: base(configurationNode)
		{
		}

		public override bool SliceIsCurrent
		{
			set
			{
				CheckDisposed();
				if (value)
					m_view.Select();
			}
		}

		/// <summary>
		/// Indicates that a rule mapping that points to an input sequence is currently selected.
		/// </summary>
		public bool IsIndexCurrent
		{
			get
			{
				CheckDisposed();

				var obj = CurrentObject;
				if (obj.ClassID == MoCopyFromInputTags.kClassId)
				{
					var copy = (IMoCopyFromInput) obj;
					// we don't want to change a MoCopyFromInput to a MoModifyFromInput if it is pointing to
					// a variable
					return copy.ContentRA.ClassID != PhVariableTags.kClassId;
				}
				return obj.ClassID == MoModifyFromInputTags.kClassId;
			}
		}

		/// <summary>
		/// Indicates that a insert phonemes rule mapping is currently selected.
		/// </summary>
		public bool IsPhonemeCurrent
		{
			get
			{
				CheckDisposed();

				var obj = CurrentObject;
				return obj.ClassID == MoInsertPhonesTags.kClassId;
			}
		}

		/// <summary>
		/// Indicates that a modify from input rule mapping is currently selected.
		/// </summary>
		public bool IsNCIndexCurrent
		{
			get
			{
				CheckDisposed();
				var obj = CurrentObject;
				return obj.ClassID == MoModifyFromInputTags.kClassId;
			}
		}

		IMoAffixProcess Rule
		{
			get
			{
				return m_obj as IMoAffixProcess;
			}
		}

		public override void Initialize(FdoCache cache, ICmObject obj, int flid, string fieldName, IPersistenceProvider persistProvider,
			XCore.Mediator mediator, PropertyTable propertyTable, string displayNameProperty, string displayWs)
		{
			CheckDisposed();
			base.Initialize(cache, obj, flid, fieldName, persistProvider, mediator, propertyTable, displayNameProperty, displayWs);

<<<<<<< HEAD
			m_view.Init(mediator, propertyTable, obj, this, new AffixRuleFormulaVc(mediator, propertyTable), AffixRuleFormulaVc.kfragRule);
=======
			m_view.Init(mediator, obj.Hvo, this, new AffixRuleFormulaVc(cache, mediator), AffixRuleFormulaVc.kfragRule, cache.MainCacheAccessor);

			m_view.SelectionChanged += SelectionChanged;
>>>>>>> d2ded4d6

			m_insertionControl.AddOption(new InsertOption(RuleInsertType.Phoneme), DisplayOption);
			m_insertionControl.AddOption(new InsertOption(RuleInsertType.NaturalClass), DisplayOption);
			m_insertionControl.AddOption(new InsertOption(RuleInsertType.Features), DisplayOption);
			m_insertionControl.AddOption(new InsertOption(RuleInsertType.MorphemeBoundary), DisplayOption);
			m_insertionControl.AddOption(new InsertOption(RuleInsertType.Variable), DisplayVariableOption);
			m_insertionControl.AddOption(new InsertOption(RuleInsertType.Column), DisplayColumnOption);
			m_insertionControl.AddMultiOption(new InsertOption(RuleInsertType.Index), DisplayOption, DisplayIndices);
			m_insertionControl.NoOptionsMessage = DisplayNoOptsMsg;
		}

		private bool DisplayOption(object option)
		{
			RuleInsertType type = ((InsertOption) option).Type;
			SelectionHelper sel = SelectionHelper.Create(m_view);
			int cellId = GetCell(sel);
			if (cellId == -1 || cellId == -2)
				return false;

			switch (cellId)
			{
				case AffixRuleFormulaVc.ktagLeftEmpty:
				case AffixRuleFormulaVc.ktagRightEmpty:
					return type != RuleInsertType.Index;

				case MoAffixProcessTags.kflidOutput:
					return type == RuleInsertType.Index || type == RuleInsertType.Phoneme || type == RuleInsertType.MorphemeBoundary;

				default:
					var ctxtOrVar = m_cache.ServiceLocator.GetInstance<IPhContextOrVarRepository>().GetObject(cellId);
					if (ctxtOrVar.ClassID == PhVariableTags.kClassId)
						return false;
					return type != RuleInsertType.Index;
			}
		}

		private bool DisplayVariableOption(object option)
		{
			SelectionHelper sel = SelectionHelper.Create(m_view);
			int cellId = GetCell(sel);
			if (cellId == -1 || cellId == -2)
				return false;

			switch (cellId)
			{
				case AffixRuleFormulaVc.ktagLeftEmpty:
				case AffixRuleFormulaVc.ktagRightEmpty:
					return true;

				case MoAffixProcessTags.kflidOutput:
					return false;

				default:
					var ctxtOrVar = m_cache.ServiceLocator.GetInstance<IPhContextOrVarRepository>().GetObject(cellId);
					if (ctxtOrVar.ClassID == PhSequenceContextTags.kClassId)
					{
						var seqCtxt = (IPhSequenceContext) ctxtOrVar;
						if (seqCtxt.MembersRS.Count == 0)
							return true;
					}
					return false;
			}
		}

		private bool DisplayColumnOption(object option)
		{
			SelectionHelper sel = SelectionHelper.Create(m_view);
			if (sel.IsRange)
				return false;

			int cellId = GetCell(sel);
			if (cellId == -1 || cellId == -2)
				return false;
			switch (cellId)
			{
				case AffixRuleFormulaVc.ktagLeftEmpty:
				case AffixRuleFormulaVc.ktagRightEmpty:
				case MoAffixProcessTags.kflidOutput:
					return false;

				default:
					return GetColumnInsertIndex(sel) != -1;
			}
		}

		private IEnumerable<object> DisplayIndices()
		{
			var indices = new int[Rule.InputOS.Count];
			for (int i = 0; i < indices.Length; i++)
				indices[i] = i + 1;
			return indices.Cast<object>();
		}

		private string DisplayNoOptsMsg()
		{
			SelectionHelper sel = SelectionHelper.Create(m_view);
			int cellId = GetCell(sel);
			if (cellId == -1 || cellId == 2)
				return null;
			return MEStrings.ksAffixRuleNoOptsMsg;
		}

		protected override string FeatureChooserHelpTopic
		{
			get { return "khtpChoose-LexiconEdit-PhonFeats-AffixRuleFormulaControl"; }
		}

		protected override string RuleName
		{
			get { return Rule.Form.BestVernacularAnalysisAlternative.Text; }
		}

		protected override string ContextMenuID
		{
			get { return "mnuMoAffixProcess"; }
		}

		protected override int GetCell(SelectionHelper sel, SelectionHelper.SelLimitType limit)
		{
			if (sel == null)
				return -1;

			int tag = sel.GetTextPropId(limit);
			if (tag == AffixRuleFormulaVc.ktagLeftEmpty
				|| tag == AffixRuleFormulaVc.ktagRightEmpty
				|| tag == MoAffixProcessTags.kflidOutput)
				return tag;

			foreach (SelLevInfo level in sel.GetLevelInfo(limit))
			{
				if (level.tag == MoAffixProcessTags.kflidOutput)
					return level.tag;
				if (level.tag == MoAffixProcessTags.kflidInput)
					return level.hvo;
			}

			return -1;
		}

		protected override ICmObject GetCmObject(SelectionHelper sel, SelectionHelper.SelLimitType limit)
		{
			if (sel == null)
				return null;

			foreach (SelLevInfo level in sel.GetLevelInfo(limit))
			{
				if (level.tag == MoAffixProcessTags.kflidInput
					|| level.tag == PhSequenceContextTags.kflidMembers
					|| level.tag == MoAffixProcessTags.kflidOutput)
					return m_cache.ServiceLocator.GetObject(level.hvo);
			}

			return null;
		}

		protected override int GetItemCellIndex(int cellId, ICmObject obj)
		{
			switch (cellId)
			{
				case AffixRuleFormulaVc.ktagLeftEmpty:
				case AffixRuleFormulaVc.ktagRightEmpty:
					return -1;

				case MoAffixProcessTags.kflidOutput:
					return obj.IndexInOwner;

				default:
					IPhContextOrVar ctxtOrVar = m_cache.ServiceLocator.GetInstance<IPhContextOrVarRepository>().GetObject(cellId);
					if (obj.ClassID == PhSequenceContextTags.kClassId)
					{
						var seqCtxt = (IPhSequenceContext) ctxtOrVar;
						return seqCtxt.MembersRS.IndexOf(obj as IPhPhonContext);
					}
					return -1;
			}
		}

		protected override SelLevInfo[] GetLevelInfo(int cellId, int cellIndex)
		{
			SelLevInfo[] levels = null;
			switch (cellId)
			{
				case AffixRuleFormulaVc.ktagLeftEmpty:
				case AffixRuleFormulaVc.ktagRightEmpty:
					break;

				case MoAffixProcessTags.kflidOutput:
					if (cellIndex >= 0)
					{
						levels = new SelLevInfo[1];
						levels[0].tag = cellId;
						levels[0].ihvo = cellIndex;
					}
					break;

				default:
					var ctxtOrVar = m_cache.ServiceLocator.GetInstance<IPhContextOrVarRepository>().GetObject(cellId);
					if (cellIndex < 0 || ctxtOrVar.ClassID != PhSequenceContextTags.kClassId)
					{
						levels = new SelLevInfo[1];
						levels[0].tag = MoAffixProcessTags.kflidInput;
						levels[0].ihvo = ctxtOrVar.IndexInOwner;
					}
					else
					{
						levels = new SelLevInfo[2];
						levels[0].tag = PhSequenceContextTags.kflidMembers;
						levels[0].ihvo = cellIndex;
						levels[1].tag = MoAffixProcessTags.kflidInput;
						levels[1].ihvo = ctxtOrVar.IndexInOwner;
					}
					break;

			}
			return levels;
		}

		protected override int GetCellCount(int cellId)
		{
			switch (cellId)
			{
				case AffixRuleFormulaVc.ktagLeftEmpty:
				case AffixRuleFormulaVc.ktagRightEmpty:
					return 0;

				case MoAffixProcessTags.kflidOutput:
					return Rule.OutputOS.Count;

				default:
					IPhContextOrVar ctxtOrVar = m_cache.ServiceLocator.GetInstance<IPhContextOrVarRepository>().GetObject(cellId);
					if (ctxtOrVar.ClassID == PhSequenceContextTags.kClassId)
						return ((IPhSequenceContext) ctxtOrVar).MembersRS.Count;
					return 1;
			}
		}

		protected override int GetNextCell(int cellId)
		{
			switch (cellId)
			{
				case AffixRuleFormulaVc.ktagLeftEmpty:
					return Rule.InputOS[0].Hvo;

				case AffixRuleFormulaVc.ktagRightEmpty:
					return MoAffixProcessTags.kflidOutput;

				case MoAffixProcessTags.kflidOutput:
					return -1;

				default:
					IPhContextOrVar ctxtOrVar = m_cache.ServiceLocator.GetInstance<IPhContextOrVarRepository>().GetObject(cellId);
					int index = ctxtOrVar.IndexInOwner;
					if (index == Rule.InputOS.Count - 1)
						return AffixRuleFormulaVc.ktagRightEmpty;
					return Rule.InputOS[index + 1].Hvo;
			}
		}

		protected override int GetPrevCell(int cellId)
		{
			switch (cellId)
			{
				case AffixRuleFormulaVc.ktagLeftEmpty:
					return -1;

				case AffixRuleFormulaVc.ktagRightEmpty:
					return Rule.InputOS[Rule.InputOS.Count - 1].Hvo;

				case MoAffixProcessTags.kflidOutput:
					return AffixRuleFormulaVc.ktagRightEmpty;

				default:
					IPhContextOrVar ctxtOrVar = m_cache.ServiceLocator.GetInstance<IPhContextOrVarRepository>().GetObject(cellId);
					int index = ctxtOrVar.IndexInOwner;
					if (index == 0)
						return AffixRuleFormulaVc.ktagLeftEmpty;
					return Rule.InputOS[index - 1].Hvo;
			}
		}

		protected override int GetFlid(int cellId)
		{
			switch (cellId)
			{
				case AffixRuleFormulaVc.ktagLeftEmpty:
				case AffixRuleFormulaVc.ktagRightEmpty:
				case MoAffixProcessTags.kflidOutput:
					return cellId;

				default:
					return MoAffixProcessTags.kflidOutput;
			}
		}

		protected override int InsertPhoneme(IPhPhoneme phoneme, SelectionHelper sel, out int cellIndex)
		{
			int cellId = GetCell(sel);
			if (cellId == MoAffixProcessTags.kflidOutput)
			{
				var insertPhones = m_cache.ServiceLocator.GetInstance<IMoInsertPhonesFactory>().Create();
				cellIndex = InsertIntoOutput(insertPhones, sel);
				insertPhones.ContentRS.Add(phoneme);
			}
			else
			{
				var seqCtxt = m_cache.ServiceLocator.GetInstance<IPhSimpleContextSegFactory>().Create();
				cellId = InsertContext(seqCtxt, sel, out cellIndex);
				seqCtxt.FeatureStructureRA = phoneme;
			}
			return cellId;
		}

		protected override int InsertBdry(IPhBdryMarker bdry, SelectionHelper sel, out int cellIndex)
		{
			int cellId = GetCell(sel);
			if (cellId == MoAffixProcessTags.kflidOutput)
			{
				var insertPhones = m_cache.ServiceLocator.GetInstance<IMoInsertPhonesFactory>().Create();
				cellIndex = InsertIntoOutput(insertPhones, sel);
				insertPhones.ContentRS.Add(bdry);
			}
			else
			{
				var bdryCtxt = m_cache.ServiceLocator.GetInstance<IPhSimpleContextBdryFactory>().Create();
				cellId = InsertContext(bdryCtxt, sel, out cellIndex);
				bdryCtxt.FeatureStructureRA = bdry;
			}
			return cellId;
		}

		protected override int InsertNC(IPhNaturalClass nc, SelectionHelper sel, out int cellIndex, out IPhSimpleContextNC ctxt)
		{
			ctxt = m_cache.ServiceLocator.GetInstance<IPhSimpleContextNCFactory>().Create();
			var cellId = InsertContext(ctxt, sel, out cellIndex);
			ctxt.FeatureStructureRA = nc;
			return cellId;
		}

		int InsertIntoOutput(IMoRuleMapping mapping, SelectionHelper sel)
		{
			ICmObject[] mappings = Rule.OutputOS.Cast<ICmObject>().ToArray();
			int index = GetInsertionIndex(mappings, sel);
			Rule.OutputOS.Insert(index, mapping);
			if (sel.IsRange)
			{
				IEnumerable<int> indices = GetIndicesToRemove(mappings, sel);
				foreach (int idx in indices)
					Rule.OutputOS.Remove((IMoRuleMapping) mappings[idx]);
			}
			return index;
		}

		int InsertContext(IPhContextOrVar ctxtOrVar, SelectionHelper sel, out int cellIndex)
		{
			m_removeCol = null;
			int cellId = GetCell(sel);
			switch (cellId)
			{
				case AffixRuleFormulaVc.ktagLeftEmpty:
					Rule.InputOS.Insert(0, ctxtOrVar);
					cellIndex = -1;
					return ctxtOrVar.Hvo;

				case AffixRuleFormulaVc.ktagRightEmpty:
					Rule.InputOS.Add(ctxtOrVar);
					cellIndex = -1;
					return ctxtOrVar.Hvo;

				default:
					var cellCtxtOrVar = m_cache.ServiceLocator.GetInstance<IPhContextOrVarRepository>().GetObject(cellId);
					if (ctxtOrVar.ClassID == PhVariableTags.kClassId)
					{
						int index = cellCtxtOrVar.IndexInOwner;
						Rule.InputOS.Insert(index, ctxtOrVar);
						UpdateMappings(cellCtxtOrVar, ctxtOrVar);
						Rule.InputOS.Remove(cellCtxtOrVar);
						cellIndex = -1;
						return ctxtOrVar.Hvo;
					}
					var seqCtxt = CreateSeqCtxt(cellCtxtOrVar as IPhPhonContext);
					cellIndex = InsertContextInto(ctxtOrVar as IPhSimpleContext, sel, seqCtxt);
					return seqCtxt.Hvo;
			}
		}

		private IPhSequenceContext CreateSeqCtxt(IPhPhonContext ctxt)
		{
			IPhSequenceContext seqCtxt;
			if (ctxt.ClassID != PhSequenceContextTags.kClassId)
			{
				int index = ctxt.IndexInOwner;
				m_cache.LangProject.PhonologicalDataOA.ContextsOS.Add(ctxt);
				seqCtxt = m_cache.ServiceLocator.GetInstance<IPhSequenceContextFactory>().Create();
				Rule.InputOS.Insert(index, seqCtxt);
				seqCtxt.MembersRS.Add(ctxt);
				UpdateMappings(ctxt, seqCtxt);
			}
			else
			{
				seqCtxt = ctxt as IPhSequenceContext;
			}
			return seqCtxt;
		}

		protected override int InsertColumn(SelectionHelper sel)
		{
			int index = GetColumnInsertIndex(sel);
			var seqCtxt = m_cache.ServiceLocator.GetInstance<IPhSequenceContextFactory>().Create();
			Rule.InputOS.Insert(index, seqCtxt);
			return seqCtxt.Hvo;
		}

		int GetColumnInsertIndex(SelectionHelper sel)
		{
			int hvo = GetCell(sel);
			if (hvo <= 0)
				return -1;

			ICmObject[] ctxtOrVars;
			var ctxtOrVar = m_cache.ServiceLocator.GetInstance<IPhContextOrVarRepository>().GetObject(hvo);
			if (ctxtOrVar.ClassID != PhSequenceContextTags.kClassId)
			{
				ctxtOrVars = new ICmObject[] { ctxtOrVar };
			}
			else
			{
				var seqCtxt = (IPhSequenceContext) ctxtOrVar;
				ctxtOrVars = seqCtxt.MembersRS.Cast<ICmObject>().ToArray();
			}
			if (ctxtOrVars.Length == 0)
				return -1;

			int insertIndex = GetInsertionIndex(ctxtOrVars, sel);
			if (insertIndex == 0 && ctxtOrVar.IndexInOwner != 0)
			{
				var prev = Rule.InputOS[ctxtOrVar.IndexInOwner - 1];
				if (GetCellCount(prev.Hvo) > 0)
					return ctxtOrVar.IndexInOwner;
			}
			else if (insertIndex == ctxtOrVars.Length && ctxtOrVar.IndexInOwner != Rule.InputOS.Count - 1)
			{
				var next = Rule.InputOS[ctxtOrVar.IndexInOwner + 1];
				if (GetCellCount(next.Hvo) > 0)
					return next.IndexInOwner;
			}

			return -1;
		}

		protected override int InsertIndex(int index, SelectionHelper sel, out int cellIndex)
		{
			var copy = m_cache.ServiceLocator.GetInstance<IMoCopyFromInputFactory>().Create();
			cellIndex = InsertIntoOutput(copy, sel);
			copy.ContentRA = Rule.InputOS[index - 1];
			return MoAffixProcessTags.kflidOutput;
		}

		protected override int InsertVariable(SelectionHelper sel, out int cellIndex)
		{
			return InsertContext(m_cache.ServiceLocator.GetInstance<IPhVariableFactory>().Create(), sel, out cellIndex);
		}

		protected override int RemoveItems(SelectionHelper sel, bool forward, out int cellIndex)
		{
			cellIndex = -1;

			int cellId = GetCell(sel);
			if (cellId == -1 || cellId == -2)
				return -1;

			switch (cellId)
			{
				case AffixRuleFormulaVc.ktagLeftEmpty:
				case AffixRuleFormulaVc.ktagRightEmpty:
					return -1;

				case MoAffixProcessTags.kflidOutput:
					return RemoveFromOutput(forward, sel, out cellIndex) ? cellId : -1;

				default:
					var ctxtOrVar = m_cache.ServiceLocator.GetInstance<IPhContextOrVarRepository>().GetObject(cellId);
					if (ctxtOrVar.ClassID == PhSequenceContextTags.kClassId)
					{
						var seqCtxt = (IPhSequenceContext) ctxtOrVar;
						if (seqCtxt.MembersRS.Count == 0 && forward)
						{
							// remove an empty column
							int prevCellId = GetPrevCell(seqCtxt.Hvo);
							cellIndex = GetCellCount(prevCellId) - 1;
							Rule.InputOS.Remove(seqCtxt);
							return prevCellId;
						}
						bool reconstruct = RemoveContextsFrom(forward, sel, seqCtxt, false, out cellIndex);
						// if the column is empty, schedule it to be removed when the selection has changed
						if (seqCtxt.MembersRS.Count == 0)
							m_removeCol = seqCtxt;
						return reconstruct ? seqCtxt.Hvo : -1;
					}
					int idx = GetIndexToRemove(new ICmObject[] { ctxtOrVar }, sel, forward);
					if (idx > -1 && !IsLastVariable(ctxtOrVar))
					{
						var seqCtxt = m_cache.ServiceLocator.GetInstance<IPhSequenceContextFactory>().Create();
						Rule.InputOS.Insert(ctxtOrVar.IndexInOwner, seqCtxt);
						// if the column is empty, schedule it to be removed when the selection has changed
						m_removeCol = seqCtxt;
						UpdateMappings(ctxtOrVar, seqCtxt);

						ctxtOrVar.PreRemovalSideEffects();
						Rule.InputOS.Remove(ctxtOrVar);
						return seqCtxt.Hvo;
					}
					return -1;
			}
		}

		bool IsLastVariable(IPhContextOrVar ctxtOrVar)
		{
			if (ctxtOrVar.ClassID != PhVariableTags.kClassId)
				return false;

			int numVars = 0;
			foreach (var cur in Rule.InputOS)
			{
				if (cur.ClassID == PhVariableTags.kClassId)
					numVars++;
			}
			return numVars == 1;
		}

		bool IsLastVariableMapping(IMoRuleMapping mapping)
		{
			if (mapping.ClassID == MoCopyFromInputTags.kClassId)
			{
				var copy = (IMoCopyFromInput) mapping;
				if (IsLastVariable(copy.ContentRA))
					return true;
			}
			return false;
		}

		bool IsFinalLastVariableMapping(IMoRuleMapping mapping)
		{
			if (IsLastVariableMapping(mapping))
			{
				int numLastVarMappings = 0;
				foreach (var curMapping in Rule.OutputOS)
				{
					if (IsLastVariableMapping(curMapping))
						numLastVarMappings++;
				}
				return numLastVarMappings == 1;
			}
			return false;
		}

		/// <summary>
		/// Updates the context that the mappings point to. This is used when the context changes
		/// from a single context to a sequence context.
		/// </summary>
		/// <param name="oldCtxtOrVar"></param>
		/// <param name="newCtxtOrVar"></param>
		private void UpdateMappings(IPhContextOrVar oldCtxtOrVar, IPhContextOrVar newCtxtOrVar)
		{
			foreach (var mapping in Rule.OutputOS)
			{
				switch (mapping.ClassID)
				{
					case MoCopyFromInputTags.kClassId:
						var copy = (IMoCopyFromInput) mapping;
						if (copy.ContentRA == oldCtxtOrVar)
							copy.ContentRA = newCtxtOrVar;
						break;

					case MoModifyFromInputTags.kClassId:
						var modify = (IMoModifyFromInput) mapping;
						if (modify.ContentRA == oldCtxtOrVar)
							modify.ContentRA = newCtxtOrVar;
						break;
				}
			}
		}

		protected bool RemoveFromOutput(bool forward, SelectionHelper sel, out int index)
		{
			index = -1;
			bool reconstruct = false;
			ICmObject[] mappings = Rule.OutputOS.Cast<ICmObject>().ToArray();
			if (sel.IsRange)
			{
				int[] indices = GetIndicesToRemove(mappings, sel);
				if (indices.Length > 0)
					index = indices[0] - 1;


				foreach (int idx in indices)
				{
					var mapping = (IMoRuleMapping) mappings[idx];
					if (!IsFinalLastVariableMapping(mapping))
					{
						Rule.OutputOS.Remove(mapping);
						reconstruct = true;
					}
				}
			}
			else
			{
				int idx = GetIndexToRemove(mappings, sel, forward);
				if (idx > -1)
				{
					var mapping = (IMoRuleMapping) mappings[idx];
					index = idx - 1;
					if (!IsFinalLastVariableMapping(mapping))
					{
						Rule.OutputOS.Remove(mapping);
						reconstruct = true;
					}
				}
			}
			return reconstruct;
		}

		private void SelectionChanged(object sender, EventArgs e)
		{
			if (m_removeCol != null)
			{
				// if there is a column that is scheduled to be removed, go ahead and remove it now
				SelectionHelper sel = SelectionHelper.Create(m_view);
				int cellId = GetCell(sel);
				if (m_removeCol.Hvo != cellId)
				{
					UndoableUnitOfWorkHelper.Do(MEStrings.ksRuleUndoRemove, MEStrings.ksRuleRedoRemove, Rule, () =>
					{
						m_removeCol.PreRemovalSideEffects();
						Rule.InputOS.Remove(m_removeCol);
						m_removeCol = null;
					});
					sel.RestoreSelectionAndScrollPos();
				}
			}
		}

		public void SetMappingFeatures()
		{
			SelectionHelper.Create(m_view);
			bool reconstruct = false;
			int index = -1;
			UndoableUnitOfWorkHelper.Do(MEStrings.ksAffixRuleUndoSetMappingFeatures,
				MEStrings.ksAffixRuleRedoSetMappingFeatures, m_cache.ActionHandlerAccessor, () =>
			{
				using (var featChooser = new SIL.FieldWorks.LexText.Controls.PhonologicalFeatureChooserDlg())
				{
					var obj = CurrentObject;
					switch (obj.ClassID)
					{
						case MoCopyFromInputTags.kClassId:
							featChooser.SetDlgInfo(m_cache, m_mediator, m_propertyTable);
							if (featChooser.ShowDialog() == DialogResult.OK)
							{
								// create a new natural class behind the scenes
								var featNC = m_cache.ServiceLocator.GetInstance<IPhNCFeaturesFactory>().Create();
								m_cache.LangProject.PhonologicalDataOA.NaturalClassesOS.Add(featNC);
								featNC.Name.SetUserWritingSystem(string.Format(MEStrings.ksRuleNCFeatsName,
									Rule.Form.BestVernacularAnalysisAlternative.Text));
								featNC.FeaturesOA = m_cache.ServiceLocator.GetInstance<IFsFeatStrucFactory>().Create();
								featChooser.FS = featNC.FeaturesOA;
								featChooser.UpdateFeatureStructure();

								var copy = (IMoCopyFromInput) obj;
								var newModify = m_cache.ServiceLocator.GetInstance<IMoModifyFromInputFactory>().Create();
								Rule.OutputOS.Insert(copy.IndexInOwner, newModify);
								newModify.ModificationRA = featNC;
								newModify.ContentRA = copy.ContentRA;
								index = newModify.IndexInOwner;

								Rule.OutputOS.Remove(copy);
								reconstruct = true;
							}
							break;

						case MoModifyFromInputTags.kClassId:
							var modify = (IMoModifyFromInput) obj;
							featChooser.SetDlgInfo(m_cache, m_mediator, m_propertyTable, modify.ModificationRA.FeaturesOA);
							if (featChooser.ShowDialog() == DialogResult.OK)
							{
								if (modify.ModificationRA.FeaturesOA.FeatureSpecsOC.Count == 0)
								{
									var newCopy = m_cache.ServiceLocator.GetInstance<IMoCopyFromInputFactory>().Create();
									Rule.OutputOS.Insert(modify.IndexInOwner, newCopy);
									newCopy.ContentRA = modify.ContentRA;
									index = newCopy.IndexInOwner;

									Rule.OutputOS.Remove(modify);
								}
								else
								{
									index = modify.IndexInOwner;
								}
								reconstruct = true;
							}
							break;
					}
				}
			});

			m_view.Select();
			if (reconstruct)
				ReconstructView(MoAffixProcessTags.kflidOutput, index, true);
		}

		public void SetMappingNaturalClass()
		{
			SelectionHelper.Create(m_view);

			var natClasses = new HashSet<ICmObject>();
			foreach (var nc in m_cache.LangProject.PhonologicalDataOA.NaturalClassesOS)
			{
				if (nc.ClassID == PhNCFeaturesTags.kClassId)
					natClasses.Add(nc);
			}
			var selectedNc = DisplayChooser(MEStrings.ksRuleNCOpt, MEStrings.ksRuleNCChooserLink,
				"naturalClassedit", "RuleNaturalClassFlatList", natClasses) as IPhNCFeatures;
			m_view.Select();
			if (selectedNc != null)
			{
				int index = -1;
				UndoableUnitOfWorkHelper.Do(MEStrings.ksAffixRuleUndoSetNC,
					MEStrings.ksAffixRuleRedoSetNC, m_cache.ActionHandlerAccessor, () =>
				{
					var curObj = CurrentObject;
					switch (curObj.ClassID)
					{
						case MoCopyFromInputTags.kClassId:
							var copy = (IMoCopyFromInput) curObj;
							var newModify = m_cache.ServiceLocator.GetInstance<IMoModifyFromInputFactory>().Create();
							Rule.OutputOS.Insert(copy.IndexInOwner, newModify);
							newModify.ModificationRA = selectedNc;
							newModify.ContentRA = copy.ContentRA;
							index = newModify.IndexInOwner;

							Rule.OutputOS.Remove(copy);
							break;

						case MoModifyFromInputTags.kClassId:
							var modify = (IMoModifyFromInput) curObj;
							modify.ModificationRA = selectedNc;
							index = modify.IndexInOwner;
							break;
					}
				});

				ReconstructView(MoAffixProcessTags.kflidOutput, index, true);
			}
		}

		protected override void OnSizeChanged(EventArgs e)
		{
			base.OnSizeChanged(e);
			if (m_view != null)
			{
				int w = Width;
				m_view.Width = w > 0 ? w : 0;
			}
		}

	}
<<<<<<< HEAD

	class AffixRuleFormulaVc : RuleFormulaVc
	{
		public const int kfragRule = 100;
		public const int kfragInput = 101;
		public const int kfragRuleMapping = 102;

		public const int kfragSpace = 103;

		public const int ktagLeftEmpty = -200;
		public const int ktagRightEmpty = -201;
		public const int ktagIndex = -202;

		IMoAffixProcess m_rule = null;

		ITsTextProps m_headerProps;
		ITsTextProps m_arrowProps;
		ITsTextProps m_ctxtProps;
		ITsTextProps m_indexProps;
		ITsTextProps m_resultProps;

		ITsString m_inputStr;
		ITsString m_indexStr;
		ITsString m_resultStr;
		ITsString m_doubleArrow;
		ITsString m_space;

		public AffixRuleFormulaVc(Mediator mediator, PropertyTable propertyTable)
			: base(mediator, propertyTable)
		{
			ITsPropsBldr tpb = TsPropsBldrClass.Create();
			tpb.SetStrPropValue((int)FwTextPropType.ktptFontFamily, MiscUtils.StandardSansSerif);
			tpb.SetIntPropValues((int)FwTextPropType.ktptFontSize, (int)FwTextPropVar.ktpvMilliPoint, 10000);
			tpb.SetIntPropValues((int)FwTextPropType.ktptBorderColor, (int)FwTextPropVar.ktpvDefault,
				(int)ColorUtil.ConvertColorToBGR(Color.Gray));
			tpb.SetIntPropValues((int)FwTextPropType.ktptForeColor, (int)FwTextPropVar.ktpvDefault,
				(int)ColorUtil.ConvertColorToBGR(Color.Gray));
			tpb.SetIntPropValues((int)FwTextPropType.ktptEditable, (int)FwTextPropVar.ktpvEnum, (int)TptEditable.ktptNotEditable);
			m_headerProps = tpb.GetTextProps();

			tpb = TsPropsBldrClass.Create();
			tpb.SetIntPropValues((int)FwTextPropType.ktptBold, (int)FwTextPropVar.ktpvEnum, (int)FwTextToggleVal.kttvForceOn);
			tpb.SetIntPropValues((int)FwTextPropType.ktptFontSize, (int)FwTextPropVar.ktpvMilliPoint, 24000);
			tpb.SetIntPropValues((int)FwTextPropType.ktptForeColor, (int)FwTextPropVar.ktpvDefault,
				(int)ColorUtil.ConvertColorToBGR(Color.Gray));
			tpb.SetIntPropValues((int)FwTextPropType.ktptAlign, (int)FwTextPropVar.ktpvEnum, (int)FwTextAlign.ktalCenter);
			tpb.SetStrPropValue((int)FwTextPropType.ktptFontFamily, "Charis SIL");
			tpb.SetIntPropValues((int)FwTextPropType.ktptEditable, (int)FwTextPropVar.ktpvEnum, (int)TptEditable.ktptNotEditable);
			m_arrowProps = tpb.GetTextProps();

			tpb = TsPropsBldrClass.Create();
			tpb.SetIntPropValues((int)FwTextPropType.ktptBorderTop, (int)FwTextPropVar.ktpvMilliPoint, 1000);
			tpb.SetIntPropValues((int)FwTextPropType.ktptBorderBottom, (int)FwTextPropVar.ktpvMilliPoint, 1000);
			tpb.SetIntPropValues((int)FwTextPropType.ktptBorderTrailing, (int)FwTextPropVar.ktpvMilliPoint, 1000);
			tpb.SetIntPropValues((int)FwTextPropType.ktptBorderColor, (int)FwTextPropVar.ktpvDefault,
				(int)ColorUtil.ConvertColorToBGR(Color.Gray));
			tpb.SetIntPropValues((int)FwTextPropType.ktptAlign, (int)FwTextPropVar.ktpvEnum, (int)FwTextAlign.ktalCenter);
			m_ctxtProps = tpb.GetTextProps();

			tpb = TsPropsBldrClass.Create();
			tpb.SetIntPropValues((int)FwTextPropType.ktptBorderBottom, (int)FwTextPropVar.ktpvMilliPoint, 1000);
			tpb.SetIntPropValues((int)FwTextPropType.ktptBorderTrailing, (int)FwTextPropVar.ktpvMilliPoint, 1000);
			tpb.SetIntPropValues((int)FwTextPropType.ktptBorderColor, (int)FwTextPropVar.ktpvDefault,
				(int)ColorUtil.ConvertColorToBGR(Color.Gray));
			tpb.SetIntPropValues((int)FwTextPropType.ktptAlign, (int)FwTextPropVar.ktpvEnum, (int)FwTextAlign.ktalCenter);
			tpb.SetIntPropValues((int)FwTextPropType.ktptEditable, (int)FwTextPropVar.ktpvEnum, (int)TptEditable.ktptNotEditable);
			tpb.SetIntPropValues((int)FwTextPropType.ktptForeColor, (int)FwTextPropVar.ktpvDefault,
				(int)ColorUtil.ConvertColorToBGR(Color.Gray));
			m_indexProps = tpb.GetTextProps();

			tpb = TsPropsBldrClass.Create();
			tpb.SetIntPropValues((int)FwTextPropType.ktptBorderBottom, (int)FwTextPropVar.ktpvMilliPoint, 1000);
			tpb.SetIntPropValues((int)FwTextPropType.ktptBorderColor, (int)FwTextPropVar.ktpvDefault,
				(int)ColorUtil.ConvertColorToBGR(Color.Gray));
			m_resultProps = tpb.GetTextProps();

			var tsf = m_cache.TsStrFactory;
			var userWs = m_cache.DefaultUserWs;
			m_inputStr = tsf.MakeString(MEStrings.ksAffixRuleInput, userWs);
			m_indexStr = tsf.MakeString(MEStrings.ksAffixRuleIndex, userWs);
			m_resultStr = tsf.MakeString(MEStrings.ksAffixRuleResult, userWs);
			m_doubleArrow = tsf.MakeString("\u21d2", userWs);
			m_space = tsf.MakeString(" ", userWs);
		}

		protected override int MaxNumLines
		{
			get
			{
				int maxNumLines = 1;
				foreach (IPhContextOrVar ctxtOrVar in m_rule.InputOS)
				{
					int numLines = GetNumLines(ctxtOrVar);
					if (numLines > maxNumLines)
						maxNumLines = numLines;
				}

				return maxNumLines;
			}
		}

		protected override int GetVarIndex(IPhFeatureConstraint var)
		{
			return -1;
		}

		public override void Display(IVwEnv vwenv, int hvo, int frag)
		{
			var tsf = m_cache.TsStrFactory;
			var userWs = m_cache.DefaultUserWs;
			switch (frag)
			{
				case kfragRule:
					m_rule = m_cache.ServiceLocator.GetInstance<IMoAffixProcessRepository>().GetObject(hvo);

					VwLength tableLen;
					tableLen.nVal = 10000;
					tableLen.unit = VwUnit.kunPercent100;
					vwenv.OpenTable(3, tableLen, 0, VwAlignment.kvaLeft, VwFramePosition.kvfpVoid, VwRule.kvrlNone, 0, 0, false);

					VwLength inputLen;
					inputLen.nVal = 0;
					inputLen.unit = VwUnit.kunPoint1000;

					int indexWidth = GetStrWidth(m_indexStr, m_headerProps, vwenv);
					int inputWidth = GetStrWidth(m_inputStr, m_headerProps, vwenv);
					VwLength headerLen;
					headerLen.nVal = Math.Max(indexWidth, inputWidth) + 8000;
					headerLen.unit = VwUnit.kunPoint1000;
					inputLen.nVal += headerLen.nVal;

					VwLength leftEmptyLen;
					leftEmptyLen.nVal = 8000 + (PILE_MARGIN * 2) + 2000;
					leftEmptyLen.unit = VwUnit.kunPoint1000;
					inputLen.nVal += leftEmptyLen.nVal;

					var ctxtLens = new VwLength[m_rule.InputOS.Count];
					vwenv.NoteDependency(new[] {m_rule.Hvo}, new[] {MoAffixProcessTags.kflidInput}, 1 );
					for (int i = 0; i < m_rule.InputOS.Count; i++)
					{
						int idxWidth = GetStrWidth(tsf.MakeString(Convert.ToString(i + 1), userWs), m_indexProps, vwenv);
						int ctxtWidth = GetWidth(m_rule.InputOS[i], vwenv);
						ctxtLens[i].nVal = Math.Max(idxWidth, ctxtWidth) + 8000 + 1000;
						ctxtLens[i].unit = VwUnit.kunPoint1000;
						inputLen.nVal += ctxtLens[i].nVal;
					}

					VwLength rightEmptyLen;
					rightEmptyLen.nVal = 8000 + (PILE_MARGIN * 2) + 1000;
					rightEmptyLen.unit = VwUnit.kunPoint1000;
					inputLen.nVal += rightEmptyLen.nVal;

					vwenv.MakeColumns(1, inputLen);

					VwLength arrowLen;
					arrowLen.nVal = GetStrWidth(m_doubleArrow, m_arrowProps, vwenv) + 8000;
					arrowLen.unit = VwUnit.kunPoint1000;
					vwenv.MakeColumns(1, arrowLen);

					VwLength outputLen;
					outputLen.nVal = 1;
					outputLen.unit = VwUnit.kunRelative;
					vwenv.MakeColumns(1, outputLen);

					vwenv.OpenTableBody();
					vwenv.OpenTableRow();

					// input table cell
					vwenv.OpenTableCell(1, 1);
					vwenv.OpenTable(m_rule.InputOS.Count + 3, tableLen, 0, VwAlignment.kvaCenter, VwFramePosition.kvfpVoid, VwRule.kvrlNone, 0, 4000, false);
					vwenv.MakeColumns(1, headerLen);
					vwenv.MakeColumns(1, leftEmptyLen);
					foreach (VwLength ctxtLen in ctxtLens)
						vwenv.MakeColumns(1, ctxtLen);
					vwenv.MakeColumns(1, rightEmptyLen);

					vwenv.OpenTableBody();
					vwenv.OpenTableRow();

					// input header cell
					vwenv.Props = m_headerProps;
					vwenv.OpenTableCell(1, 1);
					vwenv.AddString(m_inputStr);
					vwenv.CloseTableCell();

					// input left empty cell
					vwenv.Props = m_ctxtProps;
					vwenv.set_IntProperty((int)FwTextPropType.ktptBorderLeading, (int)FwTextPropVar.ktpvMilliPoint, 1000);
					vwenv.OpenTableCell(1, 1);
					vwenv.OpenParagraph();
					OpenContextPile(vwenv, false);
					vwenv.Props = m_bracketProps;
					vwenv.AddProp(ktagLeftEmpty, this, kfragEmpty);
					CloseContextPile(vwenv, false);
					vwenv.CloseParagraph();
					vwenv.CloseTableCell();

					// input context cells
					vwenv.AddObjVec(MoAffixProcessTags.kflidInput, this, kfragInput);

					// input right empty cell
					vwenv.Props = m_ctxtProps;
					vwenv.OpenTableCell(1, 1);
					vwenv.OpenParagraph();
					OpenContextPile(vwenv, false);
					vwenv.Props = m_bracketProps;
					vwenv.AddProp(ktagRightEmpty, this, kfragEmpty);
					CloseContextPile(vwenv, false);
					vwenv.CloseParagraph();
					vwenv.CloseTableCell();

					vwenv.CloseTableRow();
					vwenv.OpenTableRow();

					// index header cell
					vwenv.Props = m_headerProps;
					vwenv.OpenTableCell(1, 1);
					vwenv.AddString(m_indexStr);
					vwenv.CloseTableCell();

					// index left empty cell
					vwenv.Props = m_indexProps;
					vwenv.set_IntProperty((int)FwTextPropType.ktptBorderLeading, (int)FwTextPropVar.ktpvMilliPoint, 1000);
					vwenv.OpenTableCell(1, 1);
					vwenv.CloseTableCell();

					// index cells
					for (int i = 0; i < m_rule.InputOS.Count; i++)
					{
						vwenv.Props = m_indexProps;
						vwenv.OpenTableCell(1, 1);
						vwenv.AddString(tsf.MakeString(Convert.ToString(i + 1), userWs));
						vwenv.CloseTableCell();
					}

					// index right empty cell
					vwenv.Props = m_indexProps;
					vwenv.OpenTableCell(1, 1);
					vwenv.CloseTableCell();

					vwenv.CloseTableRow();
					vwenv.CloseTableBody();
					vwenv.CloseTable();
					vwenv.CloseTableCell();

					// double arrow cell
					vwenv.Props = m_arrowProps;
					vwenv.OpenTableCell(1, 1);
					vwenv.AddString(m_doubleArrow);
					vwenv.CloseTableCell();

					// result table cell
					vwenv.OpenTableCell(1, 1);
					vwenv.OpenTable(1, tableLen, 0, VwAlignment.kvaLeft, VwFramePosition.kvfpVoid, VwRule.kvrlNone, 0, 4000, false);
					vwenv.MakeColumns(1, outputLen);

					vwenv.OpenTableBody();
					vwenv.OpenTableRow();

					// result header cell
					vwenv.Props = m_headerProps;
					vwenv.OpenTableCell(1, 1);
					vwenv.AddString(m_resultStr);
					vwenv.CloseTableCell();

					vwenv.CloseTableRow();
					vwenv.OpenTableRow();

					// result cell
					vwenv.Props = m_resultProps;
					vwenv.OpenTableCell(1, 1);
					vwenv.OpenParagraph();
					if (m_rule.OutputOS.Count == 0)
						vwenv.AddProp(MoAffixProcessTags.kflidOutput, this, kfragEmpty);
					else
						vwenv.AddObjVecItems(MoAffixProcessTags.kflidOutput, this, kfragRuleMapping);
					vwenv.CloseParagraph();
					vwenv.CloseTableCell();

					vwenv.CloseTableRow();
					vwenv.CloseTableBody();
					vwenv.CloseTable();

					vwenv.CloseTableCell();
					vwenv.CloseTableRow();
					vwenv.CloseTableBody();
					vwenv.CloseTable();
					break;

				case kfragRuleMapping:
					var mapping = m_cache.ServiceLocator.GetInstance<IMoRuleMappingRepository>().GetObject(hvo);
					switch (mapping.ClassID)
					{
						case MoCopyFromInputTags.kClassId:
							var copy = (IMoCopyFromInput) mapping;
							OpenIndexPile(vwenv);
							if (copy.ContentRA == null)
								vwenv.AddProp(ktagIndex, this, 0);
							else
								vwenv.AddProp(ktagIndex, this, copy.ContentRA.IndexInOwner + 1);
							CloseIndexPile(vwenv);
							break;

						case MoInsertPhonesTags.kClassId:
							OpenIndexPile(vwenv);
							vwenv.AddObjVecItems(MoInsertPhonesTags.kflidContent, this, kfragTerminalUnit);
							CloseIndexPile(vwenv);
							break;

						case MoModifyFromInputTags.kClassId:
							var modify = (IMoModifyFromInput) mapping;
							var numLines = modify.ModificationRA.FeaturesOA.FeatureSpecsOC.Count;
							// left bracket pile
							vwenv.set_IntProperty((int)FwTextPropType.ktptMarginLeading, (int)FwTextPropVar.ktpvMilliPoint, PILE_MARGIN);
							vwenv.OpenInnerPile();

							vwenv.Props = m_bracketProps;
							vwenv.AddProp(ktagLeftBoundary, this, kfragZeroWidthSpace);

							// put index in the left bracket pile
							if (modify.ContentRA == null)
								vwenv.AddProp(ktagIndex, this, 0);
							else
								vwenv.AddProp(ktagIndex, this, modify.ContentRA.IndexInOwner + 1);
							// right align brackets in left bracket pile, since the index could have a greater width, then the bracket
							if (numLines > 1)
							{
								vwenv.Props = m_bracketProps;
								vwenv.set_IntProperty((int)FwTextPropType.ktptAlign, (int)FwTextPropVar.ktpvEnum, (int)FwTextAlign.ktalRight);
								vwenv.AddProp(ktagLeftNonBoundary, this, kfragLeftBracketUpHook);
								for (int i = 1; i < numLines - 1; i++)
								{
									vwenv.Props = m_bracketProps;
									vwenv.set_IntProperty((int)FwTextPropType.ktptAlign, (int)FwTextPropVar.ktpvEnum, (int)FwTextAlign.ktalRight);
									vwenv.AddProp(ktagLeftNonBoundary, this, kfragLeftBracketExt);
								}
								vwenv.Props = m_bracketProps;
								vwenv.set_IntProperty((int)FwTextPropType.ktptAlign, (int)FwTextPropVar.ktpvEnum, (int)FwTextAlign.ktalRight);
								vwenv.AddProp(ktagLeftNonBoundary, this, kfragLeftBracketLowHook);
							}
							else
							{
								vwenv.set_IntProperty((int)FwTextPropType.ktptAlign, (int)FwTextPropVar.ktpvEnum, (int)FwTextAlign.ktalRight);
								vwenv.AddProp(ktagLeftNonBoundary, this, kfragLeftBracket);
							}
							vwenv.CloseInnerPile();

							// feature pile
							vwenv.set_IntProperty((int)FwTextPropType.ktptAlign, (int)FwTextPropVar.ktpvEnum, (int)FwTextAlign.ktalLeft);
							vwenv.OpenInnerPile();
							AddExtraLines(1, vwenv);
							if (numLines == 0)
								vwenv.AddProp(MoModifyFromInputTags.kflidModification, this, kfragQuestions);
							else
								vwenv.AddObjProp(MoModifyFromInputTags.kflidModification, this, kfragFeatNC);
							vwenv.CloseInnerPile();

							// right bracket pile
							vwenv.set_IntProperty((int)FwTextPropType.ktptMarginTrailing, (int)FwTextPropVar.ktpvMilliPoint, PILE_MARGIN);
							vwenv.OpenInnerPile();
							vwenv.Props = m_bracketProps;
							vwenv.AddProp(ktagRightBoundary, this, kfragSpace);
							if (numLines > 1)
							{
								vwenv.Props = m_bracketProps;
								vwenv.AddProp(ktagRightNonBoundary, this, kfragRightBracketUpHook);
								for (int i = 1; i < numLines - 1; i++)
								{
									vwenv.Props = m_bracketProps;
									vwenv.AddProp(ktagRightNonBoundary, this, kfragRightBracketExt);
								}
								vwenv.Props = m_bracketProps;
								vwenv.AddProp(ktagRightNonBoundary, this, kfragRightBracketLowHook);
							}
							else
							{
								vwenv.AddProp(ktagRightNonBoundary, this, kfragRightBracket);
							}
							vwenv.CloseInnerPile();
							break;
					}
					break;

				default:
					base.Display(vwenv, hvo, frag);
					break;
			}
		}

		public override ITsString DisplayVariant(IVwEnv vwenv, int tag, int frag)
		{
			if (tag == ktagIndex)
			{
				// pass the index in the frag argument
				return m_cache.TsStrFactory.MakeString(Convert.ToString(frag), m_cache.DefaultUserWs);
			}
			switch (frag)
			{
				case kfragSpace:
					return m_space;

				default:
					return base.DisplayVariant(vwenv, tag, frag);
			}
		}

		public override void DisplayVec(IVwEnv vwenv, int hvo, int tag, int frag)
		{
			switch (frag)
			{
				case kfragInput:
					// input context cell
					foreach (var ctxt in m_rule.InputOS)
					{
						vwenv.Props = m_ctxtProps;
						vwenv.OpenTableCell(1, 1);
						vwenv.OpenParagraph();
						vwenv.AddObj(ctxt.Hvo, this, kfragContext);
						vwenv.CloseParagraph();
						vwenv.CloseTableCell();
					}
					break;

				default:
					base.DisplayVec(vwenv, hvo, tag, frag);
					break;
			}
		}

		void OpenIndexPile(IVwEnv vwenv)
		{
			vwenv.Props = m_pileProps;
			vwenv.OpenInnerPile();
			vwenv.OpenParagraph();
			vwenv.Props = m_bracketProps;
			vwenv.AddProp(ktagLeftBoundary, this, kfragZeroWidthSpace);
		}

		void CloseIndexPile(IVwEnv vwenv)
		{
			vwenv.Props = m_bracketProps;
			vwenv.AddProp(ktagRightBoundary, this, kfragZeroWidthSpace);
			vwenv.CloseParagraph();
			vwenv.CloseInnerPile();
		}
	}
=======
>>>>>>> d2ded4d6
}<|MERGE_RESOLUTION|>--- conflicted
+++ resolved
@@ -4,13 +4,7 @@
 
 using System;
 using System.Collections.Generic;
-<<<<<<< HEAD
-using System.Drawing;
 using System.Linq;
-=======
-using System.Linq;
-using System.Xml;
->>>>>>> d2ded4d6
 using System.Windows.Forms;
 using System.Xml;
 using SIL.CoreImpl;
@@ -113,13 +107,9 @@
 			CheckDisposed();
 			base.Initialize(cache, obj, flid, fieldName, persistProvider, mediator, propertyTable, displayNameProperty, displayWs);
 
-<<<<<<< HEAD
-			m_view.Init(mediator, propertyTable, obj, this, new AffixRuleFormulaVc(mediator, propertyTable), AffixRuleFormulaVc.kfragRule);
-=======
-			m_view.Init(mediator, obj.Hvo, this, new AffixRuleFormulaVc(cache, mediator), AffixRuleFormulaVc.kfragRule, cache.MainCacheAccessor);
+			m_view.Init(mediator, propertyTable, obj.Hvo, this, new AffixRuleFormulaVc(cache, propertyTable), AffixRuleFormulaVc.kfragRule, cache.MainCacheAccessor);
 
 			m_view.SelectionChanged += SelectionChanged;
->>>>>>> d2ded4d6
 
 			m_insertionControl.AddOption(new InsertOption(RuleInsertType.Phoneme), DisplayOption);
 			m_insertionControl.AddOption(new InsertOption(RuleInsertType.NaturalClass), DisplayOption);
@@ -885,453 +875,4 @@
 		}
 
 	}
-<<<<<<< HEAD
-
-	class AffixRuleFormulaVc : RuleFormulaVc
-	{
-		public const int kfragRule = 100;
-		public const int kfragInput = 101;
-		public const int kfragRuleMapping = 102;
-
-		public const int kfragSpace = 103;
-
-		public const int ktagLeftEmpty = -200;
-		public const int ktagRightEmpty = -201;
-		public const int ktagIndex = -202;
-
-		IMoAffixProcess m_rule = null;
-
-		ITsTextProps m_headerProps;
-		ITsTextProps m_arrowProps;
-		ITsTextProps m_ctxtProps;
-		ITsTextProps m_indexProps;
-		ITsTextProps m_resultProps;
-
-		ITsString m_inputStr;
-		ITsString m_indexStr;
-		ITsString m_resultStr;
-		ITsString m_doubleArrow;
-		ITsString m_space;
-
-		public AffixRuleFormulaVc(Mediator mediator, PropertyTable propertyTable)
-			: base(mediator, propertyTable)
-		{
-			ITsPropsBldr tpb = TsPropsBldrClass.Create();
-			tpb.SetStrPropValue((int)FwTextPropType.ktptFontFamily, MiscUtils.StandardSansSerif);
-			tpb.SetIntPropValues((int)FwTextPropType.ktptFontSize, (int)FwTextPropVar.ktpvMilliPoint, 10000);
-			tpb.SetIntPropValues((int)FwTextPropType.ktptBorderColor, (int)FwTextPropVar.ktpvDefault,
-				(int)ColorUtil.ConvertColorToBGR(Color.Gray));
-			tpb.SetIntPropValues((int)FwTextPropType.ktptForeColor, (int)FwTextPropVar.ktpvDefault,
-				(int)ColorUtil.ConvertColorToBGR(Color.Gray));
-			tpb.SetIntPropValues((int)FwTextPropType.ktptEditable, (int)FwTextPropVar.ktpvEnum, (int)TptEditable.ktptNotEditable);
-			m_headerProps = tpb.GetTextProps();
-
-			tpb = TsPropsBldrClass.Create();
-			tpb.SetIntPropValues((int)FwTextPropType.ktptBold, (int)FwTextPropVar.ktpvEnum, (int)FwTextToggleVal.kttvForceOn);
-			tpb.SetIntPropValues((int)FwTextPropType.ktptFontSize, (int)FwTextPropVar.ktpvMilliPoint, 24000);
-			tpb.SetIntPropValues((int)FwTextPropType.ktptForeColor, (int)FwTextPropVar.ktpvDefault,
-				(int)ColorUtil.ConvertColorToBGR(Color.Gray));
-			tpb.SetIntPropValues((int)FwTextPropType.ktptAlign, (int)FwTextPropVar.ktpvEnum, (int)FwTextAlign.ktalCenter);
-			tpb.SetStrPropValue((int)FwTextPropType.ktptFontFamily, "Charis SIL");
-			tpb.SetIntPropValues((int)FwTextPropType.ktptEditable, (int)FwTextPropVar.ktpvEnum, (int)TptEditable.ktptNotEditable);
-			m_arrowProps = tpb.GetTextProps();
-
-			tpb = TsPropsBldrClass.Create();
-			tpb.SetIntPropValues((int)FwTextPropType.ktptBorderTop, (int)FwTextPropVar.ktpvMilliPoint, 1000);
-			tpb.SetIntPropValues((int)FwTextPropType.ktptBorderBottom, (int)FwTextPropVar.ktpvMilliPoint, 1000);
-			tpb.SetIntPropValues((int)FwTextPropType.ktptBorderTrailing, (int)FwTextPropVar.ktpvMilliPoint, 1000);
-			tpb.SetIntPropValues((int)FwTextPropType.ktptBorderColor, (int)FwTextPropVar.ktpvDefault,
-				(int)ColorUtil.ConvertColorToBGR(Color.Gray));
-			tpb.SetIntPropValues((int)FwTextPropType.ktptAlign, (int)FwTextPropVar.ktpvEnum, (int)FwTextAlign.ktalCenter);
-			m_ctxtProps = tpb.GetTextProps();
-
-			tpb = TsPropsBldrClass.Create();
-			tpb.SetIntPropValues((int)FwTextPropType.ktptBorderBottom, (int)FwTextPropVar.ktpvMilliPoint, 1000);
-			tpb.SetIntPropValues((int)FwTextPropType.ktptBorderTrailing, (int)FwTextPropVar.ktpvMilliPoint, 1000);
-			tpb.SetIntPropValues((int)FwTextPropType.ktptBorderColor, (int)FwTextPropVar.ktpvDefault,
-				(int)ColorUtil.ConvertColorToBGR(Color.Gray));
-			tpb.SetIntPropValues((int)FwTextPropType.ktptAlign, (int)FwTextPropVar.ktpvEnum, (int)FwTextAlign.ktalCenter);
-			tpb.SetIntPropValues((int)FwTextPropType.ktptEditable, (int)FwTextPropVar.ktpvEnum, (int)TptEditable.ktptNotEditable);
-			tpb.SetIntPropValues((int)FwTextPropType.ktptForeColor, (int)FwTextPropVar.ktpvDefault,
-				(int)ColorUtil.ConvertColorToBGR(Color.Gray));
-			m_indexProps = tpb.GetTextProps();
-
-			tpb = TsPropsBldrClass.Create();
-			tpb.SetIntPropValues((int)FwTextPropType.ktptBorderBottom, (int)FwTextPropVar.ktpvMilliPoint, 1000);
-			tpb.SetIntPropValues((int)FwTextPropType.ktptBorderColor, (int)FwTextPropVar.ktpvDefault,
-				(int)ColorUtil.ConvertColorToBGR(Color.Gray));
-			m_resultProps = tpb.GetTextProps();
-
-			var tsf = m_cache.TsStrFactory;
-			var userWs = m_cache.DefaultUserWs;
-			m_inputStr = tsf.MakeString(MEStrings.ksAffixRuleInput, userWs);
-			m_indexStr = tsf.MakeString(MEStrings.ksAffixRuleIndex, userWs);
-			m_resultStr = tsf.MakeString(MEStrings.ksAffixRuleResult, userWs);
-			m_doubleArrow = tsf.MakeString("\u21d2", userWs);
-			m_space = tsf.MakeString(" ", userWs);
-		}
-
-		protected override int MaxNumLines
-		{
-			get
-			{
-				int maxNumLines = 1;
-				foreach (IPhContextOrVar ctxtOrVar in m_rule.InputOS)
-				{
-					int numLines = GetNumLines(ctxtOrVar);
-					if (numLines > maxNumLines)
-						maxNumLines = numLines;
-				}
-
-				return maxNumLines;
-			}
-		}
-
-		protected override int GetVarIndex(IPhFeatureConstraint var)
-		{
-			return -1;
-		}
-
-		public override void Display(IVwEnv vwenv, int hvo, int frag)
-		{
-			var tsf = m_cache.TsStrFactory;
-			var userWs = m_cache.DefaultUserWs;
-			switch (frag)
-			{
-				case kfragRule:
-					m_rule = m_cache.ServiceLocator.GetInstance<IMoAffixProcessRepository>().GetObject(hvo);
-
-					VwLength tableLen;
-					tableLen.nVal = 10000;
-					tableLen.unit = VwUnit.kunPercent100;
-					vwenv.OpenTable(3, tableLen, 0, VwAlignment.kvaLeft, VwFramePosition.kvfpVoid, VwRule.kvrlNone, 0, 0, false);
-
-					VwLength inputLen;
-					inputLen.nVal = 0;
-					inputLen.unit = VwUnit.kunPoint1000;
-
-					int indexWidth = GetStrWidth(m_indexStr, m_headerProps, vwenv);
-					int inputWidth = GetStrWidth(m_inputStr, m_headerProps, vwenv);
-					VwLength headerLen;
-					headerLen.nVal = Math.Max(indexWidth, inputWidth) + 8000;
-					headerLen.unit = VwUnit.kunPoint1000;
-					inputLen.nVal += headerLen.nVal;
-
-					VwLength leftEmptyLen;
-					leftEmptyLen.nVal = 8000 + (PILE_MARGIN * 2) + 2000;
-					leftEmptyLen.unit = VwUnit.kunPoint1000;
-					inputLen.nVal += leftEmptyLen.nVal;
-
-					var ctxtLens = new VwLength[m_rule.InputOS.Count];
-					vwenv.NoteDependency(new[] {m_rule.Hvo}, new[] {MoAffixProcessTags.kflidInput}, 1 );
-					for (int i = 0; i < m_rule.InputOS.Count; i++)
-					{
-						int idxWidth = GetStrWidth(tsf.MakeString(Convert.ToString(i + 1), userWs), m_indexProps, vwenv);
-						int ctxtWidth = GetWidth(m_rule.InputOS[i], vwenv);
-						ctxtLens[i].nVal = Math.Max(idxWidth, ctxtWidth) + 8000 + 1000;
-						ctxtLens[i].unit = VwUnit.kunPoint1000;
-						inputLen.nVal += ctxtLens[i].nVal;
-					}
-
-					VwLength rightEmptyLen;
-					rightEmptyLen.nVal = 8000 + (PILE_MARGIN * 2) + 1000;
-					rightEmptyLen.unit = VwUnit.kunPoint1000;
-					inputLen.nVal += rightEmptyLen.nVal;
-
-					vwenv.MakeColumns(1, inputLen);
-
-					VwLength arrowLen;
-					arrowLen.nVal = GetStrWidth(m_doubleArrow, m_arrowProps, vwenv) + 8000;
-					arrowLen.unit = VwUnit.kunPoint1000;
-					vwenv.MakeColumns(1, arrowLen);
-
-					VwLength outputLen;
-					outputLen.nVal = 1;
-					outputLen.unit = VwUnit.kunRelative;
-					vwenv.MakeColumns(1, outputLen);
-
-					vwenv.OpenTableBody();
-					vwenv.OpenTableRow();
-
-					// input table cell
-					vwenv.OpenTableCell(1, 1);
-					vwenv.OpenTable(m_rule.InputOS.Count + 3, tableLen, 0, VwAlignment.kvaCenter, VwFramePosition.kvfpVoid, VwRule.kvrlNone, 0, 4000, false);
-					vwenv.MakeColumns(1, headerLen);
-					vwenv.MakeColumns(1, leftEmptyLen);
-					foreach (VwLength ctxtLen in ctxtLens)
-						vwenv.MakeColumns(1, ctxtLen);
-					vwenv.MakeColumns(1, rightEmptyLen);
-
-					vwenv.OpenTableBody();
-					vwenv.OpenTableRow();
-
-					// input header cell
-					vwenv.Props = m_headerProps;
-					vwenv.OpenTableCell(1, 1);
-					vwenv.AddString(m_inputStr);
-					vwenv.CloseTableCell();
-
-					// input left empty cell
-					vwenv.Props = m_ctxtProps;
-					vwenv.set_IntProperty((int)FwTextPropType.ktptBorderLeading, (int)FwTextPropVar.ktpvMilliPoint, 1000);
-					vwenv.OpenTableCell(1, 1);
-					vwenv.OpenParagraph();
-					OpenContextPile(vwenv, false);
-					vwenv.Props = m_bracketProps;
-					vwenv.AddProp(ktagLeftEmpty, this, kfragEmpty);
-					CloseContextPile(vwenv, false);
-					vwenv.CloseParagraph();
-					vwenv.CloseTableCell();
-
-					// input context cells
-					vwenv.AddObjVec(MoAffixProcessTags.kflidInput, this, kfragInput);
-
-					// input right empty cell
-					vwenv.Props = m_ctxtProps;
-					vwenv.OpenTableCell(1, 1);
-					vwenv.OpenParagraph();
-					OpenContextPile(vwenv, false);
-					vwenv.Props = m_bracketProps;
-					vwenv.AddProp(ktagRightEmpty, this, kfragEmpty);
-					CloseContextPile(vwenv, false);
-					vwenv.CloseParagraph();
-					vwenv.CloseTableCell();
-
-					vwenv.CloseTableRow();
-					vwenv.OpenTableRow();
-
-					// index header cell
-					vwenv.Props = m_headerProps;
-					vwenv.OpenTableCell(1, 1);
-					vwenv.AddString(m_indexStr);
-					vwenv.CloseTableCell();
-
-					// index left empty cell
-					vwenv.Props = m_indexProps;
-					vwenv.set_IntProperty((int)FwTextPropType.ktptBorderLeading, (int)FwTextPropVar.ktpvMilliPoint, 1000);
-					vwenv.OpenTableCell(1, 1);
-					vwenv.CloseTableCell();
-
-					// index cells
-					for (int i = 0; i < m_rule.InputOS.Count; i++)
-					{
-						vwenv.Props = m_indexProps;
-						vwenv.OpenTableCell(1, 1);
-						vwenv.AddString(tsf.MakeString(Convert.ToString(i + 1), userWs));
-						vwenv.CloseTableCell();
-					}
-
-					// index right empty cell
-					vwenv.Props = m_indexProps;
-					vwenv.OpenTableCell(1, 1);
-					vwenv.CloseTableCell();
-
-					vwenv.CloseTableRow();
-					vwenv.CloseTableBody();
-					vwenv.CloseTable();
-					vwenv.CloseTableCell();
-
-					// double arrow cell
-					vwenv.Props = m_arrowProps;
-					vwenv.OpenTableCell(1, 1);
-					vwenv.AddString(m_doubleArrow);
-					vwenv.CloseTableCell();
-
-					// result table cell
-					vwenv.OpenTableCell(1, 1);
-					vwenv.OpenTable(1, tableLen, 0, VwAlignment.kvaLeft, VwFramePosition.kvfpVoid, VwRule.kvrlNone, 0, 4000, false);
-					vwenv.MakeColumns(1, outputLen);
-
-					vwenv.OpenTableBody();
-					vwenv.OpenTableRow();
-
-					// result header cell
-					vwenv.Props = m_headerProps;
-					vwenv.OpenTableCell(1, 1);
-					vwenv.AddString(m_resultStr);
-					vwenv.CloseTableCell();
-
-					vwenv.CloseTableRow();
-					vwenv.OpenTableRow();
-
-					// result cell
-					vwenv.Props = m_resultProps;
-					vwenv.OpenTableCell(1, 1);
-					vwenv.OpenParagraph();
-					if (m_rule.OutputOS.Count == 0)
-						vwenv.AddProp(MoAffixProcessTags.kflidOutput, this, kfragEmpty);
-					else
-						vwenv.AddObjVecItems(MoAffixProcessTags.kflidOutput, this, kfragRuleMapping);
-					vwenv.CloseParagraph();
-					vwenv.CloseTableCell();
-
-					vwenv.CloseTableRow();
-					vwenv.CloseTableBody();
-					vwenv.CloseTable();
-
-					vwenv.CloseTableCell();
-					vwenv.CloseTableRow();
-					vwenv.CloseTableBody();
-					vwenv.CloseTable();
-					break;
-
-				case kfragRuleMapping:
-					var mapping = m_cache.ServiceLocator.GetInstance<IMoRuleMappingRepository>().GetObject(hvo);
-					switch (mapping.ClassID)
-					{
-						case MoCopyFromInputTags.kClassId:
-							var copy = (IMoCopyFromInput) mapping;
-							OpenIndexPile(vwenv);
-							if (copy.ContentRA == null)
-								vwenv.AddProp(ktagIndex, this, 0);
-							else
-								vwenv.AddProp(ktagIndex, this, copy.ContentRA.IndexInOwner + 1);
-							CloseIndexPile(vwenv);
-							break;
-
-						case MoInsertPhonesTags.kClassId:
-							OpenIndexPile(vwenv);
-							vwenv.AddObjVecItems(MoInsertPhonesTags.kflidContent, this, kfragTerminalUnit);
-							CloseIndexPile(vwenv);
-							break;
-
-						case MoModifyFromInputTags.kClassId:
-							var modify = (IMoModifyFromInput) mapping;
-							var numLines = modify.ModificationRA.FeaturesOA.FeatureSpecsOC.Count;
-							// left bracket pile
-							vwenv.set_IntProperty((int)FwTextPropType.ktptMarginLeading, (int)FwTextPropVar.ktpvMilliPoint, PILE_MARGIN);
-							vwenv.OpenInnerPile();
-
-							vwenv.Props = m_bracketProps;
-							vwenv.AddProp(ktagLeftBoundary, this, kfragZeroWidthSpace);
-
-							// put index in the left bracket pile
-							if (modify.ContentRA == null)
-								vwenv.AddProp(ktagIndex, this, 0);
-							else
-								vwenv.AddProp(ktagIndex, this, modify.ContentRA.IndexInOwner + 1);
-							// right align brackets in left bracket pile, since the index could have a greater width, then the bracket
-							if (numLines > 1)
-							{
-								vwenv.Props = m_bracketProps;
-								vwenv.set_IntProperty((int)FwTextPropType.ktptAlign, (int)FwTextPropVar.ktpvEnum, (int)FwTextAlign.ktalRight);
-								vwenv.AddProp(ktagLeftNonBoundary, this, kfragLeftBracketUpHook);
-								for (int i = 1; i < numLines - 1; i++)
-								{
-									vwenv.Props = m_bracketProps;
-									vwenv.set_IntProperty((int)FwTextPropType.ktptAlign, (int)FwTextPropVar.ktpvEnum, (int)FwTextAlign.ktalRight);
-									vwenv.AddProp(ktagLeftNonBoundary, this, kfragLeftBracketExt);
-								}
-								vwenv.Props = m_bracketProps;
-								vwenv.set_IntProperty((int)FwTextPropType.ktptAlign, (int)FwTextPropVar.ktpvEnum, (int)FwTextAlign.ktalRight);
-								vwenv.AddProp(ktagLeftNonBoundary, this, kfragLeftBracketLowHook);
-							}
-							else
-							{
-								vwenv.set_IntProperty((int)FwTextPropType.ktptAlign, (int)FwTextPropVar.ktpvEnum, (int)FwTextAlign.ktalRight);
-								vwenv.AddProp(ktagLeftNonBoundary, this, kfragLeftBracket);
-							}
-							vwenv.CloseInnerPile();
-
-							// feature pile
-							vwenv.set_IntProperty((int)FwTextPropType.ktptAlign, (int)FwTextPropVar.ktpvEnum, (int)FwTextAlign.ktalLeft);
-							vwenv.OpenInnerPile();
-							AddExtraLines(1, vwenv);
-							if (numLines == 0)
-								vwenv.AddProp(MoModifyFromInputTags.kflidModification, this, kfragQuestions);
-							else
-								vwenv.AddObjProp(MoModifyFromInputTags.kflidModification, this, kfragFeatNC);
-							vwenv.CloseInnerPile();
-
-							// right bracket pile
-							vwenv.set_IntProperty((int)FwTextPropType.ktptMarginTrailing, (int)FwTextPropVar.ktpvMilliPoint, PILE_MARGIN);
-							vwenv.OpenInnerPile();
-							vwenv.Props = m_bracketProps;
-							vwenv.AddProp(ktagRightBoundary, this, kfragSpace);
-							if (numLines > 1)
-							{
-								vwenv.Props = m_bracketProps;
-								vwenv.AddProp(ktagRightNonBoundary, this, kfragRightBracketUpHook);
-								for (int i = 1; i < numLines - 1; i++)
-								{
-									vwenv.Props = m_bracketProps;
-									vwenv.AddProp(ktagRightNonBoundary, this, kfragRightBracketExt);
-								}
-								vwenv.Props = m_bracketProps;
-								vwenv.AddProp(ktagRightNonBoundary, this, kfragRightBracketLowHook);
-							}
-							else
-							{
-								vwenv.AddProp(ktagRightNonBoundary, this, kfragRightBracket);
-							}
-							vwenv.CloseInnerPile();
-							break;
-					}
-					break;
-
-				default:
-					base.Display(vwenv, hvo, frag);
-					break;
-			}
-		}
-
-		public override ITsString DisplayVariant(IVwEnv vwenv, int tag, int frag)
-		{
-			if (tag == ktagIndex)
-			{
-				// pass the index in the frag argument
-				return m_cache.TsStrFactory.MakeString(Convert.ToString(frag), m_cache.DefaultUserWs);
-			}
-			switch (frag)
-			{
-				case kfragSpace:
-					return m_space;
-
-				default:
-					return base.DisplayVariant(vwenv, tag, frag);
-			}
-		}
-
-		public override void DisplayVec(IVwEnv vwenv, int hvo, int tag, int frag)
-		{
-			switch (frag)
-			{
-				case kfragInput:
-					// input context cell
-					foreach (var ctxt in m_rule.InputOS)
-					{
-						vwenv.Props = m_ctxtProps;
-						vwenv.OpenTableCell(1, 1);
-						vwenv.OpenParagraph();
-						vwenv.AddObj(ctxt.Hvo, this, kfragContext);
-						vwenv.CloseParagraph();
-						vwenv.CloseTableCell();
-					}
-					break;
-
-				default:
-					base.DisplayVec(vwenv, hvo, tag, frag);
-					break;
-			}
-		}
-
-		void OpenIndexPile(IVwEnv vwenv)
-		{
-			vwenv.Props = m_pileProps;
-			vwenv.OpenInnerPile();
-			vwenv.OpenParagraph();
-			vwenv.Props = m_bracketProps;
-			vwenv.AddProp(ktagLeftBoundary, this, kfragZeroWidthSpace);
-		}
-
-		void CloseIndexPile(IVwEnv vwenv)
-		{
-			vwenv.Props = m_bracketProps;
-			vwenv.AddProp(ktagRightBoundary, this, kfragZeroWidthSpace);
-			vwenv.CloseParagraph();
-			vwenv.CloseInnerPile();
-		}
-	}
-=======
->>>>>>> d2ded4d6
 }