--- conflicted
+++ resolved
@@ -3,11 +3,6 @@
 // (http://www.gnu.org/licenses/lgpl-2.1.html)
 
 using System;
-<<<<<<< HEAD
-using System.Drawing;
-=======
-using System.Xml;
->>>>>>> d2ded4d6
 using System.Linq;
 using System.Xml;
 using SIL.CoreImpl;
@@ -75,11 +70,7 @@
 
 			base.Initialize(cache, obj, flid, fieldName, persistProvider, mediator, propertyTable, displayNameProperty, displayWs);
 
-<<<<<<< HEAD
-			m_view.Init(mediator, propertyTable, obj, this, new RegRuleFormulaVc(mediator, propertyTable), RegRuleFormulaVc.kfragRHS);
-=======
-			m_view.Init(mediator, obj.Hvo, this, new RegRuleFormulaVc(cache, mediator), RegRuleFormulaVc.kfragRHS, cache.MainCacheAccessor);
->>>>>>> d2ded4d6
+			m_view.Init(mediator, propertyTable, obj.Hvo, this, new RegRuleFormulaVc(cache, propertyTable), RegRuleFormulaVc.kfragRHS, cache.MainCacheAccessor);
 
 			m_insertionControl.AddOption(new InsertOption(RuleInsertType.Phoneme), DisplayOption);
 			m_insertionControl.AddOption(new InsertOption(RuleInsertType.NaturalClass), DisplayOption);
@@ -841,256 +832,4 @@
 			}
 		}
 	}
-<<<<<<< HEAD
-
-	class RegRuleFormulaVc : RuleFormulaVc
-	{
-		public const int kfragRHS = 100;
-		public const int kfragRule = 101;
-
-		private readonly ITsTextProps m_ctxtProps;
-		private readonly ITsTextProps m_charProps;
-
-		private readonly ITsString m_arrow;
-		private readonly ITsString m_slash;
-		private readonly ITsString m_underscore;
-
-		private IPhSegRuleRHS m_rhs;
-
-		public RegRuleFormulaVc(Mediator mediator, PropertyTable propertyTable)
-			: base(mediator, propertyTable)
-		{
-			ITsPropsBldr tpb = TsPropsBldrClass.Create();
-			tpb.SetIntPropValues((int)FwTextPropType.ktptBorderBottom, (int)FwTextPropVar.ktpvMilliPoint, 1000);
-			tpb.SetIntPropValues((int)FwTextPropType.ktptBorderColor, (int)FwTextPropVar.ktpvDefault,
-				(int)ColorUtil.ConvertColorToBGR(Color.Gray));
-			tpb.SetIntPropValues((int)FwTextPropType.ktptAlign, (int)FwTextPropVar.ktpvEnum, (int)FwTextAlign.ktalCenter);
-			m_ctxtProps = tpb.GetTextProps();
-
-			tpb = TsPropsBldrClass.Create();
-			tpb.SetIntPropValues((int)FwTextPropType.ktptFontSize, (int)FwTextPropVar.ktpvMilliPoint, 20000);
-			tpb.SetIntPropValues((int)FwTextPropType.ktptForeColor, (int)FwTextPropVar.ktpvDefault,
-				(int)ColorUtil.ConvertColorToBGR(Color.Gray));
-			tpb.SetIntPropValues((int)FwTextPropType.ktptAlign, (int)FwTextPropVar.ktpvEnum, (int)FwTextAlign.ktalCenter);
-			tpb.SetIntPropValues((int)FwTextPropType.ktptPadLeading, (int)FwTextPropVar.ktpvMilliPoint, 2000);
-			tpb.SetIntPropValues((int)FwTextPropType.ktptPadTrailing, (int)FwTextPropVar.ktpvMilliPoint, 2000);
-			tpb.SetStrPropValue((int)FwTextPropType.ktptFontFamily, MiscUtils.StandardSansSerif);
-			tpb.SetIntPropValues((int)FwTextPropType.ktptEditable, (int)FwTextPropVar.ktpvEnum, (int)TptEditable.ktptNotEditable);
-			m_charProps = tpb.GetTextProps();
-
-			var tsf = m_cache.TsStrFactory;
-			var userWs = m_cache.DefaultUserWs;
-			m_arrow = tsf.MakeString("\u2192", userWs);
-			m_slash = tsf.MakeString("/", userWs);
-			m_underscore = tsf.MakeString("__", userWs);
-		}
-
-		protected override int MaxNumLines
-		{
-			get
-			{
-				int numLines = GetNumLines(m_rhs.OwningRule.StrucDescOS);
-				int maxNumLines = numLines;
-				numLines = GetNumLines(m_rhs.StrucChangeOS);
-				if (numLines > maxNumLines)
-					maxNumLines = numLines;
-				numLines = GetNumLines(m_rhs.LeftContextOA);
-				if (numLines > maxNumLines)
-					maxNumLines = numLines;
-				numLines = GetNumLines(m_rhs.RightContextOA);
-				if (numLines > maxNumLines)
-					maxNumLines = numLines;
-				return maxNumLines;
-			}
-		}
-
-		protected override int GetVarIndex(IPhFeatureConstraint var)
-		{
-			int i = 0;
-			foreach (var curVar in m_rhs.OwningRule.FeatureConstraints)
-			{
-				if (var == curVar)
-					return i;
-				i++;
-			}
-			return -1;
-		}
-
-		public override void Display(IVwEnv vwenv, int hvo, int frag)
-		{
-			switch (frag)
-			{
-				case kfragRHS:
-					m_rhs = m_cache.ServiceLocator.GetInstance<IPhSegRuleRHSRepository>().GetObject(hvo);
-					var rule = m_rhs.OwningRule;
-					if (rule.Disabled)
-					{
-						vwenv.set_StringProperty((int)FwTextPropType.ktptNamedStyle, "Disabled Text");
-					}
-
-					int arrowWidth, slashWidth, underscoreWidth, charHeight;
-					vwenv.get_StringWidth(m_arrow, m_charProps, out arrowWidth, out charHeight);
-					int maxCharHeight = charHeight;
-					vwenv.get_StringWidth(m_slash, m_charProps, out slashWidth, out charHeight);
-					maxCharHeight = Math.Max(charHeight, maxCharHeight);
-					vwenv.get_StringWidth(m_underscore, m_charProps, out underscoreWidth, out charHeight);
-					maxCharHeight = Math.Max(charHeight, maxCharHeight);
-
-					int dmpx, spaceHeight;
-					vwenv.get_StringWidth(m_zwSpace, m_bracketProps, out dmpx, out spaceHeight);
-
-					int maxNumLines = MaxNumLines;
-					int maxCtxtHeight = maxNumLines * spaceHeight;
-
-					int maxHeight = Math.Max(maxCharHeight, maxCtxtHeight);
-					int charOffset = maxHeight;
-					int ctxtPadding = maxHeight - maxCtxtHeight;
-
-					VwLength tableLen;
-					tableLen.nVal = 10000;
-					tableLen.unit = VwUnit.kunPercent100;
-					vwenv.OpenTable(7, tableLen, 0, VwAlignment.kvaCenter, VwFramePosition.kvfpVoid, VwRule.kvrlNone, 0, 0, false);
-
-					VwLength ctxtLen;
-					ctxtLen.nVal = 1;
-					ctxtLen.unit = VwUnit.kunRelative;
-					VwLength charLen;
-					charLen.unit = VwUnit.kunPoint1000;
-					vwenv.MakeColumns(1, ctxtLen);
-
-					charLen.nVal = arrowWidth + 4000;
-					vwenv.MakeColumns(1, charLen);
-
-					vwenv.MakeColumns(1, ctxtLen);
-
-					charLen.nVal = slashWidth + 4000;
-					vwenv.MakeColumns(1, charLen);
-
-					vwenv.MakeColumns(1, ctxtLen);
-
-					charLen.nVal = underscoreWidth + 4000;
-					vwenv.MakeColumns(1, charLen);
-
-					vwenv.MakeColumns(1, ctxtLen);
-
-					vwenv.OpenTableBody();
-					vwenv.OpenTableRow();
-
-					// LHS cell
-					vwenv.Props = m_ctxtProps;
-					vwenv.set_IntProperty((int)FwTextPropType.ktptPadTop, (int)FwTextPropVar.ktpvMilliPoint, ctxtPadding);
-					vwenv.OpenTableCell(1, 1);
-					vwenv.OpenParagraph();
-					vwenv.AddObjProp(m_cache.MetaDataCacheAccessor.GetFieldId2(PhSegRuleRHSTags.kClassId, "OwningRule", false), this, kfragRule);
-					vwenv.CloseParagraph();
-					vwenv.CloseTableCell();
-
-					// arrow cell
-					vwenv.Props = m_charProps;
-					vwenv.set_IntProperty((int)FwTextPropType.ktptOffset, (int)FwTextPropVar.ktpvMilliPoint, -charOffset);
-					vwenv.OpenTableCell(1, 1);
-					vwenv.AddString(m_arrow);
-					vwenv.CloseTableCell();
-
-					// RHS cell
-					vwenv.Props = m_ctxtProps;
-					vwenv.set_IntProperty((int)FwTextPropType.ktptPadTop, (int)FwTextPropVar.ktpvMilliPoint, ctxtPadding);
-					vwenv.OpenTableCell(1, 1);
-					vwenv.OpenParagraph();
-					if (m_rhs.StrucChangeOS.Count > 0)
-					{
-						vwenv.AddObjVecItems(PhSegRuleRHSTags.kflidStrucChange, this, kfragContext);
-					}
-					else
-					{
-						vwenv.NoteDependency(new[] {hvo}, new[] {PhSegRuleRHSTags.kflidStrucChange}, 1);
-						OpenContextPile(vwenv, false);
-						vwenv.Props = m_bracketProps;
-						vwenv.AddProp(PhSegRuleRHSTags.kflidStrucChange, this, kfragEmpty);
-						CloseContextPile(vwenv, false);
-					}
-					vwenv.CloseParagraph();
-					vwenv.CloseTableCell();
-
-					// slash cell
-					vwenv.Props = m_charProps;
-					vwenv.set_IntProperty((int)FwTextPropType.ktptOffset, (int)FwTextPropVar.ktpvMilliPoint, -charOffset);
-					vwenv.OpenTableCell(1, 1);
-					vwenv.AddString(m_slash);
-					vwenv.CloseTableCell();
-
-					// left context cell
-					vwenv.Props = m_ctxtProps;
-					vwenv.set_IntProperty((int)FwTextPropType.ktptPadTop, (int)FwTextPropVar.ktpvMilliPoint, ctxtPadding);
-					vwenv.OpenTableCell(1, 1);
-					vwenv.OpenParagraph();
-					if (m_rhs.LeftContextOA != null)
-					{
-						vwenv.AddObjProp(PhSegRuleRHSTags.kflidLeftContext, this, kfragContext);
-					}
-					else
-					{
-						vwenv.NoteDependency(new[] { hvo }, new[] { PhSegRuleRHSTags.kflidLeftContext }, 1);
-						OpenContextPile(vwenv, false);
-						vwenv.Props = m_bracketProps;
-						vwenv.AddProp(PhSegRuleRHSTags.kflidLeftContext, this, kfragEmpty);
-						CloseContextPile(vwenv, false);
-					}
-					vwenv.CloseParagraph();
-					vwenv.CloseTableCell();
-
-					// underscore cell
-					vwenv.Props = m_charProps;
-					vwenv.set_IntProperty((int)FwTextPropType.ktptOffset, (int)FwTextPropVar.ktpvMilliPoint, -charOffset);
-					vwenv.OpenTableCell(1, 1);
-					vwenv.AddString(m_underscore);
-					vwenv.CloseTableCell();
-
-					// right context cell
-					vwenv.Props = m_ctxtProps;
-					vwenv.set_IntProperty((int)FwTextPropType.ktptPadTop, (int)FwTextPropVar.ktpvMilliPoint, ctxtPadding);
-					vwenv.OpenTableCell(1, 1);
-					vwenv.OpenParagraph();
-					if (m_rhs.RightContextOA != null)
-					{
-						vwenv.AddObjProp(PhSegRuleRHSTags.kflidRightContext, this, kfragContext);
-					}
-					else
-					{
-						vwenv.NoteDependency(new[] { hvo }, new[] { PhSegRuleRHSTags.kflidRightContext }, 1);
-						OpenContextPile(vwenv, false);
-						vwenv.Props = m_bracketProps;
-						vwenv.AddProp(PhSegRuleRHSTags.kflidRightContext, this, kfragEmpty);
-						CloseContextPile(vwenv, false);
-					}
-					vwenv.CloseParagraph();
-					vwenv.CloseTableCell();
-
-					vwenv.CloseTableRow();
-					vwenv.CloseTableBody();
-					vwenv.CloseTable();
-					break;
-
-				case kfragRule:
-					if (m_rhs.OwningRule.StrucDescOS.Count > 0)
-					{
-						vwenv.AddObjVecItems(PhSegmentRuleTags.kflidStrucDesc, this, kfragContext);
-					}
-					else
-					{
-						OpenContextPile(vwenv, false);
-						vwenv.Props = m_bracketProps;
-						vwenv.AddProp(PhSegmentRuleTags.kflidStrucDesc, this, kfragEmpty);
-						CloseContextPile(vwenv, false);
-					}
-					break;
-
-				default:
-					base.Display(vwenv, hvo, frag);
-					break;
-			}
-		}
-	}
-=======
->>>>>>> d2ded4d6
 }