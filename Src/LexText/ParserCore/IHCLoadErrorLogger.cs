using SIL.LCModel;

namespace SIL.FieldWorks.WordWorks.Parser
{
	public interface IHCLoadErrorLogger
	{
		void InvalidShape(string str, int errorPos, IMoMorphSynAnalysis msa);
		void InvalidAffixProcess(IMoAffixProcess affixProcess, bool isInvalidLhs, IMoMorphSynAnalysis msa);
		void InvalidPhoneme(IPhPhoneme phoneme);
		void DuplicateGrapheme(IPhPhoneme phoneme);
		void InvalidEnvironment(IMoForm form, IPhEnvironment env, string reason, IMoMorphSynAnalysis msa);
		void InvalidReduplicationForm(IMoForm form, string reason, IMoMorphSynAnalysis msa);
		void InvalidRewriteRule(IPhRegularRule prule, string reason);
<<<<<<< HEAD
		void InvalidOrderedStratum(string stratumName, string reason);
		void InvalidOrderedRule(string ruleName, string reason);
=======
		void OutOfScopeSlot(IMoInflAffixSlot slot, IMoInflAffixTemplate template, string reason);
>>>>>>> f68f7ee1
	}
}<|MERGE_RESOLUTION|>--- conflicted
+++ resolved
@@ -11,11 +11,7 @@
 		void InvalidEnvironment(IMoForm form, IPhEnvironment env, string reason, IMoMorphSynAnalysis msa);
 		void InvalidReduplicationForm(IMoForm form, string reason, IMoMorphSynAnalysis msa);
 		void InvalidRewriteRule(IPhRegularRule prule, string reason);
-<<<<<<< HEAD
-		void InvalidOrderedStratum(string stratumName, string reason);
-		void InvalidOrderedRule(string ruleName, string reason);
-=======
+		void InvalidStrata(string strata, string reason);
 		void OutOfScopeSlot(IMoInflAffixSlot slot, IMoInflAffixTemplate template, string reason);
->>>>>>> f68f7ee1
 	}
 }