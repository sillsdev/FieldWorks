--- conflicted
+++ resolved
@@ -181,18 +181,6 @@
       <SpecificVersion>False</SpecificVersion>
       <HintPath>..\..\..\Output\Debug\XAmpleManagedWrapper.dll</HintPath>
     </Reference>
-<<<<<<< HEAD
-    <Reference Include="FwKernelInterfaces">
-      <HintPath>..\..\..\Output\Debug\FwKernelInterfaces.dll</HintPath>
-=======
-    <Reference Include="XMLUtils">
-      <Name>XMLUtils</Name>
-      <HintPath>..\..\..\Output\Debug\XMLUtils.dll</HintPath>
-    </Reference>
-    <Reference Include="xCoreInterfaces">
-      <HintPath>..\..\..\Output\Debug\xCoreInterfaces.dll</HintPath>
->>>>>>> c1202904
-    </Reference>
   </ItemGroup>
   <ItemGroup>
     <Compile Include="AssemblyInfo.cs">
