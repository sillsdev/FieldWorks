﻿<?xml version="1.0" encoding="utf-8"?>
<Project DefaultTargets="Build" xmlns="http://schemas.microsoft.com/developer/msbuild/2003" ToolsVersion="15.0">
  <PropertyGroup>
    <ProjectType>Local</ProjectType>
    <ProductVersion>9.0.30729</ProductVersion>
    <SchemaVersion>2.0</SchemaVersion>
    <ProjectGuid>{116BE16A-B3A0-408C-A5CD-25BCBBDBE327}</ProjectGuid>
    <Configuration Condition=" '$(Configuration)' == '' ">Debug</Configuration>
    <Platform Condition=" '$(Platform)' == '' ">AnyCPU</Platform>
    <ApplicationIcon>
    </ApplicationIcon>
    <AssemblyKeyContainerName>
    </AssemblyKeyContainerName>
    <AssemblyName>ParserCore</AssemblyName>
    <AssemblyOriginatorKeyFile>
    </AssemblyOriginatorKeyFile>
    <DefaultClientScript>JScript</DefaultClientScript>
    <DefaultHTMLPageLayout>Grid</DefaultHTMLPageLayout>
    <DefaultTargetSchema>IE50</DefaultTargetSchema>
    <DelaySign>false</DelaySign>
    <OutputType>Library</OutputType>
    <RootNamespace>SIL.FieldWorks.WordWorks.Parser</RootNamespace>
    <RunPostBuildEvent>Always</RunPostBuildEvent>
    <StartupObject>
    </StartupObject>
    <FileUpgradeFlags>
    </FileUpgradeFlags>
    <UpgradeBackupLocation>
    </UpgradeBackupLocation>
    <OldToolsVersion>3.5</OldToolsVersion>
    <TargetFrameworkVersion>v4.6.1</TargetFrameworkVersion>
    <TargetFrameworkProfile />
  </PropertyGroup>
  <PropertyGroup Condition=" '$(Configuration)|$(Platform)' == 'Debug|x86' ">
    <OutputPath>..\..\..\Output\Debug\</OutputPath>
    <AllowUnsafeBlocks>false</AllowUnsafeBlocks>
    <BaseAddress>285212672</BaseAddress>
    <CheckForOverflowUnderflow>false</CheckForOverflowUnderflow>
    <ConfigurationOverrideFile>
    </ConfigurationOverrideFile>
    <DefineConstants>DEBUG;TRACE</DefineConstants>
    <DocumentationFile>
    </DocumentationFile>
    <DebugSymbols>true</DebugSymbols>
    <FileAlignment>4096</FileAlignment>
    <NoStdLib>false</NoStdLib>
    <NoWarn>168,169,219,414,649,1635,1702,1701</NoWarn>
    <Optimize>false</Optimize>
    <RegisterForComInterop>false</RegisterForComInterop>
    <RemoveIntegerChecks>false</RemoveIntegerChecks>
    <TreatWarningsAsErrors>false</TreatWarningsAsErrors>
    <WarningLevel>4</WarningLevel>
    <DebugType>full</DebugType>
    <ErrorReport>prompt</ErrorReport>
    <CodeAnalysisRuleSet>AllRules.ruleset</CodeAnalysisRuleSet>
    <PlatformTarget>AnyCPU</PlatformTarget>
  </PropertyGroup>
  <PropertyGroup Condition=" '$(Configuration)|$(Platform)' == 'Release|x86' ">
    <OutputPath>..\..\..\Output\Release\</OutputPath>
    <AllowUnsafeBlocks>false</AllowUnsafeBlocks>
    <BaseAddress>285212672</BaseAddress>
    <CheckForOverflowUnderflow>false</CheckForOverflowUnderflow>
    <ConfigurationOverrideFile>
    </ConfigurationOverrideFile>
    <DefineConstants>TRACE</DefineConstants>
    <DocumentationFile>
    </DocumentationFile>
    <DebugSymbols>true</DebugSymbols>
    <FileAlignment>4096</FileAlignment>
    <NoStdLib>false</NoStdLib>
    <NoWarn>168,169,219,414,649,1635,1702,1701</NoWarn>
    <Optimize>true</Optimize>
    <RegisterForComInterop>false</RegisterForComInterop>
    <RemoveIntegerChecks>false</RemoveIntegerChecks>
    <TreatWarningsAsErrors>false</TreatWarningsAsErrors>
    <WarningLevel>4</WarningLevel>
    <DebugType>full</DebugType>
    <ErrorReport>prompt</ErrorReport>
    <CodeAnalysisRuleSet>AllRules.ruleset</CodeAnalysisRuleSet>
    <PlatformTarget>AnyCPU</PlatformTarget>
  </PropertyGroup>
  <PropertyGroup Condition=" '$(Configuration)|$(Platform)' == 'Debug|x64' ">
    <OutputPath>..\..\..\Output\Debug\</OutputPath>
    <AllowUnsafeBlocks>false</AllowUnsafeBlocks>
    <BaseAddress>285212672</BaseAddress>
    <CheckForOverflowUnderflow>false</CheckForOverflowUnderflow>
    <ConfigurationOverrideFile>
    </ConfigurationOverrideFile>
    <DefineConstants>DEBUG;TRACE</DefineConstants>
    <DocumentationFile>
    </DocumentationFile>
    <DebugSymbols>true</DebugSymbols>
    <FileAlignment>4096</FileAlignment>
    <NoStdLib>false</NoStdLib>
    <NoWarn>168,169,219,414,649,1635,1702,1701</NoWarn>
    <Optimize>false</Optimize>
    <RegisterForComInterop>false</RegisterForComInterop>
    <RemoveIntegerChecks>false</RemoveIntegerChecks>
    <TreatWarningsAsErrors>false</TreatWarningsAsErrors>
    <WarningLevel>4</WarningLevel>
    <DebugType>full</DebugType>
    <ErrorReport>prompt</ErrorReport>
    <CodeAnalysisRuleSet>AllRules.ruleset</CodeAnalysisRuleSet>
    <PlatformTarget>AnyCPU</PlatformTarget>
  </PropertyGroup>
  <PropertyGroup Condition=" '$(Configuration)|$(Platform)' == 'Release|x64' ">
    <OutputPath>..\..\..\Output\Release\</OutputPath>
    <AllowUnsafeBlocks>false</AllowUnsafeBlocks>
    <BaseAddress>285212672</BaseAddress>
    <CheckForOverflowUnderflow>false</CheckForOverflowUnderflow>
    <ConfigurationOverrideFile>
    </ConfigurationOverrideFile>
    <DefineConstants>TRACE</DefineConstants>
    <DocumentationFile>
    </DocumentationFile>
    <DebugSymbols>true</DebugSymbols>
    <FileAlignment>4096</FileAlignment>
    <NoStdLib>false</NoStdLib>
    <NoWarn>168,169,219,414,649,1635,1702,1701</NoWarn>
    <Optimize>true</Optimize>
    <RegisterForComInterop>false</RegisterForComInterop>
    <RemoveIntegerChecks>false</RemoveIntegerChecks>
    <TreatWarningsAsErrors>false</TreatWarningsAsErrors>
    <WarningLevel>4</WarningLevel>
    <DebugType>full</DebugType>
    <ErrorReport>prompt</ErrorReport>
    <CodeAnalysisRuleSet>AllRules.ruleset</CodeAnalysisRuleSet>
    <PlatformTarget>AnyCPU</PlatformTarget>
  </PropertyGroup>
  <PropertyGroup Condition="'$(Configuration)|$(Platform)' == 'Debug|x86'">
    <DebugSymbols>true</DebugSymbols>
    <OutputPath>..\..\..\Output\Debug\</OutputPath>
    <DefineConstants>DEBUG;TRACE</DefineConstants>
    <BaseAddress>285212672</BaseAddress>
    <FileAlignment>4096</FileAlignment>
    <NoWarn>168,169,219,414,649,1635,1702,1701</NoWarn>
    <DebugType>full</DebugType>
    <PlatformTarget>x86</PlatformTarget>
    <CodeAnalysisLogFile>..\..\..\Output\Debug\ParserCore.dll.CodeAnalysisLog.xml</CodeAnalysisLogFile>
    <CodeAnalysisUseTypeNameInSuppression>true</CodeAnalysisUseTypeNameInSuppression>
    <CodeAnalysisModuleSuppressionsFile>GlobalSuppressions.cs</CodeAnalysisModuleSuppressionsFile>
    <ErrorReport>prompt</ErrorReport>
    <CodeAnalysisRuleSet>AllRules.ruleset</CodeAnalysisRuleSet>
    <CodeAnalysisRuleSetDirectories>;C:\Program Files (x86)\Microsoft Visual Studio 10.0\Team Tools\Static Analysis Tools\\Rule Sets</CodeAnalysisRuleSetDirectories>
    <CodeAnalysisIgnoreBuiltInRuleSets>true</CodeAnalysisIgnoreBuiltInRuleSets>
    <CodeAnalysisRuleDirectories>;C:\Program Files (x86)\Microsoft Visual Studio 10.0\Team Tools\Static Analysis Tools\FxCop\\Rules</CodeAnalysisRuleDirectories>
    <CodeAnalysisIgnoreBuiltInRules>true</CodeAnalysisIgnoreBuiltInRules>
  </PropertyGroup>
  <PropertyGroup Condition="'$(Configuration)|$(Platform)' == 'Release|x86'">
    <DebugSymbols>true</DebugSymbols>
    <OutputPath>..\..\..\Output\Release\</OutputPath>
    <DefineConstants>TRACE</DefineConstants>
    <BaseAddress>285212672</BaseAddress>
    <Optimize>true</Optimize>
    <FileAlignment>4096</FileAlignment>
    <NoWarn>168,169,219,414,649,1635,1702,1701</NoWarn>
    <DebugType>full</DebugType>
    <PlatformTarget>x86</PlatformTarget>
    <CodeAnalysisLogFile>..\..\..\Output\Release\ParserCore.dll.CodeAnalysisLog.xml</CodeAnalysisLogFile>
    <CodeAnalysisUseTypeNameInSuppression>true</CodeAnalysisUseTypeNameInSuppression>
    <CodeAnalysisModuleSuppressionsFile>GlobalSuppressions.cs</CodeAnalysisModuleSuppressionsFile>
    <ErrorReport>prompt</ErrorReport>
    <CodeAnalysisRuleSet>AllRules.ruleset</CodeAnalysisRuleSet>
    <CodeAnalysisRuleSetDirectories>;C:\Program Files (x86)\Microsoft Visual Studio 10.0\Team Tools\Static Analysis Tools\\Rule Sets</CodeAnalysisRuleSetDirectories>
    <CodeAnalysisIgnoreBuiltInRuleSets>true</CodeAnalysisIgnoreBuiltInRuleSets>
    <CodeAnalysisRuleDirectories>;C:\Program Files (x86)\Microsoft Visual Studio 10.0\Team Tools\Static Analysis Tools\FxCop\\Rules</CodeAnalysisRuleDirectories>
    <CodeAnalysisIgnoreBuiltInRules>true</CodeAnalysisIgnoreBuiltInRules>
    <CodeAnalysisFailOnMissingRules>false</CodeAnalysisFailOnMissingRules>
  </PropertyGroup>
  <ItemGroup>
    <Reference Include="ApplicationTransforms, Version=0.0.0.0, Culture=neutral, processorArchitecture=MSIL">
      <SpecificVersion>False</SpecificVersion>
      <HintPath>..\..\..\Output\Debug\ApplicationTransforms.dll</HintPath>
    </Reference>
    <Reference Include="SIL.LCModel.Core, Version=9.0.0.0, Culture=neutral, processorArchitecture=x86">
      <SpecificVersion>False</SpecificVersion>
      <HintPath>..\..\..\Output\Debug\SIL.LCModel.Core.dll</HintPath>
    </Reference>
    <Reference Include="SIL.LCModel">
      <Name>SIL.LCModel</Name>
      <HintPath>..\..\..\Output\Debug\SIL.LCModel.dll</HintPath>
    </Reference>
    <Reference Include="GAFAWSAnalysis">
      <Name>GAFAWSAnalysis</Name>
      <SpecificVersion>False</SpecificVersion>
      <HintPath>..\..\..\DistFiles\GAFAWSAnalysis.dll</HintPath>
    </Reference>
    <Reference Include="Microsoft.Practices.ServiceLocation, Version=1.0.0.0, Culture=neutral, processorArchitecture=MSIL">
      <SpecificVersion>False</SpecificVersion>
      <HintPath>..\..\..\DistFiles\Microsoft.Practices.ServiceLocation.dll</HintPath>
    </Reference>
    <Reference Include="SIL.Collections, Version=1.0.0.0, Culture=neutral, processorArchitecture=MSIL">
      <SpecificVersion>False</SpecificVersion>
      <HintPath>..\..\..\Output\Debug\SIL.Collections.dll</HintPath>
    </Reference>
    <Reference Include="SIL.Core, Version=2.6.0.0, Culture=neutral, PublicKeyToken=cab3c8c5232dfcf2, processorArchitecture=x86">
      <SpecificVersion>False</SpecificVersion>
      <HintPath>..\..\..\Output\Debug\SIL.Core.dll</HintPath>
    </Reference>
    <Reference Include="SIL.HermitCrab, Version=1.0.5294.2277, Culture=neutral, processorArchitecture=MSIL">
      <SpecificVersion>False</SpecificVersion>
      <HintPath>..\..\..\Output\Debug\SIL.HermitCrab.dll</HintPath>
    </Reference>
    <Reference Include="SIL.Machine, Version=1.0.0.0, Culture=neutral, processorArchitecture=MSIL">
      <SpecificVersion>False</SpecificVersion>
      <HintPath>..\..\..\Output\Debug\SIL.Machine.dll</HintPath>
    </Reference>
    <Reference Include="SIL.WritingSystems, Version=2.6.0.0, Culture=neutral, PublicKeyToken=cab3c8c5232dfcf2, processorArchitecture=x86">
      <SpecificVersion>False</SpecificVersion>
      <HintPath>..\..\..\Output\Debug\SIL.WritingSystems.dll</HintPath>
    </Reference>
    <Reference Include="SIL.LCModel.Utils, Version=9.0.0.0, Culture=neutral, processorArchitecture=MSIL">
      <SpecificVersion>False</SpecificVersion>
      <HintPath>..\..\..\Output\Debug\SIL.LCModel.Utils.dll</HintPath>
    </Reference>
    <Reference Include="icu.net">
      <SpecificVersion>False</SpecificVersion>
      <HintPath>..\..\..\Output\Debug\icu.net.dll</HintPath>
      <Private>True</Private>
    </Reference>
<<<<<<< HEAD
    <Reference Include="icu.net, Version=2.5.0.0, Culture=neutral, PublicKeyToken=416fdd914afa6b66">
      <SpecificVersion>False</SpecificVersion>
      <HintPath>..\..\..\Output\Debug\icu.net.dll</HintPath>
      <Private>True</Private>
    </Reference>
=======
>>>>>>> 28ca435e
    <Reference Include="System" />
    <Reference Include="System.Core" />
    <Reference Include="System.Xml" />
    <Reference Include="System.Xml.Linq" />
    <Reference Include="XAmpleManagedWrapper, Version=1.0.0.0, Culture=neutral, processorArchitecture=MSIL">
      <SpecificVersion>False</SpecificVersion>
      <HintPath>..\..\..\Output\Debug\XAmpleManagedWrapper.dll</HintPath>
    </Reference>
    <Reference Include="XMLUtils">
      <Name>XMLUtils</Name>
      <HintPath>..\..\..\Output\Debug\XMLUtils.dll</HintPath>
    </Reference>
    <Reference Include="xCoreInterfaces">
      <HintPath>..\..\..\Output\Debug\xCoreInterfaces.dll</HintPath>
    </Reference>
  </ItemGroup>
  <ItemGroup>
    <Compile Include="AssemblyInfo.cs">
      <SubType>Code</SubType>
    </Compile>
    <Compile Include="..\..\CommonAssemblyInfo.cs">
      <Link>CommonAssemblyInfo.cs</Link>
    </Compile>
    <Compile Include="FwXmlTraceManager.cs" />
    <Compile Include="HCLoader.cs" />
    <Compile Include="HCParser.cs" />
    <Compile Include="IHCLoadErrorLogger.cs" />
    <Compile Include="InvalidAffixProcessException.cs" />
    <Compile Include="InvalidReduplicationFormException.cs" />
    <Compile Include="IParser.cs" />
    <Compile Include="ParserModelChangeListener.cs">
      <SubType>Code</SubType>
    </Compile>
    <Compile Include="M3ToXAmpleTransformer.cs">
      <SubType>Code</SubType>
    </Compile>
    <Compile Include="ParseFiler.cs">
      <SubType>Code</SubType>
    </Compile>
    <Compile Include="ParserCoreStrings.Designer.cs">
      <AutoGen>True</AutoGen>
      <DesignTime>True</DesignTime>
      <DependentUpon>ParserCoreStrings.resx</DependentUpon>
    </Compile>
    <Compile Include="ParseResult.cs" />
    <Compile Include="ParserScheduler.cs">
      <SubType>Code</SubType>
    </Compile>
    <Compile Include="ParserXmlWriterExtensions.cs" />
    <Compile Include="TaskReport.cs">
      <SubType>Code</SubType>
    </Compile>
    <Compile Include="ParserWorker.cs">
      <SubType>Code</SubType>
    </Compile>
    <Compile Include="XAmpleParser.cs" />
  </ItemGroup>
  <ItemGroup>
    <EmbeddedResource Include="ParserCoreStrings.resx">
      <SubType>Designer</SubType>
      <Generator>ResXFileCodeGenerator</Generator>
      <LastGenOutput>ParserCoreStrings.Designer.cs</LastGenOutput>
    </EmbeddedResource>
  </ItemGroup>
  <Import Project="$(MSBuildBinPath)\Microsoft.CSharp.targets" />
  <PropertyGroup>
    <PreBuildEvent>
    </PreBuildEvent>
    <PostBuildEvent>
    </PostBuildEvent>
  </PropertyGroup>
</Project><|MERGE_RESOLUTION|>--- conflicted
+++ resolved
@@ -218,14 +218,6 @@
       <HintPath>..\..\..\Output\Debug\icu.net.dll</HintPath>
       <Private>True</Private>
     </Reference>
-<<<<<<< HEAD
-    <Reference Include="icu.net, Version=2.5.0.0, Culture=neutral, PublicKeyToken=416fdd914afa6b66">
-      <SpecificVersion>False</SpecificVersion>
-      <HintPath>..\..\..\Output\Debug\icu.net.dll</HintPath>
-      <Private>True</Private>
-    </Reference>
-=======
->>>>>>> 28ca435e
     <Reference Include="System" />
     <Reference Include="System.Core" />
     <Reference Include="System.Xml" />
