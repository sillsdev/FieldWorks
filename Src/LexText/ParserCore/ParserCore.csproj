﻿<?xml version="1.0" encoding="utf-8"?>
<Project DefaultTargets="Build" xmlns="http://schemas.microsoft.com/developer/msbuild/2003" ToolsVersion="14.0">
  <PropertyGroup>
    <ProjectType>Local</ProjectType>
    <ProductVersion>9.0.30729</ProductVersion>
    <SchemaVersion>2.0</SchemaVersion>
    <ProjectGuid>{116BE16A-B3A0-408C-A5CD-25BCBBDBE327}</ProjectGuid>
    <Configuration Condition=" '$(Configuration)' == '' ">Debug</Configuration>
    <Platform Condition=" '$(Platform)' == '' ">AnyCPU</Platform>
    <ApplicationIcon>
    </ApplicationIcon>
    <AssemblyKeyContainerName>
    </AssemblyKeyContainerName>
    <AssemblyName>ParserCore</AssemblyName>
    <AssemblyOriginatorKeyFile>
    </AssemblyOriginatorKeyFile>
    <DefaultClientScript>JScript</DefaultClientScript>
    <DefaultHTMLPageLayout>Grid</DefaultHTMLPageLayout>
    <DefaultTargetSchema>IE50</DefaultTargetSchema>
    <DelaySign>false</DelaySign>
    <OutputType>Library</OutputType>
    <RootNamespace>SIL.FieldWorks.WordWorks.Parser</RootNamespace>
    <RunPostBuildEvent>Always</RunPostBuildEvent>
    <StartupObject>
    </StartupObject>
    <FileUpgradeFlags>
    </FileUpgradeFlags>
    <UpgradeBackupLocation>
    </UpgradeBackupLocation>
    <OldToolsVersion>3.5</OldToolsVersion>
    <TargetFrameworkVersion>v4.6.1</TargetFrameworkVersion>
    <TargetFrameworkProfile />
  </PropertyGroup>
  <PropertyGroup Condition=" '$(Configuration)|$(Platform)' == 'Debug|AnyCPU' ">
    <OutputPath>..\..\..\Output\Debug\</OutputPath>
    <AllowUnsafeBlocks>false</AllowUnsafeBlocks>
    <BaseAddress>285212672</BaseAddress>
    <CheckForOverflowUnderflow>false</CheckForOverflowUnderflow>
    <ConfigurationOverrideFile>
    </ConfigurationOverrideFile>
    <DefineConstants>DEBUG;TRACE</DefineConstants>
    <DocumentationFile>
    </DocumentationFile>
    <DebugSymbols>true</DebugSymbols>
    <FileAlignment>4096</FileAlignment>
    <NoStdLib>false</NoStdLib>
    <NoWarn>168,169,219,414,649,1635,1702,1701</NoWarn>
    <Optimize>false</Optimize>
    <RegisterForComInterop>false</RegisterForComInterop>
    <RemoveIntegerChecks>false</RemoveIntegerChecks>
    <TreatWarningsAsErrors>false</TreatWarningsAsErrors>
    <WarningLevel>4</WarningLevel>
    <DebugType>full</DebugType>
    <ErrorReport>prompt</ErrorReport>
    <CodeAnalysisRuleSet>AllRules.ruleset</CodeAnalysisRuleSet>
    <PlatformTarget>x86</PlatformTarget>
  </PropertyGroup>
  <PropertyGroup Condition=" '$(Configuration)|$(Platform)' == 'Release|AnyCPU' ">
    <OutputPath>..\..\..\Output\Release\</OutputPath>
    <AllowUnsafeBlocks>false</AllowUnsafeBlocks>
    <BaseAddress>285212672</BaseAddress>
    <CheckForOverflowUnderflow>false</CheckForOverflowUnderflow>
    <ConfigurationOverrideFile>
    </ConfigurationOverrideFile>
    <DefineConstants>TRACE</DefineConstants>
    <DocumentationFile>
    </DocumentationFile>
    <DebugSymbols>true</DebugSymbols>
    <FileAlignment>4096</FileAlignment>
    <NoStdLib>false</NoStdLib>
    <NoWarn>168,169,219,414,649,1635,1702,1701</NoWarn>
    <Optimize>true</Optimize>
    <RegisterForComInterop>false</RegisterForComInterop>
    <RemoveIntegerChecks>false</RemoveIntegerChecks>
    <TreatWarningsAsErrors>false</TreatWarningsAsErrors>
    <WarningLevel>4</WarningLevel>
    <DebugType>full</DebugType>
    <ErrorReport>prompt</ErrorReport>
    <CodeAnalysisRuleSet>AllRules.ruleset</CodeAnalysisRuleSet>
    <PlatformTarget>x86</PlatformTarget>
  </PropertyGroup>
  <PropertyGroup Condition="'$(Configuration)|$(Platform)' == 'Debug|x86'">
    <DebugSymbols>true</DebugSymbols>
    <OutputPath>..\..\..\Output\Debug\</OutputPath>
    <DefineConstants>DEBUG;TRACE</DefineConstants>
    <BaseAddress>285212672</BaseAddress>
    <FileAlignment>4096</FileAlignment>
    <NoWarn>168,169,219,414,649,1635,1702,1701</NoWarn>
    <DebugType>full</DebugType>
    <PlatformTarget>x86</PlatformTarget>
    <CodeAnalysisLogFile>..\..\..\Output\Debug\ParserCore.dll.CodeAnalysisLog.xml</CodeAnalysisLogFile>
    <CodeAnalysisUseTypeNameInSuppression>true</CodeAnalysisUseTypeNameInSuppression>
    <CodeAnalysisModuleSuppressionsFile>GlobalSuppressions.cs</CodeAnalysisModuleSuppressionsFile>
    <ErrorReport>prompt</ErrorReport>
    <CodeAnalysisRuleSet>AllRules.ruleset</CodeAnalysisRuleSet>
    <CodeAnalysisRuleSetDirectories>;C:\Program Files (x86)\Microsoft Visual Studio 10.0\Team Tools\Static Analysis Tools\\Rule Sets</CodeAnalysisRuleSetDirectories>
    <CodeAnalysisIgnoreBuiltInRuleSets>true</CodeAnalysisIgnoreBuiltInRuleSets>
    <CodeAnalysisRuleDirectories>;C:\Program Files (x86)\Microsoft Visual Studio 10.0\Team Tools\Static Analysis Tools\FxCop\\Rules</CodeAnalysisRuleDirectories>
    <CodeAnalysisIgnoreBuiltInRules>true</CodeAnalysisIgnoreBuiltInRules>
  </PropertyGroup>
  <PropertyGroup Condition="'$(Configuration)|$(Platform)' == 'Release|x86'">
    <DebugSymbols>true</DebugSymbols>
    <OutputPath>..\..\..\Output\Release\</OutputPath>
    <DefineConstants>TRACE</DefineConstants>
    <BaseAddress>285212672</BaseAddress>
    <Optimize>true</Optimize>
    <FileAlignment>4096</FileAlignment>
    <NoWarn>168,169,219,414,649,1635,1702,1701</NoWarn>
    <DebugType>full</DebugType>
    <PlatformTarget>x86</PlatformTarget>
    <CodeAnalysisLogFile>..\..\..\Output\Release\ParserCore.dll.CodeAnalysisLog.xml</CodeAnalysisLogFile>
    <CodeAnalysisUseTypeNameInSuppression>true</CodeAnalysisUseTypeNameInSuppression>
    <CodeAnalysisModuleSuppressionsFile>GlobalSuppressions.cs</CodeAnalysisModuleSuppressionsFile>
    <ErrorReport>prompt</ErrorReport>
    <CodeAnalysisRuleSet>AllRules.ruleset</CodeAnalysisRuleSet>
    <CodeAnalysisRuleSetDirectories>;C:\Program Files (x86)\Microsoft Visual Studio 10.0\Team Tools\Static Analysis Tools\\Rule Sets</CodeAnalysisRuleSetDirectories>
    <CodeAnalysisIgnoreBuiltInRuleSets>true</CodeAnalysisIgnoreBuiltInRuleSets>
    <CodeAnalysisRuleDirectories>;C:\Program Files (x86)\Microsoft Visual Studio 10.0\Team Tools\Static Analysis Tools\FxCop\\Rules</CodeAnalysisRuleDirectories>
    <CodeAnalysisIgnoreBuiltInRules>true</CodeAnalysisIgnoreBuiltInRules>
    <CodeAnalysisFailOnMissingRules>false</CodeAnalysisFailOnMissingRules>
  </PropertyGroup>
  <ItemGroup>
    <Reference Include="ApplicationTransforms, Version=0.0.0.0, Culture=neutral, processorArchitecture=MSIL">
      <SpecificVersion>False</SpecificVersion>
      <HintPath>..\..\..\Output\Debug\ApplicationTransforms.dll</HintPath>
    </Reference>
    <Reference Include="CoreImpl, Version=6.1.1.22192, Culture=neutral, processorArchitecture=MSIL">
      <SpecificVersion>False</SpecificVersion>
      <HintPath>..\..\..\Output\Debug\CoreImpl.dll</HintPath>
    </Reference>
    <Reference Include="FDO">
      <Name>FDO</Name>
      <HintPath>..\..\..\Output\Debug\FDO.dll</HintPath>
    </Reference>
    <Reference Include="FwUtils, Version=9.0.0.25476, Culture=neutral, processorArchitecture=x86">
      <SpecificVersion>False</SpecificVersion>
      <HintPath>..\..\..\Output\Release\FwUtils.dll</HintPath>
    </Reference>
    <Reference Include="GAFAWSAnalysis">
      <Name>GAFAWSAnalysis</Name>
      <SpecificVersion>False</SpecificVersion>
      <HintPath>..\..\..\DistFiles\GAFAWSAnalysis.dll</HintPath>
    </Reference>
    <Reference Include="Microsoft.Practices.ServiceLocation, Version=1.0.0.0, Culture=neutral, processorArchitecture=MSIL">
      <SpecificVersion>False</SpecificVersion>
      <HintPath>..\..\..\DistFiles\Microsoft.Practices.ServiceLocation.dll</HintPath>
    </Reference>
    <Reference Include="SIL.Collections, Version=1.0.0.0, Culture=neutral, processorArchitecture=MSIL">
      <SpecificVersion>False</SpecificVersion>
      <HintPath>..\..\..\Output\Debug\SIL.Collections.dll</HintPath>
    </Reference>
    <Reference Include="SIL.Core, Version=2.6.0.0, Culture=neutral, PublicKeyToken=cab3c8c5232dfcf2, processorArchitecture=x86">
      <SpecificVersion>False</SpecificVersion>
      <HintPath>..\..\..\Downloads\SIL.Core.dll</HintPath>
    </Reference>
    <Reference Include="SIL.HermitCrab, Version=1.0.5294.2277, Culture=neutral, processorArchitecture=MSIL">
      <SpecificVersion>False</SpecificVersion>
      <HintPath>..\..\..\Output\Debug\SIL.HermitCrab.dll</HintPath>
    </Reference>
    <Reference Include="SIL.Machine, Version=1.0.0.0, Culture=neutral, processorArchitecture=MSIL">
      <SpecificVersion>False</SpecificVersion>
      <HintPath>..\..\..\Output\Debug\SIL.Machine.dll</HintPath>
    </Reference>
    <Reference Include="SIL.WritingSystems, Version=2.6.0.0, Culture=neutral, PublicKeyToken=cab3c8c5232dfcf2, processorArchitecture=x86">
      <SpecificVersion>False</SpecificVersion>
      <HintPath>..\..\..\Downloads\SIL.WritingSystems.dll</HintPath>
    </Reference>
    <Reference Include="SilUtils, Version=9.0.0.25850, Culture=neutral, processorArchitecture=MSIL">
      <SpecificVersion>False</SpecificVersion>
      <HintPath>..\..\..\Output\Debug\SilUtils.dll</HintPath>
    </Reference>
    <Reference Include="System">
      <Name>System</Name>
    </Reference>
    <Reference Include="System.Core" />
    <Reference Include="System.Xml">
      <Name>System.XML</Name>
    </Reference>
    <Reference Include="System.Xml.Linq" />
    <Reference Include="XAmpleManagedWrapper, Version=1.0.0.0, Culture=neutral, processorArchitecture=MSIL">
      <SpecificVersion>False</SpecificVersion>
      <HintPath>..\..\..\Output\Debug\XAmpleManagedWrapper.dll</HintPath>
    </Reference>
    <Reference Include="XMLUtils">
      <Name>XMLUtils</Name>
      <HintPath>..\..\..\Output\Debug\XMLUtils.dll</HintPath>
    </Reference>
<<<<<<< HEAD
=======
    <Reference Include="xCoreInterfaces">
      <HintPath>..\..\..\Output\Debug\xCoreInterfaces.dll</HintPath>
    </Reference>
    <Reference Include="FwKernelInterfaces">
      <HintPath>..\..\..\Output\Debug\FwKernelInterfaces.dll</HintPath>
    </Reference>
>>>>>>> 95b9b36f
  </ItemGroup>
  <ItemGroup>
    <Compile Include="AssemblyInfo.cs">
      <SubType>Code</SubType>
    </Compile>
    <Compile Include="..\..\CommonAssemblyInfo.cs">
      <Link>CommonAssemblyInfo.cs</Link>
    </Compile>
    <Compile Include="FwXmlTraceManager.cs" />
    <Compile Include="HCLoader.cs" />
    <Compile Include="HCParser.cs" />
    <Compile Include="IHCLoadErrorLogger.cs" />
    <Compile Include="InvalidAffixProcessException.cs" />
    <Compile Include="InvalidReduplicationFormException.cs" />
    <Compile Include="IParser.cs" />
    <Compile Include="ParserModelChangeListener.cs">
      <SubType>Code</SubType>
    </Compile>
    <Compile Include="M3ToXAmpleTransformer.cs">
      <SubType>Code</SubType>
    </Compile>
    <Compile Include="ParseFiler.cs">
      <SubType>Code</SubType>
    </Compile>
    <Compile Include="ParserCoreStrings.Designer.cs">
      <AutoGen>True</AutoGen>
      <DesignTime>True</DesignTime>
      <DependentUpon>ParserCoreStrings.resx</DependentUpon>
    </Compile>
    <Compile Include="ParseResult.cs" />
    <Compile Include="ParserScheduler.cs">
      <SubType>Code</SubType>
    </Compile>
    <Compile Include="ParserXmlWriterExtensions.cs" />
    <Compile Include="TaskReport.cs">
      <SubType>Code</SubType>
    </Compile>
    <Compile Include="ParserWorker.cs">
      <SubType>Code</SubType>
    </Compile>
    <Compile Include="XAmpleParser.cs" />
  </ItemGroup>
  <ItemGroup>
    <EmbeddedResource Include="ParserCoreStrings.resx">
      <SubType>Designer</SubType>
      <Generator>ResXFileCodeGenerator</Generator>
      <LastGenOutput>ParserCoreStrings.Designer.cs</LastGenOutput>
    </EmbeddedResource>
  </ItemGroup>
  <Import Project="$(MSBuildBinPath)\Microsoft.CSharp.targets" />
  <PropertyGroup>
    <PreBuildEvent>
    </PreBuildEvent>
    <PostBuildEvent>
    </PostBuildEvent>
  </PropertyGroup>
</Project><|MERGE_RESOLUTION|>--- conflicted
+++ resolved
@@ -132,9 +132,9 @@
       <Name>FDO</Name>
       <HintPath>..\..\..\Output\Debug\FDO.dll</HintPath>
     </Reference>
-    <Reference Include="FwUtils, Version=9.0.0.25476, Culture=neutral, processorArchitecture=x86">
-      <SpecificVersion>False</SpecificVersion>
-      <HintPath>..\..\..\Output\Release\FwUtils.dll</HintPath>
+    <Reference Include="FwUtils, Version=9.0.0.28687, Culture=neutral, processorArchitecture=x86">
+      <SpecificVersion>False</SpecificVersion>
+      <HintPath>..\..\..\Output\Debug\FwUtils.dll</HintPath>
     </Reference>
     <Reference Include="GAFAWSAnalysis">
       <Name>GAFAWSAnalysis</Name>
@@ -185,15 +185,9 @@
       <Name>XMLUtils</Name>
       <HintPath>..\..\..\Output\Debug\XMLUtils.dll</HintPath>
     </Reference>
-<<<<<<< HEAD
-=======
-    <Reference Include="xCoreInterfaces">
-      <HintPath>..\..\..\Output\Debug\xCoreInterfaces.dll</HintPath>
-    </Reference>
     <Reference Include="FwKernelInterfaces">
       <HintPath>..\..\..\Output\Debug\FwKernelInterfaces.dll</HintPath>
     </Reference>
->>>>>>> 95b9b36f
   </ItemGroup>
   <ItemGroup>
     <Compile Include="AssemblyInfo.cs">
