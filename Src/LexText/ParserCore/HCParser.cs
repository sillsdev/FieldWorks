--- conflicted
+++ resolved
@@ -654,25 +654,18 @@
 				m_xmlWriter.WriteEndElement();
 			}
 
-<<<<<<< HEAD
-			public void InvalidOrderedStratum(string stratumName, string reason)
-			{
-				m_xmlWriter.WriteStartElement("LoadError");
-				m_xmlWriter.WriteAttributeString("type", "invalid-ordered-stratum");
+			public void InvalidStrata(string strata, string reason)
+			{
+				m_xmlWriter.WriteStartElement("LoadError");
+				m_xmlWriter.WriteAttributeString("type", "invalid-strata");
 				m_xmlWriter.WriteElementString("Reason", reason);
 				m_xmlWriter.WriteEndElement();
 			}
 
-			public void InvalidOrderedRule(string ruleName, string reason)
-			{
-				m_xmlWriter.WriteStartElement("LoadError");
-				m_xmlWriter.WriteAttributeString("type", "invalid-ordered-rule");
-=======
 			public void OutOfScopeSlot(IMoInflAffixSlot slot, IMoInflAffixTemplate template, string reason)
 			{
 				m_xmlWriter.WriteStartElement("LoadError");
 				m_xmlWriter.WriteAttributeString("type", "out-of-scope-slot");
->>>>>>> f68f7ee1
 				m_xmlWriter.WriteElementString("Reason", reason);
 				m_xmlWriter.WriteEndElement();
 			}
