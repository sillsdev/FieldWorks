--- conflicted
+++ resolved
@@ -1,26 +1,17 @@
-// Copyright (c) 2003-2013 SIL International
+// Copyright (c) 2003-2017 SIL International
 // This software is licensed under the LGPL, version 2.1 or later
 // (http://www.gnu.org/licenses/lgpl-2.1.html)
-//
-// File: ParseFilerProcessingTests.cs
-// Responsibility: Randy Regnier
-// Last reviewed:
 //
 // <remarks>
 // Implements the ParseFilerProcessingTests unit tests.
 // </remarks>
-// buildtest ParseFiler-nodep
 
 using System;
 using System.Linq;
 using NUnit.Framework;
-<<<<<<< HEAD
-using SIL.CoreImpl;
-using SIL.FieldWorks.Common.FwUtils;
-=======
 using SIL.CoreImpl.Text;
 using SIL.CoreImpl.WritingSystems;
->>>>>>> 95b9b36f
+using SIL.FieldWorks.Common.FwUtils;
 using SIL.FieldWorks.FDO;
 using SIL.FieldWorks.FDO.DomainServices;
 using SIL.FieldWorks.FDO.FDOTests;
