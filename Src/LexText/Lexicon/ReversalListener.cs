--- conflicted
+++ resolved
@@ -155,11 +155,7 @@
 			m_configurationParameters = configurationParameters;
 			m_mediator.AddColleague(this);
 
-<<<<<<< HEAD
 			var cache = m_propertyTable.GetValue<FdoCache>("cache");
-=======
-			var cache = (FdoCache)m_mediator.PropertyTable.GetValue("cache");
->>>>>>> cb0e4331
 			var wsMgr = cache.ServiceLocator.WritingSystemManager;
 			cache.DomainDataByFlid.BeginNonUndoableTask();
 			var usedWses = new List<CoreWritingSystemDefinition>();
@@ -182,11 +178,7 @@
 					corruptReversalIndices.Add(rev);
 					continue;
 				}
-<<<<<<< HEAD
 				var revWs = wsMgr.Get(rev.WritingSystem);
-=======
-				IWritingSystem revWs = wsMgr.Get(rev.WritingSystem);
->>>>>>> cb0e4331
 				// TODO WS: is DisplayLabel the right thing to use here?
 				rev.Name.SetAnalysisDefaultWritingSystem(revWs.DisplayLabel);
 			}
@@ -198,11 +190,7 @@
 			}
 
 			// Set up for the reversal index combo box or dropdown menu.
-<<<<<<< HEAD
 			var reversalIndexGuid = ReversalIndexEntryUi.GetObjectGuidIfValid(m_propertyTable, "ReversalIndexGuid");
-=======
-			var reversalIndexGuid = ReversalIndexEntryUi.GetObjectGuidIfValid(m_mediator, "ReversalIndexGuid");
->>>>>>> cb0e4331
 			if (reversalIndexGuid == Guid.Empty)
 			{
 				// We haven't established the reversal index yet.  Choose the first one available.
@@ -341,22 +329,9 @@
 		{
 			CheckDisposed();
 
-<<<<<<< HEAD
-			display.List.Clear();
-			var lp = m_propertyTable.GetValue<FdoCache>("cache").LanguageProject;
-			// List all existing reversal indexes.  (LT-4479, as amended)
-			// But only for analysis wss
-			foreach (IReversalIndex ri in from ri in lp.LexDbOA.ReversalIndexesOC
-										  where lp.AnalysisWss.Contains(ri.WritingSystem)
-										  select ri)
-			{
-				display.List.Add(ri.ShortName, ri.Guid.ToString(), null, null);
-			}
-			display.List.Sort();
-=======
 			var configObjectName = XmlUtils.GetOptionalAttributeValue(m_configurationParameters, "configureObjectName", null);
 			configObjectName = "ReversalIndex";
-			var cache = m_mediator.PropertyTable.GetValue("cache") as FdoCache;
+			var cache = m_propertyTable.GetValue<FdoCache>("cache");
 			var reversalIndexConfigurations = SIL.FieldWorks.XWorks.DictionaryConfigurationUtils.GatherBuiltInAndUserConfigurations(cache, configObjectName);
 
 			// Add menu items that display the configuration name and send PropChanges with
@@ -367,7 +342,6 @@
 			}
 			DictionaryConfigurationUtils.RemoveAllReversalChoiceFromList(ref display);
 
->>>>>>> cb0e4331
 			return true; // We handled this, no need to ask anyone else.
 		}
 		#endregion Reversal Index Combo
@@ -438,15 +412,6 @@
 
 			// This looks like our best chance to update a global "Current Reversal Index Writing System" value.
 			WritingSystemServices.CurrentReversalWsId = Cache.WritingSystemFactory.GetWsFromStr(ri.WritingSystem);
-<<<<<<< HEAD
-
-			// Generate and store the expected path to a configuration file specific to this reversal index.  If it doesn't
-			// exist, code elsewhere will make up for it.
-			var layoutName = Path.Combine(FdoFileHelper.GetConfigSettingsDir(Cache.ProjectId.ProjectFolder), "ReversalIndex",
-				ri.ShortName + DictionaryConfigurationModel.FileExtension);
-			m_propertyTable.SetProperty("ReversalIndexPublicationLayout", layoutName, true);
-=======
->>>>>>> cb0e4331
 
 			ICmObject newOwningObj = NewOwningObject(ri);
 			if (newOwningObj != OwningObject)
@@ -577,7 +542,7 @@
 				case "ReversalIndexPublicationLayout":
 					// When the user chooses a different reversal index configuration from the drop-down menu,
 					// set the list of associated reversal index entries.
-					DictionaryConfigurationUtils.SetReversalIndexGuidBasedOnReversalIndexConfiguration(m_mediator, Cache);
+					DictionaryConfigurationUtils.SetReversalIndexGuidBasedOnReversalIndexConfiguration(m_propertyTable, Cache);
 					break;
 			}
 		}
