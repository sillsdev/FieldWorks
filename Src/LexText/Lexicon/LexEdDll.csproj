﻿<?xml version="1.0" encoding="utf-8"?>
<Project DefaultTargets="Build" xmlns="http://schemas.microsoft.com/developer/msbuild/2003" ToolsVersion="4.0">
  <PropertyGroup>
    <ProjectType>Local</ProjectType>
    <ProductVersion>9.0.30729</ProductVersion>
    <SchemaVersion>2.0</SchemaVersion>
    <ProjectGuid>{F361595E-E245-41A8-BCE9-C9AC82CBDF5E}</ProjectGuid>
    <Configuration Condition=" '$(Configuration)' == '' ">Debug</Configuration>
    <Platform Condition=" '$(Platform)' == '' ">AnyCPU</Platform>
    <ApplicationIcon>LexEd.ico</ApplicationIcon>
    <AssemblyKeyContainerName>
    </AssemblyKeyContainerName>
    <AssemblyName>LexEdDll</AssemblyName>
    <AssemblyOriginatorKeyFile>
    </AssemblyOriginatorKeyFile>
    <DefaultClientScript>JScript</DefaultClientScript>
    <DefaultHTMLPageLayout>Grid</DefaultHTMLPageLayout>
    <DefaultTargetSchema>IE50</DefaultTargetSchema>
    <DelaySign>false</DelaySign>
    <OutputType>Library</OutputType>
    <RootNamespace>SIL.FieldWorks.XWorks.LexEd</RootNamespace>
    <RunPostBuildEvent>OnBuildSuccess</RunPostBuildEvent>
    <StartupObject>
    </StartupObject>
    <FileUpgradeFlags>
    </FileUpgradeFlags>
    <UpgradeBackupLocation>
    </UpgradeBackupLocation>
    <SccAuxPath>
    </SccAuxPath>
    <OldToolsVersion>3.5</OldToolsVersion>
    <IsWebBootstrapper>false</IsWebBootstrapper>
    <PublishUrl>publish\</PublishUrl>
    <Install>true</Install>
    <InstallFrom>Disk</InstallFrom>
    <UpdateEnabled>false</UpdateEnabled>
    <UpdateMode>Foreground</UpdateMode>
    <UpdateInterval>7</UpdateInterval>
    <UpdateIntervalUnits>Days</UpdateIntervalUnits>
    <UpdatePeriodically>false</UpdatePeriodically>
    <UpdateRequired>false</UpdateRequired>
    <MapFileExtensions>true</MapFileExtensions>
    <ApplicationRevision>0</ApplicationRevision>
    <ApplicationVersion>1.0.0.%2a</ApplicationVersion>
    <UseApplicationTrust>false</UseApplicationTrust>
    <BootstrapperEnabled>true</BootstrapperEnabled>
    <TargetFrameworkVersion>v4.0</TargetFrameworkVersion>
    <TargetFrameworkProfile />
  </PropertyGroup>
  <PropertyGroup Condition=" '$(Configuration)|$(Platform)' == 'Debug|AnyCPU' ">
    <OutputPath>..\..\..\Output\Debug\</OutputPath>
    <AllowUnsafeBlocks>false</AllowUnsafeBlocks>
    <BaseAddress>285212672</BaseAddress>
    <CheckForOverflowUnderflow>false</CheckForOverflowUnderflow>
    <ConfigurationOverrideFile>
    </ConfigurationOverrideFile>
    <DefineConstants>DEBUG;TRACE</DefineConstants>
    <DocumentationFile>
    </DocumentationFile>
    <DebugSymbols>true</DebugSymbols>
    <FileAlignment>4096</FileAlignment>
    <NoStdLib>false</NoStdLib>
    <NoWarn>168,169,219,414,649,1635,1702,1701</NoWarn>
    <Optimize>false</Optimize>
    <RegisterForComInterop>false</RegisterForComInterop>
    <RemoveIntegerChecks>false</RemoveIntegerChecks>
    <TreatWarningsAsErrors>false</TreatWarningsAsErrors>
    <WarningLevel>4</WarningLevel>
    <DebugType>full</DebugType>
    <ErrorReport>prompt</ErrorReport>
    <CodeAnalysisRuleSet>AllRules.ruleset</CodeAnalysisRuleSet>
    <PlatformTarget>x86</PlatformTarget>
  </PropertyGroup>
  <PropertyGroup Condition=" '$(Configuration)|$(Platform)' == 'Release|AnyCPU' ">
    <OutputPath>..\..\..\Output\Release\</OutputPath>
    <AllowUnsafeBlocks>false</AllowUnsafeBlocks>
    <BaseAddress>285212672</BaseAddress>
    <CheckForOverflowUnderflow>false</CheckForOverflowUnderflow>
    <ConfigurationOverrideFile>
    </ConfigurationOverrideFile>
    <DefineConstants>TRACE</DefineConstants>
    <DocumentationFile>
    </DocumentationFile>
    <DebugSymbols>true</DebugSymbols>
    <FileAlignment>4096</FileAlignment>
    <NoStdLib>false</NoStdLib>
    <NoWarn>168,169,219,414,649,1635,1702,1701</NoWarn>
    <Optimize>true</Optimize>
    <RegisterForComInterop>false</RegisterForComInterop>
    <RemoveIntegerChecks>false</RemoveIntegerChecks>
    <TreatWarningsAsErrors>false</TreatWarningsAsErrors>
    <WarningLevel>4</WarningLevel>
    <DebugType>full</DebugType>
    <ErrorReport>prompt</ErrorReport>
    <CodeAnalysisRuleSet>AllRules.ruleset</CodeAnalysisRuleSet>
    <PlatformTarget>x86</PlatformTarget>
  </PropertyGroup>
  <ItemGroup>
    <Reference Include="Accessibility">
      <Name>Accessibility</Name>
    </Reference>
    <Reference Include="BasicUtils, Version=4.1.1.0, Culture=neutral, processorArchitecture=MSIL">
      <SpecificVersion>False</SpecificVersion>
      <HintPath>..\..\..\Output\Debug\BasicUtils.dll</HintPath>
    </Reference>
    <Reference Include="Chorus, Version=1.1.0.0, Culture=neutral, processorArchitecture=x86">
      <SpecificVersion>False</SpecificVersion>
      <ExecutableExtension>.exe</ExecutableExtension>
      <HintPath>..\..\..\Downloads\Chorus.exe</HintPath>
    </Reference>
    <Reference Include="COMInterfaces">
      <Name>COMInterfaces</Name>
      <HintPath>..\..\..\Output\Debug\COMInterfaces.dll</HintPath>
      <Private>True</Private>
    </Reference>
    <Reference Include="CoreImpl, Version=6.1.1.18549, Culture=neutral, processorArchitecture=MSIL">
      <HintPath>..\..\..\Output\Debug\CoreImpl.dll</HintPath>
      <SpecificVersion>False</SpecificVersion>
    </Reference>
    <Reference Include="DetailControls">
      <Name>DetailControls</Name>
      <HintPath>..\..\..\Output\Debug\DetailControls.dll</HintPath>
    </Reference>
    <Reference Include="FDO">
      <Name>FDO</Name>
      <HintPath>..\..\..\Output\Debug\FDO.dll</HintPath>
    </Reference>
    <Reference Include="FdoUi">
      <Name>FdoUi</Name>
      <HintPath>..\..\..\Output\Debug\FdoUi.dll</HintPath>
    </Reference>
    <Reference Include="FieldWorks, Version=7.3.2.30113, Culture=neutral, processorArchitecture=x86">
      <SpecificVersion>False</SpecificVersion>
      <ExecutableExtension>.exe</ExecutableExtension>
      <HintPath>..\..\..\Output\Debug\FieldWorks.exe</HintPath>
    </Reference>
    <Reference Include="Filters, Version=0.0.0.0, Culture=neutral, processorArchitecture=MSIL">
      <SpecificVersion>False</SpecificVersion>
      <HintPath>..\..\..\Output\Debug\Filters.dll</HintPath>
    </Reference>
    <Reference Include="FixFwDataDll">
      <SpecificVersion>False</SpecificVersion>
      <HintPath>..\..\..\Output\Debug\FixFwDataDll.dll</HintPath>
    </Reference>
    <Reference Include="Framework">
      <Name>Framework</Name>
      <HintPath>..\..\..\Output\Debug\Framework.dll</HintPath>
      <Private>True</Private>
    </Reference>
    <Reference Include="FwControls">
      <Name>FwControls</Name>
      <HintPath>..\..\..\Output\Debug\FwControls.dll</HintPath>
      <Private>True</Private>
    </Reference>
    <Reference Include="FwCoreDlgs">
      <Name>FwCoreDlgs</Name>
      <HintPath>..\..\..\Output\Debug\FwCoreDlgs.dll</HintPath>
    </Reference>
    <Reference Include="FwResources">
      <Name>FwResources</Name>
      <HintPath>..\..\..\Output\Debug\FwResources.dll</HintPath>
    </Reference>
    <Reference Include="FwUtils">
      <Name>FwUtils</Name>
      <HintPath>..\..\..\Output\Debug\FwUtils.dll</HintPath>
    </Reference>
    <Reference Include="FxtDll, Version=6.9.2.21635, Culture=neutral, processorArchitecture=MSIL">
      <SpecificVersion>False</SpecificVersion>
      <HintPath>..\..\..\Output\Debug\FxtDll.dll</HintPath>
    </Reference>
    <Reference Include="LexTextControls">
      <Name>LexTextControls</Name>
      <HintPath>..\..\..\Output\Debug\LexTextControls.dll</HintPath>
    </Reference>
    <Reference Include="LibChorus, Version=1.1.0.0, Culture=neutral, processorArchitecture=x86">
      <SpecificVersion>False</SpecificVersion>
      <HintPath>..\..\..\Downloads\LibChorus.dll</HintPath>
    </Reference>
    <Reference Include="ManagedLgIcuCollator, Version=8.2.0.13232, Culture=neutral, processorArchitecture=x86">
      <SpecificVersion>False</SpecificVersion>
      <HintPath>..\..\..\Output\Debug\ManagedLgIcuCollator.dll</HintPath>
    </Reference>
    <Reference Include="MessageBoxExLib">
      <Name>MessageBoxExLib</Name>
      <HintPath>..\..\..\Output\Debug\MessageBoxExLib.dll</HintPath>
    </Reference>
    <Reference Include="MGA">
      <Name>MGA</Name>
      <HintPath>..\..\..\Output\Debug\MGA.dll</HintPath>
    </Reference>
    <Reference Include="Microsoft.Practices.ServiceLocation, Version=1.0.0.0, Culture=neutral, processorArchitecture=MSIL">
      <SpecificVersion>False</SpecificVersion>
      <HintPath>..\..\..\DistFiles\Microsoft.Practices.ServiceLocation.dll</HintPath>
    </Reference>
    <Reference Include="MorphologyEditorDll, Version=5.5.0.19750, Culture=neutral, processorArchitecture=MSIL">
      <SpecificVersion>False</SpecificVersion>
      <HintPath>..\..\..\Output\Debug\MorphologyEditorDll.dll</HintPath>
    </Reference>
    <Reference Include="ParserCore">
      <Name>ParserCore</Name>
      <HintPath>..\..\..\Output\Debug\ParserCore.dll</HintPath>
    </Reference>
    <Reference Include="PhonEnvValidator">
      <Name>PhonEnvValidator</Name>
      <HintPath>..\..\..\Output\Debug\PhonEnvValidator.dll</HintPath>
    </Reference>
    <Reference Include="RootSite">
      <Name>RootSite</Name>
      <HintPath>..\..\..\Output\Debug\RootSite.dll</HintPath>
      <Private>True</Private>
    </Reference>
    <Reference Include="Sfm2Xml">
      <Name>Sfm2Xml</Name>
      <HintPath>..\..\..\Output\Debug\Sfm2Xml.dll</HintPath>
    </Reference>
    <Reference Include="SIL.Core, Version=2.6.0.0, Culture=neutral, PublicKeyToken=cab3c8c5232dfcf2, processorArchitecture=x86">
      <SpecificVersion>False</SpecificVersion>
      <HintPath>..\..\..\Downloads\SIL.Core.dll</HintPath>
    </Reference>
    <Reference Include="SIL.Lift, Version=3.0.0.0, Culture=neutral, processorArchitecture=x86">
      <SpecificVersion>False</SpecificVersion>
      <HintPath>..\..\..\Downloads\SIL.Lift.dll</HintPath>
    </Reference>
    <Reference Include="SIL.WritingSystems, Version=2.6.0.0, Culture=neutral, PublicKeyToken=cab3c8c5232dfcf2, processorArchitecture=x86">
      <SpecificVersion>False</SpecificVersion>
      <HintPath>..\..\..\Downloads\SIL.WritingSystems.dll</HintPath>
    </Reference>
    <Reference Include="SilEncConverters40, Version=4.0.0.0, Culture=neutral, PublicKeyToken=f1447bae1e63f485, processorArchitecture=x86" Condition="'$(OS)'!='Unix'">
      <SpecificVersion>False</SpecificVersion>
      <HintPath>..\..\Output\Debug\SilEncConverters40.dll</HintPath>
    </Reference>
    <Reference Include="SilEncConverters40" Condition="'$(OS)'=='Unix'">
      <SpecificVersion>False</SpecificVersion>
      <HintPath>/usr/lib/fieldworks/SilEncConverters40.dll</HintPath>
    </Reference>
    <Reference Include="SilUtils, Version=1.0.0.0, Culture=neutral, processorArchitecture=MSIL">
      <SpecificVersion>False</SpecificVersion>
      <HintPath>..\..\..\Output\Debug\SilUtils.dll</HintPath>
    </Reference>
    <Reference Include="SimpleRootSite">
      <Name>SimpleRootSite</Name>
      <HintPath>..\..\..\Output\Debug\SimpleRootSite.dll</HintPath>
    </Reference>
    <Reference Include="System">
      <Name>System</Name>
    </Reference>
    <Reference Include="System.Core" />
    <Reference Include="System.Data">
      <Name>System.Data</Name>
    </Reference>
    <Reference Include="System.Drawing">
      <Name>System.Drawing</Name>
    </Reference>
    <Reference Include="System.Windows.Forms">
      <Name>System.Windows.Forms</Name>
    </Reference>
    <Reference Include="System.Xml">
      <Name>System.XML</Name>
    </Reference>
    <Reference Include="System.Xml.Linq" />
    <Reference Include="Widgets">
      <Name>Widgets</Name>
      <HintPath>..\..\..\Output\Debug\Widgets.dll</HintPath>
    </Reference>
    <Reference Include="xCore">
      <Name>xCore</Name>
      <HintPath>..\..\..\Output\Debug\xCore.dll</HintPath>
      <Private>True</Private>
    </Reference>
    <Reference Include="xCoreInterfaces">
      <Name>xCoreInterfaces</Name>
      <HintPath>..\..\..\Output\Debug\xCoreInterfaces.dll</HintPath>
      <Private>True</Private>
    </Reference>
    <Reference Include="XMLUtils">
      <Name>XMLUtils</Name>
      <HintPath>..\..\..\Output\Debug\XMLUtils.dll</HintPath>
    </Reference>
    <Reference Include="XMLViews">
      <Name>XMLViews</Name>
      <HintPath>..\..\..\Output\Debug\XMLViews.dll</HintPath>
    </Reference>
    <Reference Include="xWorks">
      <Name>xWorks</Name>
      <HintPath>..\..\..\Output\Debug\xWorks.dll</HintPath>
    </Reference>
    <Reference Include="LexTextDll">
      <Name>LexTextDll</Name>
      <HintPath>..\..\..\Output\Debug\LexTextDll.dll</HintPath>
    </Reference>
  </ItemGroup>
  <ItemGroup>
    <Compile Include="..\..\CommonAssemblyInfo.cs">
      <Link>CommonAssemblyInfo.cs</Link>
    </Compile>
    <Compile Include="AssemblyInfo.cs" />
    <Compile Include="DeleteEntriesSensesWithoutInterlinearization.cs">
      <SubType>Code</SubType>
    </Compile>
    <Compile Include="FLExBridgeFirstSendReceiveInstructionsDlg.cs">
      <SubType>Form</SubType>
    </Compile>
    <Compile Include="FLExBridgeFirstSendReceiveInstructionsDlg.Designer.cs">
      <DependentUpon>FLExBridgeFirstSendReceiveInstructionsDlg.cs</DependentUpon>
    </Compile>
    <Compile Include="FLExBridgeListener.cs" />
    <Compile Include="GhostLexRefSlice.cs" />
    <Compile Include="CreateReversalIndexDlg.cs">
      <SubType>Form</SubType>
    </Compile>
    <Compile Include="CreateReversalIndexDlg.Designer.cs">
      <DependentUpon>CreateReversalIndexDlg.cs</DependentUpon>
    </Compile>
    <Compile Include="EntrySequenceReferenceLauncher.cs" />
    <Compile Include="EntrySequenceReferenceSlice.cs" />
    <Compile Include="FindExampleSentenceDlg.cs">
      <SubType>Form</SubType>
    </Compile>
    <Compile Include="FindExampleSentenceDlg.Designer.cs">
      <DependentUpon>FindExampleSentenceDlg.cs</DependentUpon>
    </Compile>
    <Compile Include="GoldEticGuidFixer.cs" />
    <Compile Include="HomographResetter.cs">
      <SubType>Code</SubType>
    </Compile>
    <Compile Include="ImageHolder.cs">
      <SubType>UserControl</SubType>
    </Compile>
    <Compile Include="LexEdStrings.Designer.cs">
      <AutoGen>True</AutoGen>
      <DesignTime>True</DesignTime>
      <DependentUpon>LexEdStrings.resx</DependentUpon>
    </Compile>
    <Compile Include="LexEntryImages.cs">
      <SubType>UserControl</SubType>
    </Compile>
    <Compile Include="LexEntryInflTypeConverter.cs" />
    <Compile Include="LexEntryMenuHandler.cs">
      <SubType>Code</SubType>
    </Compile>
    <Compile Include="LexReferenceCollectionLauncher.cs" />
    <Compile Include="LexReferenceCollectionSlice.cs" />
    <Compile Include="LexReferenceCollectionView.cs" />
    <Compile Include="LexReferenceMultiSlice.cs" />
    <Compile Include="LexReferencePairLauncher.cs" />
    <Compile Include="LexReferencePairSlice.cs" />
    <Compile Include="LexReferencePairView.cs" />
    <Compile Include="LexReferenceSequenceLauncher.cs" />
    <Compile Include="LexReferenceSequenceSlice.cs" />
    <Compile Include="LexReferenceSequenceView.cs" />
    <Compile Include="LexReferenceTreeBranchesLauncher.cs" />
    <Compile Include="LexReferenceTreeBranchesSlice.cs" />
    <Compile Include="LexReferenceTreeBranchesView.cs" />
    <Compile Include="LexReferenceTreeRootLauncher.cs" />
    <Compile Include="LexReferenceTreeRootSlice.cs" />
    <Compile Include="LexReferenceTreeRootView.cs" />
    <Compile Include="LiftImportFailureServices.cs" />
    <Compile Include="MSADlgLauncher.cs" />
    <Compile Include="MSADlgLauncherSlice.cs" />
    <Compile Include="MSADlglauncherView.cs">
      <SubType>UserControl</SubType>
    </Compile>
    <Compile Include="MsaInflectionFeatureListDlgLauncher.cs" />
    <Compile Include="MsaInflectionFeatureListDlgLauncherSlice.cs" />
    <Compile Include="MsaInflectionFeatureListDlgLauncherView.cs">
      <SubType>UserControl</SubType>
    </Compile>
    <Compile Include="PhonologicalFeatureListDlgLauncher.cs" />
    <Compile Include="PhonologicalFeatureListDlgLauncherSlice.cs" />
    <Compile Include="PhonologicalFeatureListDlgLauncherView.cs">
      <SubType>UserControl</SubType>
    </Compile>
    <Compile Include="MessageSlice.cs" />
    <Compile Include="RecordReferenceVectorLauncher.cs" />
    <Compile Include="RecordReferenceVectorSlice.cs" />
    <Compile Include="RevEntrySensesCollectionReferenceLauncher.cs" />
    <Compile Include="RevEntrySensesCollectionReferenceSlice.cs" />
    <Compile Include="RevEntrySensesCollectionReferenceView.cs" />
    <Compile Include="ReversalEntryBulkEdit.cs" />
    <Compile Include="ReversalEntryGoDlg.cs" />
    <Compile Include="ReversalEntryGoSearchEngine.cs" />
    <Compile Include="ReversalEntryPOS.cs" />
    <Compile Include="ReversalIndexEntryChangeHandler.cs">
      <SubType>Code</SubType>
    </Compile>
    <Compile Include="ReversalIndexEntryFormSlice.cs" />
    <Compile Include="ReversalIndexEntryMenuHandler.cs">
      <SubType>Code</SubType>
    </Compile>
    <Compile Include="ReversalIndexEntrySlice.cs" />
    <Compile Include="ReversalListener.cs">
      <SubType>Code</SubType>
    </Compile>
<<<<<<< HEAD
    <Compile Include="RoledParticipantsSlice.cs" />
=======
    <Compile Include="RoledParticipantsSlice.cs">
      <SubType>UserControl</SubType>
    </Compile>
    <Compile Include="SortReversalSubEntries.cs" />
>>>>>>> f36077e3
    <Compile Include="SwapLexemeWithAllomorphDlg.cs">
      <SubType>Form</SubType>
    </Compile>
    <EmbeddedResource Include="CreateReversalIndexDlg.resx">
      <SubType>Designer</SubType>
      <DependentUpon>CreateReversalIndexDlg.cs</DependentUpon>
    </EmbeddedResource>
    <EmbeddedResource Include="EntrySequenceReferenceLauncher.resx">
      <DependentUpon>EntrySequenceReferenceLauncher.cs</DependentUpon>
      <SubType>Designer</SubType>
    </EmbeddedResource>
    <EmbeddedResource Include="FindExampleSentenceDlg.resx">
      <DependentUpon>FindExampleSentenceDlg.cs</DependentUpon>
      <SubType>Designer</SubType>
    </EmbeddedResource>
    <EmbeddedResource Include="FLExBridgeFirstSendReceiveInstructionsDlg.resx">
      <DependentUpon>FLExBridgeFirstSendReceiveInstructionsDlg.cs</DependentUpon>
      <SubType>Designer</SubType>
    </EmbeddedResource>
    <EmbeddedResource Include="ImageHolder.resx">
      <DependentUpon>ImageHolder.cs</DependentUpon>
      <SubType>Designer</SubType>
    </EmbeddedResource>
    <EmbeddedResource Include="LexEd.ico" />
    <EmbeddedResource Include="LexEdStrings.resx">
      <SubType>Designer</SubType>
      <Generator>ResXFileCodeGenerator</Generator>
      <LastGenOutput>LexEdStrings.Designer.cs</LastGenOutput>
    </EmbeddedResource>
    <EmbeddedResource Include="LexEntryImages.resx">
      <DependentUpon>LexEntryImages.cs</DependentUpon>
      <SubType>Designer</SubType>
    </EmbeddedResource>
    <EmbeddedResource Include="LexReferenceTreeRootLauncher.resx">
      <DependentUpon>LexReferenceTreeRootLauncher.cs</DependentUpon>
      <SubType>Designer</SubType>
    </EmbeddedResource>
    <EmbeddedResource Include="LexReferenceTreeRootView.resx">
      <DependentUpon>LexReferenceTreeRootView.cs</DependentUpon>
      <SubType>Designer</SubType>
    </EmbeddedResource>
    <EmbeddedResource Include="MSADlgLauncher.resx">
      <DependentUpon>MSADlgLauncher.cs</DependentUpon>
      <SubType>Designer</SubType>
    </EmbeddedResource>
    <EmbeddedResource Include="MSADlgLauncherSlice.resx">
      <DependentUpon>MSADlgLauncherSlice.cs</DependentUpon>
      <SubType>Designer</SubType>
    </EmbeddedResource>
    <EmbeddedResource Include="MSADlglauncherView.resx">
      <DependentUpon>MSADlglauncherView.cs</DependentUpon>
      <SubType>Designer</SubType>
    </EmbeddedResource>
    <EmbeddedResource Include="MsaInflectionFeatureListDlgLauncherSlice.resx">
      <DependentUpon>MsaInflectionFeatureListDlgLauncherSlice.cs</DependentUpon>
      <SubType>Designer</SubType>
    </EmbeddedResource>
    <EmbeddedResource Include="PhonologicalFeatureListDlgLauncher.resx">
      <DependentUpon>PhonologicalFeatureListDlgLauncher.cs</DependentUpon>
    </EmbeddedResource>
    <EmbeddedResource Include="PhonologicalFeatureListDlgLauncherSlice.resx">
      <DependentUpon>PhonologicalFeatureListDlgLauncherSlice.cs</DependentUpon>
    </EmbeddedResource>
    <EmbeddedResource Include="Resources.resx">
      <SubType>Designer</SubType>
    </EmbeddedResource>
    <EmbeddedResource Include="RevEntrySensesCollectionReferenceLauncher.resx">
      <DependentUpon>RevEntrySensesCollectionReferenceLauncher.cs</DependentUpon>
      <SubType>Designer</SubType>
    </EmbeddedResource>
    <EmbeddedResource Include="RevEntrySensesCollectionReferenceSlice.resx">
      <DependentUpon>RevEntrySensesCollectionReferenceSlice.cs</DependentUpon>
      <SubType>Designer</SubType>
    </EmbeddedResource>
    <EmbeddedResource Include="RevEntrySensesCollectionReferenceView.resx">
      <DependentUpon>RevEntrySensesCollectionReferenceView.cs</DependentUpon>
      <SubType>Designer</SubType>
    </EmbeddedResource>
    <EmbeddedResource Include="ReversalEntryGoDlg.resx">
      <DependentUpon>ReversalEntryGoDlg.cs</DependentUpon>
      <SubType>Designer</SubType>
    </EmbeddedResource>
    <EmbeddedResource Include="ReversalIndexEntryFormSlice.resx">
      <DependentUpon>ReversalIndexEntryFormSlice.cs</DependentUpon>
      <SubType>Designer</SubType>
    </EmbeddedResource>
    <EmbeddedResource Include="ReversalIndexEntrySlice.resx">
      <DependentUpon>ReversalIndexEntrySlice.cs</DependentUpon>
      <SubType>Designer</SubType>
    </EmbeddedResource>
    <EmbeddedResource Include="SwapLexemeWithAllomorphDlg.resx">
      <DependentUpon>SwapLexemeWithAllomorphDlg.cs</DependentUpon>
      <SubType>Designer</SubType>
    </EmbeddedResource>
  </ItemGroup>
  <ItemGroup>
    <BootstrapperPackage Include="Microsoft.Net.Client.3.5">
      <Visible>False</Visible>
      <ProductName>.NET Framework Client Profile</ProductName>
      <Install>false</Install>
    </BootstrapperPackage>
    <BootstrapperPackage Include="Microsoft.Net.Framework.2.0">
      <Visible>False</Visible>
      <ProductName>.NET Framework 2.0 %28x86%29</ProductName>
      <Install>true</Install>
    </BootstrapperPackage>
    <BootstrapperPackage Include="Microsoft.Net.Framework.3.0">
      <Visible>False</Visible>
      <ProductName>.NET Framework 3.0 %28x86%29</ProductName>
      <Install>false</Install>
    </BootstrapperPackage>
    <BootstrapperPackage Include="Microsoft.Net.Framework.3.5">
      <Visible>False</Visible>
      <ProductName>.NET Framework 3.5</ProductName>
      <Install>false</Install>
    </BootstrapperPackage>
    <BootstrapperPackage Include="Microsoft.Net.Framework.3.5.SP1">
      <Visible>False</Visible>
      <ProductName>.NET Framework 3.5 SP1</ProductName>
      <Install>false</Install>
    </BootstrapperPackage>
  </ItemGroup>
  <ItemGroup>
    <Folder Include="Resources\" />
  </ItemGroup>
  <ItemGroup>
    <None Include="gendarme-LexEdDll.ignore" />
  </ItemGroup>
  <Import Project="$(MSBuildBinPath)\Microsoft.CSharp.targets" />
  <PropertyGroup>
    <DistFiles>../../../DistFiles</DistFiles>
  </PropertyGroup>
</Project><|MERGE_RESOLUTION|>--- conflicted
+++ resolved
@@ -391,14 +391,8 @@
     <Compile Include="ReversalListener.cs">
       <SubType>Code</SubType>
     </Compile>
-<<<<<<< HEAD
     <Compile Include="RoledParticipantsSlice.cs" />
-=======
-    <Compile Include="RoledParticipantsSlice.cs">
-      <SubType>UserControl</SubType>
-    </Compile>
     <Compile Include="SortReversalSubEntries.cs" />
->>>>>>> f36077e3
     <Compile Include="SwapLexemeWithAllomorphDlg.cs">
       <SubType>Form</SubType>
     </Compile>
