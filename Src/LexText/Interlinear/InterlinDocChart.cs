// Copyright (c) 2015-2020 SIL International
// This software is licensed under the LGPL, version 2.1 or later
// (http://www.gnu.org/licenses/lgpl-2.1.html)

using System.Windows.Forms;
using SIL.FieldWorks.Common.ViewsInterfaces;
using SIL.LCModel;
using XCore;

namespace SIL.FieldWorks.IText
{
	/// <summary>
	/// Dummy subclass so we can design the Chart tab.
	/// </summary>
	public class InterlinDocChart : UserControl, IInterlinearTabControl, IInterlinConfigurable, ISetupLineChoices
	{
		public LcmCache Cache { get; set; }
		public PropertyTable PropertyTable { get; set; }
		public InterlinVc Vc { get; protected set; }
		public IVwRootBox Rootb { get; set; }

		private void InitializeComponent()
		{
			this.SuspendLayout();
			//
			// InterlinDocChart
			//
			this.AccessibleName = "Interlinear Document Chart";
			this.Name = "InterlinDocChart";
			this.ResumeLayout(false);
		}

		public InterlinDocChart()
		{
			InitializeComponent();
		}

		public virtual void SetRoot(int hvo)
		{
			throw new System.NotImplementedException();
		}

		public virtual bool OnConfigureInterlinear(object argument)
		{
			throw new System.NotImplementedException();
		}

		protected override void Dispose(bool disposing)
		{
			System.Diagnostics.Debug.WriteLineIf(!disposing, "****** Missing Dispose() call for " + GetType() + " ******");
			Vc.Dispose();
			base.Dispose(disposing);
		}

		public bool ForEditing { get; set; }

<<<<<<< HEAD
		public virtual InterlinLineChoices SetupLineChoices(string lineConfigPropName, InterlinLineChoices.InterlinMode mode)
=======
		public virtual InterlinLineChoices SetupLineChoices(string lineConfigPropName, string oldLineConfigPropName, InterlinLineChoices.InterlinMode mode)
>>>>>>> 253e5931
		{
			throw new System.NotImplementedException();
		}

	}
}<|MERGE_RESOLUTION|>--- conflicted
+++ resolved
@@ -54,11 +54,7 @@
 
 		public bool ForEditing { get; set; }
 
-<<<<<<< HEAD
-		public virtual InterlinLineChoices SetupLineChoices(string lineConfigPropName, InterlinLineChoices.InterlinMode mode)
-=======
 		public virtual InterlinLineChoices SetupLineChoices(string lineConfigPropName, string oldLineConfigPropName, InterlinLineChoices.InterlinMode mode)
->>>>>>> 253e5931
 		{
 			throw new System.NotImplementedException();
 		}
