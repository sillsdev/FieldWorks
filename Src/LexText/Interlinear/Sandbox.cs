--- conflicted
+++ resolved
@@ -47,11 +47,7 @@
 		/// <param name="focusBox"></param>
 		public Sandbox(FdoCache cache, Mediator mediator, PropertyTable propertyTable, IVwStylesheet ss,
 			InterlinLineChoices choices, AnalysisOccurrence selected, FocusBoxController focusBox)
-<<<<<<< HEAD
-			: base(cache, mediator, propertyTable, ss, choices)
-=======
-			: this(cache, mediator, ss, choices)
->>>>>>> e70a5271
+			: this(cache, mediator, propertyTable, ss, choices)
 		{
 			FocusBox = focusBox;
 			m_interlinDoc = focusBox.InterlinDoc;
