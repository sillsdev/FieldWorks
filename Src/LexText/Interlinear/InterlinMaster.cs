--- conflicted
+++ resolved
@@ -9,7 +9,6 @@
 using System.Windows.Forms;
 using System.Xml;
 using SIL.CoreImpl;
-using SIL.CoreImpl.MessageBoxEx;
 using SIL.Utils;
 using SIL.FieldWorks.FDO;
 using SIL.FieldWorks.FDO.DomainServices;
@@ -19,6 +18,7 @@
 using SIL.FieldWorks.Common.Widgets;
 using SIL.FieldWorks.FDO.Infrastructure;
 using SIL.FieldWorks.Common.FwUtils;
+using SIL.FieldWorks.Common.FwUtils.MessageBoxEx;
 
 namespace SIL.FieldWorks.IText
 {
@@ -578,11 +578,7 @@
 						else
 						{
 							// LT-7733 Warning dialog for Text Chart
-<<<<<<< HEAD
 							MessageBoxExManager.Trigger("TextChartNewFeature");
-=======
-							XMessageBoxExManager.Trigger("TextChartNewFeature");
->>>>>>> 5a77a746
 							m_constChartPane.Enabled = true;
 						}
 						//SetConstChartRoot(); should be done above in SetCurrentInterlinearTabControl()
@@ -813,8 +809,8 @@
 			if (site == null)
 				return;
 
-			SetStyleSheetFor(site as IStyleSheet);
-			site.Cache = Cache;
+				SetStyleSheetFor(site as IStyleSheet);
+				site.Cache = Cache;
 			if (site is IFlexComponent)
 			{
 				(site as IFlexComponent).InitializeFlexComponent(PropertyTable, Publisher, Subscriber);
