--- conflicted
+++ resolved
@@ -5,7 +5,6 @@
 using System.Collections.Generic;
 using System.Linq;
 using NUnit.Framework;
-<<<<<<< HEAD
 using SIL.LCModel.Core.Text;
 using SIL.LCModel.Core.KernelInterfaces;
 using SIL.FieldWorks.Common.FwUtils;
@@ -14,13 +13,6 @@
 using SIL.LCModel.Infrastructure;
 using SIL.ObjectModel;
 using XCore;
-=======
-using Rhino.Mocks;
-using SIL.FieldWorks.Common.COMInterfaces;
-using SIL.FieldWorks.FDO.Infrastructure;
-using SIL.Utils;
-using SIL.CoreImpl;
->>>>>>> 9d0979f9
 
 namespace SIL.FieldWorks.IText
 {
@@ -116,15 +108,10 @@
 
 		internal class SandboxForTests : Sandbox
 		{
-<<<<<<< HEAD
+			private InterlinDocForAnalysis m_mockInterlinDoc;
+
 			internal SandboxForTests(LcmCache cache, Mediator mediator, PropertyTable propertyTable, InterlinLineChoices lineChoices)
 				: base(cache, mediator, propertyTable, null, lineChoices)
-=======
-			private InterlinDocForAnalysis m_mockInterlinDoc;
-
-			internal SandboxForTests(FdoCache cache, InterlinLineChoices lineChoices)
-				: base(cache, null, null, lineChoices)
->>>>>>> 9d0979f9
 			{
 			}
 
@@ -329,7 +316,7 @@
 			}
 		}
 
-		internal static AnalysisOccurrence GetNewAnalysisOccurence(FDO.IText text, int iPara, int iSeg, int iSegForm)
+		internal static AnalysisOccurrence GetNewAnalysisOccurence(LCModel.IText text, int iPara, int iSeg, int iSegForm)
 		{
 			IStTxtPara para = text.ContentsOA.ParagraphsOS[iPara] as IStTxtPara;
 			var seg = para.SegmentsOS[iSeg];
@@ -636,7 +623,7 @@
 		}
 
 		/// <summary/>
-		internal static void SetupLexEntryAndSense(string formLexEntry, string senseGloss, FdoCache cache, SandboxForTests testSandBox, out ILexEntry lexEntry, out ILexSense lexSense)
+		internal static void SetupLexEntryAndSense(string formLexEntry, string senseGloss, LcmCache cache, SandboxForTests testSandBox, out ILexEntry lexEntry, out ILexSense lexSense)
 		{
 			SetupLexEntryAndSense(formLexEntry, senseGloss, "adjunct", cache, testSandBox, out lexEntry, out lexSense);
 		}
@@ -648,31 +635,19 @@
 		}
 
 		/// <summary/>
-		internal static void SetupLexEntryAndSense(string formLexEntry, string senseGloss, string partOfSpeech, FdoCache cache,
+		internal static void SetupLexEntryAndSense(string formLexEntry, string senseGloss, string partOfSpeech, LcmCache cache,
 			SandboxForTests testSandBox, out ILexEntry lexEntry, out ILexSense lexSense)
 		{
-<<<<<<< HEAD
-			ITsString tssLexEntryForm = TsStringUtils.MakeString(formLexEntry, Cache.DefaultVernWs);
-=======
-			ITsString tssLexEntryForm = TsStringUtils.MakeTss(formLexEntry, cache.DefaultVernWs);
->>>>>>> 9d0979f9
+			ITsString tssLexEntryForm = TsStringUtils.MakeString(formLexEntry, cache.DefaultVernWs);
 			// create a sense with a matching gloss
 			var entryComponents = MorphServices.BuildEntryComponents(cache, tssLexEntryForm);
 			int hvoSenseMsaPos = testSandBox.GetComboItemHvo(InterlinLineChoices.kflidWordPos, 0, partOfSpeech);
 			if (hvoSenseMsaPos != 0)
-<<<<<<< HEAD
-				entryComponents.MSA.MainPOS = Cache.ServiceLocator.GetInstance<IPartOfSpeechRepository>().GetObject(hvoSenseMsaPos);
-			entryComponents.GlossAlternatives.Add(TsStringUtils.MakeString(senseGloss, Cache.DefaultAnalWs));
-			ILexEntry newEntry = Cache.ServiceLocator.GetInstance<ILexEntryFactory>().Create(entryComponents);
-			lexEntry1_Entry = newEntry;
-			lexEntry1_Sense1 = newEntry.SensesOS[0];
-=======
 				entryComponents.MSA.MainPOS = cache.ServiceLocator.GetInstance<IPartOfSpeechRepository>().GetObject(hvoSenseMsaPos);
-			entryComponents.GlossAlternatives.Add(TsStringUtils.MakeTss(senseGloss, cache.DefaultAnalWs));
+			entryComponents.GlossAlternatives.Add(TsStringUtils.MakeString(senseGloss, cache.DefaultAnalWs));
 			ILexEntry newEntry = cache.ServiceLocator.GetInstance<ILexEntryFactory>().Create(entryComponents);
 			lexEntry = newEntry;
 			lexSense = newEntry.SensesOS[0];
->>>>>>> 9d0979f9
 		}
 
 		[Test]
