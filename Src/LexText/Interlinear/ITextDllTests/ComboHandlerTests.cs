﻿// Copyright (c) 2015 SIL International
// This software is licensed under the LGPL, version 2.1 or later
// (http://www.gnu.org/licenses/lgpl-2.1.html)

using NUnit.Framework;
<<<<<<< HEAD
using SIL.CoreImpl;
=======
using Rhino.Mocks;
>>>>>>> f36077e3
using SIL.FieldWorks.Common.COMInterfaces;
using SIL.FieldWorks.Common.Widgets;
using SIL.FieldWorks.FDO;
using SIL.FieldWorks.FDO.FDOTests;
using SIL.FieldWorks.Test.TestUtils;

namespace SIL.FieldWorks.IText
{
#if RANDYTODO
	/// <summary>
	/// Very incomplete test of combo handlers...so far just for bugs we fixed.
	/// </summary>
	[TestFixture]
	public class ComboHandlerTests : MemoryOnlyBackendProviderRestoredForEachTestTestBase
	{
		private Mediator m_mediator;
		private IPropertyTable m_propertyTable;

		#region Overrides of MemoryOnlyBackendProviderRestoredForEachTestTestBase

		/// ------------------------------------------------------------------------------------
		/// <summary>
		/// Override to start an undoable UOW.
		/// </summary>
		/// ------------------------------------------------------------------------------------
		public override void TestSetup()
		{
			base.TestSetup();

			m_mediator = new Mediator();
			m_propertyTable = PropertyTableFactory.CreatePropertyTable(new MockPublisher());
		}

		/// ------------------------------------------------------------------------------------
		/// <summary>
		/// Override to end the undoable UOW, Undo everything, and 'commit',
		/// which will essentially clear out the Redo stack.
		/// </summary>
		/// ------------------------------------------------------------------------------------
		public override void TestTearDown()
		{
			if (m_mediator != null)
			{
				m_mediator.Dispose();
				m_mediator = null;
			}
			if (m_propertyTable != null)
			{
				m_propertyTable.Dispose();
				m_propertyTable = null;
			}
			base.TestTearDown();
		}

		#endregion

		/// <summary>
		/// Test the case where an analysis is created from a sense with no MSA, hence the bundle has no MSA,
		/// then the user selects that same sense; this method should return true so we will set the MSA of
		/// the analysis (LT-14574).
		/// </summary>
		[Test]
		public void EntryHandler_NeedSelectSame_SelectSenseWhenAnalysisHasNoPos_ReturnsTrue()
		{
			// Make an entry with a morph and a sense with no MSA.
			var entry = Cache.ServiceLocator.GetInstance<ILexEntryFactory>().Create();
			var morph = Cache.ServiceLocator.GetInstance<IMoStemAllomorphFactory>().Create();
			entry.LexemeFormOA = morph;
			morph.Form.SetVernacularDefaultWritingSystem("kick");
			morph.MorphTypeRA =
				Cache.ServiceLocator.GetInstance<IMoMorphTypeRepository>().GetObject(MoMorphTypeTags.kguidMorphRoot);
			var sense = Cache.ServiceLocator.GetInstance<ILexSenseFactory>().Create();
			entry.SensesOS.Add(sense);
			sense.Gloss.SetAnalysisDefaultWritingSystem("strike with foot");

			// Make an analysis from that MSA.
			var wf = Cache.ServiceLocator.GetInstance<IWfiWordformFactory>().Create();
			wf.Form.SetVernacularDefaultWritingSystem("kick");
			var wa = Cache.ServiceLocator.GetInstance<IWfiAnalysisFactory>().Create();
			wf.AnalysesOC.Add(wa);
			var mb = Cache.ServiceLocator.GetInstance<IWfiMorphBundleFactory>().Create();
			wa.MorphBundlesOS.Add(mb);
			mb.SenseRA = sense;
			mb.MorphRA = morph;

			// Make a sandbox and sut
			InterlinLineChoices lineChoices = InterlinLineChoices.DefaultChoices(Cache.LangProject,
				Cache.DefaultVernWs, Cache.DefaultAnalWs, InterlinLineChoices.InterlinMode.Analyze);
			using (var sut = new SandboxBase.IhMissingEntry(null))
			{
				using (var sandbox = new SandboxBase(Cache, m_mediator, m_propertyTable, null, lineChoices, wa.Hvo))
				{
					sut.SetSandboxForTesting(sandbox);
					var mockList = MockRepository.GenerateMock<IComboList>();
					sut.SetComboListForTesting(mockList);
					sut.SetMorphForTesting(0);
					sut.LoadMorphItems();
					Assert.That(sut.NeedSelectSame(), Is.True);
				}

				// But if it already has an MSA it is not true.
				var msa = Cache.ServiceLocator.GetInstance<IMoStemMsaFactory>().Create();
				entry.MorphoSyntaxAnalysesOC.Add(msa);
				sense.MorphoSyntaxAnalysisRA = msa;
				mb.MsaRA = msa;
				using (var sandbox = new SandboxBase(Cache, m_mediator, m_propertyTable, null, lineChoices, wa.Hvo))
				{
					sut.SetSandboxForTesting(sandbox);
					Assert.That(sut.NeedSelectSame(), Is.False);
				}
			}
		}

		[Test]
		public void MakeCombo_SelectionIsInvalid_Throws()
		{
			var vwsel = MockRepository.GenerateMock<IVwSelection>();
			vwsel.Stub(s => s.IsValid).Return(false);
			Assert.That(() => SandboxBase.InterlinComboHandler.MakeCombo(null, vwsel, null, true), Throws.ArgumentException);
		}
	}
#endif
}<|MERGE_RESOLUTION|>--- conflicted
+++ resolved
@@ -3,11 +3,8 @@
 // (http://www.gnu.org/licenses/lgpl-2.1.html)
 
 using NUnit.Framework;
-<<<<<<< HEAD
+using Rhino.Mocks;
 using SIL.CoreImpl;
-=======
-using Rhino.Mocks;
->>>>>>> f36077e3
 using SIL.FieldWorks.Common.COMInterfaces;
 using SIL.FieldWorks.Common.Widgets;
 using SIL.FieldWorks.FDO;
@@ -123,7 +120,7 @@
 
 		[Test]
 		public void MakeCombo_SelectionIsInvalid_Throws()
-		{
+	{
 			var vwsel = MockRepository.GenerateMock<IVwSelection>();
 			vwsel.Stub(s => s.IsValid).Return(false);
 			Assert.That(() => SandboxBase.InterlinComboHandler.MakeCombo(null, vwsel, null, true), Throws.ArgumentException);
