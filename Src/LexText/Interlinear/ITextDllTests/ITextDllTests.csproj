--- conflicted
+++ resolved
@@ -301,10 +301,7 @@
     <Compile Include="InterlinearExporterTests.cs" />
     <Compile Include="BIRDFormatImportTests.cs" />
     <Compile Include="InterlinDocForAnalysisTests.cs" />
-<<<<<<< HEAD
     <Compile Include="InterlinearTextRecordClerkTests.cs" />
-=======
->>>>>>> 9d0979f9
     <Compile Include="InterlinLineChoicesTests.cs">
       <SubType>Code</SubType>
     </Compile>
