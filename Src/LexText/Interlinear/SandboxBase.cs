--- conflicted
+++ resolved
@@ -1011,21 +1011,12 @@
 			m_editMonitor = new SandboxEditMonitor(this); // after creating sec cache.
 			m_propertyTable.SetProperty("FirstControlToHandleMessages", this, PropertyTable.SettingsGroup.LocalSettings, false);
 			m_propertyTable.SetPropertyPersistence("FirstControlToHandleMessages", false);
-			}
-
-<<<<<<< HEAD
+#if !__MonoCS__
+#endif
+			}
+
 		public SandboxBase(FdoCache cache, Mediator mediator, PropertyTable propertyTable, IVwStylesheet ss, InterlinLineChoices choices, int hvoAnalysis)
 			: this(cache, mediator, propertyTable, ss, choices)
-=======
-#if !__MonoCS__
-			UIAutomationServerProviderFactory = () => new SimpleRootSiteDataProvider(this,
-				fragmentRoot => RootSiteServices.CreateUIAutomationInvokeButtons(fragmentRoot, RootBox, OpenComboBox));
-#endif
-		}
-
-		public SandboxBase(FdoCache cache, Mediator mediator, IVwStylesheet ss, InterlinLineChoices choices, int hvoAnalysis)
-			: this(cache, mediator, ss, choices)
->>>>>>> cb0e4331
 		{
 			// finish setup with the WordBundleAnalysis
 			LoadForWordBundleAnalysis(hvoAnalysis);
