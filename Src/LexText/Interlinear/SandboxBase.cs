//#define TraceMouseCalls		// uncomment this line to trace mouse messages
using System;
using System.Collections.Generic;
using System.Diagnostics.CodeAnalysis;
using System.Drawing;
using System.Linq;
using System.Windows.Forms;
using System.Diagnostics;
using System.Text;

using SIL.FieldWorks.FDO;
using SIL.FieldWorks.Common.RootSites;
using SIL.Utils;
using SIL.FieldWorks.Common.FwUtils;
using SIL.FieldWorks.Common.COMInterfaces;
using SIL.FieldWorks.FdoUi;
using SIL.FieldWorks.Common.Widgets;
using XCore;
using SIL.FieldWorks.FDO.DomainServices;
using SIL.FieldWorks.FDO.Infrastructure;
using SIL.CoreImpl;

namespace SIL.FieldWorks.IText
{
	#region SandboxBase class

	public partial class SandboxBase : RootSite
	{
		#region Model

		// In some ways it would be nice for these to be enumerations, but it is too infuriating
		// to have to keep casting them to ints. They are quite arbitrary constants; I have
		// used largish numbers so they can easily be recognized when found somewhere in the
		// debugger.

		// An SbWord corresponds to a WfiWordform in the real model, though some of its
		// properties store information from WfiAnalysis and WfiGloss as well.
		internal const int kclsidSbWord = 6901;
		// An SbMorph corresponds to a bundle of properties that are aligned with the morphs
		// of a WfiAnalysis in the real model. The information comes from the WfiMorphBundles
		// of the WfiAnalysis.
		internal const int kclsidSbMorph = 6902;
		// An SbNamedObject may be a LexEntry, LexSense, various kinds of CmPossibility...
		// it is used anywhere that we need a reference to an object, and all we will display
		// of it is its name.
		// It was a tough call to know whether to make these properties refer to a
		// CmNamedObject, or whether to just give the owning object a string property to hold
		// the name.  The advantage of this approach is that we know unambiguously when
		// something is missing (object prop is 0), and also, we can more readily record
		// correspondence between the dummy object and the real one which the name stands for.
		internal const int kclsidSbNamedObj = 6903;

		// String, the surface form of the word, the current vernacular ws alternative of
		// the WfiWordform.Form; line 1.
		internal const int ktagSbWordForm = 6901001;
		// owning obj seq, the morpheme bundles, lines 2-5
		public const int ktagSbWordMorphs = 6902002;
		// Dummy tag used if there are no morphs.
		internal const int ktagMissingMorphs = 6902003;
		// The Form property of the Morph object (SbNamedObj), line 2. (Real obj is an MoForm.)
		internal const int ktagSbMorphForm = 6902003;
		// The 'Text' property of the SbMorph, taken from the real MoForm if any, otherwise
		// from the real WfiMorphBundle
		//internal const int ktagSbMorphText = 6902021;
		// The LexEntry property of the Morph object, an SbNamedObj, line 3.
		internal const int ktagSbMorphEntry = 6902004;
		// The Name property of the NamedObj object, a string, used on several lines.
		internal const int ktagSbNamedObjName = 6903005;
		// Dummy tag used if the morph has no LexEntry
		internal const int ktagMissingEntry = 6902006;
		// The Gloss property of the Morph object, an SbNamedObj, line 4. (Real obj is a
		// LexSense.)
		internal const int ktagSbMorphGloss = 6902007;
		// Dummy tag used if the morph has no Gloss.
		internal const int ktagMissingMorphGloss = 6902008;
		// The Pos property of the Morph object, an SbNamedObj, line 5. (Real obj is an MSA.)
		internal const int ktagSbMorphPos = 6902009;
		// Dummy tag used if the morph has no Pos.
		internal const int ktagMissingMorphPos = 6902010;
		// The POS of the word, an SbNameObj, line 7. (Real object is a PartOfSpeech.)
		protected internal const int ktagSbWordPos = 6901012;
		// Dummy tag used if the word has no Pos.
		internal const int ktagMissingWordPos = 6901013;
		// Dummy tag used to own SbNamedObjects we only want to refer to.
		internal const int ktagSbWordDummy = 6901014;
		// And this one if the word gloss is a guess.
		internal const int ktagSbWordGlossGuess = 6901020;
		// The word gloss.
		internal protected const int ktagSbWordGloss = 6902021;

		// Preceding punctuation for a morpheme.
		internal const int ktagSbMorphPrefix = 6902015;
		// Trailing punctuation for a morpheme.
		internal const int ktagSbMorphPostfix = 6902016;
		//// This is the hvo in the REAL cache of the MoMorphType that we should link
		//// to if we have to create a new MoMorph. It isn't currently used.
		//internal const int ktagSbMorphRealType = 6902017;
		//// This is the clsid we should use to make a real MoMorph subclass if we
		//// need to.
		//internal const int ktagSbMorphClsid = 6902018;
		// This is true if the named object is a guess.
		internal const int ktagSbNamedObjGuess = 6903019;
		// This is used to store an object corresponding to WfiMorphBundle.InflType.
		internal const int ktagSbNamedObjInflType = 6903020;


		// This group identify the pull-down icons. They must be the only tags in the range
		// 6905000-6905999.
		internal const int ktagMinIcon = 6905000;
		internal const int ktagMorphFormIcon = 6905021;
		internal const int ktagMorphEntryIcon = 6905022;
		// The gloss of the word, a multi string (line 6):
		internal protected const int ktagWordGlossIcon = 6905023;
		internal protected const int ktagWordPosIcon = 6905024;
		internal const int ktagAnalysisIcon = 6905025; // not yet used.
		internal const int ktagWordLinkIcon = 6905026;
		internal const int ktagLimIcon = 6906000;

		#endregion Model

		#region events

		public event FwSelectionChangedEventHandler SelectionChangedEvent;
		internal event SandboxChangedEventHandler SandboxChangedEvent;

		#endregion events

		#region Constants

		// In an in-memory cache, we can 'create' a totally fake object by just inventing
		// a number.
		protected const int kSbWord = 10000007;

		#endregion Constants

		#region Data members

		private int m_hvoLastSelEntry; // HVO in real cache of last selected lex entry.
		protected CachePair m_caches = new CachePair();
		protected InterlinLineChoices m_choices; // Keeps track of which lines to show.

		// This object monitors property changes in the sandbox, primarily for edits to the morpheme breakdown.
		// It can also be used to implement some problem deletions.
		private SandboxEditMonitor m_editMonitor;


		// This is used to store the initial state of our sandbox, so we can revert to it in case of an undo action.
		protected int m_hvoInitialWag = 0;
		private IVwStylesheet m_stylesheet;
		// The original value of m_hvoWordform, to which we return if the user chooses
		// 'Use default analysis' in the line-one chooser.
		private IWfiWordform m_wordformOriginal;
		// The text that appears in the word line, the original casing from the paragraph.
		protected ITsString m_rawWordform;
		// The annotation context for the sandbox.
		protected AnalysisOccurrence m_occurrenceSelected;
		// This flag controls behavior that depends on whether the word being analyzed should be treated
		// as at the start of a sentence. Currently this affects the behavior for words with initial
		// capitalization only.
		private bool m_fTreatAsSentenceInitial = true;
		// Indicates the case status of the wordform.
		private StringCaseStatus m_case;
		// If m_hvoWordform is set to zero, this should be set to the actual text that should be
		// assigned to the new Wordform that will be created if GetRealAnalysis is called.
		private ITsString m_tssWordform;
		// The original Gloss we started with. ReviewP: Can we get rid of this?
		private int m_hvoWordGloss;

		private bool m_fSuppressShowCombo = true; // set to prevent SelectionChanged displaying combo.
		private bool m_fShowAnalysisCombo = true; // false to hide Wordform-line combo (if no analyses).

		internal IComboHandler m_ComboHandler; // handles most kinds of combo box.
		private ChooseAnalysisHandler m_caHandler; // handles the one on the base line.
		protected SandboxVc m_vc;
		private Point m_LastMouseMovePos;
		// Rectangle containing last selection passed to ShowComboForSelection.
		private Rect m_locLastShowCombo;
		// True during calls to MakeCombo to suppress selected index changed effects.
		private bool m_fMakingCombo = false;
		// True when the user has started editing text in the combo. Blocks moving and
		// reinitializing the combo on mouse move, and ensures that we do something with what
		// the user has typed on OK and mousedown elsewhere.
		private bool m_fLockCombo = false;
		// True to lay out with infinite width, expecting to be fully visible.
		private bool m_fSizeToContent;
		// We'd like to just use the VC's copy, but it may not get made in time.
		private bool m_fShowMorphBundles = true;

		// Flag used to prevent mouse move events from entering CallMouseMoveDrag multiple
		// times before prior ones have exited.  Otherwise we get lines displayed multiple
		// times while scrolling during a selection.
		private bool m_fMouseInProcess = false;

		// This is set true by CallMouseMoveDrag if m_fNewSelection is true, and set false by
		// either CallMouseDown or CallMouseUp.  It controls whether CallMouseUp creates a
		// range selection, and also controls whether ShowComboForSelection actually creates
		// and shows the dropdown list.
		private bool m_fInMouseDrag = false;

		// This is set true by CallMouseDown after a new selection is created, and reset to
		// false by CallMouseUp.
		private bool m_fNewSelection = false;

		// This flag handles keeping the combo dropdown list open after you click on the arrow
		// but then proceed to drag before letting up on the mouse button.
		private bool m_fMouseDownActivatedCombo = false;

		// Normally we return a 'real' analysis in GetRealAnalysis() only if something in the
		// cache changed (the user made some edit). In certain cases (guessing, choosing a
		// different base form) we must return it even if nothing in the cache changed.
		//private bool m_fForceReturnNewAnalysis;

		private bool m_fHaveUndone; // tells whether an Undo has occurred since Sandbox started on this word.

		private int m_rgbGuess = NoGuessColor;

		// During processing of a right-click menu item, this is the morpheme the user clicked on
		// (from the sandbox cache).
		int m_hvoRightClickMorph;
		// The analysis we guessed (may actually be a WfiGloss). If we didn't guess, it's the actual
		// analysis we started with.
		int m_hvoAnalysisGuess;

		private SpellCheckHelper m_spellCheckHelper;
		#endregion Data members

		#region Properties

		/// <summary>
		///  Pass through to the VC.
		/// </summary>
		protected virtual bool IsMorphemeFormEditable
		{
			get { return true; }
		}

		public void UpdateLineChoices(InterlinLineChoices choices)
		{
			m_choices = choices;
			if (m_vc != null)
				m_vc.UpdateLineChoices(choices);
			m_rootb.Reconstruct();
		}

		/// <summary>
		/// When sandbox is visible, it should be the same as the InterlinDocForAnalysis m_hvoAnnotation.
		/// However, when the Sandbox is not visible the parent is setting/sizing things up for a new annotation.
		/// </summary>
		public virtual int HvoAnnotation
		{
			get { return m_occurrenceSelected.Analysis.Hvo; }
		}

		/// <summary>
		/// The writing system of the wordform in this analysis.
		/// </summary>
		int m_wsRawWordform = 0;
		internal protected virtual int RawWordformWs
		{
			get
			{
				if (m_wsRawWordform == 0)
				{
					m_wsRawWordform = TsStringUtils.GetWsAtOffset(RawWordform, 0);
				}
				return m_wsRawWordform;
			}

			set
			{
				m_wsRawWordform = value;
				// we want to establish a new RawWordform with the given ws.
				m_rawWordform = null;
			}
		}

		internal protected InterlinLineChoices InterlinLineChoices
		{
			get { return m_choices; }
		}

		/// <summary>
		/// Returns the count of Sandbox.WordGlossHvo the used (across records) in the Text area.
		/// (cf. LT-1428)
		/// </summary>
		protected virtual int WordGlossReferenceCount
		{
			get
			{
				return 0;
			}
		}

		protected CaseFunctions VernCaseFuncs(ITsString tss)
		{
			string locale = m_caches.MainCache.ServiceLocator.WritingSystemManager.Get(TsStringUtils.GetWsAtOffset(tss, 0)).IcuLocale;
			return new CaseFunctions(locale);
		}

		protected bool ComboOnMouseHover
		{
			get
			{
				return false;
			}
		}

		protected bool IconsForAnalysisChoices
		{
			get
			{
				return true;
			}
		}

		protected bool IsIconSelected
		{
			get
			{
				return new TextSelInfo(RootBox).IsPicture;
			}
		}

		/// <summary>
		/// the given word is a phrase if it has any word breaking space characters
		/// </summary>
		/// <param name="word"></param>
		/// <returns></returns>
		static internal bool IsPhrase(string word)
		{
			return !String.IsNullOrEmpty(word) && word.IndexOfAny(SIL.Utils.Unicode.SpaceChars) != -1;
		}

		/// <summary>
		/// Return true if there is no analysis worth saving.
		/// </summary>
		protected bool IsAnalysisEmpty
		{
			get
			{
				ISilDataAccess sda = m_caches.DataAccess;
				// See if any alternate writing systems of word line are filled in.
				List<int> wordformWss = m_choices.OtherWritingSystemsForFlid(InterlinLineChoices.kflidWord, 0);
				foreach (int wsId in wordformWss)
				{
					if (sda.get_MultiStringAlt(kSbWord, ktagSbWordForm, wsId).Length > 0)
						return false;
				}
				if (!IsMorphFormLineEmpty)
					return false;
				if (HasWordGloss())
					return false;
				// If we found nothing yet, it's non-empty if a word POS has been chosen.
				return !HasWordCat();
			}
		}

		/// <summary>
		/// LT-7807. Controls whether or not confirming the analyses will try to update the Lexicon.
		/// Only true for monomorphemic analyses.
		/// </summary>
		protected virtual bool ShouldAddWordGlossToLexicon
		{
			get
			{
				if (InterlinDoc == null)
					return false;
				return InterlinDoc.InModeForAddingGlossedWordsToLexicon && MorphCount == 1;
			}
		}

		/// <summary>
		/// True if user is in gloss tab.
		/// </summary>
		private bool IsInGlossMode()
		{
			if (InterlinDoc == null)
				return false;
			InterlinMaster master = InterlinDoc.GetMaster();
			if (master == null)
				return false;
			return master.InterlinearTab == InterlinMaster.TabPageSelection.Gloss;
		}

		internal bool HasWordCat()
		{
			ISilDataAccess sda = m_caches.DataAccess;
			return sda.get_ObjectProp(kSbWord, ktagSbWordPos) != 0;
		}

		internal bool HasWordGloss()
		{
			ISilDataAccess sda = m_caches.DataAccess;
			foreach (int wsId in m_choices.WritingSystemsForFlid(InterlinLineChoices.kflidWordGloss))
			{
				// some analysis exists if any gloss multistring has content.
				if (sda.get_MultiStringAlt(kSbWord, ktagSbWordGloss, wsId).Length > 0)
					return true;
			}
			return false;
		}

		/// <summary>
		/// This is useful for detecting whether or not the user has deleted the entire morpheme line
		/// (cf. LT-1621).
		/// </summary>
		protected bool IsMorphFormLineEmpty
		{
			get
			{
				int cmorphs = MorphCount;
				if (cmorphs == 0)
				{
					//Debug.Assert(!ShowMorphBundles); // if showing should always have one.
					// JohnT: except when the user turned on morphology while the Sandbox was active...
					return true;
				}
				if (MorphCount == 1)
				{
					int hvoMorph = m_caches.DataAccess.get_VecItem(kSbWord, ktagSbWordMorphs, 0);
					ITsString tssFullForm = GetFullMorphForm(hvoMorph);
					if (tssFullForm.Length == 0)
						return true;
				}
				return false;
			}
		}

		/// <summary>
		/// Return the count of morphemes.
		/// </summary>
		/// <returns></returns>
		public int MorphCount
		{
			get
			{
				CheckDisposed();

				return Caches.DataAccess.get_VecSize(kSbWord, ktagSbWordMorphs);
			}
		}
		/// <summary>
		/// Return the list of msas as hvos
		/// </summary>
		public List<int> MsaHvoList
		{
			get
			{
				CheckDisposed();

				int chvo = MorphCount;
				using (ArrayPtr arrayPtr = MarshalEx.ArrayToNative<int>(chvo))
				{
					Caches.DataAccess.VecProp(kSbWord, ktagSbWordMorphs, chvo, out chvo, arrayPtr);
					int[] morphsHvoList = MarshalEx.NativeToArray<int>(arrayPtr, chvo);
					List<int> msas = new List<int>(morphsHvoList.Length);
					for (int i = 0; i < morphsHvoList.Length; i++)
					{
						int hvo = (int)morphsHvoList.GetValue(i);
						if (hvo != 0)
						{
							int msaSecHvo = m_caches.DataAccess.get_ObjectProp(hvo, ktagSbMorphPos);
							int msaHvo = m_caches.RealHvo(msaSecHvo);
							msas.Add(msaHvo);
						}
					}
					return msas;
				}
			}
		}

		internal CachePair Caches
		{
			get
			{
				CheckDisposed();
				return m_caches;
			}
		}

		public virtual ITsString RawWordform
		{
			get
			{
				CheckDisposed();
				if (m_rawWordform == null || m_rawWordform.Length == 0)
				{
					IWfiWordform wf = CurrentAnalysisTree.Wordform;
					if (m_wsRawWordform != 0)
						m_rawWordform = wf.Form.get_String(m_wsRawWordform);
					else
						m_rawWordform = wf.Form.BestVernacularAlternative;
				}
				return m_rawWordform;
			}
			set
			{
				CheckDisposed();
				m_rawWordform = value;
				// we want RawWordformWs to be set to the ws of the new RawWordform.
				m_wsRawWordform = 0;
			}
		}

		/// <summary>
		/// This controls behavior that depends on whether the word being analyzed should be treated
		/// as at the start of a sentence. Currently this affects the behavior for words with initial
		/// capitalization only.
		/// </summary>
		public bool TreatAsSentenceInitial
		{
			get
			{
				CheckDisposed();
				return m_fTreatAsSentenceInitial;
			}
			set
			{
				CheckDisposed();
				m_fTreatAsSentenceInitial = value;
			}
		}

		/// <summary>
		/// This property holds the color to use for any display that indicates multiple
		/// analysis options are available. It should be set to the standard background color
		/// if there is nothing to report.
		/// </summary>
		public int MultipleAnalysisColor
		{
			get { return m_multipleAnalysisColor;  }
			set
			{
				//avoid unnecessary side affects if no actual change is occurring.
				if (m_multipleAnalysisColor != value)
				{
					m_multipleAnalysisColor = value;
					//if we are having our information about multiple analysis state update,
					//then update the vc if it already exists so that it will agree.
					if (m_vc != null)
					{
						m_vc.MultipleOptionBGColor = m_multipleAnalysisColor;
					}
				}
			}
		}

		static protected int NoGuessColor
		{
			get { return (int)CmObjectUi.RGB(DefaultBackColor); }
		}


		/// <summary>
		/// indicates whether the current state of the sandbox is using a guessed analysis.
		/// </summary>
		public bool UsingGuess
		{
			get; set;
		}

		/// <summary>
		/// Indicates the direction of flow of baseline that Sandbox is in.
		/// (Only available after MakeRoot)
		/// </summary>
		public bool RightToLeftWritingSystem
		{
			get
			{
				return m_vc != null && m_vc.RightToLeft;
			}
		}

		// Controls whether to display the morpheme bundles.
		public bool ShowMorphBundles
		{
			get
			{
				CheckDisposed();
				return m_fShowMorphBundles;
			}
			set
			{
				CheckDisposed();

				m_fShowMorphBundles = value;
				if (m_vc != null)
					m_vc.ShowMorphBundles = value;
			}
		}

		/// <summary>
		/// Finds the interlinDoc that this Sandbox is embedded in.
		/// </summary>
		internal virtual InterlinDocForAnalysis InterlinDoc
		{
			get
			{
				return null;
			}
		}

		internal int RootWordHvo
		{
			get
			{
				CheckDisposed();
				return kSbWord;
			}
		}

		/// <summary>
		/// True if the combo on the Wordform line is wanted (there are known analyses).
		/// </summary>
		protected bool ShowAnalysisCombo
		{
			get { return m_fShowAnalysisCombo; }
		}

		/// <summary>
		/// The index of the word we're editing among the context words we're showing.
		/// Currently this is also it's index in the list of root objects.
		/// </summary>
		internal int IndexOfCurrentItem
		{
			get
			{
				CheckDisposed();
				return 0;
			}
		}

		internal SandboxEditMonitor SandboxEditMonitor
		{
			get
			{
				CheckDisposed();
				return m_editMonitor;
			}
		}

		public bool SizeToContent
		{
			get
			{
				CheckDisposed();
				return m_fSizeToContent;
			}
			set
			{
				CheckDisposed();

				m_fSizeToContent = value;
				// If we are changing the window size to match the content, we don't want to autoscroll.
				this.AutoScroll = !m_fSizeToContent;
			}
		}
		internal ChooseAnalysisHandler FirstLineHandler
		{
			get
			{
				CheckDisposed();
				return m_caHandler;
			}
			set
			{
				CheckDisposed();
				m_caHandler = value;
			}
		}

		/// ------------------------------------------------------------------------------------
		/// <summary>
		/// Disables/enables the Edit/Undo menu item
		/// </summary>
		/// <param name="commandObject"></param>
		/// <param name="display"></param>
		/// <returns><c>true</c></returns>
		/// ------------------------------------------------------------------------------------
		protected bool OnDisplayUndo(object commandObject, ref UIItemDisplayProperties display)
		{
			if (m_caches.DataAccess.IsDirty())
			{
				display.Enabled = true;
				display.Text = ITextStrings.ksUndoAllChangesHere;
				return true;
			}
			else
			{
				return false; // we don't want to handle the command.
			}
		}

		/// ------------------------------------------------------------------------------------
		/// <summary>
		/// This function will undo the last changes done to the project.
		/// This function is executed when the user clicks the undo menu item.
		/// </summary>
		/// <param name="args">Unused</param>
		/// <returns><c>true</c> if handled, otherwise <c>false</c></returns>
		/// ------------------------------------------------------------------------------------
		protected bool OnUndo(object args)
		{
			if (m_caches.DataAccess.IsDirty())
			{
				ResyncSandboxToDatabase();
				m_fHaveUndone = true;
				return true;
			}
			// We didn't handle it; some other colleague may be able to undo something we don't know about.
			return false;
		}

		/// <summary>
		/// Triggered to tell clients that the Sandbox has changed (e.g. been edited from
		/// its initial state) to help determine whether we should allow trying to save or
		/// undo the changes.
		///
		/// Currently triggered by SandboxEditMonitor.PropChanged whenever a property changes on the cache
		/// </summary>
		internal void OnUpdateEdited()
		{
			bool fIsEdited = m_caches.DataAccess.IsDirty();
			//The user has now approved this candidate, remove any ambiguity indicating color.
			if (fIsEdited)
				MultipleAnalysisColor = NoGuessColor;
			if (SandboxChangedEvent != null)
				SandboxChangedEvent(this, new SandboxChangedEventArgs(fIsEdited));
		}

		/// <summary>
		/// Resync the sandbox and reconstruct the rootbox to match the current state
		/// of the database.
		/// </summary>
		internal void ResyncSandboxToDatabase()
		{
			CheckDisposed();
			// hvoAnnotation should be a constant
			ReconstructForWordBundleAnalysis(m_hvoInitialWag);
		}

		protected void ReconstructForWordBundleAnalysis(int hvoWag)
		{
			m_fHaveUndone = false;
			HideCombos(); // Usually redundant, but MUST not have one around hooked to old data.
			LoadForWordBundleAnalysis(hvoWag);
			if (m_rootb == null)
				MakeRoot();
			else
				m_rootb.Reconstruct();
		}

		internal void MarkAsInitialState()
		{
			// As well as noting that this IS the initial state, we want to record some things about the initial state,
			// for possible use when resetting the focus box.
			// Generally m_hvoInitialWag is more reliably set in LoadForWordBundleAnalysis, since by the time
			// MarkInitialState is called, CurrentAnalysisTree.Analysis may have been cleared (e.g., if we are
			// glossing a capitalized word at the start of a segment). It is important to set it here when saving
			// an updated analysis, so that a subsequent undo will restore it to the saved value.
			m_hvoAnalysisGuess = m_hvoInitialWag = CurrentAnalysisTree.Analysis != null ?
				CurrentAnalysisTree.Analysis.Hvo : 0;
			m_caches.DataAccess.ClearDirty(); // indicate we've loaded or saved.
			OnUpdateEdited();	// tell client we've updated the state of the sandbox.
		}

		/// ------------------------------------------------------------------------------------
		/// <summary>
		/// Disables/enables the Edit/Undo menu item
		/// </summary>
		/// <param name="commandObject"></param>
		/// <param name="display"></param>
		/// <returns><c>true</c></returns>
		/// ------------------------------------------------------------------------------------
		protected bool OnDisplayRedo(object commandObject, ref UIItemDisplayProperties display)
		{
			// if the cache isn't dirty and we've done an Undo inside the annotation, we want
			// a special message saying we can't redo. If the cache IS dirty, the user has been
			// doing something since the Undo, so shouldn't expect Redo;
			if (m_caches.DataAccess.IsDirty() || m_fHaveUndone)
			{
				display.Enabled = false;
				if (m_fHaveUndone)
					display.Text = ITextStrings.ksCannotRedoChangesHere;
				// Otherwise just leave it a disabled 'Redo'; the user isn't expecting to be
				// able to redo anything since he's 'done' something most recently.
				return true;
			}
			else
				return false; // we don't want to handle the command.
		}

		/// ------------------------------------------------------------------------------------
		/// <summary>
		/// Consistent with OnDisplayRedo.
		/// </summary>
		/// <param name="args">Unused</param>
		/// <returns><c>true</c> if handled, otherwise <c>false</c></returns>
		/// ------------------------------------------------------------------------------------
		protected bool OnRedo(object args)
		{
			if (m_caches.DataAccess.IsDirty() || m_fHaveUndone)
			{
				return true; // We (didn't) do it.
			}
			// We didn't handle it; some other colleague may be able to undo something we don't know about.
			return false;
		}

		/// <summary>
		/// Indicates the case of the Wordform we're dealing with.
		/// </summary>
		public StringCaseStatus CaseStatus
		{
			get
			{
				CheckDisposed();
				return m_case;
			}
		}

		/// <summary>
		/// The analysis object (in the real cache) that we started out looking at.
		/// </summary>
		public int Analysis
		{
			get
			{
				CheckDisposed();
				if (CurrentAnalysisTree == null || CurrentAnalysisTree.Analysis == null)
					return 0;
				return CurrentAnalysisTree.Analysis.Hvo;
			}
		}

		/// <summary>
		/// Used to save the appropriate form to use for the new Wordform
		/// that will be created if an alternate-case wordform that does not already exist is confirmed.
		/// Also used as the first menu item in the morphemes menu when m_hvoWordform is zero.
		/// </summary>
		internal ITsString FormOfWordform
		{
			get
			{
				CheckDisposed();
				return m_tssWordform;
			}
		}

		/// <summary>
		/// This is the WordGloss that the Sandbox was initialized with, either from the initial WAG or
		/// from a guess.
		/// </summary>
		internal int WordGlossHvo
		{
			get
			{
				CheckDisposed();
				return m_hvoWordGloss;
			}
			set
			{
				CheckDisposed();
				m_hvoWordGloss = value;
			}
		}

		/// <summary>
		/// if the (anchor) selection is inside the display of a morpheme, return the index of that morpheme.
		/// Otherwise, return -1.
		/// </summary>
		internal protected int MorphIndex
		{
			get
			{
				TextSelInfo tsi = new TextSelInfo(RootBox);
				if (tsi.ContainingObjectTag(tsi.Levels(false) - 1) != ktagSbWordMorphs ||
					tsi.TagAnchor == ktagMorphFormIcon)	// don't count the morpheme dropdown icon.
					return -1;
				return tsi.ContainingObjectIndex(tsi.Levels(false) - 1);
			}
		}

		/// <summary>
		/// Return true if there is a selection that is at the start of the morpheme line for a particular morpheme
		/// (that is, it's at the start of the prefix of the morpheme, or at the start of the name of the morpheme's form
		///  AND it has no prefix)
		/// </summary>
		protected bool IsSelAtStartOfMorph
		{
			get
			{
				TextSelInfo tsi = new TextSelInfo(RootBox);
				if (tsi.IsRange || tsi.IchEnd != 0 || tsi.Selection == null)
					return false;
				if (tsi.TagAnchor == ktagSbMorphPrefix)
					return true;
				if (tsi.TagAnchor != ktagSbNamedObjName)
					return false;
				// only the first Morpheme line is currently displaying prefix/postfix.
				int currentLine = GetLineOfCurrentSelection();
				if (currentLine != -1 && m_choices.IsFirstOccurrenceOfFlid(currentLine))
				{
					return (tsi.ContainingObjectTag(1) == ktagSbMorphForm
						&& m_caches.DataAccess.get_StringProp(tsi.ContainingObject(1), ktagSbMorphPrefix).Length == 0);
				}
				else
				{
					return tsi.IchAnchor == 0;
				}
			}
		}

		/// <summary>
		/// Return true if there is a selection that is at the end of the morpheme line for a particular morpheme
		/// (that is, it's at the end of the postfix of the morpheme, or at the end of the name of the morpheme's form
		///  AND it has no postfix)
		/// </summary>
		protected bool IsSelAtEndOfMorph
		{
			get
			{
				TextSelInfo tsi = new TextSelInfo(RootBox);
				if (tsi.IsRange || tsi.IchEnd != tsi.AnchorLength || tsi.Selection == null)
					return false;
				if (tsi.TagAnchor == ktagSbMorphPostfix)
					return true;
				if (tsi.TagAnchor != ktagSbNamedObjName)
					return false;
				// only the first Morpheme line is currently displaying prefix/postfix.
				int currentLine = GetLineOfCurrentSelection();
				if (currentLine != -1 && m_choices.IsFirstOccurrenceOfFlid(currentLine))
				{
					return (tsi.ContainingObjectTag(1) == ktagSbMorphForm
						&& m_caches.DataAccess.get_StringProp(tsi.ContainingObject(1), ktagSbMorphPostfix).Length == 0);
				}
				else
				{
					return tsi.AnchorLength == tsi.IchEnd;
				}
			}
		}

		/// <summary>
		/// True if the selection is on the right edge of the morpheme.
		/// </summary>
		private bool IsSelAtRightOfMorph
		{
			get
			{
				if (m_vc.RightToLeft)
					return IsSelAtStartOfMorph;
				else
					return IsSelAtEndOfMorph;
			}
		}

		/// <summary>
		/// True if the selection is on the left edge of the morpheme.
		/// </summary>
		private bool IsSelAtLeftOfMorph
		{
			get
			{
				if (m_vc.RightToLeft)
					return IsSelAtEndOfMorph;
				else
					return IsSelAtStartOfMorph;
			}
		}

		protected bool IsWordPosIconSelected
		{
			get
			{
				TextSelInfo tsi = new TextSelInfo(RootBox);
				return tsi.IsPicture && tsi.TagAnchor == ktagWordPosIcon;
			}
		}

		#endregion Properties

		#region Construction, initialization & Disposal

		public SandboxBase()
		{
			SubscribeToRootSiteEventHandlerEvents();
			InitializeComponent();
			CurrentAnalysisTree = new AnalysisTree();
			// Tab should move between the piles inside the focus box!  See LT-9228.
			AcceptsTab = true;
		}

		public SandboxBase(FdoCache cache, Mediator mediator, IVwStylesheet ss, InterlinLineChoices choices)
			: this()
		{
			// Override things from InitializeComponent()
			BackColor = Color.FromKnownColor(KnownColor.Control);

			// Setup member variables.
			m_caches.MainCache = cache;
			Cache = cache;
			m_mediator = mediator;
			// We need to set this for various inherited things to work,
			// for example, automatically setting the correct keyboard.
			WritingSystemFactory = cache.LanguageWritingSystemFactoryAccessor;
			m_caches.CreateSecCache();
			m_choices = choices;
			m_stylesheet = ss; // this is really redundant now it inherits a StyleSheet property.
			StyleSheet = ss;
			m_editMonitor = new SandboxEditMonitor(this); // after creating sec cache.
			if (mediator != null && mediator.PropertyTable != null)
			{
				mediator.PropertyTable.SetProperty("FirstControlToHandleMessages", this, false, PropertyTable.SettingsGroup.LocalSettings);
				mediator.PropertyTable.SetPropertyPersistence("FirstControlToHandleMessages", false);
			}

#if !__MonoCS__
			UIAutomationServerProviderFactory = () => new SimpleRootSiteDataProvider(this,
				fragmentRoot => RootSiteServices.CreateUIAutomationInvokeButtons(fragmentRoot, RootBox, OpenComboBox));
#endif
		}

		public SandboxBase(FdoCache cache, Mediator mediator, IVwStylesheet ss, InterlinLineChoices choices, int hvoAnalysis)
			: this(cache, mediator, ss, choices)
		{
			// finish setup with the WordBundleAnalysis
			LoadForWordBundleAnalysis(hvoAnalysis);
		}

		void OpenComboBox(IVwSelection selection)
		{
			ShowComboForSelection(selection, true);
		}

		/// <summary>
		/// When a sandbox is created, inform the main window that it needs to receive
		/// keyboard input until further notice.  (See FWNX-785.)
		/// </summary>
		protected override void OnHandleCreated(EventArgs e)
		{
			base.OnHandleCreated(e);
			if (MiscUtils.IsMono && (Form.ActiveForm as XWorks.FwXWindow) != null)
			{
				(Form.ActiveForm as XWorks.FwXWindow).DesiredControl = this;
			}
		}

		/// <summary>
		/// When a sandbox is destroyed, inform the main window that it no longer
		/// exists to receive keyboard input.  (See FWNX-785.)
		/// </summary>
		protected override void OnHandleDestroyed(EventArgs e)
		{
			base.OnHandleDestroyed(e);
			if (MiscUtils.IsMono && (Form.ActiveForm as XWorks.FwXWindow) != null)
			{
				(Form.ActiveForm as XWorks.FwXWindow).DesiredControl = null;
			}
		}

		protected override void OnVisibleChanged(EventArgs e)
		{
			base.OnVisibleChanged(e);

			if (m_editMonitor != null)
			{
				if (Visible)
					m_editMonitor.StartMonitoring();
				else
					m_editMonitor.StopMonitoring();
			}
		}

		// Cf. the SandboxBase.Designer.cs file for this method.
		//protected override void Dispose(bool disposing)

		#endregion Construction, initialization & Disposal

		private void SubscribeToRootSiteEventHandlerEvents()
		{
#if __MonoCS__
			var ibusRootSiteEventHandler = m_rootSiteEventHandler as IbusRootSiteEventHandler;
			if (ibusRootSiteEventHandler != null)
			{
				ibusRootSiteEventHandler.PreeditOpened += OnPreeditOpened;
				ibusRootSiteEventHandler.PreeditClosed += OnPreeditClosed;
			}
#endif
		}

		private void OnPreeditOpened (object sender, EventArgs e)
		{
			// While the pre-edit window is open we don't want to check for new morpheme breaks
			// (see LT-16237)
			SandboxEditMonitor.StopMonitoring();
		}

		private void OnPreeditClosed (object sender, EventArgs e)
		{
			SandboxEditMonitor.StartMonitoring();
		}

		private bool PassKeysToKeyboardHandler
		{
			get { return !SandboxEditMonitor.IsMonitoring; }
		}


		#region Other methods

		/// <summary>
		/// Load the real data into the secondary cache, and establish this as the state we'd
		/// return to if we undo all changes in the analysis (i.e. does fClearDirty).
		/// </summary>
		/// <param name="fAdjustCase">If true, may adjust case of morpheme when
		/// proposing whole word as default morpheme breakdown.</param>
		/// <param name="fLookForDefaults">If true, will try to guess most likely analysis.</param>
		private void LoadRealDataIntoSec(bool fLookForDefaults, bool fAdjustCase)
		{
			LoadRealDataIntoSec(fLookForDefaults, fAdjustCase, true);
		}
		/// <summary>
		/// Load the real data into the secondary cache.
		/// </summary>
		/// <param name="fAdjustCase">If true, may adjust case of morpheme when
		/// proposing whole word as default morpheme breakdown.</param>
		/// <param name="fLookForDefaults">If true, will try to guess most likely analysis.</param>
		/// <param name="fClearDirty">if true, establishes the loaded cache state for the sandbox,
		/// so that subsequent changes can be undone or saved with respect to this initial state.</param>
		private void LoadRealDataIntoSec(bool fLookForDefaults, bool fAdjustCase, bool fClearDirty)
		{
			IVwCacheDa cda = (IVwCacheDa)m_caches.DataAccess;
			cda.ClearAllData();
			m_caches.ClearMaps();

			// If we don't have a real root object yet, we can't set anything up.
			if (CurrentAnalysisTree.Analysis == null)
			{
				// This probably paranoid, but it's safe.
				Debug.WriteLine("loading Sandbox for missing analysis");
				m_wordformOriginal = null;
				m_case = StringCaseStatus.allLower;
				return;
			}

			// stop monitoring cache since we are about to make some drastic changes.
			using (new SandboxEditMonitorHelper(m_editMonitor, true))
			{
				UsingGuess = LoadRealDataIntoSec1(kSbWord, fLookForDefaults, fAdjustCase);
				Debug.Assert(CurrentAnalysisTree.Wordform != null || m_tssWordform != null);

				// At this point the only reason to force the current displayed analysis
				// to be returned instead of the original is if we're guessing.
				//m_fForceReturnNewAnalysis = fGuessing;

				// Treat initial state (including guessing) as something you can leave without saving.
				// Make sure it doesn't think any edits have happened, even if reusing from some other word.
				if (fClearDirty)
					MarkAsInitialState();
			}
		}

		/// <summary>
		///
		/// </summary>
		/// <param name="hvoSbWord">either m_hvoSbWord, m_hvoPrevSbWordb, or m_hvoNextSbWord
		/// </param>
		/// <param name="fAdjustCase">If true, may adjust case of morpheme when
		/// proposing whole word as default morpheme breakdown.</param>
		/// <returns>true if any guessing is involved.</returns>
		private bool LoadRealDataIntoSec1(int hvoSbWord, bool fLookForDefaults, bool fAdjustCase)
		{
			ITsStrFactory tsf = TsStrFactoryClass.Create();
			IVwCacheDa cda = (IVwCacheDa)m_caches.DataAccess;
			if (CurrentAnalysisTree.Analysis == null)
			{
				// should we empty the cache of any stale data?
				return false;
			}
			m_hvoLastSelEntry = 0;	// forget last Lex Entry user selection. We're resync'ing everything.
			IWfiAnalysis analysis = CurrentAnalysisTree.WfiAnalysis;
			IWfiGloss gloss = CurrentAnalysisTree.Gloss;
			m_hvoWordGloss = gloss != null ? gloss.Hvo : 0;
			int fGuessing = 0;  // Use 0 or 1, as we store it in an int dummy property.

			RawWordform = null; // recompute based upon wordform.
			int wsVern = RawWordformWs;
			m_caches.Map(hvoSbWord, CurrentAnalysisTree.Wordform.Hvo); // Review: any reason to map these?
			ISilDataAccess sdaMain = m_caches.MainCache.MainCacheAccessor;
			CopyStringsToSecondary(InterlinLineChoices.kflidWord, sdaMain, CurrentAnalysisTree.Wordform.Hvo,
				WfiWordformTags.kflidForm, cda, hvoSbWord, ktagSbWordForm, tsf);
			CaseFunctions cf = VernCaseFuncs(RawWordform);
			m_case = cf.StringCase(RawWordform.Text);
			// empty it in case we're redoing after choose from combo.
			cda.CacheVecProp(hvoSbWord, ktagSbWordMorphs, new int[0], 0);
<<<<<<< HEAD
			if (gloss == null || analysis == null) // If gloss is null, analysis will be, too, but it doesn't hurt to check.
			{
				if (fLookForDefaults)
				{
					if (InterlinDoc != null) // can be null in Wordform Analyses tool and unit tests, and we don't want to clear an existing analysis.
						GetDefaults(CurrentAnalysisTree.Wordform, out analysis, out gloss, fAdjustCase);
=======
			if (gloss == null || analysis == null)
			{
				if (fLookForDefaults)
				{
					if (InterlinDoc != null) // can be null in Wordform Analyses tool and some unit tests, and we don't want to clear an existing analysis.
					{
						GetDefaults(CurrentAnalysisTree.Wordform, ref analysis, out gloss);
					}
>>>>>>> 9d0979f9
					m_hvoWordGloss = gloss != null ? gloss.Hvo : 0;
					// Make sure the wordform ID is consistent with the analysis we located.
					if (analysis != null)
					{
						//set the color before we fidle with our the wordform, it right for this purpose now.
						if (GetHasMultipleRelevantAnalyses(CurrentAnalysisTree.Wordform))
						{
							MultipleAnalysisColor = InterlinVc.MultipleApprovedGuessColor;
						}
						var fixedWordform = analysis.Owner as IWfiWordform;
						if (fixedWordform != CurrentAnalysisTree.Wordform)
						{
							CurrentAnalysisTree.Analysis = fixedWordform;
							// Update the actual form.
							// Enhance: may NOT want to do this, when we get the baseline consistently
							// keeping original case.
							CopyStringsToSecondary(InterlinLineChoices.kflidWord, sdaMain, CurrentAnalysisTree.Wordform.Hvo,
								WfiWordformTags.kflidForm, cda, hvoSbWord, ktagSbWordForm, tsf);
						}
					}
					// Hide the analysis combo if there's no default analysis (which means there are
					// no options to list).
					m_fShowAnalysisCombo = (analysis != null);
					fGuessing = 1;
				}
				else if (CurrentAnalysisTree.Wordform != null)
				{
					// Need to check whether there are any options to list.
					m_fShowAnalysisCombo = CurrentAnalysisTree.Wordform.AnalysesOC.Count > 0;
				}
			}
			else
			{
				m_fShowAnalysisCombo = true; // there's a real analysis!
			}
			m_hvoAnalysisGuess = analysis != null ? analysis.Hvo : 0;
			if (m_hvoWordGloss != 0)
				m_hvoAnalysisGuess = m_hvoWordGloss;

			// make the wordform corresponding to the baseline ws, match RawWordform
			m_caches.DataAccess.SetMultiStringAlt(kSbWord, ktagSbWordForm, this.RawWordformWs, RawWordform);
			// Set every alternative of the word gloss, whether or not we have one...this
			// ensures clearing it out if we once had something but do no longer.
			CopyStringsToSecondary(InterlinLineChoices.kflidWordGloss, sdaMain, m_hvoWordGloss,
				WfiGlossTags.kflidForm, cda, hvoSbWord, ktagSbWordGloss, tsf);
			cda.CacheIntProp(hvoSbWord, ktagSbWordGlossGuess, fGuessing);
			cda.CacheObjProp(hvoSbWord, ktagSbWordPos, 0); // default.
			if (analysis != null) // Might still be, if no default is available.
			{
				var category = analysis.CategoryRA;
				if (category != null)
				{
					int hvoWordPos = CreateSecondaryAndCopyStrings(InterlinLineChoices.kflidWordPos, category.Hvo,
																   CmPossibilityTags.kflidAbbreviation, hvoSbWord, sdaMain, cda, tsf);
					cda.CacheObjProp(hvoSbWord, ktagSbWordPos, hvoWordPos);
					cda.CacheIntProp(hvoWordPos, ktagSbNamedObjGuess, fGuessing);
				}
				if (this.ShowMorphBundles)
				{
					var bldrError = new StringBuilder();
					foreach (var mb in analysis.MorphBundlesOS)
					{
						// Create the corresponding SbMorph.
						int hvoMbSec = m_caches.DataAccess.MakeNewObject(kclsidSbMorph, hvoSbWord,
																		 ktagSbWordMorphs, mb.IndexInOwner);
						m_caches.Map(hvoMbSec, mb.Hvo);

						// Get the real MoForm, if any.
						var mf = mb.MorphRA;
						// Get the text we will display on the first line of the morpheme bundle.
						// Taken from the MoForm if any, otherwise the form of the MB.
						int hvoMorphForm;
						string sPrefix = null;
						string sPostfix = null;
						if (mf == null)
						{
							// Create the secondary object corresponding to the MoForm. We create one
							// even though there isn't a real MoForm. It doesn't correspond to anything
							// in the real database.
							hvoMorphForm = m_caches.DataAccess.MakeNewObject(kclsidSbNamedObj, mb.Hvo,
																			 ktagSbMorphForm, -2); // -2 for atomic
							CopyStringsToSecondary(InterlinLineChoices.kflidMorphemes, sdaMain, mb.Hvo,
												   WfiMorphBundleTags.kflidForm, cda, hvoMorphForm, ktagSbNamedObjName, tsf);
							// We will slightly adjust the form we display in the default vernacular WS.
							InterlinLineSpec specMorphemes = m_choices.GetPrimarySpec(InterlinLineChoices.kflidMorphemes);
							int wsForm;
							if (specMorphemes == null || !mb.Form.TryWs(specMorphemes.WritingSystem, out wsForm))
								wsForm = RawWordformWs;
							ITsString tssForm = sdaMain.get_MultiStringAlt(mb.Hvo,
																		   WfiMorphBundleTags.kflidForm,
																		   wsForm);
							string realForm = tssForm.Text;
							// currently (unfortunately) Text returns 'null' from COM for empty strings.
							if (realForm == null)
								realForm = string.Empty;

							// if it's not an empty string, then we can find its form type, and separate the
							// morpheme markers into separate properties.
							if (realForm != string.Empty)
							{
								IMoMorphType mmt = null;
								try
								{
									int clsidForm;
									mmt = MorphServices.FindMorphType(m_caches.MainCache, ref realForm, out clsidForm);
									sPrefix = mmt.Prefix;
									sPostfix = mmt.Postfix;
								}
								catch (Exception e)
								{
									bldrError.AppendLine(e.Message);
								}
							}
							tssForm = TsStringUtils.MakeTss(realForm, RawWordformWs);
							cda.CacheStringAlt(hvoMorphForm, ktagSbNamedObjName, wsVern, tssForm);
						}
						else
						{
							// Create the secondary object corresponding to the MoForm in the usual way from the form object.
							hvoMorphForm = CreateSecondaryAndCopyStrings(InterlinLineChoices.kflidMorphemes, mf.Hvo,
																		 MoFormTags.kflidForm, hvoSbWord, sdaMain, cda, tsf);
							// Store the prefix and postfix markers from the MoMorphType object.
							int hvoMorphType = sdaMain.get_ObjectProp(mf.Hvo,
																	  MoFormTags.kflidMorphType);
							if (hvoMorphType != 0)
							{
								sPrefix = sdaMain.get_UnicodeProp(hvoMorphType,
																  MoMorphTypeTags.kflidPrefix);
								sPostfix = sdaMain.get_UnicodeProp(hvoMorphType,
																   MoMorphTypeTags.kflidPostfix);
							}
						}
						if (!String.IsNullOrEmpty(sPrefix))
							cda.CacheStringProp(hvoMbSec, ktagSbMorphPrefix,
												tsf.MakeString(sPrefix, wsVern));
						if (!String.IsNullOrEmpty(sPostfix))
							cda.CacheStringProp(hvoMbSec, ktagSbMorphPostfix,
												tsf.MakeString(sPostfix, wsVern));

						// Link the SbMorph to its form object, noting if it is a guess.
						cda.CacheObjProp(hvoMbSec, ktagSbMorphForm, hvoMorphForm);
						cda.CacheIntProp(hvoMorphForm, ktagSbNamedObjGuess, fGuessing);

						// Get the real Sense that supplies the gloss, if any.
						var senseReal = mb.SenseRA;
						if (senseReal == null && fGuessing != 0)
						{
							// Guess a default
							senseReal = mb.DefaultSense;
						}
						if (senseReal != null) // either all-the-way real, or default.
						{
							// Create the corresponding dummy.
							int hvoLexSenseSec;
							// Add any irregularly inflected form type info to the LexGloss.
							ILexEntryRef lerTest;
							ILexEntry possibleVariant = null;
							if (mf != null)
								possibleVariant = mf.Owner as ILexEntry;
							if (possibleVariant != null && possibleVariant.IsVariantOfSenseOrOwnerEntry(senseReal, out lerTest))
							{
								hvoLexSenseSec = m_caches.FindOrCreateSec(senseReal.Hvo, kclsidSbNamedObj, hvoSbWord, ktagSbWordDummy);
								CacheLexGlossWithInflTypeForAllCurrentWs(possibleVariant, hvoLexSenseSec, wsVern, cda, mb.InflTypeRA);
							}
							else
							{
								// add normal LexGloss without variant info
								hvoLexSenseSec = CreateSecondaryAndCopyStrings(InterlinLineChoices.kflidLexGloss, senseReal.Hvo,
											 LexSenseTags.kflidGloss, hvoSbWord, sdaMain, cda, tsf);
							}
							cda.CacheObjProp(hvoMbSec, ktagSbMorphGloss, hvoLexSenseSec);
							cda.CacheIntProp(hvoLexSenseSec, ktagSbNamedObjGuess, fGuessing);

							int hvoInflType = 0;
							if (mb.InflTypeRA != null)
							{
								hvoInflType = m_caches.FindOrCreateSec(mb.InflTypeRA.Hvo,
														 kclsidSbNamedObj, hvoSbWord, ktagSbWordDummy);
							}
							cda.CacheObjProp(hvoMbSec, ktagSbNamedObjInflType, hvoInflType);
						}

						// Get the MSA, if any.
						var msaReal = mb.MsaRA;
						if (msaReal != null)
						{
							int hvoPos = m_caches.FindOrCreateSec(msaReal.Hvo,
																  kclsidSbNamedObj, hvoSbWord, ktagSbWordDummy);

							foreach (int ws in m_choices.WritingSystemsForFlid(InterlinLineChoices.kflidLexPos, true))
							{
								// Since ws maybe ksFirstAnal/ksFirstVern, we need to get what is actually
								// used in order to retrieve the data in Vc.Display().  See LT_7976.
								// Use InterlinAbbrTss to get an appropriate different name for each ws
								ITsString tssLexPos = msaReal.InterlinAbbrTSS(ws);
								int wsActual = TsStringUtils.GetWsAtOffset(tssLexPos, 0);
								cda.CacheStringAlt(hvoPos, ktagSbNamedObjName, wsActual, tssLexPos);
							}
							cda.CacheObjProp(hvoMbSec, ktagSbMorphPos, hvoPos);
							cda.CacheIntProp(hvoPos, ktagSbNamedObjGuess, fGuessing);
						}

						// If we have a form, we can get its owner and set the info for the Entry
						// line.
						// Enhance JohnT: attempt a guess if we have a form but no entry.
						if (mf != null)
						{
							var entryReal = mf.Owner as ILexEntry;
							// We can assume the owner is a LexEntry as that is the only type of object
							// that can own MoForms. We don't actually create the LexEntry, to
							// improve performance. All the relevant data should already have
							// been loaded while creating the main interlinear view.
							LoadSecDataForEntry(entryReal, senseReal, hvoSbWord, cda, wsVern, hvoMbSec, fGuessing, sdaMain, tsf);
						}
					}
					if (bldrError.Length > 0)
					{
						var msg = bldrError.ToString().Trim();
						var wnd = (FindForm() ?? Mediator.PropertyTable.GetValue("window")) as IWin32Window;
						MessageBox.Show(wnd, msg, ITextStrings.ksWarning, MessageBoxButtons.OK, MessageBoxIcon.Warning);
					}
				}
			}
			else
			{
				// No analysis, default or otherwise. We immediately, however, fill in a single
				// dummy morpheme, if showing morphology.
				fGuessing = 0;	// distinguish between a 'guess' (defaults) and courtesy filler info (cf. LT-5858).
				if (ShowMorphBundles)
				{
					int hvoMbSec = m_caches.DataAccess.MakeNewObject(kclsidSbMorph, hvoSbWord,
						ktagSbWordMorphs, 0);
					ITsString tssForm = m_caches.DataAccess.get_MultiStringAlt(hvoSbWord, ktagSbWordForm, this.RawWordformWs);
					// Possibly adjust case of tssForm.
					if (fAdjustCase && CaseStatus == StringCaseStatus.title &&
						tssForm != null && tssForm.Length > 0)
					{
						tssForm = TsStringUtils.MakeTss(cf.ToLower(tssForm.Text), this.RawWordformWs);
						m_tssWordform = tssForm; // need this to be set in case hvoWordformRef set to zero.
						// If we adjust the case of the form, we must adjust the hvo as well,
						// or any analyses created will go to the wrong WfiWordform.
						CurrentAnalysisTree.Analysis = GetWordform(tssForm);
						if (CurrentAnalysisTree.Wordform != null)
							m_fShowAnalysisCombo = CurrentAnalysisTree.Wordform.AnalysesOC.Count > 0;
					}
					else
					{
						// just use the wfi wordform form for our dummy morph form.
						tssForm = CurrentAnalysisTree.Wordform.Form.get_String(this.RawWordformWs);
					}
					int hvoMorphForm = m_caches.FindOrCreateSec(0, kclsidSbNamedObj,
						hvoSbWord, ktagSbWordDummy);
					cda.CacheStringAlt(hvoMorphForm, ktagSbNamedObjName, wsVern, tssForm);
					cda.CacheObjProp(hvoMbSec, ktagSbMorphForm, hvoMorphForm);
					cda.CacheIntProp(hvoMorphForm, ktagSbNamedObjGuess, fGuessing);
				}
			}
			return fGuessing != 0;
		}

		public static bool GetHasMultipleRelevantAnalyses(IWfiWordform analysis)
		{
			int humanCount = analysis.HumanApprovedAnalyses.Count();
			int machineCount = analysis.HumanNoOpinionParses.Count();
			return humanCount + machineCount > 1;
		}

		private static bool IsAnalysisHumanApproved(FdoCache cache, IWfiAnalysis analysis)
		{
			if (analysis == null)
				return false; // non-existent analysis can't be approved.
			return (from ae in analysis.EvaluationsRC
							  where ae.Approves &&  (ae.Owner as ICmAgent).Human
							  select ae).FirstOrDefault() != null;
		}

		/// <summary>
		/// Select the indicated icon of the word.
		/// </summary>
		/// <param name="index"></param>
		/// <param name="tag"></param>
		protected void SelectIcon(int tag)
		{
			MoveSelectionIcon(new SelLevInfo[0], tag);
		}

		private int CreateSecondaryAndCopyStrings(int flidChoices, int hvoMain, int flidMain, int hvoSbWord,
			ISilDataAccess sdaMain, IVwCacheDa cda, ITsStrFactory tsf)
		{
			int hvoSec = m_caches.FindOrCreateSec(hvoMain,
				kclsidSbNamedObj, hvoSbWord, ktagSbWordDummy);
			CopyStringsToSecondary(flidChoices, sdaMain, hvoMain, flidMain, cda, hvoSec, ktagSbNamedObjName, tsf);
			return hvoSec;
		}

		private int CreateSecondaryAndCopyStrings(int flidChoices, int hvoMain, int flidMain)
		{
			return CreateSecondaryAndCopyStrings(flidChoices, hvoMain, flidMain, kSbWord,
				m_caches.MainCache.MainCacheAccessor, m_caches.DataAccess as IVwCacheDa, null);
		}

		/// <summary>
		/// Set the (real) LexEntry that is considered current. Broadcast a notification
		/// to delegates if it changed.
		/// </summary>
		public void SetSelectedEntry(ILexEntry entryReal)
		{
			CheckDisposed();

			if (entryReal.Hvo != m_hvoLastSelEntry)
			{
				m_hvoLastSelEntry = entryReal.Hvo;
				if (SelectionChangedEvent != null)
					SelectionChangedEvent(this, new FwObjectSelectionEventArgs(entryReal.Hvo));
			}
		}


		/// <summary>
		/// Get the string that should be stored in the MorphBundle Form.
		/// This will include any prefix and/or postfix markers.
		/// </summary>
		/// <param name="hvoSbMorph"></param>
		/// <returns></returns>
		private ITsString GetFullMorphForm(int hvoSbMorph)
		{
			ISilDataAccess sda = m_caches.DataAccess;
			int hvoSecMorph = sda.get_ObjectProp(hvoSbMorph, ktagSbMorphForm);
			ITsString tss = sda.get_MultiStringAlt(hvoSecMorph, ktagSbNamedObjName, this.RawWordformWs);
			// Add any prefix or postfix info to the form
			ITsStrBldr tsb = tss.GetBldr();
			tsb.ReplaceTsString(0, 0, sda.get_StringProp(hvoSbMorph, ktagSbMorphPrefix));
			tsb.ReplaceTsString(tsb.Length, tsb.Length,
				sda.get_StringProp(hvoSbMorph, ktagSbMorphPostfix));
			return tsb.GetString();
		}

		private void CopyStringsToSecondary(IList<int> writingSystems, ISilDataAccess sdaMain, int hvoMain,
			int flidMain, IVwCacheDa cda, int hvoSec, int flidSec, ITsStrFactory tsf)
		{
			CheckDisposed();
			foreach (int ws in writingSystems)
			{
				int wsActual = 0;
				ITsString tss;
				if (ws > 0)
				{
					wsActual = ws;
				}
				else if (ws == WritingSystemServices.kwsFirstAnal)
				{
					IList<int> currentAnalysisWsList = m_caches.MainCache.ServiceLocator.WritingSystems.CurrentAnalysisWritingSystems.Select(wsObj => wsObj.Handle).ToArray();
					CacheStringAltForAllCurrentWs(currentAnalysisWsList, cda, hvoSec, flidSec, sdaMain, hvoMain, flidMain);
					continue;
				}
				else if (ws == WritingSystemServices.kwsFirstVern)
				{
					IList<int> currentVernWsList = m_caches.MainCache.ServiceLocator.WritingSystems.CurrentVernacularWritingSystems.Select(wsObj => wsObj.Handle).ToArray();
					CacheStringAltForAllCurrentWs(currentVernWsList, cda, hvoSec, flidSec, sdaMain, hvoMain, flidMain);
					continue;
				}
				else if (ws == WritingSystemServices.kwsVernInParagraph)
				{
					wsActual = RawWordformWs;
				}
				if (wsActual <= 0)
					throw new ArgumentException(String.Format("magic ws {0} not yet supported.", ws));

				if (hvoMain == 0)
				{
					tss = MakeTss("", wsActual, tsf);
				}
				else
				{
					tss = sdaMain.get_MultiStringAlt(hvoMain, flidMain, wsActual);
				}
				cda.CacheStringAlt(hvoSec, flidSec, wsActual, tss);
			}
		}

		/// <summary>
		/// Copy to the secondary cache NamedObect hvoSec all alternatives of property flid of
		/// real object hvoMain.  The user may change the actual writing system assigned to a
		/// given line at any time, so we need all the possibilities available in the local
		/// cache.
		/// </summary>
		internal void CopyStringsToSecondary(int flidChoices, ISilDataAccess sdaMain, int hvoMain,
			int flidMain, IVwCacheDa cda, int hvoSec, int flidSec, ITsStrFactory tsf)
		{
			var writingSystems = m_caches.MainCache.ServiceLocator.WritingSystems.AllWritingSystems.Select(ws => ws.Handle).ToList();
			CopyStringsToSecondary(writingSystems, sdaMain, hvoMain, flidMain, cda, hvoSec, flidSec, tsf);
		}

		private static void CacheStringAltForAllCurrentWs(IEnumerable<int> currentWsList, IVwCacheDa cda, int hvoSec, int flidSec,
			ISilDataAccess sdaMain, int hvoMain, int flidMain)
		{
			CacheStringAltForAllCurrentWs(currentWsList, cda, hvoSec, flidSec,
				delegate(int ws1)
				{
					ITsString tssMain;
					if (hvoMain != 0)
						tssMain = sdaMain.get_MultiStringAlt(hvoMain, flidMain, ws1);
					else
						tssMain = TsStringUtils.MakeTss("", ws1);
					return tssMain;
				});
		}

		private static void CacheStringAltForAllCurrentWs(IEnumerable<int> currentWsList, IVwCacheDa cda, int hvoSec, int flidSec,
			Func<int, ITsString> createStringAlt)
		{
			foreach (int ws1 in currentWsList)
			{
				ITsString tssMain = null;
				if (createStringAlt != null)
					tssMain = createStringAlt(ws1);
				if (tssMain == null)
					tssMain = TsStringUtils.MakeTss("", ws1);
				cda.CacheStringAlt(hvoSec, flidSec, ws1, tssMain);
			}
		}

		/// <summary>
		/// Obtain the HVO of the most desirable default annotation to use for a particular
		/// wordform.
		/// </summary>
		private void GetDefaults(IWfiWordform wordform, ref IWfiAnalysis analysis, out IWfiGloss gloss)
		{
			gloss = null;
			if (wordform == null || !wordform.IsValidObject)
				return;

			if (InterlinDoc == null) // In Wordform Analyses tool and some unit tests, InterlinDoc is null
				return;
			ISilDataAccess sda = InterlinDoc.RootBox.DataAccess;

			// If we're calling from the context of SetWordform(), we may be trying to establish
			// an alternative wordform/form/analysis. In that case, or if we don't have a default cached,
			// try to get one. Otherwise, if we've already cached a default, use it...it's surprising for the
			// user if we move the focus box to something and the default changes. (LT-4643 etc.)
			int hvoDefault = 0;
<<<<<<< HEAD
			if (m_occurrenceSelected != null && m_occurrenceSelected.Analysis.Wordform == wordform)
=======
			if (analysis != null)
			{
				hvoDefault = analysis.Hvo;
			}
			else if (m_occurrenceSelected != null && m_occurrenceSelected.Analysis == wordform)
>>>>>>> 9d0979f9
			{
				// Try to establish a default based on the current occurrence.
				if (m_fSetWordformInProgress ||
					!sda.get_IsPropInCache(HvoAnnotation, InterlinViewDataCache.AnalysisMostApprovedFlid,
						(int) CellarPropertyType.ReferenceAtomic, 0))
				{
					InterlinDoc.RecordGuessIfNotKnown(m_occurrenceSelected);
				}
				hvoDefault = sda.get_ObjectProp(HvoAnnotation, InterlinViewDataCache.AnalysisMostApprovedFlid);
				// In certain cases like during an undo the Decorator data might be stale, so validate the result before we continue
				// to prevent using data that does not exist anymore
				if(!Cache.ServiceLocator.IsValidObjectId(hvoDefault))
					hvoDefault = 0;
			}
			else
			{
				// Try to establish a default based on the wordform itself.
				int ws = wordform.Cache.DefaultVernWs;
				if (m_occurrenceSelected != null)
					ws = m_occurrenceSelected.BaselineWs;
				var analysisDefault = InterlinDoc.GetGuessForWordform(wordform, ws);
				if (analysisDefault != null)
					hvoDefault = analysisDefault.Hvo;
			}

			if (hvoDefault != 0)
			{
				var obj = m_caches.MainCache.ServiceLocator.GetObject(hvoDefault);
				switch (obj.ClassID)
				{
					case WfiAnalysisTags.kClassId:
						analysis = (IWfiAnalysis) obj;
						gloss = analysis.MeaningsOC.FirstOrDefault();
						return;
					case WfiGlossTags.kClassId:
						gloss = (IWfiGloss) obj;
						analysis = obj.OwnerOfClass<IWfiAnalysis>();
						return;
				}
			}
		}

		/// <summary>
		/// Make a selection at the end of the specified word gloss line.
		/// </summary>
		/// <param name="lineIndex">-1 if you want to select the first WordGlossLine.</param>
		/// <returns>true, if selection was successful.</returns>
		private bool SelectAtEndOfWordGloss(int lineIndex)
		{
			// get first line index if it isn't specified.
			if (lineIndex < 0)
			{
				lineIndex = m_choices.IndexOf(InterlinLineChoices.kflidWordGloss);
				if (lineIndex < 0)
					return false;
			}

			int glossLength;
			int cpropPrevious;
			GetWordGlossInfo(lineIndex, out glossLength, out cpropPrevious);
			// select at the end
			return MoveSelection(new SelLevInfo[0], ktagSbWordGloss, cpropPrevious, glossLength, glossLength);
		}

		private void GetWordGlossInfo(int lineIndex, out int glossLength, out int cpropPrevious)
		{
			int ws = m_choices[lineIndex].WritingSystem;
			ITsString tss;
			glossLength = 0;
			// InterlinLineChoices.kflidWordGloss, ktagSbWordGloss
			if (this.WordGlossHvo != 0)
			{
				tss = m_caches.MainCache.MainCacheAccessor.get_MultiStringAlt(this.WordGlossHvo,
					WfiGlossTags.kflidForm, ws);
				glossLength = tss.Length;
			}
			else
			{
				glossLength = 0;
			}

			cpropPrevious = m_choices.PreviousOccurrences(lineIndex);
		}

		/// <summary>
		/// Make a selection at the start of the indicated morpheme in the morphs line.
		/// That is, at the start of the prefix if there is one, otherwise, the start of the form.
		/// </summary>
		/// <param name="index"></param>
		private void SelectEntryIconOfMorph(int index)
		{
			SelectIconOfMorph(index, ktagMorphEntryIcon);
		}

		private void LoadSecDataForEntry(ILexEntry entryReal, ILexSense senseReal, int hvoSbWord, IVwCacheDa cda, int wsVern,
			int hvoMbSec, int fGuessing, ISilDataAccess sdaMain, ITsStrFactory tsf)
		{
			int hvoEntry = m_caches.FindOrCreateSec(entryReal.Hvo, kclsidSbNamedObj,
				hvoSbWord, ktagSbWordDummy);
			// try to determine if the given entry is a variant of the sense we passed in (ie. not an owner)
			ILexEntryRef ler = null;
			int hvoEntryToDisplay = entryReal.Hvo;
			if (senseReal != null)
			{
				if ((entryReal as ILexEntry).IsVariantOfSenseOrOwnerEntry(senseReal, out ler))
					hvoEntryToDisplay = senseReal.EntryID;
			}

			ITsString tssLexEntry = LexEntryVc.GetLexEntryTss(Cache, hvoEntryToDisplay, wsVern, ler);
			cda.CacheStringAlt(hvoEntry, ktagSbNamedObjName, wsVern, tssLexEntry);
			cda.CacheObjProp(hvoMbSec, ktagSbMorphEntry, hvoEntry);
			cda.CacheIntProp(hvoEntry, ktagSbNamedObjGuess, fGuessing);
			List<int> writingSystems = m_choices.OtherWritingSystemsForFlid(InterlinLineChoices.kflidLexEntries, 0);
			if (writingSystems.Count > 0)
			{
				// Sigh. We're trying for some reason to display other alternatives of the entry.
				int hvoLf = sdaMain.get_ObjectProp(hvoEntryToDisplay, LexEntryTags.kflidLexemeForm);
				if (hvoLf != 0)
					CopyStringsToSecondary(writingSystems, sdaMain, hvoLf,
						MoFormTags.kflidForm, cda, hvoEntry, ktagSbNamedObjName, tsf);
				else
					CopyStringsToSecondary(writingSystems, sdaMain, hvoEntryToDisplay,
						LexEntryTags.kflidCitationForm, cda, hvoEntry, ktagSbNamedObjName, tsf);
			}
		}

		private void CacheLexGlossWithInflTypeForAllCurrentWs(ILexEntry possibleVariant, int hvoLexSenseSec, int wsVern, IVwCacheDa cda,
			ILexEntryInflType inflType)
		{
			IList<int> currentAnalysisWsList = m_caches.MainCache.ServiceLocator.WritingSystems.CurrentAnalysisWritingSystems.Select(wsObj => wsObj.Handle).ToArray();
			CacheStringAltForAllCurrentWs(currentAnalysisWsList, cda, hvoLexSenseSec, ktagSbNamedObjName,
				delegate(int wsLexGloss)
					{
						var hvoSenseReal = m_caches.RealHvo(hvoLexSenseSec);
						var sense = Cache.ServiceLocator.GetInstance<ILexSenseRepository>().GetObject(hvoSenseReal);
						var spec = m_choices.CreateSpec(InterlinLineChoices.kflidLexGloss, wsLexGloss);
						var choices = new InterlinLineChoices(Cache, m_choices.m_wsDefVern,
															m_choices.m_wsDefAnal);
						choices.Add(spec);
						ITsString tssResult;
						return InterlinVc.TryGetLexGlossWithInflTypeTss(possibleVariant, sense, spec, choices, wsVern, inflType, out tssResult) ?
									tssResult : null;
					});
		}

		/// <summary>
		/// return the wordform that corresponds to the given form, or zero if none.
		/// </summary>
		/// <param name="form"></param>
		/// <returns></returns>
		private IWfiWordform GetWordform(ITsString form)
		{
			IWfiWordform wordform;
			if (Cache.ServiceLocator.GetInstance<IWfiWordformRepository>().TryGetObject(form, out wordform))
				return wordform;
			return null;
		}

		/// <summary>
		/// Make and install the selection indicated by the array and a following atomic property
		/// that contains an icon.
		/// </summary>
		/// <param name="rgvsli"></param>
		/// <param name="tag"></param>
		/// <param name="ws"></param>
		private void MoveSelectionIcon(SelLevInfo[] rgvsli, int tag)
		{
			MakeSelectionIcon(rgvsli, tag, true);
		}

		private IVwSelection MakeSelectionIcon(SelLevInfo[] rgvsli, int tag, bool fInstall)
		{
			IVwSelection sel = null;
			try
			{
				sel = RootBox.MakeSelInObj(0, rgvsli.Length, rgvsli, tag, fInstall);
			}
			catch (Exception)
			{
				// Ignore any problems
			}
			return sel;
		}

		/// <summary>
		/// Make a string in the specified ws, using the provided TSF if possible,
		/// if passed null, make one.
		/// </summary>
		/// <param name="text"></param>
		/// <param name="ws"></param>
		/// <param name="tsf"></param>
		/// <returns></returns>
		private ITsString MakeTss(string text, int ws, ITsStrFactory tsf)
		{
			ITsStrFactory tsfT = tsf;
			if (tsfT == null)
				tsfT = TsStrFactoryClass.Create();
			return tsfT.MakeString(text, ws);
		}

		/// <summary>
		/// Make and install the selection indicated by the array of objects on the first (and only root),
		/// an IP at the start of the property.
		/// </summary>
		/// <param name="rgvsli"></param>
		/// <param name="tag"></param>
		/// <param name="ws"></param>
		/// <param name="cpropPrevious"></param>
		/// <returns>true, if selection was successful.</returns>
		private bool MoveSelection(SelLevInfo[] rgvsli, int tag, int cpropPrevious)
		{
			return MoveSelection(rgvsli, tag, cpropPrevious, 0, 0);
		}
		/// <summary>
		/// Make and install the selection indicated by the array of objects on the first (and only root),
		/// an IP at the start of the property.
		/// </summary>
		/// <param name="rgvsli"></param>
		/// <param name="tag"></param>
		/// <param name="cpropPrevious"></param>
		/// <param name="ichAnchor"></param>
		/// <param name="ichEnd"></param>
		/// <returns>true, if selection was successful.</returns>
		private bool MoveSelection(SelLevInfo[] rgvsli, int tag, int cpropPrevious, int ichAnchor, int ichEnd)
		{
			bool fSuccessful;
			try
			{
				RootBox.MakeTextSelection(0, rgvsli.Length, rgvsli, tag, cpropPrevious, ichAnchor, ichEnd, 0, false, -1, null, true);
				fSuccessful = true;
			}
			catch (Exception)
			{
				fSuccessful = false;
			}
			return fSuccessful;
		}

		/// <summary>
		/// Select the indicated icon of the indicated morpheme.
		/// </summary>
		/// <param name="index"></param>
		/// <param name="tag"></param>
		private void SelectIconOfMorph(int index, int tag)
		{
			SelLevInfo[] selectIndexMorph = new SelLevInfo[1];
			selectIndexMorph[0].tag = ktagSbWordMorphs;
			selectIndexMorph[0].ihvo = index;
			MoveSelectionIcon(selectIndexMorph, tag);
		}

		/// <summary>
		/// Given that we have set the form of hvoMorph (in the sandbox cache) to the given
		/// form, figure defaults for the LexEntry, LexGloss, and LexPos lines as far as
		/// possible. It is assumed that all three following lines are empty to begin with.
		/// Also set matching text for any other WSs that are displayed for MoForm.
		/// (This is important because if the user confirms the analysis, we will write that
		/// information back to the MoForm. If we leave the lines blank that process could
		/// remove the other alternatives.)
		/// </summary>
		/// <param name="hvoMorph"></param>
		/// <param name="form"></param>
		internal void EstablishDefaultEntry(int hvoMorph, string form, IMoMorphType mmt, bool fMonoMorphemic)
		{
			CheckDisposed();
			int hvoFormSec = m_caches.DataAccess.get_ObjectProp(hvoMorph, ktagSbMorphForm);
			// remove any existing mapping for this morph form, which might exist
			// from a previous analysis
			m_caches.RemoveSec(hvoFormSec);
			var defFormReal = DefaultMorph(form, mmt);
			if (defFormReal == null)
				return; // this form never occurs anywhere, can't supply any default.
			var otherWritingSystemsForMorphForm = m_choices.OtherWritingSystemsForFlid(InterlinLineChoices.kflidMorphemes, RawWordformWs);
			if (otherWritingSystemsForMorphForm.Any())
			{
				var hvoSbForm = m_caches.DataAccess.get_ObjectProp(hvoMorph, ktagSbMorphForm);
				foreach (var ws in otherWritingSystemsForMorphForm)
				{
					try
					{
						m_caches.DataAccess.SetMultiStringAlt(hvoSbForm, ktagSbNamedObjName, ws,
							defFormReal.Form.get_String(ws));
					}
					catch (Exception e)
					{
						if (e is ArgumentException &&
							e.Message.StartsWith("Magic writing system invalid in string"))
						{
							// probably using TryAWord and the ws is WritingSystemServices.kwsFirstVern
							// is OK so continue (yes, this is a hack)
							continue;
						}
						throw;
					}
				}
			}
			var le = defFormReal.Owner as ILexEntry;
			int hvoEntry = m_caches.FindOrCreateSec(le.Hvo, kclsidSbNamedObj,
				kSbWord, ktagSbWordDummy);
			ITsString tssName;
			tssName = le.HeadWord;
			int wsVern = RawWordformWs;
			int hvoEntryToDisplay = le.Hvo;
			ILexEntryRef ler = DomainObjectServices.GetVariantRef(le, fMonoMorphemic);
			if (ler != null)
			{
				ICmObject coRef = ler.ComponentLexemesRS[0];
				if (coRef is ILexSense)
					hvoEntryToDisplay = (coRef as ILexSense).EntryID;
				else
					hvoEntryToDisplay = coRef.Hvo;
			}
			tssName = LexEntryVc.GetLexEntryTss(Cache, hvoEntryToDisplay, wsVern, ler);
			m_caches.DataAccess.SetMultiStringAlt(hvoEntry, ktagSbNamedObjName, this.RawWordformWs, tssName);
			m_caches.DataAccess.SetObjProp(hvoMorph, ktagSbMorphEntry, hvoEntry);
			m_caches.DataAccess.SetInt(hvoEntry, ktagSbNamedObjGuess, 1);
			m_caches.DataAccess.PropChanged(m_rootb, (int)PropChangeType.kpctNotifyAll,
				hvoMorph, ktagSbMorphGloss, 0, 1, 0);
			// Establish the link between the SbNamedObj that represents the MoForm, and the
			// selected MoForm.  (This is used when building the real WfiAnalysis.)
			m_caches.Map(hvoFormSec, defFormReal.Hvo);
			// This takes too long! Wait at least for a click in the bundle.
			//SetSelectedEntry(hvoEntryReal);
			EstablishDefaultSense(hvoMorph, le, null, null);
		}

		/// <summary>
		/// Find the MoForm, from among those whose form (in some ws) is the given one
		/// starting from the most frequently referenced by the MorphBundles property of a WfiAnalysis.
		/// If there is no wordform analysis, then fall back to selecting any matching MoForm.
		/// </summary>
		/// <param name="form"></param>
		/// <returns></returns>
		internal IMoForm DefaultMorph(string form, IMoMorphType mmt)
		{
			CheckDisposed();
			// Find all the matching morphs and count how often used in WfiAnalyses
			int ws = RawWordformWs;
			// Fix FWR-2098 GJM: The definition of 'IsAmbiguousWith' seems not to include 'IsSameAs'.
			var morphs = (from mf in Cache.ServiceLocator.GetInstance<IMoFormRepository>().AllInstances()
						  where mf.Form.get_String(ws).Text == form && mf.MorphTypeRA != null
							&& (mf.MorphTypeRA == mmt || mf.MorphTypeRA.IsAmbiguousWith(mmt))
						  select mf).ToList();
			if (morphs.Count == 1)
				return morphs.First(); // special case: we can avoid the cost of figuring ReferringObjects.
			IMoForm bestMorph = null;
			var bestMorphCount = -1;
			foreach (var mf in morphs)
			{
				int count = (from source in mf.ReferringObjects where source is IWfiMorphBundle select source).Count();
				if (count > bestMorphCount)
				{
					bestMorphCount = count;
					bestMorph = mf;
				}
			}
			return bestMorph;
		}

		/// <summary>
		/// Given that we have made hvoEntryReal the lex entry for the (sandbox) morpheme
		/// hvoMorph, look for the sense given by hvoSenseReal and fill it in.
		/// </summary>
		/// <param name="hvoMorph">the sandbox id of the Morph object</param>
		/// <param name="entryReal">the real database id of the lex entry</param>
		/// <param name="senseReal">
		/// The real database id of the sense to use.  If zero, use the first sense of the entry
		/// (if there is one) as a default.
		/// </param>
		/// <param name="inflType"></param>
		/// <returns>default (real) sense if we found one, null otherwise.</returns>
		private ILexSense EstablishDefaultSense(int hvoMorph, ILexEntry entryReal, ILexSense senseReal, ILexEntryInflType inflType)
		{
			CheckDisposed();

			ILexSense variantSense = null;
			// If the entry has no sense we can't do anything.
			if (entryReal.SensesOS.Count == 0)
			{
				if (senseReal != null)
				{
					//if ((entryReal as ILexEntry).IsVariantOfSenseOrOwnerEntry(senseReal, out ler))
					variantSense = senseReal;
				}
				else
				{
					variantSense = GetSenseForVariantIfPossible(entryReal);
				}

				if (variantSense == null)
					return null; // nothing useful we can do.
			}
			// If we already have a gloss for this entry, don't overwrite it with a default.
			int hvoMorphGloss = m_caches.DataAccess.get_ObjectProp(hvoMorph, ktagSbMorphGloss);
			if (hvoMorphGloss != 0 && entryReal.Hvo == m_hvoLastSelEntry && senseReal == null)
				return null;

			ILexSense defSenseReal;
			if (variantSense != null)
				defSenseReal = variantSense;
			else
			{
				if (senseReal == null)
					defSenseReal = entryReal.SensesOS[0];
				else
					defSenseReal = senseReal;
			}
			int hvoDefSense;
			if (variantSense != null && defSenseReal == variantSense)
			{
				hvoDefSense = m_caches.FindOrCreateSec(defSenseReal.Hvo, kclsidSbNamedObj, kSbWord, ktagSbWordDummy);
				var cda = (IVwCacheDa)m_caches.DataAccess;
				int wsVern = RawWordformWs;
				CacheLexGlossWithInflTypeForAllCurrentWs(entryReal, hvoDefSense, wsVern, cda, inflType);
				int hvoInflType = 0;
				if (inflType != null)
					hvoInflType = m_caches.FindOrCreateSec(inflType.Hvo, kclsidSbNamedObj, kSbWord, ktagSbWordDummy);
				cda.CacheObjProp(hvoMorph, ktagSbNamedObjInflType, hvoInflType);
				m_caches.DataAccess.PropChanged(m_rootb, (int)PropChangeType.kpctNotifyAll,
						hvoMorph, ktagSbNamedObjInflType, 0, 1, 0);
			}
			else
			{
				// add normal LexGloss without variant info
				hvoDefSense = CreateSecondaryAndCopyStrings(InterlinLineChoices.kflidLexGloss, defSenseReal.Hvo,
					LexSenseTags.kflidGloss);
			}

			// We're guessing the gloss if we just took the first sense, but if the user chose
			// one it is definite.
			m_caches.DataAccess.SetInt(hvoDefSense, ktagSbNamedObjGuess, senseReal == null ? 1 : 0);

			m_caches.DataAccess.SetObjProp(hvoMorph, ktagSbMorphGloss, hvoDefSense);
			m_caches.DataAccess.PropChanged(m_rootb, (int)PropChangeType.kpctNotifyAll,
				hvoMorph, ktagSbMorphGloss, 0, 1, 0);

			// Now if the sense has an MSA, set that up as a default too.
			var defMsaReal = defSenseReal.MorphoSyntaxAnalysisRA;
			int cOldMsa = 0;
			if (m_caches.DataAccess.get_ObjectProp(hvoMorph, ktagSbMorphPos) != 0)
				cOldMsa = 1;
			if (defMsaReal != null)
			{
				int hvoNewPos = m_caches.FindOrCreateSec(defMsaReal.Hvo, kclsidSbNamedObj,
					kSbWord, ktagSbWordDummy);
				foreach (int ws in m_choices.WritingSystemsForFlid(InterlinLineChoices.kflidLexPos, true))
				{
					// Since ws maybe ksFirstAnal/ksFirstVern, we need to get what is actually
					// used in order to retrieve the data in Vc.Display().  See LT_7976.
					ITsString tssNew = defMsaReal.InterlinAbbrTSS(ws);
					int wsActual = TsStringUtils.GetWsAtOffset(tssNew, 0);
					m_caches.DataAccess.SetMultiStringAlt(hvoNewPos, ktagSbNamedObjName, wsActual, tssNew);
				}
				m_caches.DataAccess.SetInt(hvoNewPos, ktagSbNamedObjGuess, senseReal == null ? 1 : 0);
				m_caches.DataAccess.SetObjProp(hvoMorph, ktagSbMorphPos, hvoNewPos);
				m_caches.DataAccess.PropChanged(m_rootb, (int)PropChangeType.kpctNotifyAll,
					hvoMorph, ktagSbMorphPos, 0, 1, cOldMsa);
			}
			else
			{
				// Going to null MSA, we still need to record the value and propagate the
				// change!  See LT-4246.
				m_caches.DataAccess.SetObjProp(hvoMorph, ktagSbMorphPos, 0);
				m_caches.DataAccess.PropChanged(m_rootb, (int)PropChangeType.kpctNotifyAll,
					hvoMorph, ktagSbMorphPos, 0, 0, cOldMsa);
			}
			return defSenseReal;
		}

		/// <summary>
		/// If hvoEntry is the id of a variant, try to find an entry it's a variant of that
		/// has a sense.  Return the corresponding ILexEntryRef for the first such entry.
		/// If this is being called to establish a default monomorphemic guess, skip over
		/// any bound root or bound stem entries that hvoEntry may be a variant of.
		/// </summary>
		public ILexEntryRef GetVariantRef(FdoCache cache, int hvoEntry, bool fMonoMorphemic)
		{
			ISilDataAccess sda = cache.MainCacheAccessor;
			int cRef = sda.get_VecSize(hvoEntry, LexEntryTags.kflidEntryRefs);
			for (int i = 0; i < cRef; ++i)
			{
				int hvoRef = sda.get_VecItem(hvoEntry,
					LexEntryTags.kflidEntryRefs, i);
				int refType = sda.get_IntProp(hvoRef,
					LexEntryRefTags.kflidRefType);
				if (refType == LexEntryRefTags.krtVariant)
				{
					int cEntries = sda.get_VecSize(hvoRef,
						LexEntryRefTags.kflidComponentLexemes);
					if (cEntries != 1)
						continue;
					int hvoComponent = sda.get_VecItem(hvoRef,
						LexEntryRefTags.kflidComponentLexemes, 0);
					int clid = Caches.MainCache.ServiceLocator.ObjectRepository.GetObject(hvoComponent).ClassID;
					if (fMonoMorphemic && IsEntryBound(cache, hvoComponent, clid))
						continue;
					if (clid == LexSenseTags.kClassId ||
						sda.get_VecSize(hvoComponent, LexEntryTags.kflidSenses) > 0)
					{
						return Caches.MainCache.ServiceLocator.GetInstance<ILexEntryRefRepository>().GetObject(hvoRef);
					}
					else
					{
						// Should we check for a variant of a variant of a ...?
					}
				}
			}
			return null; // nothing useful we can do.
		}

		private ILexSense GetSenseForVariantIfPossible(ILexEntry entryReal)
		{
			ILexEntryRef ler = DomainObjectServices.GetVariantRef(entryReal, false);
			if (ler != null)
			{
				if (ler.ComponentLexemesRS[0] is ILexEntry)
					return (ler.ComponentLexemesRS[0] as ILexEntry).SensesOS[0];
				return ler.ComponentLexemesRS[0] as ILexSense;	// must be a sense!
			}
			return null;
		}

		/// <summary>
		/// Check whether the given entry (or entry owning the given sense) is either a bound
		/// root or a bound stem.  We don't want to use those as guesses for monomorphemic
		/// words.  See LT-10323.
		/// </summary>
		private static bool IsEntryBound(FdoCache cache, int hvoComponent, int clid)
		{
			int hvoTargetEntry;
			if (clid == LexSenseTags.kClassId)
			{
				ILexSense ls = cache.ServiceLocator.GetInstance<ILexSenseRepository>().GetObject(hvoComponent);
				hvoTargetEntry = ls.Entry.Hvo;
				if (!(ls.MorphoSyntaxAnalysisRA is IMoStemMsa))
					return true;		// must be an affix, so it's bound by definition.
			}
			else
			{
				hvoTargetEntry = hvoComponent;
			}
			int hvoMorph = cache.MainCacheAccessor.get_ObjectProp(hvoTargetEntry,
				LexEntryTags.kflidLexemeForm);
			if (hvoMorph != 0)
			{
				int hvoMorphType = cache.MainCacheAccessor.get_ObjectProp(hvoMorph,
					MoFormTags.kflidMorphType);
				if (hvoMorphType != 0)
				{
					if (MorphServices.IsAffixType(cache, hvoMorphType))
						return true;
					Guid guid = cache.ServiceLocator.ObjectRepository.GetObject(hvoMorphType).Guid;
					if (guid == MoMorphTypeTags.kguidMorphBoundRoot ||
						guid == MoMorphTypeTags.kguidMorphBoundStem)
					{
						return true;
					}
				}
			}
			return false;
		}

		/// <summary>
		/// If hvoEntryReal refers to a variant, try for the first sense of the entry it's
		/// a variant of.  Otherwise, give up and return 0.
		/// </summary>
		private int GetSenseForVariantIfPossible(int hvoEntryReal)
		{
			ILexEntryRef ler = GetVariantRef(m_caches.MainCache, hvoEntryReal, false);
			if (ler != null)
			{
				if (ler.ComponentLexemesRS[0] is ILexEntry)
					return (ler.ComponentLexemesRS[0] as ILexEntry).SensesOS[0].Hvo;
				else
					return ler.ComponentLexemesRS[0].Hvo;	// must be a sense!
			}
			return 0;
		}

		// Handles a change in the item selected in the combo box.
		private void HandleComboSelChange(object sender, EventArgs ea)
		{
			if (m_fMakingCombo)
				return; // some spurious notification while initializing the combo.
			// Anything we do removes the combo box...it is put back only if we make a new
			// selection that requires one.
			HideCombos();
			m_ComboHandler.HandleSelectIfActive();

		}

		// Hide either kind of combo, if it is present and visible. Also the combo list, if any.
		private void HideCombos()
		{
			if (m_ComboHandler != null)
			{
				m_ComboHandler.Hide();
			}
			if (FirstLineHandler != null)
			{
				FirstLineHandler.Hide();
				// JohnT: we used to do this, but it could prevent the handler getting disposed.
				//FirstLineHandler = null;
			}
		}

		/// <summary>
		/// Make a combo box appropriate for the specified selection. If fMouseDown is true,
		/// do so unconditionally...otherwise (mousemove) only if the new selection is on a different thing.
		/// </summary>
		/// <param name="vwselNew"></param>
		/// <param name="fForce"></param>
		private void ShowComboForSelection(IVwSelection vwselNew, bool fMouseDown)
		{
			// It's a good idea to get this first...it's possible for MakeCombo to leave the selection invalid.
			Rect loc;
			vwselNew.GetParaLocation(out loc);
			if (!fMouseDown)
			{
				// It's a mouse move.
				// If we've moved to somewhere outside any paragraph get rid of the combos.
				// But, allow somewhere close, since otherwise it's almost impossible to get
				// a combo on an empty string.
				Rect locExpanded = loc;
				locExpanded.right += 50;
				locExpanded.left -= 5;
				locExpanded.top -= 2;
				locExpanded.bottom += 2;
				if (!locExpanded.Contains(m_LastMouseMovePos))
				{
					HideCombos();
					return;
				}
				// Don't do anything if the current mouse position is in the same paragraph
				// as before. Things tend to flicker if we continually create and remove it.
				// But, if we've hidden all the combos, go ahead even if at the same position as before...
				// otherwise, when we drag off outside the text and return, we may not get any combo.
				if (loc.Equals(m_locLastShowCombo) && FirstLineHandler != null)
				{
					return;
				}
			}
			FinishUpOk(); // Just like OK, if there are pending edits in the combo, do them.
			// Changing a different item may result in changes to this one also. This could invalidate
			// the selection, in which case, we can't use it.
			// Enhance JohnT: might consider trying the current selection, if any, if called from
			// MouseDown...that would not be useful if called from hover. But there probably isn't
			// a current selection in that case. Could try a selection at the saved mouse position.
			if (!vwselNew.IsValid)
				return;

			m_locLastShowCombo = loc;

			m_fMakingCombo = true;
			HideCombos();
			// No matter what, we are fixin to get rid of the old value.
			DisposeComboHandler();
			if (!m_fInMouseDrag)
			{
				m_ComboHandler = InterlinComboHandler.MakeCombo(m_mediator.HelpTopicProvider,
					vwselNew, this, fMouseDown);
			}
			else
			{
				m_ComboHandler = null;
			}
			m_fMakingCombo = false;
			m_fLockCombo = false; // nothing typed in it yet.
			if (m_ComboHandler != null)
			{
				// Set the position of the combo and display it. Do this before synchronizing
				// the LexEntry display, which can take a while.
				m_ComboHandler.Activate(loc);
				m_fMouseDownActivatedCombo = true;
				// If the selection moved to a different morpheme, and we know a corresponding
				// LexEntry, switch to it.
				if (m_ComboHandler.SelectedMorphHvo != 0)
				{
					int hvoSbEntry = m_caches.DataAccess.get_ObjectProp(
						m_ComboHandler.SelectedMorphHvo, ktagSbMorphEntry);
					if (hvoSbEntry != 0)
					{
						//SetSelectedEntry(m_caches.RealHvo(hvoSbEntry)); // seems to be buggy.
					}
				}
			}
		}

		public void OnOpenCombo()
		{
			CheckDisposed();

			IVwSelection selOrig = RootBox.Selection;
			if (selOrig == null)
			{
				MakeDefaultSelection();
				selOrig = RootBox.Selection;
				if (selOrig == null)
					return;
			}
			IVwSelection selArrow = ScanForIcon(selOrig);
			if (selArrow != null)
			{
				// Ensure the sandbox is visible so the menu displays in a meaningful
				// position.  See LT-7671.
				if (InterlinDoc != null)
					InterlinDoc.ReallyScrollControlIntoView(this);
				// Simulate a mouse down on the arrow.
				ShowComboForSelection(selArrow, true);
			}

			// another approach that didn't work out because the boxes we want to navigate through
			// are INSIDE the paragraph that is the lowest level we can get at.
			//			int level = selOrig.get_BoxDepth(false);
			//			int index = selOrig.get_BoxIndex(false, level - 1);
			//			if (index == 0)
			//			{
			//				return true; // can't do anything, no pull-down arrow associated.
			//				// Enhance JohnT: when we eliminate the extra arrows in the Morph line,
			//				// this will get more complicated.
			//			}
			//			IVwSelection selArrow = RootBox.MakeSelInBox(selOrig, false, level - 1, 0, true, false, false);
			//			if (selArrow == null)
			//				return true; // again nothing we can do.
			//			if (selArrow.SelType != VwSelType.kstPicture)
			//				return true; // no arrow, nothing to do.
			//
			//			// Simulate a mouse down on the arrow.
			//			ShowComboForSelection(selArrow, true);
		}

		/// <summary>
		/// given a (text) selection, scan the beginning of its paragraph box and then immediately before its
		/// paragraph box in search of the icon.
		/// </summary>
		/// <param name="selOrig"></param>
		/// <returns></returns>
		private IVwSelection ScanForIcon(IVwSelection selOrig)
		{
			IVwSelection selArrow;
			int dxPixelIncrement = 3;
			uint iconParagraphWidth = 10;
			Rect rect;
			selOrig.GetParaLocation(out rect);
			if (m_vc.RightToLeft)
			{
				// Right to Left:
				selArrow = FindNearestSelectionType(selOrig, VwSelType.kstPicture,
					(uint)rect.right - iconParagraphWidth, iconParagraphWidth * 2, dxPixelIncrement);
				if (selArrow == null)
				{
					// we didn't find it next to our paragraph box. see if we can
					// find it at the beginning of the RootBox.
					selArrow = FindNearestSelectionType(selOrig, VwSelType.kstPicture,
						(uint)RootBox.Width - iconParagraphWidth, iconParagraphWidth, dxPixelIncrement);
				}
			}
			else
			{
				// Left to Right
				selArrow = FindNearestSelectionType(selOrig, VwSelType.kstPicture,
					(uint)rect.left + iconParagraphWidth, iconParagraphWidth * 2, -dxPixelIncrement);
				if (selArrow == null)
				{
					// we didn't find it next to our paragraph box. see if we can
					// find it at the beginning of the RootBox.
					selArrow = FindNearestSelectionType(selOrig, VwSelType.kstPicture,
						0, iconParagraphWidth, dxPixelIncrement);
				}
			}
			return selArrow;
		}


		/// <summary>
		/// find a selection of the given selType in the RootBox starting at xMin coordinate and spanning xMaxCountOfPixels along the mid y-coordinate
		/// of the given selOrig, by the direction and increment of dxPixelIncrement.
		/// </summary>
		/// <param name="selOrig">the selection from which we calculate the y-coordinate along which to scan.</param>
		/// <param name="selType">the type of selection we're looking for.</param>
		/// <param name="xMin">the starting x coordinate from which to scan.</param>
		/// <param name="xMaxCountOfPixels">the number of x units to scan from xMin.</param>
		/// <param name="dx">number and direction of pixels to probe for selType. a positive value
		/// will scan right, and a negative value will scan left. must be nonzero.</param>
		/// <returns></returns>
		private IVwSelection FindNearestSelectionType(IVwSelection selOrig, VwSelType selType, uint xMin, uint xMaxCountOfPixels, int dxPixelIncrement)
		{
			IVwSelection sel = null;
			if (dxPixelIncrement == 0)
				throw new ArgumentException(String.Format("dxPixelIncrement({0}) must be nonzero", dxPixelIncrement));

			Rect rect;
			selOrig.GetParaLocation(out rect);
			int y = rect.top + (rect.bottom - rect.top) / 2;
			Point pt = new Point((int)xMin, y);
			uint xLim = 0;
			if (dxPixelIncrement > 0)
			{
				// set our bounds for searching forward.
				xLim = xMin + xMaxCountOfPixels;
				// truncate if necessary.
				if (xLim > RootBox.Width)
					xLim = (uint)RootBox.Width;
			}
			else
			{
				// set our bounds for searching backward.
				// truncate if necessary.
				if (xMin > xMaxCountOfPixels)
					xLim = xMin - xMaxCountOfPixels;
				else
					xLim = 0;
			}
			while (dxPixelIncrement < 0 && pt.X > xLim ||
				dxPixelIncrement > 0 && pt.X < xLim)
			{
				using (new HoldGraphics(this))
				{
					Rectangle rcSrcRoot;
					Rectangle rcDstRoot;
					GetCoordRects(out rcSrcRoot, out rcDstRoot);
					sel = m_rootb.MakeSelAt(pt.X, pt.Y, rcSrcRoot, rcDstRoot, false);
					if (sel != null && sel.SelType == selType)
						break;
					else
						sel = null;
				}
				pt.X += dxPixelIncrement;
			}
			return sel;
		}

		private IVwSelection SelectFirstAssociatedText()
		{
			return SelectFirstAssociatedText(RootBox.Selection);
		}

		/// <summary>
		/// Given an icon selection, find the nearest associated text.
		/// In left to right, that's the first text to right of the picture.
		/// In right to left, it's the first text to the left of the picture;
		/// </summary>
		/// <param name="selOrig"></param>
		/// <returns></returns>
		private IVwSelection SelectFirstAssociatedText(IVwSelection selOrig)
		{
			TextSelInfo tsi = new TextSelInfo(selOrig);
			if (!tsi.IsPicture)
			{
				return tsi.Selection;
			}
			Debug.Assert(tsi.IsPicture);
			IVwSelection selStartOfText = null;
			int dxPixelIncrement = 1;
			Rect rect;
			selOrig.GetParaLocation(out rect);
			int widthIconPara = (rect.right - rect.left);
			int xMaxCountOfPixels = (widthIconPara) * 2;
			if (m_vc.RightToLeft)
			{
				// Right to Left:
				// start at the left of the icon and move left to find the text.
				// let the limit be 2x the width of the icon.
				selStartOfText = FindNearestSelectionType(selOrig, VwSelType.kstText, (uint)(rect.left - dxPixelIncrement), (uint)xMaxCountOfPixels, -dxPixelIncrement);
			}
			else
			{
				// Left to Right
				// start at right of icon and move right to find text.
				selStartOfText = FindNearestSelectionType(selOrig, VwSelType.kstText, (uint)(rect.right + dxPixelIncrement), (uint)xMaxCountOfPixels, dxPixelIncrement);
			}
			if (selStartOfText != null)
			{
				// install at beginning of text selection
				selStartOfText.Install();
			}
			return selStartOfText;
		}

		/// <summary>
		/// Handle a tab character. If there is no selection in the sandbox,
		/// we go to the first line. If there is one, we go
		/// Wordform -> Morph (or word gloss, if morphs not showing)
		/// Morph ->LexEntry
		/// LexEntry, LexGloss, LexPOS->Next LexEntry, or word gloss.
		/// Word gloss->WordPOS
		/// WordPOS -> Wordform.
		///
		/// </summary>
		/// <param name="fShift">If true, reverse sequence.</param>
		internal void HandleTab(bool fShift)
		{
			CheckDisposed();

			int startLineIndex;
			int currentLineIndex;
			int increment;
			bool fSkipIcon;
			int iNextMorphIndex;
			GetLineOfCurrentSelectionAndNextTabStop(fShift, out currentLineIndex, out startLineIndex, out increment, out fSkipIcon, out iNextMorphIndex);
			if (currentLineIndex < 0)
				return;

			SelectOnOrBeyondLine(startLineIndex, currentLineIndex, increment, iNextMorphIndex, fSkipIcon, true);
		}

		/// <summary>
		/// Return the index of the line that contains the selection.
		/// </summary>
		public int GetLineOfCurrentSelection()
		{
			int startLineIndex;
			int currentLineIndex;
			int increment;
			bool fSkipIcon;
			int iNextMorphIndex;
			GetLineOfCurrentSelectionAndNextTabStop(false, out currentLineIndex, out startLineIndex, out increment, out fSkipIcon, out iNextMorphIndex);
			return currentLineIndex;
		}

		private void GetLineOfCurrentSelectionAndNextTabStop(bool fShift, out int currentLineIndex, out int startLineIndex, out int increment, out bool fSkipIcon, out int iNextMorphIndex)
		{
			CheckDisposed();

			startLineIndex = -1;
			currentLineIndex = -1;
			increment = fShift ? -1 : 1;
			fSkipIcon = false;
			iNextMorphIndex = -1;

			// ISilDataAccess sda = Caches.DataAccess; // CS2019
			// Out variables for AllTextSelInfo.
			int ihvoRoot;
			int tagTextProp;
			int cpropPrevious;
			int ichAnchor;
			int ichEnd;
			int ws;
			bool fAssocPrev;
			int ihvoEnd;
			ITsTextProps ttpBogus;
			// Main array of information retrived from sel that made combo.
			SelLevInfo[] rgvsli;
			bool fIsPictureSel; // icon selected.

			try
			{
				IVwSelection sel = RootBox.Selection;
				if (sel == null)
				{
					// Select first icon
					MoveAnalysisIconOrNext();
					return;
				}
				fIsPictureSel = sel.SelType == VwSelType.kstPicture;
				int cvsli = sel.CLevels(false) - 1;
				rgvsli = SelLevInfo.AllTextSelInfo(sel, cvsli,
					out ihvoRoot, out tagTextProp, out cpropPrevious, out ichAnchor, out ichEnd,
					out ws, out fAssocPrev, out ihvoEnd, out ttpBogus);
			}
			catch
			{
				// If anything goes wrong just give up.
				return;
			}

			// Find our next morpheme index if our current selection is in a morpheme field
			bool fOnNextLine;
			int cMorph = CheckMorphs();
			iNextMorphIndex = NextMorphIndex(increment, out fOnNextLine);
			// Handle special cases where our current selection is not in a morpheme index.
			if (iNextMorphIndex < 0 && increment < 0)
				iNextMorphIndex = cMorph - 1;

			switch (tagTextProp)
			{
				case ktagAnalysisIcon: // Wordform icon
					currentLineIndex = 0;
					break;
				case ktagSbWordForm: // Wordform
					currentLineIndex = m_choices.IndexOf(InterlinLineChoices.kflidWord, ws);
					// try selecting the icon.
					if (increment < 0 && m_choices.IsFirstOccurrenceOfFlid(currentLineIndex))
						startLineIndex = currentLineIndex;
					break;
				case ktagMissingMorphs: // line 2, morpheme forms, no guess.
					// It's not supposed to be possible to get a selection into this line.
					// (Maybe the end-point, but not the anchor.)
					Debug.Assert(false);
					break;
				case ktagMorphFormIcon:
					currentLineIndex = m_choices.IndexOf(InterlinLineChoices.kflidMorphemes);
					if (increment > 0 && !fOnNextLine)
					{
						iNextMorphIndex = 0;
						startLineIndex = currentLineIndex;  // try on the same line.
						fSkipIcon = true;
					}
					break;
				case ktagMissingMorphPos: // line 5, LexPos, missing.
				case ktagMissingMorphGloss: // line 4, LexGloss, missing.
				case ktagMissingEntry: // line 3, LexEntry, missing
					NextPositionForLexEntryText(increment, fOnNextLine, fIsPictureSel, out currentLineIndex, out startLineIndex, ref iNextMorphIndex);
					break;
				case ktagMorphEntryIcon:
					currentLineIndex = m_choices.FirstLexEntryIndex;
					if (!fOnNextLine)
						startLineIndex = currentLineIndex; 	// try on the same line.
					break;
				case ktagSbWordGloss:
					currentLineIndex = m_choices.IndexOf(InterlinLineChoices.kflidWordGloss, ws);
					if (increment < 0 && m_vc.ShowWordGlossIcon &&
						m_choices.PreviousOccurrences(currentLineIndex) == 0)
					{
						startLineIndex = currentLineIndex;
					}
					break;
				case ktagWordGlossIcon: // line 6, word gloss.
					currentLineIndex = m_choices.IndexOf(InterlinLineChoices.kflidWordGloss);
					if (increment > 0)
					{
						fSkipIcon = true;
						startLineIndex = currentLineIndex;
					}
					break;
				case ktagMissingWordPos: // line 7, word POS, missing
					currentLineIndex = m_choices.IndexOf(InterlinLineChoices.kflidWordPos);
					if (increment < 0)
						startLineIndex = currentLineIndex;
					break;
				case ktagWordPosIcon:
					currentLineIndex = m_choices.IndexOf(InterlinLineChoices.kflidWordPos);
					break;
				case ktagSbMorphPrefix:
				case ktagSbMorphPostfix:
					currentLineIndex = m_choices.IndexOf(InterlinLineChoices.kflidMorphemes);
					if (!fOnNextLine)
						startLineIndex = currentLineIndex;
					break;
				case ktagSbNamedObjName:
					{
						// This could be any of several non-missing objects.
						// Need to further subdivide.
						int tagObjProp = rgvsli[0].tag;
						switch (tagObjProp)
						{
							case ktagSbMorphForm:
								currentLineIndex = m_choices.IndexOf(InterlinLineChoices.kflidMorphemes, ws);
								if (fOnNextLine)
								{
									if (increment < 0 && m_choices.IsFirstOccurrenceOfFlid(currentLineIndex))
									{
										// try selecting the icon.
										iNextMorphIndex = -1;
										startLineIndex = currentLineIndex;
									}
								}
								else
								{
									startLineIndex = currentLineIndex;
								}
								break;
							case ktagSbMorphPos: // line 5, LexPos.
							case ktagSbMorphGloss: // line 4, LexGloss
							case ktagSbMorphEntry: // line 3, LexEntry
								NextPositionForLexEntryText(increment, fOnNextLine, fIsPictureSel, out currentLineIndex, out startLineIndex, ref iNextMorphIndex);
								break;
							case ktagSbWordPos: // line 7, WordPos.
								currentLineIndex = m_choices.IndexOf(InterlinLineChoices.kflidWordPos);
								// try selecting the icon.
								if (increment < 0 && !fIsPictureSel)
									startLineIndex = currentLineIndex;
								break;
						}
					}
					break;
			}

			// If we can't figure out where we are, tab to the master select icon.
			if (currentLineIndex < 0)
			{
				MakeDefaultSelection();
				return;
			}

			// By default, tab will go to the next (or previous) line;
			if (startLineIndex < 0)
				startLineIndex = currentLineIndex + increment;

			//Skip icon for text field, if going back a line
			if (increment < 0 && startLineIndex != currentLineIndex)
			{
				// only skip icon for editable fields.
				int nextLine = startLineIndex;
				if (startLineIndex < 0)
					nextLine = m_choices.Count - 1;
				if (m_choices[nextLine].Flid == InterlinLineChoices.kflidWordGloss ||
					m_choices[nextLine].Flid == InterlinLineChoices.kflidMorphemes)
				{
					fSkipIcon = true;
				}
			}
			return;
		}

		/// <summary>
		/// Handle the End key (Ctrl-End if fControl is true).
		/// Return true to suppress normal End-Key processing
		/// </summary>
		/// <param name="fControl"></param>
		/// <returns></returns>
		private bool HandleEndKey(bool fControl)
		{
			if (fControl)
			{
				return false; // Ctrl+End is now processed as a shortcut
			}
			IVwSelection sel = RootBox.Selection;
			if (sel == null)
				return false;
			if (sel.SelType == VwSelType.kstText)
			{
				// For a text selection, unless it's an IP at the end of the string, handle it normally.
				ITsString tss;
				bool fAssocPrev;
				int ichAnchor, ichEnd, hvoObjA, tagA, hvoObjE, tagE, wsE, wsA;
				sel.TextSelInfo(true, out tss, out ichEnd, out fAssocPrev, out hvoObjE, out tagE, out wsE);
				sel.TextSelInfo(false, out tss, out ichAnchor, out fAssocPrev, out hvoObjA, out tagA, out wsA);
				if (hvoObjE != hvoObjA || tagE != tagA || wsE != wsA || ichEnd != ichAnchor || ichEnd != tss.Length)
					return false;
			}
			// Move to the last property, which is the icon of the word POS
			SelectIcon(ktagWordPosIcon);
			return true;
		}

		/// <summary>
		/// Handle the Home key (Ctrl-Home if fControl is true).
		/// Return true to suppress normal Home-Key processing
		/// </summary>
		/// <param name="fControl"></param>
		/// <returns></returns>
		private bool HandleHomeKey(bool fControl)
		{
			if (fControl)
			{
				return false; // Ctrl+Home is now processed as a shortcut
			}
			IVwSelection sel = RootBox.Selection;
			if (sel == null)
				return false;
			if (sel.SelType == VwSelType.kstText)
			{
				// Unless it's an IP at the start of the string, handle it normally.
				ITsString tss;
				bool fAssocPrev;
				int ichAnchor, ichEnd, hvoObjA, tagA, hvoObjE, tagE, wsE, wsA;
				sel.TextSelInfo(true, out tss, out ichEnd, out fAssocPrev, out hvoObjE, out tagE, out wsE);
				sel.TextSelInfo(false, out tss, out ichAnchor, out fAssocPrev, out hvoObjA, out tagA, out wsA);
				if (hvoObjE != hvoObjA || tagE != tagA || wsE != wsA || ichEnd != ichAnchor || ichEnd != 0)
					return false;
			}
			// Move to the first property, which is the icon of the word analysis
			MoveAnalysisIconOrNext();
			return true;
		}

		/// <summary>
		/// Handle a press of the left arrow key.
		/// </summary>
		/// <returns></returns>
		private bool HandleLeftKey()
		{
			TextSelInfo tsi = new TextSelInfo(RootBox);
			InterlinDocForAnalysis parent = InterlinDoc;
			if (parent == null)
				return false;
			if (tsi.IsPicture)
			{
				int tagTextProp = tsi.TagAnchor;
				if (tagTextProp >= ktagMinIcon && tagTextProp < ktagLimIcon)
				{
					if (m_vc.RightToLeft)
					{
						// selection is on an icon: move to next adjacent text.
						SelectFirstAssociatedText();
						return true;
					}
					else
					{
						// we want to go the text next to the previous icon.
						return SelectTextNearestToNextIcon(false);
					}
				}
			}
			if (tsi.IsRange)
				return false;
			if (tsi.TagAnchor == ktagSbWordGloss)
			{
				if (tsi.IchEnd > 0 || parent == null)
					return false;
				return true;
			}
			else if (IsSelAtLeftOfMorph)
			{
				int currentLineIndex = GetLineOfCurrentSelection();
				if (m_vc.RightToLeft)
				{
					int index = this.MorphIndex;
					int cMorphs = m_caches.DataAccess.get_VecSize(kSbWord, ktagSbWordMorphs);
					if (index >= cMorphs - 1)
					{
						return true;
					}
					else
					{
						// move to the start of the next morpheme.
						SelectAtStartOfMorph(index + 1, m_choices.PreviousOccurrences(currentLineIndex));
					}
				}
				else
				{
					int index = this.MorphIndex;
					if (index == 0)
					{
						// no more morphemes in this word. move to previous word, selecting last morpheme.
						return true;
					}
					else
					{
						// move to the end of the previous morpheme.
						SelectAtEndOfMorph(index - 1, m_choices.PreviousOccurrences(currentLineIndex));
					}
				}

				return true;
			}
			else if (tsi.TagAnchor == 0)
			{
				return true;
			}
			else if (!tsi.Selection.IsEditable)
			{
				return SelectTextNearestToNextIcon(m_vc.RightToLeft);
			}
			return false;
		}

		bool m_fHandlingRightClickMenu = false;
		private bool HandleRightClickOnObject(int hvoReal, IxCoreColleague additionalTarget)
		{
			Debug.Assert(Mediator != null);
			CmObjectUi rightClickUiObj = CmObjectUi.MakeUi(Cache, hvoReal);
			if (rightClickUiObj != null)
			{
				rightClickUiObj.AdditionalColleague = additionalTarget;
				m_fHandlingRightClickMenu = true;
				try
				{
					//Debug.WriteLine("hvoReal=" + hvoReal.ToString() + " " + ui.Object.ShortName + "  " + ui.Object.ToString());
					return rightClickUiObj.HandleRightClick(Mediator, this, true, CmObjectUi.MarkCtrlClickItem);
				}
				finally
				{
					m_fHandlingRightClickMenu = false;
					rightClickUiObj.Dispose();
				}
			}
			return false;
		}

		/// <summary>
		/// The Sandbox is about to close, or move to another word...if there are pending edits,
		/// save them.  This is done by simulating a Return key press in the combo.
		/// </summary>
		public void FinishUpOk()
		{
			CheckDisposed();

			HideCombos();
		}

		private void DisposeComboHandler()
		{
			if (m_ComboHandler != null)
			{
				(m_ComboHandler as IDisposable).Dispose();
				m_ComboHandler = null;
			}
		}

		/// <summary>
		/// Create the default selection that is wanted when we move to a new word
		/// in a way that does not predetermine what is selected. (For example, left and
		/// right arrow can move to a specific corresponding field.)
		/// </summary>
		public void MakeDefaultSelection()
		{
			CheckDisposed();

			if (IsInGlossMode())
			{
				// since we're in the gloss tab first try to select the text of the word gloss,
				// for speed-glossing (LT-8371)
				int startingIndex = m_choices.IndexOf(InterlinLineChoices.kflidWordGloss);
				if (startingIndex != -1)
				{
					SelectOnOrBeyondLine(startingIndex, 1, -1, true, false);
					return;
				}
				// next try for WordPos
				startingIndex = m_choices.IndexOf(InterlinLineChoices.kflidWordPos);
				if (startingIndex != -1)
				{
					SelectOnOrBeyondLine(startingIndex, 1, -1, false, false);
					return;
				}
			}
			// by default try to select the top line/icon.
			MoveAnalysisIconOrNext();
		}

		/// <summary>
		/// Move to the analysis icon if we're showing one, otherwise, to the following line.
		/// </summary>
		private void MoveAnalysisIconOrNext()
		{
			SelectOnOrBeyondLine(0, 1);
		}

		/// <summary>
		/// Return the count of morphemes, after creating the initial one if there are none.
		/// </summary>
		/// <returns></returns>
		private int CheckMorphs()
		{
			int cmorphs = Caches.DataAccess.get_VecSize(kSbWord, ktagSbWordMorphs);
			// Commenting out the following line solves LT-9090 for baseline capitalization changes
			//Debug.Assert(cmorphs != 0, "We should have already initialized our first morpheme.");
			if (cmorphs == 0)
			{
				// Tabbing into a missing morphemes line.
				MakeFirstMorph();
				cmorphs = 1;
			}
			return cmorphs;
		}

		/// <summary>
		/// Return the index of the next morpheme, based on the current selection and increment (direction).
		/// </summary>
		/// <param name="increment">the direction of morpheme advancement. +1 is forward, -1 backwards.</param>
		/// <param name="fOnNextLine">true, if moving the morpheme index would put us on another line.</param>
		/// <returns>index of the next morpheme.</returns>
		private int NextMorphIndex(int increment, out bool fOnNextLine)
		{
			fOnNextLine = false; // by default
			int cMorph = CheckMorphs(); // Create if needed
			int iStartingMorph = MorphIndex;
			if (iStartingMorph < 0)
				return -1;	// our current selection is not a morpheme field.

			// our current selection is a morpheme index, so calculate the next position.
			int iNextMorph = iStartingMorph + increment;
			if (iNextMorph < 0 || iNextMorph >= cMorph)
			{
				iNextMorph %= cMorph;
				if (iNextMorph < 0)
					iNextMorph += cMorph;
				fOnNextLine = true;
			}
			return iNextMorph;
		}

		private void NextPositionForLexEntryText(int increment, bool fOnNextLine, bool fIsPictureSel,
			out int currentLineIndex, out int startLineIndex, ref int iNextMorphIndex)
		{
			currentLineIndex = m_choices.IndexOf(InterlinLineChoices.kflidLexEntries);
			if (increment < 0 && !fIsPictureSel)
			{
				// try selecting the icon just before the current selection.
				iNextMorphIndex = MorphIndex;
				startLineIndex = currentLineIndex;
			}
			else if (!fOnNextLine)
			{
				startLineIndex = currentLineIndex;
			}
			else
			{
				startLineIndex = currentLineIndex + increment;
			}
		}

		/// <summary>
		/// Try to make a selection on the specified line, or some subsequent line in the
		/// direction indicated by increment.
		/// </summary>
		/// <param name="startLine"></param>
		/// <param name="increment">(the direction is indicated by increment, which should be 1 or -1)</param>
		/// <returns></returns>
		public bool SelectOnOrBeyondLine(int startLine, int increment)
		{
			return SelectOnOrBeyondLine(startLine, increment, 0, false, true);
		}

		/// <summary>
		///
		/// </summary>
		/// <param name="startLine"></param>
		/// <param name="increment">(the direction is indicated by increment, which should be 1 or -1)</param>
		/// <param name="iMorph"></param>
		/// <returns></returns>
		internal bool SelectOnOrBeyondLine(int startLine, int increment, int iMorph, bool fSkipIconToTextField, bool fWrapToNextLine)
		{
			return SelectOnOrBeyondLine(startLine, startLine, increment, iMorph, fSkipIconToTextField, fWrapToNextLine);
		}

		/// <summary>
		/// Try to make a selection on startLine. If unsuccessful, try successive lines
		/// (the direction is indicated by increment, which should be 1 or -1).
		/// If the increment process reaches the beginning or end, wrap around.
		/// If it reaches limitLine, give up and return false.
		/// (However, it WILL try startLine once, even if it is equal to limitLine.
		/// </summary>
		/// <param name="startLine"></param>
		/// <param name="limitLine"></param>
		/// <param name="increment"></param>
		/// <param name="iMorph"></param>
		/// <param name="fSkipIconToTextField">set to true if you want to skip the
		/// combo icon when trying to select something on a line with an editable
		/// text field (Morpheme or WordGloss line)</param>
		/// <param name="fWrapToNextLine">if true, we'll try wrapping back around to limitLine,
		/// if false, we'll stop at the natural line boundaries.</param>
		/// <returns></returns>
		///
		private bool SelectOnOrBeyondLine(int startLine, int limitLine, int increment, int iMorph,
			bool fSkipIconToTextField, bool fWrapToNextLine)
		{
			if (ParentForm == Form.ActiveForm)
				Focus();
			if (!fWrapToNextLine)
			{
				if (increment > 0)
					limitLine = m_choices.Count;
				else
					limitLine = -1;
			}
			bool fFirstTime = fWrapToNextLine;
			for (int ispec = startLine; fFirstTime || ispec != limitLine; ispec += increment, fFirstTime = false)
			{
				int ispecOrig = ispec;
				if (ispec == m_choices.Count)
					ispec = 0; // wrap around to top
				if (ispec < 0)
					ispec = m_choices.Count - 1; // wrap around to bottom.
				if (ispec != ispecOrig)
				{
					// we wrapped lines, test to see if we equal limitLine before continuing.
					if (ispec == limitLine && !fFirstTime)
						return false;
				}
				InterlinLineSpec spec = m_choices[ispec];
				switch (spec.Flid)
				{
					case InterlinLineChoices.kflidWord:
						if (!fSkipIconToTextField && m_choices.PreviousOccurrences(ispec) == 0)
						{
							if (ShowAnalysisCombo)
							{
								SelectIcon(ktagAnalysisIcon);
								return true;
							}
							else
								break; // can't do anything else on line 0.
						}
						else
						{
							// make a selection in an alternative writing system.
							MoveSelection(new SelLevInfo[0], ktagSbWordForm,
								m_choices.PreviousOccurrences(ispec));
							return true;
						}
					case InterlinLineChoices.kflidMorphemes:
						int cMorphs = CheckMorphs();
						if (fSkipIconToTextField && iMorph < 0)
							iMorph = 0;
						if (iMorph >= 0 && iMorph < cMorphs)
							SelectAtStartOfMorph(iMorph, m_choices.PreviousOccurrences(ispec));
						else
							SelectIconOfMorph(0, ktagMorphFormIcon);
						return true;
					case InterlinLineChoices.kflidLexEntries:
					case InterlinLineChoices.kflidLexGloss:
					case InterlinLineChoices.kflidLexPos:
						if (ispec != m_choices.FirstLexEntryIndex)
							break;
						// Move to one of the lex entry icons.
						cMorphs = CheckMorphs();
						int iNextMorph = -1;
						if (iMorph >= 0 && iMorph < cMorphs)
							iNextMorph = iMorph;
						else
							iNextMorph = 0;
						IVwSelection selIcon = MakeSelectionIcon(AddMorphInfo(new SelLevInfo[0], iNextMorph),
							ktagMorphEntryIcon, !fSkipIconToTextField);
						if (fSkipIconToTextField)
						{
							// try to select the text next to the icon.
							SelectFirstAssociatedText(selIcon);
						}
						return true;
					case InterlinLineChoices.kflidWordGloss:
						if (!fSkipIconToTextField && m_vc.ShowWordGlossIcon && m_choices.PreviousOccurrences(ispec) == 0)
						{
							SelectIcon(ktagWordGlossIcon);
						}
						else if (IsInGlossMode())
						{
							// in gloss mode, we want to select the whole gloss, since the user may want to type over it.
							int glossLength;
							int cpropPrevious;
							GetWordGlossInfo(ispec, out glossLength, out cpropPrevious);
							return MoveSelection(new SelLevInfo[0], ktagSbWordGloss, cpropPrevious, 0, glossLength);
						}
						else
						{
							SelectAtEndOfWordGloss(ispec);
						}
						return true;
					case InterlinLineChoices.kflidWordPos:
						if (m_choices.PreviousOccurrences(ispec) != 0)
							break;
						selIcon = MakeSelectionIcon(new SelLevInfo[0],
							ktagWordPosIcon, !fSkipIconToTextField);
						if (fSkipIconToTextField)
						{
							// try to select the text next to the icon.
							SelectFirstAssociatedText(selIcon);
						}
						return true;
				}
			}
			return false; // unable to make any selection.
		}

		/// <summary>
		/// Make a selection at the start of the indicated morpheme in the morphs line.
		/// That is, at the start of the prefix if there is one, otherwise, the start of the form.
		/// </summary>
		/// <param name="index"></param>
		/// <returns>true, if selection was made.</returns>
		private bool SelectAtStartOfMorph(int index)
		{
			return SelectAtStartOfMorph(index, 0);
		}
		private bool SelectAtStartOfMorph(int index, int cprevOccurrences)
		{
			if (m_choices.IndexOf(InterlinLineChoices.kflidMorphemes) < 0)
			{
				return false;
			}
			CheckMorphs();	// make sure we have at least one morph to select.
			int hvoMorph = m_caches.DataAccess.get_VecItem(kSbWord, ktagSbWordMorphs, index);
			if (m_caches.DataAccess.get_StringProp(hvoMorph, ktagSbMorphPrefix).Length == 0 ||
				cprevOccurrences > 0)
			{
				// Select at the start of the name of the form
				SelLevInfo[] selectIndexMorph = new SelLevInfo[2];
				selectIndexMorph[0].tag = ktagSbMorphForm;
				selectIndexMorph[0].ihvo = 0;
				selectIndexMorph[0].cpropPrevious = cprevOccurrences;
				selectIndexMorph[1].tag = ktagSbWordMorphs;
				selectIndexMorph[1].ihvo = index;
				RootBox.MakeTextSelection(0, 2, selectIndexMorph, ktagSbNamedObjName, 0, 0, 0, this.RawWordformWs, false, -1, null, true);
			}
			else
			{
				// Select at the start of the prefix
				SelLevInfo[] selectIndexMorph = new SelLevInfo[1];
				selectIndexMorph[0].tag = ktagSbWordMorphs;
				selectIndexMorph[0].ihvo = index;
				RootBox.MakeTextSelection(0, 1, selectIndexMorph, ktagSbMorphPrefix, 0, 0, 0, 0, false, -1, null, true);
			}
			return true;
		}

		private void SelectAtEndOfMorph(int index, int cPrevOccurrences)
		{
			ISilDataAccess sda = m_caches.DataAccess;
			int hvoMorph = sda.get_VecItem(kSbWord, ktagSbWordMorphs, index);
			int cchPostfix = sda.get_StringProp(hvoMorph, ktagSbMorphPostfix).Length;
			if (cchPostfix == 0 || cPrevOccurrences > 0)
			{
				// Select at the end of the name of the form
				SelLevInfo[] selectIndexMorph = new SelLevInfo[2];
				selectIndexMorph[0].tag = ktagSbMorphForm;
				selectIndexMorph[0].ihvo = 0;
				selectIndexMorph[0].cpropPrevious = cPrevOccurrences;
				selectIndexMorph[1].tag = ktagSbWordMorphs;
				selectIndexMorph[1].ihvo = index;
				int hvoNamedObj = sda.get_ObjectProp(hvoMorph, ktagSbMorphForm);
				List<InterlinLineSpec> matchingSpecs = m_choices.ItemsWithFlids(new int[] { InterlinLineChoices.kflidMorphemes });
				InterlinLineSpec specMorphemes = matchingSpecs[cPrevOccurrences];
				int ws = specMorphemes.WritingSystem;
				if (specMorphemes.IsMagicWritingSystem)
					ws = this.RawWordformWs;
				int cchName = sda.get_MultiStringAlt(hvoNamedObj, ktagSbNamedObjName, ws).Length;
				RootBox.MakeTextSelection(0, 2, selectIndexMorph, ktagSbNamedObjName, 0, cchName, cchName, this.RawWordformWs, false, -1, null, true);
			}
			else
			{
				// Select at the end of the postfix
				SelLevInfo[] selectIndexMorph = new SelLevInfo[1];
				selectIndexMorph[0].tag = ktagSbWordMorphs;
				selectIndexMorph[0].ihvo = index;
				RootBox.MakeTextSelection(0, 1, selectIndexMorph, ktagSbMorphPostfix, 0, cchPostfix, cchPostfix, 0, false, -1, null, true);
			}
		}

		/// <summary>
		/// Create a first morpheme whose content matches the word.
		/// Typically the user clicked or tabbed to an empty morpheme line.
		/// </summary>
		internal void MakeFirstMorph()
		{
			CheckDisposed();

			ISilDataAccess sda = Caches.DataAccess;
			IVwCacheDa cda = sda as IVwCacheDa;
			int hvoSbMorph = sda.MakeNewObject(SandboxBase.kclsidSbMorph, kSbWord,
				ktagSbWordMorphs, 0);
			int hvoSbForm = sda.MakeNewObject(kclsidSbNamedObj, hvoSbMorph,
				ktagSbMorphForm, -2); // -2 for atomic
			int wsVern = this.RawWordformWs;
			ITsString tssForm = SbWordForm(wsVern);
			cda.CacheStringAlt(hvoSbForm, ktagSbNamedObjName, wsVern, tssForm);
			// the morpheme is not a guess, since the user is now working on it.
			cda.CacheIntProp(hvoSbForm, ktagSbNamedObjGuess, 0);
			// Now make a notification to get it redrawn. (A PropChanged doesn't
			// work...   we don't have enough NoteDependency calls.)
			RootBox.Reconstruct();
		}

		internal ITsString SbWordForm(int wsVern)
		{
			ISilDataAccess sda = Caches.DataAccess;
			ITsString tssForm = sda.get_MultiStringAlt(kSbWord, SandboxBase.ktagSbWordForm, wsVern);
			return tssForm;
		}

		/// <summary>
		/// Add to rgvsli an initial item that selects the indicated morpheme
		/// </summary>
		/// <param name="rgvsli"></param>
		/// <param name="isense"></param>
		/// <returns></returns>
		private SelLevInfo[] AddMorphInfo(SelLevInfo[] rgvsli, int isense)
		{
			SelLevInfo[] result = new SelLevInfo[rgvsli.Length + 1];
			rgvsli.CopyTo(result, 1);
			result[0].tag = ktagSbWordMorphs;
			result[0].ihvo = isense;
			return result;
		}

		/// <summary>
		/// Handle a press of the right arrow key.
		/// </summary>
		/// <returns></returns>
		private bool HandleRightKey()
		{
			TextSelInfo tsi = new TextSelInfo(RootBox);
			if (tsi.IsPicture)
			{
				int tagTextProp = tsi.TagAnchor;
				if (tagTextProp >= ktagMinIcon && tagTextProp < ktagLimIcon)
				{
					if (m_vc.RightToLeft)
					{
						// we want to go the text next to the previous icon.
						return SelectTextNearestToNextIcon(false);
					}
					else
					{
						// selection is on an icon: move to next adjacent text.
						SelectFirstAssociatedText();
						return true;
					}
				}
			}
			if (tsi.IsRange)
				return false;
			if (tsi.TagAnchor == ktagSbWordGloss)
			{
				if (tsi.IchEnd == tsi.AnchorLength)
					return true;	// don't wrap.
			}
			else if (IsSelAtRightOfMorph)
			{
				int currentLineIndex = GetLineOfCurrentSelection();
				if (m_vc.RightToLeft)
				{
					int index = this.MorphIndex;
					if (index == 0)
					{
						return true;
					}
					else
					{
						// move to the end of the previous morpheme.
						SelectAtEndOfMorph(index - 1, m_choices.PreviousOccurrences(currentLineIndex));
					}
				}
				else
				{
					int index = this.MorphIndex;
					int cMorphs = m_caches.DataAccess.get_VecSize(kSbWord, ktagSbWordMorphs);
					if (index >= cMorphs - 1)
					{
						return true;
					}
					else
					{
						// move to the start of the next morpheme.
						SelectAtStartOfMorph(index + 1, m_choices.PreviousOccurrences(currentLineIndex));
					}
				}

				return true;
			}
			else if (tsi.TagAnchor == 0)
			{
				return true;
			}
			else if (!tsi.Selection.IsEditable)
			{
				return SelectTextNearestToNextIcon(!m_vc.RightToLeft);
			}
			return false;
		}

		/// <summary>
		/// Find the next icon to jump to, and then select nearest text
		/// </summary>
		/// <param name="fForward"></param>
		/// <returns></returns>
		private bool SelectTextNearestToNextIcon(bool fForward)
		{
			bool fShift = !fForward;
			int currentLineIndex;
			int startLineIndex;
			int increment;
			bool fSkipIcon;
			int iNextMorphIndex;
			GetLineOfCurrentSelectionAndNextTabStop(fShift, out currentLineIndex, out startLineIndex, out increment, out fSkipIcon, out iNextMorphIndex);
			int currentMorphIndex = this.MorphIndex;
			int cMorphs = this.MorphCount;
			if (fForward && currentMorphIndex == (cMorphs - 1))
			{
				// don't wrap.
				iNextMorphIndex = currentMorphIndex;
			}
			else if (!fForward)
			{
				iNextMorphIndex = currentMorphIndex - 1;
			}
			if (currentLineIndex >= 0)
			{
				SelectOnOrBeyondLine(currentLineIndex, -1, increment, iNextMorphIndex, true, false);
				return true;
			}
			return false;
		}

		private bool HandleUpKey()
		{
			return HandleMovingSelectionToTextInAdjacentLine(false);
		}

		private bool HandleDownKey()
		{
			return HandleMovingSelectionToTextInAdjacentLine(true);
		}

		private bool HandleMovingSelectionToTextInAdjacentLine(bool fForward)
		{
			TextSelInfo tsi = new TextSelInfo(RootBox);
			if (tsi.IsText)
			{
				int line = GetLineOfCurrentSelection();
				int direction = (fForward ? 1 : -1);
				int nextLine = line + direction;
				int index = this.MorphIndex;
				SelectOnOrBeyondLine(nextLine, direction, index, true, false);
				return true;
			}
			else if (tsi.TagAnchor == 0)
			{
				return true;
			}
			else
			{
				// The remaining cases apply to uneditable fields.
				// Find the nearest icon to jump to.
			}
			return false;
		}

		/// <summary>
		/// Gets the WfiAnalysis HVO of the analysis we're displaying (if any).
		/// </summary>
		/// <returns>This will return 0 if the analysis is on the wordform.</returns>
		internal IWfiAnalysis GetWfiAnalysisOfAnalysis()
		{
			CheckDisposed();
			return CurrentAnalysisTree.WfiAnalysis;
		}

		/// <summary>
		/// The wfi analysis currently used to setup the sandbox. Could have possibly come from a guess,
		/// not simply the current annotations InstanceOf.
		/// </summary>
		internal IWfiAnalysis GetWfiAnalysisInUse()
		{
			CheckDisposed();
			var wa = GetWfiAnalysisOfAnalysis();
			if (wa == null)
			{
				IWfiGloss tempHvoWordGloss;
				GetDefaults(GetWordformOfAnalysis(), ref wa, out tempHvoWordGloss);
			}
			return wa;
		}


		/// <summary>
		/// Gets the WfiAnalysis HVO of the given analysis.
		/// </summary>
		/// <returns>This will return 0 if the analysis is on the wordform.</returns>
		internal IWfiAnalysis GetWfiAnalysisOfAnalysisObject(ICmObject analysisValueObject)
		{
			CheckDisposed();

			if (analysisValueObject == null || !analysisValueObject.IsValidObject)
				return null;
			switch (analysisValueObject.ClassID)
			{
				case WfiWordformTags.kClassId:
					return null;
				case WfiAnalysisTags.kClassId:
					return analysisValueObject as IWfiAnalysis;
				case WfiGlossTags.kClassId:
					return analysisValueObject.Owner as IWfiAnalysis;
				default:
					throw new Exception("Invalid type found in word analysis annotation");
			}
		}

		/// <summary>
		/// Copied from ChooseAnalysisHandler.
		/// Gets the wordform that owns the analysis we're
		/// displaying. (If there's no current analysis, or it is an object which someone
		/// has pathologically deleted in another window, return the current wordform.)
		/// It's possible for this to return null, if we're displaying a case-adjusted morpheme
		/// at the start of a sentence, and no wordform has been created for that case form.
		/// </summary>
		/// <returns></returns>
		internal IWfiWordform GetWordformOfAnalysis()
		{
			CheckDisposed();
			return CurrentAnalysisTree.Wordform;
		}

		/// <summary>
		/// The Wfi{Wordform, Analysis, [??MorphBundle,] Gloss} object in the main cache
		/// that is initially the original analysis we're working on and possibly replacing.
		/// Choosing an analysis on the Words line may change it to some other analysis (or gloss, etc).
		/// Choosing a different case form of the word (in the morphemes line) may change it to
		/// a Wordform for that case form, or zero if there is no Wordform yet for that case form.
		///
		/// The WfiWordform that we are currently displaying. Originally the wordform related to the
		/// the original m_hvoAnalysis. May become zero, if the user chooses an alternate case form
		/// that currently does not exist as a WfiWordform.
		/// </summary>
		internal AnalysisTree CurrentAnalysisTree
		{
			get; set;
		}

		private ICmObject m_currentGuess;
		/// <summary>
		/// The analysis we guessed (may actually be a WfiGloss). If we didn't guess, it's the actual
		/// analysis we started with.
		/// </summary>
		ICmObject CurrentGuess
		{
			get
			{
				if (m_currentGuess == null || m_currentGuess.Hvo != m_hvoAnalysisGuess)
				{
					if (m_hvoAnalysisGuess == 0)
						m_currentGuess = null;
					else
						m_currentGuess =
							Cache.ServiceLocator.GetInstance<ICmObjectRepository>().GetObject(m_hvoAnalysisGuess);
				}
				return m_currentGuess;
			}

			set
			{
				m_currentGuess = value;
				m_hvoAnalysisGuess = m_currentGuess != null ? m_currentGuess.Hvo : 0;
			}
		}

		/// <summary>
		/// This handles the user choosing an analysis from the pull-down in the top ("Word") line of
		/// the Sandbox. The sender must be a ChooseAnalysisHandler (CAH). The Sandbox switches to showing
		/// the analysis indicated by the 'Analysis' property of that CAH.
		/// </summary>
		/// <param name="sender"></param>
		/// <param name="e"></param>
		internal void Handle_AnalysisChosen(object sender, EventArgs e)
		{
			CheckDisposed();

			ChooseAnalysisHandler handler = (ChooseAnalysisHandler)sender;
			AnalysisTree chosenAnalysis = handler.GetAnalysisTree();
			CurrentAnalysisTree = chosenAnalysis;
			bool fLookForDefaults = true;
			if (CurrentAnalysisTree.Analysis == null)
			{
				// 'Use default analysis'. This can normally be achieved by loading data
				// after setting m_hvoAnalysis to m_hvoWordformOriginal.
				// But possibly no default is loaded into the cache. (This can happen if
				// all visible occurrences of the wordform were analyzed before the sandbox was
				// displayed.)
				CurrentAnalysisTree.Analysis = m_wordformOriginal;
			}
			else
			{
				// If the user chose an analysis we do not want to fill content in with defaults, use what they picked
				fLookForDefaults = false;
			}

			// REVIEW: do we need to worry about changing the previous and next words?
			LoadRealDataIntoSec(fLookForDefaults, false, false);
			OnUpdateEdited();
			m_fShowAnalysisCombo = true; // we must want this icon, because we were previously showing it!
			m_rootb.Reconstruct();
			// if the user has selected a special item, such as "New word gloss",
			// set our selection in the most helpful location, if it is available.
			HvoTssComboItem selectedItem = handler.SelectedItem;
			bool fMadeSelection = false;
			switch (selectedItem.Tag)
			{
				case WfiWordformTags.kClassId:
					fMadeSelection = SelectAtStartOfMorph(0);
					break;
				case WfiGlossTags.kClassId:
					fMadeSelection = SelectAtEndOfWordGloss(-1);
					break;
			}
			if (!fMadeSelection)
				MakeDefaultSelection();
		}

		// This just makes the combo visible again. It is more common to tell the ComboHandler
		// to Activate.
		internal void ShowCombo()
		{
			CheckDisposed();
		}

		/// <summary>
		/// Find the actual original form of the current wordform.
		/// (For more information see definition for Sandbox.FormOfWordForm.)
		/// </summary>
		/// <returns></returns>
		internal ITsString FindAFullWordForm(IWfiWordform realWordform)
		{
			CheckDisposed();

			ITsString tssForm;
			if (realWordform == null)
			{
				tssForm = this.FormOfWordform; // use the one we saved.
			}
			else
			{
				tssForm = realWordform.Form.get_String(this.RawWordformWs);
			}
			return tssForm;
		}

		/// <summary>
		/// Handle setting the wordform shown in the sandbox when the user chooses an alternate
		/// case form in the Morpheme combo.
		/// </summary>
		/// <param name="form"></param>
		bool m_fSetWordformInProgress = false;

		/// <summary>
		/// store the color used to indicate if the wordform has multiple analyses
		/// </summary>
		private int m_multipleAnalysisColor = NoGuessColor;

		protected override void Select(bool directed, bool forward)
		{
			MakeDefaultSelection();
		}

		internal void SetWordform(ITsString form, bool fLookForDefaults)
		{
			CheckDisposed();
			// stop monitoring edits
			using (new SandboxEditMonitorHelper(m_editMonitor, true))
			{
				m_fSetWordformInProgress = true;
				try
				{
					m_tssWordform = form;
					CurrentAnalysisTree.Analysis = GetWordform(form);
					ISilDataAccess sda = m_caches.DataAccess;
					IVwCacheDa cda = (IVwCacheDa) m_caches.DataAccess;
					// Now erase the current morph bundles.
					cda.CacheVecProp(kSbWord, ktagSbWordMorphs, new int[0], 0);
					if (CurrentAnalysisTree.Analysis == null)
					{
						Debug.Assert(form != null);
						// No wordform exists corresponding to this case-form.
						// Put the sandbox in a special state where there is just one morpheme, the specified form.
						int hvoMorph0 = sda.MakeNewObject(kclsidSbMorph,
														  kSbWord, ktagSbWordMorphs, 0); // make just one new morpheme.
						int hvoNewForm = sda.MakeNewObject(kclsidSbNamedObj,
														   kSbWord, ktagSbWordDummy, 0);
							// make the object to be the form of the morpheme
						sda.SetMultiStringAlt(hvoNewForm, ktagSbNamedObjName, this.RawWordformWs, m_tssWordform);
							// set its text
						sda.PropChanged(null, (int) PropChangeType.kpctNotifyAll, hvoNewForm, ktagSbNamedObjName, 0, 1,
										1);
						sda.SetObjProp(hvoMorph0, ktagSbMorphForm, hvoNewForm); // and set the reference.
						ClearAllGlosses();
						// and clear the POS.
						sda.SetObjProp(kSbWord, ktagSbWordPos, 0);
						m_fShowAnalysisCombo = false; // no multiple analyses available for this dummy wordform
					}
					else
					{
						// Set the DataAccess.IsDirty() to true, so this will affect the real analysis when switching words.
						sda.SetMultiStringAlt(kSbWord, ktagSbWordForm, this.RawWordformWs, m_tssWordform);
						sda.PropChanged(null, (int) PropChangeType.kpctNotifyAll, kSbWord, ktagSbWordForm, 0, 1, 1);
						// Just pretend the alternate wordform is our starting point.
						CurrentAnalysisTree.Analysis = CurrentAnalysisTree.Wordform;
						LoadRealDataIntoSec1(kSbWord, fLookForDefaults, false);
						Debug.Assert(CurrentAnalysisTree.Wordform != null);
					}
					//m_fForceReturnNewAnalysis = false;
					RootBox.Reconstruct();
				}
				finally
				{
					m_fSetWordformInProgress = false;
				}
			}
		}

		internal int CurrentPos(int hvoMorph)
		{
			return m_caches.DataAccess.get_ObjectProp(hvoMorph, ktagSbMorphPos);
		}

		/// <summary>
		/// Return the hvo best describing the state of the secondary cache for LexEntry fields
		/// (by MSA, LexSense, or LexEntry).
		/// </summary>
		internal int CurrentLexEntriesAnalysis(int hvoMorph)
		{
			CheckDisposed();

			// Return LexSense if found
			int hvoMorphSense = m_caches.DataAccess.get_ObjectProp(hvoMorph, ktagSbMorphGloss);
			if (hvoMorphSense > 0)
				return hvoMorphSense;
			// Return MSA if found
			int hvoMSA = m_caches.DataAccess.get_ObjectProp(hvoMorph, ktagSbMorphPos);
			if (hvoMSA > 0)
				return hvoMSA;
			// Return LexEntry.
			int hvoMorphEntry = m_caches.DataAccess.get_ObjectProp(hvoMorph, ktagSbMorphEntry);
			return hvoMorphEntry;
		}

		/// <summary>
		/// Get's the real lex senses for each current morph.
		/// </summary>
		/// <returns></returns>
		protected List<int> LexSensesForCurrentMorphs()
		{
			List<int> lexSensesForMorphs = new List<int>();

			int cmorphs = m_caches.DataAccess.get_VecSize(kSbWord, ktagSbWordMorphs);
			for (int i = 0; i < cmorphs; i++)
			{
				int hvoMorph = m_caches.DataAccess.get_VecItem(kSbWord, ktagSbWordMorphs, i);
				int hvoMorphSense = m_caches.DataAccess.get_ObjectProp(hvoMorph, ktagSbMorphGloss);
				lexSensesForMorphs.Add(m_caches.RealHvo(hvoMorphSense));
			}
			return lexSensesForMorphs;
		}

		/// <summary>
		/// get the current dummy sandbox morphs
		/// </summary>
		/// <returns></returns>
		protected List<int> CurrentMorphs()
		{
			List<int> hvoMorphs = new List<int>();
			int cmorphs = m_caches.DataAccess.get_VecSize(kSbWord, ktagSbWordMorphs);
			for (int i = 0; i < cmorphs; i++)
			{
				int hvoMorph = m_caches.DataAccess.get_VecItem(kSbWord, ktagSbWordMorphs, i);
				hvoMorphs.Add(hvoMorph);
			}
			return hvoMorphs;
		}

		// Erase all word level annotations.
		internal void ClearAllGlosses()
		{
			CheckDisposed();

			ITsStrFactory tsf = TsStrFactoryClass.Create();
			IVwCacheDa cda = m_caches.DataAccess as IVwCacheDa;
			foreach (int wsId in m_choices.WritingSystemsForFlid(InterlinLineChoices.kflidWordGloss, true))
			{
				ITsString tss;
				tss = tsf.MakeString("", wsId);
				cda.CacheStringAlt(kSbWord, ktagSbWordGloss, wsId, tss);
			}
		}

		/// <summary>
		/// indicates whether the sandbox is in a state that can or should be saved.
		/// </summary>
		/// <param name="fSaveGuess"></param>
		/// <returns></returns>
		public bool ShouldSave(bool fSaveGuess)
		{
			return m_caches.DataAccess.IsDirty() || fSaveGuess && this.UsingGuess;
		}

		/// <summary>
		///
		/// </summary>
		/// <returns></returns>
		public AnalysisTree GetRealAnalysis(bool fSaveGuess, out IWfiAnalysis obsoleteAna)
		{
			CheckDisposed();

			obsoleteAna = null;
			if (ShouldSave(fSaveGuess))
			{
				FinishUpOk();
				var analMethod = CreateRealAnalysisMethod();
				CurrentAnalysisTree.Analysis = analMethod.Run();
				obsoleteAna = analMethod.ObsoleteAnalysis;
				UsingGuess = false;
				MarkAsInitialState();
			}
			return CurrentAnalysisTree;
		}

		protected GetRealAnalysisMethod CreateRealWfiAnalysisMethod()
		{
			return CreateRealAnalysisMethod(true);
		}

		protected GetRealAnalysisMethod CreateRealAnalysisMethod()
		{
			return CreateRealAnalysisMethod(false);
		}

		private GetRealAnalysisMethod CreateRealAnalysisMethod(bool fWantOnlyWfiAnalysis)
		{
			// NOTE: m_hvoWordform could come from a guess.
			IWfiGloss existingGloss = null;
			if (m_hvoWordGloss != 0)
				existingGloss = m_caches.MainCache.ServiceLocator.GetInstance<IWfiGlossRepository>().GetObject(m_hvoWordGloss);
			return new GetRealAnalysisMethod(
				m_mediator != null ? m_mediator.HelpTopicProvider : null, this, m_caches,
				kSbWord, CurrentAnalysisTree, GetWfiAnalysisOfAnalysis(), existingGloss,
				m_choices, m_tssWordform, fWantOnlyWfiAnalysis);
		}

		protected virtual void LoadForWordBundleAnalysis(int hvoWag)
		{
			CurrentAnalysisTree.Analysis = (IAnalysis)Cache.ServiceLocator.GetInstance<ICmObjectRepository>().GetObject(hvoWag);
			LoadRealDataIntoSec(true, TreatAsSentenceInitial);
			Debug.Assert(CurrentAnalysisTree.Wordform != null || m_tssWordform != null);
			m_wordformOriginal = CurrentAnalysisTree.Wordform;
			m_hvoInitialWag = hvoWag; // if we reset the focus box, this value we were passed is what we should reset it to.
		}

		#endregion Other methods

		#region Overrides of RootSite
		/// ------------------------------------------------------------------------------------
		/// <summary>
		/// Make the root box.
		/// </summary>
		/// ------------------------------------------------------------------------------------
		public override void MakeRoot()
		{
			CheckDisposed();

			if (m_caches.MainCache == null || DesignMode)
				return;

			m_rootb = VwRootBoxClass.Create();
			m_rootb.SetSite(this);

			m_vc = new SandboxVc(m_caches, m_choices, IconsForAnalysisChoices, this);
			m_vc.ShowMorphBundles = m_fShowMorphBundles;
			m_vc.MultipleOptionBGColor = MultipleAnalysisColor;
			m_vc.BackColor = (int)CmObjectUi.RGB(this.BackColor);
			m_vc.IsMorphemeFormEditable = IsMorphemeFormEditable; // Pass through value to VC.

			m_rootb.DataAccess = m_caches.DataAccess;

			m_rootb.SetRootObject(kSbWord, m_vc, SandboxVc.kfragBundle, m_stylesheet);

			m_dxdLayoutWidth = kForceLayout; // Don't try to draw until we get OnSize and do layout.
			base.MakeRoot();
			// For some reason, we don't always initialize our control size to be the same as our rootbox.
			this.Margin = new Padding(3, 0, 3, 1);
			SyncControlSizeToRootBoxSize();
			if (RightToLeftWritingSystem)
				this.Anchor = AnchorStyles.Right | AnchorStyles.Top;

			//TODO:
			//ptmw->RegisterRootBox(qrootb);
		}

		private void SyncControlSizeToRootBoxSize()
		{
			if (this.Size.Width != RootBox.Width + Margin.Horizontal ||
				this.Size.Height != RootBox.Height + Margin.Vertical)
			{
				this.Size = new Size(RootBox.Width + Margin.Horizontal, RootBox.Height + Margin.Vertical);
			}
		}

		/// <summary>
		/// The SandBox is never the control that should print.
		/// </summary>
		/// <param name="args"></param>
		/// <returns></returns>
		public override bool OnPrint(object args)
		{
			CheckDisposed();

			return false; // didn't handle it.
		}

		/// <summary>
		/// If sizing to content, a change of the size of the root box requires us to resize the window.
		/// </summary>
		/// <param name="prootb"></param>
		public override void RootBoxSizeChanged(IVwRootBox prootb)
		{
			CheckDisposed();

			if (!m_fSizeToContent)
			{
				base.RootBoxSizeChanged(prootb);
				return;
			}
			SyncControlSizeToRootBoxSize();
		}

		/// -----------------------------------------------------------------------------------
		/// <summary>
		/// Overide this to provide a context menu for some subclass.
		/// </summary>
		/// <param name="invSel"></param>
		/// <param name="pt"></param>
		/// <param name="rcSrcRoot"></param>
		/// <param name="rcDstRoot"></param>
		/// <returns></returns>
		/// -----------------------------------------------------------------------------------
		protected override bool DoContextMenu(IVwSelection invSel, Point pt, Rectangle rcSrcRoot,
			Rectangle rcDstRoot)
		{
			if (SpellCheckHelper.ShowContextMenu(pt, this))
				return true;
			return base.DoContextMenu(invSel, pt, rcSrcRoot, rcDstRoot);
		}

		/// ------------------------------------------------------------------------------------
		/// <summary>
		/// Gets (creating if necessary) the SpellCheckHelper
		/// </summary>
		/// ------------------------------------------------------------------------------------
		private SpellCheckHelper SpellCheckHelper
		{
			get
			{
				if (m_spellCheckHelper == null)
					m_spellCheckHelper = new SpellCheckHelper(Cache);
				return m_spellCheckHelper;
			}
		}

		/// <summary>
		/// Handle a problem deleting some selection in the sandbox. So far, the only cases we
		/// handle are backspace and delete merging morphemes.
		/// Enhance JohnT: could also handle deleting a range that merges morphemes.
		/// </summary>
		/// <param name="sel"></param>
		/// <param name="dpt"></param>
		/// <returns></returns>
		public override VwDelProbResponse OnProblemDeletion(IVwSelection sel, VwDelProbType dpt)
		{
			CheckDisposed();

			ITsString tss = null;
			bool fAssocPrev = false;
			int ichSel = -1;
			int hvoObj = 0;
			int tag = 0;
			int ws;
			sel.TextSelInfo(false, out tss, out ichSel, out fAssocPrev, out hvoObj, out tag, out ws);
			if (!m_editMonitor.IsPropMorphBreak(hvoObj, tag, ws))
				return VwDelProbResponse.kdprFail;
			switch (dpt)
			{
				case VwDelProbType.kdptBsAtStartPara:
				case VwDelProbType.kdptBsReadOnly:
					return m_editMonitor.HandleBackspace() ?
						VwDelProbResponse.kdprDone : VwDelProbResponse.kdprFail;
				case VwDelProbType.kdptDelAtEndPara:
				case VwDelProbType.kdptDelReadOnly:
					return m_editMonitor.HandleDelete() ?
						VwDelProbResponse.kdprDone : VwDelProbResponse.kdprFail;
				default:
					return VwDelProbResponse.kdprFail;
			}
		}

		// Handles a change in the view selection.
		protected override void HandleSelectionChange(IVwRootBox rootb, IVwSelection vwselNew)
		{
			CheckDisposed();

			base.HandleSelectionChange(rootb, vwselNew);
			if (!vwselNew.IsValid)
				return;
			m_editMonitor.DoPendingMorphemeUpdates();
			if (!vwselNew.IsValid)
				return;
			DoActionOnIconSelection(vwselNew);
		}

		private bool IsSelectionOnIcon(IVwSelection vwselNew)
		{
			TextSelInfo selInfo = new TextSelInfo(vwselNew);
			return selInfo.TagAnchor >= ktagMinIcon &&
					selInfo.TagAnchor < ktagLimIcon;
		}

		/// <summary>
		/// If we have an action installed for this icon selection, do it.
		/// </summary>
		/// <param name="vwselNew"></param>
		/// <returns></returns>
		private bool DoActionOnIconSelection(IVwSelection vwselNew)
		{
			// See if this is an icon selection.
			TextSelInfo selInfo = new TextSelInfo(vwselNew);
			if (!IsSelectionOnIcon(vwselNew))
				return false;
			switch (selInfo.TagAnchor)
			{
				case ktagMorphFormIcon:
				case ktagMorphEntryIcon:
				case ktagWordPosIcon:
				case ktagAnalysisIcon:
				case ktagWordGlossIcon:
					// Combo Icons
					if (!m_fSuppressShowCombo)
						ShowComboForSelection(vwselNew, true);
					break;
				default:
					break;
			}
			return false;
		}

		/// <summary>
		/// Calling it through xCore doesn't seem to work, maybe this isn't a target?
		/// Try forcing it this way.
		/// </summary>
		/// <param name="e"></param>
		protected override void OnKeyDown(KeyEventArgs e)
		{
			if (PassKeysToKeyboardHandler)
			{
				base.OnKeyDown(e);
				return;
			}

			switch (e.KeyCode)
			{
				case Keys.Up:
					if (e.Alt || IsIconSelected)
					{
						OnOpenCombo();
						e.Handled = true;
						return;
					}
					if (!e.Control && !e.Shift)
					{
						if (HandleUpKey())
							return;
					}
					break;
				case Keys.Down:
					if (e.Alt || IsIconSelected)
					{
						OnOpenCombo();
						e.Handled = true;
						return;
					}
					if (!e.Control && !e.Shift)
					{
						if (HandleDownKey())
							return;
					}
					break;
				case Keys.Space:
					if (IsIconSelected)
					{
						OnOpenCombo();
						e.Handled = true;
						return;
					}
					break;
				case Keys.Tab:
					if (!e.Control && !e.Alt)
					{
						HandleTab(e.Shift);
						// skip base.OnKeyDown, so RootSite will not try to move our cursor
						// to another field in addition to HandleTab causing Tab to advance
						// past the expected icon/field.
						return;
					}
					break;
				case Keys.Enter:
					if (e.Alt)
					{
						OnOpenCombo();
						e.Handled = true;
					}
					else
					{
						OnHandleEnter();
					}
					return;
				case Keys.End:
					if (HandleEndKey(e.Control))
						return;
					break;
				case Keys.Home:
					if (HandleHomeKey(e.Control))
						return;
					break;
				case Keys.Right:
					if (!e.Control && !e.Shift)
					{
						if (HandleRightKey())
							return;
					}
					break;
				case Keys.Left:
					if (!e.Control && !e.Shift)
					{
						if (HandleLeftKey())
							return;
					}
					break;
			}
			base.OnKeyDown(e);
		}

		protected virtual void OnHandleEnter()
		{
			// base implementation doesn't do anything.
		}

		/// <summary>
		/// This is overridden so that key presses on the word POS icon not only pull it down,
		/// but select the indicated item.
		/// </summary>
		/// <param name="e"></param>
		[SuppressMessage("Gendarme.Rules.Correctness", "EnsureLocalDisposalRule",
			Justification = "tree is a reference")]
		protected override void OnKeyPress(KeyPressEventArgs e)
		{
			if (!PassKeysToKeyboardHandler)
			{
				if (IsWordPosIconSelected && !Char.IsControl(e.KeyChar))
				{
					OnOpenCombo();
					PopupTree tree = (m_ComboHandler as IhMissingWordPos).Tree;
					tree.SelectNodeStartingWith(Surrogates.StringFromCodePoint(e.KeyChar));
				}

				if (e.KeyChar == '\t' || e.KeyChar == '\r')
				{
					// gobble these up in Sandbox. so the base.OnKeyPress()
					// does not duplicate what we've handled in OnKeyDown().
					e.Handled = true;
					return;
				}
			}

			base.OnKeyPress(e);
		}

		/// <summary>
		/// Handle the mouse moving...remember where it was last in case it turns into a hover.
		/// </summary>
		/// <param name="e"></param>
		protected override void OnMouseMove(MouseEventArgs e)
		{
			if (e.X != m_LastMouseMovePos.X || e.Y != m_LastMouseMovePos.Y)
			{
				// Don't go through all the issues related to moving unless we're actually
				// moving!  See LT-1134 for what can happen.
				base.OnMouseMove(e);
			}
			// Save the position to be used by hover.
			m_LastMouseMovePos = new Point(e.X, e.Y);
			if (m_rootb == null)
				return;
#if TraceMouseCalls
			Debug.WriteLine("Sandbox.OnMouseMove(e.X,Y = {" + e.X +", " + e.Y + "})" +
				" - fInDrag = " + m_fInMouseDrag + ", fNewSel = " + m_fNewSelection);
#endif
			Rectangle rcSrcRoot;
			Rectangle rcDstRoot;
			using (new HoldGraphics(this))
			{
				Point pt = PixelToView(m_LastMouseMovePos);
				GetCoordRects(out rcSrcRoot, out rcDstRoot);
#if TraceMouseCalls
				Debug.WriteLine("SandboxBase.OnMouseMove(" + m_LastMouseMovePos.ToString() + "): rcSrcRoot = " + rcSrcRoot.ToString() + ", rcDstRoot = " + rcDstRoot.ToString());
#endif
				IVwSelection vwsel = m_rootb.MakeSelAt(pt.X, pt.Y, rcSrcRoot, rcDstRoot, false);
				if (vwsel != null)
				{
#if TraceMouseCalls
					Debug.WriteLine("SandboxBase.OnMouseMove(): pt = " + pt.ToString() + ", vwsel.SelType = " + vwsel.SelType.ToString());
#endif
					// If we're over one of the icons we want an arrow cursor, to indicate that
					// clicking will do something other than make a text selection.
					// Review: should we just have an arrow cursor everywhere in this view?
					if (vwsel.SelType == VwSelType.kstPicture)
						Cursor = Cursors.Arrow;
					// If we want hover effects and there isn't some editing in progress,
					// display a combo.
					if (ComboOnMouseHover && !m_fLockCombo)
						ShowComboForSelection(vwsel, false);
				}
#if TraceMouseCalls
				else
					Debug.WriteLine("SandboxBase.OnMouseMove(): pt = " + pt.ToString() + ", vwsel = null");
#endif
			}
		}

		/// -----------------------------------------------------------------------------------
		/// <summary>
		/// Process right mouse button down.  In particular, handle CTRL+Right Mouse Click.
		/// </summary>
		/// <param name="pt"></param>
		/// <param name="rcSrcRoot"></param>
		/// <param name="rcDstRoot"></param>
		/// <returns>true if handled, false otherwise</returns>
		/// -----------------------------------------------------------------------------------
		protected override bool OnRightMouseUp(Point pt, Rectangle rcSrcRoot,
			Rectangle rcDstRoot)
		{
			if (DataUpdateMonitor.IsUpdateInProgress())
				return true; //discard this event
			//			if ((ModifierKeys & Keys.Control) == Keys.Control)
			//			{
			if (m_rootb == null)
				return false;
			try
			{
				// Create a selection where we right clicked
				IVwSelection sel = m_rootb.MakeSelAt(pt.X, pt.Y, rcSrcRoot, rcDstRoot,
					false);
				// Figure what property is selected and create a suitable class if
				// appropriate.  (CLevels includes the string property itself, but
				// AllTextSelInfo doesn't need it.)
				int cvsli = sel.CLevels(false) - 1;

				// Out variables for AllTextSelInfo.
				int ihvoRoot;
				int tagRightClickTextProp;
				int cpropPrevious;
				int ichAnchor;
				int ichEnd;
				int ws;
				bool fAssocPrev;
				int ihvoEnd;
				ITsTextProps ttpBogus;
				// Main array of information retrived from sel that made combo.
				SelLevInfo.AllTextSelInfo(sel, cvsli,
					out ihvoRoot, out tagRightClickTextProp, out cpropPrevious, out ichAnchor, out ichEnd,
					out ws, out fAssocPrev, out ihvoEnd, out ttpBogus);
				if (tagRightClickTextProp >= ktagMinIcon && tagRightClickTextProp < ktagLimIcon) // it's an icon
				{
					// don't bother doing anything for clicks on the icons.
					return false;
				}
				else
				{
					int hvoReal;
					tagRightClickTextProp = GetInfoForJumpToTool(sel, out hvoReal);
					if (hvoReal != 0)
					{
						//IxCoreColleague spellingColleague = null;
						if (tagRightClickTextProp == ktagSbWordGloss)
						{
							if (SpellCheckHelper.ShowContextMenu(pt, this))
								return true;
							// This is an alternative approach, currently not fully implmented, which allows the spell check
							// menu items to be added to a menu that has further options.
							//spellingColleague = EditingHelper.MakeSpellCheckColleague(pt, m_rootb, rcSrcRoot, rcDstRoot);
						}
						if (HandleRightClickOnObject(hvoReal, null))
							return true;
					}
					else
					{
						return false;
					}
				}
			}
			catch (Exception)
			{
				throw;
			}
			//			}
			return base.OnRightMouseUp(pt, rcSrcRoot, rcDstRoot);
		}

		/// <summary>
		/// Given a selection (typically from a click), determine the object that should be the target for jumping to,
		/// and return the property that was clicked (which in the case of a right-click may generate a spelling menu instead).
		/// </summary>
		/// <param name="sel"></param>
		/// <param name="hvoReal"></param>
		/// <returns></returns>
		private int GetInfoForJumpToTool(IVwSelection sel, out int hvoReal)
		{
			int ws;
			int tagRightClickTextProp;
			bool fAssocPrev;
			ITsString tss;
			int ichAnchorDum;
			int hvoRightClickObject = 0;
			sel.TextSelInfo(false, out tss, out ichAnchorDum, out fAssocPrev,
				out hvoRightClickObject, out tagRightClickTextProp, out ws);
			switch (tagRightClickTextProp)
			{
				case ktagSbMorphPrefix:
				case ktagSbMorphPostfix:
					m_hvoRightClickMorph = hvoRightClickObject;
					// Pretend we clicked on the morph form.  (See LT-7590.)
					hvoRightClickObject = Caches.DataAccess.get_ObjectProp(hvoRightClickObject, ktagSbMorphForm);
					break;
				case ktagSbNamedObjName:
					if (sel.CLevels(false) < 2)
						break;
					int hvoOuterObj, tagOuter, ihvoOuter, cpropPreviousOuter;
					IVwPropertyStore vpsDummy;
					sel.PropInfo(false, 1, out hvoOuterObj, out tagOuter, out ihvoOuter, out cpropPreviousOuter, out vpsDummy);
					if (tagOuter == ktagSbMorphGloss || tagOuter == ktagSbMorphPos || tagOuter == ktagSbMorphForm
						|| tagOuter == ktagSbMorphEntry)
					{
						m_hvoRightClickMorph = hvoOuterObj;
					}
					break;
				default:
					m_hvoRightClickMorph = 0;
					break;
			}

			hvoReal = m_caches.RealHvo(hvoRightClickObject);
			return tagRightClickTextProp;
		}

		[SuppressMessage("Gendarme.Rules.Correctness", "EnsureLocalDisposalRule",
			Justification="CmObjectUi.HandleCtrlClick disposes itself when its done")]
		protected override void OnMouseUp(MouseEventArgs e)
		{
			base.OnMouseUp(e);
			if (e.Button == MouseButtons.Left && (ModifierKeys & Keys.Control) == Keys.Control)
			{
				// Control-click: take the first jump-to-tool command from the right-click menu for this location.
				// Create a selection where we right clicked
				IVwSelection sel = GetSelectionAtPoint(new Point(e.X, e.Y), false);
				int hvoTarget;
				GetInfoForJumpToTool(sel, out hvoTarget);
				if (hvoTarget == 0)
					return; // LT-13878: User may have 'Ctrl+Click'ed on an arrow or off in space somewhere
				CmObjectUi targetUiObj = CmObjectUi.MakeUi(Cache, hvoTarget);
				targetUiObj.HandleCtrlClick(Mediator, this);
			}
		}

		public virtual bool OnDisplayJumpToTool(object commandObject, ref UIItemDisplayProperties display)
		{
			if (!m_fHandlingRightClickMenu)
				return false;
			XCore.Command cmd = (XCore.Command)commandObject;
			string tool = SIL.Utils.XmlUtils.GetManditoryAttributeValue(cmd.Parameters[0], "tool");
			string className = SIL.Utils.XmlUtils.GetManditoryAttributeValue(cmd.Parameters[0], "className");

			// The menu item CmdPOSJumpToDefault is used in the Sandbox for jumping to morpheme POS,
			// and we don't want it to show up if we don't have a morpheme. But, although we don't
			// enable it (GetHvoForJumpToToolClass will return zero for class "PartOfSpeech" if there's no
			// morpheme), when clicking ON the POS for the word, the PartOfSpeechUi object will enable it.
			// So in this special case we have to claim to have handled the task but should NOT enable it.
			if (tool == "posEdit" && className == "PartOfSpeech" && m_hvoRightClickMorph == 0)
			{
				display.Visible = display.Enabled = false;
				return true;
			}
			if (CurrentAnalysisTree.Analysis != null)
			{
				int hvo = GetHvoForJumpToToolClass(className);
				if (hvo != 0)
				{
					display.Visible = display.Enabled = true;
					return true;
				}
			}
			return false;
		}

		// This is common code for OnJumpToTool and OnDisplayJumpToTool, both called while displaying
		// a context menu and dealing with a menu item. ClassName is taken from the item XML
		// and indicates what sort of thing we want to jump to. Based on either information about what
		// was clicked, or general information about what the Sandbox is showing, figure out which
		// object we should jump to (if any) for this type of jump.
		private int GetHvoForJumpToToolClass(string className)
		{
			int clid = 0;
			if (CurrentGuess != null)
				clid = CurrentGuess.ClassID;
			int hvoMsa;
			switch (className)
			{
				case "WfiWordform":
					return CurrentAnalysisTree.Wordform.Hvo;
				case "WfiAnalysis":
					{
						if (clid == WfiAnalysisTags.kClassId)
							return m_hvoAnalysisGuess;
						else if (clid == WfiGlossTags.kClassId)
							return CurrentGuess.OwnerOfClass(WfiAnalysisTags.kClassId).Hvo;
					}
					break;
				case "WfiGloss":
					{
						if (clid == WfiGlossTags.kClassId)
							return m_hvoAnalysisGuess;
					}
					break;
				case "MoForm":
					return GetObjectFromRightClickMorph(ktagSbMorphForm);
				case "LexEntry":
					int result = GetObjectFromRightClickMorph(ktagSbMorphEntry);
					if (result != 0)
						return result;
					return GetMostPromisingEntry();
				case "LexSense":
					return GetObjectFromRightClickMorph(ktagSbMorphGloss);
				case "PartOfSpeech":
					hvoMsa = GetObjectFromRightClickMorph(ktagSbMorphPos);
					if (hvoMsa == 0)
						return 0;
					// TODO: We really want the guid, and it's usually just as accessible as
					// the hvo, so methods like have been migrating to returning the guid.
					// This method should do likewise...
					using (CmObjectUi ui = CmObjectUi.MakeUi(m_caches.MainCache, hvoMsa))
					{
						Guid guid = ui.GuidForJumping(null);
						if (guid == Guid.Empty)
							return 0;
						else
							return Cache.ServiceLocator.GetObject(guid).Hvo;
					}
				//LT-12195 Change Show Concordance of Category right click menu item for Lex Gram. Info. line of Interlinear.
				case "PartOfSpeechGramInfo":
					hvoMsa = GetObjectFromRightClickMorph(ktagSbMorphPos);
					return hvoMsa;
				case "WordPartOfSpeech":
					hvoMsa = GetObjectFromRightClickMorph(ktagSbWordPos);
					if (hvoMsa != 0)
						return hvoMsa;
					IWfiAnalysis realAnalysis = null;
					if (clid == WfiAnalysisTags.kClassId)
						realAnalysis = CurrentGuess as IWfiAnalysis;
					else if (clid == WfiGlossTags.kClassId)
						realAnalysis = CurrentGuess.OwnerOfClass(WfiAnalysisTags.kClassId) as IWfiAnalysis;
					if (realAnalysis != null && realAnalysis.CategoryRA != null)
						// JohnT: not sure it CAN be null, but play safe.
						return realAnalysis.CategoryRA.Hvo;
					break;
			}
			return 0;
		}

		/// <summary>
		/// Return the HVO of the most promising LexEntry to jump to. This is a fall-back when
		/// the user has not clicked on a morpheme.
		/// </summary>
		/// <returns></returns>
		private int GetMostPromisingEntry()
		{
			ITsString wordform = m_caches.DataAccess.get_MultiStringAlt(kSbWord, ktagSbWordForm, RawWordformWs);
			List<ILexEntry> homographs = null;
			NonUndoableUnitOfWorkHelper.DoUsingNewOrCurrentUOW(Cache.ActionHandlerAccessor, () => { homographs =
				Cache.ServiceLocator.GetInstance<ILexEntryRepository>().CollectHomographs(wordform.Text,
					Cache.ServiceLocator.GetInstance<IMoMorphTypeRepository>().GetObject(MoMorphTypeTags.kguidMorphStem));
				});
			if (homographs.Count == 0)
				return 0;
			else
				return homographs[0].Hvo; // arbitrarily pick first.
			// Enhance JohnT: possibly if there is more than one homograph we could try to match the word gloss
			// against one of its senses?
		}

		private int GetObjectFromRightClickMorph(int tag)
		{
			if (m_hvoRightClickMorph == 0)
				return 0;
			int hvoTarget = m_caches.DataAccess.get_ObjectProp(m_hvoRightClickMorph, tag);
			if (hvoTarget == 0)
				return 0;
			return m_caches.RealHvo(hvoTarget);
		}

		[SuppressMessage("Gendarme.Rules.Correctness", "EnsureLocalDisposalRule",
			Justification = "container is a reference")]
		private FocusBoxController Controller
		{
			get
			{
				var container = Parent;
				while (container != null)
				{
					if (container is FocusBoxController)
						return (FocusBoxController) container;
					container = container.Parent;
				}
				return null;
			}
		}

		[SuppressMessage("Gendarme.Rules.Correctness", "EnsureLocalDisposalRule",
			Justification = "cache is a reference")]
		public virtual bool OnJumpToTool(object commandObject)
		{
			XCore.Command cmd = (XCore.Command)commandObject;
			string tool = SIL.Utils.XmlUtils.GetManditoryAttributeValue(cmd.Parameters[0], "tool");
			string className = SIL.Utils.XmlUtils.GetManditoryAttributeValue(cmd.Parameters[0], "className");
			string concordOn = SIL.Utils.XmlUtils.GetOptionalAttributeValue(cmd.Parameters[0], "concordOn", "");

			if (CurrentAnalysisTree.Analysis != null)
			{
				// If the user selects a concordance on gloss or analysis, we want the current one,
				// not what we started with. We would save anyway as we switched views, so do it now.
				var parent = Controller;
				if (parent != null)
					parent.UpdateRealFromSandbox(null, false, null);
				// This leaves the parent in a bad state, but maybe it would be good if all this is
				// happening in some other parent, such as the words analysis view?
				//m_hvoAnalysisGuess = GetRealAnalysis(false);
				int hvo = GetHvoForJumpToToolClass(className);
				if (hvo != 0)
				{
					FdoCache cache = m_caches.MainCache;
					ICmObject co = cache.ServiceLocator.GetInstance<ICmObjectRepository>().GetObject(hvo);
					var fwLink = new FwLinkArgs(tool, co.Guid);
					List<Property> additionalProps = fwLink.PropertyTableEntries;
					if (!String.IsNullOrEmpty(concordOn))
						additionalProps.Add(new Property("ConcordOn", concordOn));
					m_mediator.PostMessage("FollowLink", fwLink);
					return true;
				}
			}
			return false;
		}

		/// <summary>
		/// Do nothing if the Sandbox somehow gets refreshed directly...its parent window destroys and
		/// recreates it.
		/// </summary>
		public override bool RefreshDisplay()
		{
			CheckDisposed();
			return false;
		}

		/// -----------------------------------------------------------------------------------
		/// <summary>
		/// Simulate MouseDown on the rootbox, but allow selections in read-only text.
		/// </summary>
		/// <param name="point"></param>
		/// <param name="rcSrcRoot"></param>
		/// <param name="rcDstRoot"></param>
		/// -----------------------------------------------------------------------------------
		protected override void CallMouseDown(Point point, Rectangle rcSrcRoot,
			Rectangle rcDstRoot)
		{
			m_fInMouseDrag = false;
			if (m_rootb != null)
			{
#if TraceMouseCalls
				Debug.WriteLine("Sandbox.CallMouseDown(pt = {"+ point.X +", "+ point.Y +"})" +
					" - fInDrag = " + m_fInMouseDrag + ", fNewSel = " + m_fNewSelection);
#endif
				m_wsPending = -1;
				try
				{
					m_fSuppressShowCombo = false;
					m_rootb.MakeSelAt(point.X, point.Y, rcSrcRoot, rcDstRoot, true);
					m_fSuppressShowCombo = true;
				}
				catch (Exception e)
				{
					Debug.WriteLine(e.Message);
					// Ignore not being able to make a selection.
				}
				EditingHelper.HandleMouseDown();
				m_fNewSelection = true;
			}
		}

		/// -----------------------------------------------------------------------------------
		/// <summary>
		/// Simulate MouseDownExtended on the rootbox, but allow selections in read-only text.
		/// </summary>
		/// <param name="pt"></param>
		/// <param name="rcSrcRoot"></param>
		/// <param name="rcDstRoot"></param>
		/// -----------------------------------------------------------------------------------
		protected override void CallMouseDownExtended(Point pt, Rectangle rcSrcRoot,
			Rectangle rcDstRoot)
		{
			if (m_rootb != null)
			{
#if TraceMouseCalls
				Debug.WriteLine("Sandbox.CallMouseDownExtended(pt = {"+pt.X+", "+pt.Y+"})" +
					" - fInDrag = " + m_fInMouseDrag + ", fNewSel = " + m_fNewSelection);
#endif
				m_wsPending = -1;
				IVwSelection vwsel = m_rootb.Selection;
				if (vwsel == null)
				{
					m_rootb.MakeSelAt(pt.X, pt.Y, rcSrcRoot, rcDstRoot, true);
					EditingHelper.HandleMouseDown();
				}
				else
				{
					IVwSelection vwsel2 = m_rootb.MakeSelAt(pt.X, pt.Y, rcSrcRoot,
						rcDstRoot, true);
					if (vwsel.SelType == vwsel2.SelType &&
						vwsel.SelType == VwSelType.kstText)
					{
						m_rootb.MakeRangeSelection(vwsel, vwsel2, true);
					}
				}
			}
		}

		/// -----------------------------------------------------------------------------------
		/// <summary>
		/// Call MouseMoveDrag on the rootbox
		/// </summary>
		/// <param name="pt"></param>
		/// <param name="rcSrcRoot"></param>
		/// <param name="rcDstRoot"></param>
		/// -----------------------------------------------------------------------------------
		protected override void CallMouseMoveDrag(Point pt, Rectangle rcSrcRoot,
			Rectangle rcDstRoot)
		{
			if (m_rootb != null && m_fMouseInProcess == false &&
				m_fMouseDownActivatedCombo == false)
			{
#if TraceMouseCalls
				Debug.WriteLine("Sandbox.CallMouseMoveDrag(pt = {"+ pt.X +", " + pt.Y +"})" +
					" - fInDrag = " + m_fInMouseDrag + ", fNewSel = " + m_fNewSelection);
#endif
				if (m_fNewSelection)
					m_fInMouseDrag = true;

				m_fMouseInProcess = true;

				// The VScroll is 'false' for the Sandbox now.  So the old code
				// is being removed.  It's very much like the SimpleRootSite code
				// and should be revisited if the sandbox ever gets a vertical
				// scroll bar.

				if (m_fNewSelection)
					CallMouseDownExtended(pt, rcSrcRoot, rcDstRoot);

				m_fMouseInProcess = false;
			}
		}

		/// -----------------------------------------------------------------------------------
		/// <summary>
		/// Call MouseUp on the rootbox
		/// </summary>
		/// <param name="pt"></param>
		/// <param name="rcSrcRoot"></param>
		/// <param name="rcDstRoot"></param>
		/// -----------------------------------------------------------------------------------
		protected override void CallMouseUp(Point pt, Rectangle rcSrcRoot, Rectangle rcDstRoot)
		{
			if (m_rootb != null && m_fInMouseDrag)
			{
#if TraceMouseCalls
				Debug.WriteLine("Sandbox.CallMouseUp(pt = {" + pt.X +", " + pt.Y + "})" +
					" - fInDrag = " + m_fInMouseDrag + ", fNewSel = " + m_fNewSelection);
#endif
				// if we're dragging to create or extend a selection
				// don't select text that is currently above or below current viewable area
				if (pt.Y < 0)  // if mouse is above viewable area
				{
					//m_rootb.MouseUp(pt.X, 0, rcSrcRoot, rcDstRoot);
					CallMouseDownExtended(new Point(pt.X, 0), rcSrcRoot, rcDstRoot);
				}
				else if (pt.Y > Bottom)  // if mouse is below viewable area
				{
					//m_rootb.MouseUp(pt.X, Bottom, rcSrcRoot, rcDstRoot);
					CallMouseDownExtended(new Point(pt.X, Bottom), rcSrcRoot, rcDstRoot);
				}
				else  // mouse is inside viewable area
				{
					//m_rootb.MouseUp(pt.X, pt.Y, rcSrcRoot, rcDstRoot);
					CallMouseDownExtended(pt, rcSrcRoot, rcDstRoot);
				}
			}
			m_fInMouseDrag = false;
			m_fNewSelection = false;
			m_fMouseDownActivatedCombo = false;
		}

		public override int GetAvailWidth(IVwRootBox prootb)
		{
			CheckDisposed();
			// Displaying Right-To-Left Graphite behaves badly if available width gets up to
			// one billion (10**9) or so.  See LT-6077.  One million (10**6) should be ample
			// for simulating infinite width.
			if (m_fSizeToContent)
				return 10000000;	// return Int32.MaxValue / 2;
			else
				return base.GetAvailWidth(prootb);
		}

		// We absolutely don't ever want the Sandbox to scroll.
		public override bool ScrollSelectionIntoView(IVwSelection sel, VwScrollSelOpts scrollOption)
		{
			CheckDisposed();
			return false;
		}

		// We never want to change writing systems within the Sandbox.
		public override bool OnDisplayWritingSystemHvo(object commandObject, ref UIItemDisplayProperties display)
		{
			CheckDisposed();
			if (!Focused)
				return false;
			display.Enabled = false;
			return true;//we handled this, no need to ask anyone else.
		}

		/// <summary>
		/// Never show the style combo box in the toolbar while focused in the Sandbox.
		/// </summary>
		public override bool OnDisplayBestStyleName(object commandObject, ref UIItemDisplayProperties display)
		{
			CheckDisposed();
			if (!Focused)
				return false;
			display.Enabled = false;
			display.Text = StyleUtils.DefaultParaCharsStyleName;
			return true;//we handled this, no need to ask anyone else.
		}

		#endregion Overrides of RootSite
	}

	#endregion SandboxBase class

	internal class SandboxChangedEventArgs : EventArgs
	{
		bool m_fEdited = false;
		internal SandboxChangedEventArgs(bool fHasBeenEdited)
			: base()
		{
			m_fEdited = fHasBeenEdited;
		}

		internal bool Edited
		{
			get { return m_fEdited; }
		}
	}

	internal delegate void SandboxChangedEventHandler(object sender, SandboxChangedEventArgs e);
}<|MERGE_RESOLUTION|>--- conflicted
+++ resolved
@@ -1194,23 +1194,14 @@
 			m_case = cf.StringCase(RawWordform.Text);
 			// empty it in case we're redoing after choose from combo.
 			cda.CacheVecProp(hvoSbWord, ktagSbWordMorphs, new int[0], 0);
-<<<<<<< HEAD
 			if (gloss == null || analysis == null) // If gloss is null, analysis will be, too, but it doesn't hurt to check.
 			{
 				if (fLookForDefaults)
 				{
-					if (InterlinDoc != null) // can be null in Wordform Analyses tool and unit tests, and we don't want to clear an existing analysis.
-						GetDefaults(CurrentAnalysisTree.Wordform, out analysis, out gloss, fAdjustCase);
-=======
-			if (gloss == null || analysis == null)
-			{
-				if (fLookForDefaults)
-				{
 					if (InterlinDoc != null) // can be null in Wordform Analyses tool and some unit tests, and we don't want to clear an existing analysis.
 					{
 						GetDefaults(CurrentAnalysisTree.Wordform, ref analysis, out gloss);
 					}
->>>>>>> 9d0979f9
 					m_hvoWordGloss = gloss != null ? gloss.Hvo : 0;
 					// Make sure the wordform ID is consistent with the analysis we located.
 					if (analysis != null)
@@ -1652,15 +1643,11 @@
 			// try to get one. Otherwise, if we've already cached a default, use it...it's surprising for the
 			// user if we move the focus box to something and the default changes. (LT-4643 etc.)
 			int hvoDefault = 0;
-<<<<<<< HEAD
-			if (m_occurrenceSelected != null && m_occurrenceSelected.Analysis.Wordform == wordform)
-=======
 			if (analysis != null)
 			{
 				hvoDefault = analysis.Hvo;
 			}
-			else if (m_occurrenceSelected != null && m_occurrenceSelected.Analysis == wordform)
->>>>>>> 9d0979f9
+			else if (m_occurrenceSelected != null && m_occurrenceSelected.Analysis.Wordform == wordform)
 			{
 				// Try to establish a default based on the current occurrence.
 				if (m_fSetWordformInProgress ||
