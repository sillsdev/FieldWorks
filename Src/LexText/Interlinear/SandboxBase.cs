--- conflicted
+++ resolved
@@ -1189,23 +1189,14 @@
 			m_case = cf.StringCase(RawWordform.Text);
 			// empty it in case we're redoing after choose from combo.
 			cda.CacheVecProp(hvoSbWord, ktagSbWordMorphs, new int[0], 0);
-<<<<<<< HEAD
 			if (gloss == null || analysis == null) // If gloss is null, analysis will be, too, but it doesn't hurt to check.
 			{
 				if (fLookForDefaults)
 				{
-					if (InterlinDoc != null) // can be null in Wordform Analyses tool and unit tests, and we don't want to clear an existing analysis.
-						GetDefaults(CurrentAnalysisTree.Wordform, out analysis, out gloss, fAdjustCase);
-=======
-			if (gloss == null || analysis == null)
-			{
-				if (fLookForDefaults)
-				{
 					if (InterlinDoc != null) // can be null in Wordform Analyses tool and some unit tests, and we don't want to clear an existing analysis.
 					{
 						GetDefaults(CurrentAnalysisTree.Wordform, ref analysis, out gloss);
 					}
->>>>>>> 9d0979f9
 					m_hvoWordGloss = gloss != null ? gloss.Hvo : 0;
 					// Make sure the wordform ID is consistent with the analysis we located.
 					if (analysis != null)
