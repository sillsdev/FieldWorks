<?xml version="1.0" encoding="utf-8"?>
<Project DefaultTargets="Build" xmlns="http://schemas.microsoft.com/developer/msbuild/2003" ToolsVersion="15.0">
  <PropertyGroup>
    <ProjectType>Local</ProjectType>
    <ProductVersion>9.0.30729</ProductVersion>
    <SchemaVersion>2.0</SchemaVersion>
    <ProjectGuid>{ADF93BBC-BF8B-42F2-8791-7A04DD1AFA51}</ProjectGuid>
    <SccProjectName>
    </SccProjectName>
    <SccLocalPath>
    </SccLocalPath>
    <SccProvider>
    </SccProvider>
    <Configuration Condition=" '$(Configuration)' == '' ">Debug</Configuration>
    <Platform Condition=" '$(Platform)' == '' ">AnyCPU</Platform>
    <AssemblyKeyContainerName>
    </AssemblyKeyContainerName>
    <AssemblyName>ITextDll</AssemblyName>
    <DefaultClientScript>JScript</DefaultClientScript>
    <DefaultHTMLPageLayout>Grid</DefaultHTMLPageLayout>
    <DefaultTargetSchema>IE50</DefaultTargetSchema>
    <DelaySign>false</DelaySign>
    <OutputType>Library</OutputType>
    <RootNamespace>SIL.FieldWorks.IText</RootNamespace>
    <RunPostBuildEvent>Always</RunPostBuildEvent>
    <FileUpgradeFlags>
    </FileUpgradeFlags>
    <UpgradeBackupLocation>
    </UpgradeBackupLocation>
    <SccAuxPath>
    </SccAuxPath>
    <OldToolsVersion>3.5</OldToolsVersion>
    <TargetFrameworkVersion>v4.6.1</TargetFrameworkVersion>
    <TargetFrameworkProfile />
    <PublishUrl>publish\</PublishUrl>
    <Install>true</Install>
    <InstallFrom>Disk</InstallFrom>
    <UpdateEnabled>false</UpdateEnabled>
    <UpdateMode>Foreground</UpdateMode>
    <UpdateInterval>7</UpdateInterval>
    <UpdateIntervalUnits>Days</UpdateIntervalUnits>
    <UpdatePeriodically>false</UpdatePeriodically>
    <UpdateRequired>false</UpdateRequired>
    <MapFileExtensions>true</MapFileExtensions>
    <ApplicationRevision>0</ApplicationRevision>
    <ApplicationVersion>1.0.0.%2a</ApplicationVersion>
    <IsWebBootstrapper>false</IsWebBootstrapper>
    <UseApplicationTrust>false</UseApplicationTrust>
    <BootstrapperEnabled>true</BootstrapperEnabled>
  </PropertyGroup>
  <PropertyGroup Condition=" '$(Configuration)|$(Platform)' == 'Debug|x86' ">
    <OutputPath>..\..\..\Output\Debug\</OutputPath>
    <BaseAddress>285212672</BaseAddress>
    <ConfigurationOverrideFile>
    </ConfigurationOverrideFile>
    <DefineConstants>DEBUG;TRACE</DefineConstants>
    <DocumentationFile>
    </DocumentationFile>
    <DebugSymbols>true</DebugSymbols>
    <FileAlignment>4096</FileAlignment>
    <NoWarn>168,169,219,414,649,1635,1702,1701</NoWarn>
    <Optimize>false</Optimize>
    <RegisterForComInterop>false</RegisterForComInterop>
    <RemoveIntegerChecks>false</RemoveIntegerChecks>
    <WarningLevel>4</WarningLevel>
    <DebugType>full</DebugType>
    <ErrorReport>prompt</ErrorReport>
    <CodeAnalysisRuleSet>AllRules.ruleset</CodeAnalysisRuleSet>
    <PlatformTarget>AnyCPU</PlatformTarget>
  </PropertyGroup>
  <PropertyGroup Condition=" '$(Configuration)|$(Platform)' == 'Release|x86' ">
    <OutputPath>..\..\..\Output\Release\</OutputPath>
    <BaseAddress>285212672</BaseAddress>
    <ConfigurationOverrideFile>
    </ConfigurationOverrideFile>
    <DefineConstants>TRACE</DefineConstants>
    <DocumentationFile>
    </DocumentationFile>
    <DebugSymbols>true</DebugSymbols>
    <FileAlignment>4096</FileAlignment>
    <NoWarn>168,169,219,414,649,1635,1702,1701</NoWarn>
    <Optimize>true</Optimize>
    <RegisterForComInterop>false</RegisterForComInterop>
    <RemoveIntegerChecks>false</RemoveIntegerChecks>
    <WarningLevel>4</WarningLevel>
    <DebugType>full</DebugType>
    <ErrorReport>prompt</ErrorReport>
    <CodeAnalysisRuleSet>AllRules.ruleset</CodeAnalysisRuleSet>
    <PlatformTarget>AnyCPU</PlatformTarget>
  </PropertyGroup>
  <PropertyGroup Condition=" '$(Configuration)|$(Platform)' == 'Debug|x64' ">
    <OutputPath>..\..\..\Output\Debug\</OutputPath>
    <BaseAddress>285212672</BaseAddress>
    <ConfigurationOverrideFile>
    </ConfigurationOverrideFile>
    <DefineConstants>DEBUG;TRACE</DefineConstants>
    <DocumentationFile>
    </DocumentationFile>
    <DebugSymbols>true</DebugSymbols>
    <FileAlignment>4096</FileAlignment>
    <NoWarn>168,169,219,414,649,1635,1702,1701</NoWarn>
    <Optimize>false</Optimize>
    <RegisterForComInterop>false</RegisterForComInterop>
    <RemoveIntegerChecks>false</RemoveIntegerChecks>
    <WarningLevel>4</WarningLevel>
    <DebugType>full</DebugType>
    <ErrorReport>prompt</ErrorReport>
    <CodeAnalysisRuleSet>AllRules.ruleset</CodeAnalysisRuleSet>
    <PlatformTarget>AnyCPU</PlatformTarget>
  </PropertyGroup>
  <PropertyGroup Condition=" '$(Configuration)|$(Platform)' == 'Release|x64' ">
    <OutputPath>..\..\..\Output\Release\</OutputPath>
    <BaseAddress>285212672</BaseAddress>
    <ConfigurationOverrideFile>
    </ConfigurationOverrideFile>
    <DefineConstants>TRACE</DefineConstants>
    <DocumentationFile>
    </DocumentationFile>
    <DebugSymbols>true</DebugSymbols>
    <FileAlignment>4096</FileAlignment>
    <NoWarn>168,169,219,414,649,1635,1702,1701</NoWarn>
    <Optimize>true</Optimize>
    <RegisterForComInterop>false</RegisterForComInterop>
    <RemoveIntegerChecks>false</RemoveIntegerChecks>
    <WarningLevel>4</WarningLevel>
    <DebugType>full</DebugType>
    <ErrorReport>prompt</ErrorReport>
    <CodeAnalysisRuleSet>AllRules.ruleset</CodeAnalysisRuleSet>
    <PlatformTarget>AnyCPU</PlatformTarget>
  </PropertyGroup>
  <ItemGroup>
    <Reference Include="Accessibility">
      <Name>Accessibility</Name>
    </Reference>
    <Reference Include="Aga.Controls">
      <HintPath>..\..\..\DistFiles\Aga.Controls.dll</HintPath>
    </Reference>
<<<<<<< HEAD
=======
    <Reference Include="CsvHelper, Version=28.0.1.0, Culture=neutral, processorArchitecture=MSIL">
      <SpecificVersion>False</SpecificVersion>
      <HintPath>..\..\..\Output\Debug\CsvHelper.dll</HintPath>
    </Reference>
    <Reference Include="DesktopAnalytics, Version=1.3.0.0, Culture=neutral, processorArchitecture=MSIL">
      <SpecificVersion>False</SpecificVersion>
      <HintPath>..\..\..\Output\Debug\DesktopAnalytics.dll</HintPath>
    </Reference>
>>>>>>> 253e5931
    <Reference Include="ExCSS, Version=2.0.2.0, Culture=neutral, processorArchitecture=MSIL">
      <SpecificVersion>False</SpecificVersion>
      <HintPath>..\..\..\Output\Debug\ExCSS.dll</HintPath>
    </Reference>
<<<<<<< HEAD
    <Reference Include="Geckofx-Core, Version=45.0.33.0, Culture=neutral, PublicKeyToken=3209ac31600d1857, processorArchitecture=x86">
      <SpecificVersion>False</SpecificVersion>
      <HintPath>..\..\..\Output\Debug\Geckofx-Core.dll</HintPath>
    </Reference>
    <Reference Include="Geckofx-Winforms, Version=45.0.33.0, Culture=neutral, PublicKeyToken=3209ac31600d1857, processorArchitecture=x86">
=======
    <Reference Include="Geckofx-Core">
      <SpecificVersion>False</SpecificVersion>
      <HintPath>..\..\..\Output\Debug\Geckofx-Core.dll</HintPath>
    </Reference>
    <Reference Include="Geckofx-Winforms">
>>>>>>> 253e5931
      <SpecificVersion>False</SpecificVersion>
      <HintPath>..\..\..\Output\Debug\Geckofx-Winforms.dll</HintPath>
    </Reference>
    <Reference Include="ManagedLgIcuCollator, Version=9.0.0.29078, Culture=neutral, processorArchitecture=MSIL">
      <SpecificVersion>False</SpecificVersion>
      <HintPath>..\..\..\Output\Debug\ManagedLgIcuCollator.dll</HintPath>
    </Reference>
    <Reference Include="SIL.Windows.Forms, Version=4.2.0.0, Culture=neutral, processorArchitecture=x86">
      <SpecificVersion>False</SpecificVersion>
      <HintPath>..\..\..\Output\Debug\SIL.Windows.Forms.dll</HintPath>
    </Reference>
    <Reference Include="SIL.Windows.Forms.Keyboarding, Version=3.1.0.0, Culture=neutral, processorArchitecture=x86">
      <SpecificVersion>False</SpecificVersion>
      <HintPath>..\..\..\Output\Debug\SIL.Windows.Forms.Keyboarding.dll</HintPath>
    </Reference>
    <Reference Include="System.Configuration" />
    <Reference Include="ViewsInterfaces, Version=6.9.0.0, Culture=neutral, PublicKeyToken=null">
      <HintPath>..\..\..\Output\Debug\ViewsInterfaces.dll</HintPath>
      <SpecificVersion>False</SpecificVersion>
    </Reference>
    <Reference Include="DetailControls, Version=0.0.0.0, Culture=neutral, PublicKeyToken=null">
      <HintPath>..\..\..\Output\Debug\DetailControls.dll</HintPath>
      <SpecificVersion>False</SpecificVersion>
    </Reference>
    <Reference Include="SIL.LCModel, Version=9.0.0.0, Culture=neutral, processorArchitecture=x86">
      <HintPath>..\..\..\Output\Debug\SIL.LCModel.dll</HintPath>
      <SpecificVersion>False</SpecificVersion>
    </Reference>
    <Reference Include="FdoUi, Version=6.9.0.0, Culture=neutral, PublicKeyToken=null">
      <HintPath>..\..\..\Output\Debug\FdoUi.dll</HintPath>
      <SpecificVersion>False</SpecificVersion>
    </Reference>
    <Reference Include="Filters, Version=1.0.0.0, Culture=neutral, PublicKeyToken=null">
      <HintPath>..\..\..\Output\Debug\Filters.dll</HintPath>
      <SpecificVersion>False</SpecificVersion>
    </Reference>
    <Reference Include="Framework, Version=6.9.0.0, Culture=neutral, PublicKeyToken=null">
      <HintPath>..\..\..\Output\Debug\Framework.dll</HintPath>
      <SpecificVersion>False</SpecificVersion>
    </Reference>
    <Reference Include="FwControls, Version=7.2.0.15477, Culture=neutral, processorArchitecture=MSIL">
      <HintPath>..\..\..\Output\Debug\FwControls.dll</HintPath>
      <SpecificVersion>False</SpecificVersion>
    </Reference>
    <Reference Include="FwCoreDlgs, Version=6.9.0.0, Culture=neutral, PublicKeyToken=null">
      <HintPath>..\..\..\Output\Debug\FwCoreDlgs.dll</HintPath>
      <SpecificVersion>False</SpecificVersion>
    </Reference>
    <Reference Include="FwResources, Version=6.9.0.0, Culture=neutral, PublicKeyToken=null">
      <HintPath>..\..\..\Output\Debug\FwResources.dll</HintPath>
      <SpecificVersion>False</SpecificVersion>
    </Reference>
    <Reference Include="LexTextControls, Version=6.9.0.0, Culture=neutral, PublicKeyToken=null">
      <HintPath>..\..\..\Output\Debug\LexTextControls.dll</HintPath>
      <SpecificVersion>False</SpecificVersion>
    </Reference>
    <Reference Include="CommonServiceLocator, Version=1.4.0.0, Culture=neutral, processorArchitecture=MSIL">
      <SpecificVersion>False</SpecificVersion>
      <HintPath>..\..\..\Output\Debug\CommonServiceLocator.dll</HintPath>
    </Reference>
    <Reference Include="ParatextShared, Version=7.5.0.0, Culture=neutral, processorArchitecture=MSIL">
      <SpecificVersion>False</SpecificVersion>
      <HintPath>..\..\..\Output\Debug\ParatextShared.dll</HintPath>
    </Reference>
    <Reference Include="RootSite, Version=6.9.0.0, Culture=neutral, PublicKeyToken=null">
      <HintPath>..\..\..\Output\Debug\RootSite.dll</HintPath>
      <SpecificVersion>False</SpecificVersion>
    </Reference>
    <Reference Include="ScriptureUtils, Version=8.0.9.31119, Culture=neutral, processorArchitecture=x86">
      <SpecificVersion>False</SpecificVersion>
      <HintPath>..\..\..\Output\Debug\ScriptureUtils.dll</HintPath>
    </Reference>
    <Reference Include="Sfm2Xml, Version=1.0.4246.16219, Culture=neutral, processorArchitecture=MSIL">
      <SpecificVersion>False</SpecificVersion>
    </Reference>
    <Reference Include="SIL.Collections, Version=1.0.0.0, Culture=neutral, processorArchitecture=MSIL">
      <SpecificVersion>False</SpecificVersion>
      <HintPath>..\..\..\Output\Debug\SIL.Collections.dll</HintPath>
    </Reference>
    <Reference Include="SIL.Core, Version=2.6.0.0, Culture=neutral, PublicKeyToken=cab3c8c5232dfcf2, processorArchitecture=x86">
      <SpecificVersion>False</SpecificVersion>
      <HintPath>..\..\..\Output\Debug\SIL.Core.dll</HintPath>
    </Reference>
    <Reference Include="SIL.Machine, Version=1.0.0.0, Culture=neutral, processorArchitecture=MSIL">
      <SpecificVersion>False</SpecificVersion>
      <HintPath>..\..\..\Output\Debug\SIL.Machine.dll</HintPath>
    </Reference>
    <Reference Include="SIL.WritingSystems, Version=2.6.0.0, Culture=neutral, PublicKeyToken=cab3c8c5232dfcf2, processorArchitecture=x86">
      <SpecificVersion>False</SpecificVersion>
      <HintPath>..\..\..\Output\Debug\SIL.WritingSystems.dll</HintPath>
    </Reference>
    <Reference Include="SimpleRootSite, Version=6.9.0.0, Culture=neutral, PublicKeyToken=null">
      <HintPath>..\..\..\Output\Debug\SimpleRootSite.dll</HintPath>
      <SpecificVersion>False</SpecificVersion>
    </Reference>
    <Reference Include="System" />
    <Reference Include="System.Core" />
    <Reference Include="System.Drawing" />
    <Reference Include="System.Windows.Forms" />
    <Reference Include="System.Xml" />
    <Reference Include="SIL.LCModel.Core, Version=9.0.0.0, Culture=neutral, processorArchitecture=x86">
      <SpecificVersion>False</SpecificVersion>
      <HintPath>..\..\..\Output\Debug\SIL.LCModel.Core.dll</HintPath>
    </Reference>
    <Reference Include="ECInterfaces, Version=4.0.0.0, Culture=neutral, PublicKeyToken=f1447bae1e63f485, processorArchitecture=x86" Condition="'$(OS)'!='Unix'">
      <SpecificVersion>False</SpecificVersion>
      <HintPath>..\..\Output\Debug\ECInterfaces.dll</HintPath>
    </Reference>
    <Reference Include="ECInterfaces" Condition="'$(OS)'=='Unix'">
      <SpecificVersion>False</SpecificVersion>
      <HintPath>$(installation_prefix)/lib/fieldworks/ECInterfaces.dll</HintPath>
    </Reference>
    <Reference Include="FwCoreDlgControls, Version=6.9.0.0, Culture=neutral, PublicKeyToken=null">
      <SpecificVersion>False</SpecificVersion>
      <HintPath>..\..\..\Output\Debug\FwCoreDlgControls.dll</HintPath>
    </Reference>
    <Reference Include="FwUtils, Version=6.9.0.0, Culture=neutral, PublicKeyToken=null">
      <SpecificVersion>False</SpecificVersion>
      <HintPath>..\..\..\Output\Debug\FwUtils.dll</HintPath>
    </Reference>
    <Reference Include="ICSharpCode.SharpZipLib, Version=0.85.5.452, Culture=neutral, PublicKeyToken=null">
      <SpecificVersion>False</SpecificVersion>
      <HintPath>..\..\..\Lib\debug\ICSharpCode.SharpZipLib.dll</HintPath>
    </Reference>
    <Reference Include="SilEncConverters40, Version=4.0.0.0, Culture=neutral, PublicKeyToken=f1447bae1e63f485, processorArchitecture=x86" Condition="'$(OS)'!='Unix'">
      <SpecificVersion>False</SpecificVersion>
      <HintPath>..\..\Output\Debug\SilEncConverters40.dll</HintPath>
    </Reference>
    <Reference Include="SilEncConverters40" Condition="'$(OS)'=='Unix'">
      <SpecificVersion>False</SpecificVersion>
      <HintPath>$(installation_prefix)/lib/fieldworks/SilEncConverters40.dll</HintPath>
    </Reference>
    <Reference Include="SIL.LCModel.Utils, Version=9.0.0.0, Culture=neutral, processorArchitecture=MSIL">
      <SpecificVersion>False</SpecificVersion>
      <HintPath>..\..\..\Output\Debug\SIL.LCModel.Utils.dll</HintPath>
    </Reference>
    <Reference Include="icu.net">
      <SpecificVersion>False</SpecificVersion>
      <HintPath>..\..\..\Output\Debug\icu.net.dll</HintPath>
      <Private>True</Private>
    </Reference>
    <Reference Include="Widgets, Version=6.9.0.0, Culture=neutral, PublicKeyToken=null">
      <HintPath>..\..\..\Output\Debug\Widgets.dll</HintPath>
      <SpecificVersion>False</SpecificVersion>
    </Reference>
    <Reference Include="xCore, Version=6.9.0.0, Culture=neutral, PublicKeyToken=null">
      <HintPath>..\..\..\Output\Debug\xCore.dll</HintPath>
      <SpecificVersion>False</SpecificVersion>
    </Reference>
    <Reference Include="xCoreInterfaces, Version=6.9.0.0, Culture=neutral, PublicKeyToken=null">
      <HintPath>..\..\..\Output\Debug\xCoreInterfaces.dll</HintPath>
      <SpecificVersion>False</SpecificVersion>
    </Reference>
    <Reference Include="XMLUtils, Version=6.9.0.0, Culture=neutral, PublicKeyToken=null">
      <HintPath>..\..\..\Output\Debug\XMLUtils.dll</HintPath>
      <SpecificVersion>False</SpecificVersion>
    </Reference>
    <Reference Include="XMLViews, Version=1.0.0.0, Culture=neutral, PublicKeyToken=null">
      <HintPath>..\..\..\Output\Debug\XMLViews.dll</HintPath>
      <SpecificVersion>False</SpecificVersion>
    </Reference>
    <Reference Include="xWorks, Version=6.9.0.0, Culture=neutral, PublicKeyToken=null">
      <HintPath>..\..\..\Output\Debug\xWorks.dll</HintPath>
      <SpecificVersion>false</SpecificVersion>
    </Reference>
  </ItemGroup>
  <ItemGroup>
    <EmbeddedResource Include="ComplexConcControl.resx">
      <DependentUpon>ComplexConcControl.cs</DependentUpon>
    </EmbeddedResource>
    <EmbeddedResource Include="ComplexConcMorphDlg.resx">
      <DependentUpon>ComplexConcMorphDlg.cs</DependentUpon>
    </EmbeddedResource>
    <EmbeddedResource Include="ComplexConcTagDlg.resx">
      <DependentUpon>ComplexConcTagDlg.cs</DependentUpon>
    </EmbeddedResource>
    <EmbeddedResource Include="ComplexConcWordDlg.resx">
      <DependentUpon>ComplexConcWordDlg.cs</DependentUpon>
    </EmbeddedResource>
    <EmbeddedResource Include="FilterAllTextsDialog.resx">
      <DependentUpon>FilterAllTextsDialog.cs</DependentUpon>
    </EmbeddedResource>
    <EmbeddedResource Include="FilterTextsDialog.resx">
      <DependentUpon>FilterTextsDialog.cs</DependentUpon>
    </EmbeddedResource>
    <EmbeddedResource Include="TextsTriStateTreeView.resx">
      <DependentUpon>TextsTriStateTreeView.cs</DependentUpon>
      <SubType>Designer</SubType>
    </EmbeddedResource>
    <EmbeddedResource Include="WordsSfmImportWizard.resx">
      <DependentUpon>WordsSfmImportWizard.cs</DependentUpon>
    </EmbeddedResource>
    <Compile Include="..\..\CommonAssemblyInfo.cs">
      <Link>CommonAssemblyInfo.cs</Link>
    </Compile>
    <Compile Include="AssemblyInfo.cs">
      <SubType>Code</SubType>
    </Compile>
    <Compile Include="BIRDInterlinearImporter.cs" />
    <Compile Include="ChooseAnalysisHander.cs">
      <SubType>Code</SubType>
    </Compile>
    <Compile Include="ChooseTextWritingSystemDlg.cs">
      <SubType>Form</SubType>
    </Compile>
    <Compile Include="ChooseTextWritingSystemDlg.Designer.cs">
      <DependentUpon>ChooseTextWritingSystemDlg.cs</DependentUpon>
    </Compile>
    <Compile Include="ClosedFeatureValue.cs" />
    <Compile Include="ComplexConcOrNode.cs" />
    <Compile Include="ComplexConcPatternModel.cs" />
    <Compile Include="ComplexConcTagNode.cs" />
    <Compile Include="ComplexConcWordBdryNode.cs" />
    <Compile Include="ComplexConcWordNode.cs" />
    <Compile Include="ComplexConcControl.cs">
      <SubType>UserControl</SubType>
    </Compile>
    <Compile Include="ComplexConcControl.Designer.cs">
      <DependentUpon>ComplexConcControl.cs</DependentUpon>
    </Compile>
    <Compile Include="ComplexConcGroupNode.cs" />
    <Compile Include="ComplexConcLeafNode.cs" />
    <Compile Include="ComplexConcMorphDlg.cs">
      <SubType>Form</SubType>
    </Compile>
    <Compile Include="ComplexConcMorphNode.cs" />
    <Compile Include="ComplexConcPatternNode.cs" />
    <Compile Include="ComplexConcPatternSda.cs" />
    <Compile Include="ComplexConcTagDlg.cs">
      <SubType>Form</SubType>
    </Compile>
    <Compile Include="ComplexConcWordDlg.cs">
      <SubType>Form</SubType>
    </Compile>
    <Compile Include="ComplexFeatureNode.cs" />
    <Compile Include="ConcordanceContainer.cs">
      <SubType>Component</SubType>
    </Compile>
    <Compile Include="ConcordanceControl.cs">
      <SubType>UserControl</SubType>
    </Compile>
    <Compile Include="ConcordanceControl.Designer.cs">
      <DependentUpon>ConcordanceControl.cs</DependentUpon>
    </Compile>
    <Compile Include="ConcordanceControlBase.cs">
      <SubType>UserControl</SubType>
    </Compile>
    <Compile Include="ComplexConcPatternVc.cs" />
    <Compile Include="ConcordanceResultsExporter.cs" />
    <Compile Include="ConcordanceWordList.cs" />
    <Compile Include="ConfigureInterlinDialog.cs">
      <SubType>Form</SubType>
    </Compile>
    <Compile Include="ConfigureInterlinDialog.Designer.cs">
      <DependentUpon>ConfigureInterlinDialog.cs</DependentUpon>
    </Compile>
    <Compile Include="CreateAllomorphTypeMismatchDlg.cs">
      <SubType>Form</SubType>
    </Compile>
    <Compile Include="DuplicateAnalysisFixer.cs" />
    <Compile Include="DuplicateWordformFixer.cs" />
    <Compile Include="EditMorphBreaksDlg.cs">
      <SubType>Form</SubType>
    </Compile>
    <Content Include="FlexInterlinModel\FlexInterlinear-generated.cs" />
    <Compile Include="ClosedFeatureNode.cs" />
    <Compile Include="FilterAllTextsDialog.cs">
      <SubType>Form</SubType>
    </Compile>
    <Compile Include="FilterTextsDialog.cs">
      <SubType>Form</SubType>
    </Compile>
    <Compile Include="FlexInterlinModel\FlexInterlinear.cs" />
    <Compile Include="FocusBoxController.ApproveAndMove.cs">
      <DependentUpon>FocusBoxController.cs</DependentUpon>
      <SubType>UserControl</SubType>
    </Compile>
    <Compile Include="FocusBoxController.cs">
      <SubType>UserControl</SubType>
    </Compile>
    <Compile Include="FocusBoxController.Designer.cs">
      <DependentUpon>FocusBoxController.cs</DependentUpon>
    </Compile>
    <Compile Include="IInterlinConfigurable.cs" />
    <Compile Include="ImageHolder.cs">
      <SubType>UserControl</SubType>
    </Compile>
    <Compile Include="InflFeatureTreeModel.cs" />
    <Compile Include="InfoPane.cs">
      <SubType>UserControl</SubType>
    </Compile>
    <Compile Include="InterAreaBookmark.cs" />
    <Compile Include="InterlinDocChart.cs">
      <SubType>UserControl</SubType>
    </Compile>
    <Compile Include="InterlinearExportDialog.cs">
      <SubType>Form</SubType>
    </Compile>
    <Compile Include="InterlinearExporter.cs" />
    <Compile Include="InterlinearImportDlg.cs">
      <SubType>Form</SubType>
    </Compile>
    <Compile Include="InterlinearImportDlg.Designer.cs">
      <DependentUpon>InterlinearImportDlg.cs</DependentUpon>
    </Compile>
    <Compile Include="InterlinDocForAnalysis.cs">
      <SubType>UserControl</SubType>
    </Compile>
    <Compile Include="InterlinDocForAnalysis.Designer.cs">
      <DependentUpon>InterlinDocForAnalysis.cs</DependentUpon>
    </Compile>
    <Compile Include="InterlinearSfmImportWizard.cs">
      <SubType>Form</SubType>
    </Compile>
    <Compile Include="InterlinearSfmImportWizard.Designer.cs">
      <DependentUpon>InterlinearSfmImportWizard.cs</DependentUpon>
    </Compile>
    <Compile Include="InterlinearTextsRecordClerk.cs" />
    <Compile Include="InterlinLineChoices.cs">
      <SubType>Code</SubType>
    </Compile>
    <Compile Include="InterlinDocRootSiteBase.cs">
      <SubType>UserControl</SubType>
    </Compile>
    <Compile Include="InterlinDocRootSiteBase.Designer.cs">
      <DependentUpon>InterlinDocRootSiteBase.cs</DependentUpon>
    </Compile>
    <Compile Include="InterlinMaster.cs">
      <SubType>UserControl</SubType>
    </Compile>
    <Compile Include="InterlinMasterNoTitleBar.cs">
      <SubType>UserControl</SubType>
    </Compile>
    <Compile Include="InterlinMasterNoTitleContent.cs">
      <SubType>UserControl</SubType>
    </Compile>
    <Compile Include="InterlinPrintView.cs">
      <SubType>UserControl</SubType>
    </Compile>
    <Compile Include="InterlinTaggingChild.cs">
      <SubType>UserControl</SubType>
    </Compile>
    <Compile Include="InterlinPrintView.Designer.cs">
      <DependentUpon>InterlinPrintView.cs</DependentUpon>
    </Compile>
    <Compile Include="InterlinTaggingChild.Designer.cs">
      <DependentUpon>InterlinTaggingChild.cs</DependentUpon>
    </Compile>
    <Compile Include="InterlinTaggingVc.cs" />
    <Compile Include="InterlinVc.cs">
      <SubType>Code</SubType>
    </Compile>
    <Compile Include="InterlinMaster.Designer.cs">
      <DependentUpon>InterlinMaster.cs</DependentUpon>
    </Compile>
    <Compile Include="InterlinMasterBase.cs">
      <SubType>UserControl</SubType>
    </Compile>
    <Compile Include="InterlinViewDataCache.cs" />
    <Compile Include="ITextStrings.Designer.cs">
      <AutoGen>True</AutoGen>
      <DesignTime>True</DesignTime>
      <DependentUpon>ITextStrings.resx</DependentUpon>
    </Compile>
    <Compile Include="LinguaLinksImport.cs" />
    <Compile Include="LinguaLinksImportDlg.cs">
      <SubType>Form</SubType>
    </Compile>
    <Compile Include="PossibilityComboController.cs" />
    <Compile Include="ComplexConcParagraphData.cs" />
    <Compile Include="ParseIsCurrentFixer.cs" />
    <Compile Include="Properties\Resources.Designer.cs">
      <AutoGen>True</AutoGen>
      <DesignTime>True</DesignTime>
      <DependentUpon>Resources.resx</DependentUpon>
    </Compile>
    <Compile Include="RawTextPane.cs">
      <SubType>UserControl</SubType>
    </Compile>
    <Compile Include="Sandbox.cs">
      <SubType>UserControl</SubType>
    </Compile>
    <Compile Include="SandboxBase.ComboHandlers.cs">
      <DependentUpon>SandboxBase.cs</DependentUpon>
      <SubType>UserControl</SubType>
    </Compile>
    <Compile Include="SandboxBase.cs">
      <SubType>UserControl</SubType>
    </Compile>
    <Compile Include="SandboxBase.designer.cs">
      <DependentUpon>SandboxBase.cs</DependentUpon>
    </Compile>
    <Compile Include="SandboxBase.GetRealyAnalysisMethod.cs">
      <DependentUpon>SandboxBase.cs</DependentUpon>
      <SubType>UserControl</SubType>
    </Compile>
    <Compile Include="SandboxBase.MorphemeBreaker.cs">
      <DependentUpon>SandboxBase.cs</DependentUpon>
      <SubType>UserControl</SubType>
    </Compile>
    <Compile Include="SandboxBase.SandboxVc.cs">
      <DependentUpon>SandboxBase.cs</DependentUpon>
      <SubType>UserControl</SubType>
    </Compile>
    <Compile Include="Sfm2FlexText.cs" />
    <Compile Include="ShowSpaceDecorator.cs" />
    <Compile Include="StatisticsView.cs">
      <SubType>UserControl</SubType>
    </Compile>
    <Compile Include="StatisticsView.Designer.cs">
      <DependentUpon>StatisticsView.cs</DependentUpon>
    </Compile>
    <Compile Include="SymbolicValue.cs" />
    <Compile Include="TextsFilterItem.cs" />
    <Compile Include="TextsTriStateTreeView.cs">
      <SubType>Component</SubType>
    </Compile>
    <Compile Include="TitleContentsPane.cs">
      <SubType>UserControl</SubType>
    </Compile>
    <Compile Include="WordBreakGuesser.cs">
      <SubType>Code</SubType>
    </Compile>
    <Compile Include="WordsSfmImportWizard.cs">
      <SubType>Form</SubType>
    </Compile>
    <Compile Include="WordsSfmImportWizard.Designer.cs">
      <DependentUpon>WordsSfmImportWizard.cs</DependentUpon>
    </Compile>
    <Compile Include="WsListManager.cs">
      <SubType>Code</SubType>
    </Compile>
    <EmbeddedResource Include="ChooseTextWritingSystemDlg.resx">
      <SubType>Designer</SubType>
      <DependentUpon>ChooseTextWritingSystemDlg.cs</DependentUpon>
    </EmbeddedResource>
    <EmbeddedResource Include="ConcordanceControl.resx">
      <DependentUpon>ConcordanceControl.cs</DependentUpon>
      <SubType>Designer</SubType>
    </EmbeddedResource>
    <EmbeddedResource Include="ConfigureInterlinDialog.resx">
      <DependentUpon>ConfigureInterlinDialog.cs</DependentUpon>
      <SubType>Designer</SubType>
    </EmbeddedResource>
    <EmbeddedResource Include="CreateAllomorphTypeMismatchDlg.resx">
      <DependentUpon>CreateAllomorphTypeMismatchDlg.cs</DependentUpon>
      <SubType>Designer</SubType>
    </EmbeddedResource>
    <EmbeddedResource Include="EditMorphBreaksDlg.resx">
      <DependentUpon>EditMorphBreaksDlg.cs</DependentUpon>
      <SubType>Designer</SubType>
    </EmbeddedResource>
    <EmbeddedResource Include="FocusBoxController.resx">
      <SubType>Designer</SubType>
      <DependentUpon>FocusBoxController.cs</DependentUpon>
    </EmbeddedResource>
    <EmbeddedResource Include="ImageHolder.resx">
      <DependentUpon>ImageHolder.cs</DependentUpon>
      <SubType>Designer</SubType>
    </EmbeddedResource>
    <EmbeddedResource Include="InfoPane.resx">
      <DependentUpon>InfoPane.cs</DependentUpon>
      <SubType>Designer</SubType>
    </EmbeddedResource>
    <EmbeddedResource Include="InterlinDocChart.resx">
      <DependentUpon>InterlinDocChart.cs</DependentUpon>
      <SubType>Designer</SubType>
    </EmbeddedResource>
    <EmbeddedResource Include="InterlinDocForAnalysis.resx">
      <DependentUpon>InterlinDocForAnalysis.cs</DependentUpon>
      <SubType>Designer</SubType>
    </EmbeddedResource>
    <EmbeddedResource Include="InterlinDocRootSiteBase.resx">
      <DependentUpon>InterlinDocRootSiteBase.cs</DependentUpon>
      <SubType>Designer</SubType>
    </EmbeddedResource>
    <EmbeddedResource Include="InterlinearImportDlg.resx">
      <DependentUpon>InterlinearImportDlg.cs</DependentUpon>
      <SubType>Designer</SubType>
    </EmbeddedResource>
    <EmbeddedResource Include="InterlinMaster.resx">
      <DependentUpon>InterlinMaster.cs</DependentUpon>
      <SubType>Designer</SubType>
    </EmbeddedResource>
    <EmbeddedResource Include="InterlinMasterNoTitleBar.resx">
      <DependentUpon>InterlinMasterNoTitleBar.cs</DependentUpon>
      <SubType>Designer</SubType>
    </EmbeddedResource>
    <EmbeddedResource Include="InterlinPrintView.resx">
      <DependentUpon>InterlinPrintView.cs</DependentUpon>
      <SubType>Designer</SubType>
    </EmbeddedResource>
    <EmbeddedResource Include="InterlinTaggingChild.resx">
      <DependentUpon>InterlinTaggingChild.cs</DependentUpon>
      <SubType>Designer</SubType>
    </EmbeddedResource>
    <EmbeddedResource Include="IText.ico" />
    <EmbeddedResource Include="ITextStrings.resx">
      <SubType>Designer</SubType>
      <Generator>ResXFileCodeGenerator</Generator>
      <LastGenOutput>ITextStrings.Designer.cs</LastGenOutput>
    </EmbeddedResource>
    <EmbeddedResource Include="LinguaLinksImportDlg.resx">
      <DependentUpon>LinguaLinksImportDlg.cs</DependentUpon>
      <SubType>Designer</SubType>
    </EmbeddedResource>
    <EmbeddedResource Include="Properties\Resources.resx">
      <SubType>Designer</SubType>
      <Generator>ResXFileCodeGenerator</Generator>
      <LastGenOutput>Resources.Designer.cs</LastGenOutput>
    </EmbeddedResource>
    <EmbeddedResource Include="Sandbox.resx">
      <DependentUpon>Sandbox.cs</DependentUpon>
      <SubType>Designer</SubType>
    </EmbeddedResource>
  </ItemGroup>
  <ItemGroup>
    <EmbeddedResource Include="InterlinearSfmImportWizard.resx">
      <DependentUpon>InterlinearSfmImportWizard.cs</DependentUpon>
      <SubType>Designer</SubType>
    </EmbeddedResource>
    <EmbeddedResource Include="InvisibleSpaceCursor.cur" />
    <EmbeddedResource Include="StatisticsView.resx">
      <DependentUpon>StatisticsView.cs</DependentUpon>
      <SubType>Designer</SubType>
    </EmbeddedResource>
  </ItemGroup>
  <ItemGroup>
    <Content Include="ZeroWidth.ico" />
  </ItemGroup>
  <ItemGroup>
    <BootstrapperPackage Include="Microsoft.Net.Client.3.5">
      <Visible>False</Visible>
      <ProductName>.NET Framework 3.5 SP1 Client Profile</ProductName>
      <Install>false</Install>
    </BootstrapperPackage>
    <BootstrapperPackage Include="Microsoft.Net.Framework.3.5.SP1">
      <Visible>False</Visible>
      <ProductName>.NET Framework 3.5 SP1</ProductName>
      <Install>true</Install>
    </BootstrapperPackage>
    <BootstrapperPackage Include="Microsoft.Windows.Installer.3.1">
      <Visible>False</Visible>
      <ProductName>Windows Installer 3.1</ProductName>
      <Install>true</Install>
    </BootstrapperPackage>
  </ItemGroup>
  <Import Project="$(MSBuildBinPath)\Microsoft.CSharp.targets" />
  <PropertyGroup>
    <PreBuildEvent>
    </PreBuildEvent>
    <PostBuildEvent>
    </PostBuildEvent>
  </PropertyGroup>
  <ItemGroup>
    <Folder Include="Resources\" />
  </ItemGroup>
</Project><|MERGE_RESOLUTION|>--- conflicted
+++ resolved
@@ -1,4 +1,4 @@
-<?xml version="1.0" encoding="utf-8"?>
+﻿<?xml version="1.0" encoding="utf-8"?>
 <Project DefaultTargets="Build" xmlns="http://schemas.microsoft.com/developer/msbuild/2003" ToolsVersion="15.0">
   <PropertyGroup>
     <ProjectType>Local</ProjectType>
@@ -135,8 +135,6 @@
     <Reference Include="Aga.Controls">
       <HintPath>..\..\..\DistFiles\Aga.Controls.dll</HintPath>
     </Reference>
-<<<<<<< HEAD
-=======
     <Reference Include="CsvHelper, Version=28.0.1.0, Culture=neutral, processorArchitecture=MSIL">
       <SpecificVersion>False</SpecificVersion>
       <HintPath>..\..\..\Output\Debug\CsvHelper.dll</HintPath>
@@ -145,24 +143,15 @@
       <SpecificVersion>False</SpecificVersion>
       <HintPath>..\..\..\Output\Debug\DesktopAnalytics.dll</HintPath>
     </Reference>
->>>>>>> 253e5931
     <Reference Include="ExCSS, Version=2.0.2.0, Culture=neutral, processorArchitecture=MSIL">
       <SpecificVersion>False</SpecificVersion>
       <HintPath>..\..\..\Output\Debug\ExCSS.dll</HintPath>
     </Reference>
-<<<<<<< HEAD
-    <Reference Include="Geckofx-Core, Version=45.0.33.0, Culture=neutral, PublicKeyToken=3209ac31600d1857, processorArchitecture=x86">
+    <Reference Include="Geckofx-Core">
       <SpecificVersion>False</SpecificVersion>
       <HintPath>..\..\..\Output\Debug\Geckofx-Core.dll</HintPath>
     </Reference>
-    <Reference Include="Geckofx-Winforms, Version=45.0.33.0, Culture=neutral, PublicKeyToken=3209ac31600d1857, processorArchitecture=x86">
-=======
-    <Reference Include="Geckofx-Core">
-      <SpecificVersion>False</SpecificVersion>
-      <HintPath>..\..\..\Output\Debug\Geckofx-Core.dll</HintPath>
-    </Reference>
     <Reference Include="Geckofx-Winforms">
->>>>>>> 253e5931
       <SpecificVersion>False</SpecificVersion>
       <HintPath>..\..\..\Output\Debug\Geckofx-Winforms.dll</HintPath>
     </Reference>
