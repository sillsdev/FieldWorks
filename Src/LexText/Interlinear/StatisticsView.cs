// Copyright (c) 2015-2017 SIL International
// This software is licensed under the LGPL, version 2.1 or later
// (http://www.gnu.org/licenses/lgpl-2.1.html)

using System;
using System.Collections.Generic;
using System.Drawing;
using System.Linq;
using System.Windows.Forms;
using System.Xml;
using SIL.FieldWorks.Common.FwUtils;
using SIL.FieldWorks.Common.Widgets;
using SIL.LCModel;
using SIL.LCModel.DomainServices;
using SIL.FieldWorks.XWorks;
using SIL.Utils;
using XCore;

namespace SIL.FieldWorks.IText
{
	public partial class StatisticsView : UserControl, IxCoreContentControl
	{
		private bool _shouldNotCall;

		private string _areaName;
		private Mediator _mediator;
		private PropertyTable _propertyTable;
		private LcmCache _cache;
		private InterlinearTextsRecordClerk m_clerk;

		public StatisticsView()
		{
			InitializeComponent();

			ContextMenu cm = new ContextMenu();

			var mi = new MenuItem("Copy");
			mi.Click += new EventHandler(mi_Copy);
			cm.MenuItems.Add(mi);

			statisticsBox.ContextMenu = cm;
		}

		public string AccName
		{
			get { return ITextStrings.ksTextAreaStatisticsViewName; }
		}

		#region Implementation of IxCoreCtrlTabProvider

		/// <summary>
		/// Gather up suitable targets to Cntrl-(Shift-)Tab into.
		/// </summary>
		/// <param name="targetCandidates">List of places to move to.</param>
		/// <returns>A suitable target for moving to in Ctrl(+Shift)+Tab.
		/// This returned value should also have been added to the main list.</returns>
		public Control PopulateCtrlTabTargetCandidateList(List<Control> targetCandidates)
		{
			targetCandidates.Add(this);
			return this;
		}

		#endregion

		#region Implementation of IxCoreColleague

		public void Init(Mediator mediator, PropertyTable propertyTable, XmlNode configurationParameters)
		{
			CheckDisposed();
			_mediator = mediator; //allows the Cache property to function
			_propertyTable = propertyTable;
			_cache = _propertyTable.GetValue<LcmCache>("cache");

			string name = XmlUtils.GetAttributeValue(configurationParameters, "clerk");
			var clerk = RecordClerk.FindClerk(_propertyTable, name);
			m_clerk = (clerk == null || clerk is TemporaryRecordClerk) ?
				(InterlinearTextsRecordClerk)RecordClerkFactory.CreateClerk(mediator, _propertyTable, configurationParameters, true) :
				(InterlinearTextsRecordClerk)clerk;
			// There's no record bar for it to control, but it should control the staus bar (e.g., it should update if we change
			// the set of selected texts).
			m_clerk.ActivateUI(true);
			_areaName = XmlUtils.GetOptionalAttributeValue(configurationParameters, "area", "unknown");
			RebuildStatisticsTable();
			//add ourselves so that we can receive messages (related to the text selection currently misnamed AddTexts)
			mediator.AddColleague(this);
			//add our current state to the history system
			string toolName = _propertyTable.GetStringProperty("currentContentControl", "");
			mediator.SendMessage("AddContextToHistory", new FwLinkArgs(toolName, Guid.Empty), false);
		}

		private void RebuildStatisticsTable()
		{
			statisticsBox.Clear();
			// TODO-Linux: SelectionTabs isn't implemented on Mono
			statisticsBox.SelectionTabs = new int[] { 10, 300};
			//retrieve the default UI font.
			var font = FontHeightAdjuster.GetFontForStyle(StyleServices.NormalStyleName,
														  FontHeightAdjuster.StyleSheetFromPropertyTable(_propertyTable),
														  Cache.DefaultUserWs, Cache.WritingSystemFactory);
			//increase the size of the default UI font and make it bold for the header.
			Font headerFont = new Font(font.FontFamily, font.SizeInPoints + 1.0f, FontStyle.Bold, font.Unit, font.GdiCharSet);

			//refresh the statisticsDescription (in case of font changes)
			statisticsBox.Text = ITextStrings.ksStatisticsView_HeaderText;

			int row = 0;
			var textList = InterestingTextsDecorator.GetInterestingTextList(_mediator, _propertyTable, Cache.ServiceLocator);
			int numberOfSegments = 0;
			int wordCount = 0;
			int uniqueWords = 0;

			Dictionary<int, int> languageCount = new Dictionary<int, int>();
			Dictionary<int, HashSet<string>> languageTypeCount = new Dictionary<int, HashSet<string>>();
			//for each interesting text
			foreach (var text in textList.InterestingTexts)
			{
				//if a text is deleted in Interlinear there could be a text in this list which has invalid data.
				if (text.Hvo < 0)
					continue;
				//for every paragraph in the interesting text
				for (int index = 0; index < text.ParagraphsOS.Count; ++index)
				{
					//count the segments in this paragraph
					numberOfSegments += text[index].SegmentsOS.Count;
					//count all the things analyzed as words
					var words = new List<IAnalysis>(text[index].Analyses);
<<<<<<< HEAD
					foreach (var word in words.Where(x => x.Wordform.ShortName != "???"))
=======
					var wordForms = new List<IWfiWordform>(words.Where(x => x.Wordform != null && x.Wordform.ShortName != "???").Select(y => y.Wordform));
					foreach (var wordForm in wordForms)
>>>>>>> deae5c5f
					{
						var valdWSs = wordForm.Form.AvailableWritingSystemIds;
						foreach (var ws in valdWSs)
						{
							// increase the count of words(tokens) for this language
							int count = 0;
							if (languageCount.TryGetValue(ws, out count))
							{
								languageCount[ws] = count + 1;
							}
							else
							{
								languageCount.Add(ws, 1);
							}
							//increase the count of unique words(types) for this language
							HashSet<string> pair;
							if (languageTypeCount.TryGetValue(ws, out pair))
							{
								//add the string for this writing system in all lower case to the set, unique count is case insensitive
								pair.Add(wordForm.Form.get_String(ws).Text.ToLower());
							}
							else
							{
								//add the string for this writing system in all lower case to the set, unique count is case insensitive
								languageTypeCount.Add(ws, new HashSet<string> {wordForm.Form.get_String(ws).Text.ToLower()});
							}
						}
					}
					words.RemoveAll(item => !item.HasWordform);
					wordCount += words.Count;
				}
			}
			// insert total word type count
			statisticsBox.Text += Environment.NewLine + Environment.NewLine + Environment.NewLine + "\t" + ITextStrings.ksStatisticsViewTotalWordTypesText + "\t"; // Todo: find the right System.?.NewLine constant

			++row;
			//add one row for the unique words in each language.
			foreach (KeyValuePair<int, HashSet<string>> keyValuePair in languageTypeCount)
			{
				var ws = Cache.WritingSystemFactory.get_EngineOrNull(keyValuePair.Key);

				string labText = (ws != null ? ws.ToString() : "#unknown#") + @":";
				statisticsBox.Text += Environment.NewLine + Environment.NewLine + "\t" + labText + "\t"; // Todo: find the right System.?.NewLine constant
				statisticsBox.Text += "" + keyValuePair.Value.Count;
				++row;
				uniqueWords += keyValuePair.Value.Count; //increase the total of unique words
			}

			// next insert the word count.
			statisticsBox.Text += Environment.NewLine + Environment.NewLine + Environment.NewLine + "\t" + ITextStrings.ksStatisticsViewTotalWordTokensText + "\t"; // Todo: find the right System.?.NewLine constant
			statisticsBox.Text += wordCount;
			++row;
			//add one row for the token count for each language.
			foreach (KeyValuePair<int, int> keyValuePair in languageCount)
			{
				var ws = Cache.WritingSystemFactory.get_EngineOrNull(keyValuePair.Key);

				string labText = (ws != null ? ws.ToString() : "#unknown#") + @":";
				statisticsBox.Text += Environment.NewLine + Environment.NewLine + "\t" + labText + "\t"; // Todo: find the right System.?.NewLine constant
				statisticsBox.Text += "" + keyValuePair.Value;
				++row;
			}
			statisticsBox.Text += Environment.NewLine + Environment.NewLine + Environment.NewLine + "\t" + ITextStrings.ksStatisticsViewTotalSentencesText + "\t"; // Todo: find the right System.?.NewLine constant

			// next insert the sentence count.
			statisticsBox.Text += numberOfSegments;

			// insert the total word type count into the richTextBox (it wasn't available earlier)
			statisticsBox.SelectionStart = statisticsBox.Find(ITextStrings.ksStatisticsViewTotalWordTypesText) +
										   ITextStrings.ksStatisticsViewTotalWordTypesText.Length;
			statisticsBox.SelectionLength = 1;
			statisticsBox.SelectedText = "\t" + uniqueWords;

			// Set the font for the header. Do this after we add the other stuff to make sure
			// it doesn't apply to extra text added adjacent to it.
			statisticsBox.Select(0, ITextStrings.ksStatisticsView_HeaderText.Length);
			statisticsBox.SelectionFont = headerFont;
			statisticsBox.Select(0, 0);
		}

		public IxCoreColleague[] GetMessageTargets()
		{
			CheckDisposed();

			return new IxCoreColleague[] { this };
		}

		public bool ShouldNotCall
		{
			get { return _shouldNotCall; }
		}

		public int Priority
		{
			get
			{
				return (int)ColleaguePriority.Low;
			}
		}

		public bool OnDisplayAddTexts(object commandObject, ref UIItemDisplayProperties display)
		{
			CheckDisposed();
			display.Enabled = m_clerk != null;
			display.Visible = display.Enabled;
			return true;
		}

		public bool OnAddTexts(object args)
		{
			bool result = m_clerk.OnAddTexts(args);
			if(result)
			{
				RebuildStatisticsTable();
			}
			return result;
		}

		#endregion

		#region Implementation of IxCoreContentControl

		public bool PrepareToGoAway()
		{
			CheckDisposed();

			return true;
		}

		public string AreaName
		{
			get { return _areaName; }
		}

		#endregion

		/// <summary>
		/// This method throws an ObjectDisposedException if IsDisposed returns
		/// true.  This is the case where a method or property in an object is being
		/// used but the object itself is no longer valid.
		///
		/// This method should be added to all public properties and methods of this
		/// object and all other objects derived from it (extensive).
		/// </summary>
		public void CheckDisposed()
		{
			if (IsDisposed)
				throw new ObjectDisposedException("StatisticsView has been disposed.");
		}

		/// <summary>
		/// FDO cache.
		/// </summary>
		protected LcmCache Cache
		{
			get
			{
				return _cache;
			}
		}
		//Code to add right click


		void mi_Copy(object sender, EventArgs e)
		{
			statisticsBox.Copy();
		}
	}
}<|MERGE_RESOLUTION|>--- conflicted
+++ resolved
@@ -124,36 +124,32 @@
 					numberOfSegments += text[index].SegmentsOS.Count;
 					//count all the things analyzed as words
 					var words = new List<IAnalysis>(text[index].Analyses);
-<<<<<<< HEAD
-					foreach (var word in words.Where(x => x.Wordform.ShortName != "???"))
-=======
 					var wordForms = new List<IWfiWordform>(words.Where(x => x.Wordform != null && x.Wordform.ShortName != "???").Select(y => y.Wordform));
 					foreach (var wordForm in wordForms)
->>>>>>> deae5c5f
-					{
-						var valdWSs = wordForm.Form.AvailableWritingSystemIds;
-						foreach (var ws in valdWSs)
 						{
-							// increase the count of words(tokens) for this language
-							int count = 0;
-							if (languageCount.TryGetValue(ws, out count))
+							var valdWSs = wordForm.Form.AvailableWritingSystemIds;
+							foreach (var ws in valdWSs)
 							{
-								languageCount[ws] = count + 1;
-							}
-							else
-							{
-								languageCount.Add(ws, 1);
-							}
-							//increase the count of unique words(types) for this language
-							HashSet<string> pair;
-							if (languageTypeCount.TryGetValue(ws, out pair))
-							{
-								//add the string for this writing system in all lower case to the set, unique count is case insensitive
+								// increase the count of words(tokens) for this language
+								int count = 0;
+								if (languageCount.TryGetValue(ws, out count))
+								{
+									languageCount[ws] = count + 1;
+								}
+								else
+								{
+									languageCount.Add(ws, 1);
+								}
+								//increase the count of unique words(types) for this language
+								HashSet<string> pair;
+								if (languageTypeCount.TryGetValue(ws, out pair))
+								{
+									//add the string for this writing system in all lower case to the set, unique count is case insensitive
 								pair.Add(wordForm.Form.get_String(ws).Text.ToLower());
-							}
-							else
-							{
-								//add the string for this writing system in all lower case to the set, unique count is case insensitive
+								}
+								else
+								{
+									//add the string for this writing system in all lower case to the set, unique count is case insensitive
 								languageTypeCount.Add(ws, new HashSet<string> {wordForm.Form.get_String(ws).Text.ToLower()});
 							}
 						}
