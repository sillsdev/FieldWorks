--- conflicted
+++ resolved
@@ -117,41 +117,6 @@
   <resheader name="writer">
     <value>System.Resources.ResXResourceWriter, System.Windows.Forms, Version=4.0.0.0, Culture=neutral, PublicKeyToken=b77a5c561934e089</value>
   </resheader>
-<<<<<<< HEAD
-  <assembly alias="System.Windows.Forms" name="System.Windows.Forms, Version=4.0.0.0, Culture=neutral, PublicKeyToken=b77a5c561934e089" />
-  <data name="label1.Dock" type="System.Windows.Forms.DockStyle, System.Windows.Forms">
-    <value>Top</value>
-  </data>
-  <data name="label1.ImeMode" type="System.Windows.Forms.ImeMode, System.Windows.Forms">
-    <value>NoControl</value>
-  </data>
-  <assembly alias="System.Drawing" name="System.Drawing, Version=4.0.0.0, Culture=neutral, PublicKeyToken=b03f5f7f11d50a3a" />
-  <data name="label1.Location" type="System.Drawing.Point, System.Drawing">
-    <value>0, 0</value>
-  </data>
-  <data name="label1.Size" type="System.Drawing.Size, System.Drawing">
-    <value>701, 23</value>
-  </data>
-  <assembly alias="mscorlib" name="mscorlib, Version=4.0.0.0, Culture=neutral, PublicKeyToken=b77a5c561934e089" />
-  <data name="label1.TabIndex" type="System.Int32, mscorlib">
-    <value>0</value>
-  </data>
-  <data name="label1.Text" xml:space="preserve">
-    <value>Choose the lines you wish to display and the order in which to display them. Some restrictions apply in editable views.</value>
-  </data>
-  <data name="&gt;&gt;label1.Name" xml:space="preserve">
-    <value>label1</value>
-  </data>
-  <data name="&gt;&gt;label1.Type" xml:space="preserve">
-    <value>System.Windows.Forms.Label, System.Windows.Forms, Version=4.0.0.0, Culture=neutral, PublicKeyToken=b77a5c561934e089</value>
-  </data>
-  <data name="&gt;&gt;label1.Parent" xml:space="preserve">
-    <value>$this</value>
-  </data>
-  <data name="&gt;&gt;label1.ZOrder" xml:space="preserve">
-    <value>1</value>
-  </data>
-=======
   <assembly alias="mscorlib" name="mscorlib, Version=4.0.0.0, Culture=neutral, PublicKeyToken=b77a5c561934e089" />
   <data name="mainLayoutPanel.ColumnCount" type="System.Int32, mscorlib">
     <value>1</value>
@@ -215,7 +180,6 @@
   <data name="buttonLayoutPanel.AutoSize" type="System.Boolean, mscorlib">
     <value>True</value>
   </data>
->>>>>>> 253e5931
   <data name="helpButton.AccessibleName" xml:space="preserve">
     <value>OK</value>
   </data>
@@ -226,11 +190,7 @@
     <value>NoControl</value>
   </data>
   <data name="helpButton.Location" type="System.Drawing.Point, System.Drawing">
-<<<<<<< HEAD
-    <value>620, 3</value>
-=======
     <value>633, 3</value>
->>>>>>> 253e5931
   </data>
   <data name="helpButton.Size" type="System.Drawing.Size, System.Drawing">
     <value>75, 23</value>
@@ -263,11 +223,7 @@
     <value>NoControl</value>
   </data>
   <data name="cancelButton.Location" type="System.Drawing.Point, System.Drawing">
-<<<<<<< HEAD
-    <value>539, 3</value>
-=======
     <value>552, 3</value>
->>>>>>> 253e5931
   </data>
   <data name="cancelButton.Size" type="System.Drawing.Size, System.Drawing">
     <value>75, 23</value>
@@ -289,7 +245,6 @@
   </data>
   <data name="&gt;&gt;cancelButton.ZOrder" xml:space="preserve">
     <value>1</value>
-<<<<<<< HEAD
   </data>
   <data name="okButton.AccessibleName" xml:space="preserve">
     <value>OK</value>
@@ -297,29 +252,17 @@
   <data name="okButton.Anchor" type="System.Windows.Forms.AnchorStyles, System.Windows.Forms">
     <value>Bottom, Right</value>
   </data>
-  <data name="okButton.Location" type="System.Drawing.Point, System.Drawing">
-    <value>458, 3</value>
-=======
-  </data>
-  <data name="okButton.AccessibleName" xml:space="preserve">
-    <value>OK</value>
-  </data>
-  <data name="okButton.Anchor" type="System.Windows.Forms.AnchorStyles, System.Windows.Forms">
-    <value>Bottom, Right</value>
-  </data>
   <data name="okButton.ImeMode" type="System.Windows.Forms.ImeMode, System.Windows.Forms">
     <value>NoControl</value>
   </data>
   <data name="okButton.Location" type="System.Drawing.Point, System.Drawing">
     <value>471, 3</value>
->>>>>>> 253e5931
   </data>
   <data name="okButton.Size" type="System.Drawing.Size, System.Drawing">
     <value>75, 23</value>
   </data>
   <data name="okButton.TabIndex" type="System.Int32, mscorlib">
     <value>17</value>
-<<<<<<< HEAD
   </data>
   <data name="okButton.Text" xml:space="preserve">
     <value>&amp;OK</value>
@@ -336,41 +279,17 @@
   <data name="&gt;&gt;okButton.ZOrder" xml:space="preserve">
     <value>2</value>
   </data>
-  <data name="mainBrowser.Dock" type="System.Windows.Forms.DockStyle, System.Windows.Forms">
+  <data name="buttonLayoutPanel.Dock" type="System.Windows.Forms.DockStyle, System.Windows.Forms">
     <value>Fill</value>
-  </data>
-  <data name="mainBrowser.Location" type="System.Drawing.Point, System.Drawing">
-    <value>0, 23</value>
-  </data>
-  <data name="mainBrowser.Margin" type="System.Windows.Forms.Padding, System.Windows.Forms">
-    <value>10, 10, 10, 10</value>
-  </data>
-  <data name="mainBrowser.Size" type="System.Drawing.Size, System.Drawing">
-    <value>701, 338</value>
-  </data>
-  <data name="mainBrowser.TabIndex" type="System.Int32, mscorlib">
-    <value>0</value>
-  </data>
-  <data name="&gt;&gt;mainBrowser.Name" xml:space="preserve">
-    <value>mainBrowser</value>
-  </data>
-  <data name="&gt;&gt;mainBrowser.Type" xml:space="preserve">
-    <value>SIL.Windows.Forms.HtmlBrowser.XWebBrowser, SIL.Windows.Forms, Version=6.0.0.0, Culture=neutral, PublicKeyToken=null</value>
-  </data>
-  <data name="&gt;&gt;mainBrowser.Parent" xml:space="preserve">
-    <value>$this</value>
-  </data>
-  <data name="&gt;&gt;mainBrowser.ZOrder" xml:space="preserve">
-    <value>0</value>
-  </data>
-  <data name="buttonLayoutPanel.Dock" type="System.Windows.Forms.DockStyle, System.Windows.Forms">
-    <value>Bottom</value>
   </data>
   <data name="buttonLayoutPanel.FlowDirection" type="System.Windows.Forms.FlowDirection, System.Windows.Forms">
     <value>RightToLeft</value>
   </data>
   <data name="buttonLayoutPanel.Location" type="System.Drawing.Point, System.Drawing">
-    <value>0, 361</value>
+    <value>0, 360</value>
+  </data>
+  <data name="buttonLayoutPanel.Margin" type="System.Windows.Forms.Padding, System.Windows.Forms">
+    <value>0, 0, 0, 0</value>
   </data>
   <data name="buttonLayoutPanel.Padding" type="System.Windows.Forms.Padding, System.Windows.Forms">
     <value>3, 0, 0, 0</value>
@@ -379,7 +298,7 @@
     <value>No</value>
   </data>
   <data name="buttonLayoutPanel.Size" type="System.Drawing.Size, System.Drawing">
-    <value>701, 29</value>
+    <value>714, 30</value>
   </data>
   <data name="buttonLayoutPanel.TabIndex" type="System.Int32, mscorlib">
     <value>21</value>
@@ -391,62 +310,10 @@
     <value>System.Windows.Forms.FlowLayoutPanel, System.Windows.Forms, Version=4.0.0.0, Culture=neutral, PublicKeyToken=b77a5c561934e089</value>
   </data>
   <data name="&gt;&gt;buttonLayoutPanel.Parent" xml:space="preserve">
-    <value>$this</value>
+    <value>mainLayoutPanel</value>
   </data>
   <data name="&gt;&gt;buttonLayoutPanel.ZOrder" xml:space="preserve">
     <value>2</value>
-=======
-  </data>
-  <data name="okButton.Text" xml:space="preserve">
-    <value>&amp;OK</value>
-  </data>
-  <data name="&gt;&gt;okButton.Name" xml:space="preserve">
-    <value>okButton</value>
-  </data>
-  <data name="&gt;&gt;okButton.Type" xml:space="preserve">
-    <value>System.Windows.Forms.Button, System.Windows.Forms, Version=4.0.0.0, Culture=neutral, PublicKeyToken=b77a5c561934e089</value>
-  </data>
-  <data name="&gt;&gt;okButton.Parent" xml:space="preserve">
-    <value>buttonLayoutPanel</value>
-  </data>
-  <data name="&gt;&gt;okButton.ZOrder" xml:space="preserve">
-    <value>2</value>
-  </data>
-  <data name="buttonLayoutPanel.Dock" type="System.Windows.Forms.DockStyle, System.Windows.Forms">
-    <value>Fill</value>
-  </data>
-  <data name="buttonLayoutPanel.FlowDirection" type="System.Windows.Forms.FlowDirection, System.Windows.Forms">
-    <value>RightToLeft</value>
-  </data>
-  <data name="buttonLayoutPanel.Location" type="System.Drawing.Point, System.Drawing">
-    <value>0, 360</value>
-  </data>
-  <data name="buttonLayoutPanel.Margin" type="System.Windows.Forms.Padding, System.Windows.Forms">
-    <value>0, 0, 0, 0</value>
-  </data>
-  <data name="buttonLayoutPanel.Padding" type="System.Windows.Forms.Padding, System.Windows.Forms">
-    <value>3, 0, 0, 0</value>
-  </data>
-  <data name="buttonLayoutPanel.RightToLeft" type="System.Windows.Forms.RightToLeft, System.Windows.Forms">
-    <value>No</value>
-  </data>
-  <data name="buttonLayoutPanel.Size" type="System.Drawing.Size, System.Drawing">
-    <value>714, 30</value>
-  </data>
-  <data name="buttonLayoutPanel.TabIndex" type="System.Int32, mscorlib">
-    <value>21</value>
-  </data>
-  <data name="&gt;&gt;buttonLayoutPanel.Name" xml:space="preserve">
-    <value>buttonLayoutPanel</value>
-  </data>
-  <data name="&gt;&gt;buttonLayoutPanel.Type" xml:space="preserve">
-    <value>System.Windows.Forms.FlowLayoutPanel, System.Windows.Forms, Version=4.0.0.0, Culture=neutral, PublicKeyToken=b77a5c561934e089</value>
-  </data>
-  <data name="&gt;&gt;buttonLayoutPanel.Parent" xml:space="preserve">
-    <value>mainLayoutPanel</value>
-  </data>
-  <data name="&gt;&gt;buttonLayoutPanel.ZOrder" xml:space="preserve">
-    <value>2</value>
   </data>
   <data name="mainLayoutPanel.Dock" type="System.Windows.Forms.DockStyle, System.Windows.Forms">
     <value>Fill</value>
@@ -477,7 +344,6 @@
   </data>
   <data name="mainLayoutPanel.LayoutSettings" type="System.Windows.Forms.TableLayoutSettings, System.Windows.Forms">
     <value>&lt;?xml version="1.0" encoding="utf-16"?&gt;&lt;TableLayoutSettings&gt;&lt;Controls&gt;&lt;Control Name="mainBrowser" Row="1" RowSpan="1" Column="0" ColumnSpan="1" /&gt;&lt;Control Name="description" Row="0" RowSpan="1" Column="0" ColumnSpan="1" /&gt;&lt;Control Name="buttonLayoutPanel" Row="2" RowSpan="1" Column="0" ColumnSpan="1" /&gt;&lt;/Controls&gt;&lt;Columns Styles="Percent,100" /&gt;&lt;Rows Styles="Absolute,24,Percent,100,Absolute,30" /&gt;&lt;/TableLayoutSettings&gt;</value>
->>>>>>> 253e5931
   </data>
   <metadata name="$this.Localizable" type="System.Boolean, mscorlib, Version=4.0.0.0, Culture=neutral, PublicKeyToken=b77a5c561934e089">
     <value>True</value>
