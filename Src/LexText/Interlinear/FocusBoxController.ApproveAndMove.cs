// Copyright (c) 2009-2018 SIL International
// This software is licensed under the LGPL, version 2.1 or later
// (http://www.gnu.org/licenses/lgpl-2.1.html)

using System.Collections.Generic;
using System.Linq;
using SIL.LCModel;
using SIL.LCModel.DomainServices;
using SIL.LCModel.Infrastructure;
using System.Diagnostics;
using XCore;
using SIL.LCModel.Core.Text;
using SIL.LCModel.Core.KernelInterfaces;
using SIL.ObjectModel;
using System.Windows.Forms;

namespace SIL.FieldWorks.IText
{
	/// ----------------------------------------------------------------------------------------
	/// <summary>
	///
	/// </summary>
	/// ----------------------------------------------------------------------------------------
	public partial class FocusBoxController
	{
		internal void ApproveAndStayPut(ICommandUndoRedoText undoRedoText)
		{
			// don't navigate, just save.
			UpdateRealFromSandbox(undoRedoText, true);
		}

		/// <summary>
		/// Approves an analysis and moves the selection to the next wordform or the
		/// next Interlinear line.
		/// Normally, this is invoked as a result of pressing the <Enter> key
		/// or clicking the "Approve and Move Next" green check in an analysis.
		/// </summary>
		internal void ApproveAndMoveNext(ICommandUndoRedoText cmd)
		{
			if (!PreCheckApprove())
				return;

			UndoableUnitOfWorkHelper.Do(cmd.UndoText, cmd.RedoText, Cache.ActionHandlerAccessor,
				() =>
				{
					ApproveAnalysis(SelectedOccurrence, false, true);
				});

			// This should not make any data changes, since we're telling it not to save and anyway
			// we already saved the current annotation. And it can't correctly place the focus box
			// until the change we just did are completed and PropChanged sent. So keep this outside the UOW.
			OnNextBundle(false, false, false, true);
		}

		/// <summary>
		/// Approves an analysis (if there are edits or if fSaveGuess is true and there is a guess) and
		/// moves the selection to target.
		/// </summary>
		/// <param name="target">The occurrence to move to.</param>
		/// <param name="parent">If the FocusBox parent is not set, then use this value to set it.</param>
		/// <param name="fSaveGuess">if true, saves guesses; if false, skips guesses but still saves edits.</param>
		/// <param name="fMakeDefaultSelection">true to make the default selection within the new sandbox.</param>
		internal void ApproveAndMoveTarget(AnalysisOccurrence target, InterlinDocForAnalysis parent, bool fSaveGuess, bool fMakeDefaultSelection)
		{
			if (!PreCheckApprove())
				return;

			if (Parent == null)
			{
				Parent = parent;
			}

			UndoableUnitOfWorkHelper.Do(ITextStrings.ksUndoApproveAnalysis, ITextStrings.ksRedoApproveAnalysis, Cache.ActionHandlerAccessor,
				() =>
				{
					ApproveAnalysis(SelectedOccurrence, false, fSaveGuess);
				});

			// This should not make any data changes, since we're telling it not to save and anyway
			// we already saved the current annotation. And it can't correctly place the focus box
			// until the change we just did are completed and PropChanged sent. So keep this outside the UOW.
			TargetBundle(target, false, fMakeDefaultSelection);
		}

		/// <summary>
		///
		/// </summary>
		/// <param name="undoRedoText">Approving the state of the FocusBox can be associated with
		/// different user actions (ie. UOW)</param>
		/// <param name="fSaveGuess"></param>
		internal void UpdateRealFromSandbox(ICommandUndoRedoText undoRedoText, bool fSaveGuess)
		{
			if (!ShouldCreateAnalysisFromSandbox(fSaveGuess))
				return;

			var origWordform = SelectedOccurrence;
			if (!origWordform.IsValid)
				return; // something (editing elsewhere?) has put things in a bad state; cf LTB-1665.
			var origWag = new AnalysisTree(origWordform.Analysis);
			var undoText = undoRedoText != null ? undoRedoText.UndoText : ITextStrings.ksUndoApproveAnalysis;
			var redoText = undoRedoText != null ? undoRedoText.RedoText : ITextStrings.ksRedoApproveAnalysis;
			var oldAnalysis = SelectedOccurrence.Analysis;
			try
			{
				// Updating one of a segment's analyses would normally reset the analysis cache.
				// And we may have to: UpdatingOccurrence will figure out whether to do it or not.
				// But we don't want it to happen as an automatic side effect of the PropChanged.
				InterlinDoc.SuspendResettingAnalysisCache = true;
				UndoableUnitOfWorkHelper.Do(undoText, redoText,
					Cache.ActionHandlerAccessor, () => ApproveAnalysis(SelectedOccurrence, false, fSaveGuess));
			}
			finally
			{
				InterlinDoc.SuspendResettingAnalysisCache = false;
			}
			var newAnalysis = SelectedOccurrence.Analysis;
			InterlinDoc.UpdatingOccurrence(oldAnalysis, newAnalysis);
			var newWag = new AnalysisTree(origWordform.Analysis);
			var wordforms = new HashSet<IWfiWordform> { origWag.Wordform, newWag.Wordform };
			InterlinDoc.UpdateGuesses(wordforms);
		}

		protected virtual bool ShouldCreateAnalysisFromSandbox(bool fSaveGuess)
		{
			if (SelectedOccurrence == null)
				return false;
			if (InterlinWordControl == null || !InterlinWordControl.ShouldSave(fSaveGuess))
				return false;
			return true;
		}

		private void FinishSettingAnalysis(AnalysisTree newAnalysisTree, IAnalysis oldAnalysis)
		{
			if (newAnalysisTree.Analysis == oldAnalysis)
				return;
			List<int> msaHvoList = new List<int>();
			// Collecting for the new analysis is probably overkill, since the MissingEntries combo will only have MSAs
			// that are already referenced outside of the focus box (namely by the Senses). It's unlikely, therefore,
			// that we could configure the Focus Box in such a state as to remove the last link to an MSA in the
			// new analysis.  But just in case it IS possible...
			IWfiAnalysis newWa = newAnalysisTree.WfiAnalysis;
			if (newWa != null)
			{
				// Make sure this analysis is marked as user-approved (green check mark)
				Cache.LangProject.DefaultUserAgent.SetEvaluation(newWa, Opinions.approves);
			}
		}

		private void SaveAnalysisForAnnotation(AnalysisOccurrence occurrence, AnalysisTree newAnalysisTree)
		{
			Debug.Assert(occurrence != null);
			// Record the old wordform before we alter InstanceOf.
			IWfiWordform oldWf = occurrence.Analysis.Wordform;

			var wfToTryDeleting = occurrence.Analysis as IWfiWordform;

			// This is the property that each 'in context' object has that points at one of the WfiX classes as the
			// analysis of the word.
			occurrence.Analysis = newAnalysisTree.Analysis;

			// It's possible if the new analysis is a different case form that the old wordform is now
			// unattested and should be removed.
			if (wfToTryDeleting != null && wfToTryDeleting != occurrence.Analysis.Wordform)
				wfToTryDeleting.DeleteIfSpurious();
		}

		/// <summary>
		/// We can navigate from one bundle to another if the focus box controller is
		/// actually visible. (Earlier versions of this method also checked it was in the right tool, but
		/// that was when the sandbox included this functionality. The controller is only shown when navigation
		/// is possible.)
		/// </summary>
		protected bool CanNavigateBundles
		{
			get
			{
				return Visible;
			}
		}

		/// <summary>
		/// Move to the next bundle in the direction indicated by fForward. If fSaveGuess is true, save guesses in the current position.
		/// If skipFullyAnalyzedWords is true, move to the next item needing analysis, otherwise, the immediate next.
		/// If fMakeDefaultSelection is true, make the default selection within the moved focus box.
		/// </summary>
		public void OnNextBundle(bool fSaveGuess, bool skipFullyAnalyzedWords, bool fMakeDefaultSelection, bool fForward)
		{
			var nextOccurrence = GetNextOccurrenceToAnalyze(fForward, skipFullyAnalyzedWords);
			// If we are at the end of a segment we should move to the first Translation or note line (if any)
			if(nextOccurrence.Segment != SelectedOccurrence.Segment || nextOccurrence == SelectedOccurrence)
			{
				if (InterlinDoc.SelectFirstTranslationOrNote())
				{
					// We moved to a translation or note line, exit
					return;
				}
			}
			TargetBundle(nextOccurrence, fSaveGuess, fMakeDefaultSelection);
		}

		public void OnNextBundleSkipTranslationOrNoteLine(bool fSaveGuess)
		{
			var nextOccurrence = GetNextOccurrenceToAnalyze(true, true);

			TargetBundle(nextOccurrence, fSaveGuess, true);
		}

		/// <summary>
		/// Move to the target bundle.
		/// </summary>
		/// <param name="target">The occurrence to move to.</param>
		/// <param name="fSaveGuess">if true, saves guesses in the current position; if false, skips guesses but still saves edits.</param>
		/// <param name="fMakeDefaultSelection">true to make the default selection within the moved focus box.</param>
		public void TargetBundle(AnalysisOccurrence target, bool fSaveGuess, bool fMakeDefaultSelection)
		{
			int currentLineIndex = -1;
			if (InterlinWordControl != null)
				currentLineIndex = InterlinWordControl.GetLineOfCurrentSelection();
			InterlinDoc.TriggerAnalysisSelected(target, fSaveGuess, fMakeDefaultSelection);
			if (!fMakeDefaultSelection && currentLineIndex >= 0 && InterlinWordControl != null)
				InterlinWordControl.SelectOnOrBeyondLine(currentLineIndex, 1);
		}

		// It would be nice to have more of this logic in the StTextAnnotationNavigator, but the definition of FullyAnalyzed
		// is dependent on what lines we are displaying.
		private AnalysisOccurrence GetNextOccurrenceToAnalyze(bool fForward, bool skipFullyAnalyzedWords)
		{
			var navigator = new SegmentServices.StTextAnnotationNavigator(SelectedOccurrence);
			var options = fForward
							  ? navigator.GetWordformOccurrencesAdvancingIncludingStartingOccurrence()
							  : navigator.GetWordformOccurrencesBackwardsIncludingStartingOccurrence();
			if (options.First() == SelectedOccurrence)
				options = options.Skip(1);
			if (skipFullyAnalyzedWords)
				options = options.Where(analysis => !IsFullyAnalyzed(analysis));
			return options.DefaultIfEmpty(SelectedOccurrence).FirstOrDefault();
		}

		bool IsFullyAnalyzed(AnalysisOccurrence occ)
		{
			var analysis = occ.Analysis;
			// I don't think we're ever passed punctuation, but if so, it doesn't need any further analysis.
			if (analysis is IPunctuationForm)
				return true;
			// Wordforms always need more (I suppose pathologically they might not if all analysis fields are turned off, but in that case,
			// nothing needs analysis).
			if (analysis is IWfiWordform)
				return false;
			var wf = analysis.Wordform;
			// analysis is either a WfiAnalysis or WfiGloss; find the actual analysis.
			var wa = (IWfiAnalysis)(analysis is IWfiAnalysis ? analysis : analysis.Owner);

			foreach (InterlinLineSpec spec in m_lineChoices.EnabledLineSpecs)
			{
				// see if the information required for this linespec is present.
				switch (spec.Flid)
				{
					case InterlinLineChoices.kflidWord:
						int ws = spec.GetActualWs(wf.Cache, wf.Hvo, TsStringUtils.GetWsOfRun(occ.Segment.Paragraph.Contents, 0));
						if (wf.Form.get_String(ws).Length == 0)
							return false; // bizarre, but for completeness...
						break;
					case InterlinLineChoices.kflidLexEntries:
						if (!CheckPropSetForAllMorphs(wa, WfiMorphBundleTags.kflidMorph))
							return false;
						break;
					case InterlinLineChoices.kflidMorphemes:
						if (!CheckPropSetForAllMorphs(wa, WfiMorphBundleTags.kflidMorph))
							return false;
						break;
					case InterlinLineChoices.kflidLexGloss:
						if (!CheckPropSetForAllMorphs(wa, WfiMorphBundleTags.kflidSense))
							return false;
						break;
					case InterlinLineChoices.kflidLexPos:
						if (!CheckPropSetForAllMorphs(wa, WfiMorphBundleTags.kflidMsa))
							return false;
						break;
					case InterlinLineChoices.kflidWordGloss:
						// If it isn't a WfiGloss the user needs a chance to supply a word gloss.
						if (!(analysis is IWfiGloss))
							return false;
						// If it is empty for the (possibly magic) ws specified here, it needs filling in.
						if (((IWfiGloss)analysis).Form.get_String(spec.GetActualWs(wf.Cache, analysis.Hvo, wf.Cache.DefaultAnalWs)).Length == 0)
							return false;
						break;
					case InterlinLineChoices.kflidWordPos:
						if (wa.CategoryRA == null)
							return false;
						break;
					case InterlinLineChoices.kflidFreeTrans:
					case InterlinLineChoices.kflidLitTrans:
					case InterlinLineChoices.kflidNote:
					default:
						// unrecognized or non-word-level annotation, nothing required.
						break;
				}
			}
			return true; // If we can't find anything to complain about, it's fully analyzed.
		}

		// Check that the specified WfiAnalysis includes at least one morpheme bundle, and that all morpheme
		// bundles have the specified property set. Return true if all is well.
		private static bool CheckPropSetForAllMorphs(IWfiAnalysis wa, int flid)
		{
			if (wa.MorphBundlesOS.Count == 0)
				return false;
			return wa.MorphBundlesOS.All(bundle => wa.Cache.DomainDataByFlid.get_ObjectProp(bundle.Hvo, flid) != 0);
		}

		/// <summary>
		/// Common pre-checks used for some of the Approve workflows.
		/// </summary>
		/// <returns>true: passed all pre-checks.</returns>
		public bool PreCheckApprove()
		{
			if (SelectedOccurrence == null)
				return false;

			if (!SelectedOccurrence.IsValid)
			{
				// Can happen (at least) when the text we're analyzing got deleted in another window
				SelectedOccurrence = null;
				InterlinDoc.TryHideFocusBoxAndUninstall();
				return false;
			}

			var stText = SelectedOccurrence.Paragraph.Owner as IStText;
			if (stText == null || stText.ParagraphsOS.Count == 0)
				return false; // paranoia, we should be in one of its paragraphs.

			return true;
		}

		/// <summary>
		/// Using the current focus box content, approve it and apply it to all unanalyzed matching
		/// wordforms in the text.  See LT-8833.
		/// </summary>
		/// <returns></returns>
		public void ApproveGuessOrChangesForWholeTextAndMoveNext(Command cmd)
		{
			if (!PreCheckApprove())
				return;

			// Go through the entire text looking for matching analyses that can be set to the new
			// value.

			// We don't need to discard existing guesses, even though we will modify Segment.Analyses,
			// since guesses for other wordforms will not be affected, and there will be no remaining
			// guesses for the word we're confirming everywhere. (This needs to be outside the block
			// for the UOW, since what we are suppressing happens at the completion of the UOW.)
			InterlinDoc.SuppressResettingGuesses(
				() =>
					{
						// Needs to include GetRealAnalysis, since it might create a new one.
						UndoableUnitOfWorkHelper.Do(cmd.UndoText, cmd.RedoText, Cache.ActionHandlerAccessor,
							() =>
							{
								ApproveAnalysis(SelectedOccurrence, true, true);
							});
					});
			// This should not make any data changes, since we're telling it not to save and anyway
			// we already saved the current annotation. And it can't correctly place the focus box
			// until the change we just did are completed and PropChanged sent. So keep this outside the UOW.
			OnNextBundle(false, false, false, true);
		}

		/// <summary>
		/// Common code intended to be used for all analysis approval workflows.
		/// </summary>
		/// <param name="occ">The occurrence to approve.</param>
		/// <param name="allOccurrences">if true, approve all occurrences; if false, only approve occ </param>
		/// <param name="fSaveGuess">if true, saves guesses; if false, skips guesses but still saves edits.</param>
		public virtual void ApproveAnalysis(AnalysisOccurrence occ, bool allOccurrences, bool fSaveGuess)
		{
			IAnalysis oldAnalysis = occ.Analysis;
			IWfiWordform oldWf = occ.Analysis.Wordform;

			IWfiAnalysis obsoleteAna;
			AnalysisTree newAnalysisTree = InterlinWordControl.GetRealAnalysis(fSaveGuess, out obsoleteAna);
			var wf = newAnalysisTree.Wordform;
			if (newAnalysisTree.Analysis == wf)
			{
				// nothing significant to confirm, so move on
				return;
			}
			SaveAnalysisForAnnotation(occ, newAnalysisTree);
			if (wf != null)
			{
				if (allOccurrences)
				{
					ApplyAnalysisToInstancesOfWordform(occ, newAnalysisTree.Analysis, oldWf, wf);
				}
				else
				{
					occ.Segment.AnalysesRS[occ.Index] = newAnalysisTree.Analysis;
				}
			}
			// don't try to clean up the old analysis until we've finished walking through
			// the text and applied all our changes, otherwise we could delete a wordform
			// that is referenced by dummy annotations in the text, and thus cause the display
			// to treat them like pronunciations, and just show an unanalyzable text (LT-9953)
			FinishSettingAnalysis(newAnalysisTree, oldAnalysis);
			if (obsoleteAna != null)
				obsoleteAna.Delete();
<<<<<<< HEAD
			if (oldWf != null && oldWf != wf && oldWf.OccurrencesInTexts.Count() == 0)
=======
			if (oldWf != null && oldWf.Cache != null && oldWf != wf && oldWf.OccurrencesInTexts.Count() == 0)
>>>>>>> f0b55a25
				// oldWf is probably the uppercase form of wf.
				oldWf.Delete();
		}

		// Caller must create UOW
		private void ApplyAnalysisToInstancesOfWordform(AnalysisOccurrence occurrence, IAnalysis newAnalysis, IWfiWordform oldWordform, IWfiWordform newWordform)
		{
			var navigator = new SegmentServices.StTextAnnotationNavigator(occurrence);
			foreach (var occ in navigator.GetAnalysisOccurrencesAdvancingInStText().ToList())
			{
				// We certainly want to update any occurrence that exactly matches the wordform of the analysis we are confirming.
				// If oldWordform is different, we are confirming a different case form from what occurred in the text.
				if (occ.Analysis == newWordform || occ.Analysis == oldWordform)
					occ.Segment.AnalysesRS[occ.Index] = newAnalysis;
			}
		}
	}

	/// <summary>
	/// This is a subclass of FocusBoxController. I (JohnT) am not sure why it was extracted, but it appears to be responsible
	/// for the menu commands that move the focus box. Or at least the part of the class in this file is.
	/// </summary>
	public partial class FocusBoxControllerForDisplay
	{
		// Set by the constructor, this determines whether 'move right' means 'move next' or 'move previous' and similar things.
		private bool m_fRightToLeft;

		public bool OnDisplayApproveAndStayPut(object commandObject, ref UIItemDisplayProperties display)
		{
			display.Enabled = CanNavigateBundles;
			display.Visible = display.Enabled;
			return true; //we've handled this
		}

		public bool OnApproveAndStayPut(object cmd)
		{
			ApproveAndStayPut(cmd as ICommandUndoRedoText);
			return true;
		}
		/// <summary>
		/// Enable the "Approve Analysis And" submenu, if we can.
		/// </summary>
		/// <param name="commandObject"></param>
		/// <param name="display"></param>
		/// <returns></returns>
		public virtual bool OnDisplayApproveAnalysisMovementMenu(object commandObject, ref UIItemDisplayProperties display)
		{
			display.Enabled = CanNavigateBundles;
			display.Visible = display.Enabled;
			return true;
		}

		public bool OnDisplayApproveAndMoveNextSameLine(object commandObject, ref UIItemDisplayProperties display)
		{
			return OnDisplayApproveAndMoveNext(commandObject, ref display);
		}

		public bool OnApproveAndMoveNextSameLine(object cmd)
		{
			OnNextBundle(true, true, true, true);
			return true;
		}

		public bool OnDisplayApproveForWholeTextAndMoveNext(object commandObject, ref UIItemDisplayProperties display)
		{
			display.Enabled = CanNavigateBundles;
			display.Visible = display.Enabled;
			return true; //we've handled this
		}

		public bool OnApproveForWholeTextAndMoveNext(object cmd)
		{
			ApproveGuessOrChangesForWholeTextAndMoveNext(cmd as Command);
			return false;
		}

		public bool OnDisplayApproveAll(object commandObject, ref UIItemDisplayProperties display)
		{
			display.Enabled = CanNavigateBundles;
			display.Visible = display.Enabled;
			return true; //we've handled this
		}

		public bool OnDisplayBrowseMoveNextSameLine(object commandObject, ref UIItemDisplayProperties display)
		{
			return OnDisplayBrowseMoveNext(commandObject, ref display);
		}

		public bool OnBrowseMoveNextSameLine(object cmd)
		{
			OnNextBundle(false, false, false, true);
			return true;
		}

		public bool OnDisplayBrowseMoveNext(object commandObject, ref UIItemDisplayProperties display)
		{
			display.Enabled = CanNavigateBundles;
			display.Visible = display.Enabled;
			return true; //we've handled this
		}

		public bool OnBrowseMoveNext(object cmd)
		{
			OnNextBundle(false, false, true, true);
			return true;
		}

		public bool OnDisplayApproveAndMoveNext(object commandObject, ref UIItemDisplayProperties display)
		{
			display.Enabled = CanNavigateBundles;
			display.Visible = display.Enabled;
			return true; //we've handled this
		}

		internal void OnApproveAndMoveNext()
		{
			OnApproveAndMoveNext(m_mediator.CommandSet["CmdApproveAndMoveNext"] as Command);
		}

		public bool OnApproveAndMoveNext(object cmd)
		{

			ApproveAndMoveNext(cmd as ICommandUndoRedoText);
			return true;
		}

		/// <summary>
		/// handle the message to see if the menu item should be enabled
		/// LT-14588: this one was missing! Ctrl+Left doesn't work without it!
		/// </summary>
		public virtual bool OnDisplayMoveFocusBoxLeft(object commandObject, ref UIItemDisplayProperties display)
		{
			display.Enabled = CanNavigateBundles;
			display.Visible = display.Enabled;
			return true; //we've handled this
		}

		/// <summary>
		/// handle the message to see if the menu item should be enabled
		/// </summary>
		public virtual bool OnDisplayMoveFocusBoxRight(object commandObject, ref UIItemDisplayProperties display)
		{
			display.Enabled = CanNavigateBundles;
			display.Visible = display.Enabled;
			return true; //we've handled this
		}

		/// <summary>
		/// Enable the "Disregard Analysis And" submenu, if we can.
		/// </summary>
		public virtual bool OnDisplayBrowseMovementMenu(object commandObject, ref UIItemDisplayProperties display)
		{
			display.Enabled = CanNavigateBundles;
			display.Visible = display.Enabled;
			return true;
		}

		/// <summary>
		/// Move to the next word.
		/// </summary>
		public bool OnMoveFocusBoxRight(object cmd)
		{
			OnMoveFocusBoxRight(cmd as ICommandUndoRedoText, true);
			return true;
		}

		/// <summary>
		/// Move to next bundle to the right, after approving changes (and guesses if fSaveGuess is true).
		/// </summary>
		public void OnMoveFocusBoxRight(ICommandUndoRedoText undoRedoText, bool fSaveGuess)
		{
			// Move in the literal direction (LT-3706)
			OnNextBundle(fSaveGuess, false, true, !m_fRightToLeft);
		}

		/// <summary>
		/// handle the message to see if the menu item should be enabled
		/// </summary>
		/// <param name="commandObject"></param>
		/// <param name="display"></param>
		/// <returns></returns>
		public virtual bool OnDisplayMoveFocusBoxRightNc(object commandObject, ref UIItemDisplayProperties display)
		{
			display.Enabled = CanNavigateBundles;
			display.Visible = display.Enabled;
			return true; //we've handled this
		}

		/// <summary>
		/// Move to next bundle with no confirm
		/// </summary>
		/// <param name="argument"></param>
		/// <returns></returns>
		public bool OnMoveFocusBoxRightNc(object cmd)
		{
			OnMoveFocusBoxRight(cmd as ICommandUndoRedoText, false);
			return true;
		}

		/// <summary>
		/// Move to the next word to the left (and confirm current).
		/// </summary>
		public bool OnMoveFocusBoxLeft(object cmd)
		{
			OnNextBundle(true, false, true, m_fRightToLeft);
			return true;
		}

		/// <summary>
		/// handle the message to see if the menu item should be enabled
		/// </summary>
		/// <param name="commandObject"></param>
		/// <param name="display"></param>
		/// <returns></returns>
		public virtual bool OnDisplayMoveFocusBoxLeftNc(object commandObject, ref UIItemDisplayProperties display)
		{
			display.Enabled = CanNavigateBundles;
			display.Visible = display.Enabled;
			return true; //we've handled this
		}
		/// <summary>
		/// Move to the previous word (don't confirm current).
		/// </summary>
		/// <param name="argument"></param>
		/// <returns></returns>
		public bool OnMoveFocusBoxLeftNc(object cmd)
		{
			OnNextBundle(false, false, true, m_fRightToLeft);
			return true;
		}

		/// <summary>
		/// handle the message to see if the menu item should be enabled
		/// </summary>
		/// <param name="commandObject"></param>
		/// <param name="display"></param>
		/// <returns></returns>
		public virtual bool OnDisplayNextIncompleteBundle(object commandObject, ref UIItemDisplayProperties display)
		{
			display.Enabled = CanNavigateBundles;
			display.Visible = display.Enabled;
			return true; //we've handled this
		}

		/// <summary>
		/// The NextIncompleteBundle (without confirming current--Nc) command is not visible by default.
		/// Therefore this method, which is called by the mediator using reflection, must be implemented
		/// if the command is ever to be enabled and visible. It must have this exact name and signature,
		/// which are determined by the 'message' in its command element. This command is enabled and visible
		/// exactly when the version that DOES confirm the current choice is, so delegate to that.
		/// </summary>
		/// <param name="commandObject"></param>
		/// <param name="display"></param>
		/// <returns></returns>
		public virtual bool OnDisplayNextIncompleteBundleNc(object commandObject, ref UIItemDisplayProperties display)
		{
			return OnDisplayNextIncompleteBundle(commandObject, ref display);
		}

		/// <summary>
		/// Move to next bundle needing analysis (and confirm current).
		/// </summary>
		/// <param name="argument"></param>
		/// <returns></returns>
		public bool OnNextIncompleteBundle(object cmd)
		{
			OnNextBundleSkipTranslationOrNoteLine(true);
			return true;
		}

		/// <summary>
		/// Move to next bundle needing analysis (without confirm current).
		/// </summary>
		/// <param name="argument"></param>
		/// <returns></returns>
		public bool OnNextIncompleteBundleNc(object cmd)
		{
			OnNextBundleSkipTranslationOrNoteLine(false);
			return true;
		}

		/// <summary>
		/// whether or not to display the Make phrase icon and menu item.
		/// </summary>
		/// <remarks>OnJoinWords is in the base class because used by icon</remarks>
		public bool OnDisplayJoinWords(object commandObject, ref UIItemDisplayProperties display)
		{
			display.Enabled = CanNavigateBundles && ShowLinkWordsIcon;
			display.Visible = display.Enabled;
			return true; //we've handled this
		}

		/// <summary>
		/// whether or not to display the Break phrase icon and menu item.
		/// </summary>
		/// <remarks>OnBreakPhrase is in the base class because used by icon</remarks>
		public bool OnDisplayBreakPhrase(object commandObject,
			ref UIItemDisplayProperties display)
		{
			display.Enabled = CanNavigateBundles && ShowBreakPhraseIcon;
			display.Visible = display.Enabled;
			return true;
		}

		/// <summary>
		/// handle the message to see if the menu item should be enabled
		/// </summary>
		/// <param name="commandObject"></param>
		/// <param name="display"></param>
		/// <returns></returns>
		public virtual bool OnDisplayLastBundle(object commandObject, ref UIItemDisplayProperties display)
		{
			display.Enabled = CanNavigateBundles;
			display.Visible = display.Enabled;
			return true; //we've handled this
		}
		/// <summary>
		/// Move to the last bundle
		/// </summary>
		/// <param name="arg"></param>
		/// <returns></returns>
		public bool OnLastBundle(object arg)
		{
			var navigator = new SegmentServices.StTextAnnotationNavigator(SelectedOccurrence);
			IEnumerable<AnalysisOccurrence> options = navigator.GetWordformOccurrencesAdvancingIncludingStartingOccurrence();
			InterlinDoc.TriggerAnalysisSelected(options.Last(), true, true);
			return true;
		}

		/// <summary>
		/// handle the message to see if the menu item should be enabled
		/// </summary>
		/// <param name="commandObject"></param>
		/// <param name="display"></param>
		/// <returns></returns>
		public virtual bool OnDisplayFirstBundle(object commandObject, ref UIItemDisplayProperties display)
		{
			display.Enabled = CanNavigateBundles;
			display.Visible = display.Enabled;
			return true; //we've handled this
		}
		/// <summary>
		/// Move to the first bundle
		/// </summary>
		/// <param name="arg"></param>
		/// <returns></returns>
		public bool OnFirstBundle(object arg)
		{
			var navigator = new SegmentServices.StTextAnnotationNavigator(SelectedOccurrence);
			IEnumerable<AnalysisOccurrence> options = navigator.GetWordformOccurrencesBackwardsIncludingStartingOccurrence();
			InterlinDoc.TriggerAnalysisSelected(options.Last(), true, true);
			return true;
		}
	}
}<|MERGE_RESOLUTION|>--- conflicted
+++ resolved
@@ -403,11 +403,7 @@
 			FinishSettingAnalysis(newAnalysisTree, oldAnalysis);
 			if (obsoleteAna != null)
 				obsoleteAna.Delete();
-<<<<<<< HEAD
-			if (oldWf != null && oldWf != wf && oldWf.OccurrencesInTexts.Count() == 0)
-=======
 			if (oldWf != null && oldWf.Cache != null && oldWf != wf && oldWf.OccurrencesInTexts.Count() == 0)
->>>>>>> f0b55a25
 				// oldWf is probably the uppercase form of wf.
 				oldWf.Delete();
 		}
