// Copyright (c) 2015-2021 SIL International
// This software is licensed under the LGPL, version 2.1 or later
// (http://www.gnu.org/licenses/lgpl-2.1.html)

using System;
using System.Collections.Generic;
using System.Diagnostics;
using System.Drawing;
using System.Linq;
using System.Windows.Forms;
using SIL.FieldWorks.Common.ViewsInterfaces;
using SIL.FieldWorks.Common.Controls;
using SIL.LCModel.Core.KernelInterfaces;
using SIL.FieldWorks.Common.FwUtils;
using SIL.FieldWorks.Common.RootSites;
using SIL.LCModel;
using SIL.LCModel.DomainServices;
using SIL.LCModel.Infrastructure;
using SIL.FieldWorks.FwCoreDlgControls;
using XCore;

namespace SIL.FieldWorks.IText
{
	/// <summary>
	/// Ideally this would be an abstract class, but Designer does not handle abstract classes.
	/// </summary>
	public partial class InterlinDocRootSiteBase : RootSite,
		IVwNotifyChange, IHandleBookmark, ISelectOccurrence,
		IStyleSheet, ISetupLineChoices, IInterlinConfigurable
	{
		private ISilDataAccess m_sda;
		protected internal int m_hvoRoot; // IStText
		protected ICmObjectRepository m_objRepo;

		/// <summary>
		/// Context menu for use when user right-clicks on Interlinear segment labels.
		/// </summary>
		private ContextMenuStrip m_labelContextMenu;

		/// <summary>
		/// Blue circle button to alert user to the presence of the Configure Interlinear context menu.
		/// </summary>
		private BlueCircleButton m_contextButton;

		/// <summary>
		/// Index of Interlinear line clicked on to generate above blue button.
		/// Allows context menu to be context-sensitive.
		/// </summary>
		private int m_iLineChoice;

		/// <summary>
		/// Helps determine if a rt-click is opening or closing the context menu.
		/// </summary>
		private long m_ticksWhenContextMenuClosed = 0;

		private readonly HashSet<IWfiWordform> m_wordformsToUpdate;

		public InterlinVc Vc { get; set; }

		// Necessary for IInterlinConfigurable
		public PropertyTable PropertyTable
		{
			get
			{
				return m_propertyTable;
			}
			set
			{
				m_propertyTable = value;
			}
		}
		public IVwRootBox Rootb { get; set; }

		public InterlinDocRootSiteBase()
		{
			m_wordformsToUpdate = new HashSet<IWfiWordform>();
			InitializeComponent();
		}

		public override void MakeRoot()
		{
			if (m_cache == null || DesignMode)
				return;

			base.MakeRoot();
			MakeRootInternal();
		}

		protected virtual void MakeRootInternal()
		{
			// Setting this result too low can result in moving a cursor from an editable field
			// to a non-editable field (e.g. with Control-Right and Control-Left cursor
			// commands).  Normally we could set this to only a few (e.g. 4). but in
			// Interlinearizer we may want to jump from one sentence annotation to the next over
			// several read-only paragraphs  contained in a word bundle.  Make sure that
			// procedures that use this limit do not move the cursor from an editable to a
			// non-editable field.
			m_rootb.MaxParasToScan = 2000;

			EnsureVc();

			// We want to get notified when anything changes.
			m_sda = m_cache.MainCacheAccessor;
			m_sda.AddNotification(this);

<<<<<<< HEAD
			Vc.ShowMorphBundles = m_propertyTable.GetBoolProperty("ShowMorphBundles", true);
=======
			// PropertyTable can be null when the root site exists inside a dialog (LT-20412)
			Vc.ShowMorphBundles = m_propertyTable?.GetBoolProperty("ShowMorphBundles", true) ?? true;
>>>>>>> 253e5931
			Vc.LineChoices = LineChoices;
			Vc.ShowDefaultSense = true;

			m_rootb.DataAccess = m_cache.MainCacheAccessor;
			m_rootb.SetRootObject(m_hvoRoot, Vc, InterlinVc.kfragStText, m_styleSheet);
			m_objRepo = m_cache.ServiceLocator.GetInstance<ICmObjectRepository>();
		}

		public bool OnDisplayExportInterlinear(object commandObject, ref UIItemDisplayProperties display)
		{
			if (m_hvoRoot != 0)
				display.Enabled = true;
			else
				display.Enabled = false;
			display.Visible = true;
			return true;
		}

		public bool OnExportInterlinear(object argument)
		{
			// If the currently selected text is from Scripture, then we need to give the dialog
			// the list of Scripture texts that have been selected for interlinearization.
			var parent = Parent;
			while (parent != null && !(parent is InterlinMaster))
				parent = parent.Parent;
			var master = parent as InterlinMaster;
			if (master != null)
			{
				var clerk = master.Clerk as InterlinearTextsRecordClerk;
				if (clerk != null)
				{
					clerk.GetScriptureIds(); // initialize the InterestingTextList to include Scripture (prevent a crash trying later)
				}
			}
			bool fFocusBox = TryHideFocusBoxAndUninstall();
			ICmObject objRoot = m_objRepo.GetObject(m_hvoRoot);
			using (var dlg = new InterlinearExportDialog(m_mediator, m_propertyTable, objRoot, Vc))
			{
				dlg.ShowDialog(this);
			}
			if (fFocusBox)
			{
				CreateFocusBox();
			}

			return true; // we handled this
		}
		/// <summary>
		/// Hides the sandbox and removes it from the controls.
		/// </summary>
		/// <returns>true, if it could hide the sandbox. false, if it was not installed.</returns>
		internal virtual bool TryHideFocusBoxAndUninstall()
		{
			return false; // by default it never exists.
		}

		/// <summary>
		/// Placeholder for a routine which creates the focus box in InterlinDocForAnalysis.
		/// </summary>
		internal virtual void CreateFocusBox()
		{

		}

		/// <summary>
		///
		/// </summary>
		protected virtual void MakeVc()
		{
			throw new NotImplementedException();
		}

		protected void EnsureVc()
		{
			if (Vc == null)
				MakeVc();
		}

		#region ISelectOccurrence

		/// <summary>
		/// This base version is used by 'read-only' tabs that need to select an
		/// occurrence in IText from the analysis occurrence. Override for Sandbox-type selections.
		/// </summary>
		/// <param name="point"></param>
		public virtual void SelectOccurrence(AnalysisOccurrence point)
		{
			if (point == null)
				return;
			Debug.Assert(point.HasWordform,
				"Given annotation type should have wordform but was " + point + ".");

			// The following will select the occurrence, ... I hope!
			// Scroll to selection into view
			var sel = SelectOccurrenceInIText(point);
			if (sel == null)
				return;
			//sel.Install();
			m_rootb.Activate(VwSelectionState.vssEnabled);
			// Don't steal the focus from another window.  See FWR-1795.
			if (!Focused && ParentForm == Form.ActiveForm)
			{
				if (CanFocus)
					Focus();
				else
				{
					// For some reason as we switch to a tab containing this it isn't visible
					// at the point where this is called. And that suppresses Focus().
					// Arrange to get focus when we can.
					VisibleChanged += FocusWhenVisible;
				}
			}
			ScrollSelectionIntoView(sel, VwScrollSelOpts.kssoTop);
			Update();
		}

		protected void FocusWhenVisible(object sender, EventArgs e)
		{
			if (CanFocus)
			{
				// It's possible that a focus box has been set up since we added this event handler.
				// If so we prefer to focus that.
				// But don't steal the focus from another window.  See FWR-1795.
				if (ParentForm == Form.ActiveForm)
				{
					var focusBox = (from Control c in Controls where c is FocusBoxController select c).FirstOrDefault();
					if (focusBox != null)
						focusBox.Focus();
					else
						Focus();
				}
				VisibleChanged -= FocusWhenVisible;
			}
		}

		/// <summary>
		/// Selects the specified AnalysisOccurrence in the interlinear text.
		/// </summary>
		/// <param name="point"></param>
		/// <returns></returns>
		protected internal IVwSelection SelectOccurrenceInIText(AnalysisOccurrence point)
		{
			Debug.Assert(point != null);
			Debug.Assert(m_hvoRoot != 0);

			var rgvsli = new SelLevInfo[3];
			rgvsli[0].ihvo = point.Index; // 0 specifies where wf is in segment.
			rgvsli[0].tag = SegmentTags.kflidAnalyses;
			rgvsli[1].ihvo = point.Segment.IndexInOwner; // 1 specifies where segment is in para
			rgvsli[1].tag = StTxtParaTags.kflidSegments;
			rgvsli[2].ihvo = point.Segment.Paragraph.IndexInOwner; // 2 specifies were para is in IStText.
			rgvsli[2].tag = StTextTags.kflidParagraphs;

			return MakeWordformSelection(rgvsli);
		}

		/// <summary>
		/// Get overridden for subclasses needing a Sandbox.
		/// </summary>
		/// <param name="rgvsli"></param>
		/// <returns></returns>
		protected virtual IVwSelection MakeWordformSelection(SelLevInfo[] rgvsli)
		{
			// top prop is atomic, leave index 0. Specifies displaying the contents of the Text.
			IVwSelection sel;
			try
			{
				// InterlinPrintChild and InterlinTaggingChild have no Sandbox,
				// so they need a "real" interlinear text selection.
				sel = RootBox.MakeTextSelInObj(0, rgvsli.Length, rgvsli, 0, null,
											   false, false, false, true, true);
			}
			catch (Exception e)
			{
				Debug.WriteLine(e.StackTrace);
				return null;
			}
			return sel;
		}

		#endregion

		internal virtual AnalysisOccurrence OccurrenceContainingSelection()
		{
			if (m_rootb == null)
				return null;

			// This works fine for non-Sandbox panes,
			// Sandbox panes' selection may be in the Sandbox.
			var sel = m_rootb.Selection;
			return sel == null ? null : GetAnalysisFromSelection(sel);
		}

		protected AnalysisOccurrence GetAnalysisFromSelection(IVwSelection sel)
		{
			AnalysisOccurrence result = null;

			var cvsli = sel.CLevels(false);
			cvsli--; // CLevels includes the string property itself, but AllTextSelInfo doesn't need it.

			// Out variables for AllTextSelInfo.
			int ihvoRoot;
			int tagTextProp;
			int cpropPrevious;
			int ichAnchor;
			int ichEnd;
			int ws;
			bool fAssocPrev;
			int ihvoEnd;
			ITsTextProps ttpBogus;
			// Main array of information retrieved from sel.
			var rgvsli = SelLevInfo.AllTextSelInfo(sel, cvsli,
						   out ihvoRoot, out tagTextProp, out cpropPrevious, out ichAnchor, out ichEnd,
						   out ws, out fAssocPrev, out ihvoEnd, out ttpBogus);

			if (rgvsli.Length > 1)
			{
				// Need to loop backwards until we get down to index 1 or index produces a valid Segment.
				var i = rgvsli.Length - 1;
				ISegment seg = null;
				for (; i > 0; i--)
				{
					// get the container for whatever is selected at this level.
					ICmObject container;
					if (!m_objRepo.TryGetObject(rgvsli[i].hvo, out container))
						return null; // may fail, e.g., trying to get bookmark for text just deleted.

					seg = container as ISegment;
					if (seg != null)
						break;
				}
				if (seg != null && i > 0) // This checks the case where there is no Segment in the selection at all
				{
					// Make a new AnalysisOccurrence
					var selObject = m_objRepo.GetObject(rgvsli[i-1].hvo);
					if (selObject is IAnalysis)
					{
						var indexInContainer = rgvsli[i-1].ihvo;
						result = new AnalysisOccurrence(seg, indexInContainer);
					}
					if (result == null || !result.IsValid)
						result = new AnalysisOccurrence(seg, 0);
				}
				else
				{
					// TODO: other possibilities?!
					Debug.Assert(false, "Reached 'other' situation in OccurrenceContainingSelection().");
				}
			}
			return result;
		}

		protected override void OnHandleCreated(EventArgs e)
		{
			base.OnHandleCreated(e);
			m_contextButton = new BlueCircleButton();
			m_contextButton.ForeColor = BackColor;
			m_contextButton.BackColor = BackColor;
			m_contextButton.Click += m_contextButton_Click;
		}

		protected override void OnMouseDown(MouseEventArgs e)
		{
			RemoveContextButtonIfPresent();
			var ilineChoice = -1;
			var sel = GrabMousePtSelectionToTest(e);
			if (UserClickedOnLabels(sel, out ilineChoice))
			{
				SetContextButtonPosition(sel, ilineChoice);
			}
			if (e.Button == MouseButtons.Right)
			{
				ilineChoice = GetIndexOfLineChoice(sel);
				if (ilineChoice < 0)
				{
					base.OnMouseDown(e);
					return;
				}
				ShowContextMenuIfNotClosing(new Point(e.X, e.Y), ilineChoice);
			}
			base.OnMouseDown(e);
		}

		private void ShowContextMenuIfNotClosing(Point menuLocation, int ilineChoice)
		{
			// LT-4622 Make Configure Interlinear more accessible
			// User clicked on interlinear labels, so I need to
			// make a context menu and show it, if I'm not just closing one!
			// This time test seems to be the only way to find out whether this click closed the last one.
			if (DateTime.Now.Ticks - m_ticksWhenContextMenuClosed > 50000) // 5ms!
			{
				m_labelContextMenu = MakeContextMenu(ilineChoice);
				m_labelContextMenu.Closed += m_labelContextMenu_Closed;
				m_labelContextMenu.Show(this, menuLocation.X, menuLocation.Y);
			}
		}

		private void SetContextButtonPosition(IVwSelection sel, int ilineChoice)
		{
			Debug.Assert(sel != null || !sel.IsValid, "No selection!");
			//sel.GrowToWord();
			Rect rcPrimary;
			Rectangle rcSrcRoot;
			using (new HoldGraphics(this))
			{
				Rect rcSec;
				bool fSplit, fEndBeforeAnchor;
				Rectangle rcDstRoot;
				GetCoordRects(out rcSrcRoot, out rcDstRoot);
				sel.Location(m_graphicsManager.VwGraphics, rcSrcRoot, rcDstRoot, out rcPrimary,
					out rcSec, out fSplit, out fEndBeforeAnchor);
			}
			CalculateHorizContextButtonPosition(rcPrimary, rcSrcRoot);
			m_iLineChoice = ilineChoice;
			if (!Controls.Contains(m_contextButton))
				Controls.Add(m_contextButton);
		}

		private void CalculateHorizContextButtonPosition(Rect rcPrimary, Rect rcSrcRoot)
		{
			// Enhance GJM: Not perfect for RTL script, but I can't figure out how to
			// do it right just now.
			var horizPosition = TextIsRightToLeft ? rcPrimary.left : rcSrcRoot.left;
			m_contextButton.Location = new Point(horizPosition, rcPrimary.top);
		}

		protected bool TextIsRightToLeft
		{
			get
			{
				var rootWs = RootStText.MainWritingSystem;
				var wsEngine = Cache.LanguageWritingSystemFactoryAccessor.get_EngineOrNull(rootWs);
				return wsEngine != null && wsEngine.RightToLeftScript;
			}
		}

		internal void RemoveContextButtonIfPresent()
		{
			m_iLineChoice = -1;
			if (Controls.Contains(m_contextButton))
			{
				Controls.Remove(m_contextButton);
			}
		}

		protected bool UserClickedOnLabels(IVwSelection selTest, out int ilineChoice)
		{
			ilineChoice = GetIndexOfLineChoice(selTest);
			return ilineChoice > -1;
		}

		/// <summary>
		/// Takes a mouse click point and makes an invisible selection for testing.
		/// Exceptions caused by selection problems are caught, but not dealt with.
		/// In case of an exception, the selection returned will be null
		/// </summary>
		/// <param name="e"></param>
		/// <returns></returns>
		protected IVwSelection GrabMousePtSelectionToTest(MouseEventArgs e)
		{
			IVwSelection selTest = null;
			try
			{
				Point pt;
				Rectangle rcSrcRoot;
				Rectangle rcDstRoot;
				using (new HoldGraphics(this))
				{
					pt = PixelToView(new Point(e.X, e.Y));
					GetCoordRects(out rcSrcRoot, out rcDstRoot);
				}
				// Make an invisible selection to see if we are in editable text.
				selTest = m_rootb.MakeSelAt(pt.X, pt.Y, rcSrcRoot, rcDstRoot, false);
			}
			catch
			{

			}
			return selTest;
		}

		protected int GetIndexOfLineChoice(IVwSelection selTest)
		{
			var helper = SelectionHelper.Create(selTest, this);
			if (helper?.SelProps == null)
				return -1;

			var props = helper.SelProps;
			int dummyvar;
			return props.GetIntPropValues((int)FwTextPropType.ktptBulNumStartAt, out dummyvar);
		}

		#region Label Context Menu stuff

		void m_contextButton_Click(object sender, EventArgs e)
		{
			Debug.Assert(m_iLineChoice > -1, "Why isn't this variable set?");
			if (m_iLineChoice > -1)
			{
				ShowContextMenuIfNotClosing(((Control)sender).Location, m_iLineChoice);
			}
		}

		protected virtual ContextMenuStrip MakeContextMenu(int ilineChoice)
		{
			var menu = new ContextMenuStrip();
			bool isRibbonMenu = Vc.ToString() == "RibbonVc";
			// Menu items:
			// 1) Hide [name of clicked line]
			// 2) Add Writing System > (submenu of other wss for this line)
			// 3) Move Up
			// 4) Move Down
			// (separator)
			// 5) Add Line > (submenu of currently hidden lines)
			// 6) Configure Interlinear...

			if (Vc != null && Vc.LineChoices != null && !isRibbonMenu) // just to be safe; shouldn't happen
			{
				var curLineChoices = Vc.LineChoices.Clone() as InterlinLineChoices;
				if (curLineChoices == null)
					return menu;

				// 1) Hide [name of clicked line]
				if (curLineChoices.OkToRemove(ilineChoice))
					AddHideLineMenuItem(menu, curLineChoices, ilineChoice);

				// 2) Add Writing System > (submenu of other wss for this line)
				var addWsSubMenu = new ToolStripMenuItem(ITextStrings.ksAddWS);
				AddAdditionalWsMenuItem(addWsSubMenu, curLineChoices, ilineChoice);
				if (addWsSubMenu.DropDownItems.Count > 0)
					menu.Items.Add(addWsSubMenu);

				// 3) Move Up
				if (curLineChoices.OkToMoveUp(ilineChoice))
					AddMoveUpMenuItem(menu, ilineChoice);

				// 4) Move Down
				if (curLineChoices.OkToMoveDown(ilineChoice))
					AddMoveDownMenuItem(menu, ilineChoice);

				// Add menu separator here
				menu.Items.Add(new ToolStripSeparator());

				// 5) Add Line > (submenu of currently hidden lines)
				var addLineSubMenu = new ToolStripMenuItem(ITextStrings.ksAddLine);
				AddNewLineMenuItem(addLineSubMenu, curLineChoices);
				if (addLineSubMenu.DropDownItems.Count > 0)
					menu.Items.Add(addLineSubMenu);
			}

			// 6) Last, but not least, add a link to the Configure Interlinear dialog
			var configLink = new ToolStripMenuItem(ITextStrings.ksConfigureLinkText);
			configLink.Click += new EventHandler(configLink_Click); // TODO: Figure out how to pass more parameters
			menu.Items.Add(configLink);

			return menu;
		}

		private void AddHideLineMenuItem(ContextMenuStrip menu,
			InterlinLineChoices curLineChoices, int ilineChoice)
		{
			var lineLabel = GetAppropriateLineLabel(curLineChoices, ilineChoice);
			var hideItem = new ToolStripMenuItem(String.Format(ITextStrings.ksHideLine, lineLabel));
			hideItem.Click += new EventHandler(hideItem_Click);
			hideItem.Tag = ilineChoice;
			menu.Items.Add(hideItem);
		}

		private string GetAppropriateLineLabel(InterlinLineChoices curLineChoices, int ilineChoice)
		{
			var curSpec = curLineChoices.EnabledLineSpecs[ilineChoice];
			var result = curLineChoices.LabelFor(curSpec.Flid);
			if (curLineChoices.EnabledRepetitionsOfFlid(curSpec.Flid) > 1)
				result += "(" + curSpec.WsLabel(Cache).Text + ")";
			return result;
		}

		private void AddAdditionalWsMenuItem(ToolStripMenuItem addSubMenu,
			InterlinLineChoices curLineChoices, int ilineChoice)
		{
			var curSpec = curLineChoices.EnabledLineSpecs[ilineChoice];

			// Do not add other writing systems for customs.
			var mdc = (IFwMetaDataCacheManaged)m_cache.MetaDataCacheAccessor;
			if (mdc.FieldExists(curSpec.Flid) && mdc.IsCustom(curSpec.Flid))
				return;

			var choices = GetWsComboItems(curSpec);
			var curFlidDisplayedWss = curLineChoices.OtherEnabledWritingSystemsForFlid(curSpec.Flid, 0);
			var curRealWs = GetRealWsFromSpec(curSpec);
			if (!curFlidDisplayedWss.Contains(curRealWs))
				curFlidDisplayedWss.Add(curRealWs);
			var lgWsAcc = Cache.LanguageWritingSystemFactoryAccessor;
			foreach (var item in choices)
			{
				var itemRealWs = lgWsAcc.GetWsFromStr(item.Id);
				// Skip 'Magic' wss and ones that are already displayed
				if (itemRealWs == 0 || curFlidDisplayedWss.Contains(itemRealWs))
					continue;
				var menuItem = new AddWritingSystemMenuItem(curSpec.Flid, itemRealWs);
				menuItem.Text = item.ToString();
				menuItem.Click += new EventHandler(addWsToFlidItem_Click);
				addSubMenu.DropDownItems.Add(menuItem);
			}
		}

		private IEnumerable<WsComboItem> GetWsComboItems(InterlinLineSpec curSpec)
		{
			using (var dummyCombobox = new ComboBox())
			{
				var dummyCachedBoxes = new Dictionary<ColumnConfigureDialog.WsComboContent, ComboBox.ObjectCollection>();
				var comboObjects = ConfigureInterlinDialog.WsComboItemsInternal(
				Cache, dummyCombobox, dummyCachedBoxes, curSpec.ComboContent);
				var choices = new WsComboItem[comboObjects.Count];
				comboObjects.CopyTo(choices, 0);
				return choices;
			}
		}

		private int GetRealWsFromSpec(InterlinLineSpec spec)
		{
			if (!spec.IsMagicWritingSystem)
			{
				return spec.WritingSystem;
			}
			// special case, the only few we support so far (and only for a few fields).
			if (spec.WritingSystem == WritingSystemServices.kwsFirstAnal)
				return Cache.LangProject.DefaultAnalysisWritingSystem.Handle;
			if (spec.WritingSystem == WritingSystemServices.kwsVernInParagraph)
				return Cache.LangProject.DefaultVernacularWritingSystem.Handle; // REVIEW (Hasso) 2018.01: this is frequently the case, but not always
			int ws = -50;
			try
			{
				ws = WritingSystemServices.InterpretWsLabel(Cache, spec.WsLabel(Cache).Text, null, 0, 0, null);
			}
			catch
			{
				Debug.Assert(ws != -50, "InterpretWsLabel was not able to interpret the Ws Label.  The most likely cause for this is that a magic ws was passed in.");
			}
			return ws;
		}

		private void AddMoveUpMenuItem(ContextMenuStrip menu, int ilineChoice)
		{
			var moveUpItem = new ToolStripMenuItem(ITextStrings.ksMoveUp) { Tag = ilineChoice };
			moveUpItem.Click += moveUpItem_Click;
			menu.Items.Add(moveUpItem);
		}

		private void AddMoveDownMenuItem(ContextMenuStrip menu, int ilineChoice)
		{
			var moveDownItem = new ToolStripMenuItem(ITextStrings.ksMoveDown) { Tag = ilineChoice };
			moveDownItem.Click += moveDownItem_Click;
			menu.Items.Add(moveDownItem);
		}

		private void AddNewLineMenuItem(ToolStripMenuItem addLineSubMenu, InterlinLineChoices curLineChoices)
		{
			// Add menu options to add lines of flids that are in default list, but don't currently appear.
			var unusedSpecs = GetUnusedSpecs(curLineChoices);
			foreach (var specToAdd in unusedSpecs)
			{
				var menuItem = new AddLineMenuItem(specToAdd.Flid) { Text = specToAdd.ToString() };
				menuItem.Click += addLineItem_Click;
				addLineSubMenu.DropDownItems.Add(menuItem);
			}
		}

		private static IEnumerable<LineOption> GetUnusedSpecs(InterlinLineChoices curLineChoices)
		{
			var allOptions = curLineChoices.LineOptions();
			var optionsUsed = curLineChoices.EnabledItemsWithFlids(
				allOptions.Select(lineOption => lineOption.Flid).ToArray());
			return allOptions.Where(option => !optionsUsed.Any(
				spec => spec.Flid == option.Flid)).ToList();
		}

		#region Menu Event Handlers

		private void hideItem_Click(object sender, EventArgs e)
		{
			var ilineToHide = (int) (((ToolStripMenuItem) sender).Tag);
			var newLineChoices = Vc.LineChoices.Clone() as InterlinLineChoices;
			if (newLineChoices != null)
			{
				newLineChoices.Remove(newLineChoices.EnabledLineSpecs[ilineToHide]);
				UpdateForNewLineChoices(newLineChoices);
			}
			RemoveContextButtonIfPresent(); // it will still have a spurious choice to hide the line we just hid; clicking may crash.
		}

		private void addWsToFlidItem_Click(object sender, EventArgs e)
		{
			var menuItem = sender as AddWritingSystemMenuItem;
			if (menuItem == null)
				return; // Impossible?

			var flid = menuItem.Flid;
			var wsToAdd = menuItem.Ws;
			var newLineChoices = Vc.LineChoices.Clone() as InterlinLineChoices;
			if (newLineChoices != null)
			{
				newLineChoices.Add(flid, wsToAdd);
				UpdateForNewLineChoices(newLineChoices);
			}
		}

		private void moveUpItem_Click(object sender, EventArgs e)
		{
			var ilineToHide = (int)(((ToolStripMenuItem) sender).Tag);
			var newLineChoices = Vc.LineChoices.Clone() as InterlinLineChoices;
			if (newLineChoices != null)
			{
				newLineChoices.MoveUp(ilineToHide);
				UpdateForNewLineChoices(newLineChoices);
			}
		}

		private void moveDownItem_Click(object sender, EventArgs e)
		{
			var ilineToHide = (int)(((ToolStripMenuItem) sender).Tag);
			var newLineChoices = Vc.LineChoices.Clone() as InterlinLineChoices;
			if (newLineChoices != null)
			{
				newLineChoices.MoveDown(ilineToHide);
				UpdateForNewLineChoices(newLineChoices);
			}
		}

		private void addLineItem_Click(object sender, EventArgs e)
		{
			var menuItem = sender as AddLineMenuItem;
			if (menuItem == null)
				return; // Impossible?

			var flid = menuItem.Flid;
			var newLineChoices = Vc.LineChoices.Clone() as InterlinLineChoices;
<<<<<<< HEAD
			if (newLineChoices != null && ((IFwMetaDataCacheManaged)m_cache.MetaDataCacheAccessor).FieldExists(flid))
=======
			var mdc = (IFwMetaDataCacheManaged)m_cache.MetaDataCacheAccessor;
			// Some virtual Ids such as -61 and 103 create standard items. so add those.
			if (newLineChoices != null && (mdc.FieldExists(flid) || (flid <= ComplexConcPatternVc.kfragFeatureLine)))
>>>>>>> 253e5931
			{
				newLineChoices.Add(flid, 0, true);
				UpdateForNewLineChoices(newLineChoices);
			}
		}

		private void configLink_Click(object sender, EventArgs e)
		{
			OnConfigureInterlinear(null/*, this is InterlinRibbon*/);
		}

		private void m_labelContextMenu_Closed(object sender, ToolStripDropDownClosedEventArgs e)
		{
			m_ticksWhenContextMenuClosed = DateTime.Now.Ticks;
		}

		#endregion

		#endregion

		/// <summary>
		/// True if we will be doing editing (display sandbox, restrict field order choices, etc.).
		/// </summary>
		public bool ForEditing { get; set; }

		/// <summary>
		/// The property table key storing InterlinLineChoices used by our display.
		/// Parent controls (e.g. InterlinMaster) should pass in their own property
		/// to configure for contexts it knows about.
		/// </summary>
		private string ConfigPropName { get; set; }

		/// <summary>
		/// The old property table key storing InterlinLineChoices used by our display.
		/// </summary>
		private static string OldConfigPropName { get; set; }

		/// <summary>
		/// </summary>
		/// <param name="lineConfigPropName">the key used to store/restore line configuration settings.</param>
		/// <param name="oldLineConfigPropName">the old key used to restore line configuration settings.</param>
		/// <param name="mode"></param>
		/// <returns></returns>
		public InterlinLineChoices SetupLineChoices(string lineConfigPropName, string oldLineConfigPropName, InterlinLineChoices.InterlinMode mode)
		{
			ConfigPropName = lineConfigPropName;
			OldConfigPropName = oldLineConfigPropName;
			InterlinLineChoices lineChoices;
			if (!TryRestoreLineChoices(out lineChoices))
			{
				if (ForEditing)
				{
					lineChoices = EditableInterlinLineChoices.DefaultChoices(m_cache.LangProject,
						WritingSystemServices.kwsVernInParagraph, WritingSystemServices.kwsAnal);
					lineChoices.Mode = mode;
					if (mode == InterlinLineChoices.InterlinMode.Gloss ||
						mode == InterlinLineChoices.InterlinMode.GlossAddWordsToLexicon)
						lineChoices.SetStandardGlossState();
					else
						lineChoices.SetStandardState();
				}
				else
				{
					lineChoices = InterlinLineChoices.DefaultChoices(m_cache.LangProject,
						WritingSystemServices.kwsVernInParagraph, WritingSystemServices.kwsAnal, mode);
				}
			}
			else if (ForEditing)
			{
				// just in case this hasn't been set for restored lines
				lineChoices.Mode = mode;
			}
			LineChoices = lineChoices;
			return LineChoices;
		}

		/// <summary>
		/// This is for setting m_vc.LineChoices even before we have a valid vc.
		/// </summary>
		protected InterlinLineChoices LineChoices { get; set; }

		/// <summary>
		/// Tries to restore the LineChoices saved in the ConfigPropName property in the property table.
		/// </summary>
		/// <param name="lineChoices"></param>
		/// <returns></returns>
		internal bool TryRestoreLineChoices(out InterlinLineChoices lineChoices)
		{
			lineChoices = null;
			var persist = m_propertyTable.GetStringProperty(ConfigPropName, null, PropertyTable.SettingsGroup.LocalSettings);
			if (persist == null)
				persist = m_propertyTable.GetStringProperty(OldConfigPropName, null, PropertyTable.SettingsGroup.LocalSettings);

			if (persist != null)
			{
				// Intentionally never pass OldConfigPropName into Restore to prevent corrupting it's old value with the new format.
				lineChoices = InterlinLineChoices.Restore(persist, m_cache.LanguageWritingSystemFactoryAccessor,
					m_cache.LangProject, WritingSystemServices.kwsVernInParagraph, m_cache.DefaultAnalWs, InterlinLineChoices.InterlinMode.Analyze, m_propertyTable, ConfigPropName);
			}
			return persist != null && lineChoices != null;
		}

		/// <summary>
		///  Launch the Configure interlinear dialog and deal with the results
		/// </summary>
		/// <param name="argument"></param>
		public bool OnConfigureInterlinear(object argument)
		{
			using (var dlg = new ConfigureInterlinDialog(m_mediator, m_propertyTable, this.m_cache, this.m_propertyTable.GetValue<IHelpTopicProvider>("HelpTopicProvider"),
				this.Vc.LineChoices.Clone() as InterlinLineChoices))
			{
				if (dlg.ShowDialog(this) == DialogResult.OK)
				{
					UpdateForNewLineChoices(dlg.Choices);
				}

				return true; // We handled this
			}
		}

		/// <summary>
		/// Persist the new line choices and
		/// Reconstruct the document based on the given newChoices for interlinear lines.
		/// </summary>
		/// <param name="newChoices"></param>
		internal virtual void UpdateForNewLineChoices(InterlinLineChoices newChoices)
		{
			Vc.LineChoices = newChoices;
			LineChoices = newChoices;

			PersistAndDisplayChangedLineChoices();
		}

		internal void PersistAndDisplayChangedLineChoices()
		{
			m_propertyTable.SetProperty(ConfigPropName,
				Vc.LineChoices.Persist(m_cache.LanguageWritingSystemFactoryAccessor),
				PropertyTable.SettingsGroup.LocalSettings,
				true);
			UpdateDisplayForNewLineChoices();
		}

		/// <summary>
		/// Do whatever is necessary to display new line choices.
		/// </summary>
		private void UpdateDisplayForNewLineChoices()
		{
			if (m_rootb == null)
				return;
			m_rootb.Reconstruct();
		}

		/// <summary>
		/// delegate for determining whether a paragraph should be updated according to occurrences based upon
		/// the given wordforms.
		/// </summary>
		/// <param name="para"></param>
		/// <param name="wordforms"></param>
		/// <returns></returns>
		internal delegate bool UpdateGuessesCondition(IStTxtPara para, HashSet<IWfiWordform> wordforms);

		/// <summary>
		/// Update any necessary guesses when the specified wordforms change.
		/// </summary>
		/// <param name="wordforms"></param>
		internal virtual void UpdateGuesses(HashSet<IWfiWordform> wordforms)
		{
			UpdateGuesses(wordforms, true);
		}

		private void UpdateGuesses(HashSet<IWfiWordform> wordforms, bool fUpdateDisplayWhereNeeded)
		{
			// now update the guesses for the paragraphs.
			var pdut = new ParaDataUpdateTracker(Vc.GuessServices, Vc.Decorator);
			foreach (IStTxtPara para in RootStText.ParagraphsOS)
				pdut.LoadAnalysisData(para, wordforms);
			if (fUpdateDisplayWhereNeeded)
			{
				// now update the display with the affected annotations.
				foreach (var changed in pdut.ChangedAnnotations)
					UpdateDisplayForOccurrence(changed);
			}
		}

		/// <summary>
		/// Update all the guesses in the interlinear doc.
		/// </summary>
		internal virtual void UpdateGuessData()
		{
			UpdateGuesses(null, false);
		}

		protected void UpdateDisplayForOccurrence(AnalysisOccurrence occurrence)
		{
			if (occurrence == null)
				return;

			// Simluate replacing the wordform in the relevant segment with itself. This lets the VC Display method run again, this
			// time possibly getting a different answer about whether hvoAnnotation is the current annotation, or about the
			// size of the Sandbox.
			m_rootb.PropChanged(occurrence.Segment.Hvo, SegmentTags.kflidAnalyses, occurrence.Index, 1, 1);
		}

		internal InterlinMaster GetMaster()
		{
			for (Control parentControl = Parent; parentControl != null; parentControl = parentControl.Parent)
			{
				var master = parentControl as InterlinMaster;
				if (master != null)
					return master;
			}
			return null;
		}

		#region implemention of IChangeRootObject
		public virtual void SetRoot(int hvo)
		{
			EnsureVc();
			if (LineChoices != null)
				Vc.LineChoices = LineChoices;

			SetRootInternal(hvo);
			AddDecorator();
			RemoveContextButtonIfPresent(); // Don't want to keep the context button for a different text!
		}

		/// <summary>
		/// Returns the rootbox of this object, or null if not applicable
		/// </summary>
		/// <returns></returns>
		public IVwRootBox GetRootBox()
		{
			return RootBox;
		}

		#endregion
		/// <summary>
		/// Allows InterlinTaggingChild to add a DomainDataByFlid decorator to the rootbox.
		/// </summary>
		protected virtual void AddDecorator()
		{
			// by default, just use the InterinVc decorator.
			if (m_rootb != null)
			{
				m_rootb.DataAccess = Vc.Decorator;
			}

		}

		protected virtual void SetRootInternal(int hvo)
		{
			// since we are rebuilding the display, reset our sandbox mask.
			m_hvoRoot = hvo;
			if (hvo != 0)
			{
				RootStText = Cache.ServiceLocator.GetInstance<IStTextRepository>().GetObject(hvo);
				// Here we force the text to be reparsed even if we think it is already parsed.
				// This is partly for safety, but mainly so we can guess phrases.
				// AnalysisAdjuster does not try to guess phrases, so an analysis it has adjusted
				// may miss a phrase that has come into existence because of an edit.
				// Even if we could fix that, a paragraph that was once correctly parsed and has
				// not changed since could be missing some possible phrase guesses, if those phrases
				// have been created since the previous parse.
				// Enhance JohnT: The problem is that this can be slow! Especially when using this
				// as a display view in a concordance. Should we detect that somehow, and in that
				// case only parse paragraphs that need it?
				NonUndoableUnitOfWorkHelper.Do(Cache.ActionHandlerAccessor, () =>
						InterlinMaster.LoadParagraphAnnotationsAndGenerateEntryGuessesIfNeeded(RootStText, true));
				// Sync Guesses data before we redraw anything.
				UpdateGuessData();
			}
			// FWR-191: we don't need to reconstruct the display if we didn't need to reload annotations
			// but until we detect that condition, we need to redisplay just in case, to keep things in sync.
			// especially if someone edited the baseline.
			ChangeOrMakeRoot(m_hvoRoot, Vc, InterlinVc.kfragStText, m_styleSheet);
			Vc.RootSite = this;
		}

		#region IVwNotifyChange Members

		internal bool SuspendResettingAnalysisCache;

		public virtual void PropChanged(int hvo, int tag, int ivMin, int cvIns, int cvDel)
		{
			//If the RootStText is null we are either in a place that doesn't care about parser related updates
			// or we are not yet completely displaying the text, so we should be fine, I hope? (LT-12493)
			if (SuspendResettingAnalysisCache || RootStText == null)
				return;

			switch (tag)
			{
				case WfiAnalysisTags.kflidEvaluations:
					IWfiAnalysis analysis = m_cache.ServiceLocator.GetInstance<IWfiAnalysisRepository>().GetObject(hvo);
					if (analysis.HasWordform && RootStText.UniqueWordforms().Contains(analysis.Wordform))
					{
						m_wordformsToUpdate.Add(analysis.Wordform);
						m_mediator.IdleQueue.Add(IdleQueuePriority.High, PostponedUpdateWordforms);
					}
					break;
				case WfiWordformTags.kflidAnalyses:
					IWfiWordform wordform = m_cache.ServiceLocator.GetInstance<IWfiWordformRepository>().GetObject(hvo);
					if (RootStText.UniqueWordforms().Contains(wordform))
					{
						m_wordformsToUpdate.Add(wordform);
						m_mediator.IdleQueue.Add(IdleQueuePriority.High, PostponedUpdateWordforms);
					}
					break;
			}
		}

		private bool PostponedUpdateWordforms(object parameter)
		{
			if (IsDisposed)
				return true;

			Vc.GuessServices.ClearGuessData();
			UpdateWordforms(m_wordformsToUpdate);
			m_wordformsToUpdate.Clear();
			return true;
		}

		protected virtual void UpdateWordforms(HashSet<IWfiWordform> wordforms)
		{
			UpdateGuesses(wordforms, true);
		}

		#endregion
		public void UpdatingOccurrence(IAnalysis oldAnalysis, IAnalysis newAnalysis)
		{
			Vc.UpdatingOccurrence(oldAnalysis, newAnalysis);
		}

		protected internal IStText RootStText
		{
			get;
			set;
		}

		static internal int GetParagraphIndexForAnalysis(AnalysisOccurrence point)
		{
			return point.Segment.Paragraph.IndexInOwner;
		}

		#region IHandleBookmark Members

		public void SelectBookmark(IStTextBookmark bookmark)
		{
			SelectOccurrence(ConvertBookmarkToAnalysis(bookmark));
		}

		/// <summary>
		/// Returns an AnalysisOccurrence at least close to the given bookmark.
		/// If we can't, we return null.
		/// </summary>
		/// <param name="bookmark"></param>
		/// <returns></returns>
		internal AnalysisOccurrence ConvertBookmarkToAnalysis(IStTextBookmark bookmark)
		{
			bool fDummy;
			return ConvertBookmarkToAnalysis(bookmark, out fDummy);
		}

		/// <summary>
		/// Returns an AnalysisOccurrence at least close to the given bookmark.
		/// If we can't, we return null. This version reports whether we found an exact match or not.
		/// </summary>
		/// <param name="bookmark"></param>
		/// <param name="fExactMatch"></param>
		/// <returns></returns>
		internal AnalysisOccurrence ConvertBookmarkToAnalysis(IStTextBookmark bookmark, out bool fExactMatch)
		{
			fExactMatch = false;
			if (RootStText == null || RootStText.ParagraphsOS.Count == 0
				|| bookmark.IndexOfParagraph < 0 || bookmark.BeginCharOffset < 0 || bookmark.IndexOfParagraph >= RootStText.ParagraphsOS.Count)
				return null;
			var para = RootStText.ParagraphsOS[bookmark.IndexOfParagraph] as IStTxtPara;
			if (para == null)
				return null;

			var point = SegmentServices.FindNearestAnalysis(para,
				bookmark.BeginCharOffset, bookmark.EndCharOffset, out fExactMatch);
			if (point != null && point.Analysis is IPunctuationForm)
			{
				// Don't want to return punctuation! Wordform or null!
				fExactMatch = false;
				if (point.Index > 0)
					return point.PreviousWordform();
				return point.NextWordform();
			}
			return point;
		}

		#endregion
	}

	/// <summary>
	/// Used for Interlinear context menu items to Add a new WritingSystem
	/// for a flid that is already visible.
	/// </summary>
	public class AddWritingSystemMenuItem : ToolStripMenuItem
	{
		private readonly int m_flid;
		private readonly int m_ws;

		/// <summary>
		/// Initializes a new instance of the <see cref="AddWritingSystemMenuItem"/> class
		/// used for context (right-click) menus.
		/// </summary>
		/// <param name="flid">
		/// 	The flid of the InterlinLineSpec we might add.
		/// </param>
		/// <param name="ws">
		/// 	The writing system int id of the InterlinLineSpec we might add.
		/// </param>
		public AddWritingSystemMenuItem(int flid, int ws)
		{
			m_flid = flid;
			m_ws = ws;
		}

		protected override void Dispose(bool disposing)
		{
			Debug.WriteLineIf(!disposing, "****** Missing Dispose() call for " + GetType() + " ******");
			base.Dispose(disposing);
		}

		public int Flid
		{
			get { return m_flid; }
		}

		public int Ws
		{
			get { return m_ws; }
		}
	}

	/// <summary>
	/// Used for Interlinear context menu items to Add a new InterlinLineSpec
	/// for a flid that is currently hidden.
	/// </summary>
	public class AddLineMenuItem : ToolStripMenuItem
	{
		private readonly int m_flid;

		/// <summary>
		/// Initializes a new instance of the <see cref="AddLineMenuItem"/> class
		/// used for context (right-click) menus.
		/// </summary>
		/// <param name="flid">
		/// 	The flid of the InterlinLineSpec we might add.
		/// </param>
		public AddLineMenuItem(int flid)
		{
			m_flid = flid;
		}

		protected override void Dispose(bool disposing)
		{
			System.Diagnostics.Debug.WriteLineIf(!disposing, "****** Missing Dispose() call for " + GetType() + " ******");
			base.Dispose(disposing);
		}

		public int Flid
		{
			get { return m_flid; }
		}
	}

	public interface ISelectOccurrence
	{
		void SelectOccurrence(AnalysisOccurrence occurrence);
	}

	public interface ISetupLineChoices
	{
		/// <summary>
		/// True if we will be doing editing (display sandbox, restrict field order choices, etc.).
		/// </summary>
		bool ForEditing { get; set; }
		InterlinLineChoices SetupLineChoices(string lineConfigPropName, string oldLineConfigPropName,
			InterlinLineChoices.InterlinMode mode);
	}

	/// <summary>
	/// This interface helps to identify a control that can be used in InterlinMaster tab pages.
	/// In the future, we may not want to force any such control to implement all of these
	/// interfaces, but for now, this works.
	/// </summary>
	public interface IInterlinearTabControl : IChangeRootObject
	{
		LcmCache Cache { get; set; }
	}

	public interface IStyleSheet
	{
		IVwStylesheet StyleSheet { get; set; }
	}
}<|MERGE_RESOLUTION|>--- conflicted
+++ resolved
@@ -103,12 +103,8 @@
 			m_sda = m_cache.MainCacheAccessor;
 			m_sda.AddNotification(this);
 
-<<<<<<< HEAD
-			Vc.ShowMorphBundles = m_propertyTable.GetBoolProperty("ShowMorphBundles", true);
-=======
 			// PropertyTable can be null when the root site exists inside a dialog (LT-20412)
 			Vc.ShowMorphBundles = m_propertyTable?.GetBoolProperty("ShowMorphBundles", true) ?? true;
->>>>>>> 253e5931
 			Vc.LineChoices = LineChoices;
 			Vc.ShowDefaultSense = true;
 
@@ -746,13 +742,9 @@
 
 			var flid = menuItem.Flid;
 			var newLineChoices = Vc.LineChoices.Clone() as InterlinLineChoices;
-<<<<<<< HEAD
-			if (newLineChoices != null && ((IFwMetaDataCacheManaged)m_cache.MetaDataCacheAccessor).FieldExists(flid))
-=======
 			var mdc = (IFwMetaDataCacheManaged)m_cache.MetaDataCacheAccessor;
 			// Some virtual Ids such as -61 and 103 create standard items. so add those.
 			if (newLineChoices != null && (mdc.FieldExists(flid) || (flid <= ComplexConcPatternVc.kfragFeatureLine)))
->>>>>>> 253e5931
 			{
 				newLineChoices.Add(flid, 0, true);
 				UpdateForNewLineChoices(newLineChoices);
