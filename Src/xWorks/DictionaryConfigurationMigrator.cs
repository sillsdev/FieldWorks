--- conflicted
+++ resolved
@@ -58,46 +58,35 @@
 			{
 				try
 				{
-<<<<<<< HEAD
-					migrator.MigrateIfNeeded(m_logger, m_propertyTable, versionProvider.ApplicationVersion);
-=======
 					var versionProvider = new VersionInfoProvider(Assembly.GetExecutingAssembly(), true);
 					// Further migration changes (especially Label changes) may need changes in multiple migrators:
 					foreach (var migrator in m_migrators)
 					{
-						migrator.MigrateIfNeeded(m_logger, m_mediator, versionProvider.ApplicationVersion);
+					migrator.MigrateIfNeeded(m_logger, m_propertyTable, versionProvider.ApplicationVersion);
 					}
-					CreateProjectCustomCssIfNeeded(m_mediator);
->>>>>>> bb7cc4c5
+					CreateProjectCustomCssIfNeeded(m_propertyTable);
 				}
 				finally
 				{
-<<<<<<< HEAD
-					var configurationDir = DictionaryConfigurationListener.GetProjectConfigurationDirectory(m_propertyTable,
-						DictionaryConfigurationListener.DictionaryConfigurationDirectoryName);
-					Directory.CreateDirectory(configurationDir);
-					File.AppendAllText(Path.Combine(configurationDir, "ConfigMigrationLog.txt"), m_logger.Content);
-=======
 					if (m_logger.HasContent)
 					{
-						var configurationDir = DictionaryConfigurationListener.GetProjectConfigurationDirectory(m_mediator,
+					var configurationDir = DictionaryConfigurationListener.GetProjectConfigurationDirectory(m_propertyTable,
 							DictionaryConfigurationListener.DictionaryConfigurationDirectoryName);
 						Directory.CreateDirectory(configurationDir);
 						File.AppendAllText(Path.Combine(configurationDir, "ConfigMigrationLog.txt"), m_logger.Content);
 					}
->>>>>>> bb7cc4c5
 				}
 			}
 			m_logger = null;
 		}
 
 		/// <summary>Create custom CSS file in the project's folder</summary>
-		private static void CreateProjectCustomCssIfNeeded(Mediator mediator)
+		private static void CreateProjectCustomCssIfNeeded(PropertyTable propertyTable)
 		{
 			var innerDirectories = new [] { "Dictionary", "ReversalIndex" };
 			foreach (var innerDir in innerDirectories)
 			{
-				var configDir = DictionaryConfigurationListener.GetProjectConfigurationDirectory(mediator, innerDir);
+				var configDir = DictionaryConfigurationListener.GetProjectConfigurationDirectory(propertyTable, innerDir);
 				Directory.CreateDirectory(configDir);
 				var customCssPath = Path.Combine(configDir, string.Format("Project{0}Overrides.css", innerDir == "ReversalIndex" ? "Reversal" : innerDir));
 				if (!File.Exists(customCssPath))
