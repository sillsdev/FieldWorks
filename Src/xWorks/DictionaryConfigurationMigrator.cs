﻿// Copyright (c) 2014-2016 SIL International
// This software is licensed under the LGPL, version 2.1 or later
// (http://www.gnu.org/licenses/lgpl-2.1.html)

using System;
using System.Collections.Generic;
using System.Diagnostics.CodeAnalysis;
using System.IO;
using System.Linq;
using System.Reflection;
using SIL.FieldWorks.Common.FwUtils;
using SIL.LCModel;
using SIL.FieldWorks.XWorks.DictionaryConfigurationMigrators;
using SIL.LCModel.Utils;
using XCore;

namespace SIL.FieldWorks.XWorks
{
	/// <summary>
	/// This class is used to migrate dictionary configurations from the old layout and parts to the new <code>DictionaryConfigurationModel</code> xml.
	/// </summary>
	public class DictionaryConfigurationMigrator
	{
		public const int VersionCurrent = 19;
		internal const string NodePathSeparator = " > ";
		public const string RootFileName = "Root";
		public const string HybridFileName = "Hybrid";
		public const string LexemeFileName = "Lexeme";
		public const string ReversalFileName = "AllReversalIndexes";

		private readonly Inventory m_layoutInventory;
		private readonly Inventory m_partInventory;
		private Mediator m_mediator;
		private readonly PropertyTable m_propertyTable;
		private SimpleLogger m_logger;

		private readonly IEnumerable<IDictionaryConfigurationMigrator> m_migrators;


		public DictionaryConfigurationMigrator(PropertyTable propertyTable, Mediator mediator)
		{
			m_propertyTable = propertyTable;
			m_mediator = mediator;
			m_migrators = new List<IDictionaryConfigurationMigrator>
			{
				new PreHistoricMigrator(m_mediator),
				new FirstAlphaMigrator(),
				new FirstBetaMigrator()
			};
		}

		/// <summary>
		/// Migrates old dictionary and reversal configurations if there are not already new dictionary and reversal configurations.
		/// </summary>
		public void MigrateOldConfigurationsIfNeeded()
		{
			using (m_logger = new SimpleLogger())
			{
				try
				{
					var versionProvider = new VersionInfoProvider(Assembly.GetExecutingAssembly(), true);
					// Further migration changes (especially Label changes) may need changes in multiple migrators:
					foreach (var migrator in m_migrators)
					{
<<<<<<< HEAD
					migrator.MigrateIfNeeded(m_logger, m_propertyTable, versionProvider.ApplicationVersion);
					}
					CreateProjectCustomCssIfNeeded(m_propertyTable);
=======
						migrator.MigrateIfNeeded(m_logger, m_mediator, versionProvider.ApplicationVersion);
					}
					CreateProjectCustomCssIfNeeded(m_mediator);
>>>>>>> b2dd58ff
				}
				finally
				{
					if (m_logger.HasContent)
					{
<<<<<<< HEAD
					var configurationDir = DictionaryConfigurationListener.GetProjectConfigurationDirectory(m_propertyTable,
=======
						var configurationDir = DictionaryConfigurationListener.GetProjectConfigurationDirectory(m_mediator,
>>>>>>> b2dd58ff
							DictionaryConfigurationListener.DictionaryConfigurationDirectoryName);
						Directory.CreateDirectory(configurationDir);
						File.AppendAllText(Path.Combine(configurationDir, "ConfigMigrationLog.txt"), m_logger.Content);
					}
				}
			}
			m_logger = null;
		}

		/// <summary>Create custom CSS file in the project's folder</summary>
		private static void CreateProjectCustomCssIfNeeded(PropertyTable propertyTable)
		{
			var innerDirectories = new [] { "Dictionary", "ReversalIndex" };
			foreach (var innerDir in innerDirectories)
			{
				var configDir = DictionaryConfigurationListener.GetProjectConfigurationDirectory(propertyTable, innerDir);
				Directory.CreateDirectory(configDir);
				var customCssPath = Path.Combine(configDir, string.Format("Project{0}Overrides.css", innerDir == "ReversalIndex" ? "Reversal" : innerDir));
				if (!File.Exists(customCssPath))
					File.WriteAllText(customCssPath, "/* This file can be used to add custom css rules that will be applied to the xhtml export */");
			}
		}

		internal static string BuildPathStringFromNode(ConfigurableDictionaryNode node, bool includeSharedItems = true)
		{
			if (node.Parent == null)
				return node.DisplayLabel;
			var path = string.Empty;
			while (node.Parent != null)
			{
				if (includeSharedItems || node.Parent.ReferencedNode == null)
					path = NodePathSeparator + node.DisplayLabel + path;
				node = node.Parent;
			}
			return node.DisplayLabel + path;
		}

		internal static IEnumerable<string> ConfigFilesInDir(string dir)
		{
			return Directory.Exists(dir) ? Directory.EnumerateFiles(dir, "*" + DictionaryConfigurationModel.FileExtension) : new string[0];
		}

		internal static void SetWritingSystemForReversalModel(DictionaryConfigurationModel convertedModel, LcmCache cache)
		{
			if (!convertedModel.IsReversal || !string.IsNullOrEmpty(convertedModel.WritingSystem)) // don't change existing WS's
				return;
			var writingSystem = cache.ServiceLocator.WritingSystems.AnalysisWritingSystems
				.Where(x => x.DisplayLabel == convertedModel.Label).Select(x => x.IcuLocale).FirstOrDefault();
			// If the label didn't get us a writing system then we need to attempt to extract the writing system from the filename
			if (writingSystem == null)
			{
				// old copies looked like this 'my name-French-#frenc343.extension'
				var fileParts = convertedModel.FilePath.Split('-');
				if (fileParts.Length == 3)
				{
					writingSystem = cache.ServiceLocator.WritingSystems.AnalysisWritingSystems
						.Where(x => x.DisplayLabel == fileParts[1]).Select(x => x.IcuLocale).FirstOrDefault();
				}
				else
				{
					writingSystem = "";
				}
			}
			convertedModel.WritingSystem = writingSystem;
		}

		/// <summary>
		/// Only use for tests which don't enter the migrator class at the standard entry point
		/// </summary>
		internal SimpleLogger SetTestLogger
		{
			set { m_logger = value; }
		}

		internal static List<DictionaryConfigurationModel> GetConfigsNeedingMigration(LcmCache cache, int targetVersion)
		{
<<<<<<< HEAD
			var configSettingsDir = LcmFileHelper.GetConfigSettingsDir(Path.GetDirectoryName(cache.ProjectId.Path));
=======
			var configSettingsDir = FdoFileHelper.GetConfigSettingsDir(cache.ProjectId.ProjectFolder);
>>>>>>> b2dd58ff
			var dictionaryConfigLoc = Path.Combine(configSettingsDir, DictionaryConfigurationListener.DictionaryConfigurationDirectoryName);
			var reversalIndexConfigLoc = Path.Combine(configSettingsDir, DictionaryConfigurationListener.ReversalIndexConfigurationDirectoryName);
			var projectConfigPaths = new List<string>(ConfigFilesInDir(dictionaryConfigLoc));
			projectConfigPaths.AddRange(ConfigFilesInDir(reversalIndexConfigLoc));
			return projectConfigPaths.Select(path => new DictionaryConfigurationModel(path, null))
				.Where(model => model.Version < targetVersion).ToList();
		}

		internal static void PerformActionOnNodes(IEnumerable<ConfigurableDictionaryNode> nodes, Action<ConfigurableDictionaryNode> action)
		{
			foreach (var node in nodes)
			{
				action(node);
				if (node.Children != null)
					PerformActionOnNodes(node.Children, action);
			}
		}

		/// <summary>
		/// This method will copy configuration node values from newDefaultModelPath over the matching nodes in oldDefaultModelPath.
		/// </summary>
		/// <remarks>Intended to be used only on defaults, not on data with user changes.</remarks>
		internal static DictionaryConfigurationModel LoadConfigWithCurrentDefaults(string oldDefaultModelPath, LcmCache cache, string newDefaultPath)
		{
			var oldDefaultConfigs = new DictionaryConfigurationModel(oldDefaultModelPath, cache);
			var newDefaultConfigs = new DictionaryConfigurationModel(newDefaultPath, cache);
			return LoadConfigWithCurrentDefaults(oldDefaultConfigs, newDefaultConfigs);
		}

		/// <summary>
		/// This method will copy configuration node values from newDefaultConfigs over the matching nodes in oldDefaultConfigs
		/// </summary>
		/// <remarks>Intended to be used only on defaults, not on data with user changes.</remarks>
		internal static DictionaryConfigurationModel LoadConfigWithCurrentDefaults(DictionaryConfigurationModel oldDefaultConfigs,
			DictionaryConfigurationModel newDefaultConfigs)
		{
			foreach (var partNode in oldDefaultConfigs.Parts)
			{
				OverwriteDefaultsWithMatchingNode(partNode, newDefaultConfigs.Parts);
			}
			oldDefaultConfigs.FilePath = newDefaultConfigs.FilePath;
			oldDefaultConfigs.Label = newDefaultConfigs.Label;
			return oldDefaultConfigs;
		}

		private static void OverwriteDefaultsWithMatchingNode(ConfigurableDictionaryNode oldDefaultNode, List<ConfigurableDictionaryNode> newDefaultList)
		{
			var matchingPart = newDefaultList.FirstOrDefault(m => m.Label == oldDefaultNode.Label && m.LabelSuffix == oldDefaultNode.LabelSuffix && m.FieldDescription == oldDefaultNode.FieldDescription);
			if (matchingPart == null)
				return;
			oldDefaultNode.After = matchingPart.After;
			oldDefaultNode.Before = matchingPart.Before;
			oldDefaultNode.Between = matchingPart.Between;
			oldDefaultNode.StyleType = matchingPart.StyleType;
			oldDefaultNode.CSSClassNameOverride = matchingPart.CSSClassNameOverride;
			oldDefaultNode.Style = matchingPart.Style;
			oldDefaultNode.IsEnabled = matchingPart.IsEnabled;
			if (oldDefaultNode.Children != null)
			{
				foreach (var child in oldDefaultNode.Children)
				{
					OverwriteDefaultsWithMatchingNode(child, matchingPart.ReferencedOrDirectChildren);
				}
			}
		}
	}
}<|MERGE_RESOLUTION|>--- conflicted
+++ resolved
@@ -62,25 +62,15 @@
 					// Further migration changes (especially Label changes) may need changes in multiple migrators:
 					foreach (var migrator in m_migrators)
 					{
-<<<<<<< HEAD
-					migrator.MigrateIfNeeded(m_logger, m_propertyTable, versionProvider.ApplicationVersion);
+						migrator.MigrateIfNeeded(m_logger, m_propertyTable, versionProvider.ApplicationVersion);
 					}
 					CreateProjectCustomCssIfNeeded(m_propertyTable);
-=======
-						migrator.MigrateIfNeeded(m_logger, m_mediator, versionProvider.ApplicationVersion);
-					}
-					CreateProjectCustomCssIfNeeded(m_mediator);
->>>>>>> b2dd58ff
 				}
 				finally
 				{
 					if (m_logger.HasContent)
 					{
-<<<<<<< HEAD
 					var configurationDir = DictionaryConfigurationListener.GetProjectConfigurationDirectory(m_propertyTable,
-=======
-						var configurationDir = DictionaryConfigurationListener.GetProjectConfigurationDirectory(m_mediator,
->>>>>>> b2dd58ff
 							DictionaryConfigurationListener.DictionaryConfigurationDirectoryName);
 						Directory.CreateDirectory(configurationDir);
 						File.AppendAllText(Path.Combine(configurationDir, "ConfigMigrationLog.txt"), m_logger.Content);
@@ -157,11 +147,7 @@
 
 		internal static List<DictionaryConfigurationModel> GetConfigsNeedingMigration(LcmCache cache, int targetVersion)
 		{
-<<<<<<< HEAD
-			var configSettingsDir = LcmFileHelper.GetConfigSettingsDir(Path.GetDirectoryName(cache.ProjectId.Path));
-=======
-			var configSettingsDir = FdoFileHelper.GetConfigSettingsDir(cache.ProjectId.ProjectFolder);
->>>>>>> b2dd58ff
+			var configSettingsDir = LcmFileHelper.GetConfigSettingsDir(cache.ProjectId.ProjectFolder);
 			var dictionaryConfigLoc = Path.Combine(configSettingsDir, DictionaryConfigurationListener.DictionaryConfigurationDirectoryName);
 			var reversalIndexConfigLoc = Path.Combine(configSettingsDir, DictionaryConfigurationListener.ReversalIndexConfigurationDirectoryName);
 			var projectConfigPaths = new List<string>(ConfigFilesInDir(dictionaryConfigLoc));
