﻿// Copyright (c) 2014-2016 SIL International
// This software is licensed under the LGPL, version 2.1 or later
// (http://www.gnu.org/licenses/lgpl-2.1.html)

using System;
using System.Collections.Generic;
using System.Drawing;
using System.Linq;
using System.Text.RegularExpressions;
using ExCSS;
using SIL.FieldWorks.Common.ViewsInterfaces;
using SIL.FieldWorks.Common.Framework;
using SIL.FieldWorks.Common.FwKernelInterfaces;
using SIL.FieldWorks.Common.Widgets;
using SIL.FieldWorks.FDO;
using SIL.FieldWorks.FDO.DomainServices;
<<<<<<< HEAD
=======
using SIL.FieldWorks.XWorks.DictionaryDetailsView;
using XCore;
>>>>>>> 95b9b36f
using Property = ExCSS.Property;

namespace SIL.FieldWorks.XWorks
{
	public static class CssGenerator
	{
		/// <summary>
		/// id that triggers using the default selection on a character style instead of a writing system specific one
		/// </summary>
		internal const int DefaultStyle = -1;

		internal const string BeforeAfterBetweenStyleName = "Dictionary-Context";
		internal const string LetterHeadingStyleName = "Dictionary-LetterHeading";
		internal const string DictionaryNormal = "Dictionary-Normal";
		internal const string DictionaryMinor = "Dictionary-Minor";
		internal const string WritingSystemPrefix = "writingsystemprefix";
		internal const string WritingSystemStyleName = "Writing System Abbreviation";
		private static readonly Dictionary<string, string> BulletSymbolsCollection = new Dictionary<string, string>();
		private static readonly Dictionary<string, string> NumberingStylesCollection = new Dictionary<string, string>();

		/// <summary>
		/// Generate all the css rules necessary to represent every enabled portion of the given configuration
		/// </summary>
		/// <param name="model"></param>
		/// <param name="propertyTable">Necessary to access the styles as configured in FLEx</param>
		/// <returns></returns>
		public static string GenerateCssFromConfiguration(DictionaryConfigurationModel model, IPropertyTable propertyTable)
		{
			if(model == null)
				throw new ArgumentNullException("model");
			var styleSheet = new StyleSheet();
			var propStyleSheet = FontHeightAdjuster.StyleSheetFromPropertyTable(propertyTable);
			var cache = propertyTable.GetValue<FdoCache>("cache");
			LoadBulletUnicodes();
			LoadNumberingStyles();
			GenerateLetterHeaderCss(propertyTable, propStyleSheet, styleSheet);
			GenerateCssForDefaultStyles(propertyTable, propStyleSheet, styleSheet, model);
			MakeLinksLookLikePlainText(styleSheet);
			GenerateBidirectionalCssShim(styleSheet);
			GenerateCssForAudioWs(styleSheet, cache);
			foreach(var configNode in model.Parts.Where(x => x.IsEnabled).Concat(model.SharedItems.Where(x => x.Parent != null)))
			{
				GenerateCssFromConfigurationNode(configNode, styleSheet, null, propertyTable);
			}
			// Pretty-print the stylesheet
			return Icu.Normalize(styleSheet.ToString(true, 1), Icu.UNormalizationMode.UNORM_NFC);
		}

<<<<<<< HEAD
		private static void GenerateCssForDefaultStyles(IPropertyTable propertyTable, FwStyleSheet propertyTableStyleSheet,
			StyleSheet styleSheet, DictionaryConfigurationModel model, FdoCache cache)
		{
			if (propertyTableStyleSheet == null) return;
			if (propertyTableStyleSheet.Styles.Contains("Normal"))
			{
				GenerateCssForWsSpanWithNormalStyle(styleSheet, propertyTable, cache);
			}
			if (propertyTableStyleSheet.Styles.Contains(DictionaryNormal))
			{
				GenerateDictionaryNormalParagraphCss(styleSheet, propertyTable, cache);
			}
			if (propertyTableStyleSheet.Styles.Contains(DictionaryMinor))
=======
		private static void GenerateCssForDefaultStyles(PropertyTable propertyTable, FwStyleSheet propStyleSheet,
			StyleSheet styleSheet, DictionaryConfigurationModel model)
		{
			if (propStyleSheet == null)
				return;

			if (propStyleSheet.Styles.Contains("Normal"))
				GenerateCssForWsSpanWithNormalStyle(styleSheet, propertyTable);

			if (propStyleSheet.Styles.Contains(DictionaryNormal))
				GenerateDictionaryNormalParagraphCss(styleSheet, propertyTable);

			if (propStyleSheet.Styles.Contains(LetterHeadingStyleName))
>>>>>>> 95b9b36f
			{
				GenerateCssForWritingSystems(".letter", LetterHeadingStyleName, styleSheet, propertyTable);
			}

			GenerateDictionaryMinorParagraphCss(styleSheet, propertyTable, model);
		}

		private static void MakeLinksLookLikePlainText(StyleSheet styleSheet)
		{
			var rule = new StyleRule { Value = "a" };
			rule.Declarations.Properties.AddRange(new [] {
				new Property("text-decoration") { Term = new PrimitiveTerm(UnitType.Attribute, "inherit") },
				new Property("color") { Term = new PrimitiveTerm(UnitType.Attribute, "inherit") }
			});
			styleSheet.Rules.Add(rule);
		}

<<<<<<< HEAD
		private static void GenerateCssForWsSpanWithNormalStyle(StyleSheet styleSheet, IPropertyTable propertyTable, FdoCache cache)
=======
		/// <summary>
		/// Generate a CSS Shim needed to make bidirectional text render properly in browsers older than Firefox 47
		/// See https://www.w3.org/International/articles/inline-bidi-markup/#cssshim
		/// </summary>
		private static void GenerateBidirectionalCssShim(StyleSheet styleSheet)
>>>>>>> 95b9b36f
		{
			var rule = new StyleRule { Value = "*[dir='ltr'], *[dir='rtl']" };
			rule.Declarations.Properties.AddRange(new []
			{
				new Property("unicode-bidi") { Term = new PrimitiveTerm(UnitType.Attribute, "isolate") },
				new Property("unicode-bidi") { Term = new PrimitiveTerm(UnitType.Attribute, "-ms-isolate") },
				new Property("unicode-bidi") { Term = new PrimitiveTerm(UnitType.Attribute, "-moz-isolate") }
			});
			styleSheet.Rules.Add(rule);
		}

		private static void GenerateCssForWsSpanWithNormalStyle(StyleSheet styleSheet, PropertyTable propertyTable)
		{
			// Generate the rules for the programmatic default style info (
			var defaultStyleProps = GetOnlyCharacterStyle(GenerateCssStyleFromFwStyleSheet("Normal", DefaultStyle, propertyTable));
			if (!defaultStyleProps.Any(p => p.Name == "font-size"))
			{
				defaultStyleProps.Add(new Property("font-size") { Term = new PrimitiveTerm(UnitType.Point, FontInfo.kDefaultFontSize) });
			}
			var defaultRule = new StyleRule { Value = "body" };
			defaultRule.Declarations.Properties.AddRange(defaultStyleProps);
			styleSheet.Rules.Add(defaultRule);
			// Then generate the rules for all the writing system overrides
			GenerateCssForWritingSystems("span", "Normal", styleSheet, propertyTable);
		}

<<<<<<< HEAD
		private static void GenerateDictionaryNormalParagraphCss(StyleSheet styleSheet, IPropertyTable propertyTable, FdoCache cache)
=======
		private static void GenerateDictionaryNormalParagraphCss(StyleSheet styleSheet, PropertyTable propertyTable)
>>>>>>> 95b9b36f
		{
			var dictNormalRule = new StyleRule { Value = "div.entry" };
			var dictNormalStyle = GenerateCssStyleFromFwStyleSheet(DictionaryNormal, 0, propertyTable);
			dictNormalRule.Declarations.Properties.AddRange(GetOnlyParagraphStyle(dictNormalStyle));
			styleSheet.Rules.Add(dictNormalRule);
			// Then generate the rules for all the writing system overrides
			GenerateCssForWritingSystems("div.entry span", DictionaryNormal, styleSheet, propertyTable);
		}

<<<<<<< HEAD
		private static void GenerateDictionaryMinorParagraphCss(StyleSheet styleSheet, IPropertyTable propertyTable, FdoCache cache, DictionaryConfigurationModel model)
=======
		private static void GenerateDictionaryMinorParagraphCss(StyleSheet styleSheet, PropertyTable propertyTable, DictionaryConfigurationModel model)
>>>>>>> 95b9b36f
		{
			// Use the style set in all the parts following main entry, if no style is specified assume Dictionary-Minor
			for (var i = 1; i < model.Parts.Count; ++i)
			{
				var minorEntryNode = model.Parts[i];
				if (minorEntryNode.IsEnabled)
				{
					var styleName = minorEntryNode.Style;
					if (string.IsNullOrEmpty(styleName))
						styleName = DictionaryMinor;
					var dictionaryMinorStyle = GenerateCssStyleFromFwStyleSheet(styleName, 0, propertyTable);
					var minorRule = new StyleRule { Value = string.Format("div.{0}", GetClassAttributeForConfig(minorEntryNode)) };
					minorRule.Declarations.Properties.AddRange(GetOnlyParagraphStyle(dictionaryMinorStyle));
					styleSheet.Rules.Add(minorRule);
					// Then generate the rules for all the writing system overrides
					GenerateCssForWritingSystems(string.Format("div.{0} span", GetClassAttributeForConfig(minorEntryNode)), styleName, styleSheet, propertyTable);
				}
			}
		}

		private static void GenerateCssForWritingSystems(string selector, string styleName, StyleSheet styleSheet, PropertyTable propertyTable)
		{
			var cache = propertyTable.GetValue<FdoCache>("cache");
			// Generate the rules for all the writing system overrides
			foreach (var aws in cache.ServiceLocator.WritingSystems.AllWritingSystems)
			{
				// We want only the character type settings from the styleName style since we're applying them
				// to a span.
				var wsRule = new StyleRule { Value = selector + String.Format("[lang|=\"{0}\"]", aws.LanguageTag) };
				var styleDecls = GenerateCssStyleFromFwStyleSheet(styleName, aws.Handle, propertyTable);
				wsRule.Declarations.Properties.AddRange(GetOnlyCharacterStyle(styleDecls));
				styleSheet.Rules.Add(wsRule);
			}
		}

		private static void GenerateCssForAudioWs(StyleSheet styleSheet, FdoCache cache)
		{
			foreach (var aws in cache.ServiceLocator.WritingSystems.AllWritingSystems)
			{
				if (aws.LanguageTag.Contains("audio"))
				{
					var wsaudioRule = new StyleRule {Value = String.Format("a.{0}:after", aws.LanguageTag)};
					wsaudioRule.Declarations.Properties.Add(new Property("content")
					{
						Term = new PrimitiveTerm(UnitType.String, ConfiguredXHTMLGenerator.LoudSpeaker)
					});
					styleSheet.Rules.Add(wsaudioRule);
					wsaudioRule = new StyleRule {Value = String.Format("a.{0}", aws.LanguageTag)};
					wsaudioRule.Declarations.Properties.Add(new Property("text-decoration")
					{
						Term = new PrimitiveTerm(UnitType.Attribute, "none")
					});
					styleSheet.Rules.Add(wsaudioRule);
				}
			}
		}

		/// <summary>
		/// Generates css rules for a configuration node and adds them to the given stylesheet (recursive).
		/// </summary>
<<<<<<< HEAD
		private static void GenerateCssFromConfigurationNode(ConfigurableDictionaryNode configNode,
																			  StyleSheet styleSheet,
																			  string baseSelection,
																			  IPropertyTable propertyTable)
=======
		private static void GenerateCssFromConfigurationNode(ConfigurableDictionaryNode configNode, StyleSheet styleSheet,
			string baseSelection, PropertyTable propertyTable)
>>>>>>> 95b9b36f
		{
			var cache = propertyTable.GetValue<FdoCache>("cache");
			var rule = new StyleRule();
			var senseOptions = configNode.DictionaryNodeOptions as DictionaryNodeSenseOptions;
			var listAndParaOpts = configNode.DictionaryNodeOptions as IParaOption;
			if (senseOptions != null)
			{
				// Try to generate the css for the sense number before the baseSelection is updated because
				// the sense number is a sibling of the sense element and we are normally applying styles to the
				// children of collections. Also set display:block on span
				GenerateCssForSenses(configNode, senseOptions, styleSheet, ref baseSelection, propertyTable);
			}
			else if (listAndParaOpts != null)
			{
				GenerateCssFromListAndParaOptions(configNode, listAndParaOpts, styleSheet, ref baseSelection, cache, propertyTable);
				var wsOptions = configNode.DictionaryNodeOptions as DictionaryNodeWritingSystemOptions;
				if (wsOptions != null && wsOptions.DisplayWritingSystemAbbreviations)
				{
					if (DictionaryConfigurationModel.NoteInParaStyles.Contains(configNode.FieldDescription))
					{
						baseSelection = baseSelection + "> span";
					}
					GenerateCssForWritingSystemPrefix(configNode, styleSheet, baseSelection, propertyTable);
				}
			}
			else
			{
				if (configNode.DictionaryNodeOptions is DictionaryNodePictureOptions)
				{
					GenerateCssFromPictureOptions(configNode, (DictionaryNodePictureOptions)configNode.DictionaryNodeOptions, styleSheet, baseSelection);
				}
				var selectors = GenerateSelectorsFromNode(baseSelection, configNode, out baseSelection,
					cache, propertyTable);

				var wsOptions = configNode.DictionaryNodeOptions as DictionaryNodeWritingSystemOptions;
				if (wsOptions != null)
				{
					GenerateCssFromWsOptions(configNode, wsOptions, styleSheet, baseSelection, propertyTable);
					if (wsOptions.DisplayWritingSystemAbbreviations)
					{
						GenerateCssForWritingSystemPrefix(configNode, styleSheet, baseSelection, propertyTable);
					}
				}
				rule.Value = baseSelection;

				// if the configuration node defines a style then add all the rules generated from that style
				if (!string.IsNullOrEmpty(configNode.Style))
				{
					//Generate the rules for the default font info
					rule.Declarations.Properties.AddRange(GenerateCssStyleFromFwStyleSheet(configNode.Style, DefaultStyle, configNode,
						propertyTable));
					GenerateCssForWritingSystems(baseSelection + " span", configNode.Style, styleSheet, propertyTable);
				}
				styleSheet.Rules.AddRange(CheckRangeOfRulesForEmpties(selectors));
				if (!IsEmptyRule(rule))
				styleSheet.Rules.Add(rule);
			}
			if(configNode.Children == null)
				return;
			//Recurse into each child
			foreach(var child in configNode.Children.Where(x => x.IsEnabled))
			{
				GenerateCssFromConfigurationNode(child, styleSheet, baseSelection, propertyTable);
			}
		}

		private static bool IsEmptyRule(StyleRule rule)
		{
			return rule.Declarations.All(decl => string.IsNullOrWhiteSpace(decl.ToString()));
		}

		private static IEnumerable<StyleRule> CheckRangeOfRulesForEmpties(IEnumerable<StyleRule> rules)
		{
			return rules.Where(rule => !IsEmptyRule(rule));
		}

		private static bool IsBeforeOrAfter(StyleRule rule)
		{
			var sel = rule.Selector.ToString();
			return sel.EndsWith(":before") || sel.EndsWith(":after");
		}

		private static IEnumerable<StyleRule> RemoveBeforeAfterSelectorRules(IEnumerable<StyleRule> rules)
		{
			return rules.Where(rule => !IsBeforeOrAfter(rule));
		}

		private static void GenerateCssForSenses(ConfigurableDictionaryNode configNode, DictionaryNodeSenseOptions senseOptions,
														StyleSheet styleSheet, ref string baseSelection, IPropertyTable propertyTable)
		{
			var selectors = GenerateSelectorsFromNode(baseSelection, configNode, out baseSelection, propertyTable.GetValue<FdoCache>("cache"), propertyTable);
			// Insert '> .sensecontent' between '.*senses' and '.*sense' (where * could be 'referring', 'sub', or similar)
			var senseContentSelector = string.Format("{0}> .sensecontent", baseSelection.Substring(0, baseSelection.LastIndexOf('.')));
			var senseItemName = baseSelection.Substring(baseSelection.LastIndexOf('.'));
			if (senseOptions.DisplayEachSenseInAParagraph)
				selectors = RemoveBeforeAfterSelectorRules(selectors);
			styleSheet.Rules.AddRange(CheckRangeOfRulesForEmpties(selectors));
			var senseNumberRule = new StyleRule();
			// Not using SelectClassName here; sense and sensenumber are siblings and the configNode is for the Senses collection.
			// Select the base plus the node's unmodified class attribute and append the sensenumber matcher.
			var senseNumberSelector = string.Format("{0} .sensenumber", senseContentSelector);

			senseNumberRule.Value = senseNumberSelector;
			if(!String.IsNullOrEmpty(senseOptions.NumberStyle))
			{
				senseNumberRule.Declarations.Properties.AddRange(GenerateCssStyleFromFwStyleSheet(senseOptions.NumberStyle, DefaultStyle, propertyTable));
			}
			if (!IsEmptyRule(senseNumberRule))
			styleSheet.Rules.Add(senseNumberRule);
			if(!String.IsNullOrEmpty(senseOptions.BeforeNumber))
			{
				var beforeDeclaration = new StyleDeclaration
				{
					new Property("content") { Term = new PrimitiveTerm(UnitType.String, senseOptions.BeforeNumber) }
				};
				styleSheet.Rules.Add(new StyleRule(beforeDeclaration) { Value = senseNumberSelector + ":before" });
			}
			if(!String.IsNullOrEmpty(senseOptions.AfterNumber))
			{
				var afterDeclaration = new StyleDeclaration();
				afterDeclaration.Add(new Property("content") { Term = new PrimitiveTerm(UnitType.String, senseOptions.AfterNumber) });
				var afterRule = new StyleRule(afterDeclaration) { Value = senseNumberSelector + ":after" };
				styleSheet.Rules.Add(afterRule);
			}
			// set the base selection to the sense level under the sense content
			baseSelection = string.Format("{0} > {1}", senseContentSelector, senseItemName);
			var styleDeclaration = string.IsNullOrEmpty(configNode.Style) ? new StyleDeclaration() : GenerateCssStyleFromFwStyleSheet(configNode.Style, 0, configNode, propertyTable);
			if (senseOptions.DisplayEachSenseInAParagraph)
			{
				var sensCharDeclaration = GetOnlyCharacterStyle(styleDeclaration);
				var senseCharRule = new StyleRule(sensCharDeclaration)
				{
					// Apply the style with paragraph info removed to the first sense
					Value = baseSelection
				};
				if (!IsEmptyRule(senseCharRule))
					styleSheet.Rules.Add(senseCharRule);

				var senseParaDeclaration = GetOnlyParagraphStyle(styleDeclaration);
				senseParaDeclaration.Add(new Property("display")
				{
					Term = new PrimitiveTerm(UnitType.Ident, "block")
				});
				var senseParaRule = new StyleRule(senseParaDeclaration)
				{
					// Apply the paragraph style information to all but the first sensecontent block, if requested
					Value = senseOptions.DisplayFirstSenseInline ? string.Format("{0} + {1}", senseContentSelector, ".sensecontent") : senseContentSelector
				};

				styleSheet.Rules.Add(senseParaRule);
<<<<<<< HEAD
				var sensCharDeclaration = GetOnlyCharacterStyle(styleDeclaration);
				var senseCharRule = new StyleRule(sensCharDeclaration)
				{
					// Apply the paragraph style information to all but the first sense
					Value = string.Format("{0} + {1} > .sense", senseContentSelector, ".sensecontent")
				};
				if (!IsEmptyRule(senseCharRule))
				styleSheet.Rules.Add(senseCharRule);
				GenerateCssforBulletedList(configNode, styleSheet, senseParaRule.Value, propertyTable);
=======
				GenerateCssforBulletedList(configNode, styleSheet, senseParaRule.Value, propertyTable, styleDeclaration);
>>>>>>> 95b9b36f
			}
			else
			{
				// Generate the style information specifically for senses
				var senseContentRule = new StyleRule(GetOnlyCharacterStyle(styleDeclaration))
				{
					Value = baseSelection
				};
				if (!IsEmptyRule(senseContentRule))
				styleSheet.Rules.Add(senseContentRule);
			}

			if (senseOptions.ShowSharedGrammarInfoFirst)
			{
				var collectionSelector = senseContentSelector.Substring(0, senseContentSelector.LastIndexOf(" .", StringComparison.Ordinal));
				foreach (var gramInfoNode in configNode.Children.Where(node => node.FieldDescription == "MorphoSyntaxAnalysisRA" && node.IsEnabled))
				{
					GenerateCssFromConfigurationNode(gramInfoNode, styleSheet, collectionSelector + " .sharedgrammaticalinfo", propertyTable);
				}
			}
		}

		/// <summary>
		/// Generates Bulleted List style properties
		/// </summary>
		/// <param name="configNode">Dictionary Node</param>
		/// <param name="styleSheet">Stylesheet to add the new rule</param>
		/// <param name="bulletSelector">Style name for the bullet property</param>
		/// <param name="propertyTable">propertyTable to get the styles</param>
<<<<<<< HEAD
		private static void GenerateCssforBulletedList(ConfigurableDictionaryNode configNode, StyleSheet styleSheet, string bulletSelector, IPropertyTable propertyTable)
=======
		/// <param name="styleDeclaration">Style properties collection</param>
		private static void GenerateCssforBulletedList(ConfigurableDictionaryNode configNode, StyleSheet styleSheet, string bulletSelector, PropertyTable propertyTable, StyleDeclaration styleDeclaration)
>>>>>>> 95b9b36f
		{
			if (configNode.Style != null)
			{
				if (styleDeclaration.Properties.Count == 0)
					styleDeclaration = GenerateCssStyleFromFwStyleSheet(configNode.Style, DefaultStyle, propertyTable);
				GenerateCssForCounterReset(styleSheet, bulletSelector, styleDeclaration, false);
				var senseOptions = configNode.DictionaryNodeOptions as DictionaryNodeSenseOptions;
				var senseSufixRule = senseOptions != null && senseOptions.DisplayFirstSenseInline ? ":not(:first-child):before" : ":before";
				var bulletRule = new StyleRule { Value = bulletSelector + senseSufixRule };
				bulletRule.Declarations.Properties.AddRange(GetOnlyBulletContent(styleDeclaration));
				var projectStyles = FontHeightAdjuster.StyleSheetFromPropertyTable(propertyTable);
				BaseStyleInfo projectStyle = projectStyles.Styles[configNode.Style];
				var exportStyleInfo = new ExportStyleInfo(projectStyle);
				if (exportStyleInfo.NumberScheme != 0)
				{
					var wsFontInfo = exportStyleInfo.BulletInfo.FontInfo;
					bulletRule.Declarations.Add(new Property("font-size") { Term = new PrimitiveTerm(UnitType.Point, MilliPtToPt(wsFontInfo.FontSize.Value)) });
					bulletRule.Declarations.Add(new Property("color") { Term = new PrimitiveTerm(UnitType.RGB, wsFontInfo.FontColor.Value.Name) });
				}
				if (!IsEmptyRule(bulletRule))
<<<<<<< HEAD
				styleSheet.Rules.Add(bulletRule);
			}
		}

		private static void GenerateCssFromComplexFormOptions(ConfigurableDictionaryNode configNode, DictionaryNodeComplexFormOptions complexFormOpts, StyleSheet styleSheet, string baseSelection, IPropertyTable propertyTable)
=======
				{
					styleSheet.Rules.Add(bulletRule);
				}
			}
		}

		private static void GenerateCssFromListAndParaOptions(ConfigurableDictionaryNode configNode,
			IParaOption listAndParaOpts, StyleSheet styleSheet, ref string baseSelection, FdoCache cache, PropertyTable propertyTable)
>>>>>>> 95b9b36f
		{
			var selectors = GenerateSelectorsFromNode(baseSelection, configNode, out baseSelection, cache, propertyTable);
			List<StyleDeclaration> blockDeclarations;
			if (string.IsNullOrEmpty(configNode.Style))
				blockDeclarations = new List<StyleDeclaration> {new StyleDeclaration()};
			else
			{
				blockDeclarations = GenerateCssStyleFromFwStyleSheet(configNode.Style, 0, configNode, propertyTable, true);
				GenerateCssForWritingSystems(baseSelection + " span", configNode.Style, styleSheet, propertyTable);
			}
			var styleRules = selectors as StyleRule[] ?? selectors.ToArray();
			if (listAndParaOpts.DisplayEachInAParagraph)
			{
				foreach (var declaration in blockDeclarations)
				{
					declaration.Add(new Property("display") { Term = new PrimitiveTerm(UnitType.Ident, "block") });
					var blockRule = new StyleRule(declaration)
					{
						Value = baseSelection
					};
					styleSheet.Rules.Add(blockRule);
					GenerateCssForCounterReset(styleSheet, baseSelection, declaration, true);
					var bulletRule = AdjustRuleIfParagraphNumberScheme(blockRule, configNode, propertyTable);
					// REVIEW (Hasso) 2016.10: could these two lines be moved outside the loop?
					// REVIEW (Hasso) 2016.10: both of these following lines add all rules but BeforeAfter (so if the condition in the first line
					// REVIEW (cont) is true, both excluded rule categories will nonetheless be added)
					styleSheet.Rules.AddRange(DictionaryConfigurationModel.NoteInParaStyles.Contains(configNode.FieldDescription)
						? RemoveBeforeAndAfterForNoteInParaRules(styleRules)
						: RemoveBeforeAfterSelectorRules(styleRules));
					styleSheet.Rules.AddRange(RemoveBeforeAfterSelectorRules(styleRules));
					styleSheet.Rules.Add(bulletRule);
				}
			}
			else
			{
				foreach (var declaration in blockDeclarations)
				{
					// Generate the style information specifically for ComplexFormsOptions
					var complexContentRule = new StyleRule(GetOnlyCharacterStyle(declaration))
					{
						Value = baseSelection
					};
					if (!IsEmptyRule(complexContentRule))
						styleSheet.Rules.Add(complexContentRule);
				}
				styleSheet.Rules.AddRange(styleRules);
			}
		}


		private static IEnumerable<StyleRule> RemoveBeforeAndAfterForNoteInParaRules(IEnumerable<StyleRule> rules)
		{
			return rules.Where(rule => rule.Value.Contains("~"));
		}

		/// <summary>
		/// Generates Counter reset style properties
		/// </summary>
		/// <param name="styleSheet">Stylesheet to add the new rule</param>
		/// <param name="baseSelection">Style name for the bullet property</param>
		/// <param name="declaration">Style properties collection</param>
		/// <param name="isSplitBySpace">Split baseSelection by space/greater than</param>
		private static void GenerateCssForCounterReset(StyleSheet styleSheet, string baseSelection, StyleDeclaration declaration, bool isSplitBySpace)
		{
			var resetSection = GetOnlyCounterResetContent(declaration);
			if (!string.IsNullOrEmpty(resetSection))
			{
				string bulletParentSelector = baseSelection.Substring(0, baseSelection.LastIndexOf('>') - 1);
				if (isSplitBySpace)
					bulletParentSelector = baseSelection.Substring(0, baseSelection.LastIndexOf(' '));
				var resetRule = new StyleRule {Value = bulletParentSelector};
				resetRule.Declarations.Add(new Property("counter-reset")
				{
					Term = new PrimitiveTerm(UnitType.Attribute, resetSection)
				});
				styleSheet.Rules.Add(resetRule);
			}
		}

		/// <summary>
		/// Return a :before rule if the given rule derives from a paragraph style with a number scheme (such as bulleted).
		/// Remove the content part of the given rule if it is present and also remove the properties that don't apply to a :before rule.
		/// </summary>
		/// <remarks>
		/// See https://jira.sil.org/browse/LT-11625 for justification.
		/// </remarks>
		private static StyleRule AdjustRuleIfParagraphNumberScheme(StyleRule rule, ConfigurableDictionaryNode configNode, IPropertyTable propertyTable)
		{
			if (!string.IsNullOrEmpty(configNode.Style))
			{
				var projectStyles = FontHeightAdjuster.StyleSheetFromPropertyTable(propertyTable);
				BaseStyleInfo projectStyle = projectStyles.Styles[configNode.Style];
				var exportStyleInfo = new ExportStyleInfo(projectStyle);
				if (exportStyleInfo.NumberScheme != 0)
				{
					// Create a rule to add the bullet content before based off the given rule
					var bulletRule = new StyleRule { Value = rule.Value + ":before" };
					bulletRule.Declarations.Properties.AddRange(GetOnlyBulletContent(rule.Declarations));
					var wsFontInfo = exportStyleInfo.BulletInfo.FontInfo;
					bulletRule.Declarations.Add(new Property("font-size") { Term = new PrimitiveTerm(UnitType.Point, MilliPtToPt(wsFontInfo.FontSize.Value)) });
					bulletRule.Declarations.Add(new Property("color") { Term = new PrimitiveTerm(UnitType.RGB, wsFontInfo.FontColor.Value.Name) });
					// remove the bullet content if present in the base rule
					var contentInRule = rule.Declarations.FirstOrDefault(p => p.Name == "content");
					if (contentInRule != null)
						rule.Declarations.Remove(contentInRule);
					// remove the bullet counter-increment if present in the base rule
					var counterIncrement = rule.Declarations.FirstOrDefault(p => p.Name == "counter-increment");
					if (counterIncrement != null)
						rule.Declarations.Remove(counterIncrement);
					return bulletRule;
				}
			}
			return rule;
		}

		private static void GenerateCssFromWsOptions(ConfigurableDictionaryNode configNode, DictionaryNodeWritingSystemOptions wsOptions,
																	StyleSheet styleSheet, string baseSelection, IPropertyTable propertyTable)
		{
			var cache = propertyTable.GetValue<FdoCache>("cache");
			foreach(var ws in wsOptions.Options.Where(opt => opt.IsEnabled))
			{
				var possiblyMagic = WritingSystemServices.GetMagicWsIdFromName(ws.Id);
				// if the writing system isn't a magic name just use it otherwise find the right one from the magic list
				var wsIdString = possiblyMagic == 0 ? ws.Id : WritingSystemServices.GetWritingSystemList(cache, possiblyMagic, true).First().Id;
				var wsId = cache.LanguageWritingSystemFactoryAccessor.GetWsFromStr(wsIdString);
				var wsRule = new StyleRule {Value = baseSelection + String.Format("[lang|=\"{0}\"]", wsIdString)};
				if (!String.IsNullOrEmpty(configNode.Style))
					wsRule.Declarations.Properties.AddRange(GenerateCssStyleFromFwStyleSheet(configNode.Style, wsId, propertyTable));
				if (!IsEmptyRule(wsRule))
				styleSheet.Rules.Add(wsRule);
			}
		}

		private static void GenerateCssForWritingSystemPrefix(ConfigurableDictionaryNode configNode, StyleSheet styleSheet, string baseSelection, PropertyTable propertyTable)
		{
			var wsRule1 = new StyleRule { Value = string.Format("{0}.{1}", baseSelection, WritingSystemPrefix)};
			wsRule1.Declarations.Properties.AddRange(GetOnlyCharacterStyle(GenerateCssStyleFromFwStyleSheet(WritingSystemStyleName, 0, configNode, propertyTable)));
			styleSheet.Rules.Add(wsRule1);
			var wsRule2 = new StyleRule { Value = string.Format("{0}.{1}:after", baseSelection, WritingSystemPrefix) };
			wsRule2.Declarations.Properties.Add(new Property("content"){Term = new PrimitiveTerm(UnitType.String, " ")});
			styleSheet.Rules.Add(wsRule2);
		}

		private static void GenerateCssFromPictureOptions(ConfigurableDictionaryNode configNode, DictionaryNodePictureOptions pictureOptions,
																		  StyleSheet styleSheet, string baseSelection)
		{
			var pictureAndCaptionRule = new StyleRule();
			pictureAndCaptionRule.Value = baseSelection + " " + SelectClassName(configNode);

			var pictureProps = pictureAndCaptionRule.Declarations.Properties;
			pictureProps.Add(new Property("float") { Term = new PrimitiveTerm(UnitType.Ident, "right") });
			pictureProps.Add(new Property("text-align") { Term = new PrimitiveTerm(UnitType.Ident, "center") });
			var margin = new Property("margin");
			var marginValues = BuildTermList(TermList.TermSeparator.Space, new PrimitiveTerm(UnitType.Point, 0),
				new PrimitiveTerm(UnitType.Point, 0), new PrimitiveTerm(UnitType.Point, 4), new PrimitiveTerm(UnitType.Point, 4));
			margin.Term = marginValues;
			pictureProps.Add(margin);
			pictureProps.Add(new Property("padding") { Term = new PrimitiveTerm(UnitType.Point, 2) });
			pictureProps.Add(new Property("float")
			{
				Term = new PrimitiveTerm(UnitType.Ident, pictureOptions.PictureLocation.ToString().ToLowerInvariant())
			});
			styleSheet.Rules.Add(pictureAndCaptionRule);

			var pictureRule = new StyleRule();
			pictureRule.Value = pictureAndCaptionRule.Value + " img";
			if(pictureOptions.MinimumHeight > 0)
			{
				pictureRule.Declarations.Properties.Add(new Property("min-height")
				{
					Term = new PrimitiveTerm(UnitType.Inch, pictureOptions.MinimumHeight)
				});
			}
			if(pictureOptions.MaximumHeight > 0)
			{
				pictureRule.Declarations.Properties.Add(new Property("max-height")
				{
					Term = new PrimitiveTerm(UnitType.Inch, pictureOptions.MaximumHeight)
				});
			}
			if(pictureOptions.MinimumWidth > 0)
			{
				pictureRule.Declarations.Properties.Add(new Property("min-width")
				{
					Term = new PrimitiveTerm(UnitType.Inch, pictureOptions.MinimumWidth)
				});
			}
			if(pictureOptions.MaximumWidth > 0)
			{
				pictureRule.Declarations.Properties.Add(new Property("max-width")
				{
					Term = new PrimitiveTerm(UnitType.Inch, pictureOptions.MaximumWidth)
				});
			}
			if (!IsEmptyRule(pictureRule))
			styleSheet.Rules.Add(pictureRule);
		}

		/// <summary>
		/// This method will generate before and after rules if the configuration node requires them. It also generates the selector for the node
		/// </summary>
		private static IEnumerable<StyleRule> GenerateSelectorsFromNode(
			string parentSelector, ConfigurableDictionaryNode configNode,
<<<<<<< HEAD
			out string baseSelection, FdoCache cache, IPropertyTable propertyTable)
=======
			out string baseSelection, FdoCache cache, PropertyTable propertyTable)
			// REVIEW (Hasso) 2016.10: parentSelector and baseSelector could be combined into a single `ref` parameter
>>>>>>> 95b9b36f
		{
			// TODO: REFACTOR this method to handle certain nodes more specifically. The options type should be used to branch into node specific code.
			parentSelector = GetParentForFactoredReference(parentSelector, configNode);
			var rules = new List<StyleRule>();
			var fwStyles = FontHeightAdjuster.StyleSheetFromPropertyTable(propertyTable);
			// simpleSelector is used for nodes that use before and after.  Collection type nodes produce wrong
			// results if we use baseSelection in handling before and after content.  See LT-17048.
			string simpleSelector;
			string pictCaptionContent = ".captionContent ";
			if (parentSelector == null)
			{
				baseSelection = SelectClassName(configNode);
				simpleSelector = SelectBareClassName(configNode);
				GenerateFlowResetForBaseNode(baseSelection, rules);
			}
			else
			{
				if(!String.IsNullOrEmpty(configNode.Between))
				{
					// content is generated before each item which follows an item of the same name
					// eg. .complexformrefs>.complexformref + .complexformref:before { content: "," }
					var dec = new StyleDeclaration();
					dec.Add(new Property("content") { Term = new PrimitiveTerm(UnitType.String, SpecialCharacterHandling.MakeSafeCss(configNode.Between)) });
					if (fwStyles != null && fwStyles.Styles.Contains(BeforeAfterBetweenStyleName))
						dec.Properties.AddRange(GenerateCssStyleFromFwStyleSheet(BeforeAfterBetweenStyleName, cache.DefaultAnalWs, propertyTable));
					var collectionSelector = "." + GetClassAttributeForConfig(configNode);
					if (configNode.Parent.DictionaryNodeOptions is DictionaryNodePictureOptions)
						collectionSelector = pictCaptionContent + "." + GetClassAttributeForConfig(configNode);
					var itemSelector = " ." + GetClassAttributeForCollectionItem(configNode);
					var betweenSelector = String.Format("{0}> {1}>{2}+{2}:before", parentSelector, collectionSelector, itemSelector);
					ConfigurableDictionaryNode dummy;
					// use default (class-named) between selector for factored references, because "span+span" erroneously matches Type spans
					if (configNode.DictionaryNodeOptions != null && !ConfiguredXHTMLGenerator.IsFactoredReference(configNode, out dummy))
					{
						var wsOptions = configNode.DictionaryNodeOptions as DictionaryNodeWritingSystemOptions;
						var senseOptions = configNode.DictionaryNodeOptions as DictionaryNodeSenseOptions;
						// If wsOptions are enabled generate a between rule which will not put content between the abbreviation and the ws data
						if (wsOptions != null)
						{
							if (wsOptions.DisplayWritingSystemAbbreviations)
							{
								betweenSelector = String.Format("{0}> {1}> span.{2} ~ span.{2}:before", parentSelector, collectionSelector,
									WritingSystemPrefix);
							}
							else
							{
								var enabledWsOptions = wsOptions.Options.Where(x => x.IsEnabled).ToArray();
								//Fix LT-17238: Between rule added as before rule to ws span which iterates from last ws to second ws span
								//First Ws is skipped as between rules no longer needed before first WS span
								for (var i = enabledWsOptions.Count() - 1; i > 0; i--)
								{
									betweenSelector = (i == enabledWsOptions.Count() - 1 ? string.Empty : (betweenSelector + ",")) +
									String.Format("{0}> {1}> span+span[lang|='{2}']:before", parentSelector, collectionSelector,
									enabledWsOptions[i].Id);
								}
							}
						}
						else if (senseOptions != null && senseOptions.ShowSharedGrammarInfoFirst)
							betweenSelector = String.Format("{0}> {1}>{2}.sensecontent+{2}:before", parentSelector, collectionSelector, " span");
						else if (configNode.FieldDescription == "PicturesOfSenses")
							betweenSelector = String.Format("{0}> {1}>{2}+{2}:before", parentSelector, collectionSelector, " div");
						else
							betweenSelector = String.Format("{0}> {1}>{2}+{2}:before", parentSelector, collectionSelector, " span");
					}
					else if (IsFactoredReferenceType(configNode))
					{
						// Between factored Type goes between a reference (last in the list for its Type)
						// and its immediately-following Type "list" (label on the following list of references)
						betweenSelector = string.Format("{0}> .{1}+{2}:before",
							parentSelector, GetClassAttributeForCollectionItem(configNode.Parent), collectionSelector);
					}
					var betweenRule = new StyleRule(dec) { Value = betweenSelector };
					rules.Add(betweenRule);
				}
				// Headword, Gloss, and Caption are contained in a captionContent area.
				if (configNode.Parent.DictionaryNodeOptions is DictionaryNodePictureOptions)
				{
					baseSelection = parentSelector + "> " + pictCaptionContent + SelectClassName(configNode, cache);
					simpleSelector = parentSelector + "> " + pictCaptionContent + SelectBareClassName(configNode, cache);
				}
				else
				{
					baseSelection = parentSelector + "> " + SelectClassName(configNode, cache);
					simpleSelector = parentSelector + "> " + SelectBareClassName(configNode, cache);
				}
			}
			if(!String.IsNullOrEmpty(configNode.Before))
			{
				var dec = new StyleDeclaration();
				dec.Add(new Property("content") { Term = new PrimitiveTerm(UnitType.String, SpecialCharacterHandling.MakeSafeCss(configNode.Before)) });
				if (fwStyles != null && fwStyles.Styles.Contains(BeforeAfterBetweenStyleName))
					dec.Properties.AddRange(GenerateCssStyleFromFwStyleSheet(BeforeAfterBetweenStyleName, cache.DefaultAnalWs, propertyTable));
				var selectorBase = simpleSelector;
				if (configNode.FieldDescription == "PicturesOfSenses")
					selectorBase += "> div:first-child";
				var beforeRule = new StyleRule(dec) { Value = GetBaseSelectionWithSelectors(selectorBase, ":before") };
				rules.Add(beforeRule);
			}
			if(!String.IsNullOrEmpty(configNode.After))
			{
				var dec = new StyleDeclaration();
				dec.Add(new Property("content") { Term = new PrimitiveTerm(UnitType.String, SpecialCharacterHandling.MakeSafeCss(configNode.After)) });
				if (fwStyles != null && fwStyles.Styles.Contains(BeforeAfterBetweenStyleName))
					dec.Properties.AddRange(GenerateCssStyleFromFwStyleSheet(BeforeAfterBetweenStyleName, cache.DefaultAnalWs, propertyTable));
				var selectorBase = simpleSelector;
				if (configNode.FieldDescription == "PicturesOfSenses")
					selectorBase += "> div:last-child";
				var afterRule = new StyleRule(dec) { Value = GetBaseSelectionWithSelectors(selectorBase, ":after") };
				rules.Add(afterRule);
			}
			return rules;
		}

		/// <summary>
		/// If configNode is the Type node for a factored collection of references, strip the collection singular selector from the parent selector
		/// </summary>
		private static string GetParentForFactoredReference(string parentSelector, ConfigurableDictionaryNode configNode)
		{
			if(!IsFactoredReferenceType(configNode))
				return parentSelector;

			var parentPlural = GetClassAttributeForConfig(configNode.Parent);
			var parentSingular = GetClassAttributeForCollectionItem(configNode.Parent);
			return parentSelector.Replace(string.Format(".{0} .{1}", parentPlural, parentSingular), '.' + parentPlural);
		}

		private static bool IsFactoredReferenceType(ConfigurableDictionaryNode configNode)
		{
			var parent = configNode.Parent;
			ConfigurableDictionaryNode typeNode;
			return parent != null && ConfiguredXHTMLGenerator.IsFactoredReference(parent, out typeNode) && ReferenceEquals(typeNode, configNode);
		}

		/// <summary>
		/// Method to create matching selector based on baseSelection
		/// If baseSelection ends with span, first-child/last-child will add before the before/after selector
		/// </summary>
		/// <param name="baseSelection">baseselector value</param>
		/// <param name="selector">Before/After selector</param>
		/// <returns></returns>
		private static string GetBaseSelectionWithSelectors(string baseSelection, string selector)
		{
			string baseSelectionValue = baseSelection;
			if (baseSelection.LastIndexOf("span", StringComparison.Ordinal) != baseSelection.Length - 4)
				return baseSelectionValue + selector;
			string firstOrLastChild = selector == ":before" ? ":first-child" : ":last-child";
			baseSelectionValue = baseSelectionValue + firstOrLastChild + selector;
			return baseSelectionValue;
		}

		private static void GenerateFlowResetForBaseNode(string baseSelection, List<StyleRule> rules)
		{
			var flowResetRule = new StyleRule();
			flowResetRule.Value = baseSelection;
			flowResetRule.Declarations.Properties.Add(new Property("clear") { Term = new PrimitiveTerm(UnitType.Ident, "both")});
			flowResetRule.Declarations.Properties.Add(new Property("white-space") { Term = new PrimitiveTerm(UnitType.Ident, "pre-wrap") });
			rules.Add(flowResetRule);
		}
		/// <summary>
		/// Generates a selector for a class name that matches xhtml that is generated for the configNode.
		/// e.g. '.entry' or '.sense'
		/// </summary>
		/// <param name="configNode"></param>
		/// <param name="cache">defaults to null, necessary for generating correct css for custom field nodes</param>
		/// <returns></returns>
		private static string SelectClassName(ConfigurableDictionaryNode configNode, FdoCache cache = null)
		{
			var type = ConfiguredXHTMLGenerator.GetPropertyTypeForConfigurationNode(configNode, cache);
			return SelectClassName(configNode, type);
		}

		private static string SelectClassName(ConfigurableDictionaryNode configNode, ConfiguredXHTMLGenerator.PropertyType type)
		{
			switch(type)
			{
				case ConfiguredXHTMLGenerator.PropertyType.CollectionType:
				{
					// for collections we generate a css selector to match each item e.g '.senses .sense'
					return string.Format(".{0} .{1}", GetClassAttributeForConfig(configNode), GetClassAttributeForCollectionItem(configNode));
				}
				case ConfiguredXHTMLGenerator.PropertyType.CmPictureType:
				{
					return " img"; // Pictures are written out as img tags
				}
				case ConfiguredXHTMLGenerator.PropertyType.PrimitiveType:
				case ConfiguredXHTMLGenerator.PropertyType.MoFormType:
				{
					// for multi-lingual strings each language's string will have the contents generated in a span
					if(configNode.DictionaryNodeOptions is DictionaryNodeWritingSystemOptions)
					{
						string spanStyle = string.Empty;
						if (!DictionaryConfigurationModel.NoteInParaStyles.Contains(configNode.FieldDescription))
						{
							spanStyle = "> span";
						}
						return "." + GetClassAttributeForConfig(configNode) + spanStyle;
					}
					goto default;
				}
				default:
					return "." + GetClassAttributeForConfig(configNode);
			}
		}

		/// <summary>
		/// Generate the singular of the collection name: drop the final character ('s') or
		/// handle "entries" => "entry" or "analyses" to "analysis" or "glosses" to "gloss"
		/// </summary>
		internal static string GetClassAttributeForCollectionItem(ConfigurableDictionaryNode configNode)
		{
			var classNameBase = GetClassAttributeBase(configNode).ToLower();
			string singularBase;
			if(classNameBase.EndsWith("ies"))
				singularBase = classNameBase.Remove(classNameBase.Length - 3) + "y";
			else if (classNameBase.EndsWith("analyses"))
				singularBase = classNameBase.Remove(classNameBase.Length - 2) + "is";
			else if (classNameBase.EndsWith("sses"))
				singularBase = classNameBase.Remove(classNameBase.Length - 2);
			else
				singularBase = classNameBase.Remove(classNameBase.Length - 1);
			return Icu.Normalize(singularBase + GetClassAttributeDupSuffix(configNode).ToLower(), Icu.UNormalizationMode.UNORM_NFC);
		}

		/// <summary>
		/// For collection type nodes, generates a selector on the collection as a whole.  For all other nodes,
		/// calls SelectClassName to generate the selector.
		/// </summary>
		/// <remarks>
		/// Perhaps SelectClassName should have been changed, but that's a rather far reaching change.  Using the
		/// output of this method for :before and :after rules in the css is sufficient to fix the bug reported in
		/// LT-17048.  A better name might be nice, but this one is fairly descriptive.
		/// </remarks>
		private static string SelectBareClassName(ConfigurableDictionaryNode configNode, FdoCache cache = null)
		{
			var type = ConfiguredXHTMLGenerator.GetPropertyTypeForConfigurationNode(configNode, cache);
			if (type == ConfiguredXHTMLGenerator.PropertyType.CollectionType)
				return "." + GetClassAttributeForConfig(configNode);
			return SelectClassName(configNode, type);
		}

		/// <summary>
		/// Generates a class name for the given configuration for use by Css and XHTML.
		/// Uses SubField and CSSClassNameOverride attributes where found
		/// </summary>
		internal static string GetClassAttributeForConfig(ConfigurableDictionaryNode configNode)
		{
			string classAtt = Icu.Normalize((GetClassAttributeBase(configNode) + GetClassAttributeDupSuffix(configNode)).ToLower(),
				Icu.UNormalizationMode.UNORM_NFC);
			// Custom field names might begin with a digit which would cause invalid css, so we prepend 'cf' to those class names.
			classAtt = Char.IsDigit(Convert.ToChar(classAtt.Substring(0, 1))) ? "cf" + classAtt : classAtt;
			return classAtt;
		}

		private static string GetClassAttributeBase(ConfigurableDictionaryNode configNode)
		{
			// use the FieldDescription as the class name, and append a '_' followed by the SubField if it is defined.
			// Note that custom fields can have spaces in their names, which CSS can't handle.  Convert spaces to hyphens,
			// which CSS allows but FieldWorks doesn't use (except maybe in custom fields).
			if (string.IsNullOrEmpty(configNode.CSSClassNameOverride))
			{
				var classAttribute = string.Empty; // REVIEW (Hasso) 2016.10: use StringBuilder
				if (configNode.DictionaryNodeOptions is DictionaryNodeGroupingOptions)
				{
					classAttribute += "grouping_";
				}
				classAttribute += configNode.FieldDescription.Replace(' ', '-') +
					(string.IsNullOrEmpty(configNode.SubField) ? "" : "_" + configNode.SubField);
				return classAttribute;
			}
			return configNode.CSSClassNameOverride;
		}

		private static string GetClassAttributeDupSuffix(ConfigurableDictionaryNode configNode)
		{
			return configNode.IsDuplicate
				? "_" + (configNode.LabelSuffix = Regex.Replace(configNode.LabelSuffix, "[^a-zA-Z0-9+]", "-"))
				: string.Empty;
		}

		internal static StyleDeclaration GetOnlyCharacterStyle(StyleDeclaration fullStyleDeclaration)
		{
			var declaration = new StyleDeclaration();
			foreach(var prop in fullStyleDeclaration.Where(prop => prop.Name.Contains("font") || prop.Name.Contains("color")))
			{
				declaration.Add(prop);
			}
			return declaration;
		}

		internal static StyleDeclaration GetOnlyParagraphStyle(StyleDeclaration fullStyleDeclaration)
		{
			var declaration = new StyleDeclaration();
			foreach(var prop in fullStyleDeclaration.Where(prop => !prop.Name.Contains("font") && !prop.Name.Contains("color") && !prop.Name.Contains("content") && !prop.Name.Contains("counter-increment")))
			{
				declaration.Add(prop);
			}
			return declaration;
		}

		internal static StyleDeclaration GetOnlyBulletContent(StyleDeclaration fullStyleDeclaration)
		{
			var declaration = new StyleDeclaration();
			foreach (var prop in fullStyleDeclaration.Where(prop => prop.Name.Contains("content") || prop.Name.Contains("counter-increment")))
			{
				declaration.Add(prop);
			}
			return declaration;
		}

		internal static string GetOnlyCounterResetContent(StyleDeclaration fullStyleDeclaration)
		{
			var counterProp = fullStyleDeclaration.FirstOrDefault(prop => prop.Name.Contains("counter-increment"));
			return counterProp != null ? counterProp.Term.ToString() : string.Empty;
		}

		/// <summary>
		/// Generates a css StyleDeclaration for the requested FieldWorks style.
		/// <remarks>internal to facilitate separate unit testing.</remarks>
		/// </summary>
		/// <param name="styleName"></param>
		/// <param name="wsId">writing system id</param>
		/// <param name="propertyTable"></param>
		/// <returns></returns>
		internal static StyleDeclaration GenerateCssStyleFromFwStyleSheet(string styleName, int wsId, IPropertyTable propertyTable)
		{
			return GenerateCssStyleFromFwStyleSheet(styleName, wsId, null, propertyTable);
		}

		/// <summary>
		/// Generates a css StyleDeclaration for the requested FieldWorks style.
		/// <remarks>internal to facilitate separate unit testing.</remarks>
		/// </summary>
		/// <param name="styleName"></param>
		/// <param name="wsId">writing system id</param>
		/// <param name="node">The configuration node to use for generating paragraph margin in context</param>
		/// <param name="propertyTable">To retrieve styles</param>
		/// <returns></returns>
<<<<<<< HEAD
		internal static StyleDeclaration GenerateCssStyleFromFwStyleSheet(string styleName, int wsId, ConfigurableDictionaryNode node, IPropertyTable propertyTable)
=======
		internal static StyleDeclaration GenerateCssStyleFromFwStyleSheet(string styleName, int wsId,
			ConfigurableDictionaryNode node, PropertyTable propertyTable)
		{
			return GenerateCssStyleFromFwStyleSheet(styleName, wsId, node, propertyTable, false)[0];
		}

		internal static List<StyleDeclaration> GenerateCssStyleFromFwStyleSheet(string styleName, int wsId, ConfigurableDictionaryNode node, PropertyTable propertyTable, bool calculateFirstSenseStyle)
>>>>>>> 95b9b36f
		{
			var declaration = new StyleDeclaration();
			var styleSheet = FontHeightAdjuster.StyleSheetFromPropertyTable(propertyTable);
			if(styleSheet == null || !styleSheet.Styles.Contains(styleName))
			{
				return new List<StyleDeclaration> {declaration};
			}
			var projectStyle = styleSheet.Styles[styleName];
			var exportStyleInfo = new ExportStyleInfo(projectStyle);
			var hangingIndent = 0.0f;

			// Tuple ancestorIndents used for ancestor components leadingIndent and hangingIndent.
			var ancestorIndents = new AncestorIndents(0.0f, 0.0f);
			if(exportStyleInfo.IsParagraphStyle && node != null)
				ancestorIndents = CalculateParagraphIndentsFromAncestors(node, styleSheet, ancestorIndents);

			if(exportStyleInfo.HasAlignment)
			{
				declaration.Add(new Property("text-align") { Term = new PrimitiveTerm(UnitType.Ident, exportStyleInfo.Alignment.AsCssString()) });
			}
			if(exportStyleInfo.HasBorder)
			{
				if(exportStyleInfo.HasBorderColor)
				{
					var borderColor = new Property("border-color");
					borderColor.Term = new HtmlColor(exportStyleInfo.BorderColor.A,
																exportStyleInfo.BorderColor.R,
																exportStyleInfo.BorderColor.G,
																exportStyleInfo.BorderColor.B);
					declaration.Add(borderColor);
				}
				var borderLeft = new Property("border-left-width");
				borderLeft.Term = new PrimitiveTerm(UnitType.Point, MilliPtToPt(exportStyleInfo.BorderLeading));
				var borderRight = new Property("border-right-width");
				borderRight.Term = new PrimitiveTerm(UnitType.Point, MilliPtToPt(exportStyleInfo.BorderTrailing));
				var borderTop = new Property("border-top-width");
				borderTop.Term = new PrimitiveTerm(UnitType.Point, MilliPtToPt(exportStyleInfo.BorderTop));
				var borderBottom = new Property("border-bottom-width");
				borderBottom.Term = new PrimitiveTerm(UnitType.Point, MilliPtToPt(exportStyleInfo.BorderBottom));
				declaration.Add(borderLeft);
				declaration.Add(borderRight);
				declaration.Add(borderTop);
				declaration.Add(borderBottom);
			}
			if(exportStyleInfo.HasFirstLineIndent)
			{
				// Handles both first-line and hanging indent, hanging-indent will result in a negative text-indent value
				var firstLineIndentValue = MilliPtToPt(exportStyleInfo.FirstLineIndent);

				if (firstLineIndentValue < 0.0f)
				{
					hangingIndent = firstLineIndentValue;
				}

				declaration.Add(new Property("text-indent") { Term = new PrimitiveTerm(UnitType.Point, firstLineIndentValue) } );
			}
			if(exportStyleInfo.HasKeepTogether)
			{
				throw new NotImplementedException("Keep Together style export not yet implemented.");
			}
			if(exportStyleInfo.HasKeepWithNext)
			{
				throw new NotImplementedException("Keep With Next style export not yet implemented.");
			}
			if(exportStyleInfo.HasLeadingIndent || hangingIndent < 0.0f || ancestorIndents.TextIndent < 0.0f)
			{
				var leadingIndent = CalculateMarginLeft(exportStyleInfo, ancestorIndents, hangingIndent);
				string marginDirection = "margin-left";
				if (exportStyleInfo.DirectionIsRightToLeft == TriStateBool.triTrue)
					marginDirection = "margin-right";
				declaration.Add(new Property(marginDirection) { Term = new PrimitiveTerm(UnitType.Point, leadingIndent) });
			}
			if(exportStyleInfo.HasLineSpacing)
			{
				var lineHeight = new Property("line-height");
				if (!exportStyleInfo.LineSpacing.m_relative && exportStyleInfo.LineSpacing.m_lineHeight >= 0)
					lineHeight = new Property("flex-line-height");
				//m_relative means single, 1.5 or double line spacing was chosen. The CSS should be a number
				if(exportStyleInfo.LineSpacing.m_relative)
				{
					// The relative value is stored internally multiplied by 10000.  (FieldWorks code generally hates floating point.)
					// CSS expects to see the actual floating point value.  See https://jira.sil.org/browse/LT-16735.
					lineHeight.Term = new PrimitiveTerm(UnitType.Number, Math.Abs(exportStyleInfo.LineSpacing.m_lineHeight) / 10000.0F);
				}
				else
				{
					lineHeight.Term = new PrimitiveTerm(UnitType.Point, MilliPtToPt(Math.Abs(exportStyleInfo.LineSpacing.m_lineHeight)));
				}
				declaration.Add(lineHeight);
			}
			if(exportStyleInfo.HasSpaceAfter)
			{
				declaration.Add(new Property("padding-bottom") { Term = new PrimitiveTerm(UnitType.Point, MilliPtToPt(exportStyleInfo.SpaceAfter)) });
			}
			if(exportStyleInfo.HasSpaceBefore)
			{
				declaration.Add(new Property("padding-top") { Term = new PrimitiveTerm(UnitType.Point, MilliPtToPt(exportStyleInfo.SpaceBefore)) });
			}
			if(exportStyleInfo.HasTrailingIndent)
			{
				string paddingDirection = "padding-right";
				if (exportStyleInfo.DirectionIsRightToLeft == TriStateBool.triTrue)
					paddingDirection = "padding-left";
				declaration.Add(new Property(paddingDirection) { Term = new PrimitiveTerm(UnitType.Point, MilliPtToPt(exportStyleInfo.TrailingIndent)) });
			}

			AddFontInfoCss(projectStyle, declaration, wsId, propertyTable.GetValue<FdoCache>("cache"));

			if (exportStyleInfo.NumberScheme != 0)
			{
				var numScheme = exportStyleInfo.NumberScheme.ToString();
				if (!string.IsNullOrEmpty(exportStyleInfo.BulletInfo.m_bulletCustom))
				{
					string customBullet = exportStyleInfo.BulletInfo.m_bulletCustom;
					declaration.Add(new Property("content") { Term = new PrimitiveTerm(UnitType.String, customBullet) });
				}
				else if (BulletSymbolsCollection.ContainsKey(exportStyleInfo.NumberScheme.ToString()))
				{
					string selectedBullet = BulletSymbolsCollection[numScheme];
					declaration.Add(new Property("content") { Term = new PrimitiveTerm(UnitType.String, selectedBullet) });
				}
				else if (NumberingStylesCollection.ContainsKey(exportStyleInfo.NumberScheme.ToString()))
				{
					if (node != null)
					{
						string selectedNumStyle = NumberingStylesCollection[numScheme];
						declaration.Add(new Property("counter-increment") { Term = new PrimitiveTerm(UnitType.Attribute, " " + node.Label.ToLower()) });
						declaration.Add(new Property("content") { Term = new PrimitiveTerm(UnitType.Attribute, string.Format(" counter({0}, {1}) {2}", node.Label.ToLower(), selectedNumStyle, @"' '")) });
					}
				}
			}
			var styleList = new List<StyleDeclaration> {declaration};
			if (calculateFirstSenseStyle && ancestorIndents.Ancestor != null)
			{
				var senseOptions = ancestorIndents.Ancestor.DictionaryNodeOptions as DictionaryNodeSenseOptions;
				if (senseOptions != null && senseOptions.DisplayEachSenseInAParagraph)
				{
					ancestorIndents = CalculateParagraphIndentsFromAncestors(ancestorIndents.Ancestor, styleSheet, new AncestorIndents(0f, 0f));
					var marginLeft = CalculateMarginLeft(exportStyleInfo, ancestorIndents, hangingIndent);
					var firstSenseStyle = new StyleDeclaration();
					string marginDirection = "margin-left";
					if (exportStyleInfo.DirectionIsRightToLeft == TriStateBool.triTrue)
						marginDirection = "margin-right";
					firstSenseStyle.Properties.AddRange(declaration.Where(p => p.Name != marginDirection));
					firstSenseStyle.Properties.Add(new Property(marginDirection) { Term = new PrimitiveTerm(UnitType.Point, marginLeft) });
					styleList.Insert(0, firstSenseStyle);
				}
			}

			if (exportStyleInfo.DirectionIsRightToLeft != TriStateBool.triNotSet)
			{
				// REVIEW (Hasso) 2016.07: I think the only time this matters is when the user has paragraphs (senses, subentries, etc)
				// REVIEW (cont) whose directions oppose Dictionary-Normal. In this case, O Pesky Users, we will need to know which direction the
				// REVIEW (cont) paragraph is going when we generate the innermost strings. Implementing this will be pricy for paragraphy
				// REVIEW (cont) dictionaries, but beneficial for only our small bidirectional contingency. Alas, O Pesky Users.
				// REVIEW (cont) But we may need a CSS fix for bidirectionality until we can get GeckoFx 47+. O Fair Quill, Delicate Parchment.
				declaration.Add(new Property("direction") { Term = new PrimitiveTerm(UnitType.Ident, exportStyleInfo.DirectionIsRightToLeft == TriStateBool.triTrue ? "rtl" : "ltr") });
			}

			return styleList;
		}

		private static float CalculateMarginLeft(ExportStyleInfo exportStyleInfo, AncestorIndents ancestorIndents,
			float hangingIndent)
		{
			var leadingIndent = 0.0f;
			if (exportStyleInfo.HasLeadingIndent)
			{
				leadingIndent = MilliPtToPt(exportStyleInfo.LeadingIndent);
			}

			var ancestorMargin = ancestorIndents.Margin - ancestorIndents.TextIndent;
			leadingIndent -= ancestorMargin + hangingIndent;
			return (float)Math.Round(leadingIndent, 3);
		}

		private static AncestorIndents CalculateParagraphIndentsFromAncestors(ConfigurableDictionaryNode currentNode,
			FwStyleSheet styleSheet, AncestorIndents ancestorIndents)
		{
			var parentNode = currentNode;
			do
			{
				parentNode = parentNode.Parent;
				if (parentNode == null)
					return ancestorIndents;
			} while (!IsParagraphStyle(parentNode, styleSheet));

			var projectStyle = styleSheet.Styles[parentNode.Style];
			var exportStyleInfo = new ExportStyleInfo(projectStyle);

			return new AncestorIndents(parentNode, GetLeadingIndent(exportStyleInfo), GetHangingIndentIfAny(exportStyleInfo));
		}

		private static float GetHangingIndentIfAny(ExportStyleInfo exportStyleInfo)
		{
			// Handles both first-line and hanging indent: hanging indent represented as a negative first-line indent value
			return exportStyleInfo.HasFirstLineIndent && exportStyleInfo.FirstLineIndent < 0 ?
				MilliPtToPt(exportStyleInfo.FirstLineIndent) : 0.0f;
		}

		private static float GetLeadingIndent(ExportStyleInfo exportStyleInfo)
		{
			return exportStyleInfo.HasLeadingIndent ? MilliPtToPt(exportStyleInfo.LeadingIndent) : 0.0f;
		}

		private static bool IsParagraphStyle(ConfigurableDictionaryNode node, FwStyleSheet styleSheet)
		{
			if (node.StyleType == ConfigurableDictionaryNode.StyleTypes.Character)
				return false;
			var style = node.Style;
			return !string.IsNullOrEmpty(style) && styleSheet.Styles.Contains(style) && styleSheet.Styles[style].IsParagraphStyle;
		}

		/// <summary>
		/// Mapping the bullet symbols with the number system
		/// </summary>
		private static void LoadBulletUnicodes()
		{
			if (BulletSymbolsCollection.Count > 0)
				return;

			BulletSymbolsCollection.Add("kvbnBulletBase", "\\00B7");
			BulletSymbolsCollection.Add("101", "\\2022");
			BulletSymbolsCollection.Add("102", "\\25CF");
			BulletSymbolsCollection.Add("103", "\\274D");
			BulletSymbolsCollection.Add("104", "\\25AA");
			BulletSymbolsCollection.Add("105", "\\25A0");
			BulletSymbolsCollection.Add("106", "\\25AB");
			BulletSymbolsCollection.Add("107", "\\25A1");
			BulletSymbolsCollection.Add("108", "\\2751");
			BulletSymbolsCollection.Add("109", "\\2752");
			BulletSymbolsCollection.Add("110", "\\2B27");
			BulletSymbolsCollection.Add("111", "\\29EB");
			BulletSymbolsCollection.Add("112", "\\25C6");
			BulletSymbolsCollection.Add("113", "\\2756");
			BulletSymbolsCollection.Add("114", "\\2318");
			BulletSymbolsCollection.Add("115", "\\261E");
			BulletSymbolsCollection.Add("116", "\\271E");
			BulletSymbolsCollection.Add("117", "\\271E");
			BulletSymbolsCollection.Add("118", "\\2730");
			BulletSymbolsCollection.Add("119", "\\27A2");
			BulletSymbolsCollection.Add("120", "\\27B2");
			BulletSymbolsCollection.Add("121", "\\2794");
			BulletSymbolsCollection.Add("122", "\\2794");
			BulletSymbolsCollection.Add("123", "\\21E8");
			BulletSymbolsCollection.Add("124", "\\2713");
		}

		/// <summary>
		/// Mapping the numbering styles with the content's number format
		/// </summary>
		private static void LoadNumberingStyles()
		{
			if (NumberingStylesCollection.Count > 0)
				return;

			NumberingStylesCollection.Add("kvbnNumberBase", "decimal");
			NumberingStylesCollection.Add("kvbnArabic", "decimal");
			NumberingStylesCollection.Add("kvbnRomanLower", "lower-roman");
			NumberingStylesCollection.Add("kvbnRomanUpper", "upper-roman");
			NumberingStylesCollection.Add("kvbnLetterLower", "lower-alpha");
			NumberingStylesCollection.Add("kvbnLetterUpper", "upper-alpha");
			NumberingStylesCollection.Add("kvbnArabic01", "decimal-leading-zero");
		}

		/// <summary>
		/// In the FwStyles values were stored in millipoints to avoid expensive floating point calculations in c++ code.
		/// We need to convert these to points for use in css styles.
		/// </summary>
		private static float MilliPtToPt(int millipoints)
		{
			return (float)Math.Round((float)millipoints / 1000, 3);
		}

		/// <summary>
		/// Builds the css rules for font info properties using the writing system overrides
		/// </summary>
		private static void AddFontInfoCss(BaseStyleInfo projectStyle, StyleDeclaration declaration, int wsId, FdoCache cache)
		{
			var wsFontInfo = projectStyle.FontInfoForWs(wsId);
			var defaultFontInfo = projectStyle.DefaultCharacterStyleInfo;
<<<<<<< HEAD
			// set fontName to the wsFontInfo value if set, otherwise the defaultFontInfo if set, or null
			var fontName = wsFontInfo.FontName.ValueIsSet ? wsFontInfo.FontName.Value
																		 : defaultFontInfo.FontName.ValueIsSet ? defaultFontInfo.FontName.Value : null;
=======

			// set fontName to the wsFontInfo publicly accessible InheritableStyleProp value if set, otherwise the
			// defaultFontInfo if set, or null.
			var fontName = wsFontInfo.m_fontName.ValueIsSet ? wsFontInfo.m_fontName.Value
				: defaultFontInfo.FontName.ValueIsSet ? defaultFontInfo.FontName.Value : null;
>>>>>>> 95b9b36f

			// fontName still null means not set in Normal Style, then get default fonts from WritingSystems configuration.
			// Comparison, projectStyle.Name == "Normal", required to limit the font-family definition to the
			// empty span (ie span[lang|="en"]{}. If not included, font-family will be added to many more spans.
			if (fontName == null && projectStyle.Name == "Normal")
			{
				var lgWritingSysytem = cache.ServiceLocator.WritingSystemManager.get_EngineOrNull(wsId);
				if(lgWritingSysytem != null)
					fontName = lgWritingSysytem.DefaultFontName;
			}

			if (fontName != null)
			{
				var fontFamily = new Property("font-family");
				fontFamily.Term =
					new TermList(
						new PrimitiveTerm(UnitType.String, fontName),
						new PrimitiveTerm(UnitType.Ident, "serif"));
				declaration.Add(fontFamily);
			}

			// For the following additions, wsFontInfo is publicly accessible InheritableStyleProp value if set (ie. m_fontSize, m_bold, etc.),
			// checks for explicit overrides. Otherwise the defaultFontInfo if set (ie. FontSize, Bold, etc), or null.
			AddInfoFromWsOrDefaultValue(wsFontInfo.m_fontSize, defaultFontInfo.FontSize, "font-size", UnitType.Point, declaration);
			AddInfoFromWsOrDefaultValue(wsFontInfo.m_bold, defaultFontInfo.Bold, "font-weight", "bold", "normal", declaration);
			AddInfoFromWsOrDefaultValue(wsFontInfo.m_italic, defaultFontInfo.Italic, "font-style", "italic", "normal", declaration);
			AddInfoFromWsOrDefaultValue(wsFontInfo.m_fontColor, defaultFontInfo.FontColor, "color", declaration);
			AddInfoFromWsOrDefaultValue(wsFontInfo.m_backColor, defaultFontInfo.BackColor, "background-color", declaration);
			AddInfoFromWsOrDefaultValue(wsFontInfo.m_superSub, defaultFontInfo.SuperSub, declaration);

			AddInfoForUnderline(wsFontInfo, defaultFontInfo, declaration);
		}

		/// <summary>
		/// Generates css from boolean style values using writing system overrides where appropriate
		/// </summary>
		/// <param name="wsFontInfo"></param>
		/// <param name="defaultFontInfo"></param>
		/// <param name="propName"></param>
		/// <param name="trueValue"></param>
		/// <param name="falseValue"></param>
		/// <param name="declaration"></param>
		private static void AddInfoFromWsOrDefaultValue(InheritableStyleProp<bool> wsFontInfo, IStyleProp<bool> defaultFontInfo,
														string propName, string trueValue, string falseValue,
														StyleDeclaration declaration)
		{
			bool fontValue;
			if(!GetFontValue(wsFontInfo, defaultFontInfo, out fontValue))
				return;
			var fontProp = new Property(propName);
			fontProp.Term = new PrimitiveTerm(UnitType.Ident, fontValue ? trueValue : falseValue);
			declaration.Add(fontProp);
		}

		/// <summary>
		/// Generates css from Color style values using writing system overrides where appropriate
		/// </summary>
		/// <param name="wsFontInfo"></param>
		/// <param name="defaultFontInfo"></param>
		/// <param name="propName"></param>
		/// <param name="declaration"></param>
		private static void AddInfoFromWsOrDefaultValue(InheritableStyleProp<Color> wsFontInfo, IStyleProp<Color> defaultFontInfo,
														string propName, StyleDeclaration declaration)
		{
			Color fontValue;
			if(!GetFontValue(wsFontInfo, defaultFontInfo, out fontValue))
				return;
			var fontProp = new Property(propName);
			fontProp.Term = new PrimitiveTerm(UnitType.RGB,
														 HtmlColor.FromRgba(fontValue.R, fontValue.G, fontValue.B,
																				  fontValue.A).ToString());
			declaration.Add(fontProp);
		}

		/// <summary>
		/// Generates css from integer style values using writing system overrides where appropriate
		/// </summary>
		/// <param name="wsFontInfo"></param>
		/// <param name="defaultFontInfo"></param>
		/// <param name="propName"></param>
		/// <param name="termType"></param>
		/// <param name="declaration"></param>
		private static void AddInfoFromWsOrDefaultValue(InheritableStyleProp<int> wsFontInfo, IStyleProp<int> defaultFontInfo,
														string propName, UnitType termType, StyleDeclaration declaration)
		{
			int fontValue;
			if(!GetFontValue(wsFontInfo, defaultFontInfo, out fontValue))
				return;
			var fontProp = new Property(propName);
			fontProp.Term = new PrimitiveTerm(termType, MilliPtToPt(fontValue));
			declaration.Add(fontProp);
		}

		/// <summary>
		/// Generates css from SuperSub style values using writing system overrides where appropriate
		/// </summary>
		/// <param name="wsFontInfo"></param>
		/// <param name="defaultFontInfo"></param>
		/// <param name="declaration"></param>
		private static void AddInfoFromWsOrDefaultValue(InheritableStyleProp<FwSuperscriptVal> wsFontInfo,
														IStyleProp<FwSuperscriptVal> defaultFontInfo, StyleDeclaration declaration)
		{
			FwSuperscriptVal fontValue;
			if(!GetFontValue(wsFontInfo, defaultFontInfo, out fontValue))
				return;
			var sizeProp = new Property("font-size");
			sizeProp.Term = new PrimitiveTerm(UnitType.Ident, "58%"); //58% is what OpenOffice does
			declaration.Add(sizeProp);

			if (fontValue != FwSuperscriptVal.kssvOff)
			{
				var position = new Property("position");
				position.Term = new PrimitiveTerm(UnitType.Ident, "relative");
				var top = new Property("top");
				if (fontValue == FwSuperscriptVal.kssvSub)
					top.Term = new PrimitiveTerm(UnitType.Pixel, "0.3em");
				else
					top.Term = new PrimitiveTerm(UnitType.Pixel, "-0.6em");
				declaration.Add(position);
				declaration.Add(top);
			}
		}

		private static void AddInfoForUnderline(FontInfo wsFont, ICharacterStyleInfo defaultFont, StyleDeclaration declaration)
		{
			FwUnderlineType underlineType;
			if(!GetFontValue(wsFont.m_underline, defaultFont.Underline, out underlineType))
				return;
			switch(underlineType)
			{
				case(FwUnderlineType.kuntDouble):
				{
					// use border to generate second underline then generate the standard underline
					var fontProp = new Property("border-bottom");
					var termList = new TermList();
					termList.AddTerm(new PrimitiveTerm(UnitType.Pixel, 1));
					termList.AddSeparator(TermList.TermSeparator.Space);
					termList.AddTerm(new PrimitiveTerm(UnitType.Ident, "solid"));
					fontProp.Term = termList;
					declaration.Add(fontProp);

					// The wsFontInfo is publicly accessible InheritableStyleProp value if set, checks for explicit overrides.
					// Otherwise the defaultFontInfo if set, or null.
					AddInfoFromWsOrDefaultValue(wsFont.m_underlineColor, defaultFont.UnderlineColor, "border-bottom-color", declaration);
					goto case FwUnderlineType.kuntSingle; //fall through to single
				}
				case(FwUnderlineType.kuntSingle):
				{
					var fontProp = new Property("text-decoration");
					fontProp.Term = new PrimitiveTerm(UnitType.Ident, "underline");
					declaration.Add(fontProp);

					// The wsFontInfo is publicly accessible InheritableStyleProp value if set, checks for explicit overrides.
					// Otherwise the defaultFontInfo if set, or null.
					AddInfoFromWsOrDefaultValue(wsFont.m_underlineColor, defaultFont.UnderlineColor, "text-decoration-color", declaration);
					break;
				}
				case(FwUnderlineType.kuntStrikethrough):
				{
					var fontProp = new Property("text-decoration");
					fontProp.Term = new PrimitiveTerm(UnitType.Ident, "line-through");
					declaration.Add(fontProp);

					// The wsFontInfo is publicly accessible InheritableStyleProp value if set, checks for explicit overrides.
					// Otherwise the defaultFontInfo if set, or null.
					AddInfoFromWsOrDefaultValue(wsFont.m_underlineColor, defaultFont.UnderlineColor, "text-decoration-color", declaration);
					break;
				}
				case (FwUnderlineType.kuntDashed):
				case (FwUnderlineType.kuntDotted):
				{
					// use border to generate a dotted or dashed underline
					var fontProp = new Property("border-bottom");
					var termList = new TermList();
					termList.AddTerm(new PrimitiveTerm(UnitType.Pixel, 1));
					termList.AddSeparator(TermList.TermSeparator.Space);
					termList.AddTerm(new PrimitiveTerm(UnitType.Ident,
																  underlineType == FwUnderlineType.kuntDashed ? "dashed" : "dotted"));
					fontProp.Term = termList;
					declaration.Add(fontProp);

					// The wsFontInfo is publicly accessible InheritableStyleProp value if set, checks for explicit overrides.
					// Otherwise the defaultFontInfo if set, or null.
					AddInfoFromWsOrDefaultValue(wsFont.m_underlineColor, defaultFont.UnderlineColor, "border-bottom-color", declaration);
					break;
				}
			}
		}

		/// <summary>
		/// This method will set fontValue to the font value from the writing system info falling back to the
		/// default info. It will return false if the value is not set in either info.
		/// </summary>
		/// <typeparam name="T"></typeparam>
		/// <param name="wsFontInfo">writing system specific font info</param>
		/// <param name="defaultFontInfo">default font info</param>
		/// <param name="fontValue">the value retrieved from the given font infos</param>
		/// <returns>true if fontValue was defined in one of the info objects</returns>
		private static bool GetFontValue<T>(InheritableStyleProp<T> wsFontInfo, IStyleProp<T> defaultFontInfo,
													out T fontValue)
		{
			fontValue = default(T);
			if(wsFontInfo.ValueIsSet)
				fontValue = wsFontInfo.Value;
			else if(defaultFontInfo.ValueIsSet)
				fontValue = defaultFontInfo.Value;
			else
				return false;
			return true;
		}

		/// <summary>
		/// Extension method to provide a css string conversion from an FwTextAlign enum value
		/// </summary>
		/// <param name="align"></param>
		/// <returns></returns>
		public static String AsCssString(this FwTextAlign align)
		{
			switch(align)
			{
				case (FwTextAlign.ktalJustify):
					return "justify";
				case (FwTextAlign.ktalCenter):
					return "center";
				case (FwTextAlign.ktalLeading):
					return "start";
				case (FwTextAlign.ktalTrailing):
					return "end";
				case (FwTextAlign.ktalLeft):
					return "left";
				case (FwTextAlign.ktalRight):
					return "right";
				default:
					return "inherit";
			}
		}

<<<<<<< HEAD
		public static string GenerateLetterHeaderCss(IPropertyTable propertyTable)
=======
		public static void GenerateLetterHeaderCss(PropertyTable propertyTable, FwStyleSheet mediatorStyleSheet, StyleSheet styleSheet)
>>>>>>> 95b9b36f
		{
			var letHeadRule = new StyleRule { Value = ".letHead" };
			letHeadRule.Declarations.Properties.Add(new Property("-moz-column-count") { Term = new PrimitiveTerm(UnitType.Number, 1) });
			letHeadRule.Declarations.Properties.Add(new Property("-webkit-column-count") { Term = new PrimitiveTerm(UnitType.Number, 1) });
			letHeadRule.Declarations.Properties.Add(new Property("column-count") { Term = new PrimitiveTerm(UnitType.Number, 1) });
			letHeadRule.Declarations.Properties.Add(new Property("clear") { Term = new PrimitiveTerm(UnitType.Ident, "both") });
			letHeadRule.Declarations.Properties.Add(new Property("width") { Term = new PrimitiveTerm(UnitType.Percentage, 100) });
			letHeadRule.Declarations.Properties.AddRange(GetOnlyParagraphStyle(GenerateCssStyleFromFwStyleSheet(LetterHeadingStyleName, 0, propertyTable)));

			styleSheet.Rules.Add(letHeadRule);
		}

		public static string GenerateCssForPageButtons()
		{
			var screenPages = new StyleRule { Value = ".pages" };
			screenPages.Declarations.Properties.Add(new Property("display") { Term = new PrimitiveTerm(UnitType.Ident, "table") });
			screenPages.Declarations.Properties.Add(new Property("width") { Term = new PrimitiveTerm(UnitType.Percentage, 100) });
			var screen = new MediaRule { Condition = "screen", RuleSets = { screenPages } };
			var printPages = new StyleRule { Value = ".pages" };
			printPages.Declarations.Properties.Add(new Property("display") { Term = new PrimitiveTerm(UnitType.Ident, "none") });
			var print = new MediaRule { Condition = "print", RuleSets = { printPages } };
			var pageButtonHover = new StyleRule { Value = ".pagebutton:hover" };
			pageButtonHover.Declarations.Properties.Add(new Property("background") { Term = new PrimitiveTerm(UnitType.Grad, "linear-gradient(to bottom, #dfdfdf 5%, #ededed 100%)") });
			pageButtonHover.Declarations.Properties.Add(new Property("background-color") { Term = new PrimitiveTerm(UnitType.RGB, "#cdcdcd") });
			var pageButtonActive = new StyleRule { Value = ".pagebutton:active" };
			pageButtonActive.Declarations.Properties.Add(new Property("position") { Term = new PrimitiveTerm(UnitType.Ident, "relative") });
			pageButtonActive.Declarations.Properties.Add(new Property("top") { Term = new PrimitiveTerm(UnitType.Pixel, 1) });
			var pageButton = new StyleRule { Value = ".pagebutton" };
			pageButton.Declarations.Properties.Add(new Property("display") { Term = new PrimitiveTerm(UnitType.Ident, "table-cell") });
			pageButton.Declarations.Properties.Add(new Property("cursor") { Term = new PrimitiveTerm(UnitType.Ident, "pointer") });
			pageButton.Declarations.Properties.Add(new Property("color") { Term = new PrimitiveTerm(UnitType.RGB, "#777777") });
			pageButton.Declarations.Properties.Add(new Property("text-decoration") { Term = new PrimitiveTerm(UnitType.Ident, "none") });
			pageButton.Declarations.Properties.Add(new Property("text-align") { Term = new PrimitiveTerm(UnitType.Ident, "center") });
			pageButton.Declarations.Properties.Add(new Property("font-weight") { Term = new PrimitiveTerm(UnitType.Ident, "bold") });
			var shadowTerms = BuildTermList(TermList.TermSeparator.Space, new PrimitiveTerm(UnitType.Ident, "inset"), new PrimitiveTerm(UnitType.Pixel, 0),
				new PrimitiveTerm(UnitType.Pixel, 1), new PrimitiveTerm(UnitType.Pixel, 0), new PrimitiveTerm(UnitType.Pixel, 0), new PrimitiveTerm(UnitType.RGB, "#ffffff"));
			pageButton.Declarations.Properties.Add(new Property("box-shadow") { Term = shadowTerms });
			var textShadowTerms = BuildTermList(TermList.TermSeparator.Space, new PrimitiveTerm(UnitType.Pixel, 0), new PrimitiveTerm(UnitType.Pixel, 1),
				new PrimitiveTerm(UnitType.Pixel, 0), new PrimitiveTerm(UnitType.RGB, "#ffffff"));
			pageButton.Declarations.Properties.Add(new Property("text-shadow") { Term = textShadowTerms });
			var borderTerms = BuildTermList(TermList.TermSeparator.Space, new PrimitiveTerm(UnitType.Pixel, 1),
				new PrimitiveTerm(UnitType.Ident, "solid"), new PrimitiveTerm(UnitType.RGB, "#dcdcdc"));
			pageButton.Declarations.Properties.Add(new Property("border") { Term = borderTerms });
			pageButton.Declarations.Properties.Add(new Property("border-radius") { Term = new PrimitiveTerm(UnitType.Pixel, 6) });
			pageButton.Declarations.Properties.Add(new Property("background-color") { Term = new PrimitiveTerm(UnitType.RGB, "#ededed")});
			var currentButtonRule = new StyleRule { Value = "#currentPageButton" };
			currentButtonRule.Declarations.Properties.Add(new Property("background") { Term = new PrimitiveTerm(UnitType.Grad, "linear-gradient(to bottom, #dfdfdf 5%, #ededed 100%)") });
			currentButtonRule.Declarations.Properties.Add(new Property("background-color") { Term = new PrimitiveTerm(UnitType.RGB, "#cdcdcd") });

			return string.Format("{1}{0}{2}{0}{3}{0}{4}{0}{5}{0}{6}{0}", Environment.NewLine, screen.ToString(true), print.ToString(true),
				pageButton.ToString(true), pageButtonHover.ToString(true), pageButtonActive.ToString(true), currentButtonRule.ToString(true));
		}

		/// <summary>
		/// Generates css that will apply to the current entry in our preview and highlight it for the user
		/// </summary>
		internal static string GenerateCssForSelectedEntry(bool isRtl)
		{
			// Draw a blue gradient behind the entry to highlight it
			var selectedEntryBefore = new StyleRule { Value = "." + XhtmlDocView.CurrentSelectedEntryClass + ":before" };
			var directionOfRule = !isRtl ? "right" : "left";
			selectedEntryBefore.Declarations.Properties.Add(new Property("background")
			{
				Term = new PrimitiveTerm(UnitType.Ident,
				"linear-gradient(to " + directionOfRule + ", rgb(100,200,245), rgb(200,238,252) 2em, rgb(200,238,252), transparent, transparent)")
			});
			selectedEntryBefore.Declarations.Properties.Add(new Property("background-position")
			{
				Term = new TermList(new PrimitiveTerm(UnitType.Pixel, 0), new PrimitiveTerm(UnitType.Pixel, 3))
			});
			selectedEntryBefore.Declarations.Properties.Add(new Property("content") { Term = new PrimitiveTerm(UnitType.Ident, "''") });
			selectedEntryBefore.Declarations.Properties.Add(new Property("position") { Term = new PrimitiveTerm(UnitType.Ident, "absolute") });
			selectedEntryBefore.Declarations.Properties.Add(new Property("z-index") { Term = new PrimitiveTerm(UnitType.Number, -10) });
			selectedEntryBefore.Declarations.Properties.Add(new Property("width") { Term = new PrimitiveTerm(UnitType.Percentage, 75) });
			var selectedEntry = new StyleRule { Value = "." + XhtmlDocView.CurrentSelectedEntryClass };
			selectedEntry.Declarations.Properties.Add(new Property("background")
			{
				Term = new PrimitiveTerm(UnitType.Ident,
					"linear-gradient(to bottom " + directionOfRule + ", transparent, rgb(200,238,252) 1em, rgb(200,238,252), rgb(200,238,252), transparent)")
			});
			var screenRule = new MediaRule { Condition = "screen", RuleSets = { selectedEntryBefore, selectedEntry } };
			return screenRule.ToString(true) + Environment.NewLine;
		}

		/// <summary>
		/// This method will build a css term list with all the provided terms separated by the provided separator
		/// </summary>
		private static TermList BuildTermList(TermList.TermSeparator separator, params Term[] terms)
		{
			var termList = new TermList();
			for(var i = 0; i < terms.Length; ++i)
			{
				if (i > 0)
				{
					termList.AddSeparator(separator);
				}
				termList.AddTerm(terms[i]);
			}
			return termList;
		}

		private class AncestorIndents
		{
			public AncestorIndents(float margin, float textIndent): this(null, margin, textIndent)
			{
			}

			public AncestorIndents(ConfigurableDictionaryNode ancestor, float margin, float textIndent)
			{
				Ancestor = ancestor;
				Margin = margin;
				TextIndent = textIndent;
			}

			public float Margin { get; private set; }
			public float TextIndent { get; private set; }
			public ConfigurableDictionaryNode Ancestor { get; private set; }
		}
	}
}<|MERGE_RESOLUTION|>--- conflicted
+++ resolved
@@ -8,17 +8,13 @@
 using System.Linq;
 using System.Text.RegularExpressions;
 using ExCSS;
-using SIL.FieldWorks.Common.ViewsInterfaces;
+using SIL.CoreImpl;
 using SIL.FieldWorks.Common.Framework;
 using SIL.FieldWorks.Common.FwKernelInterfaces;
 using SIL.FieldWorks.Common.Widgets;
 using SIL.FieldWorks.FDO;
 using SIL.FieldWorks.FDO.DomainServices;
-<<<<<<< HEAD
-=======
 using SIL.FieldWorks.XWorks.DictionaryDetailsView;
-using XCore;
->>>>>>> 95b9b36f
 using Property = ExCSS.Property;
 
 namespace SIL.FieldWorks.XWorks
@@ -54,7 +50,7 @@
 			var cache = propertyTable.GetValue<FdoCache>("cache");
 			LoadBulletUnicodes();
 			LoadNumberingStyles();
-			GenerateLetterHeaderCss(propertyTable, propStyleSheet, styleSheet);
+			GenerateLetterHeaderCss(propertyTable, styleSheet);
 			GenerateCssForDefaultStyles(propertyTable, propStyleSheet, styleSheet, model);
 			MakeLinksLookLikePlainText(styleSheet);
 			GenerateBidirectionalCssShim(styleSheet);
@@ -67,22 +63,7 @@
 			return Icu.Normalize(styleSheet.ToString(true, 1), Icu.UNormalizationMode.UNORM_NFC);
 		}
 
-<<<<<<< HEAD
-		private static void GenerateCssForDefaultStyles(IPropertyTable propertyTable, FwStyleSheet propertyTableStyleSheet,
-			StyleSheet styleSheet, DictionaryConfigurationModel model, FdoCache cache)
-		{
-			if (propertyTableStyleSheet == null) return;
-			if (propertyTableStyleSheet.Styles.Contains("Normal"))
-			{
-				GenerateCssForWsSpanWithNormalStyle(styleSheet, propertyTable, cache);
-			}
-			if (propertyTableStyleSheet.Styles.Contains(DictionaryNormal))
-			{
-				GenerateDictionaryNormalParagraphCss(styleSheet, propertyTable, cache);
-			}
-			if (propertyTableStyleSheet.Styles.Contains(DictionaryMinor))
-=======
-		private static void GenerateCssForDefaultStyles(PropertyTable propertyTable, FwStyleSheet propStyleSheet,
+		private static void GenerateCssForDefaultStyles(IPropertyTable propertyTable, FwStyleSheet propStyleSheet,
 			StyleSheet styleSheet, DictionaryConfigurationModel model)
 		{
 			if (propStyleSheet == null)
@@ -95,7 +76,6 @@
 				GenerateDictionaryNormalParagraphCss(styleSheet, propertyTable);
 
 			if (propStyleSheet.Styles.Contains(LetterHeadingStyleName))
->>>>>>> 95b9b36f
 			{
 				GenerateCssForWritingSystems(".letter", LetterHeadingStyleName, styleSheet, propertyTable);
 			}
@@ -113,15 +93,11 @@
 			styleSheet.Rules.Add(rule);
 		}
 
-<<<<<<< HEAD
-		private static void GenerateCssForWsSpanWithNormalStyle(StyleSheet styleSheet, IPropertyTable propertyTable, FdoCache cache)
-=======
 		/// <summary>
 		/// Generate a CSS Shim needed to make bidirectional text render properly in browsers older than Firefox 47
 		/// See https://www.w3.org/International/articles/inline-bidi-markup/#cssshim
 		/// </summary>
 		private static void GenerateBidirectionalCssShim(StyleSheet styleSheet)
->>>>>>> 95b9b36f
 		{
 			var rule = new StyleRule { Value = "*[dir='ltr'], *[dir='rtl']" };
 			rule.Declarations.Properties.AddRange(new []
@@ -133,7 +109,7 @@
 			styleSheet.Rules.Add(rule);
 		}
 
-		private static void GenerateCssForWsSpanWithNormalStyle(StyleSheet styleSheet, PropertyTable propertyTable)
+		private static void GenerateCssForWsSpanWithNormalStyle(StyleSheet styleSheet, IPropertyTable propertyTable)
 		{
 			// Generate the rules for the programmatic default style info (
 			var defaultStyleProps = GetOnlyCharacterStyle(GenerateCssStyleFromFwStyleSheet("Normal", DefaultStyle, propertyTable));
@@ -148,11 +124,7 @@
 			GenerateCssForWritingSystems("span", "Normal", styleSheet, propertyTable);
 		}
 
-<<<<<<< HEAD
-		private static void GenerateDictionaryNormalParagraphCss(StyleSheet styleSheet, IPropertyTable propertyTable, FdoCache cache)
-=======
-		private static void GenerateDictionaryNormalParagraphCss(StyleSheet styleSheet, PropertyTable propertyTable)
->>>>>>> 95b9b36f
+		private static void GenerateDictionaryNormalParagraphCss(StyleSheet styleSheet, IPropertyTable propertyTable)
 		{
 			var dictNormalRule = new StyleRule { Value = "div.entry" };
 			var dictNormalStyle = GenerateCssStyleFromFwStyleSheet(DictionaryNormal, 0, propertyTable);
@@ -162,11 +134,7 @@
 			GenerateCssForWritingSystems("div.entry span", DictionaryNormal, styleSheet, propertyTable);
 		}
 
-<<<<<<< HEAD
-		private static void GenerateDictionaryMinorParagraphCss(StyleSheet styleSheet, IPropertyTable propertyTable, FdoCache cache, DictionaryConfigurationModel model)
-=======
-		private static void GenerateDictionaryMinorParagraphCss(StyleSheet styleSheet, PropertyTable propertyTable, DictionaryConfigurationModel model)
->>>>>>> 95b9b36f
+		private static void GenerateDictionaryMinorParagraphCss(StyleSheet styleSheet, IPropertyTable propertyTable, DictionaryConfigurationModel model)
 		{
 			// Use the style set in all the parts following main entry, if no style is specified assume Dictionary-Minor
 			for (var i = 1; i < model.Parts.Count; ++i)
@@ -187,7 +155,7 @@
 			}
 		}
 
-		private static void GenerateCssForWritingSystems(string selector, string styleName, StyleSheet styleSheet, PropertyTable propertyTable)
+		private static void GenerateCssForWritingSystems(string selector, string styleName, StyleSheet styleSheet, IPropertyTable propertyTable)
 		{
 			var cache = propertyTable.GetValue<FdoCache>("cache");
 			// Generate the rules for all the writing system overrides
@@ -227,15 +195,8 @@
 		/// <summary>
 		/// Generates css rules for a configuration node and adds them to the given stylesheet (recursive).
 		/// </summary>
-<<<<<<< HEAD
-		private static void GenerateCssFromConfigurationNode(ConfigurableDictionaryNode configNode,
-																			  StyleSheet styleSheet,
-																			  string baseSelection,
-																			  IPropertyTable propertyTable)
-=======
 		private static void GenerateCssFromConfigurationNode(ConfigurableDictionaryNode configNode, StyleSheet styleSheet,
-			string baseSelection, PropertyTable propertyTable)
->>>>>>> 95b9b36f
+			string baseSelection, IPropertyTable propertyTable)
 		{
 			var cache = propertyTable.GetValue<FdoCache>("cache");
 			var rule = new StyleRule();
@@ -386,19 +347,7 @@
 				};
 
 				styleSheet.Rules.Add(senseParaRule);
-<<<<<<< HEAD
-				var sensCharDeclaration = GetOnlyCharacterStyle(styleDeclaration);
-				var senseCharRule = new StyleRule(sensCharDeclaration)
-				{
-					// Apply the paragraph style information to all but the first sense
-					Value = string.Format("{0} + {1} > .sense", senseContentSelector, ".sensecontent")
-				};
-				if (!IsEmptyRule(senseCharRule))
-				styleSheet.Rules.Add(senseCharRule);
-				GenerateCssforBulletedList(configNode, styleSheet, senseParaRule.Value, propertyTable);
-=======
 				GenerateCssforBulletedList(configNode, styleSheet, senseParaRule.Value, propertyTable, styleDeclaration);
->>>>>>> 95b9b36f
 			}
 			else
 			{
@@ -428,12 +377,8 @@
 		/// <param name="styleSheet">Stylesheet to add the new rule</param>
 		/// <param name="bulletSelector">Style name for the bullet property</param>
 		/// <param name="propertyTable">propertyTable to get the styles</param>
-<<<<<<< HEAD
-		private static void GenerateCssforBulletedList(ConfigurableDictionaryNode configNode, StyleSheet styleSheet, string bulletSelector, IPropertyTable propertyTable)
-=======
 		/// <param name="styleDeclaration">Style properties collection</param>
-		private static void GenerateCssforBulletedList(ConfigurableDictionaryNode configNode, StyleSheet styleSheet, string bulletSelector, PropertyTable propertyTable, StyleDeclaration styleDeclaration)
->>>>>>> 95b9b36f
+		private static void GenerateCssforBulletedList(ConfigurableDictionaryNode configNode, StyleSheet styleSheet, string bulletSelector, IPropertyTable propertyTable, StyleDeclaration styleDeclaration)
 		{
 			if (configNode.Style != null)
 			{
@@ -454,13 +399,6 @@
 					bulletRule.Declarations.Add(new Property("color") { Term = new PrimitiveTerm(UnitType.RGB, wsFontInfo.FontColor.Value.Name) });
 				}
 				if (!IsEmptyRule(bulletRule))
-<<<<<<< HEAD
-				styleSheet.Rules.Add(bulletRule);
-			}
-		}
-
-		private static void GenerateCssFromComplexFormOptions(ConfigurableDictionaryNode configNode, DictionaryNodeComplexFormOptions complexFormOpts, StyleSheet styleSheet, string baseSelection, IPropertyTable propertyTable)
-=======
 				{
 					styleSheet.Rules.Add(bulletRule);
 				}
@@ -468,8 +406,7 @@
 		}
 
 		private static void GenerateCssFromListAndParaOptions(ConfigurableDictionaryNode configNode,
-			IParaOption listAndParaOpts, StyleSheet styleSheet, ref string baseSelection, FdoCache cache, PropertyTable propertyTable)
->>>>>>> 95b9b36f
+			IParaOption listAndParaOpts, StyleSheet styleSheet, ref string baseSelection, FdoCache cache, IPropertyTable propertyTable)
 		{
 			var selectors = GenerateSelectorsFromNode(baseSelection, configNode, out baseSelection, cache, propertyTable);
 			List<StyleDeclaration> blockDeclarations;
@@ -603,7 +540,7 @@
 			}
 		}
 
-		private static void GenerateCssForWritingSystemPrefix(ConfigurableDictionaryNode configNode, StyleSheet styleSheet, string baseSelection, PropertyTable propertyTable)
+		private static void GenerateCssForWritingSystemPrefix(ConfigurableDictionaryNode configNode, StyleSheet styleSheet, string baseSelection, IPropertyTable propertyTable)
 		{
 			var wsRule1 = new StyleRule { Value = string.Format("{0}.{1}", baseSelection, WritingSystemPrefix)};
 			wsRule1.Declarations.Properties.AddRange(GetOnlyCharacterStyle(GenerateCssStyleFromFwStyleSheet(WritingSystemStyleName, 0, configNode, propertyTable)));
@@ -673,12 +610,8 @@
 		/// </summary>
 		private static IEnumerable<StyleRule> GenerateSelectorsFromNode(
 			string parentSelector, ConfigurableDictionaryNode configNode,
-<<<<<<< HEAD
 			out string baseSelection, FdoCache cache, IPropertyTable propertyTable)
-=======
-			out string baseSelection, FdoCache cache, PropertyTable propertyTable)
 			// REVIEW (Hasso) 2016.10: parentSelector and baseSelector could be combined into a single `ref` parameter
->>>>>>> 95b9b36f
 		{
 			// TODO: REFACTOR this method to handle certain nodes more specifically. The options type should be used to branch into node specific code.
 			parentSelector = GetParentForFactoredReference(parentSelector, configNode);
@@ -1016,17 +949,13 @@
 		/// <param name="node">The configuration node to use for generating paragraph margin in context</param>
 		/// <param name="propertyTable">To retrieve styles</param>
 		/// <returns></returns>
-<<<<<<< HEAD
-		internal static StyleDeclaration GenerateCssStyleFromFwStyleSheet(string styleName, int wsId, ConfigurableDictionaryNode node, IPropertyTable propertyTable)
-=======
 		internal static StyleDeclaration GenerateCssStyleFromFwStyleSheet(string styleName, int wsId,
-			ConfigurableDictionaryNode node, PropertyTable propertyTable)
+			ConfigurableDictionaryNode node, IPropertyTable propertyTable)
 		{
 			return GenerateCssStyleFromFwStyleSheet(styleName, wsId, node, propertyTable, false)[0];
 		}
 
-		internal static List<StyleDeclaration> GenerateCssStyleFromFwStyleSheet(string styleName, int wsId, ConfigurableDictionaryNode node, PropertyTable propertyTable, bool calculateFirstSenseStyle)
->>>>>>> 95b9b36f
+		internal static List<StyleDeclaration> GenerateCssStyleFromFwStyleSheet(string styleName, int wsId, ConfigurableDictionaryNode node, IPropertyTable propertyTable, bool calculateFirstSenseStyle)
 		{
 			var declaration = new StyleDeclaration();
 			var styleSheet = FontHeightAdjuster.StyleSheetFromPropertyTable(propertyTable);
@@ -1308,17 +1237,11 @@
 		{
 			var wsFontInfo = projectStyle.FontInfoForWs(wsId);
 			var defaultFontInfo = projectStyle.DefaultCharacterStyleInfo;
-<<<<<<< HEAD
-			// set fontName to the wsFontInfo value if set, otherwise the defaultFontInfo if set, or null
-			var fontName = wsFontInfo.FontName.ValueIsSet ? wsFontInfo.FontName.Value
-																		 : defaultFontInfo.FontName.ValueIsSet ? defaultFontInfo.FontName.Value : null;
-=======
 
 			// set fontName to the wsFontInfo publicly accessible InheritableStyleProp value if set, otherwise the
 			// defaultFontInfo if set, or null.
 			var fontName = wsFontInfo.m_fontName.ValueIsSet ? wsFontInfo.m_fontName.Value
 				: defaultFontInfo.FontName.ValueIsSet ? defaultFontInfo.FontName.Value : null;
->>>>>>> 95b9b36f
 
 			// fontName still null means not set in Normal Style, then get default fonts from WritingSystems configuration.
 			// Comparison, projectStyle.Name == "Normal", required to limit the font-family definition to the
@@ -1556,11 +1479,7 @@
 			}
 		}
 
-<<<<<<< HEAD
-		public static string GenerateLetterHeaderCss(IPropertyTable propertyTable)
-=======
-		public static void GenerateLetterHeaderCss(PropertyTable propertyTable, FwStyleSheet mediatorStyleSheet, StyleSheet styleSheet)
->>>>>>> 95b9b36f
+		public static void GenerateLetterHeaderCss(IPropertyTable propertyTable, StyleSheet styleSheet)
 		{
 			var letHeadRule = new StyleRule { Value = ".letHead" };
 			letHeadRule.Declarations.Properties.Add(new Property("-moz-column-count") { Term = new PrimitiveTerm(UnitType.Number, 1) });
