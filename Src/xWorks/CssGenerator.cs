--- conflicted
+++ resolved
@@ -9,17 +9,13 @@
 using System.Text.RegularExpressions;
 using ExCSS;
 using SIL.FieldWorks.Common.Framework;
-<<<<<<< HEAD
-using SIL.FieldWorks.Common.FwKernelInterfaces;
+using SIL.LCModel.Core.KernelInterfaces;
 using SIL.FieldWorks.Common.FwUtils;
-=======
-using SIL.LCModel.Core.KernelInterfaces;
-using SIL.LCModel.Core.Text;
->>>>>>> c1202904
 using SIL.FieldWorks.Common.Widgets;
 using SIL.LCModel;
 using SIL.LCModel.DomainServices;
 using SIL.FieldWorks.XWorks.DictionaryDetailsView;
+using SIL.LCModel.Core.Text;
 using Property = ExCSS.Property;
 
 namespace SIL.FieldWorks.XWorks
@@ -68,11 +64,7 @@
 			return Icu.Normalize(styleSheet.ToString(true, 1), Icu.UNormalizationMode.UNORM_NFC);
 		}
 
-<<<<<<< HEAD
-		private static void GenerateCssForDefaultStyles(IPropertyTable propertyTable, FwStyleSheet propertyTableStyleSheet,
-=======
-		private static void GenerateCssForDefaultStyles(PropertyTable propertyTable, LcmStyleSheet propStyleSheet,
->>>>>>> c1202904
+		private static void GenerateCssForDefaultStyles(IPropertyTable propertyTable, LcmStyleSheet propertyTableStyleSheet,
 			StyleSheet styleSheet, DictionaryConfigurationModel model)
 		{
 			if (propertyTableStyleSheet == null)
@@ -415,11 +407,7 @@
 		}
 
 		private static void GenerateCssFromListAndParaOptions(ConfigurableDictionaryNode configNode,
-<<<<<<< HEAD
-			IParaOption listAndParaOpts, StyleSheet styleSheet, ref string baseSelection, FdoCache cache, IPropertyTable propertyTable)
-=======
-			IParaOption listAndParaOpts, StyleSheet styleSheet, ref string baseSelection, LcmCache cache, PropertyTable propertyTable)
->>>>>>> c1202904
+			IParaOption listAndParaOpts, StyleSheet styleSheet, ref string baseSelection, LcmCache cache, IPropertyTable propertyTable)
 		{
 			var selectors = GenerateSelectorsFromNode(baseSelection, configNode, out baseSelection, cache, propertyTable);
 			List<StyleDeclaration> blockDeclarations;
@@ -623,11 +611,7 @@
 		/// </summary>
 		private static IEnumerable<StyleRule> GenerateSelectorsFromNode(
 			string parentSelector, ConfigurableDictionaryNode configNode,
-<<<<<<< HEAD
-			out string baseSelection, FdoCache cache, IPropertyTable propertyTable)
-=======
-			out string baseSelection, LcmCache cache, PropertyTable propertyTable)
->>>>>>> c1202904
+			out string baseSelection, LcmCache cache, IPropertyTable propertyTable)
 			// REVIEW (Hasso) 2016.10: parentSelector and baseSelector could be combined into a single `ref` parameter
 		{
 			// TODO: REFACTOR this method to handle certain nodes more specifically. The options type should be used to branch into node specific code.
@@ -952,11 +936,7 @@
 		/// <param name="wsId">writing system id</param>
 		/// <param name="propertyTable"></param>
 		/// <returns></returns>
-<<<<<<< HEAD
-		internal static StyleDeclaration GenerateCssStyleFromFwStyleSheet(string styleName, int wsId, IPropertyTable propertyTable)
-=======
-		internal static StyleDeclaration GenerateCssStyleFromLcmStyleSheet(string styleName, int wsId, PropertyTable propertyTable)
->>>>>>> c1202904
+		internal static StyleDeclaration GenerateCssStyleFromLcmStyleSheet(string styleName, int wsId, IPropertyTable propertyTable)
 		{
 			return GenerateCssStyleFromLcmStyleSheet(styleName, wsId, null, propertyTable);
 		}
@@ -970,22 +950,13 @@
 		/// <param name="node">The configuration node to use for generating paragraph margin in context</param>
 		/// <param name="propertyTable">To retrieve styles</param>
 		/// <returns></returns>
-<<<<<<< HEAD
-		internal static StyleDeclaration GenerateCssStyleFromFwStyleSheet(string styleName, int wsId,
+		internal static StyleDeclaration GenerateCssStyleFromLcmStyleSheet(string styleName, int wsId,
 			ConfigurableDictionaryNode node, IPropertyTable propertyTable)
-=======
-		internal static StyleDeclaration GenerateCssStyleFromLcmStyleSheet(string styleName, int wsId,
-			ConfigurableDictionaryNode node, PropertyTable propertyTable)
->>>>>>> c1202904
 		{
 			return GenerateCssStyleFromLcmStyleSheet(styleName, wsId, node, propertyTable, false)[0];
 		}
 
-<<<<<<< HEAD
-		internal static List<StyleDeclaration> GenerateCssStyleFromFwStyleSheet(string styleName, int wsId, ConfigurableDictionaryNode node, IPropertyTable propertyTable, bool calculateFirstSenseStyle)
-=======
-		internal static List<StyleDeclaration> GenerateCssStyleFromLcmStyleSheet(string styleName, int wsId, ConfigurableDictionaryNode node, PropertyTable propertyTable, bool calculateFirstSenseStyle)
->>>>>>> c1202904
+		internal static List<StyleDeclaration> GenerateCssStyleFromLcmStyleSheet(string styleName, int wsId, ConfigurableDictionaryNode node, IPropertyTable propertyTable, bool calculateFirstSenseStyle)
 		{
 			var declaration = new StyleDeclaration();
 			var styleSheet = FontHeightAdjuster.StyleSheetFromPropertyTable(propertyTable);
@@ -1509,11 +1480,7 @@
 			}
 		}
 
-<<<<<<< HEAD
 		public static void GenerateLetterHeaderCss(IPropertyTable propertyTable, StyleSheet styleSheet)
-=======
-		public static void GenerateLetterHeaderCss(PropertyTable propertyTable, LcmStyleSheet mediatorStyleSheet, StyleSheet styleSheet)
->>>>>>> c1202904
 		{
 			var letHeadRule = new StyleRule { Value = ".letHead" };
 			letHeadRule.Declarations.Properties.Add(new Property("-moz-column-count") { Term = new PrimitiveTerm(UnitType.Number, 1) });
