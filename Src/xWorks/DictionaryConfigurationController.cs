--- conflicted
+++ resolved
@@ -846,12 +846,7 @@
 		}
 
 		#region ModelSynchronization
-<<<<<<< HEAD
 		public static void MergeTypesIntoDictionaryModel(DictionaryConfigurationModel model, LcmCache cache)
-=======
-
-		public static void MergeTypesIntoDictionaryModel(DictionaryConfigurationModel model, FdoCache cache)
->>>>>>> b2dd58ff
 		{
 			var complexTypes = new HashSet<Guid>();
 			foreach (var pos in cache.LangProject.LexDbOA.ComplexEntryTypesOA.ReallyReallyAllPossibilities)
@@ -867,15 +862,10 @@
 				foreach (var pos in cache.LangProject.LexDbOA.ReferencesOA.PossibilitiesOS)
 					referenceTypes.Add(pos.Guid);
 			}
-<<<<<<< HEAD
-			var noteTypes = new HashSet<Guid>(cache.LangProject.LexDbOA.ExtendedNoteTypesOA.ReallyReallyAllPossibilities.Select(pos => pos.Guid))
-=======
-			var noteTypes = new Set<Guid>();
+			var noteTypes = new HashSet<Guid>();
 			if (cache.LangProject.LexDbOA.ExtendedNoteTypesOA != null)
->>>>>>> b2dd58ff
-			{
-				noteTypes =
-				new Set<Guid>(cache.LangProject.LexDbOA.ExtendedNoteTypesOA.ReallyReallyAllPossibilities.Select(pos => pos.Guid))
+			{
+				noteTypes = new HashSet<Guid>(cache.LangProject.LexDbOA.ExtendedNoteTypesOA.ReallyReallyAllPossibilities.Select(pos => pos.Guid))
 				{
 					XmlViewsUtils.GetGuidForUnspecifiedExtendedNoteType()
 				};
@@ -1013,11 +1003,7 @@
 			});
 		}
 
-<<<<<<< HEAD
 		public static void UpdateWritingSystemInModel(DictionaryConfigurationModel model, LcmCache cache)
-=======
-		public static void UpdateWritingSystemInModel(DictionaryConfigurationModel model, FdoCache cache)
->>>>>>> b2dd58ff
 		{
 			foreach (var part in model.PartsAndSharedItems)
 			{
