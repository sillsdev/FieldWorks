--- conflicted
+++ resolved
@@ -35,17 +35,7 @@
 		/// </summary>
 		internal ICmObject _previewEntry;
 
-<<<<<<< HEAD
-		private FdoCache Cache { get { return PropertyTable.GetValue<FdoCache>("cache"); } }
-=======
-		/// <summary>
-		/// PropertyTable to use
-		/// </summary>
-		internal PropertyTable _propertyTable;
-
-		private LcmCache Cache { get { return _propertyTable.GetValue<LcmCache>("cache"); } }
->>>>>>> c1202904
-
+		private LcmCache Cache { get { return PropertyTable.GetValue<LcmCache>("cache"); } }
 		/// <summary>
 		/// The view to display the model in
 		/// </summary>
@@ -335,16 +325,7 @@
 		/// </summary>
 		public DictionaryConfigurationController(IDictionaryConfigurationView view, ICmObject previewEntry)
 		{
-<<<<<<< HEAD
 			_previewEntry = previewEntry;
-=======
-			_propertyTable = propertyTable;
-			var cache = propertyTable.GetValue<LcmCache>("cache");
-			_allEntriesPublicationDecorator = new DictionaryPublicationDecorator(cache,
-				(ISilDataAccessManaged)cache.MainCacheAccessor, cache.ServiceLocator.GetInstance<Virtuals>().LexDbEntries);
-
-			_previewEntry = previewEntry ?? GetDefaultEntryForType(DictionaryConfigurationListener.GetDictionaryConfigurationBaseType(propertyTable), cache);
->>>>>>> c1202904
 			View = view;
 		}
 
@@ -1525,7 +1506,7 @@
 			Publisher = flexComponentParameters.Publisher;
 			Subscriber = flexComponentParameters.Subscriber;
 
-			var cache = PropertyTable.GetValue<FdoCache>("cache");
+			var cache = PropertyTable.GetValue<LcmCache>("cache");
 			if (_previewEntry == null)
 			{
 				_previewEntry = GetDefaultEntryForType(DictionaryConfigurationListener.GetDictionaryConfigurationBaseType(PropertyTable), cache);
