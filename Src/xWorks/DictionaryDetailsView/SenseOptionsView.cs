﻿// Copyright (c) 2014-2016 SIL International
// This software is licensed under the LGPL, version 2.1 or later
// (http://www.gnu.org/licenses/lgpl-2.1.html)

using System;
using System.Collections.Generic;
using System.Windows.Forms;
using SIL.FieldWorks.FwCoreDlgControls;

namespace SIL.FieldWorks.XWorks.DictionaryDetailsView
{
	/// <summary>
	/// Displays the controls for detailed configuration of Senses, including Sense numbers.
	/// </summary>
	public partial class SenseOptionsView : UserControl, IDictionarySenseOptionsView
	{

		public SenseOptionsView(bool isSubsense)
		{
			InitializeComponent();

			textBoxBefore.KeyDown += UnicodeCharacterEditingHelper.HandleKeyDown;
			textBoxAfter.KeyDown += UnicodeCharacterEditingHelper.HandleKeyDown;

			textBoxBefore.TextChanged += SpecialCharacterHandling.RevealInvisibleCharacters;
			textBoxAfter.TextChanged += SpecialCharacterHandling.RevealInvisibleCharacters;

			if (!isSubsense)
				return;
			groupBoxSenseNumber.Text = xWorksStrings.ksSubsenseNumberConfig;
			checkBoxNumberSingleSense.Text = xWorksStrings.ksNumberSingleSubsense;
			checkBoxShowGrammarFirst.Text = xWorksStrings.ksHideGramInfoIfSameAsParent;
			checkBoxSenseInPara.Text = xWorksStrings.ksDisplayEachSubsenseInAParagraph;
			checkBoxFirstSenseInline.Text = xWorksStrings.ksStartingWithTheSecondSubsense;
<<<<<<< HEAD
=======
			labelParentSenseNumberStyle.Text = xWorksStrings.ksParentSenseNumberingStyle;
>>>>>>> 412542a5
		}

		public bool NumberMetaConfigEnabled
		{
			set
			{
				textBoxBefore.Enabled = textBoxAfter.Enabled = labelBefore.Enabled = labelAfter.Enabled = value;
				dropDownStyle.Enabled = labelStyle.Enabled = checkBoxNumberSingleSense.Enabled = value;
			}
		}

		public string BeforeText
		{
			get { return SpecialCharacterHandling.VisibleToInvisibleCharacters(textBoxBefore.Text); }
			set { textBoxBefore.Text = value; }
		}

		internal List<NumberingStyleComboItem> NumberingStyles
		{
			set
			{
				dropDownNumberingStyle.Items.Clear();
				// ReSharper disable CoVariantArrayConversion - Justification: array values will not be written
				dropDownNumberingStyle.Items.AddRange(value.ToArray());
				// ReSharper restore CoVariantArrayConversion
			}
		}

		public string NumberingStyle
		{
			get{ return ((NumberingStyleComboItem)dropDownNumberingStyle.SelectedItem).FormatString; }
			set
			{
				if (string.IsNullOrEmpty(value))
				{
					dropDownNumberingStyle.SelectedIndex = 0;
					return;
				}
				for (int i = 0; i < dropDownNumberingStyle.Items.Count; i++)
				{
					if (((NumberingStyleComboItem)dropDownNumberingStyle.Items[i]).FormatString.Equals(value))
					{
						dropDownNumberingStyle.SelectedIndex = i;
						break;
					}
				}
			}
		}

		internal List<NumberingStyleComboItem> ParentSenseNumberingStyles
		{
			set
			{
				dropDownParentSenseNumberStyle.Items.Clear();
				// ReSharper disable CoVariantArrayConversion - Justification: array values will not be written
				dropDownParentSenseNumberStyle.Items.AddRange(value.ToArray());
				// ReSharper restore CoVariantArrayConversion
			}
		}

		public string ParentSenseNumberingStyle
		{
			get { return ((NumberingStyleComboItem)dropDownParentSenseNumberStyle.SelectedItem).FormatString; }
			set
			{
				if (string.IsNullOrEmpty(value))
				{
					dropDownParentSenseNumberStyle.SelectedIndex = 0;
					return;
				}
				for (int i = 0; i < dropDownParentSenseNumberStyle.Items.Count; i++)
				{
					if (((NumberingStyleComboItem)dropDownParentSenseNumberStyle.Items[i]).FormatString.Equals(value))
					{
						dropDownParentSenseNumberStyle.SelectedIndex = i;
						break;
					}
				}
			}
		}

		public string AfterText
		{
			get { return SpecialCharacterHandling.VisibleToInvisibleCharacters(textBoxAfter.Text); }
			set { textBoxAfter.Text = value; }
		}

		/// <summary>Populate the Sense Number Style dropdown</summary>
		public void SetStyles(List<StyleComboItem> styles, string selectedStyle)
		{
			dropDownStyle.Items.Clear();
			// ReSharper disable CoVariantArrayConversion - Justification: array values will not be written
			dropDownStyle.Items.AddRange(styles.ToArray());
			// ReSharper restore CoVariantArrayConversion
			dropDownStyle.SelectedIndex = 0; // default so we don't have a null item selected.  If there are 0 items, we have other problems.
			for (var i = 0; i < styles.Count; ++i)
			{
				if (styles[i].Style != null && styles[i].Style.Name == selectedStyle)
				{
					dropDownStyle.SelectedIndex = i;
					break;
				}
			}
		}

		public string NumberStyle
		{
			get
			{
				var style = ((StyleComboItem)dropDownStyle.SelectedItem).Style;
				return style != null ? style.Name : null;
			}
		}

		public string ParentSenseNumberStyle
		{
			get
			{
				var style = ((StyleComboItem)dropDownStyle.SelectedItem).Style;
				return style != null ? style.Name : null;
			}
		}

		public bool NumberSingleSense
		{
			get { return checkBoxNumberSingleSense.Checked; }
			set { checkBoxNumberSingleSense.Checked = value; }
		}

		public bool ParentSenseNumberingStyleVisible
		{
			get { return dropDownParentSenseNumberStyle.Visible; }
			set { labelParentSenseNumberStyle.Visible = dropDownParentSenseNumberStyle.Visible = value; }
		}

		public bool ShowGrammarFirst
		{
			get { return checkBoxShowGrammarFirst.Checked; }
			set { checkBoxShowGrammarFirst.Checked = value; }
		}

		public bool SenseInPara
		{
			get { return checkBoxSenseInPara.Checked; }
			set { checkBoxSenseInPara.Checked = value; }
		}

		public bool FirstSenseInline
		{
			get { return checkBoxFirstSenseInline.Checked; }
			set { checkBoxFirstSenseInline.Checked = value; }
		}

		public bool FirstSenseInlineVisible
		{
			set { checkBoxFirstSenseInline.Visible = checkBoxFirstSenseInline.Enabled = value; }
		}

<<<<<<< HEAD
=======
		internal ComboBox.ObjectCollection DropdownNumberingStyles
		{
			get { return dropDownNumberingStyle.Items; }
		}

		internal ComboBox.ObjectCollection DropDownParentSenseNumberStyle
		{
			get { return dropDownParentSenseNumberStyle.Items; }
		}

>>>>>>> 412542a5
		#region EventHandlers
		public event EventHandler BeforeTextChanged
		{
			add { textBoxBefore.TextChanged += value; }
			remove { textBoxBefore.TextChanged -= value; }
		}

		public event EventHandler NumberingStyleChanged
		{
			add { dropDownNumberingStyle.SelectedValueChanged += value; }
			remove { dropDownNumberingStyle.SelectedValueChanged -= value; }
		}

		public event EventHandler ParentSenseNumberingStyleChanged
		{
			add { dropDownParentSenseNumberStyle.SelectedValueChanged += value; }
			remove { dropDownParentSenseNumberStyle.SelectedValueChanged -= value; }
		}

		public event EventHandler AfterTextChanged
		{
			add { textBoxAfter.TextChanged += value; }
			remove { textBoxAfter.TextChanged -= value; }
		}

		public event EventHandler NumberSingleSenseChanged
		{
			add { checkBoxNumberSingleSense.CheckedChanged += value; }
			remove { checkBoxNumberSingleSense.CheckedChanged -= value; }
		}

		public event EventHandler NumberStyleChanged
		{
			add { dropDownStyle.SelectedValueChanged += value; }
			remove { dropDownStyle.SelectedValueChanged -= value; }
		}

		private EventHandler ButtonStylesOnClick(EventHandler value) { return (sender, e) => value(dropDownStyle, e); }

		/// <summary>Fired when the Styles... button is clicked. Object sender is the Style ComboBox so it can be updated</summary>
		public event EventHandler StyleButtonClick
		{
			add { buttonStyles.Click += ButtonStylesOnClick(value); }
			remove { buttonStyles.Click -= ButtonStylesOnClick(value); }
		}

		public event EventHandler ShowGrammarFirstChanged
		{
			add { checkBoxShowGrammarFirst.CheckedChanged += value; }
			remove { checkBoxShowGrammarFirst.CheckedChanged -= value; }
		}

		public event EventHandler SenseInParaChanged
		{
			add { checkBoxSenseInPara.CheckedChanged += value; }
			remove { checkBoxSenseInPara.CheckedChanged -= value; }
		}

		public event EventHandler FirstSenseInlineChanged
		{
			add { checkBoxFirstSenseInline.CheckedChanged += value; }
			remove { checkBoxFirstSenseInline.CheckedChanged -= value; }
		}
		#endregion EventHandlers
	}
}<|MERGE_RESOLUTION|>--- conflicted
+++ resolved
@@ -32,10 +32,7 @@
 			checkBoxShowGrammarFirst.Text = xWorksStrings.ksHideGramInfoIfSameAsParent;
 			checkBoxSenseInPara.Text = xWorksStrings.ksDisplayEachSubsenseInAParagraph;
 			checkBoxFirstSenseInline.Text = xWorksStrings.ksStartingWithTheSecondSubsense;
-<<<<<<< HEAD
-=======
 			labelParentSenseNumberStyle.Text = xWorksStrings.ksParentSenseNumberingStyle;
->>>>>>> 412542a5
 		}
 
 		public bool NumberMetaConfigEnabled
@@ -194,8 +191,6 @@
 			set { checkBoxFirstSenseInline.Visible = checkBoxFirstSenseInline.Enabled = value; }
 		}
 
-<<<<<<< HEAD
-=======
 		internal ComboBox.ObjectCollection DropdownNumberingStyles
 		{
 			get { return dropDownNumberingStyle.Items; }
@@ -206,7 +201,6 @@
 			get { return dropDownParentSenseNumberStyle.Items; }
 		}
 
->>>>>>> 412542a5
 		#region EventHandlers
 		public event EventHandler BeforeTextChanged
 		{
