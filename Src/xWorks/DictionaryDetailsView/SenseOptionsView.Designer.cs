--- conflicted
+++ resolved
@@ -82,13 +82,9 @@
 			this.checkBoxNumberSingleSense = new System.Windows.Forms.CheckBox();
 			this.dropDownStyle = new System.Windows.Forms.ComboBox();
 			this.buttonStyles = new System.Windows.Forms.Button();
-<<<<<<< HEAD
-			this.checkBoxFirstSenseInline = new System.Windows.Forms.CheckBox();
-=======
 			this.groupBoxSenseNumber = new System.Windows.Forms.GroupBox();
 			this.labelParentSenseNumberStyle = new System.Windows.Forms.Label();
 			this.dropDownParentSenseNumberStyle = new System.Windows.Forms.ComboBox();
->>>>>>> 412542a5
 			this.groupBoxSenseNumber.SuspendLayout();
 			this.SuspendLayout();
 			//
@@ -183,21 +179,6 @@
 			resources.ApplyResources(this.groupBoxSenseNumber, "groupBoxSenseNumber");
 			this.groupBoxSenseNumber.Name = "groupBoxSenseNumber";
 			this.groupBoxSenseNumber.TabStop = false;
-<<<<<<< HEAD
-			// 
-			// buttonStyles
-			// 
-			resources.ApplyResources(this.buttonStyles, "buttonStyles");
-			this.buttonStyles.Name = "buttonStyles";
-			this.buttonStyles.UseVisualStyleBackColor = true;
-			// 
-			// checkBoxFirstSenseInline
-			// 
-			resources.ApplyResources(this.checkBoxFirstSenseInline, "checkBoxFirstSenseInline");
-			this.checkBoxFirstSenseInline.Name = "checkBoxFirstSenseInline";
-			this.checkBoxFirstSenseInline.UseVisualStyleBackColor = true;
-			// 
-=======
 			//
 			// labelParentSenseNumberStyle
 			//
@@ -211,7 +192,6 @@
 			resources.ApplyResources(this.dropDownParentSenseNumberStyle, "dropDownParentSenseNumberStyle");
 			this.dropDownParentSenseNumberStyle.Name = "dropDownParentSenseNumberStyle";
 			//
->>>>>>> 412542a5
 			// SenseOptionsView
 			//
 			resources.ApplyResources(this, "$this");
@@ -221,11 +201,7 @@
 			this.Controls.Add(this.checkBoxSenseInPara);
 			this.Controls.Add(this.checkBoxShowGrammarFirst);
 			this.MaximumSize = new System.Drawing.Size(0, 193);
-<<<<<<< HEAD
-			this.MinimumSize = new System.Drawing.Size(305, 193);
-=======
 			this.MinimumSize = new System.Drawing.Size(305, 220);
->>>>>>> 412542a5
 			this.Name = "SenseOptionsView";
 			this.groupBoxSenseNumber.ResumeLayout(false);
 			this.groupBoxSenseNumber.PerformLayout();
@@ -249,12 +225,8 @@
 		private System.Windows.Forms.CheckBox checkBoxNumberSingleSense;
 		private System.Windows.Forms.ComboBox dropDownStyle;
 		private System.Windows.Forms.Button buttonStyles;
-<<<<<<< HEAD
-		private System.Windows.Forms.CheckBox checkBoxFirstSenseInline;
-=======
 		private System.Windows.Forms.GroupBox groupBoxSenseNumber;
 		private System.Windows.Forms.Label labelParentSenseNumberStyle;
 		private System.Windows.Forms.ComboBox dropDownParentSenseNumberStyle;
->>>>>>> 412542a5
 	}
 }