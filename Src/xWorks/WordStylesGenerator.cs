using DocumentFormat.OpenXml.Wordprocessing;
using ExCSS;
using SIL.FieldWorks.Common.Framework;
using SIL.FieldWorks.Common.Widgets;
using SIL.LCModel;
using SIL.LCModel.Core.KernelInterfaces;
using SIL.LCModel.Core.WritingSystems;
using SIL.LCModel.DomainImpl;
using SIL.LCModel.DomainServices;
using System;
using System.Collections.Generic;
using System.Diagnostics;
using System.Linq;
using XCore;

namespace SIL.FieldWorks.XWorks
{
	public class WordStylesGenerator
	{

		// Styles functions
		/// <summary>
		/// id that triggers using the default selection on a character style instead of a writing system specific one
		/// </summary>
		internal const int DefaultStyle = -1;

		// Global and default character styles.
		internal const string NormalCharDisplayName = "Normal Font";
		internal const string NormalCharNodePath = ".normalFont";
		internal const string BeforeAfterBetweenStyleName = "Dictionary-Context";
		internal const string SenseNumberStyleName = "Dictionary-SenseNumber";
		internal const string SenseNumberDisplayName = "Sense Number";
		internal const string WritingSystemStyleName = "Writing System Abbreviation";
		internal const string WritingSystemDisplayName = "Writing System Abbreviation";
		internal const string HeadwordDisplayName = "Headword";
		internal const string ReversalFormDisplayName = "Reversal Form";
		internal const string StyleSeparator = "-";
		internal const string LangTagPre = "[lang=";
		internal const string LangTagPost = "]";
		internal const string BeforeAfterBetween = "-Context";
		internal const string LinkedCharacterStyle = "-char";
		internal const string SubentriesHeadword = "Subheadword";

		// Globals and default paragraph styles.
		// Nodepaths declared here are common names to use for the global styles
		// and don't necessarily match the actual paths of each node.
		internal const string NormalParagraphStyleName = "Normal";
		internal const string NormalParagraphDisplayName = "Normal";
		internal const string NormalParagraphNodePath = ".normal";
		internal const string PageHeaderStyleName = "Header";
		internal const string PageHeaderDisplayName = "Header";
		internal const string PageHeaderNodePath = ".header";
		internal const string MainEntryParagraphDisplayName = "Main Entry";
		internal const string LetterHeadingStyleName = "Dictionary-LetterHeading";
		internal const string LetterHeadingDisplayName = "Letter Heading";
		internal const string LetterHeadingNodePath = ".letterHeading";
<<<<<<< HEAD
		internal const string PictureAndCaptionTextboxDisplayName = "Picture And Caption";
		internal const string PictureTextboxOuterDisplayName = "Pictureframe Textbox";
		internal const string PictureTextboxOuterNodePath = ".pictureTextbox";

=======
		internal const string PictureAndCaptionTextframeDisplayName = "Pictures";
		internal const string PictureAndCaptionNodePath = ".pictures";
>>>>>>> c1024117
		internal const string EntryStyleContinue = "-Continue";

		internal const string PageHeaderIdEven = "EvenPages";
		internal const string PageHeaderIdOdd = "OddPages";
		internal const string SubentriesClassName = ".subentries";
		internal const string HeadwordClassName = ".headword";

		/// <summary>
		/// Generate the style that will be used for the header that goes on the top of
		/// every page.  The header style will be similar to the provided  paragraph style, with the
		/// addition of the tab stop. It will also include the run properties from the runPropStyle, because
		/// the Word header does not apply run properties applied to the run. They need to be added to the
		/// paragraph.
		/// </summary>
		/// <param name="style">The style to based the header style on.</param>
		/// <param name="runPropStyle">The style to get the run properties from.</param>
		/// <returns>The header style.</returns>
		internal static Style GeneratePageHeaderStyle(Style style, Style runPropStyle)
		{
			Style pageHeaderStyle = (Style)style.CloneNode(true);
			SetStyleName(pageHeaderStyle, PageHeaderStyleName);

			// Add the tab stop.
			var tabs = new Tabs();
			tabs.Append(new TabStop() { Val = TabStopValues.End, Position = (int)(1440 * 6.5/*inches*/) });
			pageHeaderStyle.StyleParagraphProperties.Append(tabs);

			// The Page Header paragraph needs the run properties directly added to it.
			// Adding run properties to the runs in the page header do not seem to get applied.
			var runProps = runPropStyle.GetFirstChild<StyleRunProperties>();
			pageHeaderStyle.Append(runProps.CloneNode(true));

			return pageHeaderStyle;
		}

		internal static Style GeneratePictureFrameOuterStyle(ConfigurableDictionaryNode node, WordStyleCollection s_stylecollection)
		{
			//string nodePath = CssGenerator.GetNodePath(node);
			//ParagraphElement pictureFrameOuter;
			/*//var pictureFrameOuterStyle =
			if (!s_stylecollection.TryGetParagraphStyle(nodePath, out pictureFrameOuter))
				s_stylecollection.AddParagraphStyle()*/

			var pictureFrameOuterStyle = new Style();
			pictureFrameOuterStyle.Type = StyleValues.Paragraph;
			SetStyleName(pictureFrameOuterStyle, PictureTextboxOuterDisplayName);
			SetBasedOn(pictureFrameOuterStyle, NormalParagraphDisplayName);

			//Use the image alignment specified in FLEx for the textbox alignment, with right align as default
			//For images, FLEX provides three options: center, left and right.
			string alignment = "right";
			JustificationValues enumAlignVal = JustificationValues.Right;

			if (node.DictionaryNodeOptions is DictionaryNodePictureOptions)
				alignment = node.Model.Pictures.Alignment.ToString().ToLower();
			if (alignment == "left")
				enumAlignVal = JustificationValues.Left;
			if (alignment == "center")
				enumAlignVal = JustificationValues.Center;

			if (pictureFrameOuterStyle.StyleParagraphProperties == null)
				pictureFrameOuterStyle.StyleParagraphProperties = new StyleParagraphProperties();

			// Justification here will determine the horizontal location of the image textbox within its column.
			// In FLEx, pictures have no added before/after paragraph spacing.
			pictureFrameOuterStyle.StyleParagraphProperties.Append(new Justification() { Val = enumAlignVal },
				new SpacingBetweenLines() { Before = "0", After = "0" });

			//WordStyleCollection.makePictureOuterElement(pictureFrameOuterStyle);

			/*var pictureOuterElem = new ParagraphElement(PictureTextboxOuterDisplayName,
				pictureFrameOuterStyle, 1, PictureTextboxOuterNodePath, null);

			WordStyleCollection.AddParagraphElement(pictureOuterElem);
			pictureCaptionElem.Used = true;*/

			return pictureFrameOuterStyle;
		}

		internal static bool IsParagraphStyle(string styleName, ReadOnlyPropertyTable propertyTable)
		{
			if(string.IsNullOrEmpty(styleName))
			{
				return false;
			}
			var styleSheet = FontHeightAdjuster.StyleSheetFromPropertyTable(propertyTable);
			if (styleSheet == null || !styleSheet.Styles.Contains(styleName))
			{
				return false;
			}
			var projectStyle = styleSheet.Styles[styleName];
			var exportStyleInfo = new ExportStyleInfo(projectStyle);

			return exportStyleInfo.IsParagraphStyle;
		}


		/// <summary>
		/// Generates a Word Paragraph Style for the requested FieldWorks style.
		/// </summary>
		/// <param name="styleName">Name of the paragraph style.</param>
		/// <param name="wsId">writing system id</param>
		/// <param name="propertyTable">To retrieve styles</param>
		/// <param name="bulletInfo">Returns the bullet and numbering info associated with the style. Returns null
		///                          if there is none.</param>
		/// <returns>Returns the WordProcessing.Style item. Can return null.</returns>
		internal static Style GenerateParagraphStyleFromLcmStyleSheet(string styleName,
			ReadOnlyPropertyTable propertyTable, out BulletInfo? bulletInfo)
		{
			var style = GenerateWordStyleFromLcmStyleSheet(true, styleName, DefaultStyle, propertyTable, out bulletInfo);
			Debug.Assert(style == null || style.Type == StyleValues.Paragraph);
			return style;
		}

		/// <summary>
		/// Generates a Word Character Style for the requested FieldWorks style.
		/// </summary>
		/// <param name="styleName">Name of the character style.</param>
		/// <param name="wsId">writing system id</param>
		/// <param name="propertyTable">To retrieve styles</param>
		/// <returns>Returns the WordProcessing.Style item. Can return null.</returns>
		internal static Style GenerateCharacterStyleFromLcmStyleSheet(string styleName, int wsId,
			ReadOnlyPropertyTable propertyTable, StyleRunProperties basedOnProps = null)
		{
			var style = GenerateWordStyleFromLcmStyleSheet(false, styleName, wsId, propertyTable, out BulletInfo? _, basedOnProps);
			Debug.Assert(style == null || style.Type == StyleValues.Character);
			return style;
		}

		/// <summary>
		/// Generates a Paragraph or Character Word Style for the requested FieldWorks style.
		/// If the FieldWorks style is a paragraph style then either a paragraph or character style can
		/// be returned.
		/// If the FieldWorks style is a character style then only a character style can be returned.
		/// </summary>
		/// <param name="paragraphData">True to get a paragraph data, False to get a character data.</param>
		/// <param name="styleName">Name of the character or paragraph style.</param>
		/// <param name="wsId">writing system id. Only used for character style.</param>
		/// <param name="propertyTable">To retrieve styles</param>
		/// <param name="bulletInfo">Returns the bullet and numbering info associated with the style. Returns null
		///                          if there is none. (For character styles always returns null.)</param>
		/// <returns>Returns the WordProcessing.Style item. Can return null.</returns>
		internal static Style GenerateWordStyleFromLcmStyleSheet(bool paragraphData, string styleName, int wsId,
			ReadOnlyPropertyTable propertyTable, out BulletInfo? bulletInfo, StyleRunProperties basedOnProps = null)
		{
			bulletInfo = null;
			var styleSheet = FontHeightAdjuster.StyleSheetFromPropertyTable(propertyTable);
			if (styleSheet == null || !styleSheet.Styles.Contains(styleName))
			{
				return null;
			}

			var projectStyle = styleSheet.Styles[styleName];
			var exportStyleInfo = new ExportStyleInfo(projectStyle);

			// We can't return paragraph data from a character style.
			if (!exportStyleInfo.IsParagraphStyle && paragraphData)
			{
				Debug.Assert(false, "Can't return paragraph data from a character style.");
				return null;
			}

			var exportStyle = new Style();
			// StyleId is used for style linking in the xml.
			exportStyle.StyleId = styleName.Trim('.');
			// StyleName is the name a user will see for the given style in Word's style sheet.
			exportStyle.Append(new StyleName() {Val = exportStyle.StyleId});

			// Create paragraph and run styles as specified by exportStyleInfo.
			// Only if the style to export is a paragraph style should we create paragraph formatting options like indentation, alignment, border, etc.
			if (paragraphData)
			{
				var parProps = new StyleParagraphProperties();
				exportStyle.Type = StyleValues.Paragraph;
				var hangingIndent = 0.0f;

				if (exportStyleInfo.HasAlignment)
				{
					var alignmentStyle = exportStyleInfo.Alignment.AsWordStyle();
					if (alignmentStyle != null)
						// alignment is always a paragraph property
						parProps.Append(alignmentStyle);
				}

				// TODO:
				// The code below works to handle borders for the word export.
				// However, borders do not currently display in FLEx, and once a border has been added in FLEx,
				// deselecting the border does not actually remove it from the styles object in FLEx.
				// Until this is fixed, it is better not to display borders in the word export.
				/*if (exportStyleInfo.HasBorder)
				{
					// create borders to add to the paragraph properties
					ParagraphBorders border = new ParagraphBorders();

					// FieldWorks allows only solid line borders; in OpenXML solid line borders are denoted by BorderValues.Single
					// OpenXML uses eighths of a point for border sizing instead of the twentieths of a point it uses for most spacing values
					LeftBorder LeftBorder = new LeftBorder() { Val = BorderValues.Single, Size = (UInt32)MilliPtToEighthPt(exportStyleInfo.BorderLeading), Space = 1 };
					RightBorder RightBorder = new RightBorder() { Val = BorderValues.Single, Size = (UInt32)MilliPtToEighthPt(exportStyleInfo.BorderTrailing), Space = 1 };
					TopBorder TopBorder = new TopBorder() { Val = BorderValues.Single, Size = (UInt32)MilliPtToEighthPt(exportStyleInfo.BorderTop), Space = 1 }; ;
					BottomBorder BottomBorder = new BottomBorder() { Val = BorderValues.Single, Size = (UInt32)MilliPtToEighthPt(exportStyleInfo.BorderBottom), Space = 1 };

					if (exportStyleInfo.HasBorderColor)
					{
						// note: export style info contains an alpha value, but openxml does not allow an alpha value for border color.
						string openXmlColor = GetOpenXmlColor(exportStyleInfo.BorderColor.R, exportStyleInfo.BorderColor.G, exportStyleInfo.BorderColor.B);

						LeftBorder.Color = openXmlColor;
						RightBorder.Color = openXmlColor;
						TopBorder.Color = openXmlColor;
						BottomBorder.Color = openXmlColor;
					}
					border.Append(LeftBorder);
					border.Append(RightBorder);
					border.Append(TopBorder);
					border.Append(BottomBorder);
					parProps.Append(border);

				}*/

				if (exportStyleInfo.HasFirstLineIndent)
				{
					// Handles both first-line and hanging indent, hanging-indent will result in a negative text-indent value
					var firstLineIndentValue = MilliPtToTwentiPt(exportStyleInfo.FirstLineIndent);

					if (firstLineIndentValue < 0.0f)
					{
						hangingIndent = firstLineIndentValue;
					}
					parProps.Append(new Indentation() { FirstLine = firstLineIndentValue.ToString() });
				}

				if (exportStyleInfo.HasKeepWithNext)
				{
					// attempt to prevent page break between this paragraph and the next
					parProps.Append(new KeepNext());
				}

				if (exportStyleInfo.HasKeepTogether)
				{
					// attempt to keep all lines within this paragraph on the same page
					parProps.Append(new KeepLines());
				}

				// calculate leading indent.
				if (exportStyleInfo.HasLeadingIndent || hangingIndent < 0.0f)
				{
					var leadingIndent = CalculateMarginLeft(exportStyleInfo, hangingIndent);
					parProps.Append(new Indentation() { Left = leadingIndent.ToString() });
				}

				if (exportStyleInfo.HasLineSpacing)
				{
					//m_relative means single, 1.5 or double line spacing was chosen.
					if (exportStyleInfo.LineSpacing.m_relative)
					{
						// The relative value is stored internally multiplied by 10000.  (FieldWorks code generally hates floating point.)
						// Calculating relative lineHeight; (should be 1, 1.5, or 2 depending on spacing selected)
						var lineHeight = Math.Round(Math.Abs(exportStyleInfo.LineSpacing.m_lineHeight) / 10000.0F, 1);

						SpacingBetweenLines lineSpacing;

						// Calculate fontsize to use in linespacing calculation.
						double fontSize;
						if (!GetFontSize(projectStyle, wsId, out fontSize))
							// If no fontsize is specified, use 12 as the default.
							fontSize = 12;

						// OpenXML expects to see line spacing values in twentieths of a point. 20 * fontsize corresponds to single spacing given in 20ths of a point
						lineSpacing = new SpacingBetweenLines() { Line = ((int)Math.Round((20 * fontSize) * lineHeight)).ToString() };

						parProps.Append(lineSpacing);
					}
					else
					{
						// Note: In Flex a user can set 'at least' or 'exactly' for line heights. These are differentiated using negative and positive
						// values in LineSpacing.m_lineHeight -- positive value means at least line height, otherwise it's exact line height
						var lineHeight = exportStyleInfo.LineSpacing.m_lineHeight;
						if (lineHeight >= 0)
						{
							lineHeight = MilliPtToTwentiPt(lineHeight);
							parProps.Append(new SpacingBetweenLines() { Line = lineHeight.ToString(), LineRule = LineSpacingRuleValues.AtLeast });
						}
						else
						{
							lineHeight = MilliPtToTwentiPt(Math.Abs(lineHeight));
							parProps.Append(new SpacingBetweenLines() { Line = lineHeight.ToString(), LineRule = LineSpacingRuleValues.Exact });
						}
					}
					if (exportStyleInfo.HasSpaceAfter)
					{
						parProps.Append(new SpacingBetweenLines() { After = MilliPtToTwentiPt(exportStyleInfo.SpaceAfter).ToString() });
					}
					if (exportStyleInfo.HasSpaceBefore)
					{
						parProps.Append(new SpacingBetweenLines() { Before = MilliPtToTwentiPt(exportStyleInfo.SpaceBefore).ToString() });
					}
				}

				if (exportStyleInfo.HasTrailingIndent)
				{
					parProps.Append(new Indentation() { Right = MilliPtToTwentiPt(exportStyleInfo.TrailingIndent).ToString() });
				}

				// If text direction is right to left, add BiDi property to the paragraph.
				if (exportStyleInfo.DirectionIsRightToLeft == TriStateBool.triTrue)
				{
					parProps.Append(new BiDi());
				}

				// Add Bullet and Numbering.
				if (exportStyleInfo.NumberScheme != VwBulNum.kvbnNone)
				{
					bulletInfo = exportStyleInfo.BulletInfo;
				}

				exportStyle.Append(parProps);
			}
			// If the style to export isn't a paragraph style, set it to character style type
			else
			{
				exportStyle.Type = StyleValues.Character;

				// Getting the character formatting info to add to the run properties
				var runProps = AddFontInfoWordStyles(projectStyle, wsId, propertyTable.GetValue<LcmCache>("cache"), basedOnProps);
				exportStyle.Append(runProps);
			}

			return exportStyle;
		}

<<<<<<< HEAD
		public static Style GenerateParagraphStyleFromPictureOptions()
		{
			// Creating a style for the paragraph that will contain the image and caption
			var textBoxStyle = new Style() {
				Type = StyleValues.Paragraph,
				StyleId = PictureAndCaptionTextboxDisplayName,
				StyleName = new StyleName() { Val = PictureAndCaptionTextboxDisplayName }
			};

			var parProps = new StyleParagraphProperties();
			// The image and caption should always be centered within the textbox.
			parProps.Justification = new Justification() { Val = JustificationValues.Center };
			// In FLEx, images have no before or after spacing.
			parProps.SpacingBetweenLines = new SpacingBetweenLines() {Before = "0", After = "0"};
			textBoxStyle.Append(parProps);
			return textBoxStyle;
		}

=======
>>>>>>> c1024117
		/// <summary>
		/// Create a paragraph 'continuation' style based on a regular style. This is needed when a paragraph is split
		/// because part of the content cannot be nested in a paragraph (table, another paragraph). The
		/// continuation style is the same as the regular style except that it does not contain the first line indenting.
		/// </summary>
		/// <returns>Returns the continuation style.</returns>
		internal static Style GenerateContinuationStyle(Style style)
		{
			Style contStyle = (Style)style.CloneNode(true);
			WordStylesGenerator.RemoveFirstLineIndentation(contStyle);

			// Remove the link to the character style. A continuation should never need an associated character style.
			contStyle.RemoveAllChildren<LinkedStyle>();

			return contStyle;
		}

		/// <summary>
		/// Remove the first line indentation from the style.
		/// Continuation styles need this removed.
		/// </summary>
		/// <param name="style">The style that will be modified to remove the value.</param>
		private static void RemoveFirstLineIndentation(Style style)
		{
			// Get the paragraph properties.
			StyleParagraphProperties paraProps = style.OfType<StyleParagraphProperties>().FirstOrDefault();
			if (paraProps != null)
			{
				// Remove FirstLine from all the indentations. Typically it will only be in one.
				// Note: ToList() is necessary so we are not enumerating over the collection that we are removing from.
				foreach (var indentation in paraProps.OfType<Indentation>().ToList())
				{
					if (indentation.FirstLine != null)
					{
						// Remove the FirstLine value.
						indentation.FirstLine = null;

						// Remove the indentation if it doesn't contain anything.
						if (!indentation.HasChildren && !indentation.HasAttributes)
						{
							paraProps.RemoveChild(indentation);
						}
					}
				}
			}
		}

		/// <summary>
		/// Builds the word styles for font info properties using the writing system overrides
		/// </summary>
		private static StyleRunProperties AddFontInfoWordStyles(BaseStyleInfo projectStyle, int wsId,
			LcmCache cache, StyleRunProperties basedOnProps)
		{
			StyleRunProperties charDefaults = null;
			if (basedOnProps == null)
			{
				charDefaults = new StyleRunProperties();
			}
			else
			{
				charDefaults = (StyleRunProperties)basedOnProps.CloneNode(true);
			}

			var wsFontInfo = projectStyle.FontInfoForWs(wsId);
			var defaultFontInfo = projectStyle.DefaultCharacterStyleInfo;

			// set fontName to the wsFontInfo publicly accessible InheritableStyleProp value if set, otherwise the
			// defaultFontInfo if set, or null.
			var fontName = wsFontInfo.m_fontName.ValueIsSet ? wsFontInfo.m_fontName.Value
				: defaultFontInfo.FontName.ValueIsSet ? defaultFontInfo.FontName.Value : null;

			// If font is explicitly set in FLEx to "<default font>", this gets picked up as the fontname.
			// In that case, we want to set fontName to null in the word style so that it can be inherited from the WS.
			if (fontName == "<default font>")
			{
				fontName = null;
			}

			// fontName still null means not set in Normal Style, then get default fonts from WritingSystems configuration.
			// Comparison, projectStyle.Name == "Normal", required to limit the font-family definition to the
			// empty span (ie char). If not included, font-family will be added to many more spans.
			if (fontName == null && projectStyle.Name == NormalParagraphStyleName)
			{
				var lgWritingSystem = cache.ServiceLocator.WritingSystemManager.get_EngineOrNull(wsId);
				if (lgWritingSystem != null)
					fontName = lgWritingSystem.DefaultFontName;
				else
				{
					CoreWritingSystemDefinition defAnalWs = cache.ServiceLocator.WritingSystems.DefaultAnalysisWritingSystem;
					lgWritingSystem = cache.ServiceLocator.WritingSystemManager.get_EngineOrNull(defAnalWs.Handle);
					if (lgWritingSystem != null)
						fontName = lgWritingSystem.DefaultFontName;

				}
			}

			if (fontName != null)
			{
				var font = new RunFonts()
				{
					Ascii = fontName,
					HighAnsi = fontName,
					ComplexScript = fontName,
					EastAsia = fontName
				};
				charDefaults.RemoveAllChildren<RunFonts>();
				charDefaults.Append(font);
			}

			// For the following additions, wsFontInfo is a publicly accessible InheritableStyleProp value if set (ie. m_fontSize, m_bold, etc.).
			// We check for explicit overrides. Otherwise the defaultFontInfo if set (ie. FontSize, Bold, etc), or null.

			// Check fontsize
			int fontSize;
			if (GetFontValue(wsFontInfo.m_fontSize, defaultFontInfo.FontSize, out fontSize) ||
			   projectStyle.Name == NormalParagraphStyleName)
			{
				// Always set the font size for the 'Normal' paragraph style.
				if (fontSize == 0)
				{
					fontSize = FontInfo.kDefaultFontSize * 1000;
				}

				// Fontsize is stored internally multiplied by 1000.  (FieldWorks code generally hates floating point.)
				// OpenXML expects fontsize given in halves of a point; thus we divide by 500.
				fontSize = fontSize / 500;
				var size = new FontSize() { Val = fontSize.ToString() };
				var sizeCS = new FontSizeComplexScript() { Val = fontSize.ToString() };
				charDefaults.RemoveAllChildren<FontSize>();
				charDefaults.RemoveAllChildren<FontSizeComplexScript>();
				charDefaults.Append(size);
				charDefaults.Append(sizeCS);
			}

			// Check for bold
			bool bold;
			GetFontValue(wsFontInfo.m_bold, defaultFontInfo.Bold, out bold);
			if (bold)
			{
				var boldFont = new Bold() { Val = true };
				var boldCS = new BoldComplexScript() { Val = true };
				charDefaults.RemoveAllChildren<Bold>();
				charDefaults.RemoveAllChildren<BoldComplexScript>();
				charDefaults.Append(boldFont);
				charDefaults.Append(boldCS);
			}

			// Check for italic
			bool ital;
			GetFontValue(wsFontInfo.m_italic, defaultFontInfo.Italic, out ital);
			if (ital)
			{
				var italFont = new Italic() { Val = true };
				var italicCS = new ItalicComplexScript() { Val = true };
				charDefaults.RemoveAllChildren<Italic>();
				charDefaults.RemoveAllChildren<ItalicComplexScript>();
				charDefaults.Append(italFont);
				charDefaults.Append(italicCS);
			}

			// Check for font color
			System.Drawing.Color fontColor;
			if (GetFontValue(wsFontInfo.m_fontColor, defaultFontInfo.FontColor, out fontColor))
			{
				// note: open xml does not allow alpha
				string openXmlColor = GetOpenXmlColor(fontColor.R, fontColor.G, fontColor.B);
				var color = new Color() { Val = openXmlColor };
				charDefaults.RemoveAllChildren<Color>();
				charDefaults.Append(color);
			}

			// Check for background color
			System.Drawing.Color backColor;
			if (GetFontValue(wsFontInfo.m_backColor, defaultFontInfo.BackColor, out backColor))
			{
				// note: open xml does not allow alpha,
				// though a percentage shading could be implemented using shading pattern options.
				string openXmlColor = GetOpenXmlColor(backColor.R, backColor.G, backColor.B);
				var backShade = new Shading() { Fill = openXmlColor };
				charDefaults.RemoveAllChildren<Shading>();
				charDefaults.Append(backShade);
			}

			FwSuperscriptVal fwSuperSub;
			if (GetFontValue(wsFontInfo.m_superSub, defaultFontInfo.SuperSub, out fwSuperSub))
			{
				VerticalTextAlignment oxmlSuperSub = new VerticalTextAlignment();
				switch (fwSuperSub)
				{
					case (FwSuperscriptVal.kssvSub):
						oxmlSuperSub.Val = VerticalPositionValues.Subscript;
						break;
					case (FwSuperscriptVal.kssvSuper):
						oxmlSuperSub.Val = VerticalPositionValues.Superscript;
						break;
					case (FwSuperscriptVal.kssvOff):
						oxmlSuperSub.Val = VerticalPositionValues.Baseline;
						break;
				}
				charDefaults.RemoveAllChildren<VerticalTextAlignment>();
				charDefaults.Append(oxmlSuperSub);
			}

			// Handling underline and strikethrough.
			FwUnderlineType fwUnderline;
			if (GetFontValue(wsFontInfo.m_underline, defaultFontInfo.Underline, out fwUnderline))
			{
				// In FieldWorks, strikethrough is a special type of underline,
				// but strikethrough and underline are represented by different objects in OpenXml
				if (fwUnderline != FwUnderlineType.kuntStrikethrough)
				{
					Underline oxmlUnderline = new Underline();
					switch (fwUnderline)
					{
						case (FwUnderlineType.kuntSingle):
							oxmlUnderline.Val = UnderlineValues.Single;
							break;
						case (FwUnderlineType.kuntDouble):
							oxmlUnderline.Val = UnderlineValues.Double;
							break;
						case (FwUnderlineType.kuntDotted):
							oxmlUnderline.Val = UnderlineValues.Dotted;
							break;
						case (FwUnderlineType.kuntDashed):
							oxmlUnderline.Val = UnderlineValues.Dash;
							break;
						case (FwUnderlineType.kuntNone):
							oxmlUnderline.Val = UnderlineValues.None;
							break;
					}

					// UnderlineColor
					System.Drawing.Color color;
					if (GetFontValue(wsFontInfo.m_underlineColor, defaultFontInfo.UnderlineColor, out color) &&
						oxmlUnderline.Val != UnderlineValues.None)
					{
						string openXmlColor = GetOpenXmlColor(color.R, color.G, color.B);
						oxmlUnderline.Color = openXmlColor;
					}
					charDefaults.RemoveAllChildren<Underline>();
					charDefaults.Append(oxmlUnderline);
				}
				// Else the underline is actually a strikethrough.
				else
				{
					charDefaults.RemoveAllChildren<Strike>();
					charDefaults.Append(new Strike());
				}
			}
			//TODO: handle remaining font features including from ws or default,

			return charDefaults;
		}

		/// <summary>
		/// Gets the font properties that were explicitly set.
		/// </summary>
		/// <returns>RunProperties containing all explicitly set font properties.</returns>
		public static RunProperties GetExplicitFontProperties(FontInfo fontInfo)
		{
			var runProps = new RunProperties();

			// FontName
			if (((InheritableStyleProp<string>)fontInfo.FontName).IsExplicit)
			{
				// Note: if desired, multiple fonts can be used for different text types in a single run
				// by separately specifying font names to use for ASCII, High ANSI, Complex Script, and East Asian content.
				var font = new RunFonts() { Ascii = fontInfo.FontName.Value };
				runProps.Append(font);
			}

			// FontSize
			if (((InheritableStyleProp<int>)fontInfo.FontSize).IsExplicit)
			{
				// Fontsize is stored internally multiplied by 1000.  (FieldWorks code generally hates floating point.)
				// OpenXML expects fontsize given in halves of a point; thus we divide by 500.
				int fontSize = fontInfo.FontSize.Value / 500;
				var size = new FontSize() { Val = fontSize.ToString() };
				runProps.Append(size);
			}

			// Bold
			if (((InheritableStyleProp<bool>)fontInfo.Bold).IsExplicit)
			{
				var bold = new Bold() { Val = fontInfo.Bold.Value };
				runProps.Append(bold);
			}

			// Italic
			if (((InheritableStyleProp<bool>)fontInfo.Italic).IsExplicit)
			{
				var ital = new Italic() { Val = fontInfo.Italic.Value };
				runProps.Append(ital);
			}

			// FontColor
			if (((InheritableStyleProp<System.Drawing.Color>)fontInfo.FontColor).IsExplicit)
			{
				System.Drawing.Color color = fontInfo.FontColor.Value;
				// note: open xml does not allow alpha
				string openXmlColor = GetOpenXmlColor(color.R, color.G, color.B);
				var fontColor = new Color() { Val = openXmlColor };
				runProps.Append(fontColor);
			}

			// BackColor
			if (((InheritableStyleProp<System.Drawing.Color>)fontInfo.BackColor).IsExplicit)
			{
				System.Drawing.Color color = fontInfo.BackColor.Value;
				// note: open xml does not allow alpha,
				// though a percentage shading could be implemented using shading pattern options.
				string openXmlColor = GetOpenXmlColor(color.R, color.G, color.B);
				var backShade = new Shading() { Fill = openXmlColor };
				runProps.Append(backShade);
			}

			// Superscript
			if (((InheritableStyleProp<FwSuperscriptVal>)fontInfo.SuperSub).IsExplicit)
			{
				FwSuperscriptVal fwSuperSub = fontInfo.SuperSub.Value;
				VerticalTextAlignment oxmlSuperSub = new VerticalTextAlignment();
				switch (fwSuperSub)
				{
					case (FwSuperscriptVal.kssvSub):
						oxmlSuperSub.Val = VerticalPositionValues.Subscript;
						break;
					case (FwSuperscriptVal.kssvSuper):
						oxmlSuperSub.Val = VerticalPositionValues.Superscript;
						break;
					case (FwSuperscriptVal.kssvOff):
						oxmlSuperSub.Val = VerticalPositionValues.Baseline;
						break;
				}
				runProps.Append(oxmlSuperSub);
			}

			// Underline, UnderlineColor, and Strikethrough.
			if (((InheritableStyleProp<FwUnderlineType>)fontInfo.Underline).IsExplicit)
			{
				FwUnderlineType fwUnderline = fontInfo.Underline.Value;

				// In FieldWorks, strikethrough is a special type of underline,
				// but strikethrough and underline are represented by different objects in OpenXml
				if (fwUnderline != FwUnderlineType.kuntStrikethrough)
				{
					Underline oxmlUnderline = new Underline();
					switch (fwUnderline)
					{
						case (FwUnderlineType.kuntSingle):
							oxmlUnderline.Val = UnderlineValues.Single;
							break;
						case (FwUnderlineType.kuntDouble):
							oxmlUnderline.Val = UnderlineValues.Double;
							break;
						case (FwUnderlineType.kuntDotted):
							oxmlUnderline.Val = UnderlineValues.Dotted;
							break;
						case (FwUnderlineType.kuntDashed):
							oxmlUnderline.Val = UnderlineValues.Dash;
							break;
						case (FwUnderlineType.kuntNone):
							oxmlUnderline.Val = UnderlineValues.None;
							break;
					}

					// UnderlineColor
					if (((InheritableStyleProp<System.Drawing.Color>)fontInfo.UnderlineColor).IsExplicit &&
						oxmlUnderline.Val != UnderlineValues.None)
					{
						System.Drawing.Color color = fontInfo.UnderlineColor.Value;
						string openXmlColor = GetOpenXmlColor(color.R, color.G, color.B);
						oxmlUnderline.Color = openXmlColor;
					}

					runProps.Append(oxmlUnderline);
				}
				// Strikethrough
				else
				{
					runProps.Append(new Strike());
				}
			}
			return runProps;
		}

		public static string GetWsString(string wsString)
		{
			return LangTagPre + wsString + LangTagPost;
		}

		/// <summary>
		/// This method will set fontValue to the font value from the writing system info falling back to the
		/// default info. It will return false if the value is not set in either info.
		/// </summary>
		/// <typeparam name="T"></typeparam>
		/// <param name="wsFontInfo">writing system specific font info</param>
		/// <param name="defaultFontInfo">default font info</param>
		/// <param name="fontValue">the value retrieved from the given font infos</param>
		/// <returns>true if fontValue was defined in one of the info objects</returns>
		private static bool GetFontValue<T>(InheritableStyleProp<T> wsFontInfo, IStyleProp<T> defaultFontInfo,
			out T fontValue)
		{
			fontValue = default(T);
			if (wsFontInfo.ValueIsSet)
				fontValue = wsFontInfo.Value;
			else if (defaultFontInfo.ValueIsSet)
				fontValue = defaultFontInfo.Value;
			else
				return false;
			return true;
		}

		/// <summary>
		/// Gets the indentation information for a Table.
		/// </summary>
		/// <param name="tableAlignment">Returns the table alignment.</param>
		/// <returns>Returns the indentation value.</returns>
		internal static int GetTableIndentInfo(ReadOnlyPropertyTable propertyTable, ConfigurableDictionaryNode config, ref TableRowAlignmentValues tableAlignment)
		{
			var style = config.Parent?.Style;
			var styleSheet = FontHeightAdjuster.StyleSheetFromPropertyTable(propertyTable);
			if (style == null || styleSheet == null || !styleSheet.Styles.Contains(style))
			{
				return 0;
			}

			var projectStyle = styleSheet.Styles[style];
			var exportStyleInfo = new ExportStyleInfo(projectStyle);

			// Get the indentation value.
			int indentVal = 0;
			var hangingIndent = 0.0f;
			if (exportStyleInfo.HasFirstLineIndent)
			{
				var firstLineIndentValue = MilliPtToTwentiPt(exportStyleInfo.FirstLineIndent);
				if (firstLineIndentValue < 0.0f)
				{
					hangingIndent = firstLineIndentValue;
				}
			}
			if (exportStyleInfo.HasLeadingIndent || hangingIndent < 0.0f)
			{
				var leadingIndent = CalculateMarginLeft(exportStyleInfo, hangingIndent);
				indentVal = (int)leadingIndent;
			}

			// Get the alignment direction.
			tableAlignment = exportStyleInfo.DirectionIsRightToLeft == TriStateBool.triTrue ?
				TableRowAlignmentValues.Right : TableRowAlignmentValues.Left;

			return indentVal;
		}

		/// <summary>
		/// Calculate the left margin.
		/// Note that in Word Styles the left margin is not combined with its ancestor so
		/// no adjustment is necessary.
		/// </summary>
		private static float CalculateMarginLeft(ExportStyleInfo exportStyleInfo, float hangingIndent)
		{
			var leadingIndent = 0.0f;
			if (exportStyleInfo.HasLeadingIndent)
			{
				leadingIndent = MilliPtToTwentiPt(exportStyleInfo.LeadingIndent);
			}

			leadingIndent -= hangingIndent;
			return leadingIndent;
		}

		private static bool GetFontSize(BaseStyleInfo projectStyle, int wsId, out double fontSize)
		{
			fontSize = default(double);
			var wsFontInfo = projectStyle.FontInfoForWs(wsId);
			var defaultFontInfo = projectStyle.DefaultCharacterStyleInfo;
			int fwFontSize;
			bool result = GetFontValue(wsFontInfo.m_fontSize, defaultFontInfo.FontSize, out fwFontSize);
			// Fontsize is stored internally multiplied by 1000.  (FieldWorks code generally hates floating point.)
			// We divide by 1000 and return fontsize in points
			if (result)
				fontSize = fwFontSize / 1000.0;

			return result;
		}

		private static string GetOpenXmlColor(byte r, byte g, byte b)
		{
			// note: openxml does not allow an alpha value for border color.
			// openxml expects border color values given as 6-digit hex values with the '#' omitted.
			return $"{r:X2}{g:X2}{b:X2}";
		}

		/// <summary>
		/// In the FwStyles values were stored in millipoints to avoid expensive floating point calculations in c++ code.
		/// We need to convert these to twentieths of a point for use in openxml word styles.
		/// </summary>
		private static int MilliPtToTwentiPt(int millipoints)
		{
			return (int)Math.Round((float)millipoints / 50, 0);
		}

		/// <summary>
		/// In the FwStyles values were stored in millipoints to avoid expensive floating point calculations in c++ code.
		/// For borders in openxml word styles, we need to convert these to eighths of a point.
		/// </summary>
		private static int MilliPtToEighthPt(int millipoints)
		{
			return (int)Math.Round((float)millipoints / 125, 0);
		}

		internal static void SetStyleName(Style style, string styleName)
		{
			style.StyleId = styleName;
			if (style.StyleName == null)
			{
				style.StyleName = new StyleName() { Val = style.StyleId };
			}
			else
			{
				style.StyleName.Val = style.StyleId;
			}
		}

		internal static void SetBasedOn(Style style, string basedOnValue)
		{
			if (style.BasedOn == null)
			{
				style.BasedOn = new BasedOn() { Val = basedOnValue };
			}
			else
			{
				style.BasedOn.Val = basedOnValue;
			}
		}
	}

	public static class WordStyleExtensions
	{
		/// <summary>
		/// Extension method to provide a word style conversion from a FwTextAlign enum value
		/// </summary>
		/// <param name="align"></param>
		/// <returns></returns>
		public static Justification AsWordStyle(this FwTextAlign align)
		{
			switch (align)
			{
				case (FwTextAlign.ktalJustify):
					return new Justification() { Val = JustificationValues.Both };
				case (FwTextAlign.ktalCenter):
					return new Justification() { Val = JustificationValues.Center };
				case (FwTextAlign.ktalLeading):
					return new Justification() { Val = JustificationValues.Start };
				case (FwTextAlign.ktalTrailing):
					return new Justification() { Val = JustificationValues.End };
				case (FwTextAlign.ktalLeft):
					return new Justification() { Val = JustificationValues.Left };
				case (FwTextAlign.ktalRight):
					return new Justification() { Val = JustificationValues.Right };
				default:
					// If justification is not specified, it should automatically be inherited.
					return null;
			}
		}
	}
}<|MERGE_RESOLUTION|>--- conflicted
+++ resolved
@@ -54,15 +54,9 @@
 		internal const string LetterHeadingStyleName = "Dictionary-LetterHeading";
 		internal const string LetterHeadingDisplayName = "Letter Heading";
 		internal const string LetterHeadingNodePath = ".letterHeading";
-<<<<<<< HEAD
-		internal const string PictureAndCaptionTextboxDisplayName = "Picture And Caption";
+		internal const string PictureAndCaptionTextframeDisplayName = "Picture And Caption";
+		internal const string PictureAndCaptionNodePath = ".pictures";
 		internal const string PictureTextboxOuterDisplayName = "Pictureframe Textbox";
-		internal const string PictureTextboxOuterNodePath = ".pictureTextbox";
-
-=======
-		internal const string PictureAndCaptionTextframeDisplayName = "Pictures";
-		internal const string PictureAndCaptionNodePath = ".pictures";
->>>>>>> c1024117
 		internal const string EntryStyleContinue = "-Continue";
 
 		internal const string PageHeaderIdEven = "EvenPages";
@@ -393,27 +387,6 @@
 			return exportStyle;
 		}
 
-<<<<<<< HEAD
-		public static Style GenerateParagraphStyleFromPictureOptions()
-		{
-			// Creating a style for the paragraph that will contain the image and caption
-			var textBoxStyle = new Style() {
-				Type = StyleValues.Paragraph,
-				StyleId = PictureAndCaptionTextboxDisplayName,
-				StyleName = new StyleName() { Val = PictureAndCaptionTextboxDisplayName }
-			};
-
-			var parProps = new StyleParagraphProperties();
-			// The image and caption should always be centered within the textbox.
-			parProps.Justification = new Justification() { Val = JustificationValues.Center };
-			// In FLEx, images have no before or after spacing.
-			parProps.SpacingBetweenLines = new SpacingBetweenLines() {Before = "0", After = "0"};
-			textBoxStyle.Append(parProps);
-			return textBoxStyle;
-		}
-
-=======
->>>>>>> c1024117
 		/// <summary>
 		/// Create a paragraph 'continuation' style based on a regular style. This is needed when a paragraph is split
 		/// because part of the content cannot be nested in a paragraph (table, another paragraph). The
