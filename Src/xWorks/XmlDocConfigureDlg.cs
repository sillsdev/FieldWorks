// Copyright (c) 2007-2015 SIL International
// This software is licensed under the LGPL, version 2.1 or later
// (http://www.gnu.org/licenses/lgpl-2.1.html)
//
// File: XmlDocConfigureDlg.cs
// Responsibility:
// Last reviewed:
//
// <remarks>
// Uncomment the #define if you want to see the "Restore Defaults" and "Set/Clear All" buttons.
// (This affects only DEBUG builds.)
// </remarks>
#define DEBUG_TEST
using System;
using System.Collections;
using System.Collections.Generic;
using System.ComponentModel;
using System.Diagnostics;
using System.Diagnostics.CodeAnalysis;
using System.Drawing;
using System.IO;
using System.Linq;
using System.Text;
using System.Text.RegularExpressions;
using System.Windows.Forms;
using System.Xml;
using SIL.CoreImpl;
using SIL.FieldWorks.Common.COMInterfaces;
using SIL.FieldWorks.Common.Controls;
using SIL.FieldWorks.Common.Framework;
using SIL.FieldWorks.Common.FwUtils;
using SIL.FieldWorks.Common.RootSites;
using SIL.FieldWorks.FDO;
using SIL.FieldWorks.FDO.DomainServices;
using SIL.FieldWorks.FwCoreDlgControls;
using SIL.FieldWorks.FwCoreDlgs;
<<<<<<< HEAD
using SIL.CoreImpl;
using SIL.FieldWorks.Common.RootSites;
=======
using SIL.Utils;
using SIL.Windows.Forms;
using XCore;
>>>>>>> 5a77a746

namespace SIL.FieldWorks.XWorks
{
	/// <summary>
	/// XmlDocConfigureDlg is used to configure parts of a jtview layout, for instance, as used
	/// for the Dictionary view in Flex.  It builds a tree view from the XML &lt;part&gt; nodes
	/// contained within &lt;layout&gt; nodes, following the path of layouts called by parts called
	/// by those "part ref" nodes.
	/// The first such document handled is a dictionary in the Language Explorer program.  There
	/// are a few traces of that in the code below, but most of the code should be rather generic.
	/// If any additional documents are configured with this tool, it may be worth try to generalize
	/// some of these fine points, possibly by adding more configuration control attributes like the
	/// hideConfig="true" attributes added to a couple of part refs just to make the node tree look
	/// nicer to the users.
	/// </summary>
	public partial class XmlDocConfigureDlg : Form, IFWDisposable, ILayoutConverter
	{
		XmlNode m_configurationParameters;
		string m_defaultRootLayoutName;
		const string sdefaultStemBasedLayout = "publishStem";
		FdoCache m_cache;
		IFwMetaDataCache m_mdc;
		FwStyleSheet m_styleSheet;
<<<<<<< HEAD
		IFwMainWnd m_mainWindow;
		private IPropertyTable m_propertyTable;
		private IPublisher m_publisher;
=======
		IMainWindowDelegateCallbacks m_callbacks;
		Mediator m_mediator;
		private XCore.PropertyTable m_propertyTable;
>>>>>>> 5a77a746
		string m_sLayoutPropertyName;
		Inventory m_layouts;
		Inventory m_parts;
		LayoutTreeNode m_current;
		List<StyleComboItem> m_rgCharStyles;
		List<StyleComboItem> m_rgParaStyles;
		// The original distance from the bottom of panel1 to the top of m_lblContext.
		int m_dyContextOffset;
		// The original distance from the top of m_lblContext to the bottom of the dialog.
		private int m_dyOriginalTopOfContext;
		private string m_helpTopicID; // should we store the helpID or the configObject
		bool m_fDeleteCustomFiles;
		string m_configObjectName;
		string m_configNotLocalizedObjectName;
		/// <summary>
		/// Store nodes that need to be persisted as part of a new copy of a whole layout,
		/// but which don't directly (or indirectly) appear in configuration.
		/// </summary>
		readonly List<XmlNode> m_rgxnNewLayoutNodes = new List<XmlNode>();

		private readonly Guid m_unspecComplexFormType;
		private readonly Guid m_unspecVariantType;

		private List<ICmPossibility> m_rgRelationTypes;
		private List<ICmPossibility> m_rgComplexFormTypes;
		private List<ICmPossibility> m_rgVariantTypes;

		/// <summary>
		/// True if a MasterRefresh must be done when the dialog closes (even if the user cancels!)
		/// This gets set if we change the global homograph configuration while running the dialog.
		/// </summary>
		public bool MasterRefreshRequired { get; set; }

		/// <summary>
		/// Label for top of Complex Entry Type list (and top of Minor Entry Type list in Root-based views).
		/// </summary>
		private readonly string m_noComplexEntryTypeLabel;

		/// <summary>
		/// Label for top of Variant Type list and Minor Entry Type list.
		/// </summary>
		private readonly string m_noVariantTypeLabel;

		/// <summary>
		/// This class encapsulates a part (ref=) and its enclosing layout.
		/// </summary>
		internal class PartCaller
		{
			private readonly XmlNode m_xnPartRef;
			private readonly XmlNode m_xnLayout;
			private readonly bool m_fHidden;

			internal PartCaller(XmlNode layout, XmlNode partref)
			{
				m_xnLayout = layout;
				m_xnPartRef = partref;
				m_fHidden = XmlUtils.GetOptionalBooleanAttributeValue(partref, "hideConfig", false);
			}

			internal XmlNode PartRef
			{
				get { return m_xnPartRef; }
			}

			internal XmlNode Layout
			{
				get { return m_xnLayout; }
			}

			internal bool Hidden
			{
				get { return m_fHidden; }
			}
		}

		readonly LayoutLevels m_levels = new LayoutLevels();

		/// <summary>
		/// Toggles true to set, false to clear.
		/// </summary>
		private bool m_fValueForSetAll = true;

		#region Constructor, Initialization, etc.

		/// <summary>
		/// Convert a distance that is right at 96 dpi to the current screen dpi
		/// </summary>
		/// <param name="input"></param>
		/// <returns></returns>
		int From96dpiY(int input)
		{
			using (var g = CreateGraphics())
			{
				return (int)Math.Round(input*g.DpiY/96.0);
			}
		}

		/// <summary>
		/// Convert a distance that is right at 96 dpi to the current screen dpi
		/// </summary>
		/// <param name="input"></param>
		/// <returns></returns>
		int From96dpiX(int input)
		{
			using (var g = CreateGraphics())
			{
				return (int)Math.Round(input * g.DpiX / 96.0);
			}
		}

		public XmlDocConfigureDlg()
		{
			InitializeComponent();

			m_lvItems.SelectedIndexChanged += OnListItemsSelectedIndexChanged;
			m_lvItems.ItemCheck += OnListItemsItemCheck;
			m_btnMoveItemDown.Click += OnMoveItemDownClick;
			m_btnMoveItemUp.Click += OnMoveItemUpClick;

			// Relocate the label and link for parent nodes.
			m_cfgParentNode.Visible = false;
			m_cfgParentNode.Location = new Point(From96dpiX(9), From96dpiY(57));
			m_cfgParentNode.ConfigureNowClicked += m_lnkConfigureNow_LinkClicked;

			// Relocate the controls for Sense nodes.
			m_chkShowSingleGramInfoFirst.Location = new Point(From96dpiX(10), From96dpiY(104));
			m_cfgSenses.Location = new Point(From96dpiX(10),
				m_chkShowSingleGramInfoFirst.Location.Y + m_chkShowSingleGramInfoFirst.Height + From96dpiY(4));
			m_cfgSenses.SensesBtnClicked += m_cfgSenses_SensesBtnClicked;
			m_cfgSenses.DisplaySenseInParaChecked += m_displaySenseInParaChecked;
			m_cfgSenses.Initialize();

			// "showasindentedpara"
			m_chkComplexFormsAsParagraphs.Location = m_chkShowSingleGramInfoFirst.Location;

			m_tvParts.AfterCheck += m_tvParts_AfterCheck;
			m_tbBefore.LostFocus += m_tbBefore_LostFocus;
			m_tbBetween.LostFocus += m_tbBetween_LostFocus;
			m_tbAfter.LostFocus += m_tbAfter_LostFocus;
			m_tbBefore.GotFocus += m_tbBefore_GotFocus;
			m_tbBetween.GotFocus += m_tbBetween_GotFocus;
			m_tbAfter.GotFocus += m_tbAfter_GotFocus;
			m_tbBefore.TextChanged += m_tb_TextChanged;
			m_tbBetween.TextChanged += m_tb_TextChanged;
			m_tbAfter.TextChanged += m_tb_TextChanged;

			m_unspecComplexFormType = XmlViewsUtils.GetGuidForUnspecifiedComplexFormType();
			m_unspecVariantType = XmlViewsUtils.GetGuidForUnspecifiedVariantType();

			m_noComplexEntryTypeLabel = "<" + xWorksStrings.ksNoComplexFormType + ">";
			m_noVariantTypeLabel = "<" + xWorksStrings.ksNoVariantType + ">";
			// This functionality is too difficult to get working on a limited basis (affecting
			// only the current general layout), so it's being disabled here and moved elsewhere.
			// See LT-6984.
			m_btnRestoreDefaults.Visible = false;
			m_btnRestoreDefaults.Enabled = false;
			// We need to show/hide the style controls based on whether we're showing as a paragraph
			// (where that control is valid).
			m_chkComplexFormsAsParagraphs.CheckedChanged += m_chkComplexFormsAsParagraphs_CheckedChanged;
			//m_cfgSenses.VisibleChanged += m_cfgSenses_VisibleChanged;
#if DEBUG
#if DEBUG_TEST
			m_btnRestoreDefaults.Visible = true;	// but it can be useful when testing...
			m_btnRestoreDefaults.Enabled = true;
			m_btnSetAll.Visible = true;
			m_btnSetAll.Enabled = true;
// ReSharper disable LocalizableElement
			m_btnSetAll.Text = "DEBUG: Set All";
// ReSharper restore LocalizableElement
#endif
#endif
		}

		//void m_cfgSenses_VisibleChanged(object sender, EventArgs e)
		//{
		//    // Seems at resolutions other than 96dpi this control changes its minimumSize
		//    // when it first becomes visible, so at that point we need to adjust it.
		//    m_cfgSenses.Height = m_cfgSenses.MinimumSize.Height;
		//}

		/// <summary>
		/// Initialize the dialog after creating it.
		/// </summary>
		public void SetConfigDlgInfo(XmlNode configurationParameters, FdoCache cache,
<<<<<<< HEAD
			FwStyleSheet styleSheet, IFwMainWnd mainWindow, IPropertyTable propertyTable, IPublisher publisher, string sLayoutPropertyName)
=======
			FwStyleSheet styleSheet, IMainWindowDelegateCallbacks mainWindowDelegateCallbacks,
			Mediator mediator, XCore.PropertyTable propertyTable, string sLayoutPropertyName)
>>>>>>> 5a77a746
		{
			CheckDisposed();
			m_configurationParameters = configurationParameters;
			string labelKey = XmlUtils.GetAttributeValue(configurationParameters, "viewTypeLabelKey");
			if (!String.IsNullOrEmpty(labelKey))
			{
				string sLabel = xWorksStrings.ResourceManager.GetString(labelKey);
				if (!String.IsNullOrEmpty(sLabel))
					m_lblViewType.Text = sLabel;
			}
			m_cache = cache;
			m_mdc = m_cache.DomainDataByFlid.MetaDataCache;
			m_styleSheet = styleSheet;
			m_mainWindow = mainWindow;
			m_propertyTable = propertyTable;
			m_publisher = publisher;
			m_sLayoutPropertyName = sLayoutPropertyName;
			m_layouts = Inventory.GetInventory("layouts", cache.ProjectId.Name);
			m_parts = Inventory.GetInventory("parts", cache.ProjectId.Name);
			m_configObjectName = XmlUtils.GetLocalizedAttributeValue(configurationParameters, "configureObjectName", "");
			m_configNotLocalizedObjectName = XmlUtils.GetOptionalAttributeValue(
				configurationParameters, "configureObjectName", "");
			Text = String.Format(Text, m_configObjectName);
			m_defaultRootLayoutName = XmlUtils.GetAttributeValue(configurationParameters, "layout");
			string sLayoutType;
			m_propertyTable.TryGetValue(m_sLayoutPropertyName, out sLayoutType);
			if (String.IsNullOrEmpty(sLayoutType))
				sLayoutType = m_defaultRootLayoutName;

			var configureLayouts = XmlUtils.FindNode(m_configurationParameters, "configureLayouts");
			LegacyConfigurationUtils.BuildTreeFromLayoutAndParts(configureLayouts, this);
			SetSelectedDictionaryTypeItem(sLayoutType);

			// Restore the location and size from last time we called this dialog.
			Point dlgLocation;
			Size dlgSize;
			if (m_propertyTable.TryGetValue("XmlDocConfigureDlg_Location", out dlgLocation) && m_propertyTable.TryGetValue("XmlDocConfigureDlg_Size", out dlgSize))
			{
<<<<<<< HEAD
				Rectangle rect = new Rectangle(dlgLocation, dlgSize);
				ScreenUtils.EnsureVisibleRect(ref rect);
=======
				var locWnd = m_propertyTable.GetValue<Point>("XmlDocConfigureDlg_Location");
				var szWnd = m_propertyTable.GetValue<Size>("XmlDocConfigureDlg_Size");
				Rectangle rect = new Rectangle(locWnd, szWnd);
				ScreenHelper.EnsureVisibleRect(ref rect);
>>>>>>> 5a77a746
				DesktopBounds = rect;
				StartPosition = FormStartPosition.Manual;
			}

			// Make a help topic ID
			m_helpTopicID = generateChooserHelpTopicID(m_configNotLocalizedObjectName);

			// Load the lists for the styles combo boxes.
			SetStylesLists();
		}

		private void SetSelectedDictionaryTypeItem(string sLayoutType)
		{
			int idx = -1;
			for (int i = 0; i < m_cbDictType.Items.Count; ++i)
			{
				var item = m_cbDictType.Items[i] as LayoutTypeComboItem;
				if (item != null && item.LayoutName == sLayoutType)
				{
					idx = i;
					break;
				}
			}
			if (idx < 0)
				idx = 0;
			m_cbDictType.SelectedIndex = idx;
		}

		private void SetStylesLists()
		{
			if (m_rgCharStyles == null)
				m_rgCharStyles = new List<StyleComboItem>();
			else
				m_rgCharStyles.Clear();
			if (m_rgParaStyles == null)
				m_rgParaStyles = new List<StyleComboItem>();
			else
				m_rgParaStyles.Clear();
			m_rgCharStyles.Add(new StyleComboItem(null));
			// Per comments at end of LT-10950, we don't ever want 'none' as an option for paragraph style.
			//m_rgParaStyles.Add(new StyleComboItem(null));
			foreach (BaseStyleInfo sty in m_styleSheet.Styles)
			{
				if (sty.IsCharacterStyle)
					m_rgCharStyles.Add(new StyleComboItem(sty));
				else if (sty.IsParagraphStyle)
					m_rgParaStyles.Add(new StyleComboItem(sty));
			}
			m_rgCharStyles.Sort();
			m_rgParaStyles.Sort();
		}

		class GuidAndSubClass
		{
			private Guid ItemGuid { get; set; }
			internal LexReferenceInfo.TypeSubClass SubClass { get; set; }

			internal GuidAndSubClass(Guid guid, LexReferenceInfo.TypeSubClass sub)
			{
				ItemGuid = guid;
				SubClass = sub;
			}

			/// <summary>
			/// Override.
			/// </summary>
			public override bool Equals(object obj)
			{
				if (obj is GuidAndSubClass)
				{
					var that = (GuidAndSubClass)obj;
					return ItemGuid == that.ItemGuid && SubClass == that.SubClass;
				}
				return false;
			}

			/// <summary>
			/// Override.
			/// </summary>
			public override int GetHashCode()
			{
				return ItemGuid.GetHashCode() + SubClass.GetHashCode();
			}
		}

		public void BuildRelationTypeList(LayoutTreeNode ltn)
		{
			// Get the canonical list from the project.
			if (m_rgRelationTypes == null)
			{
				m_rgRelationTypes = m_cache.LangProject.LexDbOA.ReferencesOA.PossibilitiesOS.ToList();
				m_rgRelationTypes.Sort(ComparePossibilitiesByName);
			}
			// Add any new types to our ordered list (or fill in an empty list).
			var setSortedGuids = new Set<GuidAndSubClass>();
			foreach (var lri in ltn.RelTypeList)
				setSortedGuids.Add(new GuidAndSubClass(lri.ItemGuid, lri.SubClass));
			foreach (var poss in m_rgRelationTypes)
			{
				var lrt = (ILexRefType)poss;
				if (ltn.LexRelType == "sense")
				{
					// skip entry relations when looking at a sense configuration
					if (lrt.MappingType == (int)LexRefTypeTags.MappingTypes.kmtEntryAsymmetricPair ||
						lrt.MappingType == (int)LexRefTypeTags.MappingTypes.kmtEntryCollection ||
						lrt.MappingType == (int)LexRefTypeTags.MappingTypes.kmtEntryPair ||
						lrt.MappingType == (int)LexRefTypeTags.MappingTypes.kmtEntrySequence ||
						lrt.MappingType == (int)LexRefTypeTags.MappingTypes.kmtEntryTree)
					{
						continue;
					}
				}
				else
				{
					// skip sense relations when looking at an entry configuration
					if (lrt.MappingType == (int)LexRefTypeTags.MappingTypes.kmtSenseAsymmetricPair ||
						lrt.MappingType == (int)LexRefTypeTags.MappingTypes.kmtSenseCollection ||
						lrt.MappingType == (int)LexRefTypeTags.MappingTypes.kmtSensePair ||
						lrt.MappingType == (int)LexRefTypeTags.MappingTypes.kmtSenseSequence ||
						lrt.MappingType == (int)LexRefTypeTags.MappingTypes.kmtSenseTree)
					{
						continue;
					}
				}
				var gsc = new GuidAndSubClass(poss.Guid, LexReferenceInfo.TypeSubClass.Normal);
				if (lrt.MappingType == (int)LexRefTypeTags.MappingTypes.kmtEntryAsymmetricPair ||
					lrt.MappingType == (int)LexRefTypeTags.MappingTypes.kmtEntryOrSenseAsymmetricPair ||
					lrt.MappingType == (int)LexRefTypeTags.MappingTypes.kmtSenseAsymmetricPair ||
					lrt.MappingType == (int)LexRefTypeTags.MappingTypes.kmtEntryTree ||
					lrt.MappingType == (int)LexRefTypeTags.MappingTypes.kmtEntryOrSenseTree ||
					lrt.MappingType == (int)LexRefTypeTags.MappingTypes.kmtSenseTree)
				{
					gsc.SubClass = LexReferenceInfo.TypeSubClass.Forward;
				}
				if (!setSortedGuids.Contains(gsc))
				{
					var lri = new LexReferenceInfo(true, poss.Guid)
						{
							SubClass = gsc.SubClass
						};
					ltn.RelTypeList.Add(lri);
				}
				if (gsc.SubClass == LexReferenceInfo.TypeSubClass.Forward)
				{
					gsc.SubClass = LexReferenceInfo.TypeSubClass.Reverse;
					if (!setSortedGuids.Contains(gsc))
					{
						var lri = new LexReferenceInfo(true, poss.Guid)
							{
								SubClass = gsc.SubClass
							};
						ltn.RelTypeList.Add(lri);
					}
				}
			}
			// Remove any obsolete types from our ordered list.
			var mapGuidType = new Dictionary<GuidAndSubClass, ILexRefType>();
			foreach (var poss in m_rgRelationTypes)
			{
				var lrt = (ILexRefType)poss;
				var gsc = new GuidAndSubClass(lrt.Guid, LexReferenceInfo.TypeSubClass.Normal);
				if (lrt.MappingType == (int)LexRefTypeTags.MappingTypes.kmtEntryAsymmetricPair ||
					lrt.MappingType == (int)LexRefTypeTags.MappingTypes.kmtEntryOrSenseAsymmetricPair ||
					lrt.MappingType == (int)LexRefTypeTags.MappingTypes.kmtSenseAsymmetricPair ||
					lrt.MappingType == (int)LexRefTypeTags.MappingTypes.kmtEntryTree ||
					lrt.MappingType == (int)LexRefTypeTags.MappingTypes.kmtEntryOrSenseTree ||
					lrt.MappingType == (int)LexRefTypeTags.MappingTypes.kmtSenseTree)
				{
					gsc.SubClass = LexReferenceInfo.TypeSubClass.Forward;
				}
				mapGuidType.Add(gsc, lrt);
				if (gsc.SubClass == LexReferenceInfo.TypeSubClass.Forward)
				{
					var gsc2 = new GuidAndSubClass(lrt.Guid, LexReferenceInfo.TypeSubClass.Reverse);
					mapGuidType.Add(gsc2, lrt);
				}
			}
			var obsoleteItems = ltn.RelTypeList.Where(
				lri => !mapGuidType.ContainsKey(new GuidAndSubClass(lri.ItemGuid, lri.SubClass))).ToList();
			foreach (var lri in obsoleteItems)
				ltn.RelTypeList.Remove(lri);
			// Add the names to the items in the ordered list.
			foreach (var lri in ltn.RelTypeList)
			{
				var lrt = mapGuidType[new GuidAndSubClass(lri.ItemGuid, lri.SubClass)];
				if (lri.SubClass == LexReferenceInfo.TypeSubClass.Reverse)
					lri.Name = lrt.ReverseName.BestAnalysisVernacularAlternative.Text;
				else
					lri.Name = lrt.Name.BestAnalysisVernacularAlternative.Text;
			}
		}

		public void BuildEntryTypeList(LayoutTreeNode ltn, string parentLayoutName)
		{
			// Add any new types to our ordered list (or fill in an empty list).
			var setGuidsFromXml = new Set<Guid>(ltn.EntryTypeList.Select(info => info.ItemGuid));
			Dictionary<Guid, ICmPossibility> mapGuidType;
			int index;
			switch (ltn.EntryType)
			{
				case "complex":
					// Get the canonical list from the project if needed.
					if (m_rgComplexFormTypes == null)
						m_rgComplexFormTypes = GetSortedFlattenedComplexFormTypeList();

					mapGuidType = m_rgComplexFormTypes.ToDictionary(poss => poss.Guid);
					foreach (var info in
						from poss in m_rgComplexFormTypes
						where !setGuidsFromXml.Contains(poss.Guid)
						select new ItemTypeInfo(true, poss.Guid))
					{
						ltn.EntryTypeList.Add(info);
					}
					if (!ListContainsGuid(ltn.EntryTypeList, m_unspecComplexFormType, out index))
					{
						var unspecified = new ItemTypeInfo(true, m_unspecComplexFormType);
						ltn.EntryTypeList.Insert(0, unspecified);
						index = 0;
					}
					ltn.EntryTypeList[index].Name = m_noComplexEntryTypeLabel;
					break;
				case "variant":
					// Get the canonical list from the project if needed.
					if (m_rgVariantTypes == null)
						m_rgVariantTypes = GetSortedFlattenedVariantTypeList();

					mapGuidType = m_rgVariantTypes.ToDictionary(poss => poss.Guid);
					foreach (var info in
						from poss in m_rgVariantTypes
						where !setGuidsFromXml.Contains(poss.Guid)
						select new ItemTypeInfo(true, poss.Guid))
					{
						ltn.EntryTypeList.Add(info);
					}
					if (!ListContainsGuid(ltn.EntryTypeList, m_unspecVariantType, out index))
					{
						var unspecified = new ItemTypeInfo(true, m_unspecVariantType);
						ltn.EntryTypeList.Insert(0, unspecified);
						index = 0;
					}
					ltn.EntryTypeList[index].Name = m_noVariantTypeLabel;
					break;
				//case "minor":
				default:
					// Should be 'minor', but treat any unknown entrytype as 'minor'
					var fstemBased = parentLayoutName.Contains(sdefaultStemBasedLayout);
					// Get the canonical Variant Type list from the project if needed.
					if (m_rgVariantTypes == null)
						m_rgVariantTypes = GetSortedFlattenedVariantTypeList();

					mapGuidType = m_rgVariantTypes.ToDictionary(poss => poss.Guid);
					// Root-based views have Complex Forms as Minor Entries too.
					if (!fstemBased)
					{
						// Get the canonical Complex Form Type list from the project if needed.
						if (m_rgComplexFormTypes == null)
							m_rgComplexFormTypes = GetSortedFlattenedComplexFormTypeList();
						// Add them to the map
						foreach (var poss in m_rgComplexFormTypes)
							mapGuidType.Add(poss.Guid, poss);
					}

					// Now make sure the LayoutTreeNode has the right entries
					foreach (var info in
						from kvp in mapGuidType
						where !setGuidsFromXml.Contains(kvp.Key)
						select new ItemTypeInfo(true, kvp.Key))
					{
						ltn.EntryTypeList.Add(info);
					}
					AddUnspecifiedTypes(fstemBased, fstemBased ? 0 : m_rgVariantTypes.Count, ltn);
					break;
			}
			// Remove any obsolete types from our ordered list.
			var obsoleteItems = ltn.EntryTypeList.Where(info => !IsUnspecifiedPossibility(info) &&
				!mapGuidType.ContainsKey(info.ItemGuid)).ToList();
			foreach (var info in obsoleteItems)
				ltn.EntryTypeList.Remove(info);
			// Add the names to the items in the ordered list.
			foreach (var info in ltn.EntryTypeList)
			{
				if (IsUnspecifiedPossibility(info))
					continue;
				var poss = mapGuidType[info.ItemGuid];
				info.Name = poss.Name.BestAnalysisVernacularAlternative.Text;
			}
		}

		public void LogConversionError(string errorLog)
		{
			Debug.Fail(errorLog);
		}

		/// <summary>
		/// Searches a list of ItemTypeInfo items for a specific Guid (usually representing
		/// an unspecified type 'possibility'. Out variable gives the index at which the Guid is
		/// found in the list, or -1 if not found.
		/// </summary>
		/// <param name="itemTypeList"></param>
		/// <param name="searchGuid"></param>
		/// <param name="index"></param>
		/// <returns>true if found, false if not found</returns>
		private static bool ListContainsGuid(IList<ItemTypeInfo> itemTypeList, Guid searchGuid, out int index)
		{
			var ffound = false;
			index = -1;
			for (var i = 0; i < itemTypeList.Count; i++)
			{
				var info = itemTypeList[i];
				if (info.ItemGuid != searchGuid)
					continue;
				ffound = true;
				index = i;
				break;
			}
			return ffound;
		}

		private List<ICmPossibility> GetSortedFlattenedVariantTypeList()
		{
			var result = FlattenPossibilityList(
				m_cache.LangProject.LexDbOA.VariantEntryTypesOA.PossibilitiesOS);
			result.Sort(ComparePossibilitiesByName);
			return result;
		}

		private List<ICmPossibility> GetSortedFlattenedComplexFormTypeList()
		{
			var result = FlattenPossibilityList(
				m_cache.LangProject.LexDbOA.ComplexEntryTypesOA.PossibilitiesOS);
			result.Sort(ComparePossibilitiesByName);
			return result;
		}

		private void AddUnspecifiedTypes(bool fstemBased, int cvarTypes, LayoutTreeNode ltn)
		{
			int index;
			if (!fstemBased)
			{
				if (!ListContainsGuid(ltn.EntryTypeList, m_unspecComplexFormType, out index))
				{
					var unspecified = new ItemTypeInfo(true, m_unspecComplexFormType);
					ltn.EntryTypeList.Insert(cvarTypes, unspecified);
					index = cvarTypes;
				}
				ltn.EntryTypeList[index].Name = m_noComplexEntryTypeLabel;
			}
			if (!ListContainsGuid(ltn.EntryTypeList, m_unspecVariantType, out index))
			{
				var unspecified = new ItemTypeInfo(true, m_unspecVariantType);
				ltn.EntryTypeList.Insert(0, unspecified);
				index = 0;
			}
			ltn.EntryTypeList[index].Name = m_noVariantTypeLabel;
		}

		internal static List<ICmPossibility> FlattenPossibilityList(IEnumerable<ICmPossibility> sequence)
		{
			var list = sequence.ToList();
			foreach (var poss in sequence)
			{
				// Need to get all nested items
				list.AddRange(FlattenPossibilityList(poss.SubPossibilitiesOS));
			}
			return list;
		}
		#endregion // Constructor, Initialization, etc.

		/// <summary>
		/// Overridden to defeat the standard .NET behavior of adjusting size by
		/// screen resolution. That is bad for this dialog because we remember the size,
		/// and if we remember the enlarged size, it just keeps growing.
		/// If we defeat it, it may look a bit small the first time at high resolution,
		/// but at least it will stay the size the user sets.
		/// </summary>
		/// <param name="e"></param>
		protected override void OnLoad(EventArgs e)
		{
			Size size = Size;
			base.OnLoad(e);
// ReSharper disable RedundantCheckBeforeAssignment
			if (Size != size)
				Size = size;
// ReSharper restore RedundantCheckBeforeAssignment
			// Now that we can 'Manage Views', we want this combo box even if Notebook only has one.
			//if (m_cbDictType.Items.Count < 2)
			//{
			//    // If there's only one choice, then hide the relevant controls, move all the other
			//    // controls up to the vacated space, and shrink the overall dialog box.
			//    RemoveDictTypeComboBox();
			//}
		}

		/// <summary>
		/// Save the location and size for next time.
		/// </summary>
		protected override void OnClosing(CancelEventArgs e)
		{
			if (m_propertyTable != null)
			{
				m_propertyTable.SetProperty("XmlDocConfigureDlg_Location", Location, true, false);
				m_propertyTable.SetProperty("XmlDocConfigureDlg_Size", Size, true, false);
			}
			base.OnClosing(e);
		}

		#region Dialog Event Handlers
		// ReSharper disable InconsistentNaming

		/// <summary>
		/// Users want to see visible spaces.  The only way to do this is to select everything,
		/// and show the selection when the focus leaves for elsewhere.
		/// </summary>
		void m_tbBefore_LostFocus(object sender, EventArgs e)
		{
			m_tbBefore.SelectAll();
		}
		void m_tbBetween_LostFocus(object sender, EventArgs e)
		{
			m_tbBetween.SelectAll();
		}
		void m_tbAfter_LostFocus(object sender, EventArgs e)
		{
			m_tbAfter.SelectAll();
		}

		/// <summary>
		/// When the focus returns, it's probably more useful to select at the end rather
		/// than selecting everything.
		/// </summary>
		void m_tbBefore_GotFocus(object sender, EventArgs e)
		{
			m_tbBefore.Select(m_tbBefore.Text.Length, 0);
		}
		void m_tbBetween_GotFocus(object sender, EventArgs e)
		{
			m_tbBetween.Select(m_tbBetween.Text.Length, 0);
		}
		void m_tbAfter_GotFocus(object sender, EventArgs e)
		{
			m_tbAfter.Select(m_tbAfter.Text.Length, 0);
		}

		/// <summary>
		/// Certain characters are not allowed in XML, even escaped, including 0x0 through 0x1F. Prevent these characters from being entered.
		/// (actually, tabs and linebreaks are in that range and legal, but they cause other problems, so we remove them, too)
		/// </summary>
		static void m_tb_TextChanged(object sender, EventArgs e)
		{
			const string illegalChars = "[\u0000-\u001F]";
			var tb = (TextBox)sender;
			if (Regex.IsMatch(tb.Text, illegalChars))
			{
				tb.Text = Regex.Replace(tb.Text, illegalChars, string.Empty);
				MessageBox.Show(xWorksStrings.ksIllegalXmlChars, xWorksStrings.ksWarning, MessageBoxButtons.OK, MessageBoxIcon.Warning);
			}
		}

		private void m_cbDictType_SelectedIndexChanged(object sender, EventArgs e)
		{
			List<LayoutTreeNode> rgltn = ((LayoutTypeComboItem)m_cbDictType.SelectedItem).TreeNodes;
			m_tvParts.Nodes.Clear();
			m_tvParts.Nodes.AddRange(rgltn.ToArray());
			if (m_tvParts.Nodes.Count > 0)
				m_tvParts.SelectedNode = m_tvParts.Nodes[0];
		}

		/// <summary>
		/// Set the active node, based on a string generated by XmlVc.NodeIdentifier,
		/// which makes 3-part strings class:layoutName:partRef.
		/// </summary>
		/// <param name="nodePath"></param>
		internal void SetActiveNode(string nodePath)
		{
			if (String.IsNullOrEmpty(nodePath)) return; // has been crashing with no check
			var idParts = nodePath.Split(':');
			if (idParts.Length != 4)
				return; // throw? 0 at least is plausible
			var className = idParts[0];
			var layoutName = idParts[1];
			var partRef = idParts[2];
			foreach (LayoutTreeNode ltn in m_tvParts.Nodes)
				SetActiveNode(ltn, className, layoutName, partRef);
		}

		private void SetActiveNode(LayoutTreeNode ltn, string className, string layoutName, string partRef)
		{
			if (XmlUtils.GetOptionalAttributeValue(ltn.Configuration, "ref") == partRef
				&& ltn.ParentLayout != null // is this ever possible?
				&& XmlUtils.GetOptionalAttributeValue(ltn.ParentLayout, "class") == className
				&& XmlUtils.GetOptionalAttributeValue(ltn.ParentLayout, "name") == layoutName)
			{
				m_tvParts.SelectedNode = ltn;
				return;
			}
			foreach (LayoutTreeNode ltnChild in ltn.Nodes)
				SetActiveNode(ltnChild, className, layoutName, partRef);
		}

		private void m_btnMoveUp_Click(object sender, EventArgs e)
		{
			StoreNodeData(m_current);	// Ensure duplicate has current data.
			LayoutTreeNode ltn = (LayoutTreeNode)m_current.Clone();
			int idx = m_current.Index;
			TreeNode tnParent = m_current.Parent;
			var old = m_current;
			tnParent.Nodes.Insert(idx - 1, ltn);
			m_tvParts.SelectedNode = ltn;
			// It's important to remove the old one AFTER we insert AND SELECT the new one.
			// otherwise another node is temporarily selected which may somehow result in it
			// being expanded (LT-10337). I chose to user Remove rather than RemoveAt
			// just to remove all doubt about what position it ends up after any side effects of
			// adding the new one, though I think it would work.
			tnParent.Nodes.Remove(old);
		}

		private void m_btnMoveDown_Click(object sender, EventArgs e)
		{
			StoreNodeData(m_current);	// Ensure duplicate has current data.
			LayoutTreeNode ltn = (LayoutTreeNode)m_current.Clone();
			int idx = m_current.Index;
			TreeNode tnParent = m_current.Parent;
			var old = m_current;
			tnParent.Nodes.Insert(idx + 2, ltn); // after the following node, since this one is not yet deleted.
			m_tvParts.SelectedNode = ltn;
			// It's important to remove the old one AFTER we insert AND SELECT the new one.
			// otherwise another node is temporarily selected which may somehow result in it
			// being expanded (LT-10337). I chose to user Remove rather than RemoveAt
			// just to remove all doubt about what position it ends up after any side effects of
			// adding the new one, though I think it would work.
			tnParent.Nodes.Remove(old);
		}

		private void OnDuplicateClick(object sender, EventArgs e)
		{
			Debug.Assert(!m_current.IsTopLevel);
			StoreNodeData(m_current);	// Ensure duplicate has current data.
			LayoutTreeNode ltnDup;

			// Generate a unique label to identify this as the n'th duplicate in the list.
			var rgsLabels = new List<string>();
			string sBaseLabel = null;
			if (m_current.Level == 0)
			{
				var nodes = ((LayoutTypeComboItem)m_cbDictType.SelectedItem).TreeNodes;
				sBaseLabel = GetBaseLabel(nodes, rgsLabels);
			}
			else
			{
				sBaseLabel = GetBaseLabel(m_current.Parent.Nodes, rgsLabels);
			}
			if (sBaseLabel == null)
				sBaseLabel = m_current.Label;
			var cDup = 1;
			var sLabel = String.Format("{0} ({1})", sBaseLabel, cDup);
			while (rgsLabels.Contains(sLabel))
			{
				++cDup;
				sLabel = String.Format("{0} ({1})", sBaseLabel, cDup);
			}
			if (String.IsNullOrEmpty(m_current.Param))
			{
				Debug.Assert(m_current.Nodes.Count == 0);
				ltnDup = m_current.CreateCopy();
			}
			else
			{
				ltnDup = DuplicateLayoutSubtree(cDup);
				if (ltnDup == null)
					return;
			}
			ltnDup.Label = sLabel;		// sets Text as well.
			var sDup = ltnDup.DupString;
			sDup = String.IsNullOrEmpty(sDup) ? cDup.ToString() : String.Format("{0}-{1}", sDup, cDup);
			ltnDup.DupString = sDup;
			if (m_current.Level == 0)
			{
				var nodes = ((LayoutTypeComboItem)m_cbDictType.SelectedItem).TreeNodes;
				var idx = nodes.IndexOf(m_current);
				nodes.Insert(idx + 1, ltnDup);
				m_tvParts.Nodes.Insert(idx + 1, ltnDup);
			}
			else
			{
				var idx = m_current.Index;
				m_current.Parent.Nodes.Insert(idx + 1, ltnDup);
			}
			ltnDup.Checked = m_current.Checked; // remember this before m_current changes
			m_tvParts.SelectedNode = ltnDup;
		}

		private string GetBaseLabel(IList nodes, List<string> rgsLabels)
		{
			string sBaseLabel = null;
			for (var i = 0; i < nodes.Count; ++i)
			{
				var ltn = (LayoutTreeNode)nodes[i];
				if (ltn.Configuration["ref"] == m_current.Configuration["ref"] &&
					ltn.LayoutName == m_current.LayoutName &&
					ltn.PartName == m_current.PartName)
				{
					rgsLabels.Add(ltn.Label);
					if (!ltn.IsDuplicate)
						sBaseLabel = ltn.Label;
				}
			}
			return sBaseLabel;
		}

		private LayoutTreeNode DuplicateLayoutSubtree(int iDup)
		{
			var sDupKey = String.Format("{0:D2}", iDup);

			var suffixCode = String.Format("{0}{1}", LayoutKeyUtils.kcMarkNodeCopy, sDupKey);
			var sRef = XmlUtils.GetOptionalAttributeValue(m_current.Configuration, "ref");
			var xnPart = m_parts.GetElement("part", new[] { String.Format("{0}-Jt-{1}", m_current.ClassName, sRef) });
			if (xnPart == null)
				return null;		// shouldn't happen.

			var duplicates = new List<XmlNode>();
			ProcessPartChildrenForDuplication(m_current.ClassName, m_current.Configuration,
				xnPart.ChildNodes, suffixCode, duplicates);
			foreach (var xn in duplicates)
				m_layouts.AddNodeToInventory(xn);

			var ltnDup = m_current.CreateCopy();
			AdjustAttributeValue(ltnDup.Configuration, "param", suffixCode);
			ltnDup.Param = AdjustLayoutName(ltnDup.Param, suffixCode);
			if (ltnDup.RelTypeList != null && ltnDup.RelTypeList.Count > 0)
			{
				var repoLexRefType = m_cache.ServiceLocator.GetInstance<ILexRefTypeRepository>();
				foreach (var lri in ltnDup.RelTypeList)
				{
					var lrt = repoLexRefType.GetObject(lri.ItemGuid);
					if (lri.SubClass == LexReferenceInfo.TypeSubClass.Reverse)
						lri.Name = lrt.ReverseName.BestAnalysisVernacularAlternative.Text;
					else
						lri.Name = lrt.Name.BestAnalysisVernacularAlternative.Text;
				}
			}
			if (ltnDup.EntryTypeList != null && ltnDup.EntryTypeList.Count > 0)
			{
				var repoPoss = m_cache.ServiceLocator.GetInstance<ICmPossibilityRepository>();
				foreach (var info in ltnDup.EntryTypeList)
				{
					if (IsUnspecifiedPossibility(info)) // Not 'real' CmPossibility items
					{
						info.Name = GetUnspecifiedItemName(info);
						continue;
					}
					var poss = repoPoss.GetObject(info.ItemGuid);
					info.Name = poss.Name.BestAnalysisVernacularAlternative.Text;
				}
			}

			if (duplicates.Count > 0)
				LegacyConfigurationUtils.AddChildNodes(duplicates[0], ltnDup, 0, this);
			ltnDup.IsNew = true;
			MarkLayoutTreeNodesAsNew(ltnDup.Nodes.OfType<LayoutTreeNode>());

			return ltnDup;
		}

		private bool IsUnspecifiedPossibility(ItemTypeInfo info)
		{
			return info.ItemGuid == m_unspecComplexFormType || info.ItemGuid == m_unspecVariantType;
		}

		private string GetUnspecifiedItemName(ItemTypeInfo info)
		{
			return info.ItemGuid == m_unspecComplexFormType ? m_noComplexEntryTypeLabel : m_noVariantTypeLabel;
		}

		/// <summary>
		/// Processes any part children for duplication purposes, does nothing on empty xmlNodeLists
		/// </summary>
		/// <param name="className"></param>
		/// <param name="xnCaller"></param>
		/// <param name="xmlNodeList"></param>
		/// <param name="suffixCode"></param>
		/// <param name="duplicates"></param>
		private void ProcessPartChildrenForDuplication(string className, XmlNode xnCaller,
			XmlNodeList xmlNodeList, string suffixCode, List<XmlNode> duplicates)
		{
			foreach (XmlNode xn in xmlNodeList)
			{
				if (xn is XmlComment)
					continue;
				if (xn.Name == "obj" || xn.Name == "seq" || xn.Name == "objlocal")
				{
					ProcessPartChildForDuplication(className, xnCaller, xn, suffixCode, duplicates);
				}
				else
				{
					ProcessPartChildrenForDuplication(className, xnCaller, xn.ChildNodes, suffixCode, duplicates);
				}
			}
		}

		private void ProcessPartChildForDuplication(string className, XmlNode xnCaller,
			XmlNode xnField, string suffixCode, List<XmlNode> duplicates)
		{
			var sLayoutName = XmlUtils.GetManditoryAttributeValue(xnCaller, "param");
			var fRecurse = XmlUtils.GetOptionalBooleanAttributeValue(xnCaller, "recurseConfig", true);
			if (!fRecurse)
			{
				// We don't want to recurse forever just because senses have subsenses, which
				// can have subsenses, which can ...
				// Or because entries have subentries (in root type layouts)...
				return;
			}
			var sField = XmlUtils.GetManditoryAttributeValue(xnField, "field");
			var clidDst = 0;
			string sClass = null;
			string sTargetClasses = null;
			try
			{
				// Failure should be fairly unusual, but, for example, part MoForm-Jt-FormEnvPub attempts to display
				// the property PhoneEnv inside an if that checks that the MoForm is one of the subclasses that has
				// the PhoneEnv property. MoForm itself does not.
				var mdc = (FDO.Infrastructure.IFwMetaDataCacheManaged)m_cache.DomainDataByFlid.MetaDataCache;
				if (!mdc.FieldExists(className, sField, true))
					return;
				var flid = m_cache.DomainDataByFlid.MetaDataCache.GetFieldId(className, sField, true);
				var type = (CellarPropertyType)m_cache.DomainDataByFlid.MetaDataCache.GetFieldType(flid);
				Debug.Assert(type >= CellarPropertyType.MinObj);
				if (type >= CellarPropertyType.MinObj)
				{
					sTargetClasses = XmlUtils.GetOptionalAttributeValue(xnField, "targetclasses");
					clidDst = m_mdc.GetDstClsId(flid);
					if (clidDst == 0)
						sClass = XmlUtils.GetOptionalAttributeValue(xnField, "targetclass");
					else
						sClass = m_mdc.GetClassName(clidDst);
					if (clidDst == StParaTags.kClassId)
					{
						var sClassT = XmlUtils.GetOptionalAttributeValue(xnField, "targetclass");
						if (!String.IsNullOrEmpty(sClassT))
							sClass = sClassT;
					}
				}
			}
			catch
			{
				return;
			}
			if (clidDst == MoFormTags.kClassId && !sLayoutName.StartsWith("publi"))
				return;	// ignore the layouts used by the LexEntry-Jt-Headword part.
			if (String.IsNullOrEmpty(sLayoutName) || String.IsNullOrEmpty(sClass))
				return;
			if (sTargetClasses == null)
				sTargetClasses = sClass;
			var rgsClasses = sTargetClasses.Split(new[] { ',', ' ' }, StringSplitOptions.RemoveEmptyEntries);
			XmlNode xnLayout = null;
			if (rgsClasses.Length > 0)
				xnLayout = m_layouts.GetElement("layout", new[] { rgsClasses[0], "jtview", sLayoutName, null });

			if (xnLayout != null)
			{
				var cNodes = xnLayout.ChildNodes.Count;
				DuplicateLayout(xnLayout.Clone(), suffixCode, duplicates);
				var fRepeatedConfig = XmlUtils.GetOptionalBooleanAttributeValue(xnField, "repeatedConfig", false);
				if (fRepeatedConfig)
					return;		// repeats an earlier part element (probably as a result of <if>s)
				for (var i = 1; i < rgsClasses.Length; i++)
				{
					var xnMergedLayout = m_layouts.GetElement("layout", new[] { rgsClasses[i], "jtview", sLayoutName, null });
					if (xnMergedLayout != null && xnMergedLayout.ChildNodes.Count == cNodes)
						DuplicateLayout(xnMergedLayout.Clone(), suffixCode, duplicates);
				}
			}
			else
			{
				// The "layout" in a part node can actually refer directly to another part, so check
				// for that possibility.
				var subPart = m_parts.GetElement("part", new[] { rgsClasses[0] + "-Jt-" + sLayoutName });
				if (subPart == null && !sLayoutName.EndsWith("-en"))
				{
					// Complain if we can't find either a layout or a part, and the name isn't tagged
					// for a writing system.  (We check only for English, being lazy.)
					var msg = String.Format("Missing jtview layout for class=\"{0}\" name=\"{1}\"",
						rgsClasses[0], sLayoutName);
					Debug.Assert(xnLayout != null, msg);
					//Debug.WriteLine(msg);
				}
			}
		}

		/// <summary>
		/// Fix the cloned layout for use as a duplicate.
		/// </summary>
		/// <param name="xnLayout">an unmodified clone of the original node</param>
		/// <param name="suffixCode">tag to append to the name attribute, and param attributes of child nodes</param>
		/// <param name="duplicates">list to add the modified layout to</param>
		private void DuplicateLayout(XmlNode xnLayout, string suffixCode, List<XmlNode> duplicates)
		{
			// It is important for at least one caller that the FIRST node added to duplicates is the copy of xnLayout.
			duplicates.Add(xnLayout);
			AdjustAttributeValue(xnLayout, "name", suffixCode);
			var className = XmlUtils.GetManditoryAttributeValue(xnLayout, "class");

			foreach (XmlNode partref in xnLayout.ChildNodes)
			{
				if (partref.Name == "part")
				{
					var param = XmlUtils.GetOptionalAttributeValue(partref, "param");
					if (!String.IsNullOrEmpty(param))
					{
						var sRef = XmlUtils.GetManditoryAttributeValue(partref, "ref");
						var xnPart = m_parts.GetElement("part", new[] {String.Format("{0}-Jt-{1}", className, sRef)});
						if (xnPart == null)
						{
							Debug.Assert(xnPart != null, @"XMLDocConfigure::DuplicateLayout - Failed to process "
										+ String.Format("{0}-Jt-{1}", className, sRef)
										+ @" likely an invalid layout.");
						}
						else
						{
							ProcessPartChildrenForDuplication(className, partref, xnPart.ChildNodes, suffixCode, duplicates);
						}
						AdjustAttributeValue(partref, "param", suffixCode);
					}
				}
				else if (partref.Name == "sublayout")
				{
					var sublayout = XmlUtils.GetManditoryAttributeValue(partref, "name");
					var xnSublayout = m_layouts.GetElement("layout", new[] {className, "jtview", sublayout, null});
					DuplicateLayout(xnSublayout.Clone(), suffixCode, duplicates);
					AdjustAttributeValue(partref, "name", suffixCode);
				}
			}
		}

		private static void AdjustAttributeValue(XmlNode node, string sAttrName, string suffixCode)
		{
			var xa = node.Attributes != null ? node.Attributes[sAttrName] : null;
			Debug.Assert(xa != null);
			xa.Value = AdjustLayoutName(xa.Value, suffixCode);
		}

		private static string AdjustLayoutName(string sName, string suffixCode)
		{
			Debug.Assert(!String.IsNullOrEmpty(sName));
			var cTag = suffixCode[0];
			int idx;
			if (cTag == LayoutKeyUtils.kcMarkNodeCopy)
			{
				var idx0 = suffixCode.IndexOf(LayoutKeyUtils.kcMarkLayoutCopy);
				if (idx0 < 0)
					idx0 = 0;
				idx = sName.IndexOf(cTag, idx0);
			}
			else
			{
				idx = sName.IndexOf(cTag);
			}
			if (idx > 0)
				sName = sName.Remove(idx);
			return String.Format("{0}{1}", sName, suffixCode);
		}

		private void m_btnRemove_Click(object sender, EventArgs e)
		{
			Debug.Assert(m_current.IsDuplicate);
			// REVIEW:  Should we have a user prompt?
			if (m_current.Level == 0)
			{
				var nodes = ((LayoutTypeComboItem)m_cbDictType.SelectedItem).TreeNodes;
				nodes.Remove(m_current);
				m_tvParts.Nodes.Remove(m_current);
			}
			else
			{
				m_current.Parent.Nodes.Remove(m_current);
			}
		}

		[SuppressMessage("Gendarme.Rules.Correctness", "EnsureLocalDisposalRule",
			Justification = "In .NET 4.5 XmlNodeList implements IDisposable, but not in 4.0.")]
		private void m_btnRestoreDefaults_Click(object sender, EventArgs e)
		{
			using (new WaitCursor(this))
			{
				LayoutCache.InitializePartInventories(null, m_propertyTable.GetValue<IApp>("App"),
					m_cache.ProjectId.ProjectFolder);
				Inventory layouts = Inventory.GetInventory("layouts", null);
				Inventory parts = Inventory.GetInventory("parts", null);
				//preserve layouts which are marked as copies
				var layoutTypes = m_layouts.GetLayoutTypes();
				var layoutCopies = m_layouts.GetElements("//layout[contains(@name, '#')]");
				foreach (var type in layoutTypes)
				{
					layouts.AddLayoutTypeToInventory(type);
				}
				foreach (var layoutCopy in layoutCopies)
				{
					var copy = layoutCopy as XmlNode;
					layouts.AddNodeToInventory(copy);
				}
				m_layouts = layouts;
				m_parts = parts;
				// recreate the layout trees.
				var selItem = m_cbDictType.SelectedItem as LayoutTypeComboItem;
				var selLabel = selItem == null ? null : selItem.Label;
				var selLayout = selItem == null ? null : selItem.LayoutName;
				m_cbDictType.Items.Clear();
				m_tvParts.Nodes.Clear();
				var configureLayouts = XmlUtils.FindNode(m_configurationParameters, "configureLayouts");
				LegacyConfigurationUtils.BuildTreeFromLayoutAndParts(configureLayouts, this);
				if (selItem != null)
				{
					// try to select the same view.
					foreach (var item in m_cbDictType.Items)
					{
						var ltci = item as LayoutTypeComboItem;
						if (ltci != null && ltci.Label == selLabel && ltci.LayoutName == selLayout)
						{
							m_cbDictType.SelectedItem = ltci;
							break;
						}
					}
				}
				m_fDeleteCustomFiles = true;
			}
		}

		private void m_btnOK_Click(object sender, EventArgs e)
		{
			if (IsDirty())
			{
				m_propertyTable.SetProperty(m_sLayoutPropertyName,
					((LayoutTypeComboItem)m_cbDictType.SelectedItem).LayoutName,
<<<<<<< HEAD
					SettingsGroup.LocalSettings, true, true);
=======
					XCore.PropertyTable.SettingsGroup.LocalSettings,
					true);
				m_propertyTable.SetPropertyPersistence(m_sLayoutPropertyName, true,
					XCore.PropertyTable.SettingsGroup.LocalSettings);
>>>>>>> 5a77a746
				SaveModifiedLayouts();
				DialogResult = DialogResult.OK;
			}
			else
			{
				DialogResult = DialogResult.Cancel;
			}
			Close();
		}

		private void m_btnHelp_Click(object sender, EventArgs e)
		{
			ShowHelp.ShowHelpTopic(m_propertyTable.GetValue<IHelpTopicProvider>("HelpTopicProvider"), m_helpTopicID);
		}

		/// <summary>
		/// Fire up the Styles dialog, and if necessary, reload the related combobox.
		/// </summary>
		private void m_btnStyles_Click(object sender, EventArgs e)
		{
			HandleStylesBtn(m_cbCharStyle, null, "");
		}

		/// <summary>
		/// Fire up the Styles dialog, and if necessary, reload the related combobox.
		/// </summary>
		private void m_btnBeforeStyles_Click(object sender, EventArgs e)
		{
			HandleStylesBtn(m_cbBeforeStyle, null, "");
		}

		/// <summary>
		/// Returns the name of the style the user would like to select (null or empty if canceled).
		/// </summary>
		private void HandleStylesBtn(ComboBox combo, Action fixCombo, string defaultStyle)
		{
			FwStylesDlg.RunStylesDialogForCombo(combo,
				() => {
					// Reload the lists for the styles combo boxes, and redisplay the controls.
					SetStylesLists();
					if (m_btnStyles.Visible)
						DisplayStyleControls(m_current.AllParentsChecked);
					if (m_btnBeforeStyles.Visible)
						DisplayBeforeStyleControls(m_current.AllParentsChecked);
					if (fixCombo != null)
						fixCombo();
				},
				defaultStyle, m_styleSheet,
#if RANDYTODO
				m_mainWindow != null ? m_mainWindow.MaxStyleLevelToShow : 0,
				m_mainWindow != null ? m_mainWindow.HvoAppRootObject : 0,
#else
				0, 0,
#endif
				m_cache, this, m_propertyTable.GetValue<IApp>("App"),
				m_propertyTable.GetValue<IHelpTopicProvider>("HelpTopicProvider"));
		}

		/// <summary>
		/// Move to the first child node when this "Configure Now" link text is clicked.
		/// </summary>
		/// <param name="sender"></param>
		/// <param name="e"></param>
		private void m_lnkConfigureNow_LinkClicked(object sender, LinkLabelLinkClickedEventArgs e)
		{
			Debug.Assert(m_current != null && m_current.Nodes.Count > 0);
			m_tvParts.SelectedNode = m_current.Nodes[0];
		}

		/// <summary>
		/// Don't allow the top-level nodes to be unchecked!  Also, tie the check boxes in
		/// the tree view to the "Display Data" checkbox if the user clicks on the tree view
		/// while that node is the current one displayed in detail.
		/// </summary>
		/// <remarks>LT-10472 says that not to restrict checkmarks for level 0.</remarks>
		void m_tvParts_AfterCheck(object sender, TreeViewEventArgs e)
		{
			if (e.Node == m_current)
			{
				m_chkDisplayData.Checked = e.Node.Checked;
				// Re-enable/disable the controls in the detail pane.
				if (!m_current.IsTopLevel)
				{
					if (m_current.Nodes.Count > 0)
						DisplayDetailsForAParentNode(m_current.AllParentsChecked);
					else if (m_current.UseParentConfig)
						DisplayDetailsForRecursiveNode(m_current.AllParentsChecked);
					else
						DisplayDetailsForLeafNode(m_current.AllParentsChecked);
					DisplayBeforeStyleControls(m_current.AllParentsChecked);
				}
			}
			else
			{
				if (m_current.IsDescendedFrom(e.Node))
				{
					DisplayCurrentNodeDetails();
				}
				MakeParentParaIfDivInParaVisible((LayoutTreeNode)e.Node);
			}
		}

		/// <summary>
		/// Tie the "Display Data" checkbox to the corresponding checkbox in the treeview.
		/// </summary>
		/// <param name="sender"></param>
		/// <param name="e"></param>
		private void m_chkDisplayData_CheckedChanged(object sender, EventArgs e)
		{
			if (m_current != null)
				m_current.Checked = m_chkDisplayData.Checked;
		}

		void m_chkComplexFormsAsParagraphs_CheckedChanged(object sender, EventArgs e)
		{
			if (m_current != null)
			{   // Are complex forms to be shown in their own line?
				var fChecked = m_chkComplexFormsAsParagraphs.Checked;
				m_current.ShowComplexFormPara = fChecked;
				ShowComplexFormRelatedControls(fChecked);
				if (fChecked)
				{   // All Senses must now be shown in separate paragraphs
					var ltnParent = m_current.Parent as LayoutTreeNode;
					if (ltnParent != null)
					{
						ltnParent.ShowSenseAsPara = true;
					}
				}
			}
		}

		/// <summary>
		/// Distinguish the various uses of m_lvItems, m_btnMoveItemUp, and m_btnMoveItemDown.
		/// </summary>
		private enum ListViewContent
		{
			Hidden,
			WritingSystems,
			RelationTypes,
			ComplexFormTypes,
			VariantTypes,
			MinorEntryTypes
		};
		private ListViewContent m_listType = ListViewContent.Hidden;

		void OnListItemsSelectedIndexChanged(object sender, EventArgs e)
		{
			var sic = m_lvItems.SelectedIndices;
			if (sic.Count != 1)
			{
				m_btnMoveItemUp.Enabled = false;
				m_btnMoveItemDown.Enabled = false;
				return;
			}
			switch (m_listType)
			{
				case ListViewContent.WritingSystems:
					m_btnMoveItemUp.Enabled = GetIndexToMoveWsUp(sic) > 0;
					m_btnMoveItemDown.Enabled = GetIndexToMoveWsDown(sic) < m_lvItems.Items.Count - 1;
					break;
				case ListViewContent.RelationTypes:
				case ListViewContent.ComplexFormTypes:
				case ListViewContent.VariantTypes:
				case ListViewContent.MinorEntryTypes:
					m_btnMoveItemUp.Enabled = GetIndexToMoveTypeUp(sic) > 0;
					m_btnMoveItemDown.Enabled = GetIndexToMoveTypeDown(sic) < m_lvItems.Items.Count - 1;
					break;
			}
		}

		void OnMoveItemUpClick(object sender, EventArgs e)
		{
			var sic = m_lvItems.SelectedIndices;
			int idx;
			switch (m_listType)
			{
				case ListViewContent.WritingSystems:
					idx = GetIndexToMoveWsUp(sic);
					MoveListItem(idx, Math.Max(idx - 1, 0));
					break;
				case ListViewContent.RelationTypes:
					idx = GetIndexToMoveTypeUp(sic);
					MoveListItem(idx, Math.Max(idx - 1, 0));
					MoveRelationTypeListItem(idx, Math.Max(idx - 1, 0));
					break;
				case ListViewContent.ComplexFormTypes:
				case ListViewContent.VariantTypes:
				case ListViewContent.MinorEntryTypes:
					idx = GetIndexToMoveTypeUp(sic);
					MoveListItem(idx, Math.Max(idx - 1, 0));
					MoveEntryTypeListItem(idx, Math.Max(idx - 1, 0));
					break;
			}
		}

		void OnMoveItemDownClick(object sender, EventArgs e)
		{
			var sic = m_lvItems.SelectedIndices;
			int idx;
			switch (m_listType)
			{
				case ListViewContent.WritingSystems:
					idx = GetIndexToMoveWsDown(sic);
					MoveListItem(idx, Math.Min(idx + 1, m_lvItems.Items.Count - 1));
					break;
				case ListViewContent.RelationTypes:
					idx = GetIndexToMoveTypeDown(sic);
					MoveListItem(idx, Math.Min(idx + 1, m_lvItems.Items.Count - 1));
					MoveRelationTypeListItem(idx, Math.Min(idx + 1, m_lvItems.Items.Count - 1));
					break;
				case ListViewContent.ComplexFormTypes:
				case ListViewContent.VariantTypes:
				case ListViewContent.MinorEntryTypes:
					idx = GetIndexToMoveTypeDown(sic);
					MoveListItem(idx, Math.Min(idx + 1, m_lvItems.Items.Count - 1));
					MoveEntryTypeListItem(idx, Math.Min(idx + 1, m_lvItems.Items.Count - 1));
					break;
			}
		}

		private int GetIndexToMoveWsUp(ListView.SelectedIndexCollection sic)
		{
			int idx = sic[0];
			if (idx == 0)
				return 0;
			object tagPrev = m_lvItems.Items[idx - 1].Tag;
			return tagPrev is ILgWritingSystem ? idx : 0;
		}

		private int GetIndexToMoveWsDown(ListView.SelectedIndexCollection sic)
		{
			int idxMax = m_lvItems.Items.Count - 1;
			int idx = sic[0];
			if (idx >= idxMax)
				return idxMax;
			object tagSel = m_lvItems.Items[idx].Tag;
			return tagSel is ILgWritingSystem ? idx : idxMax;
		}

		private int GetIndexToMoveTypeUp(ListView.SelectedIndexCollection sic)
		{
			var idxMax = m_lvItems.Items.Count - 1;
			var idx = sic[0];
			return idx >= idxMax ? idxMax : idx;
		}

		private int GetIndexToMoveTypeDown(ListView.SelectedIndexCollection sic)
		{
			var idxMax = m_lvItems.Items.Count - 1;
			var idx = sic[0];
			return idx >= idxMax ? idxMax : idx;
		}

		private void MoveRelationTypeListItem(int idx, int idxNew)
		{
			var info = m_current.RelTypeList[idx];
			m_current.RelTypeList.RemoveAt(idx);
			m_current.RelTypeList.Insert(idxNew, info);
		}

		private void MoveEntryTypeListItem(int idx, int idxNew)
		{
			var info = m_current.EntryTypeList[idx];
			m_current.EntryTypeList.RemoveAt(idx);
			m_current.EntryTypeList.Insert(idxNew, info);
		}

		void OnListItemsItemCheck(object sender, ItemCheckEventArgs e)
		{
			switch (m_listType)
			{
				case ListViewContent.WritingSystems:
					OnWritingSystemsItemCheck(e);
					break;
				case ListViewContent.RelationTypes:
				case ListViewContent.ComplexFormTypes:
				case ListViewContent.VariantTypes:
				case ListViewContent.MinorEntryTypes:
					OnItemTypeItemCheck(e);
					break;
			}
		}

		/// <summary>
		/// We are messing with the checkmarks while processing a checkmark change, and don't
		/// want the cascading recursive processing to occur.  Hence this variable...
		/// </summary>
		bool m_fItemCheck;

		/// <summary>
		/// We need to enforce two rules:
		/// 1. At least one item must always be checked.
		/// 2. If a magic ("Default Analysis" etc) item is checked, then it is the only one that can be checked.
		/// </summary>
		void OnWritingSystemsItemCheck(ItemCheckEventArgs e)
		{
			if (m_fItemCheck)
				return;
			try
			{
				m_fItemCheck = true;

				int cChecks;
				ListView.CheckedListViewItemCollection lvic = m_lvItems.CheckedItems;
				if (lvic.Count == 0)
				{
					// I don't think this can happen, but just in case...
					if (e.NewValue == CheckState.Unchecked)
						e.NewValue = CheckState.Checked;
					return;
				}
				ListViewItem lviEvent = m_lvItems.Items[e.Index];
				if (e.NewValue == CheckState.Checked)
				{
					cChecks = lvic.Count + 1;
					for (int i = lvic.Count - 1; i >= 0; --i)
					{
						if (lviEvent.Tag is ILgWritingSystem)
						{
							if (lvic[i].Tag is int)
							{
								lvic[i].Checked = false;	// Uncheck any magic ws items.
								--cChecks;
							}
						}
						else
						{
							if (lvic[i].Index != e.Index)
							{
								lvic[i].Checked = false;	// uncheck any other items.
								--cChecks;
							}
						}
					}
				}
				else
				{
					cChecks = lvic.Count - 1;
					// Can't uncheck the last remaining checked item! (rule 1 above)
					if (lvic.Count == 1 && lvic[0].Index == e.Index)
					{
						e.NewValue = CheckState.Checked;
						++cChecks;
					}
				}
				m_chkDisplayWsAbbrs.Enabled = cChecks > 1;
			}
			finally
			{
				m_fItemCheck = false;
			}
		}

		/// <summary>
		/// We need to enforce one rule: at least one item must always be checked.
		/// </summary>
		void OnItemTypeItemCheck(ItemCheckEventArgs e)
		{
			if (m_fItemCheck)
				return;
			try
			{
				m_fItemCheck = true;
				int cChecks;
				var lvic = m_lvItems.CheckedItems;
				if (lvic.Count == 0)
				{
					// I don't think this can happen, but just in case...
					if (e.NewValue == CheckState.Unchecked)
						e.NewValue = CheckState.Checked;
				}
				else
				{
					var lviEvent = m_lvItems.Items[e.Index];
					if (e.NewValue == CheckState.Unchecked)
					{
						cChecks = lvic.Count - 1;
						// Can't uncheck the last remaining checked item! (only rule)
						if (lvic.Count == 1 && lvic[0].Index == e.Index)
						{
							e.NewValue = CheckState.Checked;
							++cChecks;
						}
					}
				}
				switch (m_listType)
				{
					case ListViewContent.RelationTypes:
						m_current.RelTypeList[e.Index].Enabled = (e.NewValue == CheckState.Checked);
						break;
					case ListViewContent.ComplexFormTypes:
					case ListViewContent.VariantTypes:
					case ListViewContent.MinorEntryTypes:
						m_current.EntryTypeList[e.Index].Enabled = (e.NewValue == CheckState.Checked);
						break;
				}
			}
			finally
			{
				m_fItemCheck = false;
			}
		}

		private void m_tvParts_AfterSelect(object sender, TreeViewEventArgs e)
		{
			// Save the data for the old node before displaying the data for the new node.
			if (m_current != null && !m_current.IsTopLevel)
				StoreNodeData(m_current);

			// Set up the dialog for editing the current node's layout.
			m_current = e.Node as LayoutTreeNode;
			DisplayCurrentNodeDetails();
		}

		private void DisplayCurrentNodeDetails()
		{
			bool fEnabled = true;
			string sHeading = m_current.Text;
			TreeNode tnParent = m_current.Parent;
			if (tnParent != null)
			{
				fEnabled = m_current.AllParentsChecked;
				sHeading = String.Format(xWorksStrings.ksHierarchyLabel, tnParent.Text, sHeading);
			}
			// This is kind of kludgy but it's the best I can think of.
			var partName = m_current.PartName.ToLowerInvariant();
			m_linkConfigureHomograph.Visible = partName.Contains("headword") || partName.Contains("owneroutline");
			// Use the text box if the label is too wide. See LT-9281.
			m_lblPanel.Text = sHeading;
			m_tbPanelHeader.Text = sHeading;
			if (m_lblPanel.Location.X + m_lblPanel.PreferredWidth >
				panel1.ClientSize.Width - (panel1.Margin.Left + panel1.Margin.Right))
			{
				m_lblPanel.Enabled = false;
				m_lblPanel.Visible = false;
				if (tnParent != null)
					m_tbPanelHeader.Text = String.Format(xWorksStrings.ksHierarchyLabel2, tnParent.Text, m_current.Text);
				else
					m_tbPanelHeader.Text = sHeading;
				m_tbPanelHeader.Enabled = true;
				m_tbPanelHeader.Visible = true;
			}
			else
			{
				m_lblPanel.Enabled = true;
				m_lblPanel.Visible = true;
				m_tbPanelHeader.Enabled = false;
				m_tbPanelHeader.Visible = false;
			}
			if (m_current.IsTopLevel)
			{
				DisplayDetailsForTopLevelNode();
				m_btnMoveUp.Enabled = false;
				m_btnMoveDown.Enabled = false;
				m_btnDuplicate.Enabled = false;
				m_btnRemove.Enabled = false;
			}
			else
			{
				// The "Display Data" control is common to all non-toplevel nodes.
				m_chkDisplayData.Enabled = !m_current.IsRequired && fEnabled;
				m_chkDisplayData.Checked = m_current.Checked;
				if (m_current.Nodes.Count > 0)
				{
					DisplayDetailsForAParentNode(fEnabled);
				}
				else
				{
					if (m_current.UseParentConfig)
						DisplayDetailsForRecursiveNode(fEnabled);
					else
						DisplayDetailsForLeafNode(fEnabled);
				}
				DisplayControlsForAnyNode(fEnabled);
				m_btnMoveUp.Enabled = EnableMoveUpButton();
				m_btnMoveDown.Enabled = EnableMoveDownButton();
				m_btnDuplicate.Enabled = true;
				m_btnRemove.Enabled = m_current.IsDuplicate;
			}
		}

		// ReSharper restore InconsistentNaming
		#endregion // Dialog Event Handlers

		#region Misc internal functions

		private void MoveListItem(int idx, int newIndex)
		{
			// This Select() call should be here, not after the
			// ListViewItem.set_Selected(bool) call near the end of the method,
			// in order to prevent focus from switching to m_cbCharStyle
			m_lvItems.Select();
			if (idx == newIndex)
				return;
			Debug.Assert((newIndex >= 0) && (newIndex < m_lvItems.Items.Count));
			var ltiSel = m_lvItems.Items[idx];
			var itemSelected = ltiSel.Selected;
			var lti = (ListViewItem) ltiSel.Clone();
			m_lvItems.BeginUpdate();
			m_lvItems.Items.RemoveAt(idx);
			m_lvItems.Items.Insert(newIndex, lti);
			if (itemSelected)
				lti.Selected = true;
			m_lvItems.EndUpdate();
		}

		/// <summary>
		/// Generates a possible help topic id from an identifying string, but does NOT check it for validity!
		/// </summary>
		/// <returns></returns>
		private string generateChooserHelpTopicID(string fromStr)
		{
			string candidateID = "khtpConfig";

			// Should we capitalize the next letter?
			bool nextCapital = true;

			// Lets turn our field into a candidate help page!
			foreach (char ch in fromStr)
			{
				if (Char.IsLetterOrDigit(ch)) // might we include numbers someday?
				{
					if (nextCapital)
						candidateID += Char.ToUpper(ch);
					else
						candidateID += ch;
					nextCapital = false;
				}
				else // unrecognized character... exclude it
					nextCapital = true; // next letter should be a capital
			}

			return candidateID;
		}

		/// <summary>
		/// The MoveUp button is enabled only when the current node is not the first child of
		/// its parent tree node, and the preceding node comes from the same actual layout.
		/// (Remember, the parts from a sublayout node appear as children of the the same tree
		/// node as any parts from the sublayout node appear as children of the the same tree
		/// node as any parts from the layout containing the sublayout.)
		/// </summary>
		/// <returns></returns>
		private bool EnableMoveUpButton()
		{
			if (m_current.Level == 0)
				return false;
			int idx = m_current.Index;
			if (idx <= 0)
				return false;
			XmlNode xnParent = m_current.HiddenNodeLayout;
			if (xnParent == null)
				xnParent = m_current.ParentLayout;
			LayoutTreeNode ltnPrev = (LayoutTreeNode)m_current.Parent.Nodes[idx-1];
			XmlNode xnPrevParent = ltnPrev.HiddenNodeLayout;
			if (xnPrevParent == null)
				xnPrevParent = ltnPrev.ParentLayout;
			return xnParent == xnPrevParent;
		}

		/// <summary>
		/// The MoveDown button is enabled only when the current node is not the last child of
		/// its parent tree node, and the following node comes from the same actual layout.
		/// (Remember, the parts from a sublayout node appear as children of the the same tree
		/// node as any parts from the layout containing the sublayout.)
		/// </summary>
		/// <returns></returns>
		private bool EnableMoveDownButton()
		{
			if (m_current.Level == 0)
				return false;
			int idx = m_current.Index;
			if (idx >= m_current.Parent.Nodes.Count - 1)
				return false;
			XmlNode xnParent = m_current.HiddenNodeLayout;
			if (xnParent == null)
				xnParent = m_current.ParentLayout;
			LayoutTreeNode ltnNext = (LayoutTreeNode)m_current.Parent.Nodes[idx+1];
			XmlNode xnNextParent = ltnNext.HiddenNodeLayout;
			if (xnNextParent == null)
				xnNextParent = ltnNext.ParentLayout;
			return xnParent == xnNextParent;
		}

		private void StoreNodeData(LayoutTreeNode ltn)
		{
			ltn.ContentVisible = ltn.Checked;
			if (m_tbBefore.Visible && m_tbBefore.Enabled)
				ltn.Before = m_tbBefore.Text;
			else
				ltn.Before = ""; // if it's invisible don't let any non-empty value be saved.
			if (m_tbBetween.Visible && m_tbBetween.Enabled)
				ltn.Between = m_tbBetween.Text;
			else
				ltn.Between = ""; // if it's invisible don't let any non-empty value be saved.
			if (m_tbAfter.Visible && m_tbAfter.Enabled)
				ltn.After = m_tbAfter.Text;
			else
				ltn.After = ""; // if it's invisible don't let any non-empty value be saved.
			if (m_chkDisplayWsAbbrs.Visible)
				ltn.ShowWsLabels = m_chkDisplayWsAbbrs.Checked && m_chkDisplayWsAbbrs.Enabled;
			if (m_cfgSenses.Visible)
				StoreSenseConfigData(ltn);
			if (m_chkShowSingleGramInfoFirst.Visible)
				StoreGramInfoData(ltn);
			if (m_chkComplexFormsAsParagraphs.Visible)
				StoreComplexFormData(ltn);
			if (m_cbCharStyle.Visible && m_cbCharStyle.Enabled)
			{
				var sci = m_cbCharStyle.SelectedItem as StyleComboItem;
				if (sci != null && sci.Style != null)
					ltn.StyleName = sci.Style.Name;
				else
					ltn.StyleName = String.Empty;
			}
			if (m_cbBeforeStyle.Visible && m_cbBeforeStyle.Enabled)
			{
				var sci = m_cbBeforeStyle.SelectedItem as StyleComboItem;
				if (sci != null && sci.Style != null)
					ltn.BeforeStyleName = sci.Style.Name;
				else
					ltn.BeforeStyleName = String.Empty;
			}
			if (m_lvItems.Visible && m_lvItems.Enabled)
				ltn.WsLabel = GenerateWsLabelFromListView();
			MakeParentParaIfDivInParaVisible(ltn);
		}

		private void MakeParentParaIfDivInParaVisible(LayoutTreeNode ltn)
		{
			if (ltn.Checked && ltn.FlowType == "divInPara")
			{
				var ltnParent = ltn.Parent as LayoutTreeNode;
				if (ltnParent != null)
				{
					ltnParent.ShowSenseAsPara = true;
					if (ltnParent == m_current)
					{
						DisplayCurrentNodeDetails();
					}
				}
			}
		}

		private void MakeDivInParaChildNotVisible(LayoutTreeNode ltn, object sender)
		{
			// applies to Root dictionary ltn=Senses when ShowSenseAsPara=false
			var lts = sender as ConfigSenseLayout;
			if (lts == null) return;
			if (lts.DisplaySenseInPara) return;
			// find Stem: Main Entry-Senses-Visible Complex Forms ltn
			foreach (TreeNode n in ltn.Nodes) // iterate over child nodes
			{
				LayoutTreeNode tn = n as LayoutTreeNode;
				if (tn != null)
				{
					// meant for tn.Label == "Subentries" in root dictionary
					if (tn.Checked && tn.FlowType == "divInPara")
					{
						var resources = new ComponentResourceManager(typeof(XmlDocConfigureDlg));

						MessageBox.Show(resources.GetString("k_RootSenseOnSubentriesGoneDlgText"),
							resources.GetString("k_RootSenseOnSubentriesGoneDlgLabel"),
							MessageBoxButtons.OK, MessageBoxIcon.Information);

						tn.Checked = false;
						break;
					}
					// meant for tn.Label.Contains("Referenced Complex Form") in stem dictionary
					if (tn.Checked && tn.FlowType == "span" &&
							 tn.Label.Contains(xWorksStrings.ksReferencedComplexForm) &&
							 tn.ShowComplexFormPara)
					{
						tn.ShowComplexFormPara = false;
						break;
					}
				}
			}
		}

		private string GenerateWsLabelFromListView()
		{
			var sbLabel = new StringBuilder();
			foreach (ListViewItem lvi in m_lvItems.CheckedItems)
			{
				string sWs = String.Empty;
				if (lvi.Tag is int)
				{
					int ws = (int)lvi.Tag;
					WritingSystemServices.SmartMagicWsToSimpleMagicWs(ws);
					sWs = WritingSystemServices.GetMagicWsNameFromId(ws);
				}
				else if (lvi.Tag is CoreWritingSystemDefinition)
				{
					sWs = ((CoreWritingSystemDefinition) lvi.Tag).Id;
				}
				if (sbLabel.Length > 0)
					sbLabel.Append(",");
				sbLabel.Append(sWs);
			}
			return sbLabel.ToString();
		}

		private void StoreSenseConfigData(LayoutTreeNode ltn)
		{
			if (m_cfgSenses.NumberStyleCombo.SelectedIndex == 0)
			{
				ltn.Number = "";
			}
			else
			{
				ltn.Number = m_cfgSenses.BeforeNumber +
					((NumberingStyleComboItem)m_cfgSenses.NumberStyleCombo.SelectedItem).FormatString +
					m_cfgSenses.AfterNumber;
				ltn.NumStyle = GenerateNumStyleFromCheckBoxes();
				ltn.NumFont = m_cfgSenses.NumberFontCombo.SelectedItem.ToString();	// item is a string actually...
				if (ltn.NumFont == xWorksStrings.ksUnspecified)
					ltn.NumFont = String.Empty;
				ltn.NumberSingleSense = m_cfgSenses.NumberSingleSense;
			}
			ltn.ShowSingleGramInfoFirst = m_chkShowSingleGramInfoFirst.Checked;
			// Set the information on the child grammatical info node as well.
			foreach (TreeNode n in ltn.Nodes)
			{
				LayoutTreeNode tn = n as LayoutTreeNode;
				if (tn != null && tn.ShowGramInfoConfig)
				{
					tn.ShowSingleGramInfoFirst = m_chkShowSingleGramInfoFirst.Checked;
					break;
				}
			}
			ltn.ShowSenseAsPara = m_cfgSenses.DisplaySenseInPara;
			ltn.SenseParaStyle = m_cfgSenses.SenseParaStyle;
			//ltn.SingleSenseStyle = m_cfgSenses.SingleSenseStyle;
		}

		private void StoreGramInfoData(LayoutTreeNode ltn)
		{
			if (m_cfgSenses.Visible)
				return;
			ltn.ShowSingleGramInfoFirst = m_chkShowSingleGramInfoFirst.Checked;
			// Set the information on the parent sense node as well.
			var ltnParent = ltn.Parent as LayoutTreeNode;
			if (ltnParent != null && ltnParent.ShowSenseConfig)
				ltnParent.ShowSingleGramInfoFirst = m_chkShowSingleGramInfoFirst.Checked;
		}

		private void StoreComplexFormData(LayoutTreeNode ltn)
		{
			ltn.ShowComplexFormPara = m_chkComplexFormsAsParagraphs.Checked;
		}

		private string GenerateNumStyleFromCheckBoxes()
		{
			var sbNumStyle = new StringBuilder();
			switch (m_cfgSenses.BoldSenseNumber)
			{
				case CheckState.Checked:
					sbNumStyle.Append("bold");
					break;
				case CheckState.Unchecked:
					sbNumStyle.Append("-bold");
					break;
			}
			switch (m_cfgSenses.ItalicSenseNumber)
			{
				case CheckState.Checked:
					if (sbNumStyle.Length > 0)
						sbNumStyle.Append(" ");
					sbNumStyle.Append("italic");
					break;
				case CheckState.Unchecked:
					if (sbNumStyle.Length > 0)
						sbNumStyle.Append(" ");
					sbNumStyle.Append("-italic");
					break;
			}
			return sbNumStyle.ToString();
		}

		private void DisplayDetailsForTopLevelNode()
		{
			// Set up the details for top-level nodes.
			m_chkDisplayData.Checked = m_current.Checked;	// now layout attribute dependant
			m_chkDisplayData.Enabled = true;

			m_lblBefore.Visible = false;
			m_lblBetween.Visible = false;
			m_lblAfter.Visible = false;
			m_lblContext.Visible = false;
			m_tbBefore.Visible = false;
			m_tbBetween.Visible = false;
			m_tbAfter.Visible = false;
			m_chkDisplayWsAbbrs.Visible = false;

			HideSenseConfigControls();
			HideGramInfoConfigControls();
			HideComplexFormConfigControls();

			DisplayDetailsForAParentNode(true);	// A top-level node is also a parent node!
		}

		private void DisplayControlsForAnyNode(bool fEnabled)
		{
			if (m_current.ShowSenseConfig)
				DisplaySenseConfigControls(fEnabled);
			else
				HideSenseConfigControls();

			if (m_current.ShowGramInfoConfig)
				DisplayGramInfoConfigControls(fEnabled);
			else
				HideGramInfoConfigControls();

			if (m_current.ShowComplexFormParaConfig)
				DisplayComplexFormConfigControls(fEnabled);
			else
				HideComplexFormConfigControls();

			DisplayBeforeStyleControls(fEnabled);
		}

		private void DisplayDetailsForAParentNode(bool fEnabled)
		{
			// Set up the details for nodes with subitems.
			m_chkDisplayWsAbbrs.Visible = false;
			m_lblItemsList.Visible = false;
			m_lvItems.Visible = false;
			m_btnMoveItemUp.Visible = false;
			m_btnMoveItemDown.Visible = false;
			m_lblCharStyle.Visible = false;
			m_cbCharStyle.Visible = false;
			m_btnStyles.Visible = false;

			DisplayTypeControls(fEnabled);
			DisplayContextControls(fEnabled);
			DisplayStyleControls(fEnabled);

			string sMoreDetail = String.Format(xWorksStrings.ksCanBeConfiguredInMoreDetail,
				m_current.Text);
			m_cfgParentNode.Visible = true;
			m_cfgParentNode.SetDetails(sMoreDetail, m_chkDisplayData.Checked && fEnabled, true);
			if (m_chkDisplayData.Checked && fEnabled)
			{
				m_current.Expand();
				foreach (LayoutTreeNode child in m_current.Nodes)
				{
					if (XmlUtils.GetOptionalBooleanAttributeValue(child.Configuration, "autoexp", false))
					{
						child.Expand();
					}
				}
			}
		}

		private void DisplayDetailsForRecursiveNode(bool fEnabled)
		{
			m_lblItemsList.Visible = false;
			m_lvItems.Visible = false;
			m_btnMoveItemUp.Visible = false;
			m_btnMoveItemDown.Visible = false;
			m_lblCharStyle.Visible = false;
			m_cbCharStyle.Visible = false;
			m_btnStyles.Visible = false;
			m_chkDisplayWsAbbrs.Visible = false;

			DisplayContextControls(fEnabled);
			if (m_current.AllowDivParaStyle)
				DisplayStyleControls(fEnabled);

			string sMoreDetail = String.Format(xWorksStrings.ksUsesTheSameConfigurationAs,
				m_current.Text, m_current.Configuration.Attributes["recurseConfigLabel"] != null ? m_current.Configuration.Attributes["recurseConfigLabel"].Value
																								  : m_current.Parent.Text);
			m_cfgParentNode.Visible = true;
			m_cfgParentNode.SetDetails(sMoreDetail, m_chkDisplayData.Checked && fEnabled, false);
		}

		private bool IsSubsenseNode
		{
			get
			{
				if (m_current == null || m_current.Parent == null)
					return false;
				return ((LayoutTreeNode) m_current.Parent).ShowSenseConfig;
			}
		}

		private bool IsReversalLayout
		{
			get
			{
				return m_defaultRootLayoutName != null && m_defaultRootLayoutName.Contains("Reversal");
			}
		}

		private void DisplaySenseConfigControls(bool fEnabled)
		{
			// Don't show the "Show single gram info first" checkbox control for the
			// subsense display or for a reversal layout.
			m_chkShowSingleGramInfoFirst.Visible = !IsReversalLayout;

			// Handle possibility of subsense node including above checkbox
			if (IsSubsenseNode)
				HideSenseConfigControls();
			else
				ShowSenseConfigControls();

			m_cfgSenses.DisplaySenseInPara = m_current.ShowSenseAsPara;
			// Otherwise, sometimes Context controls come up invisible when they shouldn't.
			m_current.After = m_current.After ?? "";
			m_current.Before = m_current.Before ?? "";
			m_current.Between = m_current.Between ?? "";
			DetermineStateOfContextControls();

			// Arrange placement of Surrounding Context control after making the above (perhaps) visible.
			PlaceContextControls(m_cfgSenses);
			string sBefore, sMark, sAfter;
			m_current.SplitNumberFormat(out sBefore, out sMark, out sAfter);
			if (m_current.Number == "")
				m_cfgSenses.NumberStyleCombo.SelectedIndex = 0;
			else if (sMark == "%O")
				m_cfgSenses.NumberStyleCombo.SelectedIndex = 1;
			else
				m_cfgSenses.NumberStyleCombo.SelectedIndex = 2;
			m_cfgSenses.BeforeNumber = sBefore;
			m_cfgSenses.AfterNumber = sAfter;
			SetNumStyleCheckStates();
			if (String.IsNullOrEmpty(m_current.NumFont))
			{
				m_cfgSenses.NumberFontCombo.SelectedIndex = 0;
				m_cfgSenses.NumberFontCombo.SelectedText = "";
			}
			else
			{
				for (var i = 0; i < m_cfgSenses.NumberFontCombo.Items.Count; ++i)
				{
					if (m_current.NumFont != m_cfgSenses.NumberFontCombo.Items[i].ToString())
						continue;
					m_cfgSenses.NumberFontCombo.SelectedIndex = i;
						break;
					}
				}
			m_cfgSenses.NumberSingleSense = m_current.NumberSingleSense;
			m_cfgSenses.FillStylesCombo(GetParaStyleComboItems);
			m_cfgSenses.SenseParaStyle = m_current.SenseParaStyle;

			m_chkShowSingleGramInfoFirst.Checked = m_current.ShowSingleGramInfoFirst;
			EnableSenseConfigControls(fEnabled);
		}

		private void DetermineStateOfContextControls()
		{
			var fRequisiteBoxChecked = IsSubsenseNode ?
				((LayoutTreeNode) m_current.Parent).ShowSenseAsPara :
				m_cfgSenses.DisplaySenseInPara;

			DisplayContextControls(!fRequisiteBoxChecked);
		}

		private void m_displaySenseInParaChecked(object sender, EventArgs e)
		{
			MakeDivInParaChildNotVisible(m_current, sender);
			DetermineStateOfContextControls();
		}

		private void SetNumStyleCheckStates()
		{
			CheckState csBold = CheckState.Indeterminate;
			CheckState csItalic = CheckState.Indeterminate;
			string sStyle = m_current.NumStyle;
			if (!String.IsNullOrEmpty(sStyle))
			{
				sStyle = sStyle.ToLowerInvariant();
				if (sStyle.IndexOf("-bold") >= 0)
					csBold = CheckState.Unchecked;
				else if (sStyle.IndexOf("bold") >= 0)
					csBold = CheckState.Checked;
				if (sStyle.IndexOf("-italic") >= 0)
					csItalic = CheckState.Unchecked;
				else if (sStyle.IndexOf("italic") >= 0)
					csItalic = CheckState.Checked;
			}
			m_cfgSenses.BoldSenseNumber = csBold;
			m_cfgSenses.ItalicSenseNumber = csItalic;
		}

		private void HideSenseConfigControls()
		{
			m_cfgSenses.Visible = false;
			m_chkShowSingleGramInfoFirst.Visible = false;
			// Restore the original position of the surrounding context controls if
			// necessary.
			PlaceContextControls(null);
		}

		private void ShowSenseConfigControls()
		{
			m_cfgSenses.Visible = true;
			// These controls should never show when the sense config is, but the code that
			// displays them runs before the code that decides whether to display sense config.
			// The easiest thing is just to make sure that they are not showing when sense config is.
			// Sense config has its own control for the style of sense paragraphs if any.
			HideStyleControls();
		}

		/// <summary>
		/// Adjust the position of the context controls. If they need to go below a particular control,
		/// pass it as belowThis. To restore the original position pass null.
		/// </summary>
		private void PlaceContextControls(Control belowThis)
		{
			if (m_dyOriginalTopOfContext == 0)
			{
				// This method gets called very early in initialization; the first call is a good time to
				// record the original placement of things.
				// The 8 is rather arbitrary. It would be nice to take a distance from some pre-positioned control,
				// but it is too difficult to know which one with so many overlapping options.
				m_dyContextOffset = 8;
				m_dyOriginalTopOfContext = this.Height - m_lblContext.Top;
			}
			int desiredTop = belowThis == null ? this.Height - m_dyOriginalTopOfContext : belowThis.Bottom + m_dyContextOffset;
			int diff = desiredTop - m_lblContext.Top;
			var contextControls = new Control[] {m_lblContext, m_lblBefore, m_lblBetween, m_lblAfter, m_tbBefore, m_tbBetween, m_tbAfter};
			// If we're putting it below something fixed, it should not move if the dialog resizes.
			// If we're putting it the original distance from the bottom, it should.
			foreach (var control in contextControls)
				control.Anchor = AnchorStyles.Left | (belowThis == null ? AnchorStyles.Bottom : AnchorStyles.Top);
			if (diff == 0)
				return;
			foreach (var control in contextControls)
				MoveControlVertically(control, diff);
		}

		private void DisplayGramInfoConfigControls(bool fEnabled)
		{
			m_chkShowSingleGramInfoFirst.Visible = true;
			m_chkShowSingleGramInfoFirst.Checked = m_current.ShowSingleGramInfoFirst;
			m_chkShowSingleGramInfoFirst.Enabled = fEnabled;
		}

		private void HideGramInfoConfigControls()
		{
			if (m_current.ShowSenseConfig)
				return;
			m_chkShowSingleGramInfoFirst.Visible = false;
		}

		private void DisplayComplexFormConfigControls(bool fEnabled)
		{
			m_chkComplexFormsAsParagraphs.Visible = true;
			m_chkComplexFormsAsParagraphs.Checked = m_current.ShowComplexFormPara;
			m_chkComplexFormsAsParagraphs.Enabled = fEnabled;
			if (fEnabled)
				ShowComplexFormRelatedControls(m_current.ShowComplexFormPara);
		}

		private void ShowComplexFormRelatedControls(bool fChecked)
		{
			m_btnStyles.Visible = fChecked;
			m_cbCharStyle.Visible = fChecked;
			m_lblCharStyle.Visible = fChecked;
			if (fChecked)
			{
				m_lblCharStyle.Text = xWorksStrings.ksParagraphStyle;
				// Default to the "Dictionary-Subentry" style.  See LT-11453.
				if (m_current != null && String.IsNullOrEmpty(m_current.StyleName))
					m_current.StyleName = "Dictionary-Subentry";
				SetParagraphStyles();
				// Get rid of the "none" option, if it exists.  See LT-11453.
				for (var i = 0; i < m_cbCharStyle.Items.Count; ++i)
				{
					var sci = m_cbCharStyle.Items[i] as StyleComboItem;
					if (sci == null || sci.Style != null)
						continue;
					m_cbCharStyle.Items.RemoveAt(i);
					break;
				}
			}
			m_lblContext.Visible = !fChecked;
			m_lblBefore.Visible = !fChecked;
			m_lblBetween.Visible = !fChecked;
			m_lblAfter.Visible = !fChecked;
			m_tbBefore.Visible = !fChecked;
			m_tbBetween.Visible = !fChecked;
			m_tbAfter.Visible = !fChecked;
		}

		private void HideComplexFormConfigControls()
		{
			m_chkComplexFormsAsParagraphs.Visible = false;
		}

		private static void MoveControlVertically(Control ctl, int dy)
		{
			ctl.Location = new Point(ctl.Location.X, ctl.Location.Y + dy);
		}

		private void EnableSenseConfigControls(bool fEnabled)
		{
			m_cfgSenses.Enabled = m_chkDisplayData.Checked && fEnabled;
			m_chkShowSingleGramInfoFirst.Enabled = m_chkDisplayData.Checked && fEnabled;
		}

		private void DisplayDetailsForLeafNode(bool fEnabled)
		{
			m_cfgParentNode.Visible = false;

			DisplayContextControls(fEnabled);
			DisplayWritingSystemControls(fEnabled);
			DisplayStyleControls(fEnabled);
			if (m_current.ShowSenseConfig)
				DisplaySenseConfigControls(fEnabled);
			else
				HideSenseConfigControls();
			m_chkDisplayWsAbbrs.Visible = m_lvItems.Visible;
			if (m_chkDisplayWsAbbrs.Visible)
			{
				if (m_lvItems.CheckedIndices.Count > 1)
				{
					m_chkDisplayWsAbbrs.Checked = m_current.ShowWsLabels;
					m_chkDisplayWsAbbrs.Enabled = m_chkDisplayData.Checked && fEnabled;
				}
				else
				{
					m_chkDisplayWsAbbrs.Checked = false;
					m_chkDisplayWsAbbrs.Enabled = false;
				}
			}
		}

		private void DisplayWritingSystemControls(bool fEnabled)
		{
			// don't disable the display just because we don't have a WsLabel. If we have
			// a WsType, we should be able to construct a list and select a default. (LT-9862)
			if (string.IsNullOrEmpty(m_current.WsLabel) && string.IsNullOrEmpty(m_current.WsType))
			{
				m_lblItemsList.Visible = false;
				m_lvItems.Visible = false;
				m_btnMoveItemUp.Visible = false;
				m_btnMoveItemDown.Visible = false;
				m_listType = ListViewContent.Hidden;
				return;
			}
			m_listType = ListViewContent.WritingSystems;
			SetItemListLocations();
			m_lblItemsList.Visible = true;
			m_lblItemsList.Text = xWorksStrings.ksWritingSystems;
			m_lblItemsList.Enabled = m_chkDisplayData.Checked && fEnabled;
			InitializeWsListView();
			m_lvItems.Visible = true;
			m_lvItems.Enabled = m_chkDisplayData.Checked && fEnabled;
			m_btnMoveItemUp.Visible = true;
			m_btnMoveItemDown.Visible = true;
			if (m_lvItems.SelectedIndices.Count > 1)
			{
				m_btnMoveItemUp.Enabled = m_chkDisplayData.Checked && fEnabled;
				m_btnMoveItemDown.Enabled = m_chkDisplayData.Checked && fEnabled;
			}
			else
			{
				m_btnMoveItemUp.Enabled = false;
				m_btnMoveItemDown.Enabled = false;
			}
		}

		private void InitializeWsListView()
		{
			m_lvItems.Items.Clear();
			ListViewItem lvi;
			int wsDefault;
			int wsDefault2 = 0;
			switch (m_current.WsType)
			{
				case "analysis":
					lvi = new ListViewItem(xWorksStrings.ksDefaultAnalysis);
					wsDefault = WritingSystemServices.kwsAnal;
					lvi.Tag = wsDefault;
					m_lvItems.Items.Add(lvi);
					foreach (CoreWritingSystemDefinition ws in m_cache.ServiceLocator.WritingSystems.CurrentAnalysisWritingSystems)
						m_lvItems.Items.Add(new ListViewItem(ws.DisplayLabel) {Tag = ws});
					break;
				case "vernacular":
					lvi = new ListViewItem(xWorksStrings.ksDefaultVernacular);
					wsDefault = WritingSystemServices.kwsVern;
					lvi.Tag = wsDefault;
					m_lvItems.Items.Add(lvi);
					foreach (CoreWritingSystemDefinition ws in m_cache.ServiceLocator.WritingSystems.CurrentVernacularWritingSystems)
						m_lvItems.Items.Add(new ListViewItem(ws.DisplayLabel) {Tag = ws});
					break;
				case "pronunciation":
					lvi = new ListViewItem(xWorksStrings.ksDefaultPronunciation);
					wsDefault = WritingSystemServices.kwsPronunciation;
					lvi.Tag = wsDefault;
					m_lvItems.Items.Add(lvi);
					foreach (CoreWritingSystemDefinition ws in m_cache.ServiceLocator.WritingSystems.CurrentPronunciationWritingSystems)
						m_lvItems.Items.Add(new ListViewItem(ws.DisplayLabel) { Tag = ws });
					break;
				case "reversal":
					lvi = new ListViewItem(xWorksStrings.ksCurrentReversal);
					wsDefault = WritingSystemServices.kwsReversalIndex;
					lvi.Tag = wsDefault;
					m_lvItems.Items.Add(lvi);
					foreach (CoreWritingSystemDefinition ws in m_cache.ServiceLocator.WritingSystems.CurrentAnalysisWritingSystems)
						m_lvItems.Items.Add(new ListViewItem(ws.DisplayLabel) {Tag = ws});
					break;
				case "analysis vernacular":
					lvi = new ListViewItem(xWorksStrings.ksDefaultAnalysis);
					wsDefault = WritingSystemServices.kwsAnal;
					lvi.Tag = wsDefault;
					m_lvItems.Items.Add(lvi);
					lvi = new ListViewItem(xWorksStrings.ksDefaultVernacular);
					wsDefault2 = WritingSystemServices.kwsVern;
					lvi.Tag = wsDefault2;
					m_lvItems.Items.Add(lvi);
					foreach (CoreWritingSystemDefinition ws in m_cache.ServiceLocator.WritingSystems.CurrentAnalysisWritingSystems)
						m_lvItems.Items.Add(new ListViewItem(ws.DisplayLabel) {Tag = ws});
					foreach (CoreWritingSystemDefinition ws in m_cache.ServiceLocator.WritingSystems.CurrentVernacularWritingSystems)
						m_lvItems.Items.Add(new ListViewItem(ws.DisplayLabel) {Tag = ws});
					break;
				default:	// "vernacular analysis"
					lvi = new ListViewItem(xWorksStrings.ksDefaultVernacular);
					wsDefault = WritingSystemServices.kwsVern;
					lvi.Tag = wsDefault;
					m_lvItems.Items.Add(lvi);
					lvi = new ListViewItem(xWorksStrings.ksDefaultAnalysis);
					wsDefault2 = WritingSystemServices.kwsAnal;
					lvi.Tag = wsDefault2;
					m_lvItems.Items.Add(lvi);
					foreach (CoreWritingSystemDefinition ws in m_cache.ServiceLocator.WritingSystems.CurrentVernacularWritingSystems)
						m_lvItems.Items.Add(new ListViewItem(ws.DisplayLabel) {Tag = ws});
					foreach (CoreWritingSystemDefinition ws in m_cache.ServiceLocator.WritingSystems.CurrentAnalysisWritingSystems)
						m_lvItems.Items.Add(new ListViewItem(ws.DisplayLabel) {Tag = ws});
					break;
			}
			var wsId = WritingSystemServices.GetMagicWsIdFromName(m_current.WsLabel);
			if (wsId != 0)
			{
				wsId = WritingSystemServices.SmartMagicWsToSimpleMagicWs(wsId);
				SetDefaultWritingSystem(wsId);
			}
			else
			{
				// Handle non-Magic wss here, must be explicit ws tags.
				string[] rgws = m_current.WsLabel.Split(new[] { ',' });
				int indexTarget = 0;
				for (int i = 0; i < m_lvItems.Items.Count; ++i)
				{
					if (!(m_lvItems.Items[i].Tag is int))
					{
						indexTarget = i;
						break;
					}
				}
				for (int i = 0; i < rgws.Length; ++i)
				{
					string sLabel = rgws[i];
					bool fChecked = false;
					for (int iws = 0; iws < m_lvItems.Items.Count; ++iws)
					{
						var ws = m_lvItems.Items[iws].Tag as CoreWritingSystemDefinition;
						if (ws != null && ws.Id == sLabel)
						{
							m_lvItems.Items[iws].Checked = true;
							MoveListItem(iws, indexTarget++);
							fChecked = true;
							break;
						}
					}
					if (!fChecked)
					{
						// Add this to the list of writing systems, since the user must have
						// wanted it at some time.
						CoreWritingSystemDefinition ws;
						if (m_cache.ServiceLocator.WritingSystemManager.TryGet(sLabel, out ws))
							m_lvItems.Items.Insert(indexTarget++, new ListViewItem(ws.DisplayLabel) { Tag = ws, Checked = true });
					}
				}
			}
			// if for some reason nothing was selected, try to select a default.
			if (m_lvItems.CheckedItems.Count == 0)
				SelectDefaultWss(wsDefault, wsDefault2);
			if (m_lvItems.CheckedItems.Count == 0)
				SelectAllDefaultWritingSystems();
		}

		private void SelectDefaultWss(int wsDefault, int wsDefault2)
		{
			if (wsDefault != 0)
				SetDefaultWritingSystem(wsDefault);
			if (wsDefault2 != 0)
				SetDefaultWritingSystem(wsDefault2);
		}

		private void SetDefaultWritingSystem(int wsWanted)
		{
			for (int i = 0; i < m_lvItems.Items.Count; ++i)
			{
				if (m_lvItems.Items[i].Tag is int)
				{
					int ws = (int)m_lvItems.Items[i].Tag;
					if (ws == wsWanted)
					{
						m_lvItems.Items[i].Checked = true;
						break;
					}
				}
			}
		}

		private void SelectAllDefaultWritingSystems()
		{
			for (int i = 0; i < m_lvItems.Items.Count; ++i)
			{
				if (m_lvItems.Items[i].Tag is int)
					m_lvItems.Items[i].Checked = true;
			}
		}

		private void DisplayTypeControls(bool fEnabled)
		{
			if (String.IsNullOrEmpty(m_current.LexRelType) && String.IsNullOrEmpty(m_current.EntryType))
			{
				m_lblItemsList.Visible = false;
				m_lvItems.Visible = false;
				m_btnMoveItemUp.Visible = false;
				m_btnMoveItemDown.Visible = false;
				m_listType = ListViewContent.Hidden;
				return;
			}
			SetItemListLocations();
			m_lblItemsList.Visible = true;
			m_lvItems.Visible = true;
			if (!String.IsNullOrEmpty(m_current.LexRelType))
				InitializeRelationList();
			else if (m_current.EntryType == "complex")
				InitializeComplexFormTypeList();
			else if (m_current.EntryType == "variant")
				InitializeVariantTypeList();
			else
				InitializeMinorEntryTypeList();
			m_btnMoveItemUp.Visible = true;
			m_btnMoveItemDown.Visible = true;
			m_lblItemsList.Enabled = fEnabled;
			m_lvItems.Enabled = fEnabled;
			m_btnMoveItemUp.Enabled = false;
			m_btnMoveItemDown.Enabled = false;
		}

		private void SetItemListLocations()
		{
			int y;
			if (!String.IsNullOrEmpty(m_current.WsLabel) || !String.IsNullOrEmpty(m_current.WsType))
				y = m_chkDisplayData.Location.Y + m_chkDisplayData.Size.Height + 7;
			else if (!String.IsNullOrEmpty(m_current.LexRelType))
				y = m_cfgParentNode.Location.Y + m_cfgParentNode.Size.Height + 7;
			else if (m_current.EntryType == "complex" && !m_current.AllowBeforeStyle)
				y = m_chkComplexFormsAsParagraphs.Location.Y + m_chkComplexFormsAsParagraphs.Size.Height + 7;
			else if (!String.IsNullOrEmpty(m_current.EntryType))
				y = m_cfgParentNode.Location.Y + m_cfgParentNode.Size.Height + 7;
			else
				return;

			m_lblItemsList.Location = new Point(m_lblItemsList.Location.X, y);
			y += m_lblItemsList.Size.Height + 7;
			m_lvItems.Location = new Point(m_lvItems.Location.X, y);
			y += 12;
			m_btnMoveItemUp.Location = new Point(m_btnMoveItemUp.Location.X, y);
			y += m_btnMoveItemUp.Size.Height + 6;
			m_btnMoveItemDown.Location = new Point(m_btnMoveItemDown.Location.X, y);
		}

		private void InitializeRelationList()
		{
			m_listType = ListViewContent.RelationTypes;
			m_lblItemsList.Text = xWorksStrings.ksLexicalRelationTypes;
			m_lvItems.Items.Clear();
			foreach (var lvi in m_current.RelTypeList.Select(x => new ListViewItem(x.Name) {Tag = x, Checked = x.Enabled}))
				m_lvItems.Items.Add(lvi);
		}

		private void InitializeComplexFormTypeList()
		{
			m_listType = ListViewContent.ComplexFormTypes;
			m_lblItemsList.Text = xWorksStrings.ksComplexFormTypes;
			m_lvItems.Items.Clear();
			foreach (var lvi in m_current.EntryTypeList.Select(x => new ListViewItem(x.Name) { Tag = x, Checked = x.Enabled }))
				m_lvItems.Items.Add(lvi);
		}

		private void InitializeVariantTypeList()
		{
			m_listType = ListViewContent.VariantTypes;
			m_lblItemsList.Text = xWorksStrings.ksVariantTypes;
			m_lvItems.Items.Clear();
			foreach (var lvi in m_current.EntryTypeList.Select(x => new ListViewItem(x.Name) { Tag = x, Checked = x.Enabled }))
				m_lvItems.Items.Add(lvi);
		}

		private void InitializeMinorEntryTypeList()
		{
			m_listType = ListViewContent.MinorEntryTypes;
			m_lblItemsList.Text = xWorksStrings.ksMinorEntryTypes;
			m_lvItems.Items.Clear();
			foreach (var lvi in m_current.EntryTypeList.Select(x => new ListViewItem(x.Name) { Tag = x, Checked = x.Enabled }))
				m_lvItems.Items.Add(lvi);
		}

		private static int ComparePossibilitiesByName(ICmPossibility x, ICmPossibility y)
		{
			if (x == null)
				return y == null ? 0 : -1;
			if (y == null)
				return 1;
			var xName = x.Name.BestAnalysisVernacularAlternative.Text;
			var yName = y.Name.BestAnalysisVernacularAlternative.Text;
			if (xName == null)
				return yName == null ? 0 : -1;
			if (yName == null)
				return 1;
			return xName.CompareTo(yName);
		}

		private void DisplayStyleControls(bool fEnabled)
		{
			if (m_current.AllowCharStyle)
			{
				m_lblCharStyle.Text = xWorksStrings.ksCharacterStyleForContent;
				SetCharacterStyles();
				m_lblCharStyle.Visible = true;
				m_cbCharStyle.Visible = true;
				m_btnStyles.Visible = true;
				m_lblCharStyle.Enabled = m_chkDisplayData.Checked && fEnabled;
				m_cbCharStyle.Enabled = m_chkDisplayData.Checked && fEnabled;
				m_btnStyles.Enabled = m_chkDisplayData.Checked && fEnabled;
			}
			else if (m_current.AllowParaStyle || m_current.AllowDivParaStyle)
			{
				m_lblCharStyle.Text = xWorksStrings.ksParagraphStyleForContent;
				SetParagraphStyles();
				m_lblCharStyle.Visible = true;
				m_cbCharStyle.Visible = true;
				m_btnStyles.Visible = true;
				m_lblCharStyle.Enabled = m_chkDisplayData.Checked && fEnabled;
				m_cbCharStyle.Enabled = m_chkDisplayData.Checked && fEnabled;
				m_btnStyles.Enabled = m_chkDisplayData.Checked && fEnabled;
			}
			else
			{
				HideStyleControls();
			}
		}

		private void HideStyleControls()
		{
			m_lblCharStyle.Visible = false;
			m_cbCharStyle.Visible = false;
			m_btnStyles.Visible = false;
		}

		private void SetCharacterStyles()
		{
			m_cbCharStyle.Items.Clear();
			m_cbCharStyle.Items.AddRange(m_rgCharStyles.ToArray());
			for (int i = 0; i < m_rgCharStyles.Count; ++i)
			{
				if (m_rgCharStyles[i].Style != null &&
					m_rgCharStyles[i].Style.Name == m_current.StyleName)
				{
					m_cbCharStyle.SelectedIndex = i;
					break;
				}
			}
		}

		private void SetParagraphStyles()
		{
			m_cbCharStyle.Items.Clear();
			var paraStyleComboItems = GetParaStyleComboItems;
			m_cbCharStyle.Items.AddRange(paraStyleComboItems.ToArray());
			for (int i = 0; i < m_rgParaStyles.Count; ++i)
			{
				if (paraStyleComboItems[i].Style != null &&
					paraStyleComboItems[i].Style.Name == m_current.StyleName)
				{
					m_cbCharStyle.SelectedIndex = i;
					break;
				}
			}
		}

		private List<StyleComboItem> GetParaStyleComboItems
		{
			get
			{
				if (m_current != null && m_current.PreventNullStyle)
					return m_rgParaStyles.Where(item => item.Style != null).ToList();
				else
					return m_rgParaStyles;
			}
		}

		private void DisplayBeforeStyleControls(bool fEnabled)
		{
			if (m_current.AllowBeforeStyle)
			{
				m_cbBeforeStyle.Items.Clear();
				bool fParaStyles = m_current.FlowType == "div";
				if (fParaStyles)
				{
					m_lblBeforeStyle.Text = xWorksStrings.ksParagraphStyleForBefore;
					m_cbBeforeStyle.Items.AddRange(m_rgParaStyles.ToArray());
					for (int i = 0; i < m_rgParaStyles.Count; ++i)
					{
						if (m_rgParaStyles[i].Style != null &&
							m_rgParaStyles[i].Style.Name == m_current.BeforeStyleName)
						{
							m_cbBeforeStyle.SelectedIndex = i;
							break;
						}
					}
				}
				else
				{
					m_lblBeforeStyle.Text = xWorksStrings.ksCharacterStyleForBefore;
					m_cbBeforeStyle.Items.AddRange(m_rgCharStyles.ToArray());
					for (int i = 0; i < m_rgCharStyles.Count; ++i)
					{
						if (m_rgCharStyles[i].Style != null &&
							m_rgCharStyles[i].Style.Name == m_current.BeforeStyleName)
						{
							m_cbBeforeStyle.SelectedIndex = i;
							break;
						}
					}
				}
				m_lblBeforeStyle.Visible = true;
				m_cbBeforeStyle.Visible = true;
				m_btnBeforeStyles.Visible = true;
				m_lblBeforeStyle.Enabled = m_chkDisplayData.Checked && fEnabled;
				m_cbBeforeStyle.Enabled = m_chkDisplayData.Checked && fEnabled;
				m_btnBeforeStyles.Enabled = m_chkDisplayData.Checked && fEnabled;
			}
			else
			{
				m_lblBeforeStyle.Visible = false;
				m_cbBeforeStyle.Visible = false;
				m_btnBeforeStyles.Visible = false;
				return;
			}
		}

		private void DisplayContextControls(bool fEnabled)
		{
			if (m_current.Before == null && m_current.After == null && m_current.Between == null)
			{
				m_lblContext.Visible = false;
				m_lblBefore.Visible = false;
				m_tbBefore.Visible = false;
				m_lblAfter.Visible = false;
				m_tbAfter.Visible = false;
				m_lblBetween.Visible = false;
				m_tbBetween.Visible = false;
				return;
			}

			m_lblContext.Visible = true;
			m_lblContext.Enabled = m_chkDisplayData.Checked && fEnabled;
			if (m_current.Before != null)
			{
				m_lblBefore.Text = xWorksStrings.ksBefore;
				m_tbBefore.Text = m_current.Before;
				m_lblBefore.Visible = true;
				m_tbBefore.Visible = true;
				m_lblBefore.Enabled = m_chkDisplayData.Checked && fEnabled;
				m_tbBefore.Enabled = m_chkDisplayData.Checked && fEnabled;
			}
			else
			{
				m_tbBefore.Text = "";
				m_lblBefore.Visible = true;
				m_tbBefore.Visible = true;
				m_lblBefore.Enabled = false;
				m_tbBefore.Enabled = false;
			}

			if (m_current.After != null)
			{
				m_tbAfter.Text = m_current.After;
				m_lblAfter.Visible = true;
				m_tbAfter.Visible = true;
				m_lblAfter.Enabled = m_chkDisplayData.Checked && fEnabled;
				m_tbAfter.Enabled = m_chkDisplayData.Checked && fEnabled;
			}
			else
			{
				m_tbAfter.Text = "";
				m_lblAfter.Visible = true;
				m_tbAfter.Visible = true;
				m_lblAfter.Enabled = false;
				m_tbAfter.Enabled = false;
			}

			if (m_current.Between != null)
			{
				m_tbBetween.Text = m_current.Between;
				m_lblBetween.Visible = true;
				m_tbBetween.Visible = true;
				m_lblBetween.Enabled = m_chkDisplayData.Checked && fEnabled;
				m_tbBetween.Enabled = m_chkDisplayData.Checked && fEnabled;
			}
			else //if (m_tbBefore.Visible && m_tbAfter.Visible)
			{
				m_tbBetween.Text = "";
				m_lblBetween.Visible = true;
				m_tbBetween.Visible = true;
				m_lblBetween.Enabled = false;
				m_tbBetween.Enabled = false;
			}
			//else
			//{
			//    m_lblBetween.Visible = false;
			//    m_tbBetween.Visible = false;
			//}
		}

		/// <summary>
		/// Return true if any changes have been made to the layout configuration.
		/// </summary>
		/// <returns></returns>
		private bool IsDirty()
		{
			StoreNodeData(m_current);
			if (m_fDeleteCustomFiles)
				return true;
			string sOldRootLayout = m_propertyTable.GetValue<string>(m_sLayoutPropertyName);
			string sRootLayout = ((LayoutTypeComboItem)m_cbDictType.SelectedItem).LayoutName;
			if (sOldRootLayout != sRootLayout)
				return true;
			for (int ici = 0; ici < m_cbDictType.Items.Count; ++ici)
			{
				LayoutTypeComboItem ltci = (LayoutTypeComboItem)m_cbDictType.Items[ici];
				for (int itn = 0; itn < ltci.TreeNodes.Count; ++itn)
				{
					LayoutTreeNode ltn = ltci.TreeNodes[itn];
					if (ltn.IsDirty())
						return true;
				}
			}
			return false;
		}

		private void SaveModifiedLayouts()
		{
			List<XmlNode> rgxnLayouts = new List<XmlNode>();
			for (int ici = 0; ici < m_cbDictType.Items.Count; ++ici)
			{
				LayoutTypeComboItem ltci = (LayoutTypeComboItem)m_cbDictType.Items[ici];
				for (int itn = 0; itn < ltci.TreeNodes.Count; ++itn)
				{
					ltci.TreeNodes[itn].MakeSenseNumberFormatConsistent();
					ltci.TreeNodes[itn].GetModifiedLayouts(rgxnLayouts, ltci.TreeNodes);
				}
				// update the inventory with the copied layout type.
				if (ltci.LayoutName.Contains(Inventory.kcMarkLayoutCopy))
					m_layouts.AddLayoutTypeToInventory(ltci.LayoutTypeNode);
			}
			if (m_fDeleteCustomFiles)
			{
				Debug.Assert(m_layouts.DatabaseName == null);
				m_layouts.DeleteUserOverrides(m_cache.ProjectId.Name);
				m_parts.DeleteUserOverrides(m_cache.ProjectId.Name);
				//Make sure to retain any data from user override files that were not deleted i.e. copies of dictionary views
				m_layouts.LoadUserOverrides(LayoutCache.LayoutVersionNumber, m_cache.ProjectId.Name);
				m_parts.LoadUserOverrides(LayoutCache.LayoutVersionNumber, m_cache.ProjectId.Name);

				Inventory.SetInventory("layouts", m_cache.ProjectId.Name, m_layouts);
				Inventory.SetInventory("parts", m_cache.ProjectId.Name, m_parts);
				Inventory.RemoveInventory("layouts", null);
				Inventory.RemoveInventory("parts", null);
			}
			for (int i = 0; i < rgxnLayouts.Count; ++i)
				m_layouts.PersistOverrideElement(rgxnLayouts[i]);
			var layoutsPersisted = new HashSet<XmlNode>(rgxnLayouts);
			foreach (var xnNewBase in m_rgxnNewLayoutNodes)
				if (!layoutsPersisted.Contains(xnNewBase)) // don't need to persist a node that got into both lists twice
					m_layouts.PersistOverrideElement(xnNewBase);
			m_rgxnNewLayoutNodes.Clear();
		}


		#endregion // Misc internal functions

		#region IFWDisposable Members

		public void CheckDisposed()
		{
			if (IsDisposed)
				throw new ObjectDisposedException(String.Format("'{0}' in use after being disposed.", GetType().Name));
		}

		#endregion // IFWDisposable Members

		#region LayoutTreeNode class

		public class LayoutTreeNode : TreeNode
		{
			// These are basic values that we need to know for every node.
			// **Important Note**: In most cases, adding a member variable here means you need to add it to
			// CopyValuesTo() also, so that a duplicate node will end up with the right values.
			XmlNode m_xnConfig;
			string m_sLayoutName;
			string m_sPartName;
			string m_sClassName;
			string m_sLabel;
			string m_sVisibility;
			bool m_fContentVisible;
			bool m_fUseParentConfig;
			bool m_fShowSenseConfig;
			bool m_fShowGramInfoConfig;
			bool m_fShowComplexFormParaConfig;
			string m_sParam;
			string m_sFlowType;

			// These values depend on the particular node, and affect what is displayed in the
			// details pane.  If a string value is null, then the corresponding control (and
			// label) is not shown.
			string m_sBefore;
			string m_sAfter;
			string m_sSep;
			string m_sWsLabel;
			string m_sWsType;
			string m_sStyleName;
			string m_sBeforeStyleName;
			bool m_fAllowBeforeStyle;
			bool m_fAllowCharStyle;
			bool m_fAllowParaStyle; // allow style for StTxtPara and other para-level elements
			private bool m_fPreventNullStyle; // If true, (none) is not offered as a style choice.
			private bool m_fAllowDivParaStyle; // allow parastyle to be set for arbitrary div.
			string m_sNumber;
			string m_sNumStyle;
			bool m_fNumSingle;
			bool m_fSingleGramInfoFirst;
			bool m_fShowComplexFormPara;
			string m_sNumFont;
			bool m_fShowWsLabels;
			bool m_fSenseIsPara;
			string m_sSenseParaStyle;

			// These are used to trace creating, deleting, and moving nodes.
			bool m_fDuplicate;
			string m_sDup;
			int m_cSubnodes = -1;
			int m_idxOrig = -1;
			// **NB**: If you're planning to add a member variable here, see the Important Note above.

			XmlNode m_xnCallingLayout;
			XmlNode m_xnParentLayout;

			XmlNode m_xnHiddenNode;
			XmlNode m_xnHiddenParentLayout;

			/// <summary>
			/// This node is a hidden child that provides/receives the style name.
			/// </summary>
			XmlNode m_xnHiddenChild;
			XmlNode m_xnHiddenChildLayout;
			bool m_fStyleFromHiddenChild;
			bool m_fHiddenChildDirty;

			readonly List<LayoutTreeNode> m_rgltnMerged = new List<LayoutTreeNode>();

			public LayoutTreeNode(XmlNode config, ILayoutConverter converter, string classParent)
			{
				m_xnConfig = config;
				m_sLabel = XmlUtils.GetLocalizedAttributeValue(config, "label", null);
				if (config.Name == "configure")
				{
					m_sClassName = XmlUtils.GetManditoryAttributeValue(config, "class");
					m_sLayoutName = XmlUtils.GetManditoryAttributeValue(config, "layout");
					m_sPartName = String.Empty;
					m_sVisibility = "required";
				}
				else if (config.Name == "part")
				{
					m_sClassName = classParent;
					string sRef = XmlUtils.GetManditoryAttributeValue(config, "ref");
					if(m_sLabel == null && converter.StringTable != null)
						m_sLabel = converter.StringTable.LocalizeAttributeValue(sRef);
					if (config.ParentNode != null && config.ParentNode.Name == "layout")
						m_sLayoutName = XmlUtils.GetManditoryAttributeValue(config.ParentNode, "name");
					else
						m_sLayoutName = String.Empty;
					m_sPartName = String.Format("{0}-Jt-{1}", classParent, sRef);
					m_sVisibility = XmlUtils.GetOptionalAttributeValue(config, "visibility", "always");
					m_fContentVisible = m_sVisibility.ToLowerInvariant() != "never";
					m_sParam = XmlUtils.GetOptionalAttributeValue(config, "param");

					m_sWsLabel = StringServices.GetWsSpecWithoutPrefix(config);
					m_sWsType = XmlUtils.GetOptionalAttributeValue(config, "wsType");
					if (m_sWsLabel != null && String.IsNullOrEmpty(m_sWsType))
					{
						// Try to calculate a WS type from the WS label.
						int ichVern = m_sWsLabel.ToLowerInvariant().IndexOf("vern");
						int ichAnal = m_sWsLabel.ToLowerInvariant().IndexOf("anal");
						int ichPronun = m_sWsLabel.ToLowerInvariant().IndexOf("pronun");
						int ichRevers = m_sWsLabel.ToLowerInvariant().IndexOf("revers");
						if (ichVern >= 0 && ichAnal >= 0 && ichVern > ichAnal)
							m_sWsType = "analysis vernacular";
						else if (ichVern >= 0 && ichAnal >= 0 && ichAnal > ichVern)
							m_sWsType = "vernacular analysis";
						else if (ichVern >= 0)
							m_sWsType = "vernacular";
						else if (ichAnal >= 0)
							m_sWsType = "analysis";
						else if (ichPronun >= 0)
							m_sWsType = "pronunciation";
						else if (ichRevers >= 0)
							m_sWsType = "reversal";
						else
						{
							m_sWsType = "vernacular analysis";	// who knows???
							string refValue = String.Empty;
							string wsValue = String.Empty;
							if (config.Attributes != null)
							{
								refValue = config.Attributes["ref"].Value;
								wsValue = config.Attributes["ws"].Value;
							}
							converter.LogConversionError(String.Format("This layout node ({0}) does not specify @wsType "
								+ "and we couldn't compute something reasonable from @ws='{1}' "
								+ "so we're setting @wsType to 'vernacular analysis'",
								refValue, wsValue));
						}
							// store the wsType attribute on the node, so that if 'ws' changes to something
							// specific, we still know what type of wss to provide options for in the m_lvWritingSystems.
							if (config.OwnerDocument != null)
							{
							XmlAttribute xa = config.OwnerDocument.CreateAttribute("wsType");
							xa.Value = m_sWsType;
								if (config.Attributes != null)
							config.Attributes.Append(xa);
						}
					}
					m_sWsType = StringServices.GetWsSpecWithoutPrefix(m_sWsType);
					if (m_sWsType != null && m_sWsLabel == null)
							m_sWsLabel = "";
					string sSep = null;
					// By default, if we have a ws type or ws label we should be able to show multiple wss,
					// and thus need a separator between them.
					if (!String.IsNullOrEmpty(m_sWsLabel) || !String.IsNullOrEmpty(m_sWsType))
						sSep = " ";
					m_sBeforeStyleName = XmlUtils.GetOptionalAttributeValue(config, "beforeStyle");
					m_fAllowBeforeStyle = !String.IsNullOrEmpty(m_sBeforeStyleName);
					m_sBefore = XmlUtils.GetOptionalAttributeValue(config, "before", "");
					m_sSep = XmlUtils.GetOptionalAttributeValue(config, "sep", sSep);
					m_sAfter = XmlUtils.GetOptionalAttributeValue(config, "after", " ");

					m_sStyleName = XmlUtils.GetOptionalAttributeValue(config, "style");
					m_sFlowType = XmlUtils.GetOptionalAttributeValue(config, "flowType", "span");
					if (m_sFlowType == "span")
					{
						m_fAllowCharStyle = !XmlUtils.GetOptionalBooleanAttributeValue(
							config, "disallowCharStyle", false);
						if (m_sBefore == null)
							m_sBefore = "";
						if (m_sAfter == null)
							m_sAfter = "";
					}
					// Special handling for div flow elements, which can contain a sequence of paragraphs.
					else if (m_sFlowType == "div")
					{
						m_fAllowParaStyle = m_sClassName == "StText";
						m_fAllowDivParaStyle = false;
						if (m_fAllowParaStyle)
						{
							// We'll be getting the style name from a child layout.
							Debug.Assert(String.IsNullOrEmpty(m_sStyleName));
						}
						else
						{
							m_sStyleName = XmlUtils.GetOptionalAttributeValue(config, "parastyle");
							m_fAllowDivParaStyle = !String.IsNullOrEmpty(m_sStyleName);
						}
						m_sSep = null;
						m_sAfter = null;
						// This is subtly differerent: in a div, we will hide or disable the before control (value null) unless the XML
						// explicitly calls for it by including the attribute. Above we provided an empty string default,
						// which enables the empty control.
						m_sBefore = XmlUtils.GetOptionalAttributeValue(config, "before");
					}
					else if (m_sFlowType == "para")
					{
						m_fAllowParaStyle = !String.IsNullOrEmpty(m_sStyleName);
					}
					else if (m_sFlowType == "divInPara")
					{
						m_sBefore = m_sAfter = m_sSep = null; // suppress the whole separators group since each item is a para
						m_sStyleName = XmlUtils.GetOptionalAttributeValue(config, "parastyle");
						m_fAllowDivParaStyle = !String.IsNullOrEmpty(m_sStyleName);
					}
					m_sSenseParaStyle = XmlUtils.GetOptionalAttributeValue(config, "parastyle");
					m_sNumber = XmlUtils.GetOptionalAttributeValue(config, "number");
					m_sNumStyle = XmlUtils.GetOptionalAttributeValue(config, "numstyle");
					m_fNumSingle = XmlUtils.GetOptionalBooleanAttributeValue(config, "numsingle", false);
					m_sNumFont = XmlUtils.GetOptionalAttributeValue(config, "numfont");
					m_fSingleGramInfoFirst = XmlUtils.GetOptionalBooleanAttributeValue(config, "singlegraminfofirst", false);
					if (m_sFlowType == "divInPara" && m_sParam != null && m_sParam.EndsWith("_AsPara"))
						m_fSenseIsPara = true;
					else
						m_fSenseIsPara = false;

					m_fPreventNullStyle = XmlUtils.GetOptionalBooleanAttributeValue(config, "preventnullstyle", false);
					m_fShowComplexFormPara = XmlUtils.GetOptionalBooleanAttributeValue(config, "showasindentedpara", false);
					if (m_fShowComplexFormPara)
						m_fAllowParaStyle = true;
					m_fShowWsLabels = XmlUtils.GetOptionalBooleanAttributeValue(config, "showLabels", false);
					m_sDup = XmlUtils.GetOptionalAttributeValue(config, "dup");
					m_fDuplicate = !String.IsNullOrEmpty(m_sDup);

					LexRelType = XmlUtils.GetOptionalAttributeValue(config, "lexreltype");
					if (!String.IsNullOrEmpty(LexRelType))
					{
						var sRelTypes = XmlUtils.GetOptionalAttributeValue(config, "reltypeseq");
						RelTypeList = LexReferenceInfo.CreateListFromStorageString(sRelTypes);
					}
					EntryType = XmlUtils.GetOptionalAttributeValue(config, "entrytype");
					if (!String.IsNullOrEmpty(EntryType))
					{
						var sTypeseq = XmlUtils.GetOptionalAttributeValue(config, "entrytypeseq");
						EntryTypeList = ItemTypeInfo.CreateListFromStorageString(sTypeseq);
					}
				}
				Checked = m_sVisibility.ToLowerInvariant() != "never";
				Text = m_sLabel;
				Name = String.Format("{0}/{1}/{2}", m_sClassName, m_sLayoutName, m_sPartName);
			}

			public LayoutTreeNode()
			{
			}

			/// <summary>
			/// Copies the tree node and the entire subtree rooted at this tree node.
			/// This is a partial copy that copies references to objects rather than
			/// cloning the objects themselves (other than the tree nodes of the subtree).
			/// This is good for moving a tree node up and down, but not so good for
			/// duplicating the tree node.  In the latter case, at least the configuration
			/// XML nodes must be cloned, and the layouts those point to, and new names
			/// generated for the duplicates.  Otherwise, editing the subnodes of the
			/// duplicated node ends up editing the configuration of the subnodes of the
			/// original node.
			/// </summary>
			public override object Clone()
			{
				var ltn = (LayoutTreeNode)base.Clone();
				CopyValuesTo(ltn);
				return ltn;
			}

			private void CopyValuesTo(LayoutTreeNode ltn)
			{
				// Review: might be difficult to keep this up-to-date! How do we know we've got
				// everything in here that needs to be here?! --gjm
				ltn.m_cSubnodes = m_cSubnodes;
				ltn.m_fAllowBeforeStyle = m_fAllowBeforeStyle;
				ltn.m_fAllowCharStyle = m_fAllowCharStyle;
				ltn.m_fAllowDivParaStyle = m_fAllowDivParaStyle;
				ltn.m_fAllowParaStyle = m_fAllowParaStyle;
				ltn.m_fContentVisible = m_fContentVisible;
				ltn.m_fDuplicate = m_fDuplicate;
				//ltn.m_fHiddenChildDirty = m_fHiddenChildDirty;
				ltn.m_fNumSingle = m_fNumSingle;
				//ltn.m_fPreventNullStyle = m_fPreventNullStyle;
				ltn.m_fSenseIsPara = m_fSenseIsPara;
				ltn.m_fShowComplexFormPara = m_fShowComplexFormPara;
				ltn.m_fShowComplexFormParaConfig = m_fShowComplexFormParaConfig;
				ltn.m_fShowGramInfoConfig = m_fShowGramInfoConfig;
				ltn.m_fShowSenseConfig = m_fShowSenseConfig;
				ltn.m_fShowWsLabels = m_fShowWsLabels;
				ltn.m_fSingleGramInfoFirst = m_fSingleGramInfoFirst;
				ltn.m_fStyleFromHiddenChild = m_fStyleFromHiddenChild;
				ltn.m_fUseParentConfig = m_fUseParentConfig;
				ltn.m_idxOrig = m_idxOrig;
				//ltn.m_rgltnMerged = m_rgltnMerged;
				ltn.m_sAfter = m_sAfter;
				ltn.m_sBefore = m_sBefore;
				ltn.m_sBeforeStyleName = m_sBeforeStyleName;
				ltn.m_sClassName = m_sClassName;
				ltn.m_sDup = m_sDup;
				ltn.m_sFlowType = m_sFlowType;
				ltn.m_sLabel = m_sLabel;
				ltn.m_sLayoutName = m_sLayoutName;
				ltn.m_sNumber = m_sNumber;
				ltn.m_sNumFont = m_sNumFont;
				ltn.m_sNumStyle = m_sNumStyle;
				ltn.m_sParam = m_sParam;
				ltn.m_sPartName = m_sPartName;
				ltn.m_sSenseParaStyle = m_sSenseParaStyle;
				ltn.m_sSep = m_sSep;
				ltn.m_sStyleName = m_sStyleName;
				ltn.m_sVisibility = m_sVisibility;
				ltn.m_sWsLabel = m_sWsLabel;
				ltn.m_sWsType = m_sWsType;
				ltn.m_xnCallingLayout = m_xnCallingLayout;
				ltn.m_xnConfig = m_xnConfig;
				ltn.m_xnHiddenChild = m_xnHiddenChild;
				ltn.m_xnHiddenChildLayout = m_xnHiddenChildLayout;
				ltn.m_xnHiddenNode = m_xnHiddenNode;
				ltn.m_xnHiddenParentLayout = m_xnHiddenParentLayout;
				ltn.m_xnParentLayout = m_xnParentLayout;
				ltn.LexRelType = LexRelType;
				ltn.RelTypeList = RelTypeList;
				ltn.EntryType = EntryType;
				ltn.EntryTypeList = EntryTypeList;
			}

			internal LayoutTreeNode CreateCopy()
			{
				var ltn = new LayoutTreeNode();
				CopyValuesTo(ltn);
				ltn.m_xnConfig = m_xnConfig.Clone();
				ltn.IsDuplicate = true;
				ltn.m_cSubnodes = 0;
				if (ltn.RelTypeList != null && ltn.RelTypeList.Count > 0)
				{
					ltn.RelTypeList = LexReferenceInfo.CreateListFromStorageString(ltn.LexRelTypeSequence);
				}
				if (ltn.EntryTypeList != null && ltn.EntryTypeList.Count > 0)
				{
					ltn.EntryTypeList = ItemTypeInfo.CreateListFromStorageString(ltn.EntryTypeSequence);
				}
				return ltn;
			}

			public bool AllParentsChecked
			{
				get
				{
					TreeNode tn = Parent;
					while (tn != null)
					{
						if (!tn.Checked)
							return false;
						tn = tn.Parent;
					}
					return true;
				}
			}

			public bool IsDescendedFrom(TreeNode tnPossibleAncestor)
			{
				TreeNode tn = Parent;
				while (tn != null)
				{
					if (tn == tnPossibleAncestor)
						return true;
					tn = tn.Parent;
				}
				return false;
			}

			public bool IsTopLevel
			{
				get { return m_xnConfig.Name == "configure" && Level == 0; }
			}

			public XmlNode Configuration
			{
				get { return m_xnConfig; }
			}

			public string LayoutName
			{
				get { return m_sLayoutName; }
			}

			virtual public string PartName
			{
				get { return m_sPartName; }
			}

			public string ClassName
			{
				get { return m_sClassName; }
				internal set { m_sClassName = value; }
			}

			public string FlowType
			{
				get { return m_sFlowType; }
			}

			public string Label
			{
				get { return m_sLabel; }
				set
				{
					m_sLabel = value;
					Text = m_sLabel;
				}
			}

			public bool UseParentConfig
			{
				get { return m_fUseParentConfig; }
				set { m_fUseParentConfig = value; }
			}

			public bool ShowSenseConfig
			{
				get { return m_fShowSenseConfig; }
				set { m_fShowSenseConfig = value; }
			}

			public string LexRelType { get; internal set; }
			public List<LexReferenceInfo> RelTypeList { get; internal set; }

			public string LexRelTypeSequence
			{
				get
				{
					if (RelTypeList == null)
						return null;
					var bldr = new StringBuilder();
					for (var i = 0; i < RelTypeList.Count; ++i)
					{
						if (i > 0)
							bldr.Append(",");
						bldr.Append(RelTypeList[i].StorageString);
					}
					return bldr.ToString();
				}
			}

			public string EntryType { get; internal set; }
			public List<ItemTypeInfo> EntryTypeList { get; internal set; }

			public string EntryTypeSequence
			{
				get
				{
					if (EntryTypeList == null)
						return null;
					var bldr = new StringBuilder();
					for (var i = 0; i < EntryTypeList.Count; ++i)
					{
						if (i > 0)
							bldr.Append(",");
						bldr.Append(EntryTypeList[i].StorageString);
					}
					return bldr.ToString();
				}
			}

			public bool ShowGramInfoConfig
			{
				get { return m_fShowGramInfoConfig; }
				set { m_fShowGramInfoConfig = value; }
			}

			public bool ShowComplexFormParaConfig
			{
				get { return m_fShowComplexFormParaConfig; }
				set { m_fShowComplexFormParaConfig = value; }
			}

			public bool ShowSenseAsPara
			{
				get { return m_fSenseIsPara; }
				set { m_fSenseIsPara = value; }
			}

			public string SenseParaStyle
			{
				get { return m_sSenseParaStyle; }
				set { m_sSenseParaStyle = value; }
			}

			public bool ContentVisible
			{
				get { return m_fContentVisible; }
				set { m_fContentVisible = value; }
			}

			public string BeforeStyleName
			{
				get { return m_sBeforeStyleName; }
				set { m_sBeforeStyleName = value; }
			}

			public string Before
			{
				get { return m_sBefore; }
				set { m_sBefore = value; }
			}

			public string After
			{
				get { return m_sAfter; }
				set { m_sAfter = value; }
			}

			public string Between
			{
				get { return m_sSep; }
				set { m_sSep = value; }
			}

			public string WsLabel
			{
				get { return m_sWsLabel; }
				set
				{
					var temp = value;
					if (!NewValueIsCompatibleWithMagic(m_sWsLabel, temp))
					{
						m_sWsLabel = temp;
					}
				}
			}

			private static bool NewValueIsCompatibleWithMagic(string possibleMagicLabel, string newValue)
			{
				if (String.IsNullOrEmpty(possibleMagicLabel) || String.IsNullOrEmpty(newValue))
					return false;

				var magicId = WritingSystemServices.GetMagicWsIdFromName(possibleMagicLabel);
				if (magicId == 0)
					return false;

				var newId = WritingSystemServices.GetMagicWsIdFromName(newValue);
				if (newId == 0)
					return false;

				return newId == WritingSystemServices.SmartMagicWsToSimpleMagicWs(magicId);
			}

			public string WsType
			{
				get { return m_sWsType; }
				set { m_sWsType = value; }
			}

			public string StyleName
			{
				get { return m_sStyleName; }
				set { m_sStyleName = value; }
			}

			/// <summary>
			/// True if (none) should be suppressed from the style list.
			/// Currently this is obsolete. There is code to implement it for main paragraph styles;
			/// but we do not create 'none' as an option for m_rgParaStyles at all (see commented-out code linked to LT-10950).
			/// It has never been implemented for character or 'before' styles.
			/// </summary>
			public bool PreventNullStyle
			{
				get { return m_fPreventNullStyle; }
			}

			public bool AllowCharStyle
			{
				get { return m_fAllowCharStyle; }
			}

			public bool AllowBeforeStyle
			{
				get { return m_fAllowBeforeStyle; }
			}

			public bool AllowParaStyle
			{
				get { return m_fAllowParaStyle; }
			}

			public bool AllowDivParaStyle
			{
				get { return m_fAllowDivParaStyle; }
			}

			public string Number
			{
				get { return m_sNumber; }
				set { m_sNumber = value; }
			}

			public string NumStyle
			{
				get { return m_sNumStyle; }
				set { m_sNumStyle = value; }
			}

			public bool NumberSingleSense
			{
				get { return m_fNumSingle; }
				set { m_fNumSingle = value; }
			}

			public string NumFont
			{
				get { return m_sNumFont; }
				set { m_sNumFont = value; }
			}

			public bool ShowSingleGramInfoFirst
			{
				get { return m_fSingleGramInfoFirst; }
				set { m_fSingleGramInfoFirst = value; }
			}

			public bool ShowComplexFormPara
			{
				get { return m_fShowComplexFormPara; }
				set { m_fShowComplexFormPara = value; m_fAllowParaStyle = value; }
			}

			public bool ShowWsLabels
			{
				get { return m_fShowWsLabels; }
				set { m_fShowWsLabels = value; }
			}

			public string Param
			{
				get { return m_sParam; }
				set { m_sParam = value; }
			}

			public bool IsDuplicate
			{
				get { return m_fDuplicate; }
				set { m_fDuplicate = value; }
			}

			public string DupString
			{
				get { return m_sDup; }
				set
				{
					m_sDup = value;
					if (Nodes.Count > 0)
					{
						string sDupChild = String.Format("{0}.0", value);
						for (int i = 0; i < Nodes.Count; ++i)
							((LayoutTreeNode)Nodes[i]).DupString = sDupChild;
					}
				}
			}

			internal int OriginalIndex
			{
				set
				{
					if (m_idxOrig == -1)
						m_idxOrig = value;
				}
			}

			/// <summary>
			/// Flag that we're still adding subnodes to this node.
			/// </summary>
			internal bool AddingSubnodes { get; set; }

			internal int OriginalNumberOfSubnodes
			{
				get
				{
					return m_cSubnodes == -1 ? 0 : m_cSubnodes;
				}
				set
				{
					Debug.Assert(value >= m_cSubnodes);
					if (m_cSubnodes == -1 || IsTopLevel || AddingSubnodes)
						m_cSubnodes = value;
					else
					{
						Debug.WriteLine("OriginalNumberOfSubnodes did not update!");
					}
				}
			}

			internal bool IsDirty()
			{
				if (IsNodeDirty() || HasMoved)
					return true;
				for (int i = 0; i < Nodes.Count; ++i)
				{
					LayoutTreeNode ltn = (LayoutTreeNode)Nodes[i];
					if (ltn.IsDirty())
						return true;
				}
				return false;
			}

			internal bool HasMoved
			{
				get { return Index != m_idxOrig; }
			}

			internal bool IsNodeDirty()
			{
				if (Nodes.Count != OriginalNumberOfSubnodes)
					return true;
				if (!IsTopLevel)
				{
					// Now, compare our member variables to the content of m_xnConfig.
					if (m_xnConfig.Name == "part")
					{
						bool fContentVisible = m_sVisibility != "never";
						m_fContentVisible = Checked; // in case (un)checked in treeview, but node never selected.
						if (fContentVisible != m_fContentVisible)
							return true;
						string sBeforeStyleName = XmlUtils.GetOptionalAttributeValue(m_xnConfig, "beforeStyle");
						if (StringsDiffer(sBeforeStyleName, m_sBeforeStyleName))
							return true;
						string sBefore = XmlUtils.GetOptionalAttributeValue(m_xnConfig, "before");
						if (StringsDiffer(sBefore, m_sBefore))
							return true;
						string sAfter = XmlUtils.GetOptionalAttributeValue(m_xnConfig, "after");
						if (StringsDiffer(sAfter, m_sAfter))
						{
							if (sAfter == null)
							{
								if (StringsDiffer(" ", m_sAfter))
									return true;
							}
							else
							{
								return true;
							}
						}
						string sSep = XmlUtils.GetOptionalAttributeValue(m_xnConfig, "sep");
						if (StringsDiffer(sSep, m_sSep))
						{
							if (sSep == null)
							{
								string sSepDefault = null;
								if (!String.IsNullOrEmpty(m_sWsLabel) || !String.IsNullOrEmpty(m_sWsType))
									sSepDefault = " ";
								if (StringsDiffer(sSepDefault, m_sSep))
									return true;
							}
							else
							{
								return true;
							}
						}
						string sWsLabel = StringServices.GetWsSpecWithoutPrefix(m_xnConfig);
						if (StringsDiffer(sWsLabel, m_sWsLabel))
							return true;
						if (m_fStyleFromHiddenChild)
						{
							string sStyleName = XmlUtils.GetOptionalAttributeValue(m_xnHiddenChild, "style");
							m_fHiddenChildDirty = StringsDiffer(sStyleName, m_sStyleName);
							if (m_fHiddenChildDirty)
								return true;
						}
						else
						{
							string sStyleName;
							if (AllowDivParaStyle)
								sStyleName = XmlUtils.GetOptionalAttributeValue(m_xnConfig, "parastyle");
							else
								sStyleName = XmlUtils.GetOptionalAttributeValue(m_xnConfig, "style");
							if (StringsDiffer(sStyleName, m_sStyleName))
								return true;
						}
						string sNumber = XmlUtils.GetOptionalAttributeValue(m_xnConfig, "number");
						if (StringsDiffer(sNumber, m_sNumber))
							return true;
						string sNumStyle = XmlUtils.GetOptionalAttributeValue(m_xnConfig, "numstyle");
						if (StringsDiffer(sNumStyle, m_sNumStyle))
							return true;
						bool fNumSingle = XmlUtils.GetOptionalBooleanAttributeValue(m_xnConfig, "numsingle", false);
						if (fNumSingle != m_fNumSingle)
							return true;
						string sNumFont = XmlUtils.GetOptionalAttributeValue(m_xnConfig, "numfont");
						if (StringsDiffer(sNumFont, m_sNumFont))
							return true;
						bool fSingleGramInfoFirst = XmlUtils.GetOptionalBooleanAttributeValue(m_xnConfig, "singlegraminfofirst", false);
						if (fSingleGramInfoFirst != m_fSingleGramInfoFirst)
							return true;
						bool fShowComplexFormPara = XmlUtils.GetOptionalBooleanAttributeValue(m_xnConfig, "showasindentedpara", false);
						if (fShowComplexFormPara != m_fShowComplexFormPara)
							return true;
						bool fShowWsLabels = XmlUtils.GetOptionalBooleanAttributeValue(m_xnConfig, "showLabels", false);
						if (fShowWsLabels != m_fShowWsLabels)
							return true;
						string sDuplicate = XmlUtils.GetOptionalAttributeValue(m_xnConfig, "dup");
						if (StringsDiffer(sDuplicate, m_sDup))
							return true;
						if (ShowSenseConfig)
						{
							var fSenseIsPara = m_sParam != null && m_sParam.EndsWith("_AsPara");
							if (fSenseIsPara != m_fSenseIsPara)
								return true;
							var sSenseParaStyle = XmlUtils.GetOptionalAttributeValue(m_xnConfig, "parastyle");
							if (sSenseParaStyle != m_sSenseParaStyle)
								return true;
						}
						if (!String.IsNullOrEmpty(LexRelType))
						{
							var sRefTypeSequence = XmlUtils.GetOptionalAttributeValue(m_xnConfig, "reltypeseq");
							if (sRefTypeSequence != LexRelTypeSequence)
								return true;
						}
						if (!String.IsNullOrEmpty(EntryType))
						{
							var sEntryTypeSeq = XmlUtils.GetOptionalAttributeValue(m_xnConfig, "entrytypeseq");
							if (sEntryTypeSeq != EntryTypeSequence)
								return true;
						}
					}
				}
				else
				{
					return IsTopLevel && OverallLayoutVisibilityChanged();
				}
				return false;
			}

			private bool OverallLayoutVisibilityChanged()
			{
				Debug.Assert(Level == 0);
				string sVisible = XmlUtils.GetAttributeValue(m_xnParentLayout, "visibility");
				bool fOldVisible = sVisible != "never";
				return Checked != fOldVisible;
			}

			private static bool StringsDiffer(string s1, string s2)
			{
				return (s1 != s2 && !(String.IsNullOrEmpty(s1) && String.IsNullOrEmpty(s2)));
			}

			internal bool IsRequired
			{
				// LT-10472 says that nothing is really required.
				//get { return m_sVisibility != null && m_sVisibility.ToLowerInvariant() == "required"; }
				get { return false; }
			}

			internal XmlNode ParentLayout
			{
				get { return m_xnParentLayout; }
				set { m_xnParentLayout = value; }
			}

			internal XmlNode HiddenNode
			{
				get { return m_xnHiddenNode; }
				set { m_xnHiddenNode = value; }
			}

			internal XmlNode HiddenNodeLayout
			{
				get { return m_xnHiddenParentLayout; }
				set { m_xnHiddenParentLayout = value; }
			}
			internal XmlNode HiddenChildLayout
			{
				get { return m_xnHiddenChildLayout; }
				set { m_xnHiddenChildLayout = value; }
			}

			internal XmlNode HiddenChild
			{
				get { return m_xnHiddenChild; }
				set
				{
					m_xnHiddenChild = value;
					if (m_sClassName == "StText" && m_fAllowParaStyle && String.IsNullOrEmpty(m_sStyleName))
					{
						m_fStyleFromHiddenChild = true;
						m_sStyleName = XmlUtils.GetOptionalAttributeValue(value, "style");
					}
				}
			}

			internal bool HiddenChildDirty
			{
				get { return m_fHiddenChildDirty; }
			}

			internal bool GetModifiedLayouts(List<XmlNode> rgxn, List<LayoutTreeNode> topNodes)
			{
				List<XmlNode> rgxnDirtyLayouts = new List<XmlNode>();
				for (int i = 0; i < Nodes.Count; ++i)
				{
					LayoutTreeNode ltn = (LayoutTreeNode)Nodes[i];
					if (ltn.GetModifiedLayouts(rgxn, topNodes))
					{
						XmlNode xn = ltn.ParentLayout;
						if (xn != null && !rgxnDirtyLayouts.Contains(xn))
							rgxnDirtyLayouts.Add(xn);
						xn = ltn.HiddenChildLayout;
						if (xn != null && ltn.HiddenChildDirty && !rgxnDirtyLayouts.Contains(xn))
							rgxnDirtyLayouts.Add(xn);
						xn = ltn.m_xnHiddenParentLayout;
						if (xn != null && ltn.HasMoved && !rgxnDirtyLayouts.Contains(xn))
							rgxnDirtyLayouts.Add(xn);
						foreach (LayoutTreeNode ltnMerged in ltn.MergedNodes)
						{
							xn = ltnMerged.ParentLayout;
							if (xn != null && !rgxnDirtyLayouts.Contains(xn))
								rgxnDirtyLayouts.Add(xn);
						}
					}
				}
				var fDirty = IsDirty();
				if (Level == 0 && !rgxnDirtyLayouts.Contains(m_xnParentLayout))
				{
					if (OverallLayoutVisibilityChanged())
					{
						rgxnDirtyLayouts.Add(m_xnParentLayout);
					}
					else if (!IsTopLevel && fDirty)
					{
						rgxnDirtyLayouts.Add(m_xnParentLayout);
					}
				}
				foreach (XmlNode xnDirtyLayout in rgxnDirtyLayouts)
				{
					// Create a new layout node with all its parts in order.  This is needed
					// to handle arbitrary reordering and possible addition or deletion of
					// duplicate nodes.  This is complicated by the presence (or rather absence)
					// of "hidden" nodes, and by "merged" nodes.
					XmlNode xnLayout = xnDirtyLayout.Clone();
					if (xnDirtyLayout == m_xnParentLayout && IsTopLevel && OverallLayoutVisibilityChanged())
						UpdateAttribute(xnLayout, "visibility", Checked ? "always" : "never");
					if (xnLayout.Attributes != null)
					{
						XmlAttribute[] rgxa = new XmlAttribute[xnLayout.Attributes.Count];
						xnLayout.Attributes.CopyTo(rgxa, 0);
						List<XmlNode> rgxnGen = new List<XmlNode>();
						List<int> rgixn = new List<int>();
						for (int i = 0; i < xnLayout.ChildNodes.Count; ++i)
						{
							XmlNode xn = xnLayout.ChildNodes[i];
							if (xn.Name != "part")
							{
								rgxnGen.Add(xn);
								rgixn.Add(i);
							}
						}
						xnLayout.RemoveAll();
						for (int i = 0; i < rgxa.Length; ++i)
						{
							if (xnLayout.Attributes != null)
								xnLayout.Attributes.SetNamedItem(rgxa[i]);
						}
						if (Level == 0 && !IsTopLevel && xnDirtyLayout == m_xnParentLayout)
						{
							foreach (var ltn in topNodes)
							{
								if (ltn.IsTopLevel || ltn.ParentLayout != xnDirtyLayout)
									continue;
								if (fDirty && ltn == this)
									ltn.StoreUpdatedValuesInConfiguration();
								xnLayout.AppendChild(ltn.Configuration.CloneNode(true));
							}
						}
						else
						{
							for (int i = 0; i < Nodes.Count; ++i)
							{
								LayoutTreeNode ltn = (LayoutTreeNode) Nodes[i];
								if (ltn.ParentLayout == xnDirtyLayout)
								{
									xnLayout.AppendChild(ltn.Configuration.CloneNode(true));
								}
								else if (ltn.HiddenNodeLayout == xnDirtyLayout)
								{
									var xpathString = "/" + ltn.HiddenNode.Name + "[" +
													  BuildXPathFromAttributes(ltn.HiddenNode.Attributes) + "]";
									if (xnLayout.SelectSingleNode(xpathString) == null)
										xnLayout.AppendChild(ltn.HiddenNode.CloneNode(true));
								}
								else if (ltn.HiddenChildLayout == xnDirtyLayout)
								{
									var xpathString = "/" + ltn.HiddenNode.Name + "[" +
													  BuildXPathFromAttributes(ltn.HiddenChild.Attributes) + "]";
									if (xnLayout.SelectSingleNode(xpathString) == null)
										xnLayout.AppendChild(ltn.HiddenChild.CloneNode(true));
								}
								else
								{
									for (int itn = 0; itn < ltn.MergedNodes.Count; itn++)
									{
										LayoutTreeNode ltnMerged = ltn.MergedNodes[itn];
										if (ltnMerged.ParentLayout == xnDirtyLayout)
										{
											xnLayout.AppendChild(ltnMerged.Configuration.CloneNode(true));
											break;
										}
									}
								}
							}
						}
						XmlNode xnRef;
						for (int i = 0; i < rgxnGen.Count; ++i)
						{
							if (rgixn[i] <= xnLayout.ChildNodes.Count/2)
							{
								xnRef = xnLayout.ChildNodes[rgixn[i]];
								xnLayout.InsertBefore(rgxnGen[i], xnRef);
							}
							else
							{
								if (rgixn[i] < xnLayout.ChildNodes.Count)
									xnRef = xnLayout.ChildNodes[rgixn[i]];
								else
									xnRef = xnLayout.LastChild;
								xnLayout.InsertAfter(rgxnGen[i], xnRef);
							}
						}
					}
					if (!rgxn.Contains(xnLayout))
						rgxn.Add(xnLayout);
				}
				if (IsTopLevel)
					return UpdateLayoutVisibilityIfChanged();
				if (Level > 0 && fDirty)
					StoreUpdatedValuesInConfiguration();
				return fDirty || HasMoved || IsNew;
			}

			private static string BuildXPathFromAttributes(XmlAttributeCollection attributes)
			{
				if (attributes == null)
					return "";
				string xpath = null;
				foreach(XmlAttribute attr in attributes)
				{
					if(String.IsNullOrEmpty(xpath))
					{
						xpath = "@" + attr.Name + "='" + attr.Value + "'";
					}
					else
					{
						xpath += " and @" + attr.Name + "='" + attr.Value + "'";
					}
				}
				return xpath;
			}

			internal bool IsNew { get; set; }

			private bool UpdateLayoutVisibilityIfChanged()
			{
				if (IsTopLevel && OverallLayoutVisibilityChanged())
				{
					UpdateAttribute(m_xnParentLayout, "visibility", Checked ? "always" : "never");
					return true;
				}
					return false;
				}

			private static void UpdateAttributeIfDirty(XmlNode xn, string sName, string sValue)
			{
				var sOldValue = XmlUtils.GetOptionalAttributeValue(xn, sName);
				if (StringsDiffer(sValue, sOldValue))
					UpdateAttribute(xn, sName, sValue);
			}

			private static void UpdateAttribute(XmlNode xn, string sName, string sValue)
			{
				if (xn.Attributes == null)
					return;
				Debug.Assert(sName != null);
				if (sValue == null)
				{
					// probably can't happen...
					xn.Attributes.RemoveNamedItem(sName);
					//In LayoutTreeNode(XmlNode, StringTable, string) if the flowtype is "div" we can remove "after" and "sep" attributes, so don't assert on them.
					Debug.Assert(sName == "flowType" || xn.Attributes["flowType"] != null && xn.Attributes["flowType"].Value == "div");		// only values we intentionally delete.
				}
				else if (xn.OwnerDocument != null)
				{
					var xa = xn.OwnerDocument.CreateAttribute(sName);
					xa.Value = sValue;
					xn.Attributes.SetNamedItem(xa);
				}
			}

			private void StoreUpdatedValuesInConfiguration()
			{
				if (m_xnConfig.Name != "part")
					return;
				string sDuplicate = XmlUtils.GetOptionalAttributeValue(m_xnConfig, "dup");
				if (StringsDiffer(sDuplicate, m_sDup))
				{
					// Copy Part Node
					m_xnConfig = m_xnConfig.CloneNode(true);
					UpdateAttribute(m_xnConfig, "label", m_sLabel);
					UpdateAttribute(m_xnConfig, "dup", m_sDup);
					if (m_xnHiddenNode != null)
					{
						string sNewName = String.Format("{0}_{1}",
														XmlUtils.GetManditoryAttributeValue(m_xnParentLayout, "name"),
														m_sDup);
						string sNewParam = String.Format("{0}_{1}",
														XmlUtils.GetManditoryAttributeValue(m_xnHiddenNode, "param"),
														m_sDup);
						m_xnHiddenNode = m_xnHiddenNode.CloneNode(true);
						UpdateAttribute(m_xnHiddenNode, "dup", m_sDup);
						UpdateAttribute(m_xnHiddenNode, "param", sNewParam);
						m_xnParentLayout = m_xnParentLayout.CloneNode(true);
						UpdateAttribute(m_xnParentLayout, "name", sNewName);
						//for (var ipc = 1; ipc < m_hiddenPartCallers.Count; ++ipc)
						//{
						//    var xnPartRef = m_hiddenPartCallers[ipc].PartRef.CloneNode(true);
						//    UpdateAttribute(xnPartRef, "dup", m_sDup);
						//    UpdateAttribute(xnPartRef, "param", sNewName);
						//    var xnLayout = m_hiddenPartCallers[ipc].Layout.CloneNode(true);
						//}
					}
					foreach (LayoutTreeNode ltn in m_rgltnMerged)
					{
						ltn.m_xnConfig = ltn.m_xnConfig.CloneNode(true);
						UpdateAttribute(ltn.m_xnConfig, "label", m_sLabel);
						UpdateAttribute(ltn.m_xnConfig, "dup", m_sDup);
					}
				}
				CopyPartAttributes(m_xnConfig);
				foreach (LayoutTreeNode ltn in m_rgltnMerged)
				{
					CopyPartAttributes(ltn.m_xnConfig);
				}
			}

			/// <summary>
			/// xn is a part ref element containing the currently saved version of the part that
			/// this LayoutTreeNode represents. Copy any changed information from yourself to xn.
			/// </summary>
			/// <param name="xn"></param>
			/// <returns></returns>
			private void CopyPartAttributes(XmlNode xn)
			{
				string sVisibility = XmlUtils.GetOptionalAttributeValue(xn, "visibility");
				bool fContentVisible = sVisibility != "never";
				m_fContentVisible = Checked;	// in case (un)checked in treeview, but node never selected.
				if (fContentVisible != m_fContentVisible)
					UpdateAttribute(xn, "visibility", m_fContentVisible ? "ifdata" : "never");
				UpdateAttributeIfDirty(xn, "beforeStyle", m_sBeforeStyleName);
				UpdateAttributeIfDirty(xn, "before", m_sBefore);
				UpdateAttributeIfDirty(xn, "after", m_sAfter);
				UpdateAttributeIfDirty(xn, "sep", m_sSep);
				string sWsLabel = StringServices.GetWsSpecWithoutPrefix(xn);
				if (StringsDiffer(sWsLabel, m_sWsLabel))
					UpdateAttribute(xn, "ws", m_sWsLabel);
				if (m_fStyleFromHiddenChild)
				{
					UpdateAttributeIfDirty(m_xnHiddenChild, "style", m_sStyleName);
				}
				else
				{
					if (AllowDivParaStyle)
						UpdateAttributeIfDirty(xn, "parastyle", m_sStyleName);
					else
					UpdateAttributeIfDirty(xn, "style", m_sStyleName);
				}
				UpdateAttributeIfDirty(xn, "number", m_sNumber);
				UpdateAttributeIfDirty(xn, "numstyle", m_sNumStyle);
				bool fNumSingle = XmlUtils.GetOptionalBooleanAttributeValue(xn, "numsingle", false);
				if (fNumSingle != m_fNumSingle)
					UpdateAttribute(xn, "numsingle", m_fNumSingle.ToString());
				UpdateAttributeIfDirty(xn, "numfont", m_sNumFont);
				bool fSingleGramInfoFirst = XmlUtils.GetOptionalBooleanAttributeValue(m_xnConfig, "singlegraminfofirst", false);
				if (fSingleGramInfoFirst != m_fSingleGramInfoFirst)
				{
					UpdateAttribute(xn, "singlegraminfofirst", m_fSingleGramInfoFirst.ToString());
					LayoutTreeNode ltnOther = null;
					if (ShowSenseConfig)
					{
						foreach (TreeNode n in Nodes)
						{
							LayoutTreeNode ltn = n as LayoutTreeNode;
							if (ltn != null && ltn.ShowGramInfoConfig)
							{
								ltnOther = ltn;
								break;
							}
						}
					}
					else if (ShowGramInfoConfig)
					{
						LayoutTreeNode ltn = Parent as LayoutTreeNode;
						if (ltn != null && ltn.ShowSenseConfig)
							ltnOther = ltn;
					}
					if (ltnOther != null)
						UpdateAttribute(ltnOther.m_xnConfig, "singlegraminfofirst", m_fSingleGramInfoFirst.ToString());
				}
				if (ShowSenseConfig)
				{
					bool fSenseIsPara = m_sParam != null && m_sParam.EndsWith("_AsPara");
					var sSenseParaStyle = XmlUtils.GetOptionalAttributeValue(m_xnConfig, "parastyle");
					if (fSenseIsPara != m_fSenseIsPara || sSenseParaStyle != m_sSenseParaStyle)
						UpdateSenseConfig(xn);
				}
				bool fShowComplexFormPara = XmlUtils.GetOptionalBooleanAttributeValue(m_xnConfig, "showasindentedpara", false);
				if (fShowComplexFormPara != m_fShowComplexFormPara)
					UpdateAttribute(xn, "showasindentedpara", m_fShowComplexFormPara.ToString());
				bool fShowWsLabels = XmlUtils.GetOptionalBooleanAttributeValue(xn, "showLabels", false);
				if (fShowWsLabels != m_fShowWsLabels)
					UpdateAttribute(xn, "showLabels", m_fShowWsLabels.ToString());
				if (!String.IsNullOrEmpty(LexRelType))
				{
					var sOrigRefTypeSeq = XmlUtils.GetOptionalAttributeValue(m_xnConfig, "reltypeseq");
					var sNewRefTypeSeq = LexRelTypeSequence;
					if (sOrigRefTypeSeq != sNewRefTypeSeq)
						UpdateAttribute(xn, "reltypeseq", sNewRefTypeSeq);
				}
				if (!String.IsNullOrEmpty(EntryType))
				{
					var sOrigEntryTypeSeq = XmlUtils.GetOptionalAttributeValue(m_xnConfig, "entrytypeseq");
					var sNewEntryTypeSeq = EntryTypeSequence;
					if (sOrigEntryTypeSeq != sNewEntryTypeSeq)
						UpdateAttribute(xn, "entrytypeseq", sNewEntryTypeSeq);
				}
				return;
			}

			private void UpdateSenseConfig(XmlNode xn)
			{
				if (m_fSenseIsPara)
				{
					var sParam = m_sParam;
					if (!m_sParam.EndsWith("_AsPara"))
						sParam = m_sParam + "_AsPara";
					UpdateAttribute(xn, "param", sParam);
					UpdateAttribute(xn, "flowType", "divInPara");
					UpdateAttribute(xn, "parastyle", m_sSenseParaStyle);
					UpdateAttribute(xn, "before", "");
					UpdateAttribute(xn, "sep", "");
					UpdateAttribute(xn, "after", "");
					//UpdateAttribute(xn, "number", "");
					//UpdateAttribute(xn, "singlegraminfofirst", "no");
				}
				else
				{
					var sParam = m_sParam;
					if (m_sParam.EndsWith("_AsPara"))
						sParam = m_sParam.Substring(0, m_sParam.Length - 7);
					UpdateAttribute(xn, "param", sParam);
					UpdateAttribute(xn, "flowType", null);
					UpdateAttribute(xn, "parastyle", m_sSenseParaStyle);
				}
			}

			/// <summary>
			/// If this node shows sense config information, make sure any changes are consistent with
			/// any child that also shows sense config. In particular if the numbering scheme (1.2.3 vs 1 b iii)
			/// has changed, change in all places.
			/// So far, we never have more than one child that has this property, so we don't try to handle
			/// inconsistent children.
			/// </summary>
			/// <remarks>
			/// pH 2013.09 LT-14749: Before I addressed this report, this code was intentionally not synchronising
			/// punctuation before and after the numerals.  Per a discussion with Steve McConnel, before the dialog
			/// to set these settings, users could set them by editing [project]/ConfigurationSettings/LexEntry.fwlayout
			/// or LexSense.fwlayout.  So my fix may break formatting that users had set up, iff they change settings
			/// through the dialog (Tools > Configure > Dictionary... > Sense).  However, the dialog does not provide the
			/// same granularity as editing the .fwlayout files, and therefore, if users are using the dialog, they
			/// probably expect to update formatting of sense numbers at all levels.
			/// </remarks>
			internal void MakeSenseNumberFormatConsistent()
			{
				foreach (TreeNode tn in Nodes)
				{
					LayoutTreeNode ltn = tn as LayoutTreeNode;
					if (ltn != null)
					{
						ltn.MakeSenseNumberFormatConsistent(); // recurse first, in case it has children needing to be fixed.
						if (!ShowSenseConfig || !ltn.ShowSenseConfig)
							continue;

						// Update numerals and punctuation
						string sNumber = Number;
						string sNumberChild = ltn.Number;
						if (sNumber != sNumberChild)
						{
							string sNumberOld = XmlUtils.GetOptionalAttributeValue(m_xnConfig, "number");
							string sNumberChildOld = XmlUtils.GetOptionalAttributeValue(ltn.m_xnConfig, "number");
							if (sNumber != sNumberOld)
							{
								// parent changed; make child consistent
								ltn.Number = sNumber;
							}
							else if (sNumberChild != sNumberChildOld)
							{
								// child changed; make parent consistent
								Number = sNumberChild;
							}
						}

						// Update style
						string sStyle = NumStyle;
						string sStyleChild = ltn.NumStyle;
						if (sStyle != sStyleChild)
						{
							string sStyleOld = XmlUtils.GetOptionalAttributeValue(m_xnConfig, "numstyle");
							string sStyleChildOld = XmlUtils.GetOptionalAttributeValue(ltn.m_xnConfig, "numstyle");
							if (sStyle != sStyleOld)
								ltn.NumStyle = sStyle;
							else if (sStyleChild != sStyleChildOld)
								NumStyle = sStyleChild;
						}

						// Update font
						string sFont = NumFont;
						string sFontChild = ltn.NumFont;
						if (sFont != sFontChild)
						{
							string sFontOld = XmlUtils.GetOptionalAttributeValue(m_xnConfig, "numfont");
							string sFontChildOld = XmlUtils.GetOptionalAttributeValue(ltn.m_xnConfig, "numfont");
							if (sFont != sFontOld)
								ltn.NumFont = sFont;
							else if (sFontChild != sFontChildOld)
								NumFont = sFontChild;
						}

						// Update whether a single sense is numbered
						bool bNumSingle = NumberSingleSense;
						bool bNumSingleChild = ltn.NumberSingleSense;
						if (bNumSingle != bNumSingleChild)
						{
							bool bNumSingleOld = XmlUtils.GetBooleanAttributeValue(m_xnConfig, "numsingle");
							bool bNumSingleChildOld = XmlUtils.GetBooleanAttributeValue(ltn.m_xnConfig, "numsingle");
							if (bNumSingle != bNumSingleOld)
								ltn.NumberSingleSense = bNumSingle;
							else if (bNumSingleChild != bNumSingleChildOld)
								NumberSingleSense = bNumSingleChild;
						}
					}

					// TODO: before, sep, after, param, parastyle, flowType, others? (these can wait until the refactor)
				}

			}
			internal void SplitNumberFormat(out string sBefore, out string sMark, out string sAfter)
			{
				SplitNumberFormat(Number, out sBefore, out sMark, out sAfter);
			}

			internal void SplitNumberFormat(string sNumber, out string sBefore, out string sMark, out string sAfter)
			{
				sBefore = "";
				sMark = "%O";
				sAfter = ") ";
				if (!String.IsNullOrEmpty(sNumber))
				{
					int ich = sNumber.IndexOf('%');
					if (ich < 0)
						ich = sNumber.Length;
					sBefore = sNumber.Substring(0, ich);
					if (ich < sNumber.Length)
					{
						if (ich == sNumber.Length - 1)
						{
							sMark = "%O";
							ich += 1;
						}
						else
						{
							sMark = sNumber.Substring(ich, 2);
							ich += 2;
						}
						sAfter = sNumber.Substring(ich);
					}
				}
			}

			public List<LayoutTreeNode> MergedNodes
			{
				get { return m_rgltnMerged; }
			}
		}
		#endregion // LayoutTreeNode class

		#region LayoutTypeComboItem class

		public class LayoutTypeComboItem
		{
			private string m_sLabel;
			private readonly string m_sLayout;
			private List<LayoutTreeNode> m_rgltn;

			public LayoutTypeComboItem(XmlNode xnLayoutType, List<LayoutTreeNode> rgltn)
			{
				m_sLabel = XmlUtils.GetManditoryAttributeValue(xnLayoutType, "label");
				m_sLayout = XmlUtils.GetManditoryAttributeValue(xnLayoutType, "layout");
				LayoutTypeNode = xnLayoutType;
				m_rgltn = rgltn;
			}

			public string Label
			{
				get { return m_sLabel; }
				set { m_sLabel = value; }
			}

			public string LayoutName
			{
				get { return m_sLayout; }
			}

			public List<LayoutTreeNode> TreeNodes
			{
				get { return m_rgltn; }
			}

			public override string ToString()
			{
				return m_sLabel;
			}

			internal XmlNode LayoutTypeNode { get; private set; }
		}
		#endregion

		// ReSharper disable InconsistentNaming
		private void XmlDocConfigureDlg_FormClosed(object sender, FormClosedEventArgs e)
		{
			if (DialogResult != DialogResult.OK)
			{
				if (m_fDeleteCustomFiles)
				{
					Inventory.RemoveInventory("layouts", null);
					Inventory.RemoveInventory("parts", null);
				}
			}
		}

		private void m_btnSetAll_Click(object sender, EventArgs e)
		{
			if (m_tvParts == null || m_tvParts.Nodes.Count == 0)
				return;
			foreach (TreeNode node in m_tvParts.Nodes)
				CheckNodeAndChildren(node, m_fValueForSetAll);
			m_fValueForSetAll = !m_fValueForSetAll;
			m_btnSetAll.Text = m_fValueForSetAll ? "DEBUG: Set All" : "DEBUG: Clear All";
		}

		private static void CheckNodeAndChildren(TreeNode node, bool val)
		{
			node.Checked = val;
			foreach (TreeNode tn in node.Nodes)
				CheckNodeAndChildren(tn, val);
		}

		void m_cfgSenses_SensesBtnClicked(object sender, EventArgs e)
		{
			HandleStylesBtn(m_cfgSenses.SenseStyleCombo,
				() => m_cfgSenses.FillStylesCombo(m_rgParaStyles), m_current.StyleName);
		}
		// ReSharper restore InconsistentNaming

		#region Manage Views methods

		// ReSharper disable InconsistentNaming
		/// <summary>
		/// Call the Dictionary Configuration Manager dialog when this "Manage Views" link text is clicked.
		/// </summary>
		/// <param name="sender"></param>
		/// <param name="e"></param>
		private void m_linkManageViews_LinkClicked(object sender, LinkLabelLinkClickedEventArgs e)
		{
			var currentItem = m_cbDictType.SelectedItem as LayoutTypeComboItem;
			if (currentItem == null)
				return;
			var current = currentItem.LayoutTypeNode;
			var configViews = (m_cbDictType.Items.OfType<LayoutTypeComboItem>().Select(
				item => item.LayoutTypeNode)).ToList();
			using (var dlg = new DictionaryConfigMgrDlg(m_propertyTable, m_configObjectName, configViews, current))
			{
				dlg.Text = String.Format(dlg.Text, m_configObjectName);
				var presenter = dlg.Presenter;
				if (dlg.ShowDialog() == DialogResult.OK)
					ProcessXMLConfigChanges(presenter as IDictConfigManager);
			}
		}

		private void ProcessXMLConfigChanges(IDictConfigManager presenter)
		{
			// presenter.NewConfigurationViews will give a list of copied views to create.
			var newViewsToCreate = presenter.NewConfigurationViews;
			if (newViewsToCreate != null)
				CreateConfigurationCopies(newViewsToCreate);

			// presenter.ConfigurationViewsToDelete will give a list of views to delete.
			var viewsToDelete = presenter.ConfigurationViewsToDelete;
			if (viewsToDelete != null)
				DeleteUnwantedConfigurations(viewsToDelete);

			// presenter.RenamedExistingViews will give a list of existing views whose
			//   display name has changed.
			var viewsToRename = presenter.RenamedExistingViews;
			if (viewsToRename != null)
				RenameConfigurations(viewsToRename);

			// presenter.FinalConfigurationView will give the unique code for the view
			//   that should now be active in this dialog.
			var newActiveConfig = presenter.FinalConfigurationView;
			if (newActiveConfig != null)
				SetNewActiveConfiguration(newActiveConfig);
		}
		// ReSharper restore InconsistentNaming

		private void CreateConfigurationCopies(IEnumerable<Tuple<string, string, string>> newViewsToCreate)
		{
			Dictionary<string, XmlNode> mapLayoutToConfigBase = new Dictionary<string, XmlNode>();
			foreach (var xn in(m_cbDictType.Items.OfType<LayoutTypeComboItem>().Select(item => item.LayoutTypeNode)))
			{
				if (xn == null)
					continue;
				var sLayout = XmlUtils.GetManditoryAttributeValue(xn, "layout");
				mapLayoutToConfigBase.Add(sLayout, xn);
			}
			foreach ( var viewSpec in newViewsToCreate)
			{
				var code = viewSpec.Item1;
				var baseLayout = viewSpec.Item2;
				var label = viewSpec.Item3;
				XmlNode xnBaseConfig;
				if (mapLayoutToConfigBase.TryGetValue(baseLayout, out xnBaseConfig))
					CopyConfiguration(xnBaseConfig, code, label);
			}
		}

		//
		// *** Configuration nodes look like this:
		//"<layoutType label=\"Stem-based (complex forms as main entries)\" layout=\"publishStem\">" +
		//    "<configure class=\"LexEntry\" label=\"Main Entry\" layout=\"publishStemEntry\"/>" +
		//    "<configure class=\"LexEntry\" label=\"Minor Entry\" layout=\"publishStemMinorEntry\"/>" +
		//"</layoutType>" +
		//
		private void CopyConfiguration(XmlNode xnBaseConfig, string code, string label)
		{
			var xnNewConfig = xnBaseConfig.CloneNode(true);
			//set the version number on the layoutType node to indicate user configured
// ReSharper disable PossibleNullReferenceException
// With any xml node that can possibly be copied here we have an owner and attributes
			var versionAtt = xnNewConfig.OwnerDocument.CreateAttribute("version");
			versionAtt.Value = LayoutCache.LayoutVersionNumber.ToString();
			xnNewConfig.Attributes.Append(versionAtt);
// ReSharper restore PossibleNullReferenceException
			Debug.Assert(xnNewConfig.Attributes != null);
			var xaLabel = xnNewConfig.Attributes["label"];
			xaLabel.Value = label;
			UpdateLayoutName(xnNewConfig, "layout", code);
			// make sure we copy the top-level node if it isn't directly involved in configuration.
			var className = XmlUtils.GetManditoryAttributeValue(xnBaseConfig.FirstChild, "class");
			var layoutNameChild = XmlUtils.GetManditoryAttributeValue(xnBaseConfig.FirstChild, "layout");
			var layoutName = XmlUtils.GetManditoryAttributeValue(xnBaseConfig, "layout");
			if (layoutName != layoutNameChild)
			{
				var xnBaseLayout = m_layouts.GetElement("layout", new[] {className, "jtview", layoutName, null});
				if (xnBaseLayout != null)
				{
					var xnNewBaseLayout = xnBaseLayout.CloneNode(true);
					Debug.Assert(xnNewBaseLayout.ChildNodes.Count == 1);
					UpdateLayoutName(xnNewBaseLayout, "name", code);
					UpdateLayoutName(xnNewBaseLayout.FirstChild, "param", code);
					m_layouts.AddNodeToInventory(xnNewBaseLayout);
					m_rgxnNewLayoutNodes.Add(xnNewBaseLayout);
				}
			}
			MakeSuffixLayout(code, layoutName, className);
			foreach (XmlNode xn in xnNewConfig.ChildNodes)
			{
				className = XmlUtils.GetManditoryAttributeValue(xn, "class");
				layoutName = XmlUtils.GetManditoryAttributeValue(xn, "layout");
				CopyAndRenameLayout(className, layoutName, "#" + code);
				UpdateLayoutName(xn, "layout", code);
				MakeSuffixLayout(code, layoutName, className);
			}
			var rgltn = LegacyConfigurationUtils.BuildLayoutTree(xnNewConfig, this);
			MarkLayoutTreeNodesAsNew(rgltn);
			m_cbDictType.Items.Add(new LayoutTypeComboItem(xnNewConfig, rgltn));
		}

		private string MakeSuffixLayout(string code, string layoutName, string className)
		{
			var layoutSuffix = XmlUtils.GetOptionalAttributeValue(m_configurationParameters, "layoutSuffix");
			if (!string.IsNullOrEmpty(layoutSuffix))
			{
				// The view also requires a layout made by appending this suffix to the layout name. Make that also.
				var suffixLayoutName = layoutName + layoutSuffix;
				var xnSuffixLayout = m_layouts.GetElement("layout", new[] { className, "jtview", suffixLayoutName, null });
				if (xnSuffixLayout != null)
				{
					var newSuffixLayout = xnSuffixLayout.Clone();
					DuplicateLayout(newSuffixLayout, "#" + code, new List<XmlNode>());
					m_layouts.AddNodeToInventory(newSuffixLayout);
					m_rgxnNewLayoutNodes.Add(newSuffixLayout);
				}
			}
			return layoutSuffix;
		}

		private static void MarkLayoutTreeNodesAsNew(IEnumerable<LayoutTreeNode> rgltnStyle)
		{
			foreach (var ltn in rgltnStyle)
			{
				ltn.IsNew = true;
				MarkLayoutTreeNodesAsNew(ltn.Nodes.OfType<LayoutTreeNode>());
			}
		}

		[SuppressMessage("Gendarme.Rules.Correctness", "EnsureLocalDisposalRule",
			Justification = "In .NET 4.5 XmlNodeList implements IDisposable, but not in 4.0.")]
		private void CopyAndRenameLayout(string className, string layoutName, string suffixCode)
		{
			var xnLayout = m_layouts.GetElement("layout", new[] { className, "jtview", layoutName, null });
			if (xnLayout != null)
			{
				var duplicates = new List<XmlNode>();
				DuplicateLayout(xnLayout.Clone(), suffixCode, duplicates);
				// This method is used to duplicate the layouts used by one of the top level nodes
				// of the configuration. I think most of the layout nodes get matched up to tree nodes
				// and persisted as a result of that. sublayout ones don't, so we need to record them
				// as extras in the loop below. Also, the root one does not become a node in the tree,
				// so we need to remember it explicitly. (The line immediately below was added to fix
				// LT-13425.)
				m_rgxnNewLayoutNodes.Add(duplicates[0]);
				foreach (var xn in duplicates)
				{
					m_layouts.AddNodeToInventory(xn);
					var nodes = xn.ChildNodes;
					if (nodes.Count == 1 && nodes[0].Name == "sublayout")
						m_rgxnNewLayoutNodes.Add(xn);
				}
			}
		}

		private static void UpdateLayoutName(XmlNode node, string attrName, string code)
		{
			Debug.Assert(node.Attributes != null);
			var xaLayout = node.Attributes[attrName];
			var oldLayout = xaLayout.Value;
			var idx = oldLayout.IndexOf(Inventory.kcMarkLayoutCopy);
			if (idx > 0)
				oldLayout = oldLayout.Remove(idx);
			xaLayout.Value = String.Format("{0}{1}{2}", oldLayout, Inventory.kcMarkLayoutCopy, code);
		}

		private void DeleteUnwantedConfigurations(IEnumerable<string> viewsToDelete)
		{
			var configDir = FdoFileHelper.GetConfigSettingsDir(m_cache.ProjectId.ProjectFolder);
			// Load in existing combobox LayoutTypeComboItems
			var layoutMap = LoadLayoutMapFromComboBox();

			// Find Matches, delete layouts
			foreach (var viewId in viewsToDelete)
			{
				// Find match and delete
				LayoutTypeComboItem defunct;
				if (layoutMap.TryGetValue(viewId, out defunct))
				{
					layoutMap.Remove(viewId);
					var path = GetConfigFilePath(defunct.LayoutTypeNode, configDir);
					File.Delete(path);
				}
			}
			RewriteComboBoxItemsAfterDelete(layoutMap);
			m_layouts.Reload();
			m_parts.Reload();
		}

		private static string GetConfigFilePath(XmlNode xnConfig, string configDir)
		{
			var label = XmlUtils.GetManditoryAttributeValue(xnConfig, "label");
			var className = XmlUtils.GetManditoryAttributeValue(xnConfig.FirstChild, "class");
			var name = String.Format("{0}_{1}.fwlayout", label, className);
			return Path.Combine(configDir, name);
		}

		private void RewriteComboBoxItemsAfterDelete(Dictionary<string, LayoutTypeComboItem> layoutMap)
		{
			var oldSelItem = m_cbDictType.SelectedItem as LayoutTypeComboItem;
			Debug.Assert(oldSelItem != null, "Should have SOME selected item!");
			var key = oldSelItem.LayoutName;
			var idx = m_cbDictType.SelectedIndex;
			var delta = layoutMap.Count - m_cbDictType.Items.Count;
			idx += delta;
			m_cbDictType.BeginUpdate();
			m_cbDictType.Items.Clear();
			foreach (var item in layoutMap)
				m_cbDictType.Items.Add(item.Value);
			var newSelItem = FindMatchingLayoutInMap(key, layoutMap);
			if (newSelItem == null)
				m_cbDictType.SelectedIndex = Math.Max(0, idx);
			else
				m_cbDictType.SelectedItem = newSelItem;
			m_cbDictType.EndUpdate();
		}

		private void RenameConfigurations(IEnumerable<Tuple<string, string>> viewsToRename)
		{
			var configDir = FdoFileHelper.GetConfigSettingsDir(m_cache.ProjectId.ProjectFolder);
			// Load in existing combobox LayoutTypeComboItems
			var layoutMap = LoadLayoutMapFromComboBox();

			// Find matches, change layout display name
			foreach (var viewNameSpec in viewsToRename)
			{
				var id = viewNameSpec.Item1;
				var newLabel = viewNameSpec.Item2;

				// Find match
				var layoutItem = FindMatchingLayoutInMap(id, layoutMap);
				var oldPath = GetConfigFilePath(layoutItem.LayoutTypeNode, configDir);
				XmlUtils.SetAttribute(layoutItem.LayoutTypeNode, "label", newLabel);
				layoutItem.Label = newLabel;
				var newPath = GetConfigFilePath(layoutItem.LayoutTypeNode, configDir);
				File.Move(oldPath, newPath);	// rename the file.
			}
			RewriteComboBoxItemsAfterRename(layoutMap);
		}

		private void RewriteComboBoxItemsAfterRename(Dictionary<string, LayoutTypeComboItem> layoutMap)
		{
			Debug.Assert(layoutMap.Count != m_cbDictType.Items.Count,
				"Rename shouldn't change number of items!");
			var idx = m_cbDictType.SelectedIndex;
			m_cbDictType.BeginUpdate();
			m_cbDictType.Items.Clear();
			foreach (var item in layoutMap)
				m_cbDictType.Items.Add(item.Value);
			m_cbDictType.SelectedIndex = idx;
			m_cbDictType.EndUpdate();
		}

		/// <summary>
		/// Gets the layout item matching a given code from the Manage Views dialog.
		/// </summary>
		/// <param name="layoutId">Layout code from DictionaryConfigMgrDlg</param>
		/// <param name="layoutMap">Map from LoadLayoutMapFromComboBox</param>
		/// <returns>null if not found</returns>
		private static LayoutTypeComboItem FindMatchingLayoutInMap(string layoutId,
			Dictionary<string,LayoutTypeComboItem> layoutMap)
		{
			var mapKey = layoutMap.Keys.Where(
				key => key.Contains(layoutId)).FirstOrDefault();
			if (mapKey == null)
				return null; // safety feature; shouldn't happen

			// Found match
			Debug.WriteLine("Found layout key: "+mapKey);
			LayoutTypeComboItem layoutItem;
			layoutMap.TryGetValue(mapKey, out layoutItem);
			return layoutItem;
		}

		private Dictionary<string, LayoutTypeComboItem> LoadLayoutMapFromComboBox()
		{
			var mapLayoutToConfigBase = new Dictionary<string, LayoutTypeComboItem>();
			foreach (var ltn in (m_cbDictType.Items.OfType<LayoutTypeComboItem>()))
			{
				if (ltn == null)
					continue;
				var sLayout = XmlUtils.GetManditoryAttributeValue(ltn.LayoutTypeNode, "layout");
				mapLayoutToConfigBase.Add(sLayout, ltn);
			}
			return mapLayoutToConfigBase;
		}

		private void SetNewActiveConfiguration(string newActiveConfig)
		{
			var layoutMap = LoadLayoutMapFromComboBox();
			// Find matching view
			var match = FindMatchingLayoutInMap(newActiveConfig, layoutMap);
			// Set combobox to that view
			m_cbDictType.SelectedItem = match;
		}

		#endregion

		private void m_linkConfigureHomograph_LinkClicked(object sender, LinkLabelLinkClickedEventArgs e)
		{
			m_publisher.Publish("ConfigureHomographs", this);
		}

		#region ILayoutConverter methods
		public void AddDictionaryTypeItem(XmlNode layoutNode, List<LayoutTreeNode> oldNodes)
		{
			m_cbDictType.Items.Add(new LayoutTypeComboItem(layoutNode, oldNodes));
		}

		public IEnumerable<XmlNode> GetLayoutTypes()
		{
			return m_layouts.GetLayoutTypes();
		}

		public FdoCache Cache { get { return m_cache; } }

		public StringTable StringTable { get { return StringTable.Table; } }

		public LayoutLevels LayoutLevels { get { return m_levels; } }

		public void ExpandWsTaggedNodes(string sWsTag)
		{
			m_layouts.ExpandWsTaggedNodes(sWsTag);
		}

		public void SetOriginalIndexForNode(LayoutTreeNode mainLayoutNode)
		{
			mainLayoutNode.OriginalIndex = m_tvParts.Nodes.Count;
		}

		public XmlNode GetLayoutElement(string className, string layoutName)
		{
			return LegacyConfigurationUtils.GetLayoutElement(m_layouts, className, layoutName);
		}

		public XmlNode GetPartElement(string className, string sRef)
		{
			return LegacyConfigurationUtils.GetPartElement(m_parts, className, sRef);
		}
		#endregion
	}

	/// <summary>
	/// This class provides a stack of nodes that represent a level (possibly hidden) in
	/// displaying the configuration tree.
	/// </summary>
	public class LayoutLevels
	{
		private readonly List<XmlDocConfigureDlg.PartCaller> m_stackCallers = new List<XmlDocConfigureDlg.PartCaller>();

		/// <summary>
		/// Add a set of nodes that represent a level in the tree (possibly hidden).
		/// </summary>
		public void Push(XmlNode partref, XmlNode layout)
		{
			m_stackCallers.Add(new XmlDocConfigureDlg.PartCaller(layout, partref));
		}

		/// <summary>
		/// Remove the most recent set of nodes that represent a (possibly hidden) level.
		/// </summary>
		public void Pop()
		{
			if (m_stackCallers.Count > 0)
				m_stackCallers.RemoveAt(m_stackCallers.Count - 1);
		}

		/// <summary>
		/// Get the most recent part (ref=) node.
		/// </summary>
		public XmlNode PartRef
		{
			get
			{
				return m_stackCallers.Count > 0 ? m_stackCallers[m_stackCallers.Count - 1].PartRef : null;
			}
		}

		/// <summary>
		/// Get the most recent layout node.
		/// </summary>
		public XmlNode Layout
		{
			get
			{
				return m_stackCallers.Count > 0 ? m_stackCallers[m_stackCallers.Count - 1].Layout : null;
			}
		}

		/// <summary>
		/// If the most recent part (ref=) node was "hidden", get the oldest part (ref=)
		/// on the stack that was hidden.  (This allows multiple levels of hiddenness.)
		/// </summary>
		public XmlNode HiddenPartRef
		{
			get
			{
				if (m_stackCallers.Count > 0)
				{
					XmlNode xnHidden = null;
					for (var i = m_stackCallers.Count - 1; i >= 0; --i)
					{
						if (m_stackCallers[i].Hidden)
							xnHidden = m_stackCallers[i].PartRef;
						else
							return xnHidden;
					}
					return xnHidden;
				}
				return null;
			}
		}

		/// <summary>
		/// If the most recent part (ref=) node was "hidden", get the oldest corresponding
		/// layout on the stack that was hidden.  (This allows multiple levels of
		/// hiddenness.)
		/// </summary>
		public XmlNode HiddenLayout
		{
			get
			{
				if (m_stackCallers.Count > 0)
				{
					XmlNode xnHidden = null;
					for (var i = m_stackCallers.Count - 1; i >= 0; --i)
					{
						if (m_stackCallers[i].Hidden)
							xnHidden = m_stackCallers[i].Layout;
						else
							return xnHidden;
					}
					return xnHidden;
				}
				return null;
			}
		}

		/// <summary>
		/// Return the complete list of "hidden" part (ref=)  and layoutnodes, oldest first.
		/// </summary>
		internal List<XmlDocConfigureDlg.PartCaller> HiddenPartCallers
		{
			get
			{
				List<XmlDocConfigureDlg.PartCaller> retval = null;
				for (var i = m_stackCallers.Count - 1; i >= 0; --i)
				{
					if (!m_stackCallers[i].Hidden)
						break;
					if (retval == null)
						retval = new List<XmlDocConfigureDlg.PartCaller>();
					retval.Insert(0, m_stackCallers[i]);
				}
				return retval;
			}
		}
	}
}<|MERGE_RESOLUTION|>--- conflicted
+++ resolved
@@ -6,11 +6,13 @@
 // Responsibility:
 // Last reviewed:
 //
+#if DEBUG
 // <remarks>
 // Uncomment the #define if you want to see the "Restore Defaults" and "Set/Clear All" buttons.
 // (This affects only DEBUG builds.)
 // </remarks>
-#define DEBUG_TEST
+//#define DEBUG_TEST
+#endif
 using System;
 using System.Collections;
 using System.Collections.Generic;
@@ -34,14 +36,8 @@
 using SIL.FieldWorks.FDO.DomainServices;
 using SIL.FieldWorks.FwCoreDlgControls;
 using SIL.FieldWorks.FwCoreDlgs;
-<<<<<<< HEAD
-using SIL.CoreImpl;
-using SIL.FieldWorks.Common.RootSites;
-=======
 using SIL.Utils;
 using SIL.Windows.Forms;
-using XCore;
->>>>>>> 5a77a746
 
 namespace SIL.FieldWorks.XWorks
 {
@@ -65,15 +61,9 @@
 		FdoCache m_cache;
 		IFwMetaDataCache m_mdc;
 		FwStyleSheet m_styleSheet;
-<<<<<<< HEAD
 		IFwMainWnd m_mainWindow;
 		private IPropertyTable m_propertyTable;
 		private IPublisher m_publisher;
-=======
-		IMainWindowDelegateCallbacks m_callbacks;
-		Mediator m_mediator;
-		private XCore.PropertyTable m_propertyTable;
->>>>>>> 5a77a746
 		string m_sLayoutPropertyName;
 		Inventory m_layouts;
 		Inventory m_parts;
@@ -258,12 +248,7 @@
 		/// Initialize the dialog after creating it.
 		/// </summary>
 		public void SetConfigDlgInfo(XmlNode configurationParameters, FdoCache cache,
-<<<<<<< HEAD
 			FwStyleSheet styleSheet, IFwMainWnd mainWindow, IPropertyTable propertyTable, IPublisher publisher, string sLayoutPropertyName)
-=======
-			FwStyleSheet styleSheet, IMainWindowDelegateCallbacks mainWindowDelegateCallbacks,
-			Mediator mediator, XCore.PropertyTable propertyTable, string sLayoutPropertyName)
->>>>>>> 5a77a746
 		{
 			CheckDisposed();
 			m_configurationParameters = configurationParameters;
@@ -302,15 +287,8 @@
 			Size dlgSize;
 			if (m_propertyTable.TryGetValue("XmlDocConfigureDlg_Location", out dlgLocation) && m_propertyTable.TryGetValue("XmlDocConfigureDlg_Size", out dlgSize))
 			{
-<<<<<<< HEAD
 				Rectangle rect = new Rectangle(dlgLocation, dlgSize);
-				ScreenUtils.EnsureVisibleRect(ref rect);
-=======
-				var locWnd = m_propertyTable.GetValue<Point>("XmlDocConfigureDlg_Location");
-				var szWnd = m_propertyTable.GetValue<Size>("XmlDocConfigureDlg_Size");
-				Rectangle rect = new Rectangle(locWnd, szWnd);
 				ScreenHelper.EnsureVisibleRect(ref rect);
->>>>>>> 5a77a746
 				DesktopBounds = rect;
 				StartPosition = FormStartPosition.Manual;
 			}
@@ -1243,14 +1221,7 @@
 			{
 				m_propertyTable.SetProperty(m_sLayoutPropertyName,
 					((LayoutTypeComboItem)m_cbDictType.SelectedItem).LayoutName,
-<<<<<<< HEAD
 					SettingsGroup.LocalSettings, true, true);
-=======
-					XCore.PropertyTable.SettingsGroup.LocalSettings,
-					true);
-				m_propertyTable.SetPropertyPersistence(m_sLayoutPropertyName, true,
-					XCore.PropertyTable.SettingsGroup.LocalSettings);
->>>>>>> 5a77a746
 				SaveModifiedLayouts();
 				DialogResult = DialogResult.OK;
 			}
