// Copyright (c) 2007-2017 SIL International
// This software is licensed under the LGPL, version 2.1 or later
// (http://www.gnu.org/licenses/lgpl-2.1.html)

#if DEBUG
// <remarks>
// Uncomment the #define if you want to see the "Restore Defaults" and "Set/Clear All" buttons.
// (This affects only DEBUG builds.)
// </remarks>
//#define DEBUG_TEST
#endif
using System;
using System.Collections;
using System.Collections.Generic;
using System.ComponentModel;
using System.Diagnostics;
using System.Drawing;
using System.IO;
using System.Linq;
using System.Text;
using System.Text.RegularExpressions;
using System.Windows.Forms;
<<<<<<< HEAD
using System.Xml.Linq;
using System.Xml.XPath;
using SIL.CoreImpl.Cellar;
using SIL.CoreImpl.WritingSystems;
=======
using System.Xml;
using SIL.LCModel.Core.Cellar;
using SIL.LCModel.Core.WritingSystems;
>>>>>>> c1202904
using SIL.FieldWorks.Common.Controls;
using SIL.FieldWorks.Common.Framework;
using SIL.LCModel.Core.KernelInterfaces;
using SIL.FieldWorks.Common.FwUtils;
using SIL.FieldWorks.Common.RootSites;
using SIL.LCModel;
using SIL.LCModel.DomainServices;
using SIL.FieldWorks.FwCoreDlgControls;
using SIL.FieldWorks.FwCoreDlgs;
<<<<<<< HEAD
=======
using SIL.LCModel.Infrastructure;
using SIL.Utils;
>>>>>>> c1202904
using SIL.Windows.Forms;
using SIL.Xml;

namespace SIL.FieldWorks.XWorks
{
	/// <summary>
	/// XmlDocConfigureDlg is used to configure parts of a jtview layout, for instance, as used
	/// for the Dictionary view in Flex.  It builds a tree view from the XML &lt;part&gt; nodes
	/// contained within &lt;layout&gt; nodes, following the path of layouts called by parts called
	/// by those "part ref" nodes.
	/// The first such document handled is a dictionary in the Language Explorer program.  There
	/// are a few traces of that in the code below, but most of the code should be rather generic.
	/// If any additional documents are configured with this tool, it may be worth try to generalize
	/// some of these fine points, possibly by adding more configuration control attributes like the
	/// hideConfig="true" attributes added to a couple of part refs just to make the node tree look
	/// nicer to the users.
	/// </summary>
	public partial class XmlDocConfigureDlg : Form, ILayoutConverter
	{
		XElement m_configurationParameters;
		string m_defaultRootLayoutName;
		const string sdefaultStemBasedLayout = "publishStem";
		LcmCache m_cache;
		IFwMetaDataCache m_mdc;
<<<<<<< HEAD
		FwStyleSheet m_styleSheet;
		IFwMainWnd m_mainWindow;
		private IPropertyTable m_propertyTable;
		private IPublisher m_publisher;
=======
		LcmStyleSheet m_styleSheet;
		IMainWindowDelegateCallbacks m_callbacks;
		Mediator m_mediator;
		private XCore.PropertyTable m_propertyTable;
>>>>>>> c1202904
		string m_sLayoutPropertyName;
		Inventory m_layouts;
		Inventory m_parts;
		LayoutTreeNode m_current;
		List<StyleComboItem> m_rgCharStyles;
		List<StyleComboItem> m_rgParaStyles;
		// The original distance from the bottom of panel1 to the top of m_lblContext.
		int m_dyContextOffset;
		// The original distance from the top of m_lblContext to the bottom of the dialog.
		private int m_dyOriginalTopOfContext;
		private string m_helpTopicID; // should we store the helpID or the configObject
		bool m_fDeleteCustomFiles;
		string m_configObjectName;
		string m_configNotLocalizedObjectName;
		/// <summary>
		/// Store nodes that need to be persisted as part of a new copy of a whole layout,
		/// but which don't directly (or indirectly) appear in configuration.
		/// </summary>
		readonly List<XElement> m_rgxnNewLayoutNodes = new List<XElement>();

		private readonly Guid m_unspecComplexFormType;
		private readonly Guid m_unspecVariantType;

		private List<ICmPossibility> m_rgRelationTypes;
		private List<ICmPossibility> m_rgComplexFormTypes;
		private List<ICmPossibility> m_rgVariantTypes;

		/// <summary>
		/// True if a MasterRefresh must be done when the dialog closes (even if the user cancels!)
		/// This gets set if we change the global homograph configuration while running the dialog.
		/// </summary>
		public bool MasterRefreshRequired { get; set; }

		/// <summary>
		/// Label for top of Complex Entry Type list (and top of Minor Entry Type list in Root-based views).
		/// </summary>
		private readonly string m_noComplexEntryTypeLabel;

		/// <summary>
		/// Label for top of Variant Type list and Minor Entry Type list.
		/// </summary>
		private readonly string m_noVariantTypeLabel;

		/// <summary>
		/// This class encapsulates a part (ref=) and its enclosing layout.
		/// </summary>
		internal class PartCaller
		{
			private readonly XElement m_xnPartRef;
			private readonly XElement m_xnLayout;
			private readonly bool m_fHidden;

			internal PartCaller(XElement layout, XElement partref)
			{
				m_xnLayout = layout;
				m_xnPartRef = partref;
				m_fHidden = XmlUtils.GetOptionalBooleanAttributeValue(partref, "hideConfig", false);
			}

			internal XElement PartRef
			{
				get { return m_xnPartRef; }
			}

			internal XElement Layout
			{
				get { return m_xnLayout; }
			}

			internal bool Hidden
			{
				get { return m_fHidden; }
			}
		}

		readonly LayoutLevels m_levels = new LayoutLevels();

		/// <summary>
		/// Toggles true to set, false to clear.
		/// </summary>
		private bool m_fValueForSetAll = true;

		#region Constructor, Initialization, etc.

		/// <summary>
		/// Convert a distance that is right at 96 dpi to the current screen dpi
		/// </summary>
		/// <param name="input"></param>
		/// <returns></returns>
		int From96dpiY(int input)
		{
			using (var g = CreateGraphics())
			{
				return (int)Math.Round(input*g.DpiY/96.0);
			}
		}

		/// <summary>
		/// Convert a distance that is right at 96 dpi to the current screen dpi
		/// </summary>
		/// <param name="input"></param>
		/// <returns></returns>
		int From96dpiX(int input)
		{
			using (var g = CreateGraphics())
			{
				return (int)Math.Round(input * g.DpiX / 96.0);
			}
		}

		public XmlDocConfigureDlg()
		{
			InitializeComponent();

			m_lvItems.SelectedIndexChanged += OnListItemsSelectedIndexChanged;
			m_lvItems.ItemCheck += OnListItemsItemCheck;
			m_btnMoveItemDown.Click += OnMoveItemDownClick;
			m_btnMoveItemUp.Click += OnMoveItemUpClick;

			// Relocate the label and link for parent nodes.
			m_cfgParentNode.Visible = false;
			m_cfgParentNode.Location = new Point(From96dpiX(9), From96dpiY(57));
			m_cfgParentNode.ConfigureNowClicked += m_lnkConfigureNow_LinkClicked;

			// Relocate the controls for Sense nodes.
			m_chkShowSingleGramInfoFirst.Location = new Point(From96dpiX(10), From96dpiY(104));
			m_cfgSenses.Location = new Point(From96dpiX(10),
				m_chkShowSingleGramInfoFirst.Location.Y + m_chkShowSingleGramInfoFirst.Height + From96dpiY(4));
			m_cfgSenses.SensesBtnClicked += m_cfgSenses_SensesBtnClicked;
			m_cfgSenses.DisplaySenseInParaChecked += m_displaySenseInParaChecked;
			m_cfgSenses.Initialize();

			// "showasindentedpara"
			m_chkComplexFormsAsParagraphs.Location = m_chkShowSingleGramInfoFirst.Location;

			m_tvParts.AfterCheck += m_tvParts_AfterCheck;
			m_tbBefore.LostFocus += m_tbBefore_LostFocus;
			m_tbBetween.LostFocus += m_tbBetween_LostFocus;
			m_tbAfter.LostFocus += m_tbAfter_LostFocus;
			m_tbBefore.GotFocus += m_tbBefore_GotFocus;
			m_tbBetween.GotFocus += m_tbBetween_GotFocus;
			m_tbAfter.GotFocus += m_tbAfter_GotFocus;
			m_tbBefore.TextChanged += m_tb_TextChanged;
			m_tbBetween.TextChanged += m_tb_TextChanged;
			m_tbAfter.TextChanged += m_tb_TextChanged;

			m_unspecComplexFormType = XmlViewsUtils.GetGuidForUnspecifiedComplexFormType();
			m_unspecVariantType = XmlViewsUtils.GetGuidForUnspecifiedVariantType();

			m_noComplexEntryTypeLabel = "<" + xWorksStrings.ksNoComplexFormType + ">";
			m_noVariantTypeLabel = "<" + xWorksStrings.ksNoVariantType + ">";
			// This functionality is too difficult to get working on a limited basis (affecting
			// only the current general layout), so it's being disabled here and moved elsewhere.
			// See LT-6984.
			m_btnRestoreDefaults.Visible = false;
			m_btnRestoreDefaults.Enabled = false;
			// We need to show/hide the style controls based on whether we're showing as a paragraph
			// (where that control is valid).
			m_chkComplexFormsAsParagraphs.CheckedChanged += m_chkComplexFormsAsParagraphs_CheckedChanged;
			//m_cfgSenses.VisibleChanged += m_cfgSenses_VisibleChanged;
#if DEBUG
#if DEBUG_TEST
			m_btnRestoreDefaults.Visible = true;	// but it can be useful when testing...
			m_btnRestoreDefaults.Enabled = true;
			m_btnSetAll.Visible = true;
			m_btnSetAll.Enabled = true;
// ReSharper disable LocalizableElement
			m_btnSetAll.Text = "DEBUG: Set All";
// ReSharper restore LocalizableElement
#endif
#endif
		}

		/// <summary>
		/// Initialize the dialog after creating it.
		/// </summary>
<<<<<<< HEAD
		public void SetConfigDlgInfo(XElement configurationParameters, FdoCache cache,
			FwStyleSheet styleSheet, IFwMainWnd mainWindow, IPropertyTable propertyTable, IPublisher publisher, string sLayoutPropertyName)
=======
		public void SetConfigDlgInfo(XmlNode configurationParameters, LcmCache cache,
			LcmStyleSheet styleSheet, IMainWindowDelegateCallbacks mainWindowDelegateCallbacks,
			Mediator mediator, XCore.PropertyTable propertyTable, string sLayoutPropertyName)
>>>>>>> c1202904
		{
			CheckDisposed();
			m_configurationParameters = configurationParameters;
			string labelKey = XmlUtils.GetOptionalAttributeValue(configurationParameters, "viewTypeLabelKey");
			if (!String.IsNullOrEmpty(labelKey))
			{
				string sLabel = xWorksStrings.ResourceManager.GetString(labelKey);
				if (!String.IsNullOrEmpty(sLabel))
					m_lblViewType.Text = sLabel;
			}
			m_cache = cache;
			m_mdc = m_cache.DomainDataByFlid.MetaDataCache;
			m_styleSheet = styleSheet;
			m_mainWindow = mainWindow;
			m_propertyTable = propertyTable;
			m_publisher = publisher;
			m_sLayoutPropertyName = sLayoutPropertyName;
			m_layouts = Inventory.GetInventory("layouts", cache.ProjectId.Name);
			m_parts = Inventory.GetInventory("parts", cache.ProjectId.Name);
			m_configObjectName = StringTable.Table.LocalizeAttributeValue(XmlUtils.GetOptionalAttributeValue(configurationParameters, "configureObjectName", string.Empty));
			m_configNotLocalizedObjectName = XmlUtils.GetOptionalAttributeValue(configurationParameters, "configureObjectName", "");
			Text = String.Format(Text, m_configObjectName);
			m_defaultRootLayoutName = XmlUtils.GetOptionalAttributeValue(configurationParameters, "layout");
			string sLayoutType;
			m_propertyTable.TryGetValue(m_sLayoutPropertyName, out sLayoutType);
			if (String.IsNullOrEmpty(sLayoutType))
				sLayoutType = m_defaultRootLayoutName;

			var configureLayouts = XmlUtils.FindElement(m_configurationParameters, "configureLayouts");
			LegacyConfigurationUtils.BuildTreeFromLayoutAndParts(configureLayouts, this);
			SetSelectedDictionaryTypeItem(sLayoutType);

			// Restore the location and size from last time we called this dialog.
			Point dlgLocation;
			Size dlgSize;
			if (m_propertyTable.TryGetValue("XmlDocConfigureDlg_Location", out dlgLocation) && m_propertyTable.TryGetValue("XmlDocConfigureDlg_Size", out dlgSize))
			{
				Rectangle rect = new Rectangle(dlgLocation, dlgSize);
				ScreenHelper.EnsureVisibleRect(ref rect);
					DesktopBounds = rect;
					StartPosition = FormStartPosition.Manual;
				}

			// Make a help topic ID
			m_helpTopicID = generateChooserHelpTopicID(m_configNotLocalizedObjectName);

			// Load the lists for the styles combo boxes.
			SetStylesLists();
		}

		private void SetSelectedDictionaryTypeItem(string sLayoutType)
					{
			int idx = -1;
			for (int i = 0; i < m_cbDictType.Items.Count; ++i)
			{
				var item = m_cbDictType.Items[i] as LayoutTypeComboItem;
				if (item != null && item.LayoutName == sLayoutType)
				{
					idx = i;
					break;
				}
			}
			if (idx < 0)
				idx = 0;
			m_cbDictType.SelectedIndex = idx;
		}

		private void SetStylesLists()
		{
			if (m_rgCharStyles == null)
				m_rgCharStyles = new List<StyleComboItem>();
			else
				m_rgCharStyles.Clear();
			if (m_rgParaStyles == null)
				m_rgParaStyles = new List<StyleComboItem>();
			else
				m_rgParaStyles.Clear();
			m_rgCharStyles.Add(new StyleComboItem(null));
			// Per comments at end of LT-10950, we don't ever want 'none' as an option for paragraph style.
			//m_rgParaStyles.Add(new StyleComboItem(null));
			foreach (BaseStyleInfo sty in m_styleSheet.Styles)
			{
				if (sty.IsCharacterStyle)
					m_rgCharStyles.Add(new StyleComboItem(sty));
				else if (sty.IsParagraphStyle)
					m_rgParaStyles.Add(new StyleComboItem(sty));
			}
			m_rgCharStyles.Sort();
			m_rgParaStyles.Sort();
		}

		class GuidAndSubClass
		{
			private Guid ItemGuid { get; set; }
			internal LexReferenceInfo.TypeSubClass SubClass { get; set; }

			internal GuidAndSubClass(Guid guid, LexReferenceInfo.TypeSubClass sub)
			{
				ItemGuid = guid;
				SubClass = sub;
			}

			/// <summary>
			/// Override.
			/// </summary>
			public override bool Equals(object obj)
			{
				if (obj is GuidAndSubClass)
				{
					var that = (GuidAndSubClass)obj;
					return ItemGuid == that.ItemGuid && SubClass == that.SubClass;
				}
				return false;
			}

			/// <summary>
			/// Override.
			/// </summary>
			public override int GetHashCode()
			{
				return ItemGuid.GetHashCode() + SubClass.GetHashCode();
			}
		}

		public void BuildRelationTypeList(LayoutTreeNode ltn)
		{
			// Get the canonical list from the project.
			if (m_rgRelationTypes == null)
			{
				m_rgRelationTypes = m_cache.LangProject.LexDbOA.ReferencesOA.PossibilitiesOS.ToList();
				m_rgRelationTypes.Sort(ComparePossibilitiesByName);
			}
			// Add any new types to our ordered list (or fill in an empty list).
			var setSortedGuids = new HashSet<GuidAndSubClass>();
			foreach (var lri in ltn.RelTypeList)
				setSortedGuids.Add(new GuidAndSubClass(lri.ItemGuid, lri.SubClass));
			foreach (var poss in m_rgRelationTypes)
			{
				var lrt = (ILexRefType)poss;
				if (ltn.LexRelType == "sense")
				{
					// skip entry relations when looking at a sense configuration
					if (lrt.MappingType == (int)LexRefTypeTags.MappingTypes.kmtEntryAsymmetricPair ||
						lrt.MappingType == (int)LexRefTypeTags.MappingTypes.kmtEntryCollection ||
						lrt.MappingType == (int)LexRefTypeTags.MappingTypes.kmtEntryPair ||
						lrt.MappingType == (int)LexRefTypeTags.MappingTypes.kmtEntrySequence ||
						lrt.MappingType == (int)LexRefTypeTags.MappingTypes.kmtEntryTree)
					{
						continue;
					}
				}
				else
				{
					// skip sense relations when looking at an entry configuration
					if (lrt.MappingType == (int)LexRefTypeTags.MappingTypes.kmtSenseAsymmetricPair ||
						lrt.MappingType == (int)LexRefTypeTags.MappingTypes.kmtSenseCollection ||
						lrt.MappingType == (int)LexRefTypeTags.MappingTypes.kmtSensePair ||
						lrt.MappingType == (int)LexRefTypeTags.MappingTypes.kmtSenseSequence ||
						lrt.MappingType == (int)LexRefTypeTags.MappingTypes.kmtSenseTree)
					{
						continue;
					}
				}
				var gsc = new GuidAndSubClass(poss.Guid, LexReferenceInfo.TypeSubClass.Normal);
				if (lrt.MappingType == (int)LexRefTypeTags.MappingTypes.kmtEntryAsymmetricPair ||
					lrt.MappingType == (int)LexRefTypeTags.MappingTypes.kmtEntryOrSenseAsymmetricPair ||
					lrt.MappingType == (int)LexRefTypeTags.MappingTypes.kmtSenseAsymmetricPair ||
					lrt.MappingType == (int)LexRefTypeTags.MappingTypes.kmtEntryTree ||
					lrt.MappingType == (int)LexRefTypeTags.MappingTypes.kmtEntryOrSenseTree ||
					lrt.MappingType == (int)LexRefTypeTags.MappingTypes.kmtSenseTree)
				{
					gsc.SubClass = LexReferenceInfo.TypeSubClass.Forward;
				}
				if (!setSortedGuids.Contains(gsc))
				{
					var lri = new LexReferenceInfo(true, poss.Guid)
						{
							SubClass = gsc.SubClass
						};
					ltn.RelTypeList.Add(lri);
				}
				if (gsc.SubClass == LexReferenceInfo.TypeSubClass.Forward)
				{
					gsc.SubClass = LexReferenceInfo.TypeSubClass.Reverse;
					if (!setSortedGuids.Contains(gsc))
					{
						var lri = new LexReferenceInfo(true, poss.Guid)
							{
								SubClass = gsc.SubClass
							};
						ltn.RelTypeList.Add(lri);
					}
				}
			}
			// Remove any obsolete types from our ordered list.
			var mapGuidType = new Dictionary<GuidAndSubClass, ILexRefType>();
			foreach (var poss in m_rgRelationTypes)
			{
				var lrt = (ILexRefType)poss;
				var gsc = new GuidAndSubClass(lrt.Guid, LexReferenceInfo.TypeSubClass.Normal);
				if (lrt.MappingType == (int)LexRefTypeTags.MappingTypes.kmtEntryAsymmetricPair ||
					lrt.MappingType == (int)LexRefTypeTags.MappingTypes.kmtEntryOrSenseAsymmetricPair ||
					lrt.MappingType == (int)LexRefTypeTags.MappingTypes.kmtSenseAsymmetricPair ||
					lrt.MappingType == (int)LexRefTypeTags.MappingTypes.kmtEntryTree ||
					lrt.MappingType == (int)LexRefTypeTags.MappingTypes.kmtEntryOrSenseTree ||
					lrt.MappingType == (int)LexRefTypeTags.MappingTypes.kmtSenseTree)
				{
					gsc.SubClass = LexReferenceInfo.TypeSubClass.Forward;
				}
				mapGuidType.Add(gsc, lrt);
				if (gsc.SubClass == LexReferenceInfo.TypeSubClass.Forward)
				{
					var gsc2 = new GuidAndSubClass(lrt.Guid, LexReferenceInfo.TypeSubClass.Reverse);
					mapGuidType.Add(gsc2, lrt);
				}
			}
			var obsoleteItems = ltn.RelTypeList.Where(
				lri => !mapGuidType.ContainsKey(new GuidAndSubClass(lri.ItemGuid, lri.SubClass))).ToList();
			foreach (var lri in obsoleteItems)
				ltn.RelTypeList.Remove(lri);
			// Add the names to the items in the ordered list.
			foreach (var lri in ltn.RelTypeList)
			{
				var lrt = mapGuidType[new GuidAndSubClass(lri.ItemGuid, lri.SubClass)];
				if (lri.SubClass == LexReferenceInfo.TypeSubClass.Reverse)
					lri.Name = lrt.ReverseName.BestAnalysisVernacularAlternative.Text;
				else
					lri.Name = lrt.Name.BestAnalysisVernacularAlternative.Text;
			}
		}

		public void BuildEntryTypeList(LayoutTreeNode ltn, string parentLayoutName)
		{
			// Add any new types to our ordered list (or fill in an empty list).
			var setGuidsFromXml = new HashSet<Guid>(ltn.EntryTypeList.Select(info => info.ItemGuid));
			Dictionary<Guid, ICmPossibility> mapGuidType;
			int index;
			switch (ltn.EntryType)
			{
				case "complex":
					// Get the canonical list from the project if needed.
					if (m_rgComplexFormTypes == null)
						m_rgComplexFormTypes = GetSortedFlattenedComplexFormTypeList();

					mapGuidType = m_rgComplexFormTypes.ToDictionary(poss => poss.Guid);
					foreach (var info in
						from poss in m_rgComplexFormTypes
						where !setGuidsFromXml.Contains(poss.Guid)
						select new ItemTypeInfo(true, poss.Guid))
					{
						ltn.EntryTypeList.Add(info);
					}
					if (!ListContainsGuid(ltn.EntryTypeList, m_unspecComplexFormType, out index))
					{
						var unspecified = new ItemTypeInfo(true, m_unspecComplexFormType);
						ltn.EntryTypeList.Insert(0, unspecified);
						index = 0;
					}
					ltn.EntryTypeList[index].Name = m_noComplexEntryTypeLabel;
					break;
				case "variant":
					// Get the canonical list from the project if needed.
					if (m_rgVariantTypes == null)
						m_rgVariantTypes = GetSortedFlattenedVariantTypeList();

					mapGuidType = m_rgVariantTypes.ToDictionary(poss => poss.Guid);
					foreach (var info in
						from poss in m_rgVariantTypes
						where !setGuidsFromXml.Contains(poss.Guid)
						select new ItemTypeInfo(true, poss.Guid))
					{
						ltn.EntryTypeList.Add(info);
					}
					if (!ListContainsGuid(ltn.EntryTypeList, m_unspecVariantType, out index))
					{
						var unspecified = new ItemTypeInfo(true, m_unspecVariantType);
						ltn.EntryTypeList.Insert(0, unspecified);
						index = 0;
					}
					ltn.EntryTypeList[index].Name = m_noVariantTypeLabel;
					break;
				//case "minor":
				default:
					// Should be 'minor', but treat any unknown entrytype as 'minor'
					var fstemBased = parentLayoutName.Contains(sdefaultStemBasedLayout);
					// Get the canonical Variant Type list from the project if needed.
					if (m_rgVariantTypes == null)
						m_rgVariantTypes = GetSortedFlattenedVariantTypeList();

					mapGuidType = m_rgVariantTypes.ToDictionary(poss => poss.Guid);
					// Root-based views have Complex Forms as Minor Entries too.
					if (!fstemBased)
					{
						// Get the canonical Complex Form Type list from the project if needed.
						if (m_rgComplexFormTypes == null)
							m_rgComplexFormTypes = GetSortedFlattenedComplexFormTypeList();
						// Add them to the map
						foreach (var poss in m_rgComplexFormTypes)
							mapGuidType.Add(poss.Guid, poss);
					}

					// Now make sure the LayoutTreeNode has the right entries
					foreach (var info in
						from kvp in mapGuidType
						where !setGuidsFromXml.Contains(kvp.Key)
						select new ItemTypeInfo(true, kvp.Key))
					{
						ltn.EntryTypeList.Add(info);
					}
					AddUnspecifiedTypes(fstemBased, fstemBased ? 0 : m_rgVariantTypes.Count, ltn);
					break;
			}
			// Remove any obsolete types from our ordered list.
			var obsoleteItems = ltn.EntryTypeList.Where(info => !IsUnspecifiedPossibility(info) &&
				!mapGuidType.ContainsKey(info.ItemGuid)).ToList();
			foreach (var info in obsoleteItems)
				ltn.EntryTypeList.Remove(info);
			// Add the names to the items in the ordered list.
			foreach (var info in ltn.EntryTypeList)
			{
				if (IsUnspecifiedPossibility(info))
					continue;
				var poss = mapGuidType[info.ItemGuid];
				info.Name = poss.Name.BestAnalysisVernacularAlternative.Text;
			}
		}

		public void LogConversionError(string errorLog)
		{
			Debug.Fail(errorLog);
		}

		/// <summary>
		/// Searches a list of ItemTypeInfo items for a specific Guid (usually representing
		/// an unspecified type 'possibility'. Out variable gives the index at which the Guid is
		/// found in the list, or -1 if not found.
		/// </summary>
		/// <param name="itemTypeList"></param>
		/// <param name="searchGuid"></param>
		/// <param name="index"></param>
		/// <returns>true if found, false if not found</returns>
		private static bool ListContainsGuid(IList<ItemTypeInfo> itemTypeList, Guid searchGuid, out int index)
		{
			var ffound = false;
			index = -1;
			for (var i = 0; i < itemTypeList.Count; i++)
			{
				var info = itemTypeList[i];
				if (info.ItemGuid != searchGuid)
					continue;
				ffound = true;
				index = i;
				break;
			}
			return ffound;
		}

		private List<ICmPossibility> GetSortedFlattenedVariantTypeList()
		{
			var result = m_cache.LangProject.LexDbOA.VariantEntryTypesOA.ReallyReallyAllPossibilities.ToList();
			result.Sort(ComparePossibilitiesByName);
			return result;
		}

		private List<ICmPossibility> GetSortedFlattenedComplexFormTypeList()
		{
			var result = m_cache.LangProject.LexDbOA.ComplexEntryTypesOA.ReallyReallyAllPossibilities.ToList();
			result.Sort(ComparePossibilitiesByName);
			return result;
		}

		private void AddUnspecifiedTypes(bool fstemBased, int cvarTypes, LayoutTreeNode ltn)
		{
			int index;
			if (!fstemBased)
			{
				if (!ListContainsGuid(ltn.EntryTypeList, m_unspecComplexFormType, out index))
				{
					var unspecified = new ItemTypeInfo(true, m_unspecComplexFormType);
					ltn.EntryTypeList.Insert(cvarTypes, unspecified);
					index = cvarTypes;
				}
				ltn.EntryTypeList[index].Name = m_noComplexEntryTypeLabel;
			}
			if (!ListContainsGuid(ltn.EntryTypeList, m_unspecVariantType, out index))
			{
				var unspecified = new ItemTypeInfo(true, m_unspecVariantType);
				ltn.EntryTypeList.Insert(0, unspecified);
				index = 0;
			}
			ltn.EntryTypeList[index].Name = m_noVariantTypeLabel;
		}
		#endregion // Constructor, Initialization, etc.

		/// <summary>
		/// Overridden to defeat the standard .NET behavior of adjusting size by
		/// screen resolution. That is bad for this dialog because we remember the size,
		/// and if we remember the enlarged size, it just keeps growing.
		/// If we defeat it, it may look a bit small the first time at high resolution,
		/// but at least it will stay the size the user sets.
		/// </summary>
		/// <param name="e"></param>
		protected override void OnLoad(EventArgs e)
		{
			Size size = Size;
			base.OnLoad(e);
// ReSharper disable RedundantCheckBeforeAssignment
			if (Size != size)
				Size = size;
// ReSharper restore RedundantCheckBeforeAssignment
			// Now that we can 'Manage Views', we want this combo box even if Notebook only has one.
			//if (m_cbDictType.Items.Count < 2)
			//{
			//    // If there's only one choice, then hide the relevant controls, move all the other
			//    // controls up to the vacated space, and shrink the overall dialog box.
			//    RemoveDictTypeComboBox();
			//}
		}

		/// <summary>
		/// Save the location and size for next time.
		/// </summary>
		protected override void OnClosing(CancelEventArgs e)
		{
			if (m_propertyTable != null)
			{
				m_propertyTable.SetProperty("XmlDocConfigureDlg_Location", Location, true, false);
				m_propertyTable.SetProperty("XmlDocConfigureDlg_Size", Size, true, false);
			}
			base.OnClosing(e);
		}

		#region Dialog Event Handlers
		// ReSharper disable InconsistentNaming

		/// <summary>
		/// Users want to see visible spaces.  The only way to do this is to select everything,
		/// and show the selection when the focus leaves for elsewhere.
		/// </summary>
		void m_tbBefore_LostFocus(object sender, EventArgs e)
		{
			m_tbBefore.SelectAll();
		}
		void m_tbBetween_LostFocus(object sender, EventArgs e)
		{
			m_tbBetween.SelectAll();
		}
		void m_tbAfter_LostFocus(object sender, EventArgs e)
		{
			m_tbAfter.SelectAll();
		}

		/// <summary>
		/// When the focus returns, it's probably more useful to select at the end rather
		/// than selecting everything.
		/// </summary>
		void m_tbBefore_GotFocus(object sender, EventArgs e)
		{
			m_tbBefore.Select(m_tbBefore.Text.Length, 0);
		}
		void m_tbBetween_GotFocus(object sender, EventArgs e)
		{
			m_tbBetween.Select(m_tbBetween.Text.Length, 0);
		}
		void m_tbAfter_GotFocus(object sender, EventArgs e)
		{
			m_tbAfter.Select(m_tbAfter.Text.Length, 0);
		}

		/// <summary>
		/// Certain characters are not allowed in XML, even escaped, including 0x0 through 0x1F. Prevent these characters from being entered.
		/// (actually, tabs and linebreaks are in that range and legal, but they cause other problems, so we remove them, too)
		/// </summary>
		static void m_tb_TextChanged(object sender, EventArgs e)
		{
			const string illegalChars = "[\u0000-\u001F]";
			var tb = (TextBox)sender;
			if (Regex.IsMatch(tb.Text, illegalChars))
			{
				tb.Text = Regex.Replace(tb.Text, illegalChars, string.Empty);
				MessageBox.Show(xWorksStrings.ksIllegalXmlChars, xWorksStrings.ksWarning, MessageBoxButtons.OK, MessageBoxIcon.Warning);
			}
		}

		private void m_cbDictType_SelectedIndexChanged(object sender, EventArgs e)
		{
			List<LayoutTreeNode> rgltn = ((LayoutTypeComboItem)m_cbDictType.SelectedItem).TreeNodes;
			m_tvParts.Nodes.Clear();
			m_tvParts.Nodes.AddRange(rgltn.ToArray());
			if (m_tvParts.Nodes.Count > 0)
				m_tvParts.SelectedNode = m_tvParts.Nodes[0];
		}

		/// <summary>
		/// Set the active node, based on a string generated by XmlVc.NodeIdentifier,
		/// which makes 3-part strings class:layoutName:partRef.
		/// </summary>
		/// <param name="nodePath"></param>
		internal void SetActiveNode(string nodePath)
		{
			if (String.IsNullOrEmpty(nodePath)) return; // has been crashing with no check
			var idParts = nodePath.Split(':');
			if (idParts.Length != 4)
				return; // throw? 0 at least is plausible
			var className = idParts[0];
			var layoutName = idParts[1];
			var partRef = idParts[2];
			foreach (LayoutTreeNode ltn in m_tvParts.Nodes)
				SetActiveNode(ltn, className, layoutName, partRef);
		}

		private void SetActiveNode(LayoutTreeNode ltn, string className, string layoutName, string partRef)
		{
			if (XmlUtils.GetOptionalAttributeValue(ltn.Configuration, "ref") == partRef
				&& ltn.ParentLayout != null // is this ever possible?
				&& XmlUtils.GetOptionalAttributeValue(ltn.ParentLayout, "class") == className
				&& XmlUtils.GetOptionalAttributeValue(ltn.ParentLayout, "name") == layoutName)
			{
				m_tvParts.SelectedNode = ltn;
				return;
			}
			foreach (LayoutTreeNode ltnChild in ltn.Nodes)
				SetActiveNode(ltnChild, className, layoutName, partRef);
		}

		private void m_btnMoveUp_Click(object sender, EventArgs e)
		{
			StoreNodeData(m_current);	// Ensure duplicate has current data.
			LayoutTreeNode ltn = (LayoutTreeNode)m_current.Clone();
			int idx = m_current.Index;
			TreeNode tnParent = m_current.Parent;
			var old = m_current;
			tnParent.Nodes.Insert(idx - 1, ltn);
			m_tvParts.SelectedNode = ltn;
			// It's important to remove the old one AFTER we insert AND SELECT the new one.
			// otherwise another node is temporarily selected which may somehow result in it
			// being expanded (LT-10337). I chose to user Remove rather than RemoveAt
			// just to remove all doubt about what position it ends up after any side effects of
			// adding the new one, though I think it would work.
			tnParent.Nodes.Remove(old);
		}

		private void m_btnMoveDown_Click(object sender, EventArgs e)
		{
			StoreNodeData(m_current);	// Ensure duplicate has current data.
			LayoutTreeNode ltn = (LayoutTreeNode)m_current.Clone();
			int idx = m_current.Index;
			TreeNode tnParent = m_current.Parent;
			var old = m_current;
			tnParent.Nodes.Insert(idx + 2, ltn); // after the following node, since this one is not yet deleted.
			m_tvParts.SelectedNode = ltn;
			// It's important to remove the old one AFTER we insert AND SELECT the new one.
			// otherwise another node is temporarily selected which may somehow result in it
			// being expanded (LT-10337). I chose to user Remove rather than RemoveAt
			// just to remove all doubt about what position it ends up after any side effects of
			// adding the new one, though I think it would work.
			tnParent.Nodes.Remove(old);
		}

		private void OnDuplicateClick(object sender, EventArgs e)
		{
			Debug.Assert(!m_current.IsTopLevel);
			StoreNodeData(m_current);	// Ensure duplicate has current data.
			LayoutTreeNode ltnDup;

			// Generate a unique label to identify this as the n'th duplicate in the list.
			var rgsLabels = new List<string>();
			string sBaseLabel = null;
			if (m_current.Level == 0)
			{
				var nodes = ((LayoutTypeComboItem)m_cbDictType.SelectedItem).TreeNodes;
				sBaseLabel = GetBaseLabel(nodes, rgsLabels);
			}
			else
			{
				sBaseLabel = GetBaseLabel(m_current.Parent.Nodes, rgsLabels);
			}
			if (sBaseLabel == null)
				sBaseLabel = m_current.Label;
			var cDup = 1;
			var sLabel = String.Format("{0} ({1})", sBaseLabel, cDup);
			while (rgsLabels.Contains(sLabel))
			{
				++cDup;
				sLabel = String.Format("{0} ({1})", sBaseLabel, cDup);
			}
			if (String.IsNullOrEmpty(m_current.Param))
			{
				Debug.Assert(m_current.Nodes.Count == 0);
				ltnDup = m_current.CreateCopy();
			}
			else
			{
				ltnDup = DuplicateLayoutSubtree(cDup);
				if (ltnDup == null)
					return;
			}
			ltnDup.Label = sLabel;		// sets Text as well.
			var sDup = ltnDup.DupString;
			sDup = String.IsNullOrEmpty(sDup) ? cDup.ToString() : String.Format("{0}-{1}", sDup, cDup);
			ltnDup.DupString = sDup;
			if (m_current.Level == 0)
			{
				var nodes = ((LayoutTypeComboItem)m_cbDictType.SelectedItem).TreeNodes;
				var idx = nodes.IndexOf(m_current);
				nodes.Insert(idx + 1, ltnDup);
				m_tvParts.Nodes.Insert(idx + 1, ltnDup);
			}
			else
			{
				var idx = m_current.Index;
				m_current.Parent.Nodes.Insert(idx + 1, ltnDup);
			}
			ltnDup.Checked = m_current.Checked; // remember this before m_current changes
			m_tvParts.SelectedNode = ltnDup;
		}

		private string GetBaseLabel(IList nodes, List<string> rgsLabels)
		{
			string sBaseLabel = null;
			for (var i = 0; i < nodes.Count; ++i)
			{
				var ltn = (LayoutTreeNode)nodes[i];
				if (ltn.Configuration.Element("ref") == m_current.Configuration.Element("ref") &&
					ltn.LayoutName == m_current.LayoutName &&
					ltn.PartName == m_current.PartName)
				{
					rgsLabels.Add(ltn.Label);
					if (!ltn.IsDuplicate)
						sBaseLabel = ltn.Label;
				}
			}
			return sBaseLabel;
		}

		private LayoutTreeNode DuplicateLayoutSubtree(int iDup)
		{
			var sDupKey = String.Format("{0:D2}", iDup);

			var suffixCode = String.Format("{0}{1}", LayoutKeyUtils.kcMarkNodeCopy, sDupKey);
			var sRef = XmlUtils.GetOptionalAttributeValue(m_current.Configuration, "ref");
			var xnPart = m_parts.GetElement("part", new[] { String.Format("{0}-Jt-{1}", m_current.ClassName, sRef) });
			if (xnPart == null)
				return null;		// shouldn't happen.

			var duplicates = new List<XElement>();
			ProcessPartChildrenForDuplication(m_current.ClassName, m_current.Configuration,
				xnPart.Elements(), suffixCode, duplicates);
			foreach (var xn in duplicates)
				m_layouts.AddNodeToInventory(xn);

			var ltnDup = m_current.CreateCopy();
			AdjustAttributeValue(ltnDup.Configuration, "param", suffixCode);
			ltnDup.Param = AdjustLayoutName(ltnDup.Param, suffixCode);
			if (ltnDup.RelTypeList != null && ltnDup.RelTypeList.Count > 0)
			{
				var repoLexRefType = m_cache.ServiceLocator.GetInstance<ILexRefTypeRepository>();
				foreach (var lri in ltnDup.RelTypeList)
				{
					var lrt = repoLexRefType.GetObject(lri.ItemGuid);
					if (lri.SubClass == LexReferenceInfo.TypeSubClass.Reverse)
						lri.Name = lrt.ReverseName.BestAnalysisVernacularAlternative.Text;
					else
						lri.Name = lrt.Name.BestAnalysisVernacularAlternative.Text;
				}
			}
			if (ltnDup.EntryTypeList != null && ltnDup.EntryTypeList.Count > 0)
			{
				var repoPoss = m_cache.ServiceLocator.GetInstance<ICmPossibilityRepository>();
				foreach (var info in ltnDup.EntryTypeList)
				{
					if (IsUnspecifiedPossibility(info)) // Not 'real' CmPossibility items
					{
						info.Name = GetUnspecifiedItemName(info);
						continue;
					}
					var poss = repoPoss.GetObject(info.ItemGuid);
					info.Name = poss.Name.BestAnalysisVernacularAlternative.Text;
				}
			}

			if (duplicates.Count > 0)
				LegacyConfigurationUtils.AddChildNodes(duplicates[0], ltnDup, 0, this);
			ltnDup.IsNew = true;
			MarkLayoutTreeNodesAsNew(ltnDup.Nodes.OfType<LayoutTreeNode>());

			return ltnDup;
		}

		private bool IsUnspecifiedPossibility(ItemTypeInfo info)
		{
			return info.ItemGuid == m_unspecComplexFormType || info.ItemGuid == m_unspecVariantType;
		}

		private string GetUnspecifiedItemName(ItemTypeInfo info)
		{
			return info.ItemGuid == m_unspecComplexFormType ? m_noComplexEntryTypeLabel : m_noVariantTypeLabel;
		}

		/// <summary>
		/// Processes any part children for duplication purposes, does nothing on an empty list of elements
		/// </summary>
		/// <param name="className"></param>
		/// <param name="xnCaller"></param>
		/// <param name="elements"></param>
		/// <param name="suffixCode"></param>
		/// <param name="duplicates"></param>
		private void ProcessPartChildrenForDuplication(string className, XElement xnCaller,
			IEnumerable<XElement> elements, string suffixCode, List<XElement> duplicates)
		{
			foreach (var xn in elements)
			{
				if (xn.Name.LocalName == "obj" || xn.Name.LocalName == "seq" || xn.Name.LocalName == "objlocal")
				{
					ProcessPartChildForDuplication(className, xnCaller, xn, suffixCode, duplicates);
				}
				else
				{
					ProcessPartChildrenForDuplication(className, xnCaller, xn.Elements(), suffixCode, duplicates);
				}
			}
		}

		private void ProcessPartChildForDuplication(string className, XElement xnCaller,
			XElement xnField, string suffixCode, List<XElement> duplicates)
		{
			var sLayoutName = XmlUtils.GetManditoryAttributeValue(xnCaller, "param");
			var fRecurse = XmlUtils.GetOptionalBooleanAttributeValue(xnCaller, "recurseConfig", true);
			if (!fRecurse)
			{
				// We don't want to recurse forever just because senses have subsenses, which
				// can have subsenses, which can ...
				// Or because entries have subentries (in root type layouts)...
				return;
			}
			var sField = XmlUtils.GetManditoryAttributeValue(xnField, "field");
			var clidDst = 0;
			string sClass = null;
			string sTargetClasses = null;
			try
			{
				// Failure should be fairly unusual, but, for example, part MoForm-Jt-FormEnvPub attempts to display
				// the property PhoneEnv inside an if that checks that the MoForm is one of the subclasses that has
				// the PhoneEnv property. MoForm itself does not.
				var mdc = (IFwMetaDataCacheManaged)m_cache.DomainDataByFlid.MetaDataCache;
				if (!mdc.FieldExists(className, sField, true))
					return;
				var flid = m_cache.DomainDataByFlid.MetaDataCache.GetFieldId(className, sField, true);
				var type = (CellarPropertyType)m_cache.DomainDataByFlid.MetaDataCache.GetFieldType(flid);
				Debug.Assert(type >= CellarPropertyType.MinObj);
				if (type >= CellarPropertyType.MinObj)
				{
					sTargetClasses = XmlUtils.GetOptionalAttributeValue(xnField, "targetclasses");
					clidDst = m_mdc.GetDstClsId(flid);
					if (clidDst == 0)
						sClass = XmlUtils.GetOptionalAttributeValue(xnField, "targetclass");
					else
						sClass = m_mdc.GetClassName(clidDst);
					if (clidDst == StParaTags.kClassId)
					{
						var sClassT = XmlUtils.GetOptionalAttributeValue(xnField, "targetclass");
						if (!String.IsNullOrEmpty(sClassT))
							sClass = sClassT;
					}
				}
			}
			catch
			{
				return;
			}
			if (clidDst == MoFormTags.kClassId && !sLayoutName.StartsWith("publi"))
				return;	// ignore the layouts used by the LexEntry-Jt-Headword part.
			if (String.IsNullOrEmpty(sLayoutName) || String.IsNullOrEmpty(sClass))
				return;
			if (sTargetClasses == null)
				sTargetClasses = sClass;
			var rgsClasses = sTargetClasses.Split(new[] { ',', ' ' }, StringSplitOptions.RemoveEmptyEntries);
			XElement xnLayout = null;
			if (rgsClasses.Length > 0)
				xnLayout = m_layouts.GetElement("layout", new[] { rgsClasses[0], "jtview", sLayoutName, null });

			if (xnLayout != null)
			{
				var cNodes = xnLayout.Elements().Count();
				DuplicateLayout(xnLayout.Clone(), suffixCode, duplicates);
				var fRepeatedConfig = XmlUtils.GetOptionalBooleanAttributeValue(xnField, "repeatedConfig", false);
				if (fRepeatedConfig)
					return;		// repeats an earlier part element (probably as a result of <if>s)
				for (var i = 1; i < rgsClasses.Length; i++)
				{
					var xnMergedLayout = m_layouts.GetElement("layout", new[] { rgsClasses[i], "jtview", sLayoutName, null });
					if (xnMergedLayout != null && xnMergedLayout.Elements().Count() == cNodes)
						DuplicateLayout(xnMergedLayout.Clone(), suffixCode, duplicates);
				}
			}
			else
			{
				// The "layout" in a part node can actually refer directly to another part, so check
				// for that possibility.
				var subPart = m_parts.GetElement("part", new[] { rgsClasses[0] + "-Jt-" + sLayoutName });
				if (subPart == null && !sLayoutName.EndsWith("-en"))
				{
					// Complain if we can't find either a layout or a part, and the name isn't tagged
					// for a writing system.  (We check only for English, being lazy.)
					var msg = String.Format("Missing jtview layout for class=\"{0}\" name=\"{1}\"",
						rgsClasses[0], sLayoutName);
					Debug.Assert(xnLayout != null, msg);
					//Debug.WriteLine(msg);
				}
			}
		}

		/// <summary>
		/// Fix the cloned layout for use as a duplicate.
		/// </summary>
		/// <param name="xnLayout">an unmodified clone of the original node</param>
		/// <param name="suffixCode">tag to append to the name attribute, and param attributes of child nodes</param>
		/// <param name="duplicates">list to add the modified layout to</param>
		private void DuplicateLayout(XElement xnLayout, string suffixCode, List<XElement> duplicates)
		{
			// It is important for at least one caller that the FIRST node added to duplicates is the copy of xnLayout.
			duplicates.Add(xnLayout);
			AdjustAttributeValue(xnLayout, "name", suffixCode);
			var className = XmlUtils.GetManditoryAttributeValue(xnLayout, "class");

			foreach (var partref in xnLayout.Elements())
			{
				if (partref.Name.LocalName == "part")
				{
					var param = XmlUtils.GetOptionalAttributeValue(partref, "param");
					if (!String.IsNullOrEmpty(param))
					{
						var sRef = XmlUtils.GetManditoryAttributeValue(partref, "ref");
						var xnPart = m_parts.GetElement("part", new[] {String.Format("{0}-Jt-{1}", className, sRef)});
						if (xnPart == null)
						{
							Debug.Assert(xnPart != null, @"XMLDocConfigure::DuplicateLayout - Failed to process "
										+ String.Format("{0}-Jt-{1}", className, sRef)
										+ @" likely an invalid layout.");
						}
						else
						{
							ProcessPartChildrenForDuplication(className, partref, xnPart.Elements(), suffixCode, duplicates);
						}
						AdjustAttributeValue(partref, "param", suffixCode);
					}
				}
				else if (partref.Name == "sublayout")
				{
					var sublayout = XmlUtils.GetManditoryAttributeValue(partref, "name");
					var xnSublayout = m_layouts.GetElement("layout", new[] {className, "jtview", sublayout, null});
					DuplicateLayout(xnSublayout.Clone(), suffixCode, duplicates);
					AdjustAttributeValue(partref, "name", suffixCode);
				}
			}
		}

		private static void AdjustAttributeValue(XElement node, string sAttrName, string suffixCode)
		{
			var xa = node.HasAttributes ? node.Attribute(sAttrName) : null;
			Debug.Assert(xa != null);
			xa.Value = AdjustLayoutName(xa.Value, suffixCode);
		}

		private static string AdjustLayoutName(string sName, string suffixCode)
		{
			Debug.Assert(!String.IsNullOrEmpty(sName));
			var cTag = suffixCode[0];
			int idx;
			if (cTag == LayoutKeyUtils.kcMarkNodeCopy)
			{
				var idx0 = suffixCode.IndexOf(LayoutKeyUtils.kcMarkLayoutCopy);
				if (idx0 < 0)
					idx0 = 0;
				idx = sName.IndexOf(cTag, idx0);
			}
			else
			{
				idx = sName.IndexOf(cTag);
			}
			if (idx > 0)
				sName = sName.Remove(idx);
			return String.Format("{0}{1}", sName, suffixCode);
		}

		private void m_btnRemove_Click(object sender, EventArgs e)
		{
			Debug.Assert(m_current.IsDuplicate);
			// REVIEW:  Should we have a user prompt?
			if (m_current.Level == 0)
			{
				var nodes = ((LayoutTypeComboItem)m_cbDictType.SelectedItem).TreeNodes;
				nodes.Remove(m_current);
				m_tvParts.Nodes.Remove(m_current);
			}
			else
			{
				m_current.Parent.Nodes.Remove(m_current);
			}
		}

		private void m_btnRestoreDefaults_Click(object sender, EventArgs e)
		{
			using (new WaitCursor(this))
			{
				LayoutCache.InitializePartInventories(null, m_propertyTable.GetValue<IApp>("App"),
					m_cache.ProjectId.ProjectFolder);
				Inventory layouts = Inventory.GetInventory("layouts", null);
				Inventory parts = Inventory.GetInventory("parts", null);
				//preserve layouts which are marked as copies
				var layoutTypes = m_layouts.GetLayoutTypes();
				var layoutCopies = m_layouts.GetElements("//layout[contains(@name, '#')]");
				foreach (var type in layoutTypes)
				{
					layouts.AddLayoutTypeToInventory(type);
				}
				foreach (var layoutCopy in layoutCopies)
				{
					var copy = layoutCopy;
					layouts.AddNodeToInventory(copy);
				}
				m_layouts = layouts;
				m_parts = parts;
				// recreate the layout trees.
				var selItem = m_cbDictType.SelectedItem as LayoutTypeComboItem;
				var selLabel = selItem == null ? null : selItem.Label;
				var selLayout = selItem == null ? null : selItem.LayoutName;
				m_cbDictType.Items.Clear();
				m_tvParts.Nodes.Clear();
				var configureLayouts = XmlUtils.FindElement(m_configurationParameters, "configureLayouts");
				LegacyConfigurationUtils.BuildTreeFromLayoutAndParts(configureLayouts, this);
				if (selItem != null)
				{
					// try to select the same view.
					foreach (var item in m_cbDictType.Items)
					{
						var ltci = item as LayoutTypeComboItem;
						if (ltci != null && ltci.Label == selLabel && ltci.LayoutName == selLayout)
						{
							m_cbDictType.SelectedItem = ltci;
							break;
						}
					}
				}
				m_fDeleteCustomFiles = true;
			}
		}

		private void m_btnOK_Click(object sender, EventArgs e)
		{
			if (IsDirty())
			{
				m_propertyTable.SetProperty(m_sLayoutPropertyName,
					((LayoutTypeComboItem)m_cbDictType.SelectedItem).LayoutName,
					SettingsGroup.LocalSettings, true, true);
				SaveModifiedLayouts();
				DialogResult = DialogResult.OK;
			}
			else
			{
				DialogResult = DialogResult.Cancel;
			}
			Close();
		}

		private void m_btnHelp_Click(object sender, EventArgs e)
		{
			ShowHelp.ShowHelpTopic(m_propertyTable.GetValue<IHelpTopicProvider>("HelpTopicProvider"), m_helpTopicID);
		}

		/// <summary>
		/// Fire up the Styles dialog, and if necessary, reload the related combobox.
		/// </summary>
		private void m_btnStyles_Click(object sender, EventArgs e)
		{
			HandleStylesBtn(m_cbCharStyle, null, "");
		}

		/// <summary>
		/// Fire up the Styles dialog, and if necessary, reload the related combobox.
		/// </summary>
		private void m_btnBeforeStyles_Click(object sender, EventArgs e)
		{
			HandleStylesBtn(m_cbBeforeStyle, null, "");
		}

		/// <summary>
		/// Returns the name of the style the user would like to select (null or empty if canceled).
		/// </summary>
		private void HandleStylesBtn(ComboBox combo, Action fixCombo, string defaultStyle)
		{
			FwStylesDlg.RunStylesDialogForCombo(combo,
				() =>
				{
					// Reload the lists for the styles combo boxes, and redisplay the controls.
					SetStylesLists();
					if (m_btnStyles.Visible)
						DisplayStyleControls(m_current.AllParentsChecked);
					if (m_btnBeforeStyles.Visible)
						DisplayBeforeStyleControls(m_current.AllParentsChecked);
					if (fixCombo != null)
						fixCombo();
				},
				defaultStyle, m_styleSheet,
#if RANDYTODO
				m_mainWindow != null ? m_mainWindow.MaxStyleLevelToShow : 0,
				m_mainWindow != null ? m_mainWindow.HvoAppRootObject : 0,
#else
				0, 0,
#endif
				m_cache, this, m_propertyTable.GetValue<IApp>("App"),
				m_propertyTable.GetValue<IHelpTopicProvider>("HelpTopicProvider"),
#if RANDYTODO
	// TODO: Re-enable, after xWorks is merged into Lang Exp, since FlexStylesXmlAccessor now lives in Lang Exp.
				(new FlexStylesXmlAccessor(m_cache.LanguageProject.LexDbOA)).SetPropsToFactorySettings);
#else
				null);
#endif
		}

		/// <summary>
		/// Move to the first child node when this "Configure Now" link text is clicked.
		/// </summary>
		/// <param name="sender"></param>
		/// <param name="e"></param>
		private void m_lnkConfigureNow_LinkClicked(object sender, LinkLabelLinkClickedEventArgs e)
		{
			Debug.Assert(m_current != null && m_current.Nodes.Count > 0);
			m_tvParts.SelectedNode = m_current.Nodes[0];
		}

		/// <summary>
		/// Don't allow the top-level nodes to be unchecked!  Also, tie the check boxes in
		/// the tree view to the "Display Data" checkbox if the user clicks on the tree view
		/// while that node is the current one displayed in detail.
		/// </summary>
		/// <remarks>LT-10472 says that not to restrict checkmarks for level 0.</remarks>
		void m_tvParts_AfterCheck(object sender, TreeViewEventArgs e)
		{
			if (e.Node == m_current)
			{
				m_chkDisplayData.Checked = e.Node.Checked;
				// Re-enable/disable the controls in the detail pane.
				if (!m_current.IsTopLevel)
				{
					if (m_current.Nodes.Count > 0)
						DisplayDetailsForAParentNode(m_current.AllParentsChecked);
					else if (m_current.UseParentConfig)
						DisplayDetailsForRecursiveNode(m_current.AllParentsChecked);
					else
						DisplayDetailsForLeafNode(m_current.AllParentsChecked);
					DisplayBeforeStyleControls(m_current.AllParentsChecked);
				}
			}
			else
			{
				if (m_current.IsDescendedFrom(e.Node))
				{
					DisplayCurrentNodeDetails();
				}
				MakeParentParaIfDivInParaVisible((LayoutTreeNode)e.Node);
			}
		}

		/// <summary>
		/// Tie the "Display Data" checkbox to the corresponding checkbox in the treeview.
		/// </summary>
		/// <param name="sender"></param>
		/// <param name="e"></param>
		private void m_chkDisplayData_CheckedChanged(object sender, EventArgs e)
		{
			if (m_current != null)
				m_current.Checked = m_chkDisplayData.Checked;
		}

		void m_chkComplexFormsAsParagraphs_CheckedChanged(object sender, EventArgs e)
		{
			if (m_current != null)
			{   // Are complex forms to be shown in their own line?
				var fChecked = m_chkComplexFormsAsParagraphs.Checked;
				m_current.ShowComplexFormPara = fChecked;
				ShowComplexFormRelatedControls(fChecked);
				if (fChecked)
				{   // All Senses must now be shown in separate paragraphs
					var ltnParent = m_current.Parent as LayoutTreeNode;
					if (ltnParent != null)
					{
						ltnParent.ShowSenseAsPara = true;
					}
				}
			}
		}

		/// <summary>
		/// Distinguish the various uses of m_lvItems, m_btnMoveItemUp, and m_btnMoveItemDown.
		/// </summary>
		private enum ListViewContent
		{
			Hidden,
			WritingSystems,
			RelationTypes,
			ComplexFormTypes,
			VariantTypes,
			MinorEntryTypes
		};
		private ListViewContent m_listType = ListViewContent.Hidden;

		void OnListItemsSelectedIndexChanged(object sender, EventArgs e)
		{
			var sic = m_lvItems.SelectedIndices;
			if (sic.Count != 1)
			{
				m_btnMoveItemUp.Enabled = false;
				m_btnMoveItemDown.Enabled = false;
				return;
			}
			switch (m_listType)
			{
				case ListViewContent.WritingSystems:
					m_btnMoveItemUp.Enabled = GetIndexToMoveWsUp(sic) > 0;
					m_btnMoveItemDown.Enabled = GetIndexToMoveWsDown(sic) < m_lvItems.Items.Count - 1;
					break;
				case ListViewContent.RelationTypes:
				case ListViewContent.ComplexFormTypes:
				case ListViewContent.VariantTypes:
				case ListViewContent.MinorEntryTypes:
					m_btnMoveItemUp.Enabled = GetIndexToMoveTypeUp(sic) > 0;
					m_btnMoveItemDown.Enabled = GetIndexToMoveTypeDown(sic) < m_lvItems.Items.Count - 1;
					break;
			}
		}

		void OnMoveItemUpClick(object sender, EventArgs e)
		{
			var sic = m_lvItems.SelectedIndices;
			int idx;
			switch (m_listType)
			{
				case ListViewContent.WritingSystems:
					idx = GetIndexToMoveWsUp(sic);
					MoveListItem(idx, Math.Max(idx - 1, 0));
					break;
				case ListViewContent.RelationTypes:
					idx = GetIndexToMoveTypeUp(sic);
					MoveListItem(idx, Math.Max(idx - 1, 0));
					MoveRelationTypeListItem(idx, Math.Max(idx - 1, 0));
					break;
				case ListViewContent.ComplexFormTypes:
				case ListViewContent.VariantTypes:
				case ListViewContent.MinorEntryTypes:
					idx = GetIndexToMoveTypeUp(sic);
					MoveListItem(idx, Math.Max(idx - 1, 0));
					MoveEntryTypeListItem(idx, Math.Max(idx - 1, 0));
					break;
			}
		}

		void OnMoveItemDownClick(object sender, EventArgs e)
		{
			var sic = m_lvItems.SelectedIndices;
			int idx;
			switch (m_listType)
			{
				case ListViewContent.WritingSystems:
					idx = GetIndexToMoveWsDown(sic);
					MoveListItem(idx, Math.Min(idx + 1, m_lvItems.Items.Count - 1));
					break;
				case ListViewContent.RelationTypes:
					idx = GetIndexToMoveTypeDown(sic);
					MoveListItem(idx, Math.Min(idx + 1, m_lvItems.Items.Count - 1));
					MoveRelationTypeListItem(idx, Math.Min(idx + 1, m_lvItems.Items.Count - 1));
					break;
				case ListViewContent.ComplexFormTypes:
				case ListViewContent.VariantTypes:
				case ListViewContent.MinorEntryTypes:
					idx = GetIndexToMoveTypeDown(sic);
					MoveListItem(idx, Math.Min(idx + 1, m_lvItems.Items.Count - 1));
					MoveEntryTypeListItem(idx, Math.Min(idx + 1, m_lvItems.Items.Count - 1));
					break;
			}
		}

		private int GetIndexToMoveWsUp(ListView.SelectedIndexCollection sic)
		{
			int idx = sic[0];
			if (idx == 0)
				return 0;
			object tagPrev = m_lvItems.Items[idx - 1].Tag;
			return tagPrev is ILgWritingSystem ? idx : 0;
		}

		private int GetIndexToMoveWsDown(ListView.SelectedIndexCollection sic)
		{
			int idxMax = m_lvItems.Items.Count - 1;
			int idx = sic[0];
			if (idx >= idxMax)
				return idxMax;
			object tagSel = m_lvItems.Items[idx].Tag;
			return tagSel is ILgWritingSystem ? idx : idxMax;
		}

		private int GetIndexToMoveTypeUp(ListView.SelectedIndexCollection sic)
		{
			var idxMax = m_lvItems.Items.Count - 1;
			var idx = sic[0];
			return idx >= idxMax ? idxMax : idx;
		}

		private int GetIndexToMoveTypeDown(ListView.SelectedIndexCollection sic)
		{
			var idxMax = m_lvItems.Items.Count - 1;
			var idx = sic[0];
			return idx >= idxMax ? idxMax : idx;
		}

		private void MoveRelationTypeListItem(int idx, int idxNew)
		{
			var info = m_current.RelTypeList[idx];
			m_current.RelTypeList.RemoveAt(idx);
			m_current.RelTypeList.Insert(idxNew, info);
		}

		private void MoveEntryTypeListItem(int idx, int idxNew)
		{
			var info = m_current.EntryTypeList[idx];
			m_current.EntryTypeList.RemoveAt(idx);
			m_current.EntryTypeList.Insert(idxNew, info);
		}

		void OnListItemsItemCheck(object sender, ItemCheckEventArgs e)
		{
			switch (m_listType)
			{
				case ListViewContent.WritingSystems:
					OnWritingSystemsItemCheck(e);
					break;
				case ListViewContent.RelationTypes:
				case ListViewContent.ComplexFormTypes:
				case ListViewContent.VariantTypes:
				case ListViewContent.MinorEntryTypes:
					OnItemTypeItemCheck(e);
					break;
			}
		}

		/// <summary>
		/// We are messing with the checkmarks while processing a checkmark change, and don't
		/// want the cascading recursive processing to occur.  Hence this variable...
		/// </summary>
		bool m_fItemCheck;

		/// <summary>
		/// We need to enforce two rules:
		/// 1. At least one item must always be checked.
		/// 2. If a magic ("Default Analysis" etc) item is checked, then it is the only one that can be checked.
		/// </summary>
		void OnWritingSystemsItemCheck(ItemCheckEventArgs e)
		{
			if (m_fItemCheck)
				return;
			try
			{
				m_fItemCheck = true;

				int cChecks;
				ListView.CheckedListViewItemCollection lvic = m_lvItems.CheckedItems;
				if (lvic.Count == 0)
				{
					// I don't think this can happen, but just in case...
					if (e.NewValue == CheckState.Unchecked)
						e.NewValue = CheckState.Checked;
					return;
				}
				ListViewItem lviEvent = m_lvItems.Items[e.Index];
				if (e.NewValue == CheckState.Checked)
				{
					cChecks = lvic.Count + 1;
					for (int i = lvic.Count - 1; i >= 0; --i)
					{
						if (lviEvent.Tag is ILgWritingSystem)
						{
							if (lvic[i].Tag is int)
							{
								lvic[i].Checked = false;	// Uncheck any magic ws items.
								--cChecks;
							}
						}
						else
						{
							if (lvic[i].Index != e.Index)
							{
								lvic[i].Checked = false;	// uncheck any other items.
								--cChecks;
							}
						}
					}
				}
				else
				{
					cChecks = lvic.Count - 1;
					// Can't uncheck the last remaining checked item! (rule 1 above)
					if (lvic.Count == 1 && lvic[0].Index == e.Index)
					{
						e.NewValue = CheckState.Checked;
						++cChecks;
					}
				}
				m_chkDisplayWsAbbrs.Enabled = cChecks > 1;
			}
			finally
			{
				m_fItemCheck = false;
			}
		}

		/// <summary>
		/// We need to enforce one rule: at least one item must always be checked.
		/// </summary>
		void OnItemTypeItemCheck(ItemCheckEventArgs e)
		{
			if (m_fItemCheck)
				return;
			try
			{
				m_fItemCheck = true;
				int cChecks;
				var lvic = m_lvItems.CheckedItems;
				if (lvic.Count == 0)
				{
					// I don't think this can happen, but just in case...
					if (e.NewValue == CheckState.Unchecked)
						e.NewValue = CheckState.Checked;
				}
				else
				{
					var lviEvent = m_lvItems.Items[e.Index];
					if (e.NewValue == CheckState.Unchecked)
					{
						cChecks = lvic.Count - 1;
						// Can't uncheck the last remaining checked item! (only rule)
						if (lvic.Count == 1 && lvic[0].Index == e.Index)
						{
							e.NewValue = CheckState.Checked;
							++cChecks;
						}
					}
				}
				switch (m_listType)
				{
					case ListViewContent.RelationTypes:
						m_current.RelTypeList[e.Index].Enabled = (e.NewValue == CheckState.Checked);
						break;
					case ListViewContent.ComplexFormTypes:
					case ListViewContent.VariantTypes:
					case ListViewContent.MinorEntryTypes:
						m_current.EntryTypeList[e.Index].Enabled = (e.NewValue == CheckState.Checked);
						break;
				}
			}
			finally
			{
				m_fItemCheck = false;
			}
		}

		private void m_tvParts_AfterSelect(object sender, TreeViewEventArgs e)
		{
			// Save the data for the old node before displaying the data for the new node.
			if (m_current != null && !m_current.IsTopLevel)
				StoreNodeData(m_current);

			// Set up the dialog for editing the current node's layout.
			m_current = e.Node as LayoutTreeNode;
			DisplayCurrentNodeDetails();
		}

		private void DisplayCurrentNodeDetails()
		{
			bool fEnabled = true;
			string sHeading = m_current.Text;
			TreeNode tnParent = m_current.Parent;
			if (tnParent != null)
			{
				fEnabled = m_current.AllParentsChecked;
				sHeading = String.Format(xWorksStrings.ksHierarchyLabel, tnParent.Text, sHeading);
			}
			// This is kind of kludgy but it's the best I can think of.
			var partName = m_current.PartName.ToLowerInvariant();
			m_linkConfigureHomograph.Visible = partName.Contains("headword") || partName.Contains("owneroutline");
			// Use the text box if the label is too wide. See LT-9281.
			m_lblPanel.Text = sHeading;
			m_tbPanelHeader.Text = sHeading;
			if (m_lblPanel.Location.X + m_lblPanel.PreferredWidth >
				panel1.ClientSize.Width - (panel1.Margin.Left + panel1.Margin.Right))
			{
				m_lblPanel.Enabled = false;
				m_lblPanel.Visible = false;
				if (tnParent != null)
					m_tbPanelHeader.Text = String.Format(xWorksStrings.ksHierarchyLabel2, tnParent.Text, m_current.Text);
				else
					m_tbPanelHeader.Text = sHeading;
				m_tbPanelHeader.Enabled = true;
				m_tbPanelHeader.Visible = true;
			}
			else
			{
				m_lblPanel.Enabled = true;
				m_lblPanel.Visible = true;
				m_tbPanelHeader.Enabled = false;
				m_tbPanelHeader.Visible = false;
			}
			if (m_current.IsTopLevel)
			{
				DisplayDetailsForTopLevelNode();
				m_btnMoveUp.Enabled = false;
				m_btnMoveDown.Enabled = false;
				m_btnDuplicate.Enabled = false;
				m_btnRemove.Enabled = false;
			}
			else
			{
				// The "Display Data" control is common to all non-toplevel nodes.
				m_chkDisplayData.Enabled = !m_current.IsRequired && fEnabled;
				m_chkDisplayData.Checked = m_current.Checked;
				if (m_current.Nodes.Count > 0)
				{
					DisplayDetailsForAParentNode(fEnabled);
				}
				else
				{
					if (m_current.UseParentConfig)
						DisplayDetailsForRecursiveNode(fEnabled);
					else
						DisplayDetailsForLeafNode(fEnabled);
				}
				DisplayControlsForAnyNode(fEnabled);
				m_btnMoveUp.Enabled = EnableMoveUpButton();
				m_btnMoveDown.Enabled = EnableMoveDownButton();
				m_btnDuplicate.Enabled = true;
				m_btnRemove.Enabled = m_current.IsDuplicate;
			}
		}

		// ReSharper restore InconsistentNaming
		#endregion // Dialog Event Handlers

		#region Misc internal functions

		private void MoveListItem(int idx, int newIndex)
		{
			// This Select() call should be here, not after the
			// ListViewItem.set_Selected(bool) call near the end of the method,
			// in order to prevent focus from switching to m_cbCharStyle
			m_lvItems.Select();
			if (idx == newIndex)
				return;
			Debug.Assert((newIndex >= 0) && (newIndex < m_lvItems.Items.Count));
			var ltiSel = m_lvItems.Items[idx];
			var itemSelected = ltiSel.Selected;
			var lti = (ListViewItem) ltiSel.Clone();
			m_lvItems.BeginUpdate();
			m_lvItems.Items.RemoveAt(idx);
			m_lvItems.Items.Insert(newIndex, lti);
			if (itemSelected)
				lti.Selected = true;
			m_lvItems.EndUpdate();
		}

		/// <summary>
		/// Generates a possible help topic id from an identifying string, but does NOT check it for validity!
		/// </summary>
		/// <returns></returns>
		private string generateChooserHelpTopicID(string fromStr)
		{
			string candidateID = "khtpConfig";

			// Should we capitalize the next letter?
			bool nextCapital = true;

			// Lets turn our field into a candidate help page!
			foreach (char ch in fromStr)
			{
				if (Char.IsLetterOrDigit(ch)) // might we include numbers someday?
				{
					if (nextCapital)
						candidateID += Char.ToUpper(ch);
					else
						candidateID += ch;
					nextCapital = false;
				}
				else // unrecognized character... exclude it
					nextCapital = true; // next letter should be a capital
			}

			return candidateID;
		}

		/// <summary>
		/// The MoveUp button is enabled only when the current node is not the first child of
		/// its parent tree node, and the preceding node comes from the same actual layout.
		/// (Remember, the parts from a sublayout node appear as children of the the same tree
		/// node as any parts from the sublayout node appear as children of the the same tree
		/// node as any parts from the layout containing the sublayout.)
		/// </summary>
		/// <returns></returns>
		private bool EnableMoveUpButton()
		{
			if (m_current.Level == 0)
				return false;
			int idx = m_current.Index;
			if (idx <= 0)
				return false;
			var xnParent = m_current.HiddenNodeLayout;
			if (xnParent == null)
				xnParent = m_current.ParentLayout;
			LayoutTreeNode ltnPrev = (LayoutTreeNode)m_current.Parent.Nodes[idx-1];
			var xnPrevParent = ltnPrev.HiddenNodeLayout;
			if (xnPrevParent == null)
				xnPrevParent = ltnPrev.ParentLayout;
			return xnParent == xnPrevParent;
		}

		/// <summary>
		/// The MoveDown button is enabled only when the current node is not the last child of
		/// its parent tree node, and the following node comes from the same actual layout.
		/// (Remember, the parts from a sublayout node appear as children of the the same tree
		/// node as any parts from the layout containing the sublayout.)
		/// </summary>
		/// <returns></returns>
		private bool EnableMoveDownButton()
		{
			if (m_current.Level == 0)
				return false;
			int idx = m_current.Index;
			if (idx >= m_current.Parent.Nodes.Count - 1)
				return false;
			var xnParent = m_current.HiddenNodeLayout;
			if (xnParent == null)
				xnParent = m_current.ParentLayout;
			LayoutTreeNode ltnNext = (LayoutTreeNode)m_current.Parent.Nodes[idx+1];
			var xnNextParent = ltnNext.HiddenNodeLayout;
			if (xnNextParent == null)
				xnNextParent = ltnNext.ParentLayout;
			return xnParent == xnNextParent;
		}

		private void StoreNodeData(LayoutTreeNode ltn)
		{
			ltn.ContentVisible = ltn.Checked;
			if (m_tbBefore.Visible && m_tbBefore.Enabled)
				ltn.Before = m_tbBefore.Text;
			else
				ltn.Before = ""; // if it's invisible don't let any non-empty value be saved.
			if (m_tbBetween.Visible && m_tbBetween.Enabled)
				ltn.Between = m_tbBetween.Text;
			else
				ltn.Between = ""; // if it's invisible don't let any non-empty value be saved.
			if (m_tbAfter.Visible && m_tbAfter.Enabled)
				ltn.After = m_tbAfter.Text;
			else
				ltn.After = ""; // if it's invisible don't let any non-empty value be saved.
			if (m_chkDisplayWsAbbrs.Visible)
				ltn.ShowWsLabels = m_chkDisplayWsAbbrs.Checked && m_chkDisplayWsAbbrs.Enabled;
			if (m_cfgSenses.Visible)
				StoreSenseConfigData(ltn);
			if (m_chkShowSingleGramInfoFirst.Visible)
				StoreGramInfoData(ltn);
			if (m_chkComplexFormsAsParagraphs.Visible)
				StoreComplexFormData(ltn);
			if (m_cbCharStyle.Visible && m_cbCharStyle.Enabled)
			{
				var sci = m_cbCharStyle.SelectedItem as StyleComboItem;
				if (sci != null && sci.Style != null)
					ltn.StyleName = sci.Style.Name;
				else
					ltn.StyleName = String.Empty;
			}
			if (m_cbBeforeStyle.Visible && m_cbBeforeStyle.Enabled)
			{
				var sci = m_cbBeforeStyle.SelectedItem as StyleComboItem;
				if (sci != null && sci.Style != null)
					ltn.BeforeStyleName = sci.Style.Name;
				else
					ltn.BeforeStyleName = String.Empty;
			}
			if (m_lvItems.Visible && m_lvItems.Enabled)
				ltn.WsLabel = GenerateWsLabelFromListView();
			MakeParentParaIfDivInParaVisible(ltn);
		}

		private void MakeParentParaIfDivInParaVisible(LayoutTreeNode ltn)
		{
			if (ltn.Checked && ltn.FlowType == "divInPara")
			{
				var ltnParent = ltn.Parent as LayoutTreeNode;
				if (ltnParent != null)
				{
					ltnParent.ShowSenseAsPara = true;
					if (ltnParent == m_current)
					{
						DisplayCurrentNodeDetails();
					}
				}
			}
		}

		private void MakeDivInParaChildNotVisible(LayoutTreeNode ltn, object sender)
		{
			// applies to Root dictionary ltn=Senses when ShowSenseAsPara=false
			var lts = sender as ConfigSenseLayout;
			if (lts == null) return;
			if (lts.DisplaySenseInPara) return;
			// find Stem: Main Entry-Senses-Visible Complex Forms ltn
			foreach (TreeNode n in ltn.Nodes) // iterate over child nodes
			{
				LayoutTreeNode tn = n as LayoutTreeNode;
				if (tn != null)
				{
					// meant for tn.Label == "Subentries" in root dictionary
					if (tn.Checked && tn.FlowType == "divInPara")
					{
						var resources = new ComponentResourceManager(typeof(XmlDocConfigureDlg));

						MessageBox.Show(resources.GetString("k_RootSenseOnSubentriesGoneDlgText"),
							resources.GetString("k_RootSenseOnSubentriesGoneDlgLabel"),
							MessageBoxButtons.OK, MessageBoxIcon.Information);

						tn.Checked = false;
						break;
					}
					// meant for tn.Label.Contains("Referenced Complex Form") in stem dictionary
					if (tn.Checked && tn.FlowType == "span" &&
							 tn.Label.Contains(xWorksStrings.ksReferencedComplexForm) &&
							 tn.ShowComplexFormPara)
					{
						tn.ShowComplexFormPara = false;
						break;
					}
				}
			}
		}

		private string GenerateWsLabelFromListView()
		{
			var sbLabel = new StringBuilder();
			foreach (ListViewItem lvi in m_lvItems.CheckedItems)
			{
				string sWs = String.Empty;
				if (lvi.Tag is int)
				{
					int ws = (int)lvi.Tag;
					WritingSystemServices.SmartMagicWsToSimpleMagicWs(ws);
					sWs = WritingSystemServices.GetMagicWsNameFromId(ws);
				}
				else if (lvi.Tag is CoreWritingSystemDefinition)
				{
					sWs = ((CoreWritingSystemDefinition) lvi.Tag).Id;
				}
				if (sbLabel.Length > 0)
					sbLabel.Append(",");
				sbLabel.Append(sWs);
			}
			return sbLabel.ToString();
		}

		private void StoreSenseConfigData(LayoutTreeNode ltn)
		{
			if (m_cfgSenses.NumberStyleCombo.SelectedIndex == 0)
			{
				ltn.Number = "";
			}
			else
			{
				ltn.Number = m_cfgSenses.BeforeNumber +
					((NumberingStyleComboItem)m_cfgSenses.NumberStyleCombo.SelectedItem).FormatString +
					m_cfgSenses.AfterNumber;
				ltn.NumStyle = GenerateNumStyleFromCheckBoxes();
				ltn.NumFont = m_cfgSenses.NumberFontCombo.SelectedItem.ToString();	// item is a string actually...
				if (ltn.NumFont == xWorksStrings.ksUnspecified)
					ltn.NumFont = String.Empty;
				ltn.NumberSingleSense = m_cfgSenses.NumberSingleSense;
			}
			ltn.ShowSingleGramInfoFirst = m_chkShowSingleGramInfoFirst.Checked;
			// Set the information on the child grammatical info node as well.
			foreach (TreeNode n in ltn.Nodes)
			{
				LayoutTreeNode tn = n as LayoutTreeNode;
				if (tn != null && tn.ShowGramInfoConfig)
				{
					tn.ShowSingleGramInfoFirst = m_chkShowSingleGramInfoFirst.Checked;
					break;
				}
			}
			ltn.ShowSenseAsPara = m_cfgSenses.DisplaySenseInPara;
			ltn.SenseParaStyle = m_cfgSenses.SenseParaStyle;
			//ltn.SingleSenseStyle = m_cfgSenses.SingleSenseStyle;
		}

		private void StoreGramInfoData(LayoutTreeNode ltn)
		{
			if (m_cfgSenses.Visible)
				return;
			ltn.ShowSingleGramInfoFirst = m_chkShowSingleGramInfoFirst.Checked;
			// Set the information on the parent sense node as well.
			var ltnParent = ltn.Parent as LayoutTreeNode;
			if (ltnParent != null && ltnParent.ShowSenseConfig)
				ltnParent.ShowSingleGramInfoFirst = m_chkShowSingleGramInfoFirst.Checked;
		}

		private void StoreComplexFormData(LayoutTreeNode ltn)
		{
			ltn.ShowComplexFormPara = m_chkComplexFormsAsParagraphs.Checked;
		}

		private string GenerateNumStyleFromCheckBoxes()
		{
			var sbNumStyle = new StringBuilder();
			switch (m_cfgSenses.BoldSenseNumber)
			{
				case CheckState.Checked:
					sbNumStyle.Append("bold");
					break;
				case CheckState.Unchecked:
					sbNumStyle.Append("-bold");
					break;
			}
			switch (m_cfgSenses.ItalicSenseNumber)
			{
				case CheckState.Checked:
					if (sbNumStyle.Length > 0)
						sbNumStyle.Append(" ");
					sbNumStyle.Append("italic");
					break;
				case CheckState.Unchecked:
					if (sbNumStyle.Length > 0)
						sbNumStyle.Append(" ");
					sbNumStyle.Append("-italic");
					break;
			}
			return sbNumStyle.ToString();
		}

		private void DisplayDetailsForTopLevelNode()
		{
			// Set up the details for top-level nodes.
			m_chkDisplayData.Checked = m_current.Checked;	// now layout attribute dependant
			m_chkDisplayData.Enabled = true;

			m_lblBefore.Visible = false;
			m_lblBetween.Visible = false;
			m_lblAfter.Visible = false;
			m_lblContext.Visible = false;
			m_tbBefore.Visible = false;
			m_tbBetween.Visible = false;
			m_tbAfter.Visible = false;
			m_chkDisplayWsAbbrs.Visible = false;

			HideSenseConfigControls();
			HideGramInfoConfigControls();
			HideComplexFormConfigControls();

			DisplayDetailsForAParentNode(true);	// A top-level node is also a parent node!
		}

		private void DisplayControlsForAnyNode(bool fEnabled)
		{
			if (m_current.ShowSenseConfig)
				DisplaySenseConfigControls(fEnabled);
			else
				HideSenseConfigControls();

			if (m_current.ShowGramInfoConfig)
				DisplayGramInfoConfigControls(fEnabled);
			else
				HideGramInfoConfigControls();

			if (m_current.ShowComplexFormParaConfig)
				DisplayComplexFormConfigControls(fEnabled);
			else
				HideComplexFormConfigControls();

			DisplayBeforeStyleControls(fEnabled);
		}

		private void DisplayDetailsForAParentNode(bool fEnabled)
		{
			// Set up the details for nodes with subitems.
			m_chkDisplayWsAbbrs.Visible = false;
			m_lblItemsList.Visible = false;
			m_lvItems.Visible = false;
			m_btnMoveItemUp.Visible = false;
			m_btnMoveItemDown.Visible = false;
			m_lblCharStyle.Visible = false;
			m_cbCharStyle.Visible = false;
			m_btnStyles.Visible = false;

			DisplayTypeControls(fEnabled);
			DisplayContextControls(fEnabled);
			DisplayStyleControls(fEnabled);

			string sMoreDetail = String.Format(xWorksStrings.ksCanBeConfiguredInMoreDetail,
				m_current.Text);
			m_cfgParentNode.Visible = true;
			m_cfgParentNode.SetDetails(sMoreDetail, m_chkDisplayData.Checked && fEnabled, true);
			if (m_chkDisplayData.Checked && fEnabled)
			{
				m_current.Expand();
				foreach (LayoutTreeNode child in m_current.Nodes)
				{
					if (XmlUtils.GetOptionalBooleanAttributeValue(child.Configuration, "autoexp", false))
					{
						child.Expand();
					}
				}
			}
		}

		private void DisplayDetailsForRecursiveNode(bool fEnabled)
		{
			m_lblItemsList.Visible = false;
			m_lvItems.Visible = false;
			m_btnMoveItemUp.Visible = false;
			m_btnMoveItemDown.Visible = false;
			m_lblCharStyle.Visible = false;
			m_cbCharStyle.Visible = false;
			m_btnStyles.Visible = false;
			m_chkDisplayWsAbbrs.Visible = false;

			DisplayContextControls(fEnabled);
			if (m_current.AllowDivParaStyle)
				DisplayStyleControls(fEnabled);

			string sMoreDetail = String.Format(xWorksStrings.ksUsesTheSameConfigurationAs,
				m_current.Text, m_current.Configuration.Attribute("recurseConfigLabel") != null ? m_current.Configuration.Attribute("recurseConfigLabel").Value
																								  : m_current.Parent.Text);
			m_cfgParentNode.Visible = true;
			m_cfgParentNode.SetDetails(sMoreDetail, m_chkDisplayData.Checked && fEnabled, false);
		}

		private bool IsSubsenseNode
		{
			get
			{
				if (m_current == null || m_current.Parent == null)
					return false;
				return ((LayoutTreeNode) m_current.Parent).ShowSenseConfig;
			}
		}

		private bool IsReversalLayout
		{
			get
			{
				return m_defaultRootLayoutName != null && m_defaultRootLayoutName.Contains("Reversal");
			}
		}

		private void DisplaySenseConfigControls(bool fEnabled)
		{
			// Don't show the "Show single gram info first" checkbox control for the
			// subsense display or for a reversal layout.
			m_chkShowSingleGramInfoFirst.Visible = !IsReversalLayout;

			// Handle possibility of subsense node including above checkbox
			if (IsSubsenseNode)
				HideSenseConfigControls();
			else
				ShowSenseConfigControls();

			m_cfgSenses.DisplaySenseInPara = m_current.ShowSenseAsPara;
			// Otherwise, sometimes Context controls come up invisible when they shouldn't.
			m_current.After = m_current.After ?? "";
			m_current.Before = m_current.Before ?? "";
			m_current.Between = m_current.Between ?? "";
			DetermineStateOfContextControls();

			// Arrange placement of Surrounding Context control after making the above (perhaps) visible.
			PlaceContextControls(m_cfgSenses);
			string sBefore, sMark, sAfter;
			m_current.SplitNumberFormat(out sBefore, out sMark, out sAfter);
			if (m_current.Number == "")
				m_cfgSenses.NumberStyleCombo.SelectedIndex = 0;
			else if (sMark == "%O")
				m_cfgSenses.NumberStyleCombo.SelectedIndex = 1;
			else
				m_cfgSenses.NumberStyleCombo.SelectedIndex = 2;
			m_cfgSenses.BeforeNumber = sBefore;
			m_cfgSenses.AfterNumber = sAfter;
			SetNumStyleCheckStates();
			if (String.IsNullOrEmpty(m_current.NumFont))
			{
				m_cfgSenses.NumberFontCombo.SelectedIndex = 0;
				m_cfgSenses.NumberFontCombo.SelectedText = "";
			}
			else
			{
				for (var i = 0; i < m_cfgSenses.NumberFontCombo.Items.Count; ++i)
				{
					if (m_current.NumFont != m_cfgSenses.NumberFontCombo.Items[i].ToString())
						continue;
					m_cfgSenses.NumberFontCombo.SelectedIndex = i;
						break;
					}
				}
			m_cfgSenses.NumberSingleSense = m_current.NumberSingleSense;
			m_cfgSenses.FillStylesCombo(GetParaStyleComboItems);
			m_cfgSenses.SenseParaStyle = m_current.SenseParaStyle;

			m_chkShowSingleGramInfoFirst.Checked = m_current.ShowSingleGramInfoFirst;
			EnableSenseConfigControls(fEnabled);
		}

		private void DetermineStateOfContextControls()
		{
			var fRequisiteBoxChecked = IsSubsenseNode ?
				((LayoutTreeNode) m_current.Parent).ShowSenseAsPara :
				m_cfgSenses.DisplaySenseInPara;

			DisplayContextControls(!fRequisiteBoxChecked);
		}

		private void m_displaySenseInParaChecked(object sender, EventArgs e)
		{
			MakeDivInParaChildNotVisible(m_current, sender);
			DetermineStateOfContextControls();
		}

		private void SetNumStyleCheckStates()
		{
			CheckState csBold = CheckState.Indeterminate;
			CheckState csItalic = CheckState.Indeterminate;
			string sStyle = m_current.NumStyle;
			if (!String.IsNullOrEmpty(sStyle))
			{
				sStyle = sStyle.ToLowerInvariant();
				if (sStyle.IndexOf("-bold") >= 0)
					csBold = CheckState.Unchecked;
				else if (sStyle.IndexOf("bold") >= 0)
					csBold = CheckState.Checked;
				if (sStyle.IndexOf("-italic") >= 0)
					csItalic = CheckState.Unchecked;
				else if (sStyle.IndexOf("italic") >= 0)
					csItalic = CheckState.Checked;
			}
			m_cfgSenses.BoldSenseNumber = csBold;
			m_cfgSenses.ItalicSenseNumber = csItalic;
		}

		private void HideSenseConfigControls()
		{
			m_cfgSenses.Visible = false;
			m_chkShowSingleGramInfoFirst.Visible = false;
			// Restore the original position of the surrounding context controls if
			// necessary.
			PlaceContextControls(null);
		}

		private void ShowSenseConfigControls()
		{
			m_cfgSenses.Visible = true;
			// These controls should never show when the sense config is, but the code that
			// displays them runs before the code that decides whether to display sense config.
			// The easiest thing is just to make sure that they are not showing when sense config is.
			// Sense config has its own control for the style of sense paragraphs if any.
			HideStyleControls();
		}

		/// <summary>
		/// Adjust the position of the context controls. If they need to go below a particular control,
		/// pass it as belowThis. To restore the original position pass null.
		/// </summary>
		private void PlaceContextControls(Control belowThis)
		{
			if (m_dyOriginalTopOfContext == 0)
			{
				// This method gets called very early in initialization; the first call is a good time to
				// record the original placement of things.
				// The 8 is rather arbitrary. It would be nice to take a distance from some pre-positioned control,
				// but it is too difficult to know which one with so many overlapping options.
				m_dyContextOffset = 8;
				m_dyOriginalTopOfContext = this.Height - m_lblContext.Top;
			}
			int desiredTop = belowThis == null ? this.Height - m_dyOriginalTopOfContext : belowThis.Bottom + m_dyContextOffset;
			int diff = desiredTop - m_lblContext.Top;
			var contextControls = new Control[] {m_lblContext, m_lblBefore, m_lblBetween, m_lblAfter, m_tbBefore, m_tbBetween, m_tbAfter};
			// If we're putting it below something fixed, it should not move if the dialog resizes.
			// If we're putting it the original distance from the bottom, it should.
			foreach (var control in contextControls)
				control.Anchor = AnchorStyles.Left | (belowThis == null ? AnchorStyles.Bottom : AnchorStyles.Top);
			if (diff == 0)
				return;
			foreach (var control in contextControls)
				MoveControlVertically(control, diff);
		}

		private void DisplayGramInfoConfigControls(bool fEnabled)
		{
			m_chkShowSingleGramInfoFirst.Visible = true;
			m_chkShowSingleGramInfoFirst.Checked = m_current.ShowSingleGramInfoFirst;
			m_chkShowSingleGramInfoFirst.Enabled = fEnabled;
		}

		private void HideGramInfoConfigControls()
		{
			if (m_current.ShowSenseConfig)
				return;
			m_chkShowSingleGramInfoFirst.Visible = false;
		}

		private void DisplayComplexFormConfigControls(bool fEnabled)
		{
			m_chkComplexFormsAsParagraphs.Visible = true;
			m_chkComplexFormsAsParagraphs.Checked = m_current.ShowComplexFormPara;
			m_chkComplexFormsAsParagraphs.Enabled = fEnabled;
			if (fEnabled)
				ShowComplexFormRelatedControls(m_current.ShowComplexFormPara);
		}

		private void ShowComplexFormRelatedControls(bool fChecked)
		{
			m_btnStyles.Visible = fChecked;
			m_cbCharStyle.Visible = fChecked;
			m_lblCharStyle.Visible = fChecked;
			if (fChecked)
			{
				m_lblCharStyle.Text = xWorksStrings.ksParagraphStyle;
				// Default to the "Dictionary-Subentry" style.  See LT-11453.
				if (m_current != null && String.IsNullOrEmpty(m_current.StyleName))
					m_current.StyleName = "Dictionary-Subentry";
				SetParagraphStyles();
				// Get rid of the "none" option, if it exists.  See LT-11453.
				for (var i = 0; i < m_cbCharStyle.Items.Count; ++i)
				{
					var sci = m_cbCharStyle.Items[i] as StyleComboItem;
					if (sci == null || sci.Style != null)
						continue;
					m_cbCharStyle.Items.RemoveAt(i);
					break;
				}
			}
			m_lblContext.Visible = !fChecked;
			m_lblBefore.Visible = !fChecked;
			m_lblBetween.Visible = !fChecked;
			m_lblAfter.Visible = !fChecked;
			m_tbBefore.Visible = !fChecked;
			m_tbBetween.Visible = !fChecked;
			m_tbAfter.Visible = !fChecked;
		}

		private void HideComplexFormConfigControls()
		{
			m_chkComplexFormsAsParagraphs.Visible = false;
		}

		private static void MoveControlVertically(Control ctl, int dy)
		{
			ctl.Location = new Point(ctl.Location.X, ctl.Location.Y + dy);
		}

		private void EnableSenseConfigControls(bool fEnabled)
		{
			m_cfgSenses.Enabled = m_chkDisplayData.Checked && fEnabled;
			m_chkShowSingleGramInfoFirst.Enabled = m_chkDisplayData.Checked && fEnabled;
		}

		private void DisplayDetailsForLeafNode(bool fEnabled)
		{
			m_cfgParentNode.Visible = false;

			DisplayContextControls(fEnabled);
			DisplayWritingSystemControls(fEnabled);
			DisplayStyleControls(fEnabled);
			if (m_current.ShowSenseConfig)
				DisplaySenseConfigControls(fEnabled);
			else
				HideSenseConfigControls();
			m_chkDisplayWsAbbrs.Visible = m_lvItems.Visible;
			if (m_chkDisplayWsAbbrs.Visible)
			{
				if (m_lvItems.CheckedIndices.Count > 1)
				{
					m_chkDisplayWsAbbrs.Checked = m_current.ShowWsLabels;
					m_chkDisplayWsAbbrs.Enabled = m_chkDisplayData.Checked && fEnabled;
				}
				else
				{
					m_chkDisplayWsAbbrs.Checked = false;
					m_chkDisplayWsAbbrs.Enabled = false;
				}
			}
		}

		private void DisplayWritingSystemControls(bool fEnabled)
		{
			// don't disable the display just because we don't have a WsLabel. If we have
			// a WsType, we should be able to construct a list and select a default. (LT-9862)
			if (string.IsNullOrEmpty(m_current.WsLabel) && string.IsNullOrEmpty(m_current.WsType))
			{
				m_lblItemsList.Visible = false;
				m_lvItems.Visible = false;
				m_btnMoveItemUp.Visible = false;
				m_btnMoveItemDown.Visible = false;
				m_listType = ListViewContent.Hidden;
				return;
			}
			m_listType = ListViewContent.WritingSystems;
			SetItemListLocations();
			m_lblItemsList.Visible = true;
			m_lblItemsList.Text = xWorksStrings.ksWritingSystems;
			m_lblItemsList.Enabled = m_chkDisplayData.Checked && fEnabled;
			InitializeWsListView();
			m_lvItems.Visible = true;
			m_lvItems.Enabled = m_chkDisplayData.Checked && fEnabled;
			m_btnMoveItemUp.Visible = true;
			m_btnMoveItemDown.Visible = true;
			if (m_lvItems.SelectedIndices.Count > 1)
			{
				m_btnMoveItemUp.Enabled = m_chkDisplayData.Checked && fEnabled;
				m_btnMoveItemDown.Enabled = m_chkDisplayData.Checked && fEnabled;
			}
			else
			{
				m_btnMoveItemUp.Enabled = false;
				m_btnMoveItemDown.Enabled = false;
			}
		}

		private void InitializeWsListView()
		{
			m_lvItems.Items.Clear();
			ListViewItem lvi;
			int wsDefault;
			int wsDefault2 = 0;
			switch (m_current.WsType)
			{
				case "analysis":
					lvi = new ListViewItem(xWorksStrings.ksDefaultAnalysis);
					wsDefault = WritingSystemServices.kwsAnal;
					lvi.Tag = wsDefault;
					m_lvItems.Items.Add(lvi);
					foreach (CoreWritingSystemDefinition ws in m_cache.ServiceLocator.WritingSystems.CurrentAnalysisWritingSystems)
						m_lvItems.Items.Add(new ListViewItem(ws.DisplayLabel) {Tag = ws});
					break;
				case "vernacular":
					lvi = new ListViewItem(xWorksStrings.ksDefaultVernacular);
					wsDefault = WritingSystemServices.kwsVern;
					lvi.Tag = wsDefault;
					m_lvItems.Items.Add(lvi);
					foreach (CoreWritingSystemDefinition ws in m_cache.ServiceLocator.WritingSystems.CurrentVernacularWritingSystems)
						m_lvItems.Items.Add(new ListViewItem(ws.DisplayLabel) {Tag = ws});
					break;
				case "pronunciation":
					lvi = new ListViewItem(xWorksStrings.ksDefaultPronunciation);
					wsDefault = WritingSystemServices.kwsPronunciation;
					lvi.Tag = wsDefault;
					m_lvItems.Items.Add(lvi);
					foreach (CoreWritingSystemDefinition ws in m_cache.ServiceLocator.WritingSystems.CurrentPronunciationWritingSystems)
						m_lvItems.Items.Add(new ListViewItem(ws.DisplayLabel) { Tag = ws });
					break;
				case "reversal":
					lvi = new ListViewItem(xWorksStrings.ksCurrentReversal);
					wsDefault = WritingSystemServices.kwsReversalIndex;
					lvi.Tag = wsDefault;
					m_lvItems.Items.Add(lvi);
					foreach (CoreWritingSystemDefinition ws in m_cache.ServiceLocator.WritingSystems.CurrentAnalysisWritingSystems)
						m_lvItems.Items.Add(new ListViewItem(ws.DisplayLabel) {Tag = ws});
					break;
				case "analysis vernacular":
					lvi = new ListViewItem(xWorksStrings.ksDefaultAnalysis);
					wsDefault = WritingSystemServices.kwsAnal;
					lvi.Tag = wsDefault;
					m_lvItems.Items.Add(lvi);
					lvi = new ListViewItem(xWorksStrings.ksDefaultVernacular);
					wsDefault2 = WritingSystemServices.kwsVern;
					lvi.Tag = wsDefault2;
					m_lvItems.Items.Add(lvi);
					foreach (CoreWritingSystemDefinition ws in m_cache.ServiceLocator.WritingSystems.CurrentAnalysisWritingSystems)
						m_lvItems.Items.Add(new ListViewItem(ws.DisplayLabel) {Tag = ws});
					foreach (CoreWritingSystemDefinition ws in m_cache.ServiceLocator.WritingSystems.CurrentVernacularWritingSystems)
						m_lvItems.Items.Add(new ListViewItem(ws.DisplayLabel) {Tag = ws});
					break;
				default:	// "vernacular analysis"
					lvi = new ListViewItem(xWorksStrings.ksDefaultVernacular);
					wsDefault = WritingSystemServices.kwsVern;
					lvi.Tag = wsDefault;
					m_lvItems.Items.Add(lvi);
					lvi = new ListViewItem(xWorksStrings.ksDefaultAnalysis);
					wsDefault2 = WritingSystemServices.kwsAnal;
					lvi.Tag = wsDefault2;
					m_lvItems.Items.Add(lvi);
					foreach (CoreWritingSystemDefinition ws in m_cache.ServiceLocator.WritingSystems.CurrentVernacularWritingSystems)
						m_lvItems.Items.Add(new ListViewItem(ws.DisplayLabel) {Tag = ws});
					foreach (CoreWritingSystemDefinition ws in m_cache.ServiceLocator.WritingSystems.CurrentAnalysisWritingSystems)
						m_lvItems.Items.Add(new ListViewItem(ws.DisplayLabel) {Tag = ws});
					break;
			}
			var wsId = WritingSystemServices.GetMagicWsIdFromName(m_current.WsLabel);
			if (wsId != 0)
			{
				wsId = WritingSystemServices.SmartMagicWsToSimpleMagicWs(wsId);
				SetDefaultWritingSystem(wsId);
			}
			else
			{
				// Handle non-Magic wss here, must be explicit ws tags.
				string[] rgws = m_current.WsLabel.Split(new[] { ',' });
				int indexTarget = 0;
				for (int i = 0; i < m_lvItems.Items.Count; ++i)
				{
					if (!(m_lvItems.Items[i].Tag is int))
					{
						indexTarget = i;
						break;
					}
				}
				for (int i = 0; i < rgws.Length; ++i)
				{
					string sLabel = rgws[i];
					bool fChecked = false;
					for (int iws = 0; iws < m_lvItems.Items.Count; ++iws)
					{
						var ws = m_lvItems.Items[iws].Tag as CoreWritingSystemDefinition;
						if (ws != null && ws.Id == sLabel)
						{
							m_lvItems.Items[iws].Checked = true;
							MoveListItem(iws, indexTarget++);
							fChecked = true;
							break;
						}
					}
					if (!fChecked)
					{
						// Add this to the list of writing systems, since the user must have
						// wanted it at some time.
						CoreWritingSystemDefinition ws;
						if (m_cache.ServiceLocator.WritingSystemManager.TryGet(sLabel, out ws))
							m_lvItems.Items.Insert(indexTarget++, new ListViewItem(ws.DisplayLabel) { Tag = ws, Checked = true });
					}
				}
			}
			// if for some reason nothing was selected, try to select a default.
			if (m_lvItems.CheckedItems.Count == 0)
				SelectDefaultWss(wsDefault, wsDefault2);
			if (m_lvItems.CheckedItems.Count == 0)
				SelectAllDefaultWritingSystems();
		}

		private void SelectDefaultWss(int wsDefault, int wsDefault2)
		{
			if (wsDefault != 0)
				SetDefaultWritingSystem(wsDefault);
			if (wsDefault2 != 0)
				SetDefaultWritingSystem(wsDefault2);
		}

		private void SetDefaultWritingSystem(int wsWanted)
		{
			for (int i = 0; i < m_lvItems.Items.Count; ++i)
			{
				if (m_lvItems.Items[i].Tag is int)
				{
					int ws = (int)m_lvItems.Items[i].Tag;
					if (ws == wsWanted)
					{
						m_lvItems.Items[i].Checked = true;
						break;
					}
				}
			}
		}

		private void SelectAllDefaultWritingSystems()
		{
			for (int i = 0; i < m_lvItems.Items.Count; ++i)
			{
				if (m_lvItems.Items[i].Tag is int)
					m_lvItems.Items[i].Checked = true;
			}
		}

		private void DisplayTypeControls(bool fEnabled)
		{
			if (String.IsNullOrEmpty(m_current.LexRelType) && String.IsNullOrEmpty(m_current.EntryType))
			{
				m_lblItemsList.Visible = false;
				m_lvItems.Visible = false;
				m_btnMoveItemUp.Visible = false;
				m_btnMoveItemDown.Visible = false;
				m_listType = ListViewContent.Hidden;
				return;
			}
			SetItemListLocations();
			m_lblItemsList.Visible = true;
			m_lvItems.Visible = true;
			if (!String.IsNullOrEmpty(m_current.LexRelType))
				InitializeRelationList();
			else if (m_current.EntryType == "complex")
				InitializeComplexFormTypeList();
			else if (m_current.EntryType == "variant")
				InitializeVariantTypeList();
			else
				InitializeMinorEntryTypeList();
			m_btnMoveItemUp.Visible = true;
			m_btnMoveItemDown.Visible = true;
			m_lblItemsList.Enabled = fEnabled;
			m_lvItems.Enabled = fEnabled;
			m_btnMoveItemUp.Enabled = false;
			m_btnMoveItemDown.Enabled = false;
		}

		private void SetItemListLocations()
		{
			int y;
			if (!String.IsNullOrEmpty(m_current.WsLabel) || !String.IsNullOrEmpty(m_current.WsType))
				y = m_chkDisplayData.Location.Y + m_chkDisplayData.Size.Height + 7;
			else if (!String.IsNullOrEmpty(m_current.LexRelType))
				y = m_cfgParentNode.Location.Y + m_cfgParentNode.Size.Height + 7;
			else if (m_current.EntryType == "complex" && !m_current.AllowBeforeStyle)
				y = m_chkComplexFormsAsParagraphs.Location.Y + m_chkComplexFormsAsParagraphs.Size.Height + 7;
			else if (!String.IsNullOrEmpty(m_current.EntryType))
				y = m_cfgParentNode.Location.Y + m_cfgParentNode.Size.Height + 7;
			else
				return;

			m_lblItemsList.Location = new Point(m_lblItemsList.Location.X, y);
			y += m_lblItemsList.Size.Height + 7;
			m_lvItems.Location = new Point(m_lvItems.Location.X, y);
			y += 12;
			m_btnMoveItemUp.Location = new Point(m_btnMoveItemUp.Location.X, y);
			y += m_btnMoveItemUp.Size.Height + 6;
			m_btnMoveItemDown.Location = new Point(m_btnMoveItemDown.Location.X, y);
		}

		private void InitializeRelationList()
		{
			m_listType = ListViewContent.RelationTypes;
			m_lblItemsList.Text = xWorksStrings.ksLexicalRelationTypes;
			m_lvItems.Items.Clear();
			foreach (var lvi in m_current.RelTypeList.Select(x => new ListViewItem(x.Name) {Tag = x, Checked = x.Enabled}))
				m_lvItems.Items.Add(lvi);
		}

		private void InitializeComplexFormTypeList()
		{
			m_listType = ListViewContent.ComplexFormTypes;
			m_lblItemsList.Text = xWorksStrings.ksComplexFormTypes;
			m_lvItems.Items.Clear();
			foreach (var lvi in m_current.EntryTypeList.Select(x => new ListViewItem(x.Name) { Tag = x, Checked = x.Enabled }))
				m_lvItems.Items.Add(lvi);
		}

		private void InitializeVariantTypeList()
		{
			m_listType = ListViewContent.VariantTypes;
			m_lblItemsList.Text = xWorksStrings.ksVariantTypes;
			m_lvItems.Items.Clear();
			foreach (var lvi in m_current.EntryTypeList.Select(x => new ListViewItem(x.Name) { Tag = x, Checked = x.Enabled }))
				m_lvItems.Items.Add(lvi);
		}

		private void InitializeMinorEntryTypeList()
		{
			m_listType = ListViewContent.MinorEntryTypes;
			m_lblItemsList.Text = xWorksStrings.ksMinorEntryTypes;
			m_lvItems.Items.Clear();
			foreach (var lvi in m_current.EntryTypeList.Select(x => new ListViewItem(x.Name) { Tag = x, Checked = x.Enabled }))
				m_lvItems.Items.Add(lvi);
		}

		private static int ComparePossibilitiesByName(ICmPossibility x, ICmPossibility y)
		{
			if (x == null)
				return y == null ? 0 : -1;
			if (y == null)
				return 1;
			var xName = x.Name.BestAnalysisVernacularAlternative.Text;
			var yName = y.Name.BestAnalysisVernacularAlternative.Text;
			if (xName == null)
				return yName == null ? 0 : -1;
			if (yName == null)
				return 1;
			return xName.CompareTo(yName);
		}

		private void DisplayStyleControls(bool fEnabled)
		{
			if (m_current.AllowCharStyle)
			{
				m_lblCharStyle.Text = xWorksStrings.ksCharacterStyleForContent;
				SetCharacterStyles();
				m_lblCharStyle.Visible = true;
				m_cbCharStyle.Visible = true;
				m_btnStyles.Visible = true;
				m_lblCharStyle.Enabled = m_chkDisplayData.Checked && fEnabled;
				m_cbCharStyle.Enabled = m_chkDisplayData.Checked && fEnabled;
				m_btnStyles.Enabled = m_chkDisplayData.Checked && fEnabled;
			}
			else if (m_current.AllowParaStyle || m_current.AllowDivParaStyle)
			{
				m_lblCharStyle.Text = xWorksStrings.ksParagraphStyleForContent;
				SetParagraphStyles();
				m_lblCharStyle.Visible = true;
				m_cbCharStyle.Visible = true;
				m_btnStyles.Visible = true;
				m_lblCharStyle.Enabled = m_chkDisplayData.Checked && fEnabled;
				m_cbCharStyle.Enabled = m_chkDisplayData.Checked && fEnabled;
				m_btnStyles.Enabled = m_chkDisplayData.Checked && fEnabled;
			}
			else
			{
				HideStyleControls();
			}
		}

		private void HideStyleControls()
		{
			m_lblCharStyle.Visible = false;
			m_cbCharStyle.Visible = false;
			m_btnStyles.Visible = false;
		}

		private void SetCharacterStyles()
		{
			m_cbCharStyle.Items.Clear();
			m_cbCharStyle.Items.AddRange(m_rgCharStyles.ToArray());
			for (int i = 0; i < m_rgCharStyles.Count; ++i)
			{
				if (m_rgCharStyles[i].Style != null &&
					m_rgCharStyles[i].Style.Name == m_current.StyleName)
				{
					m_cbCharStyle.SelectedIndex = i;
					break;
				}
			}
		}

		private void SetParagraphStyles()
		{
			m_cbCharStyle.Items.Clear();
			var paraStyleComboItems = GetParaStyleComboItems;
			m_cbCharStyle.Items.AddRange(paraStyleComboItems.ToArray());
			for (int i = 0; i < m_rgParaStyles.Count; ++i)
			{
				if (paraStyleComboItems[i].Style != null &&
					paraStyleComboItems[i].Style.Name == m_current.StyleName)
				{
					m_cbCharStyle.SelectedIndex = i;
					break;
				}
			}
		}

		private List<StyleComboItem> GetParaStyleComboItems
		{
			get
			{
				if (m_current != null && m_current.PreventNullStyle)
					return m_rgParaStyles.Where(item => item.Style != null).ToList();
				else
					return m_rgParaStyles;
			}
		}

		private void DisplayBeforeStyleControls(bool fEnabled)
		{
			if (m_current.AllowBeforeStyle)
			{
				m_cbBeforeStyle.Items.Clear();
				bool fParaStyles = m_current.FlowType == "div";
				if (fParaStyles)
				{
					m_lblBeforeStyle.Text = xWorksStrings.ksParagraphStyleForBefore;
					m_cbBeforeStyle.Items.AddRange(m_rgParaStyles.ToArray());
					for (int i = 0; i < m_rgParaStyles.Count; ++i)
					{
						if (m_rgParaStyles[i].Style != null &&
							m_rgParaStyles[i].Style.Name == m_current.BeforeStyleName)
						{
							m_cbBeforeStyle.SelectedIndex = i;
							break;
						}
					}
				}
				else
				{
					m_lblBeforeStyle.Text = xWorksStrings.ksCharacterStyleForBefore;
					m_cbBeforeStyle.Items.AddRange(m_rgCharStyles.ToArray());
					for (int i = 0; i < m_rgCharStyles.Count; ++i)
					{
						if (m_rgCharStyles[i].Style != null &&
							m_rgCharStyles[i].Style.Name == m_current.BeforeStyleName)
						{
							m_cbBeforeStyle.SelectedIndex = i;
							break;
						}
					}
				}
				m_lblBeforeStyle.Visible = true;
				m_cbBeforeStyle.Visible = true;
				m_btnBeforeStyles.Visible = true;
				m_lblBeforeStyle.Enabled = m_chkDisplayData.Checked && fEnabled;
				m_cbBeforeStyle.Enabled = m_chkDisplayData.Checked && fEnabled;
				m_btnBeforeStyles.Enabled = m_chkDisplayData.Checked && fEnabled;
			}
			else
			{
				m_lblBeforeStyle.Visible = false;
				m_cbBeforeStyle.Visible = false;
				m_btnBeforeStyles.Visible = false;
				return;
			}
		}

		private void DisplayContextControls(bool fEnabled)
		{
			if (m_current.Before == null && m_current.After == null && m_current.Between == null)
			{
				m_lblContext.Visible = false;
				m_lblBefore.Visible = false;
				m_tbBefore.Visible = false;
				m_lblAfter.Visible = false;
				m_tbAfter.Visible = false;
				m_lblBetween.Visible = false;
				m_tbBetween.Visible = false;
				return;
			}

			m_lblContext.Visible = true;
			m_lblContext.Enabled = m_chkDisplayData.Checked && fEnabled;
			if (m_current.Before != null)
			{
				m_lblBefore.Text = xWorksStrings.ksBefore;
				m_tbBefore.Text = m_current.Before;
				m_lblBefore.Visible = true;
				m_tbBefore.Visible = true;
				m_lblBefore.Enabled = m_chkDisplayData.Checked && fEnabled;
				m_tbBefore.Enabled = m_chkDisplayData.Checked && fEnabled;
			}
			else
			{
				m_tbBefore.Text = "";
				m_lblBefore.Visible = true;
				m_tbBefore.Visible = true;
				m_lblBefore.Enabled = false;
				m_tbBefore.Enabled = false;
			}

			if (m_current.After != null)
			{
				m_tbAfter.Text = m_current.After;
				m_lblAfter.Visible = true;
				m_tbAfter.Visible = true;
				m_lblAfter.Enabled = m_chkDisplayData.Checked && fEnabled;
				m_tbAfter.Enabled = m_chkDisplayData.Checked && fEnabled;
			}
			else
			{
				m_tbAfter.Text = "";
				m_lblAfter.Visible = true;
				m_tbAfter.Visible = true;
				m_lblAfter.Enabled = false;
				m_tbAfter.Enabled = false;
			}

			if (m_current.Between != null)
			{
				m_tbBetween.Text = m_current.Between;
				m_lblBetween.Visible = true;
				m_tbBetween.Visible = true;
				m_lblBetween.Enabled = m_chkDisplayData.Checked && fEnabled;
				m_tbBetween.Enabled = m_chkDisplayData.Checked && fEnabled;
			}
			else //if (m_tbBefore.Visible && m_tbAfter.Visible)
			{
				m_tbBetween.Text = "";
				m_lblBetween.Visible = true;
				m_tbBetween.Visible = true;
				m_lblBetween.Enabled = false;
				m_tbBetween.Enabled = false;
			}
			//else
			//{
			//    m_lblBetween.Visible = false;
			//    m_tbBetween.Visible = false;
			//}
		}

		/// <summary>
		/// Return true if any changes have been made to the layout configuration.
		/// </summary>
		/// <returns></returns>
		private bool IsDirty()
		{
			StoreNodeData(m_current);
			if (m_fDeleteCustomFiles)
				return true;
			string sOldRootLayout = m_propertyTable.GetValue<string>(m_sLayoutPropertyName);
			string sRootLayout = ((LayoutTypeComboItem)m_cbDictType.SelectedItem).LayoutName;
			if (sOldRootLayout != sRootLayout)
				return true;
			for (int ici = 0; ici < m_cbDictType.Items.Count; ++ici)
			{
				LayoutTypeComboItem ltci = (LayoutTypeComboItem)m_cbDictType.Items[ici];
				for (int itn = 0; itn < ltci.TreeNodes.Count; ++itn)
				{
					LayoutTreeNode ltn = ltci.TreeNodes[itn];
					if (ltn.IsDirty())
						return true;
				}
			}
			return false;
		}

		private void SaveModifiedLayouts()
		{
			var rgxnLayouts = new List<XElement>();
			for (int ici = 0; ici < m_cbDictType.Items.Count; ++ici)
			{
				LayoutTypeComboItem ltci = (LayoutTypeComboItem)m_cbDictType.Items[ici];
				for (int itn = 0; itn < ltci.TreeNodes.Count; ++itn)
				{
					ltci.TreeNodes[itn].MakeSenseNumberFormatConsistent();
					ltci.TreeNodes[itn].GetModifiedLayouts(rgxnLayouts, ltci.TreeNodes);
				}
				// update the inventory with the copied layout type.
				if (ltci.LayoutName.Contains(Inventory.kcMarkLayoutCopy))
					m_layouts.AddLayoutTypeToInventory(ltci.LayoutTypeNode);
			}
			if (m_fDeleteCustomFiles)
			{
				Debug.Assert(m_layouts.DatabaseName == null);
				m_layouts.DeleteUserOverrides(m_cache.ProjectId.Name);
				m_parts.DeleteUserOverrides(m_cache.ProjectId.Name);
				//Make sure to retain any data from user override files that were not deleted i.e. copies of dictionary views
				m_layouts.LoadUserOverrides(LayoutCache.LayoutVersionNumber, m_cache.ProjectId.Name);
				m_parts.LoadUserOverrides(LayoutCache.LayoutVersionNumber, m_cache.ProjectId.Name);

				Inventory.SetInventory("layouts", m_cache.ProjectId.Name, m_layouts);
				Inventory.SetInventory("parts", m_cache.ProjectId.Name, m_parts);
				Inventory.RemoveInventory("layouts", null);
				Inventory.RemoveInventory("parts", null);
			}
			for (int i = 0; i < rgxnLayouts.Count; ++i)
				m_layouts.PersistOverrideElement(rgxnLayouts[i]);
			var layoutsPersisted = new HashSet<XElement>(rgxnLayouts);
			foreach (var xnNewBase in m_rgxnNewLayoutNodes)
				if (!layoutsPersisted.Contains(xnNewBase)) // don't need to persist a node that got into both lists twice
					m_layouts.PersistOverrideElement(xnNewBase);
			m_rgxnNewLayoutNodes.Clear();
		}


		#endregion // Misc internal functions

		public void CheckDisposed()
		{
			if (IsDisposed)
				throw new ObjectDisposedException(String.Format("'{0}' in use after being disposed.", GetType().Name));
		}

		#region LayoutTreeNode class

		public class LayoutTreeNode : TreeNode
		{
			// These are basic values that we need to know for every node.
			// **Important Note**: In most cases, adding a member variable here means you need to add it to
			// CopyValuesTo() also, so that a duplicate node will end up with the right values.
			XElement m_xnConfig;
			string m_sLayoutName;
			string m_sPartName;
			string m_sClassName;
			string m_sLabel;
			string m_sVisibility;
			bool m_fContentVisible;
			bool m_fUseParentConfig;
			bool m_fShowSenseConfig;
			bool m_fShowGramInfoConfig;
			bool m_fShowComplexFormParaConfig;
			string m_sParam;
			string m_sFlowType;

			// These values depend on the particular node, and affect what is displayed in the
			// details pane.  If a string value is null, then the corresponding control (and
			// label) is not shown.
			string m_sBefore;
			string m_sAfter;
			string m_sSep;
			string m_sWsLabel;
			string m_sWsType;
			string m_sStyleName;
			string m_sBeforeStyleName;
			bool m_fAllowBeforeStyle;
			bool m_fAllowCharStyle;
			bool m_fAllowParaStyle; // allow style for StTxtPara and other para-level elements
			private bool m_fPreventNullStyle; // If true, (none) is not offered as a style choice.
			private bool m_fAllowDivParaStyle; // allow parastyle to be set for arbitrary div.
			string m_sNumber;
			string m_sNumStyle;
			bool m_fNumSingle;
			bool m_fSingleGramInfoFirst;
			bool m_fShowComplexFormPara;
			string m_sNumFont;
			bool m_fShowWsLabels;
			bool m_fSenseIsPara;
			string m_sSenseParaStyle;

			// These are used to trace creating, deleting, and moving nodes.
			bool m_fDuplicate;
			string m_sDup;
			int m_cSubnodes = -1;
			int m_idxOrig = -1;
			// **NB**: If you're planning to add a member variable here, see the Important Note above.

			XElement m_xnCallingLayout;
			XElement m_xnParentLayout;

			XElement m_xnHiddenNode;
			XElement m_xnHiddenParentLayout;

			/// <summary>
			/// This node is a hidden child that provides/receives the style name.
			/// </summary>
			XElement m_xnHiddenChild;
			XElement m_xnHiddenChildLayout;
			bool m_fStyleFromHiddenChild;
			bool m_fHiddenChildDirty;

			readonly List<LayoutTreeNode> m_rgltnMerged = new List<LayoutTreeNode>();

			public LayoutTreeNode(XElement config, ILayoutConverter converter, string classParent)
			{
				m_xnConfig = config;
				m_sLabel = StringTable.Table.LocalizeAttributeValue(XmlUtils.GetOptionalAttributeValue(config, "label", null));
				if (config.Name == "configure")
				{
					m_sClassName = XmlUtils.GetManditoryAttributeValue(config, "class");
					m_sLayoutName = XmlUtils.GetManditoryAttributeValue(config, "layout");
					m_sPartName = String.Empty;
					m_sVisibility = "required";
				}
				else if (config.Name == "part")
				{
					m_sClassName = classParent;
					string sRef = XmlUtils.GetManditoryAttributeValue(config, "ref");
					if(m_sLabel == null && converter.UseStringTable)
						m_sLabel = StringTable.Table.LocalizeAttributeValue(sRef);
					if (config.Parent != null && config.Parent.Name.LocalName == "layout")
						m_sLayoutName = XmlUtils.GetManditoryAttributeValue(config.Parent, "name");
					else
						m_sLayoutName = String.Empty;
					m_sPartName = String.Format("{0}-Jt-{1}", classParent, sRef);
					m_sVisibility = XmlUtils.GetOptionalAttributeValue(config, "visibility", "always");
					m_fContentVisible = m_sVisibility.ToLowerInvariant() != "never";
					m_sParam = XmlUtils.GetOptionalAttributeValue(config, "param");

					m_sWsLabel = StringServices.GetWsSpecWithoutPrefix(config);
					m_sWsType = XmlUtils.GetOptionalAttributeValue(config, "wsType");
					if (m_sWsLabel != null && String.IsNullOrEmpty(m_sWsType))
					{
						// Try to calculate a WS type from the WS label.
						int ichVern = m_sWsLabel.ToLowerInvariant().IndexOf("vern");
						int ichAnal = m_sWsLabel.ToLowerInvariant().IndexOf("anal");
						int ichPronun = m_sWsLabel.ToLowerInvariant().IndexOf("pronun");
						int ichRevers = m_sWsLabel.ToLowerInvariant().IndexOf("revers");
						if (ichVern >= 0 && ichAnal >= 0 && ichVern > ichAnal)
							m_sWsType = "analysis vernacular";
						else if (ichVern >= 0 && ichAnal >= 0 && ichAnal > ichVern)
							m_sWsType = "vernacular analysis";
						else if (ichVern >= 0)
							m_sWsType = "vernacular";
						else if (ichAnal >= 0)
							m_sWsType = "analysis";
						else if (ichPronun >= 0)
							m_sWsType = "pronunciation";
						else if (ichRevers >= 0)
							m_sWsType = "reversal";
						else
						{
							m_sWsType = "vernacular analysis";	// who knows???
							string refValue = String.Empty;
							string wsValue = String.Empty;
							if (config.HasAttributes)
							{
								refValue = config.Attribute("ref").Value;
								wsValue = config.Attribute("ws").Value;
							}
							converter.LogConversionError(String.Format("This layout node ({0}) does not specify @wsType "
								+ "and we couldn't compute something reasonable from @ws='{1}' "
								+ "so we're setting @wsType to 'vernacular analysis'",
								refValue, wsValue));
						}
							// store the wsType attribute on the node, so that if 'ws' changes to something
							// specific, we still know what type of wss to provide options for in the m_lvWritingSystems.
						var xa = new XAttribute("wsType", m_sWsType);
						config.Add(xa);
					}
					m_sWsType = StringServices.GetWsSpecWithoutPrefix(m_sWsType);
					if (m_sWsType != null && m_sWsLabel == null)
							m_sWsLabel = "";
					string sSep = null;
					// By default, if we have a ws type or ws label we should be able to show multiple wss,
					// and thus need a separator between them.
					if (!String.IsNullOrEmpty(m_sWsLabel) || !String.IsNullOrEmpty(m_sWsType))
						sSep = " ";
					m_sBeforeStyleName = XmlUtils.GetOptionalAttributeValue(config, "beforeStyle");
					m_fAllowBeforeStyle = !String.IsNullOrEmpty(m_sBeforeStyleName);
					m_sBefore = XmlUtils.GetOptionalAttributeValue(config, "before", "");
					m_sSep = XmlUtils.GetOptionalAttributeValue(config, "sep", sSep);
					m_sAfter = XmlUtils.GetOptionalAttributeValue(config, "after", " ");

					m_sStyleName = XmlUtils.GetOptionalAttributeValue(config, "style");
					m_sFlowType = XmlUtils.GetOptionalAttributeValue(config, "flowType", "span");
					if (m_sFlowType == "span")
					{
						m_fAllowCharStyle = !XmlUtils.GetOptionalBooleanAttributeValue(
							config, "disallowCharStyle", false);
						if (m_sBefore == null)
							m_sBefore = "";
						if (m_sAfter == null)
							m_sAfter = "";
					}
					// Special handling for div flow elements, which can contain a sequence of paragraphs.
					else if (m_sFlowType == "div")
					{
						m_fAllowParaStyle = m_sClassName == "StText";
						m_fAllowDivParaStyle = false;
						if (m_fAllowParaStyle)
						{
							// We'll be getting the style name from a child layout.
							Debug.Assert(String.IsNullOrEmpty(m_sStyleName));
						}
						else
						{
							m_sStyleName = XmlUtils.GetOptionalAttributeValue(config, "parastyle");
							m_fAllowDivParaStyle = !String.IsNullOrEmpty(m_sStyleName);
						}
						m_sSep = null;
						m_sAfter = null;
						// This is subtly differerent: in a div, we will hide or disable the before control (value null) unless the XML
						// explicitly calls for it by including the attribute. Above we provided an empty string default,
						// which enables the empty control.
						m_sBefore = XmlUtils.GetOptionalAttributeValue(config, "before");
					}
					else if (m_sFlowType == "para")
					{
						m_fAllowParaStyle = !String.IsNullOrEmpty(m_sStyleName);
					}
					else if (m_sFlowType == "divInPara")
					{
						m_sBefore = m_sAfter = m_sSep = null; // suppress the whole separators group since each item is a para
						m_sStyleName = XmlUtils.GetOptionalAttributeValue(config, "parastyle");
						m_fAllowDivParaStyle = !String.IsNullOrEmpty(m_sStyleName);
					}
					m_sSenseParaStyle = XmlUtils.GetOptionalAttributeValue(config, "parastyle");
					m_sNumber = XmlUtils.GetOptionalAttributeValue(config, "number");
					m_sNumStyle = XmlUtils.GetOptionalAttributeValue(config, "numstyle");
					m_fNumSingle = XmlUtils.GetOptionalBooleanAttributeValue(config, "numsingle", false);
					m_sNumFont = XmlUtils.GetOptionalAttributeValue(config, "numfont");
					m_fSingleGramInfoFirst = XmlUtils.GetOptionalBooleanAttributeValue(config, "singlegraminfofirst", false);
					if (m_sFlowType == "divInPara" && m_sParam != null && m_sParam.EndsWith("_AsPara"))
						m_fSenseIsPara = true;
					else
						m_fSenseIsPara = false;

					m_fPreventNullStyle = XmlUtils.GetOptionalBooleanAttributeValue(config, "preventnullstyle", false);
					m_fShowComplexFormPara = XmlUtils.GetOptionalBooleanAttributeValue(config, "showasindentedpara", false);
					if (m_fShowComplexFormPara)
						m_fAllowParaStyle = true;
					m_fShowWsLabels = XmlUtils.GetOptionalBooleanAttributeValue(config, "showLabels", false);
					m_sDup = XmlUtils.GetOptionalAttributeValue(config, "dup");
					m_fDuplicate = !String.IsNullOrEmpty(m_sDup);

					LexRelType = XmlUtils.GetOptionalAttributeValue(config, "lexreltype");
					if (!String.IsNullOrEmpty(LexRelType))
					{
						var sRelTypes = XmlUtils.GetOptionalAttributeValue(config, "reltypeseq");
						RelTypeList = LexReferenceInfo.CreateListFromStorageString(sRelTypes);
					}
					EntryType = XmlUtils.GetOptionalAttributeValue(config, "entrytype");
					if (!String.IsNullOrEmpty(EntryType))
					{
						var sTypeseq = XmlUtils.GetOptionalAttributeValue(config, "entrytypeseq");
						EntryTypeList = ItemTypeInfo.CreateListFromStorageString(sTypeseq);
					}
				}
				Checked = m_sVisibility.ToLowerInvariant() != "never";
				Text = m_sLabel;
				Name = String.Format("{0}/{1}/{2}", m_sClassName, m_sLayoutName, m_sPartName);
			}

			public LayoutTreeNode()
			{
			}

			/// <summary>
			/// Copies the tree node and the entire subtree rooted at this tree node.
			/// This is a partial copy that copies references to objects rather than
			/// cloning the objects themselves (other than the tree nodes of the subtree).
			/// This is good for moving a tree node up and down, but not so good for
			/// duplicating the tree node.  In the latter case, at least the configuration
			/// XML nodes must be cloned, and the layouts those point to, and new names
			/// generated for the duplicates.  Otherwise, editing the subnodes of the
			/// duplicated node ends up editing the configuration of the subnodes of the
			/// original node.
			/// </summary>
			public override object Clone()
			{
				var ltn = (LayoutTreeNode)base.Clone();
				CopyValuesTo(ltn);
				return ltn;
			}

			private void CopyValuesTo(LayoutTreeNode ltn)
			{
				// Review: might be difficult to keep this up-to-date! How do we know we've got
				// everything in here that needs to be here?! --gjm
				ltn.m_cSubnodes = m_cSubnodes;
				ltn.m_fAllowBeforeStyle = m_fAllowBeforeStyle;
				ltn.m_fAllowCharStyle = m_fAllowCharStyle;
				ltn.m_fAllowDivParaStyle = m_fAllowDivParaStyle;
				ltn.m_fAllowParaStyle = m_fAllowParaStyle;
				ltn.m_fContentVisible = m_fContentVisible;
				ltn.m_fDuplicate = m_fDuplicate;
				//ltn.m_fHiddenChildDirty = m_fHiddenChildDirty;
				ltn.m_fNumSingle = m_fNumSingle;
				//ltn.m_fPreventNullStyle = m_fPreventNullStyle;
				ltn.m_fSenseIsPara = m_fSenseIsPara;
				ltn.m_fShowComplexFormPara = m_fShowComplexFormPara;
				ltn.m_fShowComplexFormParaConfig = m_fShowComplexFormParaConfig;
				ltn.m_fShowGramInfoConfig = m_fShowGramInfoConfig;
				ltn.m_fShowSenseConfig = m_fShowSenseConfig;
				ltn.m_fShowWsLabels = m_fShowWsLabels;
				ltn.m_fSingleGramInfoFirst = m_fSingleGramInfoFirst;
				ltn.m_fStyleFromHiddenChild = m_fStyleFromHiddenChild;
				ltn.m_fUseParentConfig = m_fUseParentConfig;
				ltn.m_idxOrig = m_idxOrig;
				//ltn.m_rgltnMerged = m_rgltnMerged;
				ltn.m_sAfter = m_sAfter;
				ltn.m_sBefore = m_sBefore;
				ltn.m_sBeforeStyleName = m_sBeforeStyleName;
				ltn.m_sClassName = m_sClassName;
				ltn.m_sDup = m_sDup;
				ltn.m_sFlowType = m_sFlowType;
				ltn.m_sLabel = m_sLabel;
				ltn.m_sLayoutName = m_sLayoutName;
				ltn.m_sNumber = m_sNumber;
				ltn.m_sNumFont = m_sNumFont;
				ltn.m_sNumStyle = m_sNumStyle;
				ltn.m_sParam = m_sParam;
				ltn.m_sPartName = m_sPartName;
				ltn.m_sSenseParaStyle = m_sSenseParaStyle;
				ltn.m_sSep = m_sSep;
				ltn.m_sStyleName = m_sStyleName;
				ltn.m_sVisibility = m_sVisibility;
				ltn.m_sWsLabel = m_sWsLabel;
				ltn.m_sWsType = m_sWsType;
				ltn.m_xnCallingLayout = m_xnCallingLayout;
				ltn.m_xnConfig = m_xnConfig;
				ltn.m_xnHiddenChild = m_xnHiddenChild;
				ltn.m_xnHiddenChildLayout = m_xnHiddenChildLayout;
				ltn.m_xnHiddenNode = m_xnHiddenNode;
				ltn.m_xnHiddenParentLayout = m_xnHiddenParentLayout;
				ltn.m_xnParentLayout = m_xnParentLayout;
				ltn.LexRelType = LexRelType;
				ltn.RelTypeList = RelTypeList;
				ltn.EntryType = EntryType;
				ltn.EntryTypeList = EntryTypeList;
			}

			internal LayoutTreeNode CreateCopy()
			{
				var ltn = new LayoutTreeNode();
				CopyValuesTo(ltn);
				ltn.m_xnConfig = m_xnConfig.Clone();
				ltn.IsDuplicate = true;
				ltn.m_cSubnodes = 0;
				if (ltn.RelTypeList != null && ltn.RelTypeList.Count > 0)
				{
					ltn.RelTypeList = LexReferenceInfo.CreateListFromStorageString(ltn.LexRelTypeSequence);
				}
				if (ltn.EntryTypeList != null && ltn.EntryTypeList.Count > 0)
				{
					ltn.EntryTypeList = ItemTypeInfo.CreateListFromStorageString(ltn.EntryTypeSequence);
				}
				return ltn;
			}

			public bool AllParentsChecked
			{
				get
				{
					TreeNode tn = Parent;
					while (tn != null)
					{
						if (!tn.Checked)
							return false;
						tn = tn.Parent;
					}
					return true;
				}
			}

			public bool IsDescendedFrom(TreeNode tnPossibleAncestor)
			{
				TreeNode tn = Parent;
				while (tn != null)
				{
					if (tn == tnPossibleAncestor)
						return true;
					tn = tn.Parent;
				}
				return false;
			}

			public bool IsTopLevel
			{
				get { return m_xnConfig.Name == "configure" && Level == 0; }
			}

			public XElement Configuration
			{
				get { return m_xnConfig; }
			}

			public string LayoutName
			{
				get { return m_sLayoutName; }
			}

			virtual public string PartName
			{
				get { return m_sPartName; }
			}

			public string ClassName
			{
				get { return m_sClassName; }
				internal set { m_sClassName = value; }
			}

			public string FlowType
			{
				get { return m_sFlowType; }
			}

			public string Label
			{
				get { return m_sLabel; }
				set
				{
					m_sLabel = value;
					Text = m_sLabel;
				}
			}

			public bool UseParentConfig
			{
				get { return m_fUseParentConfig; }
				set { m_fUseParentConfig = value; }
			}

			public bool ShowSenseConfig
			{
				get { return m_fShowSenseConfig; }
				set { m_fShowSenseConfig = value; }
			}

			public string LexRelType { get; internal set; }
			public List<LexReferenceInfo> RelTypeList { get; internal set; }

			public string LexRelTypeSequence
			{
				get
				{
					if (RelTypeList == null)
						return null;
					var bldr = new StringBuilder();
					for (var i = 0; i < RelTypeList.Count; ++i)
					{
						if (i > 0)
							bldr.Append(",");
						bldr.Append(RelTypeList[i].StorageString);
					}
					return bldr.ToString();
				}
			}

			public string EntryType { get; internal set; }
			public List<ItemTypeInfo> EntryTypeList { get; internal set; }

			public string EntryTypeSequence
			{
				get
				{
					if (EntryTypeList == null)
						return null;
					var bldr = new StringBuilder();
					for (var i = 0; i < EntryTypeList.Count; ++i)
					{
						if (i > 0)
							bldr.Append(",");
						bldr.Append(EntryTypeList[i].StorageString);
					}
					return bldr.ToString();
				}
			}

			public bool ShowGramInfoConfig
			{
				get { return m_fShowGramInfoConfig; }
				set { m_fShowGramInfoConfig = value; }
			}

			public bool ShowComplexFormParaConfig
			{
				get { return m_fShowComplexFormParaConfig; }
				set { m_fShowComplexFormParaConfig = value; }
			}

			public bool ShowSenseAsPara
			{
				get { return m_fSenseIsPara; }
				set { m_fSenseIsPara = value; }
			}

			public string SenseParaStyle
			{
				get { return m_sSenseParaStyle; }
				set { m_sSenseParaStyle = value; }
			}

			public bool ContentVisible
			{
				get { return m_fContentVisible; }
				set { m_fContentVisible = value; }
			}

			public string BeforeStyleName
			{
				get { return m_sBeforeStyleName; }
				set { m_sBeforeStyleName = value; }
			}

			public string Before
			{
				get { return m_sBefore; }
				set { m_sBefore = value; }
			}

			public string After
			{
				get { return m_sAfter; }
				set { m_sAfter = value; }
			}

			public string Between
			{
				get { return m_sSep; }
				set { m_sSep = value; }
			}

			public string WsLabel
			{
				get { return m_sWsLabel; }
				set
				{
					var temp = value;
					if (!NewValueIsCompatibleWithMagic(m_sWsLabel, temp))
					{
						m_sWsLabel = temp;
					}
				}
			}

			private static bool NewValueIsCompatibleWithMagic(string possibleMagicLabel, string newValue)
			{
				if (String.IsNullOrEmpty(possibleMagicLabel) || String.IsNullOrEmpty(newValue))
					return false;

				var magicId = WritingSystemServices.GetMagicWsIdFromName(possibleMagicLabel);
				if (magicId == 0)
					return false;

				var newId = WritingSystemServices.GetMagicWsIdFromName(newValue);
				if (newId == 0)
					return false;

				return newId == WritingSystemServices.SmartMagicWsToSimpleMagicWs(magicId);
			}

			public string WsType
			{
				get { return m_sWsType; }
				set { m_sWsType = value; }
			}

			public string StyleName
			{
				get { return m_sStyleName; }
				set { m_sStyleName = value; }
			}

			/// <summary>
			/// True if (none) should be suppressed from the style list.
			/// Currently this is obsolete. There is code to implement it for main paragraph styles;
			/// but we do not create 'none' as an option for m_rgParaStyles at all (see commented-out code linked to LT-10950).
			/// It has never been implemented for character or 'before' styles.
			/// </summary>
			public bool PreventNullStyle
			{
				get { return m_fPreventNullStyle; }
			}

			public bool AllowCharStyle
			{
				get { return m_fAllowCharStyle; }
			}

			public bool AllowBeforeStyle
			{
				get { return m_fAllowBeforeStyle; }
			}

			public bool AllowParaStyle
			{
				get { return m_fAllowParaStyle; }
			}

			public bool AllowDivParaStyle
			{
				get { return m_fAllowDivParaStyle; }
			}

			public string Number
			{
				get { return m_sNumber; }
				set { m_sNumber = value; }
			}

			public string NumStyle
			{
				get { return m_sNumStyle; }
				set { m_sNumStyle = value; }
			}

			public bool NumberSingleSense
			{
				get { return m_fNumSingle; }
				set { m_fNumSingle = value; }
			}

			public string NumFont
			{
				get { return m_sNumFont; }
				set { m_sNumFont = value; }
			}

			public bool ShowSingleGramInfoFirst
			{
				get { return m_fSingleGramInfoFirst; }
				set { m_fSingleGramInfoFirst = value; }
			}

			public bool ShowComplexFormPara
			{
				get { return m_fShowComplexFormPara; }
				set { m_fShowComplexFormPara = value; m_fAllowParaStyle = value; }
			}

			public bool ShowWsLabels
			{
				get { return m_fShowWsLabels; }
				set { m_fShowWsLabels = value; }
			}

			public string Param
			{
				get { return m_sParam; }
				set { m_sParam = value; }
			}

			public bool IsDuplicate
			{
				get { return m_fDuplicate; }
				set { m_fDuplicate = value; }
			}

			public string DupString
			{
				get { return m_sDup; }
				set
				{
					m_sDup = value;
					if (Nodes.Count > 0)
					{
						string sDupChild = String.Format("{0}.0", value);
						for (int i = 0; i < Nodes.Count; ++i)
							((LayoutTreeNode)Nodes[i]).DupString = sDupChild;
					}
				}
			}

			internal int OriginalIndex
			{
				set
				{
					if (m_idxOrig == -1)
						m_idxOrig = value;
				}
			}

			/// <summary>
			/// Flag that we're still adding subnodes to this node.
			/// </summary>
			internal bool AddingSubnodes { get; set; }

			internal int OriginalNumberOfSubnodes
			{
				get
				{
					return m_cSubnodes == -1 ? 0 : m_cSubnodes;
				}
				set
				{
					Debug.Assert(value >= m_cSubnodes);
					if (m_cSubnodes == -1 || IsTopLevel || AddingSubnodes)
						m_cSubnodes = value;
					else
					{
						Debug.WriteLine("OriginalNumberOfSubnodes did not update!");
					}
				}
			}

			internal bool IsDirty()
			{
				if (IsNodeDirty() || HasMoved)
					return true;
				for (int i = 0; i < Nodes.Count; ++i)
				{
					LayoutTreeNode ltn = (LayoutTreeNode)Nodes[i];
					if (ltn.IsDirty())
						return true;
				}
				return false;
			}

			internal bool HasMoved
			{
				get { return Index != m_idxOrig; }
			}

			internal bool IsNodeDirty()
			{
				if (Nodes.Count != OriginalNumberOfSubnodes)
					return true;
				if (!IsTopLevel)
				{
					// Now, compare our member variables to the content of m_xnConfig.
					if (m_xnConfig.Name == "part")
					{
						bool fContentVisible = m_sVisibility != "never";
						m_fContentVisible = Checked; // in case (un)checked in treeview, but node never selected.
						if (fContentVisible != m_fContentVisible)
							return true;
						string sBeforeStyleName = XmlUtils.GetOptionalAttributeValue(m_xnConfig, "beforeStyle");
						if (StringsDiffer(sBeforeStyleName, m_sBeforeStyleName))
							return true;
						string sBefore = XmlUtils.GetOptionalAttributeValue(m_xnConfig, "before");
						if (StringsDiffer(sBefore, m_sBefore))
							return true;
						string sAfter = XmlUtils.GetOptionalAttributeValue(m_xnConfig, "after");
						if (StringsDiffer(sAfter, m_sAfter))
						{
							if (sAfter == null)
							{
								if (StringsDiffer(" ", m_sAfter))
									return true;
							}
							else
							{
								return true;
							}
						}
						string sSep = XmlUtils.GetOptionalAttributeValue(m_xnConfig, "sep");
						if (StringsDiffer(sSep, m_sSep))
						{
							if (sSep == null)
							{
								string sSepDefault = null;
								if (!String.IsNullOrEmpty(m_sWsLabel) || !String.IsNullOrEmpty(m_sWsType))
									sSepDefault = " ";
								if (StringsDiffer(sSepDefault, m_sSep))
									return true;
							}
							else
							{
								return true;
							}
						}
						string sWsLabel = StringServices.GetWsSpecWithoutPrefix(m_xnConfig);
						if (StringsDiffer(sWsLabel, m_sWsLabel))
							return true;
						if (m_fStyleFromHiddenChild)
						{
							string sStyleName = XmlUtils.GetOptionalAttributeValue(m_xnHiddenChild, "style");
							m_fHiddenChildDirty = StringsDiffer(sStyleName, m_sStyleName);
							if (m_fHiddenChildDirty)
								return true;
						}
						else
						{
							string sStyleName;
							if (AllowDivParaStyle)
								sStyleName = XmlUtils.GetOptionalAttributeValue(m_xnConfig, "parastyle");
							else
								sStyleName = XmlUtils.GetOptionalAttributeValue(m_xnConfig, "style");
							if (StringsDiffer(sStyleName, m_sStyleName))
								return true;
						}
						string sNumber = XmlUtils.GetOptionalAttributeValue(m_xnConfig, "number");
						if (StringsDiffer(sNumber, m_sNumber))
							return true;
						string sNumStyle = XmlUtils.GetOptionalAttributeValue(m_xnConfig, "numstyle");
						if (StringsDiffer(sNumStyle, m_sNumStyle))
							return true;
						bool fNumSingle = XmlUtils.GetOptionalBooleanAttributeValue(m_xnConfig, "numsingle", false);
						if (fNumSingle != m_fNumSingle)
							return true;
						string sNumFont = XmlUtils.GetOptionalAttributeValue(m_xnConfig, "numfont");
						if (StringsDiffer(sNumFont, m_sNumFont))
							return true;
						bool fSingleGramInfoFirst = XmlUtils.GetOptionalBooleanAttributeValue(m_xnConfig, "singlegraminfofirst", false);
						if (fSingleGramInfoFirst != m_fSingleGramInfoFirst)
							return true;
						bool fShowComplexFormPara = XmlUtils.GetOptionalBooleanAttributeValue(m_xnConfig, "showasindentedpara", false);
						if (fShowComplexFormPara != m_fShowComplexFormPara)
							return true;
						bool fShowWsLabels = XmlUtils.GetOptionalBooleanAttributeValue(m_xnConfig, "showLabels", false);
						if (fShowWsLabels != m_fShowWsLabels)
							return true;
						string sDuplicate = XmlUtils.GetOptionalAttributeValue(m_xnConfig, "dup");
						if (StringsDiffer(sDuplicate, m_sDup))
							return true;
						if (ShowSenseConfig)
						{
							var fSenseIsPara = m_sParam != null && m_sParam.EndsWith("_AsPara");
							if (fSenseIsPara != m_fSenseIsPara)
								return true;
							var sSenseParaStyle = XmlUtils.GetOptionalAttributeValue(m_xnConfig, "parastyle");
							if (sSenseParaStyle != m_sSenseParaStyle)
								return true;
						}
						if (!String.IsNullOrEmpty(LexRelType))
						{
							var sRefTypeSequence = XmlUtils.GetOptionalAttributeValue(m_xnConfig, "reltypeseq");
							if (sRefTypeSequence != LexRelTypeSequence)
								return true;
						}
						if (!String.IsNullOrEmpty(EntryType))
						{
							var sEntryTypeSeq = XmlUtils.GetOptionalAttributeValue(m_xnConfig, "entrytypeseq");
							if (sEntryTypeSeq != EntryTypeSequence)
								return true;
						}
					}
				}
				else
				{
					return IsTopLevel && OverallLayoutVisibilityChanged();
				}
				return false;
			}

			private bool OverallLayoutVisibilityChanged()
			{
				Debug.Assert(Level == 0);
				string sVisible = XmlUtils.GetOptionalAttributeValue(m_xnParentLayout, "visibility");
				bool fOldVisible = sVisible != "never";
				return Checked != fOldVisible;
			}

			private static bool StringsDiffer(string s1, string s2)
			{
				return (s1 != s2 && !(String.IsNullOrEmpty(s1) && String.IsNullOrEmpty(s2)));
			}

			internal bool IsRequired
			{
				// LT-10472 says that nothing is really required.
				//get { return m_sVisibility != null && m_sVisibility.ToLowerInvariant() == "required"; }
				get { return false; }
			}

			internal XElement ParentLayout
			{
				get { return m_xnParentLayout; }
				set { m_xnParentLayout = value; }
			}

			internal XElement HiddenNode
			{
				get { return m_xnHiddenNode; }
				set { m_xnHiddenNode = value; }
			}

			internal XElement HiddenNodeLayout
			{
				get { return m_xnHiddenParentLayout; }
				set { m_xnHiddenParentLayout = value; }
			}
			internal XElement HiddenChildLayout
			{
				get { return m_xnHiddenChildLayout; }
				set { m_xnHiddenChildLayout = value; }
			}

			internal XElement HiddenChild
			{
				get { return m_xnHiddenChild; }
				set
				{
					m_xnHiddenChild = value;
					if (m_sClassName == "StText" && m_fAllowParaStyle && String.IsNullOrEmpty(m_sStyleName))
					{
						m_fStyleFromHiddenChild = true;
						m_sStyleName = XmlUtils.GetOptionalAttributeValue(value, "style");
					}
				}
			}

			internal bool HiddenChildDirty
			{
				get { return m_fHiddenChildDirty; }
			}

			internal bool GetModifiedLayouts(List<XElement> rgxn, List<LayoutTreeNode> topNodes)
			{
				var rgxnDirtyLayouts = new List<XElement>();
				for (int i = 0; i < Nodes.Count; ++i)
				{
					LayoutTreeNode ltn = (LayoutTreeNode)Nodes[i];
					if (ltn.GetModifiedLayouts(rgxn, topNodes))
					{
						var xn = ltn.ParentLayout;
						if (xn != null && !rgxnDirtyLayouts.Contains(xn))
							rgxnDirtyLayouts.Add(xn);
						xn = ltn.HiddenChildLayout;
						if (xn != null && ltn.HiddenChildDirty && !rgxnDirtyLayouts.Contains(xn))
							rgxnDirtyLayouts.Add(xn);
						xn = ltn.m_xnHiddenParentLayout;
						if (xn != null && ltn.HasMoved && !rgxnDirtyLayouts.Contains(xn))
							rgxnDirtyLayouts.Add(xn);
						foreach (LayoutTreeNode ltnMerged in ltn.MergedNodes)
						{
							xn = ltnMerged.ParentLayout;
							if (xn != null && !rgxnDirtyLayouts.Contains(xn))
								rgxnDirtyLayouts.Add(xn);
						}
					}
				}
				var fDirty = IsDirty();
				if (Level == 0 && !rgxnDirtyLayouts.Contains(m_xnParentLayout))
				{
					if (OverallLayoutVisibilityChanged())
					{
						rgxnDirtyLayouts.Add(m_xnParentLayout);
					}
					else if (!IsTopLevel && fDirty)
					{
						rgxnDirtyLayouts.Add(m_xnParentLayout);
					}
				}
				foreach (var xnDirtyLayout in rgxnDirtyLayouts)
				{
					// Create a new layout node with all its parts in order.  This is needed
					// to handle arbitrary reordering and possible addition or deletion of
					// duplicate nodes.  This is complicated by the presence (or rather absence)
					// of "hidden" nodes, and by "merged" nodes.
					var xnLayout = xnDirtyLayout.Clone();
					var layoutList = xnLayout.Elements().ToList();
					if (xnDirtyLayout == m_xnParentLayout && IsTopLevel && OverallLayoutVisibilityChanged())
						UpdateAttribute(xnLayout, "visibility", Checked ? "always" : "never");
					if (xnLayout.HasAttributes)
					{
						var rgxa = xnLayout.Attributes().ToArray();
						var rgxnGen = new List<XElement>();
						var rgixn = new List<int>();
						for (var i = 0; i < layoutList.Count; ++i)
						{
							var xn = layoutList[i];
							if (xn.Name.LocalName != "part")
							{
								rgxnGen.Add(xn);
								rgixn.Add(i);
							}
						}
						xnLayout.RemoveAll();
						for (var i = 0; i < rgxa.Length; ++i)
						{
							var srcAttr = rgxa[i];
							var attr = xnLayout.Attribute(srcAttr.Name);
							if (attr == null)
							{
								xnLayout.Add(new XAttribute(srcAttr.Name, srcAttr.Value));
							}
							else
						{
								attr.SetValue(srcAttr.Value);
							}
						}
						if (Level == 0 && !IsTopLevel && xnDirtyLayout == m_xnParentLayout)
						{
							foreach (var ltn in topNodes)
							{
								if (ltn.IsTopLevel || ltn.ParentLayout != xnDirtyLayout)
									continue;
								if (fDirty && ltn == this)
									ltn.StoreUpdatedValuesInConfiguration();
								xnLayout.Add(ltn.Configuration.Clone());
							}
						}
						else
						{
							for (var i = 0; i < Nodes.Count; ++i)
							{
								var ltn = (LayoutTreeNode) Nodes[i];
								if (ltn.ParentLayout == xnDirtyLayout)
								{
									xnLayout.Add(ltn.Configuration.Clone());
								}
								else if (ltn.HiddenNodeLayout == xnDirtyLayout)
								{
									var xpathString = "/" + ltn.HiddenNode.Name + "[" +
													  BuildXPathFromAttributes(ltn.HiddenNode.Attributes()) + "]";
									if (xnLayout.XPathSelectElement(xpathString) == null)
										xnLayout.Add(ltn.HiddenNode.Clone());
								}
								else if (ltn.HiddenChildLayout == xnDirtyLayout)
								{
									var xpathString = "/" + ltn.HiddenNode.Name + "[" +
													  BuildXPathFromAttributes(ltn.HiddenChild.Attributes()) + "]";
									if (xnLayout.XPathSelectElement(xpathString) == null)
										xnLayout.Add(ltn.HiddenChild.Clone());
								}
								else
								{
									for (var itn = 0; itn < ltn.MergedNodes.Count; itn++)
									{
										var ltnMerged = ltn.MergedNodes[itn];
										if (ltnMerged.ParentLayout == xnDirtyLayout)
										{
											xnLayout.Add(ltnMerged.Configuration.Clone());
											break;
										}
									}
								}
							}
						}
						layoutList = xnLayout.Elements().ToList();
						for (var i = 0; i < rgxnGen.Count; ++i)
						{
							XElement xnRef;
							if (rgixn[i] <= layoutList.Count / 2)
							{
								xnRef = layoutList[rgixn[i]];
								xnRef.AddBeforeSelf(rgxnGen[i]);
							}
							else
							{
								xnRef = rgixn[i] < layoutList.Count ? layoutList[rgixn[i]] : xnLayout.Elements().Last();
								xnRef.AddAfterSelf(rgxnGen[i]);
							}
						}
					}
					if (!rgxn.Contains(xnLayout))
						rgxn.Add(xnLayout);
				}
				if (IsTopLevel)
					return UpdateLayoutVisibilityIfChanged();
				if (Level > 0 && fDirty)
					StoreUpdatedValuesInConfiguration();
				return fDirty || HasMoved || IsNew;
			}

			private static string BuildXPathFromAttributes(IEnumerable<XAttribute> attributes)
			{
				if (attributes == null)
					return "";
				string xpath = null;
				foreach(var attr in attributes)
				{
					if(String.IsNullOrEmpty(xpath))
					{
						xpath = "@" + attr.Name + "='" + attr.Value + "'";
					}
					else
					{
						xpath += " and @" + attr.Name + "='" + attr.Value + "'";
					}
				}
				return xpath;
			}

			internal bool IsNew { get; set; }

			private bool UpdateLayoutVisibilityIfChanged()
			{
				if (IsTopLevel && OverallLayoutVisibilityChanged())
				{
					UpdateAttribute(m_xnParentLayout, "visibility", Checked ? "always" : "never");
					return true;
				}
					return false;
				}

			private static void UpdateAttributeIfDirty(XElement xn, string sName, string sValue)
			{
				var sOldValue = XmlUtils.GetOptionalAttributeValue(xn, sName);
				if (StringsDiffer(sValue, sOldValue))
					UpdateAttribute(xn, sName, sValue);
			}

			private static void UpdateAttribute(XElement xn, string sName, string sValue)
			{
				if (!xn.HasAttributes)
					return;
				Debug.Assert(sName != null);
				if (sValue == null)
				{
					// probably can't happen...
					xn.Attributes(sName).Remove();
					//In LayoutTreeNode(XElement, StringTable, string) if the flowtype is "div" we can remove "after" and "sep" attributes, so don't assert on them.
					Debug.Assert(sName == "flowType" || xn.Attribute("flowType") != null && xn.Attribute("flowType").Value == "div");		// only values we intentionally delete.
				}
				else
				{
					xn.Add(new XAttribute(sName, sValue));
				}
			}

			private void StoreUpdatedValuesInConfiguration()
			{
				if (m_xnConfig.Name != "part")
					return;
				string sDuplicate = XmlUtils.GetOptionalAttributeValue(m_xnConfig, "dup");
				if (StringsDiffer(sDuplicate, m_sDup))
				{
					// Copy Part Node
					m_xnConfig = m_xnConfig.Clone();
					UpdateAttribute(m_xnConfig, "label", m_sLabel);
					UpdateAttribute(m_xnConfig, "dup", m_sDup);
					if (m_xnHiddenNode != null)
					{
						string sNewName = String.Format("{0}_{1}",
														XmlUtils.GetManditoryAttributeValue(m_xnParentLayout, "name"),
														m_sDup);
						string sNewParam = String.Format("{0}_{1}",
														XmlUtils.GetManditoryAttributeValue(m_xnHiddenNode, "param"),
														m_sDup);
						m_xnHiddenNode = m_xnHiddenNode.Clone();
						UpdateAttribute(m_xnHiddenNode, "dup", m_sDup);
						UpdateAttribute(m_xnHiddenNode, "param", sNewParam);
						m_xnParentLayout = m_xnParentLayout.Clone();
						UpdateAttribute(m_xnParentLayout, "name", sNewName);
						//for (var ipc = 1; ipc < m_hiddenPartCallers.Count; ++ipc)
						//{
						//    var xnPartRef = m_hiddenPartCallers[ipc].PartRef.CloneNode(true);
						//    UpdateAttribute(xnPartRef, "dup", m_sDup);
						//    UpdateAttribute(xnPartRef, "param", sNewName);
						//    var xnLayout = m_hiddenPartCallers[ipc].Layout.CloneNode(true);
						//}
					}
					foreach (LayoutTreeNode ltn in m_rgltnMerged)
					{
						ltn.m_xnConfig = ltn.m_xnConfig.Clone();
						UpdateAttribute(ltn.m_xnConfig, "label", m_sLabel);
						UpdateAttribute(ltn.m_xnConfig, "dup", m_sDup);
					}
				}
				CopyPartAttributes(m_xnConfig);
				foreach (LayoutTreeNode ltn in m_rgltnMerged)
				{
					CopyPartAttributes(ltn.m_xnConfig);
				}
			}

			/// <summary>
			/// xn is a part ref element containing the currently saved version of the part that
			/// this LayoutTreeNode represents. Copy any changed information from yourself to xn.
			/// </summary>
			/// <param name="xn"></param>
			/// <returns></returns>
			private void CopyPartAttributes(XElement xn)
			{
				string sVisibility = XmlUtils.GetOptionalAttributeValue(xn, "visibility");
				bool fContentVisible = sVisibility != "never";
				m_fContentVisible = Checked;	// in case (un)checked in treeview, but node never selected.
				if (fContentVisible != m_fContentVisible)
					UpdateAttribute(xn, "visibility", m_fContentVisible ? "ifdata" : "never");
				UpdateAttributeIfDirty(xn, "beforeStyle", m_sBeforeStyleName);
				UpdateAttributeIfDirty(xn, "before", m_sBefore);
				UpdateAttributeIfDirty(xn, "after", m_sAfter);
				UpdateAttributeIfDirty(xn, "sep", m_sSep);
				string sWsLabel = StringServices.GetWsSpecWithoutPrefix(xn);
				if (StringsDiffer(sWsLabel, m_sWsLabel))
					UpdateAttribute(xn, "ws", m_sWsLabel);
				if (m_fStyleFromHiddenChild)
				{
					UpdateAttributeIfDirty(m_xnHiddenChild, "style", m_sStyleName);
				}
				else
				{
					if (AllowDivParaStyle)
						UpdateAttributeIfDirty(xn, "parastyle", m_sStyleName);
					else
					UpdateAttributeIfDirty(xn, "style", m_sStyleName);
				}
				UpdateAttributeIfDirty(xn, "number", m_sNumber);
				UpdateAttributeIfDirty(xn, "numstyle", m_sNumStyle);
				bool fNumSingle = XmlUtils.GetOptionalBooleanAttributeValue(xn, "numsingle", false);
				if (fNumSingle != m_fNumSingle)
					UpdateAttribute(xn, "numsingle", m_fNumSingle.ToString());
				UpdateAttributeIfDirty(xn, "numfont", m_sNumFont);
				bool fSingleGramInfoFirst = XmlUtils.GetOptionalBooleanAttributeValue(m_xnConfig, "singlegraminfofirst", false);
				if (fSingleGramInfoFirst != m_fSingleGramInfoFirst)
				{
					UpdateAttribute(xn, "singlegraminfofirst", m_fSingleGramInfoFirst.ToString());
					LayoutTreeNode ltnOther = null;
					if (ShowSenseConfig)
					{
						foreach (TreeNode n in Nodes)
						{
							LayoutTreeNode ltn = n as LayoutTreeNode;
							if (ltn != null && ltn.ShowGramInfoConfig)
							{
								ltnOther = ltn;
								break;
							}
						}
					}
					else if (ShowGramInfoConfig)
					{
						LayoutTreeNode ltn = Parent as LayoutTreeNode;
						if (ltn != null && ltn.ShowSenseConfig)
							ltnOther = ltn;
					}
					if (ltnOther != null)
						UpdateAttribute(ltnOther.m_xnConfig, "singlegraminfofirst", m_fSingleGramInfoFirst.ToString());
				}
				if (ShowSenseConfig)
				{
					bool fSenseIsPara = m_sParam != null && m_sParam.EndsWith("_AsPara");
					var sSenseParaStyle = XmlUtils.GetOptionalAttributeValue(m_xnConfig, "parastyle");
					if (fSenseIsPara != m_fSenseIsPara || sSenseParaStyle != m_sSenseParaStyle)
						UpdateSenseConfig(xn);
				}
				bool fShowComplexFormPara = XmlUtils.GetOptionalBooleanAttributeValue(m_xnConfig, "showasindentedpara", false);
				if (fShowComplexFormPara != m_fShowComplexFormPara)
					UpdateAttribute(xn, "showasindentedpara", m_fShowComplexFormPara.ToString());
				bool fShowWsLabels = XmlUtils.GetOptionalBooleanAttributeValue(xn, "showLabels", false);
				if (fShowWsLabels != m_fShowWsLabels)
					UpdateAttribute(xn, "showLabels", m_fShowWsLabels.ToString());
				if (!String.IsNullOrEmpty(LexRelType))
				{
					var sOrigRefTypeSeq = XmlUtils.GetOptionalAttributeValue(m_xnConfig, "reltypeseq");
					var sNewRefTypeSeq = LexRelTypeSequence;
					if (sOrigRefTypeSeq != sNewRefTypeSeq)
						UpdateAttribute(xn, "reltypeseq", sNewRefTypeSeq);
				}
				if (!String.IsNullOrEmpty(EntryType))
				{
					var sOrigEntryTypeSeq = XmlUtils.GetOptionalAttributeValue(m_xnConfig, "entrytypeseq");
					var sNewEntryTypeSeq = EntryTypeSequence;
					if (sOrigEntryTypeSeq != sNewEntryTypeSeq)
						UpdateAttribute(xn, "entrytypeseq", sNewEntryTypeSeq);
				}
				return;
			}

			private void UpdateSenseConfig(XElement xn)
			{
				if (m_fSenseIsPara)
				{
					var sParam = m_sParam;
					if (!m_sParam.EndsWith("_AsPara"))
						sParam = m_sParam + "_AsPara";
					UpdateAttribute(xn, "param", sParam);
					UpdateAttribute(xn, "flowType", "divInPara");
					UpdateAttribute(xn, "parastyle", m_sSenseParaStyle);
					UpdateAttribute(xn, "before", "");
					UpdateAttribute(xn, "sep", "");
					UpdateAttribute(xn, "after", "");
					//UpdateAttribute(xn, "number", "");
					//UpdateAttribute(xn, "singlegraminfofirst", "no");
				}
				else
				{
					var sParam = m_sParam;
					if (m_sParam.EndsWith("_AsPara"))
						sParam = m_sParam.Substring(0, m_sParam.Length - 7);
					UpdateAttribute(xn, "param", sParam);
					UpdateAttribute(xn, "flowType", null);
					UpdateAttribute(xn, "parastyle", m_sSenseParaStyle);
				}
			}

			/// <summary>
			/// If this node shows sense config information, make sure any changes are consistent with
			/// any child that also shows sense config. In particular if the numbering scheme (1.2.3 vs 1 b iii)
			/// has changed, change in all places.
			/// So far, we never have more than one child that has this property, so we don't try to handle
			/// inconsistent children.
			/// </summary>
			/// <remarks>
			/// pH 2013.09 LT-14749: Before I addressed this report, this code was intentionally not synchronising
			/// punctuation before and after the numerals.  Per a discussion with Steve McConnel, before the dialog
			/// to set these settings, users could set them by editing [project]/ConfigurationSettings/LexEntry.fwlayout
			/// or LexSense.fwlayout.  So my fix may break formatting that users had set up, iff they change settings
			/// through the dialog (Tools > Configure > Dictionary... > Sense).  However, the dialog does not provide the
			/// same granularity as editing the .fwlayout files, and therefore, if users are using the dialog, they
			/// probably expect to update formatting of sense numbers at all levels.
			/// </remarks>
			internal void MakeSenseNumberFormatConsistent()
			{
				foreach (TreeNode tn in Nodes)
				{
					LayoutTreeNode ltn = tn as LayoutTreeNode;
					if (ltn != null)
					{
						ltn.MakeSenseNumberFormatConsistent(); // recurse first, in case it has children needing to be fixed.
						if (!ShowSenseConfig || !ltn.ShowSenseConfig)
							continue;

						// Update numerals and punctuation
						string sNumber = Number;
						string sNumberChild = ltn.Number;
						if (sNumber != sNumberChild)
						{
							string sNumberOld = XmlUtils.GetOptionalAttributeValue(m_xnConfig, "number");
							string sNumberChildOld = XmlUtils.GetOptionalAttributeValue(ltn.m_xnConfig, "number");
							if (sNumber != sNumberOld)
							{
								// parent changed; make child consistent
								ltn.Number = sNumber;
							}
							else if (sNumberChild != sNumberChildOld)
							{
								// child changed; make parent consistent
								Number = sNumberChild;
							}
						}

						// Update style
						string sStyle = NumStyle;
						string sStyleChild = ltn.NumStyle;
						if (sStyle != sStyleChild)
						{
							string sStyleOld = XmlUtils.GetOptionalAttributeValue(m_xnConfig, "numstyle");
							string sStyleChildOld = XmlUtils.GetOptionalAttributeValue(ltn.m_xnConfig, "numstyle");
							if (sStyle != sStyleOld)
								ltn.NumStyle = sStyle;
							else if (sStyleChild != sStyleChildOld)
								NumStyle = sStyleChild;
						}

						// Update font
						string sFont = NumFont;
						string sFontChild = ltn.NumFont;
						if (sFont != sFontChild)
						{
							string sFontOld = XmlUtils.GetOptionalAttributeValue(m_xnConfig, "numfont");
							string sFontChildOld = XmlUtils.GetOptionalAttributeValue(ltn.m_xnConfig, "numfont");
							if (sFont != sFontOld)
								ltn.NumFont = sFont;
							else if (sFontChild != sFontChildOld)
								NumFont = sFontChild;
						}

						// Update whether a single sense is numbered
						bool bNumSingle = NumberSingleSense;
						bool bNumSingleChild = ltn.NumberSingleSense;
						if (bNumSingle != bNumSingleChild)
						{
							bool bNumSingleOld = XmlUtils.GetBooleanAttributeValue(m_xnConfig, "numsingle");
							bool bNumSingleChildOld = XmlUtils.GetBooleanAttributeValue(ltn.m_xnConfig, "numsingle");
							if (bNumSingle != bNumSingleOld)
								ltn.NumberSingleSense = bNumSingle;
							else if (bNumSingleChild != bNumSingleChildOld)
								NumberSingleSense = bNumSingleChild;
						}
					}

					// TODO: before, sep, after, param, parastyle, flowType, others? (these can wait until the refactor)
				}

			}
			internal void SplitNumberFormat(out string sBefore, out string sMark, out string sAfter)
			{
				SplitNumberFormat(Number, out sBefore, out sMark, out sAfter);
			}

			internal void SplitNumberFormat(string sNumber, out string sBefore, out string sMark, out string sAfter)
			{
				sBefore = "";
				sMark = "%O";
				sAfter = ") ";
				if (!String.IsNullOrEmpty(sNumber))
				{
					int ich = sNumber.IndexOf('%');
					if (ich < 0)
						ich = sNumber.Length;
					sBefore = sNumber.Substring(0, ich);
					if (ich < sNumber.Length)
					{
						if (ich == sNumber.Length - 1)
						{
							sMark = "%O";
							ich += 1;
						}
						else
						{
							sMark = sNumber.Substring(ich, 2);
							ich += 2;
						}
						sAfter = sNumber.Substring(ich);
					}
				}
			}

			public List<LayoutTreeNode> MergedNodes
			{
				get { return m_rgltnMerged; }
			}
		}
		#endregion // LayoutTreeNode class

		#region LayoutTypeComboItem class

		public class LayoutTypeComboItem
		{
			private string m_sLabel;
			private readonly string m_sLayout;
			private List<LayoutTreeNode> m_rgltn;

			public LayoutTypeComboItem(XElement xnLayoutType, List<LayoutTreeNode> rgltn)
			{
				m_sLabel = XmlUtils.GetManditoryAttributeValue(xnLayoutType, "label");
				m_sLayout = XmlUtils.GetManditoryAttributeValue(xnLayoutType, "layout");
				LayoutTypeNode = xnLayoutType;
				m_rgltn = rgltn;
			}

			public string Label
			{
				get { return m_sLabel; }
				set { m_sLabel = value; }
			}

			public string LayoutName
			{
				get { return m_sLayout; }
			}

			public List<LayoutTreeNode> TreeNodes
			{
				get { return m_rgltn; }
			}

			public override string ToString()
			{
				return m_sLabel;
			}

			internal XElement LayoutTypeNode { get; private set; }
		}
		#endregion

		// ReSharper disable InconsistentNaming
		private void XmlDocConfigureDlg_FormClosed(object sender, FormClosedEventArgs e)
		{
			if (DialogResult != DialogResult.OK)
			{
				if (m_fDeleteCustomFiles)
				{
					Inventory.RemoveInventory("layouts", null);
					Inventory.RemoveInventory("parts", null);
				}
			}
		}

		private void m_btnSetAll_Click(object sender, EventArgs e)
		{
			if (m_tvParts == null || m_tvParts.Nodes.Count == 0)
				return;
			foreach (TreeNode node in m_tvParts.Nodes)
				CheckNodeAndChildren(node, m_fValueForSetAll);
			m_fValueForSetAll = !m_fValueForSetAll;
			m_btnSetAll.Text = m_fValueForSetAll ? "DEBUG: Set All" : "DEBUG: Clear All";
		}

		private static void CheckNodeAndChildren(TreeNode node, bool val)
		{
			node.Checked = val;
			foreach (TreeNode tn in node.Nodes)
				CheckNodeAndChildren(tn, val);
		}

		void m_cfgSenses_SensesBtnClicked(object sender, EventArgs e)
		{
			HandleStylesBtn(m_cfgSenses.SenseStyleCombo,
				() => m_cfgSenses.FillStylesCombo(m_rgParaStyles), m_current.StyleName);
		}
		// ReSharper restore InconsistentNaming

		#region Manage Views methods

		// ReSharper disable InconsistentNaming
		/// <summary>
		/// Call the Dictionary Configuration Manager dialog when this "Manage Views" link text is clicked.
		/// </summary>
		/// <param name="sender"></param>
		/// <param name="e"></param>
		private void m_linkManageViews_LinkClicked(object sender, LinkLabelLinkClickedEventArgs e)
		{
			var currentItem = m_cbDictType.SelectedItem as LayoutTypeComboItem;
			if (currentItem == null)
				return;
			var current = currentItem.LayoutTypeNode;
			var configViews = (m_cbDictType.Items.OfType<LayoutTypeComboItem>().Select(
				item => item.LayoutTypeNode)).ToList();
			using (var dlg = new DictionaryConfigMgrDlg(m_propertyTable, m_configObjectName, configViews, current))
			{
				dlg.Text = String.Format(dlg.Text, m_configObjectName);
				var presenter = dlg.Presenter;
				if (dlg.ShowDialog() == DialogResult.OK)
					ProcessXMLConfigChanges(presenter as IDictConfigManager);
			}
		}

		private void ProcessXMLConfigChanges(IDictConfigManager presenter)
		{
			// presenter.NewConfigurationViews will give a list of copied views to create.
			var newViewsToCreate = presenter.NewConfigurationViews;
			if (newViewsToCreate != null)
				CreateConfigurationCopies(newViewsToCreate);

			// presenter.ConfigurationViewsToDelete will give a list of views to delete.
			var viewsToDelete = presenter.ConfigurationViewsToDelete;
			if (viewsToDelete != null)
				DeleteUnwantedConfigurations(viewsToDelete);

			// presenter.RenamedExistingViews will give a list of existing views whose
			//   display name has changed.
			var viewsToRename = presenter.RenamedExistingViews;
			if (viewsToRename != null)
				RenameConfigurations(viewsToRename);

			// presenter.FinalConfigurationView will give the unique code for the view
			//   that should now be active in this dialog.
			var newActiveConfig = presenter.FinalConfigurationView;
			if (newActiveConfig != null)
				SetNewActiveConfiguration(newActiveConfig);
		}
		// ReSharper restore InconsistentNaming

		private void CreateConfigurationCopies(IEnumerable<Tuple<string, string, string>> newViewsToCreate)
		{
			var mapLayoutToConfigBase = new Dictionary<string, XElement>();
			foreach (var xn in(m_cbDictType.Items.OfType<LayoutTypeComboItem>().Select(item => item.LayoutTypeNode)))
			{
				if (xn == null)
					continue;
				var sLayout = XmlUtils.GetManditoryAttributeValue(xn, "layout");
				mapLayoutToConfigBase.Add(sLayout, xn);
			}
			foreach ( var viewSpec in newViewsToCreate)
			{
				var code = viewSpec.Item1;
				var baseLayout = viewSpec.Item2;
				var label = viewSpec.Item3;
				XElement xnBaseConfig;
				if (mapLayoutToConfigBase.TryGetValue(baseLayout, out xnBaseConfig))
					CopyConfiguration(xnBaseConfig, code, label);
			}
		}

		//
		// *** Configuration nodes look like this:
		//"<layoutType label=\"Lexeme-based (complex forms as main entries)\" layout=\"publishStem\">" +
		//    "<configure class=\"LexEntry\" label=\"Main Entry\" layout=\"publishStemEntry\"/>" +
		//    "<configure class=\"LexEntry\" label=\"Minor Entry\" layout=\"publishStemMinorEntry\"/>" +
		//"</layoutType>" +
		//
		private void CopyConfiguration(XElement xnBaseConfig, string code, string label)
		{
			var xnNewConfig = xnBaseConfig.Clone();
			//set the version number on the layoutType node to indicate user configured
// ReSharper disable PossibleNullReferenceException
// With any xml node that can possibly be copied here we have an owner and attributes
			var versionAtt = new XAttribute("version", LayoutCache.LayoutVersionNumber.ToString());
			xnNewConfig.Add(versionAtt);
// ReSharper restore PossibleNullReferenceException
			Debug.Assert(xnNewConfig.HasAttributes);
			var xaLabel = xnNewConfig.Attribute("label");
			xaLabel.Value = label;
			UpdateLayoutName(xnNewConfig, "layout", code);
			// make sure we copy the top-level node if it isn't directly involved in configuration.
			var firstChildElement = xnBaseConfig.Elements().First();
			var className = XmlUtils.GetManditoryAttributeValue(firstChildElement, "class");
			var layoutNameChild = XmlUtils.GetManditoryAttributeValue(firstChildElement, "layout");
			var layoutName = XmlUtils.GetManditoryAttributeValue(xnBaseConfig, "layout");
			if (layoutName != layoutNameChild)
			{
				var xnBaseLayout = m_layouts.GetElement("layout", new[] {className, "jtview", layoutName, null});
				if (xnBaseLayout != null)
				{
					var xnNewBaseLayout = xnBaseLayout.Clone();
					Debug.Assert(xnNewBaseLayout.Elements().Count() == 1);
					UpdateLayoutName(xnNewBaseLayout, "name", code);
					UpdateLayoutName(xnNewBaseLayout.Elements().First(), "param", code);
					m_layouts.AddNodeToInventory(xnNewBaseLayout);
					m_rgxnNewLayoutNodes.Add(xnNewBaseLayout);
				}
			}
			MakeSuffixLayout(code, layoutName, className);
			foreach (var xn in xnNewConfig.Elements())
			{
				className = XmlUtils.GetManditoryAttributeValue(xn, "class");
				layoutName = XmlUtils.GetManditoryAttributeValue(xn, "layout");
				CopyAndRenameLayout(className, layoutName, "#" + code);
				UpdateLayoutName(xn, "layout", code);
				MakeSuffixLayout(code, layoutName, className);
			}
			var rgltn = LegacyConfigurationUtils.BuildLayoutTree(xnNewConfig, this);
			MarkLayoutTreeNodesAsNew(rgltn);
			m_cbDictType.Items.Add(new LayoutTypeComboItem(xnNewConfig, rgltn));
		}

		private string MakeSuffixLayout(string code, string layoutName, string className)
		{
			var layoutSuffix = XmlUtils.GetOptionalAttributeValue(m_configurationParameters, "layoutSuffix");
			if (!string.IsNullOrEmpty(layoutSuffix))
			{
				// The view also requires a layout made by appending this suffix to the layout name. Make that also.
				var suffixLayoutName = layoutName + layoutSuffix;
				var xnSuffixLayout = m_layouts.GetElement("layout", new[] { className, "jtview", suffixLayoutName, null });
				if (xnSuffixLayout != null)
				{
					var newSuffixLayout = xnSuffixLayout.Clone();
					DuplicateLayout(newSuffixLayout, "#" + code, new List<XElement>());
					m_layouts.AddNodeToInventory(newSuffixLayout);
					m_rgxnNewLayoutNodes.Add(newSuffixLayout);
				}
			}
			return layoutSuffix;
		}

		private static void MarkLayoutTreeNodesAsNew(IEnumerable<LayoutTreeNode> rgltnStyle)
		{
			foreach (var ltn in rgltnStyle)
			{
				ltn.IsNew = true;
				MarkLayoutTreeNodesAsNew(ltn.Nodes.OfType<LayoutTreeNode>());
			}
		}

		private void CopyAndRenameLayout(string className, string layoutName, string suffixCode)
		{
			var xnLayout = m_layouts.GetElement("layout", new[] { className, "jtview", layoutName, null });
			if (xnLayout != null)
			{
				var duplicates = new List<XElement>();
				DuplicateLayout(xnLayout.Clone(), suffixCode, duplicates);
				// This method is used to duplicate the layouts used by one of the top level nodes
				// of the configuration. I think most of the layout nodes get matched up to tree nodes
				// and persisted as a result of that. sublayout ones don't, so we need to record them
				// as extras in the loop below. Also, the root one does not become a node in the tree,
				// so we need to remember it explicitly. (The line immediately below was added to fix
				// LT-13425.)
				m_rgxnNewLayoutNodes.Add(duplicates[0]);
				foreach (var xn in duplicates)
				{
					m_layouts.AddNodeToInventory(xn);
					var nodes = xn.Elements().ToList();
					if (nodes.Count == 1 && nodes[0].Name.LocalName == "sublayout")
						m_rgxnNewLayoutNodes.Add(xn);
				}
			}
		}

		private static void UpdateLayoutName(XElement node, string attrName, string code)
		{
			Debug.Assert(node.HasAttributes);
			var xaLayout = node.Attribute(attrName);
			var oldLayout = xaLayout.Value;
			var idx = oldLayout.IndexOf(Inventory.kcMarkLayoutCopy);
			if (idx > 0)
				oldLayout = oldLayout.Remove(idx);
			xaLayout.Value = String.Format("{0}{1}{2}", oldLayout, Inventory.kcMarkLayoutCopy, code);
		}

		private void DeleteUnwantedConfigurations(IEnumerable<string> viewsToDelete)
		{
			var configDir = LcmFileHelper.GetConfigSettingsDir(m_cache.ProjectId.ProjectFolder);
			// Load in existing combobox LayoutTypeComboItems
			var layoutMap = LoadLayoutMapFromComboBox();

			// Find Matches, delete layouts
			foreach (var viewId in viewsToDelete)
			{
				// Find match and delete
				LayoutTypeComboItem defunct;
				if (layoutMap.TryGetValue(viewId, out defunct))
				{
					layoutMap.Remove(viewId);
					var path = GetConfigFilePath(defunct.LayoutTypeNode, configDir);
					File.Delete(path);
				}
			}
			RewriteComboBoxItemsAfterDelete(layoutMap);
			m_layouts.Reload();
			m_parts.Reload();
		}

		private static string GetConfigFilePath(XElement xnConfig, string configDir)
		{
			var label = XmlUtils.GetManditoryAttributeValue(xnConfig, "label");
			var className = XmlUtils.GetManditoryAttributeValue(xnConfig.Elements().First(), "class");
			var name = String.Format("{0}_{1}.fwlayout", label, className);
			return Path.Combine(configDir, name);
		}

		private void RewriteComboBoxItemsAfterDelete(Dictionary<string, LayoutTypeComboItem> layoutMap)
		{
			var oldSelItem = m_cbDictType.SelectedItem as LayoutTypeComboItem;
			Debug.Assert(oldSelItem != null, "Should have SOME selected item!");
			var key = oldSelItem.LayoutName;
			var idx = m_cbDictType.SelectedIndex;
			var delta = layoutMap.Count - m_cbDictType.Items.Count;
			idx += delta;
			m_cbDictType.BeginUpdate();
			m_cbDictType.Items.Clear();
			foreach (var item in layoutMap)
				m_cbDictType.Items.Add(item.Value);
			var newSelItem = FindMatchingLayoutInMap(key, layoutMap);
			if (newSelItem == null)
				m_cbDictType.SelectedIndex = Math.Max(0, idx);
			else
				m_cbDictType.SelectedItem = newSelItem;
			m_cbDictType.EndUpdate();
		}

		private void RenameConfigurations(IEnumerable<Tuple<string, string>> viewsToRename)
		{
			var configDir = LcmFileHelper.GetConfigSettingsDir(m_cache.ProjectId.ProjectFolder);
			// Load in existing combobox LayoutTypeComboItems
			var layoutMap = LoadLayoutMapFromComboBox();

			// Find matches, change layout display name
			foreach (var viewNameSpec in viewsToRename)
			{
				var id = viewNameSpec.Item1;
				var newLabel = viewNameSpec.Item2;

				// Find match
				var layoutItem = FindMatchingLayoutInMap(id, layoutMap);
				var oldPath = GetConfigFilePath(layoutItem.LayoutTypeNode, configDir);
				XmlUtils.SetAttribute(layoutItem.LayoutTypeNode, "label", newLabel);
				layoutItem.Label = newLabel;
				var newPath = GetConfigFilePath(layoutItem.LayoutTypeNode, configDir);
				File.Move(oldPath, newPath);	// rename the file.
			}
			RewriteComboBoxItemsAfterRename(layoutMap);
		}

		private void RewriteComboBoxItemsAfterRename(Dictionary<string, LayoutTypeComboItem> layoutMap)
		{
			Debug.Assert(layoutMap.Count != m_cbDictType.Items.Count,
				"Rename shouldn't change number of items!");
			var idx = m_cbDictType.SelectedIndex;
			m_cbDictType.BeginUpdate();
			m_cbDictType.Items.Clear();
			foreach (var item in layoutMap)
				m_cbDictType.Items.Add(item.Value);
			m_cbDictType.SelectedIndex = idx;
			m_cbDictType.EndUpdate();
		}

		/// <summary>
		/// Gets the layout item matching a given code from the Manage Views dialog.
		/// </summary>
		/// <param name="layoutId">Layout code from DictionaryConfigMgrDlg</param>
		/// <param name="layoutMap">Map from LoadLayoutMapFromComboBox</param>
		/// <returns>null if not found</returns>
		private static LayoutTypeComboItem FindMatchingLayoutInMap(string layoutId,
			Dictionary<string,LayoutTypeComboItem> layoutMap)
		{
			var mapKey = layoutMap.Keys.Where(
				key => key.Contains(layoutId)).FirstOrDefault();
			if (mapKey == null)
				return null; // safety feature; shouldn't happen

			// Found match
			Debug.WriteLine("Found layout key: "+mapKey);
			LayoutTypeComboItem layoutItem;
			layoutMap.TryGetValue(mapKey, out layoutItem);
			return layoutItem;
		}

		private Dictionary<string, LayoutTypeComboItem> LoadLayoutMapFromComboBox()
		{
			var mapLayoutToConfigBase = new Dictionary<string, LayoutTypeComboItem>();
			foreach (var ltn in (m_cbDictType.Items.OfType<LayoutTypeComboItem>()))
			{
				if (ltn == null)
					continue;
				var sLayout = XmlUtils.GetManditoryAttributeValue(ltn.LayoutTypeNode, "layout");
				mapLayoutToConfigBase.Add(sLayout, ltn);
			}
			return mapLayoutToConfigBase;
		}

		private void SetNewActiveConfiguration(string newActiveConfig)
		{
			var layoutMap = LoadLayoutMapFromComboBox();
			// Find matching view
			var match = FindMatchingLayoutInMap(newActiveConfig, layoutMap);
			// Set combobox to that view
			m_cbDictType.SelectedItem = match;
		}

		#endregion

		private void m_linkConfigureHomograph_LinkClicked(object sender, LinkLabelLinkClickedEventArgs e)
		{
			m_publisher.Publish("ConfigureHeadwordNumbers", this);
		}

		#region ILayoutConverter methods
		public void AddDictionaryTypeItem(XElement layoutNode, List<LayoutTreeNode> oldNodes)
		{
			m_cbDictType.Items.Add(new LayoutTypeComboItem(layoutNode, oldNodes));
		}

		public IEnumerable<XElement> GetLayoutTypes()
		{
			return m_layouts.GetLayoutTypes();
		}

		public LcmCache Cache { get { return m_cache; } }

		public bool UseStringTable { get { return true; } }

		public LayoutLevels LayoutLevels { get { return m_levels; } }

		public void ExpandWsTaggedNodes(string sWsTag)
		{
			m_layouts.ExpandWsTaggedNodes(sWsTag);
		}

		public void SetOriginalIndexForNode(LayoutTreeNode mainLayoutNode)
		{
			mainLayoutNode.OriginalIndex = m_tvParts.Nodes.Count;
		}

		public XElement GetLayoutElement(string className, string layoutName)
		{
			return LegacyConfigurationUtils.GetLayoutElement(m_layouts, className, layoutName);
		}

		public XElement GetPartElement(string className, string sRef)
		{
			return LegacyConfigurationUtils.GetPartElement(m_parts, className, sRef);
		}
		#endregion
	}

	/// <summary>
	/// This class provides a stack of nodes that represent a level (possibly hidden) in
	/// displaying the configuration tree.
	/// </summary>
	public class LayoutLevels
	{
		private readonly List<XmlDocConfigureDlg.PartCaller> m_stackCallers = new List<XmlDocConfigureDlg.PartCaller>();

		/// <summary>
		/// Add a set of nodes that represent a level in the tree (possibly hidden).
		/// </summary>
		public void Push(XElement partref, XElement layout)
		{
			m_stackCallers.Add(new XmlDocConfigureDlg.PartCaller(layout, partref));
		}

		/// <summary>
		/// Remove the most recent set of nodes that represent a (possibly hidden) level.
		/// </summary>
		public void Pop()
		{
			if (m_stackCallers.Count > 0)
				m_stackCallers.RemoveAt(m_stackCallers.Count - 1);
		}

		/// <summary>
		/// Get the most recent part (ref=) node.
		/// </summary>
		public XElement PartRef
		{
			get
			{
				return m_stackCallers.Count > 0 ? m_stackCallers[m_stackCallers.Count - 1].PartRef : null;
			}
		}

		/// <summary>
		/// Get the most recent layout node.
		/// </summary>
		public XElement Layout
		{
			get
			{
				return m_stackCallers.Count > 0 ? m_stackCallers[m_stackCallers.Count - 1].Layout : null;
			}
		}

		/// <summary>
		/// If the most recent part (ref=) node was "hidden", get the oldest part (ref=)
		/// on the stack that was hidden.  (This allows multiple levels of hiddenness.)
		/// </summary>
		public XElement HiddenPartRef
		{
			get
			{
				if (m_stackCallers.Count > 0)
				{
					XElement xnHidden = null;
					for (var i = m_stackCallers.Count - 1; i >= 0; --i)
					{
						if (m_stackCallers[i].Hidden)
							xnHidden = m_stackCallers[i].PartRef;
						else
							return xnHidden;
					}
					return xnHidden;
				}
				return null;
			}
		}

		/// <summary>
		/// If the most recent part (ref=) node was "hidden", get the oldest corresponding
		/// layout on the stack that was hidden.  (This allows multiple levels of
		/// hiddenness.)
		/// </summary>
		public XElement HiddenLayout
		{
			get
			{
				if (m_stackCallers.Count > 0)
				{
					XElement xnHidden = null;
					for (var i = m_stackCallers.Count - 1; i >= 0; --i)
					{
						if (m_stackCallers[i].Hidden)
							xnHidden = m_stackCallers[i].Layout;
						else
							return xnHidden;
					}
					return xnHidden;
				}
				return null;
			}
		}

		/// <summary>
		/// Return the complete list of "hidden" part (ref=)  and layoutnodes, oldest first.
		/// </summary>
		internal List<XmlDocConfigureDlg.PartCaller> HiddenPartCallers
		{
			get
			{
				List<XmlDocConfigureDlg.PartCaller> retval = null;
				for (var i = m_stackCallers.Count - 1; i >= 0; --i)
				{
					if (!m_stackCallers[i].Hidden)
						break;
					if (retval == null)
						retval = new List<XmlDocConfigureDlg.PartCaller>();
					retval.Insert(0, m_stackCallers[i]);
				}
				return retval;
			}
		}
	}
}<|MERGE_RESOLUTION|>--- conflicted
+++ resolved
@@ -20,16 +20,10 @@
 using System.Text;
 using System.Text.RegularExpressions;
 using System.Windows.Forms;
-<<<<<<< HEAD
 using System.Xml.Linq;
 using System.Xml.XPath;
-using SIL.CoreImpl.Cellar;
-using SIL.CoreImpl.WritingSystems;
-=======
-using System.Xml;
 using SIL.LCModel.Core.Cellar;
 using SIL.LCModel.Core.WritingSystems;
->>>>>>> c1202904
 using SIL.FieldWorks.Common.Controls;
 using SIL.FieldWorks.Common.Framework;
 using SIL.LCModel.Core.KernelInterfaces;
@@ -39,11 +33,7 @@
 using SIL.LCModel.DomainServices;
 using SIL.FieldWorks.FwCoreDlgControls;
 using SIL.FieldWorks.FwCoreDlgs;
-<<<<<<< HEAD
-=======
 using SIL.LCModel.Infrastructure;
-using SIL.Utils;
->>>>>>> c1202904
 using SIL.Windows.Forms;
 using SIL.Xml;
 
@@ -68,17 +58,10 @@
 		const string sdefaultStemBasedLayout = "publishStem";
 		LcmCache m_cache;
 		IFwMetaDataCache m_mdc;
-<<<<<<< HEAD
-		FwStyleSheet m_styleSheet;
+		LcmStyleSheet m_styleSheet;
 		IFwMainWnd m_mainWindow;
 		private IPropertyTable m_propertyTable;
 		private IPublisher m_publisher;
-=======
-		LcmStyleSheet m_styleSheet;
-		IMainWindowDelegateCallbacks m_callbacks;
-		Mediator m_mediator;
-		private XCore.PropertyTable m_propertyTable;
->>>>>>> c1202904
 		string m_sLayoutPropertyName;
 		Inventory m_layouts;
 		Inventory m_parts;
@@ -255,14 +238,8 @@
 		/// <summary>
 		/// Initialize the dialog after creating it.
 		/// </summary>
-<<<<<<< HEAD
-		public void SetConfigDlgInfo(XElement configurationParameters, FdoCache cache,
-			FwStyleSheet styleSheet, IFwMainWnd mainWindow, IPropertyTable propertyTable, IPublisher publisher, string sLayoutPropertyName)
-=======
-		public void SetConfigDlgInfo(XmlNode configurationParameters, LcmCache cache,
-			LcmStyleSheet styleSheet, IMainWindowDelegateCallbacks mainWindowDelegateCallbacks,
-			Mediator mediator, XCore.PropertyTable propertyTable, string sLayoutPropertyName)
->>>>>>> c1202904
+		public void SetConfigDlgInfo(XElement configurationParameters, LcmCache cache,
+			LcmStyleSheet styleSheet, IFwMainWnd mainWindow, IPropertyTable propertyTable, IPublisher publisher, string sLayoutPropertyName)
 		{
 			CheckDisposed();
 			m_configurationParameters = configurationParameters;
@@ -3018,7 +2995,7 @@
 					m_fContentVisible = m_sVisibility.ToLowerInvariant() != "never";
 					m_sParam = XmlUtils.GetOptionalAttributeValue(config, "param");
 
-					m_sWsLabel = StringServices.GetWsSpecWithoutPrefix(config);
+					m_sWsLabel = StringServices.GetWsSpecWithoutPrefix(XmlUtils.GetOptionalAttributeValue(config, "ws"));
 					m_sWsType = XmlUtils.GetOptionalAttributeValue(config, "wsType");
 					if (m_sWsLabel != null && String.IsNullOrEmpty(m_sWsType))
 					{
@@ -3663,7 +3640,7 @@
 								return true;
 							}
 						}
-						string sWsLabel = StringServices.GetWsSpecWithoutPrefix(m_xnConfig);
+						string sWsLabel = StringServices.GetWsSpecWithoutPrefix(XmlUtils.GetOptionalAttributeValue(m_xnConfig, "ws"));
 						if (StringsDiffer(sWsLabel, m_sWsLabel))
 							return true;
 						if (m_fStyleFromHiddenChild)
@@ -4067,7 +4044,7 @@
 				UpdateAttributeIfDirty(xn, "before", m_sBefore);
 				UpdateAttributeIfDirty(xn, "after", m_sAfter);
 				UpdateAttributeIfDirty(xn, "sep", m_sSep);
-				string sWsLabel = StringServices.GetWsSpecWithoutPrefix(xn);
+				string sWsLabel = StringServices.GetWsSpecWithoutPrefix(XmlUtils.GetOptionalAttributeValue(xn, "ws"));
 				if (StringsDiffer(sWsLabel, m_sWsLabel))
 					UpdateAttribute(xn, "ws", m_sWsLabel);
 				if (m_fStyleFromHiddenChild)
