﻿<?xml version="1.0" encoding="utf-8"?>
<root>
  <!-- 
    Microsoft ResX Schema 
    
    Version 2.0
    
    The primary goals of this format is to allow a simple XML format 
    that is mostly human readable. The generation and parsing of the 
    various data types are done through the TypeConverter classes 
    associated with the data types.
    
    Example:
    
    ... ado.net/XML headers & schema ...
    <resheader name="resmimetype">text/microsoft-resx</resheader>
    <resheader name="version">2.0</resheader>
    <resheader name="reader">System.Resources.ResXResourceReader, System.Windows.Forms, ...</resheader>
    <resheader name="writer">System.Resources.ResXResourceWriter, System.Windows.Forms, ...</resheader>
    <data name="Name1"><value>this is my long string</value><comment>this is a comment</comment></data>
    <data name="Color1" type="System.Drawing.Color, System.Drawing">Blue</data>
    <data name="Bitmap1" mimetype="application/x-microsoft.net.object.binary.base64">
        <value>[base64 mime encoded serialized .NET Framework object]</value>
    </data>
    <data name="Icon1" type="System.Drawing.Icon, System.Drawing" mimetype="application/x-microsoft.net.object.bytearray.base64">
        <value>[base64 mime encoded string representing a byte array form of the .NET Framework object]</value>
        <comment>This is a comment</comment>
    </data>
                
    There are any number of "resheader" rows that contain simple 
    name/value pairs.
    
    Each data row contains a name, and value. The row also contains a 
    type or mimetype. Type corresponds to a .NET class that support 
    text/value conversion through the TypeConverter architecture. 
    Classes that don't support this are serialized and stored with the 
    mimetype set.
    
    The mimetype is used for serialized objects, and tells the 
    ResXResourceReader how to depersist the object. This is currently not 
    extensible. For a given mimetype the value must be set accordingly:
    
    Note - application/x-microsoft.net.object.binary.base64 is the format 
    that the ResXResourceWriter will generate, however the reader can 
    read any of the formats listed below.
    
    mimetype: application/x-microsoft.net.object.binary.base64
    value   : The object must be serialized with 
            : System.Runtime.Serialization.Formatters.Binary.BinaryFormatter
            : and then encoded with base64 encoding.
    
    mimetype: application/x-microsoft.net.object.soap.base64
    value   : The object must be serialized with 
            : System.Runtime.Serialization.Formatters.Soap.SoapFormatter
            : and then encoded with base64 encoding.

    mimetype: application/x-microsoft.net.object.bytearray.base64
    value   : The object must be serialized into a byte array 
            : using a System.ComponentModel.TypeConverter
            : and then encoded with base64 encoding.
    -->
  <xsd:schema id="root" xmlns="" xmlns:xsd="http://www.w3.org/2001/XMLSchema" xmlns:msdata="urn:schemas-microsoft-com:xml-msdata">
    <xsd:import namespace="http://www.w3.org/XML/1998/namespace" />
    <xsd:element name="root" msdata:IsDataSet="true">
      <xsd:complexType>
        <xsd:choice maxOccurs="unbounded">
          <xsd:element name="metadata">
            <xsd:complexType>
              <xsd:sequence>
                <xsd:element name="value" type="xsd:string" minOccurs="0" />
              </xsd:sequence>
              <xsd:attribute name="name" use="required" type="xsd:string" />
              <xsd:attribute name="type" type="xsd:string" />
              <xsd:attribute name="mimetype" type="xsd:string" />
              <xsd:attribute ref="xml:space" />
            </xsd:complexType>
          </xsd:element>
          <xsd:element name="assembly">
            <xsd:complexType>
              <xsd:attribute name="alias" type="xsd:string" />
              <xsd:attribute name="name" type="xsd:string" />
            </xsd:complexType>
          </xsd:element>
          <xsd:element name="data">
            <xsd:complexType>
              <xsd:sequence>
                <xsd:element name="value" type="xsd:string" minOccurs="0" msdata:Ordinal="1" />
                <xsd:element name="comment" type="xsd:string" minOccurs="0" msdata:Ordinal="2" />
              </xsd:sequence>
              <xsd:attribute name="name" type="xsd:string" use="required" msdata:Ordinal="1" />
              <xsd:attribute name="type" type="xsd:string" msdata:Ordinal="3" />
              <xsd:attribute name="mimetype" type="xsd:string" msdata:Ordinal="4" />
              <xsd:attribute ref="xml:space" />
            </xsd:complexType>
          </xsd:element>
          <xsd:element name="resheader">
            <xsd:complexType>
              <xsd:sequence>
                <xsd:element name="value" type="xsd:string" minOccurs="0" msdata:Ordinal="1" />
              </xsd:sequence>
              <xsd:attribute name="name" type="xsd:string" use="required" />
            </xsd:complexType>
          </xsd:element>
        </xsd:choice>
      </xsd:complexType>
    </xsd:element>
  </xsd:schema>
  <resheader name="resmimetype">
    <value>text/microsoft-resx</value>
  </resheader>
  <resheader name="version">
    <value>2.0</value>
  </resheader>
  <resheader name="reader">
    <value>System.Resources.ResXResourceReader, System.Windows.Forms, Version=4.0.0.0, Culture=neutral, PublicKeyToken=b77a5c561934e089</value>
  </resheader>
  <resheader name="writer">
    <value>System.Resources.ResXResourceWriter, System.Windows.Forms, Version=4.0.0.0, Culture=neutral, PublicKeyToken=b77a5c561934e089</value>
  </resheader>
  <data name="Entry" xml:space="preserve">
    <value>Entry</value>
  </data>
  <data name="Sense" xml:space="preserve">
    <value>Sense</value>
  </data>
  <data name="FirstAnalysisWs" xml:space="preserve">
    <value>First Analysis Writing System</value>
  </data>
  <data name="FirstVernacularWs" xml:space="preserve">
    <value>First Vernacular Writing System</value>
  </data>
  <data name="AllAnalysisWs" xml:space="preserve">
    <value>All Analysis Writing Systems</value>
  </data>
  <data name="AllVernacularWs" xml:space="preserve">
    <value>All Vernacular Writing Systems</value>
  </data>
  <data name="AllAnalysisVernacularWs" xml:space="preserve">
    <value>All Analysis then all Vernacular Writing Systems</value>
  </data>
  <data name="AllVernacularAnalysisWs" xml:space="preserve">
    <value>All Vernacular then all Analysis Writing Systems</value>
  </data>
  <data name="DeletingFieldCannotBeUndone0Items" xml:space="preserve">
    <value>Warning: deleting a field cannot be undone.
Note: {0} items in your database have data in this field!
Are you SURE you want to delete the field {1}?</value>
    <comment>{0} is a count, {1} is a user name</comment>
  </data>
  <data name="DeletingFieldCannotBeUndone" xml:space="preserve">
    <value>Warning: deleting a field cannot be undone.
Are you SURE you want to delete the field {0}?</value>
    <comment>{0} is a user name</comment>
  </data>
  <data name="ReallyDeleteField" xml:space="preserve">
    <value>Really delete field and contents?</value>
  </data>
  <data name="AlreadyFieldWithThisLabel" xml:space="preserve">
    <value>There are duplicate {0} fields named "{1}". Please choose a different name.</value>
  </data>
  <data name="LabelAlreadyExists" xml:space="preserve">
    <value>Duplicate Custom Field Names</value>
  </data>
  <data name="ItemLayout" xml:space="preserve">
    <value>Item layout</value>
  </data>
  <data name="DidNotSelectValidWsForDb" xml:space="preserve">
    <value>You did not select a writing system that is valid for this database. Unless you have previously entered data in this database in this writing system, this field will never be shown.</value>
  </data>
  <data name="InvalidWritingSystem" xml:space="preserve">
    <value>Invalid writing system</value>
  </data>
  <data name="ChooseSoundOrMovieFile" xml:space="preserve">
    <value>Choose Sound or Movie File</value>
  </data>
  <data name="ExportTo0" xml:space="preserve">
    <value>Export to {0}</value>
  </data>
  <data name="Exporting0" xml:space="preserve">
    <value>Exporting {0}</value>
  </data>
  <data name="Exporting_" xml:space="preserve">
    <value>Exporting...</value>
  </data>
  <data name="ErrorExporting_ProbablyBug" xml:space="preserve">
    <value>An error occurred while exporting your data. This could be the result of an error in an FXT file, an output file that is locked, or a bug in the FieldWorks code.</value>
  </data>
  <data name="ProcessingIntoFinalForm" xml:space="preserve">
    <value>Processing exported data into final form</value>
  </data>
  <data name="NoDescriptionForItem" xml:space="preserve">
    <value>There is no description available for this item.</value>
  </data>
  <data name="ThankYouForCheckingOutFlex" xml:space="preserve">
    <value>Thank you for checking out this version of FieldWorks Language Explorer.</value>
  </data>
  <data name="HaveLaunchedFLEXTenTimes" xml:space="preserve">
    <value>You have launched FLEX 10 times.</value>
  </data>
  <data name="HaveLaunchedFLEXFortyTimes" xml:space="preserve">
    <value>You have launched FLEX 40 times.</value>
  </data>
  <data name="Undo" xml:space="preserve">
    <value>Undo</value>
  </data>
  <data name="Redo" xml:space="preserve">
    <value>Redo</value>
  </data>
  <data name="UnableToFollowLink0" xml:space="preserve">
    <value>The application was not able to follow that link. ({0})</value>
    <comment>{0} is an error message</comment>
  </data>
  <data name="UnableToFollowLink" xml:space="preserve">
    <value>The application was not able to follow that link. This can happen if you have deleted the object that was pointed to by the link.</value>
  </data>
  <data name="FailedJump" xml:space="preserve">
    <value>Failed Jump</value>
  </data>
  <data name="Promote" xml:space="preserve">
    <value>Promote</value>
  </data>
  <data name="UndoMoveItem" xml:space="preserve">
    <value>Undo Move Item</value>
  </data>
  <data name="RedoMoveItem" xml:space="preserve">
    <value>Redo Move Item</value>
  </data>
  <data name="LinkTargetNotAvailableDueToFilter" xml:space="preserve">
    <value>What would normally be shown is being blocked, probably because a filter hides it.  Do you want to turn off the filter?</value>
  </data>
  <data name="TargetNotFound" xml:space="preserve">
    <value>Cannot show normally</value>
  </data>
  <data name="DeletingTheObject" xml:space="preserve">
    <value>Deleting the object</value>
  </data>
  <data name="UpdatingTheDisplay" xml:space="preserve">
    <value>Updating the display</value>
  </data>
  <data name="ADeletedObject" xml:space="preserve">
    <value>A deleted object</value>
  </data>
  <data name="SelectedObjectHasBeenDeleted" xml:space="preserve">
    <value>The selected object has been deleted (possibly by another user on a networked computer). Refreshing.</value>
  </data>
  <data name="DeletedObjectDetected" xml:space="preserve">
    <value>Deleted object detected</value>
  </data>
  <data name="Filtered" xml:space="preserve">
    <value>Filtered</value>
  </data>
  <data name="ksUndoInsert" xml:space="preserve">
    <value>Undo Insert {0}</value>
  </data>
  <data name="ksRedoInsert" xml:space="preserve">
    <value>Redo Insert {0}</value>
  </data>
  <data name="UndoDelete0" xml:space="preserve">
    <value>Undo Delete {0}</value>
  </data>
  <data name="RedoDelete0" xml:space="preserve">
    <value>Redo Delete {0}</value>
  </data>
  <data name="LowerCaseEntry" xml:space="preserve">
    <value>entry</value>
  </data>
  <data name="SaveChangesToCurrentPart" xml:space="preserve">
    <value>Save changes to the current part?</value>
  </data>
  <data name="SaveChanges" xml:space="preserve">
    <value>Save changes?</value>
  </data>
  <data name="NotVisibleLabel" xml:space="preserve">
    <value>no</value>
  </data>
  <data name="VisibleLabel" xml:space="preserve">
    <value>yes</value>
  </data>
  <data name="ksBestAnalOrVern" xml:space="preserve">
    <value>best analysis or vernacular</value>
  </data>
  <data name="EmptyFieldName" xml:space="preserve">
    <value>Empty Field Name</value>
  </data>
  <data name="FieldNameShouldNotBeEmpty" xml:space="preserve">
    <value>Field Names should not be empty. Please choose a different name.</value>
  </data>
  <data name="ProblemStarting0" xml:space="preserve">
    <value>Problem Starting {0}</value>
  </data>
  <data name="ksAnalysis" xml:space="preserve">
    <value>analysis</value>
  </data>
  <data name="ksVernacular" xml:space="preserve">
    <value>vernacular</value>
  </data>
  <data name="ksAllAnalysis" xml:space="preserve">
    <value>all analysis</value>
  </data>
  <data name="ksAllVernacular" xml:space="preserve">
    <value>all vernacular</value>
  </data>
  <data name="ksBestAnalysis" xml:space="preserve">
    <value>best analysis</value>
  </data>
  <data name="ksBestVernacular" xml:space="preserve">
    <value>best vernacular</value>
  </data>
  <data name="ksBestVernOrAnal" xml:space="preserve">
    <value>best vernacular or analysis</value>
  </data>
  <data name="ksPronunciation" xml:space="preserve">
    <value>pronunciation</value>
  </data>
  <data name="ksAnalOrVern" xml:space="preserve">
    <value>analysis or vernacular</value>
  </data>
  <data name="ksVernOrAnal" xml:space="preserve">
    <value>vernacular or analysis</value>
  </data>
  <data name="ksUserInterface" xml:space="preserve">
    <value>user interface</value>
  </data>
  <data name="ksReversal" xml:space="preserve">
    <value>reversal</value>
  </data>
  <data name="DeletingFieldCannotBeUndone0Views" xml:space="preserve">
    <value>Warning: deleting a field cannot be undone.
Note: {0} views have been configured to display this field!
Are you SURE you want to delete the field {1}?</value>
  </data>
  <data name="DeletingFieldCannotBeUndone0Items1Views" xml:space="preserve">
    <value>Warning: deleting a field cannot be undone.
Note: {0} items in your database have data in this field,
and {1} views have been configured to display this field!
Are you SURE you want to delete the field {2}?</value>
  </data>
  <data name="FirstSelectItemToDelete" xml:space="preserve">
    <value>You must first select a Custom field to delete from the list.</value>
  </data>
  <data name="SelectCustomField" xml:space="preserve">
    <value>Select Custom Field</value>
  </data>
  <data name="ksHierarchyLabel" xml:space="preserve">
    <value>{0}: {1}</value>
  </data>
  <data name="ksCanBeConfiguredInMoreDetail" xml:space="preserve">
    <value>{0} can be configured in more detail.</value>
  </data>
  <data name="ksUsesTheSameConfigurationAs" xml:space="preserve">
    <value>{0} otherwise uses the same configuration as {1}.</value>
  </data>
  <data name="ksBefore" xml:space="preserve">
    <value>Before:</value>
  </data>
  <data name="ksNumberingBefore" xml:space="preserve">
    <value>Numbering Before:</value>
  </data>
  <data name="ksCharacterStyleForContent" xml:space="preserve">
    <value>Character Style for Content:</value>
  </data>
  <data name="ksNumberingCharacterStyle" xml:space="preserve">
    <value>Numbering Character Style:</value>
  </data>
  <data name="ksNone" xml:space="preserve">
    <value>(none)</value>
  </data>
  <data name="ksDefaultAnalysis" xml:space="preserve">
    <value>Default Analysis</value>
  </data>
  <data name="ksDefaultVernacular" xml:space="preserve">
    <value>Default Vernacular</value>
  </data>
  <data name="ksDefaultPronunciation" xml:space="preserve">
    <value>Default Pronunciation</value>
  </data>
  <data name="ksUnspecified" xml:space="preserve">
    <value>(unspecified)</value>
  </data>
  <data name="ksDisplayComplexFormsInParagraphs" xml:space="preserve">
    <value>Display each Complex Form in a paragraph</value>
  </data>
  <data name="ksCantPromoteGroupToTemplate" xml:space="preserve">
    <value>You cannot promote part of one discourse chart template to a new template. In fact, currently we do not support having more than one template at all.</value>
  </data>
  <data name="ksErrorCaption" xml:space="preserve">
    <value>Error</value>
  </data>
  <data name="ksTemplateTooDeep" xml:space="preserve">
    <value>A discourse chart template can only have three levels (template, column group, and column).</value>
  </data>
  <data name="MoveDown" xml:space="preserve">
    <value>Move Down</value>
    <comment>context menu item</comment>
  </data>
  <data name="MoveUp" xml:space="preserve">
    <value>Move Up</value>
    <comment>context menu item</comment>
  </data>
  <data name="kstidExportingLists" xml:space="preserve">
    <value>Writing possibility list contents</value>
  </data>
  <data name="ksFwDummyWndMessage" xml:space="preserve">
    <value>The program may quit after the restore has finished.  If it does, you can then restart the program on the (restored) project.</value>
  </data>
  <data name="ksFwDummyWndTitleRestoring" xml:space="preserve">
    <value>Restoring...</value>
  </data>
  <data name="ksLiftExportBugReport" xml:space="preserve">
    <value>Language Explorer's LIFT export has a bug that will prevent interchange with WeSay.  Please report this to the developers, sending both the exported LIFT file and (if possible) a backup of the current project.</value>
  </data>
  <data name="Allomorph" xml:space="preserve">
    <value>Allomorph</value>
    <comment>Label for possible class to add custom fields to</comment>
  </data>
  <data name="ExampleSentence" xml:space="preserve">
    <value>Example</value>
    <comment>Label for possible class to add custom fields to</comment>
  </data>
  <data name="ksCurrentReversal" xml:space="preserve">
    <value>Current Reversal Index</value>
  </data>
  <data name="ksValidatingOutputFile" xml:space="preserve">
    <value>Validating output file {0}</value>
  </data>
  <data name="ksHierarchyLabel2" xml:space="preserve">
    <value>{0}:
  {1}</value>
  </data>
  <data name="ksYes" xml:space="preserve">
    <value>Yes</value>
  </data>
  <data name="ksNo" xml:space="preserve">
    <value>No</value>
  </data>
  <data name="ksChooseLIFTFolderTitle" xml:space="preserve">
    <value>Choose where to save the LIFT files</value>
  </data>
  <data name="ksChooseLIFTExportFolder" xml:space="preserve">
    <value>Choose the location and name of the LIFT export folder FLEx will use.  You can make a new folder, or choose one which already contains LIFT data (e.g. a WeSay project folder)</value>
  </data>
  <data name="ksLIFTAlreadyExists" xml:space="preserve">
    <value>There is already a project in that folder.  Click “OK” to overwrite the lexicon in that project, or “Cancel” to abort.</value>
  </data>
  <data name="ksLIFTFolderNotEmpty" xml:space="preserve">
    <value>The selected folder is not empty, but does not contain a lexicon.  Do you want to continue?</value>
  </data>
  <data name="ksCantDemoteTagList" xml:space="preserve">
    <value>You cannot demote a list of Text Markup Tags into another list.</value>
  </data>
  <data name="ksCantPromoteTag" xml:space="preserve">
    <value>You cannot promote a tag to be its own list. Add a new list instead and move tags to it.</value>
  </data>
  <data name="ksTagListTooDeep" xml:space="preserve">
    <value>A Text Markup Tag List can only have two levels (list type and tags).</value>
  </data>
  <data name="ksProhibitedMovement" xml:space="preserve">
    <value>Prohibited Movement</value>
    <comment>Used for Warning dialogs on prohibited list item movements.</comment>
  </data>
  <data name="SortedBy" xml:space="preserve">
    <value>Sorted by {0}</value>
  </data>
  <data name="ksRedoInsertPicture" xml:space="preserve">
    <value>Redo Insert Picture</value>
  </data>
  <data name="ksUndoInsertPicture" xml:space="preserve">
    <value>Undo Insert Picture</value>
  </data>
  <data name="ksDictionaryView" xml:space="preserve">
    <value>Choose dictionary view to configure:</value>
  </data>
  <data name="ksReversalIndexView" xml:space="preserve">
    <value>Choose the reversal index to configure:</value>
  </data>
  <data name="ksNone1" xml:space="preserve">
    <value>None</value>
  </data>
  <data name="kMultiparagraphText" xml:space="preserve">
    <value>Multiparagraph Text</value>
  </data>
  <data name="ksDate" xml:space="preserve">
    <value>Date</value>
  </data>
  <data name="ksListRefAtomic" xml:space="preserve">
    <value>List Reference (single item)</value>
  </data>
  <data name="ksListRefCollection" xml:space="preserve">
    <value>List Reference (multiple items)</value>
  </data>
  <data name="ksNewCustomField" xml:space="preserve">
    <value>New Custom Field</value>
  </data>
  <data name="ksNumber" xml:space="preserve">
    <value>Number</value>
  </data>
  <data name="ksRecord" xml:space="preserve">
    <value>Record</value>
  </data>
  <data name="ksSingleLineText" xml:space="preserve">
    <value>Single-line Text</value>
  </data>
  <data name="ksParagraphStyleForBefore" xml:space="preserve">
    <value>Paragraph Style for Before header:</value>
  </data>
  <data name="ksCharacterStyleForBefore" xml:space="preserve">
    <value>Character Style for Before string:</value>
  </data>
  <data name="ksParagraphStyleForContent" xml:space="preserve">
    <value>Paragraph Style for Content:</value>
  </data>
  <data name="ksUndoShowSubentryForComponent" xml:space="preserve">
    <value>Undo Show Subentry for this Component</value>
  </data>
  <data name="ksRedoShowSubentryForComponent" xml:space="preserve">
    <value>Redo Show Subentry for this Component</value>
  </data>
  <data name="ksUndoVisibleComplexForm" xml:space="preserve">
    <value>Undo Referenced Complex Forms</value>
  </data>
  <data name="ksRedoVisibleComplexForm" xml:space="preserve">
    <value>Redo Referenced Complex Forms</value>
  </data>
  <data name="ksConfigureList" xml:space="preserve">
    <value>Configure List</value>
    <comment>used for ConfigureListDlg title</comment>
  </data>
  <data name="ksNewCustomList" xml:space="preserve">
    <value>New List</value>
    <comment>used for CustomListDlg title</comment>
  </data>
  <data name="ksAbbreviation" xml:space="preserve">
    <value>Abbreviation</value>
    <comment>Used in CustomListDlg - Display items by combobox</comment>
  </data>
  <data name="ksAbbrevName" xml:space="preserve">
    <value>Abbreviation - Name</value>
    <comment>Used in CustomListDlg - Display items by combobox</comment>
  </data>
  <data name="ksName" xml:space="preserve">
    <value>Name</value>
    <comment>Used in CustomListDlg - Display items by combobox</comment>
  </data>
  <data name="ksRedoCreateList" xml:space="preserve">
    <value>Redo Create Custom List</value>
  </data>
  <data name="ksUndoCreateList" xml:space="preserve">
    <value>Undo Create Custom List</value>
  </data>
  <data name="ksRedoConfigureList" xml:space="preserve">
    <value>Redo List Property Changes</value>
  </data>
  <data name="ksUndoConfigureList" xml:space="preserve">
    <value>Undo List Property Changes</value>
  </data>
  <data name="ksNameReqd" xml:space="preserve">
    <value>"Name of List" is a required field.</value>
  </data>
  <data name="ksChooseAnotherListName" xml:space="preserve">
    <value>That name is already in use by another list.</value>
    <comment>used by AddListDlg</comment>
  </data>
  <data name="ksDuplicateName" xml:space="preserve">
    <value>Duplicate List Name</value>
    <comment>used by AddListDlg</comment>
  </data>
  <data name="ksUndoInsertMedia" xml:space="preserve">
    <value>Undo Insert Media</value>
  </data>
  <data name="ksRedoInsertMedia" xml:space="preserve">
    <value>Redo Insert Media</value>
  </data>
  <data name="ksUndoDeleteMediaLink" xml:space="preserve">
    <value>Undo Delete Media Link</value>
  </data>
  <data name="ksRedoDeleteMediaLink" xml:space="preserve">
    <value>Redo Delete Media Link</value>
  </data>
  <data name="ksParsing" xml:space="preserve">
    <value>Processing</value>
    <comment>Label used in progress bar</comment>
  </data>
  <data name="ksSorting" xml:space="preserve">
    <value>Sorting</value>
    <comment>Label used in progress bar</comment>
  </data>
  <data name="ksNoListName" xml:space="preserve">
    <value>No List Name</value>
    <comment>used by AddListDlg</comment>
  </data>
  <data name="ksProvideValidListName" xml:space="preserve">
    <value>Please provide a valid list name.</value>
    <comment>used by AddListDlg</comment>
  </data>
  <data name="ksReferencedPossibility" xml:space="preserve">
    <value>At least one item in this list is referenced elsewhere in the project.
An example would be {0}.
Are you sure you want to delete this list?</value>
    <comment>used by DeleteCustomList</comment>
  </data>
  <data name="ksWarning" xml:space="preserve">
    <value>Warning</value>
    <comment>used by DeleteCustomList</comment>
  </data>
  <data name="ksDeleteListMenuItem" xml:space="preserve">
    <value>Delete Custom List</value>
    <comment>Used in List area context menu</comment>
  </data>
  <data name="ksRedoDeleteCustomList" xml:space="preserve">
    <value>Redo Delete Custom List</value>
  </data>
  <data name="ksUndoDeleteCustomList" xml:space="preserve">
    <value>Undo Delete Custom List</value>
  </data>
  <data name="ksCustomFieldsCanNotBeAddedDueToRemoteClientsCaption" xml:space="preserve">
    <value>Custom Fields cannot be added.</value>
  </data>
  <data name="ksCustomFieldsCanNotBeAddedDueToRemoteClientsText" xml:space="preserve">
    <value>Custom Fields cannot be added when there is more than one connected client.</value>
  </data>
  <data name="ksChooseAnthroCatStartingList" xml:space="preserve">
    <value>In Language Explorer, you will use a list of anthropology categories to catalog your entries.  Choose a starting list of anthropology categories for this project.</value>
  </data>
  <data name="ksCustomFieldMatchesNonCustomField" xml:space="preserve">
    <value>There is already a field named {1} in each {0}, please choose a different name for your Custom field.</value>
    <comment>used by AddCustomFieldDlg. Variables are a field name and one of: Entry, Sense, Example, Allomorph</comment>
  </data>
  <data name="ksUnableToStartGnomeCharMap" xml:space="preserve">
    <value>Unable to start program "{0}". Please install the Gnome Character Map to use this feature.</value>
    <comment>Used if user choose Insert Special character in Linux and the Gnome Character Map software is not installed. Variable is the command to launch Gnome Character Map.</comment>
  </data>
  <data name="ksWritingSystems" xml:space="preserve">
    <value>Writing systems:</value>
  </data>
  <data name="ksLexicalRelationTypes" xml:space="preserve">
    <value>Lexical Relation Types:</value>
  </data>
  <data name="ksConfigure" xml:space="preserve">
    <value>Configure {0} View...</value>
    <comment>Sole item in right-click menu in Dictionary view</comment>
  </data>
  <data name="ksCtrlClickJumpTooltip" xml:space="preserve">
    <value>Ctrl+Click to jump</value>
    <comment>Message shows in Dictionary view when mouse is over a link to another entry.</comment>
  </data>
  <data name="ksConfigureIn" xml:space="preserve">
    <value>Configure {0} in {1} View...</value>
    <comment>{0} is a label of something in the dictionary configure dialog, {1} is the main object type.</comment>
  </data>
  <data name="ksDictConfigCopyOf" xml:space="preserve">
    <value>Copy of {0}</value>
    <comment>{0} is the name of a stored dictionary configuration that is being copied.</comment>
  </data>
  <data name="ksConfirmDelete" xml:space="preserve">
    <value>Are you sure you want to delete the {0} View {1}?</value>
    <comment>used by DictionaryConfigMgrDlg</comment>
  </data>
  <data name="ksConfirmDeleteTitle" xml:space="preserve">
    <value>Delete {0} View</value>
    <comment>used by DictionaryConfigMgrDlg</comment>
  </data>
  <data name="ksChooseAnotherViewName" xml:space="preserve">
    <value>That name is already in use by another view.</value>
    <comment>used by DictionaryConfigMgrDlg</comment>
  </data>
  <data name="ksNameInUseTitle" xml:space="preserve">
    <value>Name Already In Use</value>
    <comment>used by DictionaryConfigMgrDlg</comment>
  </data>
  <data name="ksComplexFormTypes" xml:space="preserve">
    <value>Complex Form Types:</value>
  </data>
  <data name="ksMinorEntryTypes" xml:space="preserve">
    <value>Minor Entry Types:</value>
  </data>
  <data name="ksExportingLift" xml:space="preserve">
    <value>Exporting Lexicon Items to LIFT Format</value>
  </data>
  <data name="ksNoComplexFormType" xml:space="preserve">
    <value>No Complex Form Type</value>
  </data>
  <data name="ksNoVariantType" xml:space="preserve">
    <value>No Variant Type</value>
  </data>
  <data name="ksVariantTypes" xml:space="preserve">
    <value>Variant Types:</value>
  </data>
  <data name="ksDictConfigMultiCopyOf" xml:space="preserve">
    <value>Copy of {0} ({1})</value>
    <comment>{1} is a number to distinguish an earlier copy.  {0} is the name of a stored dictionary configuration that is being copied.</comment>
  </data>
  <data name="ksAllEntries" xml:space="preserve">
    <value>All Entries</value>
    <comment>Used in Dictionary View pane when Main Dictionary publication is selected.</comment>
  </data>
  <data name="ksPublicationEntries" xml:space="preserve">
    <value>{0} {1}</value>
    <comment>Used in Dictionary View pane, {0} is publication name, {1} is Entries (localized).</comment>
  </data>
  <data name="ksXReversalIndex" xml:space="preserve">
    <value>{0} {1}</value>
    <comment>Used in Reversal Index. {0} is writing system name, {1} is Reversal Index.</comment>
  </data>
  <data name="ksEntryNotPublished" xml:space="preserve">
    <value>Entry not published</value>
    <comment>Used in Dictionary view warning dialogs.</comment>
  </data>
  <data name="ksEntryNotPublishedReason" xml:space="preserve">
    <value>because it is currently set not to be published at all in this publication</value>
    <comment>Used in Dictionary view warning dialogs.</comment>
  </data>
  <data name="ksMainNotShown" xml:space="preserve">
    <value>Main entry not shown</value>
    <comment>Used in Dictionary view warning dialogs.</comment>
  </data>
  <data name="ksMainNotShownReason" xml:space="preserve">
    <value>because it is currently set not to be shown with a main entry in this publication</value>
    <comment>Used in Dictionary view warning dialogs.</comment>
  </data>
  <data name="ksMinorNotShown" xml:space="preserve">
    <value>Minor entry not shown</value>
    <comment>Used in Dictionary view warning dialogs.</comment>
  </data>
  <data name="ksMinorNotShownReason" xml:space="preserve">
    <value>because it is currently set not to be shown with a minor entry</value>
    <comment>Used in Dictionary view warning dialogs.</comment>
  </data>
  <data name="ksSelectedEntryNotInDict" xml:space="preserve">
    <value>The entry you have selected is not shown in Dictionary view, {0}.</value>
    <comment>Used in Dictionary view warning dialogs.</comment>
  </data>
  <data name="ksParagraphStyle" xml:space="preserve">
    <value>Paragraph Style</value>
  </data>
  <data name="ksReferencedComplexForm" xml:space="preserve">
    <value>Referenced Complex Form</value>
  </data>
  <data name="ksInvalidFieldInFilterOrSorter" xml:space="preserve">
    <value>FieldWorks has detected that an unknown field (possibly a custom field you have just deleted) is being used to filter or sort this view. Filtering and sorting will be disabled until you select a new filter or sort sequence.</value>
  </data>
  <data name="PunctInfieldNameCaption" xml:space="preserve">
    <value>Punctuation in custom field name</value>
  </data>
  <data name="PunctInFieldNameError" xml:space="preserve">
    <value>Please remove the punctuation from the custom field name ("{0}") to allow export and some other functions to work.</value>
  </data>
  <data name="PunctInFieldNameWarning" xml:space="preserve">
    <value>The custom field name "{0}" includes punctuation characters. This may cause export to fail or make the exported file difficult for other programs to use. We recommend that you rename your custom field and then do the export again.
Do you want to continue with the export?</value>
  </data>
  <data name="ksRedoMacro" xml:space="preserve">
    <value>Redo {0}</value>
    <comment>{0} will be the name of a macro</comment>
  </data>
  <data name="ksUndoMacro" xml:space="preserve">
    <value>Undo {0}</value>
    <comment>{0} will be the name of a macro</comment>
  </data>
  <data name="ksCantJumpCaption" xml:space="preserve">
    <value>Cannot follow link</value>
    <comment>Caption for any of the ksCantJump message boxes</comment>
  </data>
  <data name="ksCantJumpToLangProj" xml:space="preserve">
    <value>You are trying to follow a link to one of the root objects representing the whole project. Sorry, but FLEx does not know how to take you to a more specific place within it.</value>
    <comment>Displayed when following a hot link, e.g., from a conflict report about a property of LangProject or LexDb (suc as one about conflicting changes to active writing systems).</comment>
  </data>
  <data name="ksCantJumpToObject" xml:space="preserve">
    <value>Sorry, FLEx does not know how to jump to this kind of object (a {0}).</value>
    <comment>Displayed when following a hot link (e.g., from a conflict report).</comment>
  </data>
  <data name="ksCantJumpToScripture" xml:space="preserve">
    <value>Sorry, FLEx does not yet know how to jump to a particular location in Scripture.</value>
    <comment>Displayed when following a hot link to somewhere in Scripture. Not sure this can actually happen.</comment>
  </data>
  <data name="kstCustomFieldSendReceive" xml:space="preserve">
    <value>This project is set up for Send/Receive Project (with other FLEx users). If there are already other users in your team, it is VERY important to coordinate custom field changes. FLEx currently has only limited ability to Send/Receive custom field changes. It is possible to get into a situation where some team members cannot merge their changes and must Get the project again.

Recommended procedure:

1. All team members do Send/Receive and STOP WORK until they have done step 3.

2. One team member does a final Send/Receive, makes the custom field changes, and does another Send/Receive.

3. All other team members do another Send/Receive to get the new field.

If you are going to CHANGE THE TYPE of a field (e.g., delete or rename a text field and add a list-reference field with the same name), we recommend that steps 2 and 3 be repeated, once to delete or rename the old field, and once to add the new one.

Adding custom fields can safely be done with less trouble. The important thing is to avoid two people adding custom fields with the same name. We recommend that teams agree on one person who will make all custom field changes.

If you are not the one designated user who adds fields, or you are making some other kind of change and have not yet had your team do step 1, PLEASE do not continue!

(There is one other special case. If you are adding a temporary custom field for a special purpose and will delete it before you next Send/Receive, you may proceed safely.)</value>
  </data>
  <data name="ksCustomFieldsCanNotBeAddedDueToOtherAppsCaption" xml:space="preserve">
    <value>Cannot Add Custom Fields</value>
  </data>
  <data name="ksCustomFieldsCanNotBeAddedDueToOtherAppsText" xml:space="preserve">
    <value>Custom Fields cannot be added when there is more than one application using this project.</value>
  </data>
<<<<<<< HEAD
  <data name="FailedToRename" xml:space="preserve">
    <value>Failed to rename. Use a name that is not already in use.</value>
    <comment>String similar 'Failed to rename. Use a name that is not already in use'
</comment>
  </data>
  <data name="Allpublications" xml:space="preserve">
    <value>All publications</value>
  </data>
  <data name="ConfigureTitle" xml:space="preserve">
    <value>Configure {0}</value>
    <comment>{0} is a type of configuration, like Dictionary or Reversal Index</comment>
  </data>
  <data name="Dictionary" xml:space="preserve">
    <value>Dictionary</value>
  </data>
  <data name="ReversalIndex" xml:space="preserve">
    <value>Reversal Index</value>
  </data>
  <data name="AllEntriesPublication" xml:space="preserve">
    <value>$$all_entries$$</value>
    <comment>Do Not Translate</comment>
  </data>
  <data name="InvalidRootConfigurationNode" xml:space="preserve">
    <value>The root node in your configuration is invalid. The field attribute '{0}' must match a class name.</value>
    <comment>low priority for localizing, helpful to developers of dictionary configuration files, hopefully users will never see this.</comment>
  </data>
  <data name="NoConfigsMatchPub" xml:space="preserve">
    <value>No configurations match the current publication.</value>
    <comment>If a user selects a publication, but has deselected that publication from all their configurations, this will be the content of the dictionary preview pane.</comment>
  </data>
  <data name="Confirm" xml:space="preserve">
    <value>Confirm</value>
  </data>
  <data name="Reset" xml:space="preserve">
    <value>Reset</value>
    <comment>As in setting some settings back to what they were before customization.</comment>
  </data>
  <data name="YouAreResetting" xml:space="preserve">
    <value>You are resetting the following to factory defaults:</value>
  </data>
  <data name="Configuration" xml:space="preserve">
    <value>Configuration</value>
    <comment>A generic description of a Dictionary Configuration or a Reversal Index Configuration.</comment>
  </data>
  <data name="WantContinue" xml:space="preserve">
    <value>Do you want to continue?</value>
    <comment>whether to continue with the resetting of a configuration</comment>
  </data>
	<data name="PublishToWebonaryController_ExportDictionaryContent_Exporting_entries_for_the__0__publication_using_the__1__configuration" xml:space="preserve">
    <value>Exporting entries for the {0} publication using the {1} configuration</value>
    <comment>Displayed in the log when exporting to webonary</comment>
  </data>
	<data name="ExportingEntriesToWebonary" xml:space="preserve">
    <value>Exporting entries for the {0} publication using the {1} configuration</value>
    <comment>Displayed in the log box when exporting to Webonary</comment>
  </data>
	<data name="ExportingEntriesToWebonaryCompleted" xml:space="preserve">
    <value>Export of lexicon completed.</value>
    <comment>Displayed in the log box when exporting to Webonary after all entries are exported</comment>
  </data>
	<data name="BeginCompressingDataForWebonary" xml:space="preserve">
    <value>Compressing data before sending to Webonary.</value>
    <comment>Displayed in the log box of PublishToWebonaryDlg when data is being zipped up.</comment>
  </data>
	<data name="FinishedCompressingDataForWebonary" xml:space="preserve">
    <value>Compression complete.</value>
    <comment>Displayed in the PublishToWebonaryDlg log box</comment>
  </data>
	<data name="ConfigurationTreeControl_SelectAllChildren" xml:space="preserve">
    <value>Select All Children</value>
    <comment>Hidden context menu command (Ctrl+Right Click) for selecting a node and all its children in the Configuration Dialog</comment>
  </data>
	<data name="ConfigurationTreeControl_ClearAllChildren" xml:space="preserve">
    <value>Clear All Children</value>
    <comment>Hidden context menu command (Ctrl+Right Click) for clearing a node and all its children in the Configuration Dialog</comment>
  </data>
  <data name="ksDisplaySubentriesInParagraphs" xml:space="preserve">
    <value>Display each Subentry in a paragraph</value>
=======
  <data name="ksIllegalXmlChars" xml:space="preserve">
    <value>Characters with hexadecimal values 0x0 through 0x1f are illegal in XML documents and have been removed.</value>
>>>>>>> e70a5271
  </data>
</root><|MERGE_RESOLUTION|>--- conflicted
+++ resolved
@@ -797,7 +797,9 @@
   <data name="ksCustomFieldsCanNotBeAddedDueToOtherAppsText" xml:space="preserve">
     <value>Custom Fields cannot be added when there is more than one application using this project.</value>
   </data>
-<<<<<<< HEAD
+  <data name="ksIllegalXmlChars" xml:space="preserve">
+    <value>Characters with hexadecimal values 0x0 through 0x1f are illegal in XML documents and have been removed.</value>
+  </data>
   <data name="FailedToRename" xml:space="preserve">
     <value>Failed to rename. Use a name that is not already in use.</value>
     <comment>String similar 'Failed to rename. Use a name that is not already in use'
@@ -876,9 +878,5 @@
   </data>
   <data name="ksDisplaySubentriesInParagraphs" xml:space="preserve">
     <value>Display each Subentry in a paragraph</value>
-=======
-  <data name="ksIllegalXmlChars" xml:space="preserve">
-    <value>Characters with hexadecimal values 0x0 through 0x1f are illegal in XML documents and have been removed.</value>
->>>>>>> e70a5271
   </data>
 </root>