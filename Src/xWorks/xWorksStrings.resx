﻿<?xml version="1.0" encoding="utf-8"?>
<root>
  <!-- 
    Microsoft ResX Schema 
    
    Version 2.0
    
    The primary goals of this format is to allow a simple XML format 
    that is mostly human readable. The generation and parsing of the 
    various data types are done through the TypeConverter classes 
    associated with the data types.
    
    Example:
    
    ... ado.net/XML headers & schema ...
    <resheader name="resmimetype">text/microsoft-resx</resheader>
    <resheader name="version">2.0</resheader>
    <resheader name="reader">System.Resources.ResXResourceReader, System.Windows.Forms, ...</resheader>
    <resheader name="writer">System.Resources.ResXResourceWriter, System.Windows.Forms, ...</resheader>
    <data name="Name1"><value>this is my long string</value><comment>this is a comment</comment></data>
    <data name="Color1" type="System.Drawing.Color, System.Drawing">Blue</data>
    <data name="Bitmap1" mimetype="application/x-microsoft.net.object.binary.base64">
        <value>[base64 mime encoded serialized .NET Framework object]</value>
    </data>
    <data name="Icon1" type="System.Drawing.Icon, System.Drawing" mimetype="application/x-microsoft.net.object.bytearray.base64">
        <value>[base64 mime encoded string representing a byte array form of the .NET Framework object]</value>
        <comment>This is a comment</comment>
    </data>
                
    There are any number of "resheader" rows that contain simple 
    name/value pairs.
    
    Each data row contains a name, and value. The row also contains a 
    type or mimetype. Type corresponds to a .NET class that support 
    text/value conversion through the TypeConverter architecture. 
    Classes that don't support this are serialized and stored with the 
    mimetype set.
    
    The mimetype is used for serialized objects, and tells the 
    ResXResourceReader how to depersist the object. This is currently not 
    extensible. For a given mimetype the value must be set accordingly:
    
    Note - application/x-microsoft.net.object.binary.base64 is the format 
    that the ResXResourceWriter will generate, however the reader can 
    read any of the formats listed below.
    
    mimetype: application/x-microsoft.net.object.binary.base64
    value   : The object must be serialized with 
            : System.Runtime.Serialization.Formatters.Binary.BinaryFormatter
            : and then encoded with base64 encoding.
    
    mimetype: application/x-microsoft.net.object.soap.base64
    value   : The object must be serialized with 
            : System.Runtime.Serialization.Formatters.Soap.SoapFormatter
            : and then encoded with base64 encoding.

    mimetype: application/x-microsoft.net.object.bytearray.base64
    value   : The object must be serialized into a byte array 
            : using a System.ComponentModel.TypeConverter
            : and then encoded with base64 encoding.
    -->
  <xsd:schema id="root" xmlns="" xmlns:xsd="http://www.w3.org/2001/XMLSchema" xmlns:msdata="urn:schemas-microsoft-com:xml-msdata">
    <xsd:import namespace="http://www.w3.org/XML/1998/namespace" />
    <xsd:element name="root" msdata:IsDataSet="true">
      <xsd:complexType>
        <xsd:choice maxOccurs="unbounded">
          <xsd:element name="metadata">
            <xsd:complexType>
              <xsd:sequence>
                <xsd:element name="value" type="xsd:string" minOccurs="0" />
              </xsd:sequence>
              <xsd:attribute name="name" use="required" type="xsd:string" />
              <xsd:attribute name="type" type="xsd:string" />
              <xsd:attribute name="mimetype" type="xsd:string" />
              <xsd:attribute ref="xml:space" />
            </xsd:complexType>
          </xsd:element>
          <xsd:element name="assembly">
            <xsd:complexType>
              <xsd:attribute name="alias" type="xsd:string" />
              <xsd:attribute name="name" type="xsd:string" />
            </xsd:complexType>
          </xsd:element>
          <xsd:element name="data">
            <xsd:complexType>
              <xsd:sequence>
                <xsd:element name="value" type="xsd:string" minOccurs="0" msdata:Ordinal="1" />
                <xsd:element name="comment" type="xsd:string" minOccurs="0" msdata:Ordinal="2" />
              </xsd:sequence>
              <xsd:attribute name="name" type="xsd:string" use="required" msdata:Ordinal="1" />
              <xsd:attribute name="type" type="xsd:string" msdata:Ordinal="3" />
              <xsd:attribute name="mimetype" type="xsd:string" msdata:Ordinal="4" />
              <xsd:attribute ref="xml:space" />
            </xsd:complexType>
          </xsd:element>
          <xsd:element name="resheader">
            <xsd:complexType>
              <xsd:sequence>
                <xsd:element name="value" type="xsd:string" minOccurs="0" msdata:Ordinal="1" />
              </xsd:sequence>
              <xsd:attribute name="name" type="xsd:string" use="required" />
            </xsd:complexType>
          </xsd:element>
        </xsd:choice>
      </xsd:complexType>
    </xsd:element>
  </xsd:schema>
  <resheader name="resmimetype">
    <value>text/microsoft-resx</value>
  </resheader>
  <resheader name="version">
    <value>2.0</value>
  </resheader>
  <resheader name="reader">
    <value>System.Resources.ResXResourceReader, System.Windows.Forms, Version=4.0.0.0, Culture=neutral, PublicKeyToken=b77a5c561934e089</value>
  </resheader>
  <resheader name="writer">
    <value>System.Resources.ResXResourceWriter, System.Windows.Forms, Version=4.0.0.0, Culture=neutral, PublicKeyToken=b77a5c561934e089</value>
  </resheader>
  <data name="Entry" xml:space="preserve">
    <value>Entry</value>
  </data>
  <data name="Sense" xml:space="preserve">
    <value>Sense</value>
  </data>
  <data name="FirstAnalysisWs" xml:space="preserve">
    <value>First Analysis Writing System</value>
  </data>
  <data name="FirstVernacularWs" xml:space="preserve">
    <value>First Vernacular Writing System</value>
  </data>
  <data name="AllAnalysisWs" xml:space="preserve">
    <value>All Analysis Writing Systems</value>
  </data>
  <data name="AllVernacularWs" xml:space="preserve">
    <value>All Vernacular Writing Systems</value>
  </data>
  <data name="AllAnalysisVernacularWs" xml:space="preserve">
    <value>All Analysis then all Vernacular Writing Systems</value>
  </data>
  <data name="AllVernacularAnalysisWs" xml:space="preserve">
    <value>All Vernacular then all Analysis Writing Systems</value>
  </data>
  <data name="DeletingFieldCannotBeUndone0Items" xml:space="preserve">
    <value>Warning: deleting a field cannot be undone.
Note: {0} items in your database have data in this field!
Are you SURE you want to delete the field {1}?</value>
    <comment>{0} is a count, {1} is a user name</comment>
  </data>
  <data name="DeletingFieldCannotBeUndone" xml:space="preserve">
    <value>Warning: deleting a field cannot be undone.
Are you SURE you want to delete the field {0}?</value>
    <comment>{0} is a user name</comment>
  </data>
  <data name="ReallyDeleteField" xml:space="preserve">
    <value>Really delete field and contents?</value>
  </data>
  <data name="AlreadyFieldWithThisLabel" xml:space="preserve">
    <value>There are duplicate {0} fields named "{1}". Please choose a different name.</value>
  </data>
  <data name="LabelAlreadyExists" xml:space="preserve">
    <value>Duplicate Custom Field Names</value>
  </data>
  <data name="ItemLayout" xml:space="preserve">
    <value>Item layout</value>
  </data>
  <data name="DidNotSelectValidWsForDb" xml:space="preserve">
    <value>You did not select a writing system that is valid for this database. Unless you have previously entered data in this database in this writing system, this field will never be shown.</value>
  </data>
  <data name="InvalidWritingSystem" xml:space="preserve">
    <value>Invalid writing system</value>
  </data>
  <data name="ChooseSoundOrMovieFile" xml:space="preserve">
    <value>Choose Sound or Movie File</value>
  </data>
  <data name="ExportTo0" xml:space="preserve">
    <value>Export to {0}</value>
  </data>
  <data name="Exporting0" xml:space="preserve">
    <value>Exporting {0}</value>
  </data>
  <data name="Exporting_" xml:space="preserve">
    <value>Exporting...</value>
  </data>
  <data name="ErrorExporting_ProbablyBug" xml:space="preserve">
    <value>An error occurred while exporting your data. This could be the result of an error in an FXT file, an output file that is locked, or a bug in the FieldWorks code.</value>
  </data>
  <data name="ProcessingIntoFinalForm" xml:space="preserve">
    <value>Processing exported data into final form</value>
  </data>
  <data name="NoDescriptionForItem" xml:space="preserve">
    <value>There is no description available for this item.</value>
  </data>
  <data name="ThankYouForCheckingOutFlex" xml:space="preserve">
    <value>Thank you for checking out this version of FieldWorks Language Explorer.</value>
  </data>
  <data name="HaveLaunchedFLEXTenTimes" xml:space="preserve">
    <value>You have launched FLEX 10 times.</value>
  </data>
  <data name="HaveLaunchedFLEXFortyTimes" xml:space="preserve">
    <value>You have launched FLEX 40 times.</value>
  </data>
  <data name="Undo" xml:space="preserve">
    <value>Undo</value>
  </data>
  <data name="Redo" xml:space="preserve">
    <value>Redo</value>
  </data>
  <data name="UnableToFollowLink0" xml:space="preserve">
    <value>The application was not able to follow that link. ({0})</value>
    <comment>{0} is an error message</comment>
  </data>
  <data name="UnableToFollowLink" xml:space="preserve">
    <value>The application was not able to follow that link. This can happen if you have deleted the object that was pointed to by the link.</value>
  </data>
  <data name="FailedJump" xml:space="preserve">
    <value>Failed Jump</value>
  </data>
  <data name="Promote" xml:space="preserve">
    <value>Promote</value>
  </data>
  <data name="UndoMoveItem" xml:space="preserve">
    <value>Undo Move Item</value>
  </data>
  <data name="RedoMoveItem" xml:space="preserve">
    <value>Redo Move Item</value>
  </data>
  <data name="LinkTargetNotAvailableDueToFilter" xml:space="preserve">
    <value>What would normally be shown is being blocked, probably because a filter hides it.  Do you want to turn off the filter?</value>
  </data>
  <data name="TargetNotFound" xml:space="preserve">
    <value>Cannot show normally</value>
  </data>
  <data name="DeletingTheObject" xml:space="preserve">
    <value>Deleting the object</value>
  </data>
  <data name="UpdatingTheDisplay" xml:space="preserve">
    <value>Updating the display</value>
  </data>
  <data name="ADeletedObject" xml:space="preserve">
    <value>A deleted object</value>
  </data>
  <data name="SelectedObjectHasBeenDeleted" xml:space="preserve">
    <value>The selected object has been deleted (possibly by another user on a networked computer). Refreshing.</value>
  </data>
  <data name="DeletedObjectDetected" xml:space="preserve">
    <value>Deleted object detected</value>
  </data>
  <data name="Filtered" xml:space="preserve">
    <value>Filtered</value>
  </data>
  <data name="ksUndoInsert" xml:space="preserve">
    <value>Undo Insert {0}</value>
  </data>
  <data name="ksRedoInsert" xml:space="preserve">
    <value>Redo Insert {0}</value>
  </data>
  <data name="UndoDelete0" xml:space="preserve">
    <value>Undo Delete {0}</value>
  </data>
  <data name="RedoDelete0" xml:space="preserve">
    <value>Redo Delete {0}</value>
  </data>
  <data name="LowerCaseEntry" xml:space="preserve">
    <value>entry</value>
  </data>
  <data name="SaveChangesToCurrentPart" xml:space="preserve">
    <value>Save changes to the current part?</value>
  </data>
  <data name="SaveChanges" xml:space="preserve">
    <value>Save changes?</value>
  </data>
  <data name="NotVisibleLabel" xml:space="preserve">
    <value>no</value>
  </data>
  <data name="VisibleLabel" xml:space="preserve">
    <value>yes</value>
  </data>
  <data name="ksBestAnalOrVern" xml:space="preserve">
    <value>best analysis or vernacular</value>
  </data>
  <data name="EmptyFieldName" xml:space="preserve">
    <value>Empty Field Name</value>
  </data>
  <data name="FieldNameShouldNotBeEmpty" xml:space="preserve">
    <value>Field Names should not be empty. Please choose a different name.</value>
  </data>
  <data name="ProblemStarting0" xml:space="preserve">
    <value>Problem Starting {0}</value>
  </data>
  <data name="ksAnalysis" xml:space="preserve">
    <value>analysis</value>
  </data>
  <data name="ksVernacular" xml:space="preserve">
    <value>vernacular</value>
  </data>
  <data name="ksAllAnalysis" xml:space="preserve">
    <value>all analysis</value>
  </data>
  <data name="ksAllVernacular" xml:space="preserve">
    <value>all vernacular</value>
  </data>
  <data name="ksBestAnalysis" xml:space="preserve">
    <value>best analysis</value>
  </data>
  <data name="ksBestVernacular" xml:space="preserve">
    <value>best vernacular</value>
  </data>
  <data name="ksBestVernOrAnal" xml:space="preserve">
    <value>best vernacular or analysis</value>
  </data>
  <data name="ksPronunciation" xml:space="preserve">
    <value>pronunciation</value>
  </data>
  <data name="ksAnalOrVern" xml:space="preserve">
    <value>analysis or vernacular</value>
  </data>
  <data name="ksVernOrAnal" xml:space="preserve">
    <value>vernacular or analysis</value>
  </data>
  <data name="ksUserInterface" xml:space="preserve">
    <value>user interface</value>
  </data>
  <data name="ksReversal" xml:space="preserve">
    <value>reversal</value>
  </data>
  <data name="DeletingFieldCannotBeUndone0Views" xml:space="preserve">
    <value>Warning: deleting a field cannot be undone.
Note: {0} views have been configured to display this field!
Are you SURE you want to delete the field {1}?</value>
  </data>
  <data name="DeletingFieldCannotBeUndone0Items1Views" xml:space="preserve">
    <value>Warning: deleting a field cannot be undone.
Note: {0} items in your database have data in this field,
and {1} views have been configured to display this field!
Are you SURE you want to delete the field {2}?</value>
  </data>
  <data name="FirstSelectItemToDelete" xml:space="preserve">
    <value>You must first select a Custom field to delete from the list.</value>
  </data>
  <data name="SelectCustomField" xml:space="preserve">
    <value>Select Custom Field</value>
  </data>
  <data name="ksHierarchyLabel" xml:space="preserve">
    <value>{0}: {1}</value>
  </data>
  <data name="ksCanBeConfiguredInMoreDetail" xml:space="preserve">
    <value>{0} can be configured in more detail.</value>
  </data>
  <data name="ksUsesTheSameConfigurationAs" xml:space="preserve">
    <value>{0} otherwise uses the same configuration as {1}.</value>
  </data>
  <data name="ksBefore" xml:space="preserve">
    <value>Before:</value>
  </data>
  <data name="ksNumberingBefore" xml:space="preserve">
    <value>Numbering Before:</value>
  </data>
  <data name="ksCharacterStyleForContent" xml:space="preserve">
    <value>Character Style for Content:</value>
  </data>
  <data name="ksNumberingCharacterStyle" xml:space="preserve">
    <value>Numbering Character Style:</value>
  </data>
  <data name="ksNone" xml:space="preserve">
    <value>(none)</value>
  </data>
  <data name="ksDefaultAnalysis" xml:space="preserve">
    <value>Default Analysis</value>
  </data>
  <data name="ksDefaultVernacular" xml:space="preserve">
    <value>Default Vernacular</value>
  </data>
  <data name="ksDefaultPronunciation" xml:space="preserve">
    <value>Default Pronunciation</value>
  </data>
  <data name="ksUnspecified" xml:space="preserve">
    <value>(unspecified)</value>
  </data>
  <data name="ksDisplayComplexFormsInParagraphs" xml:space="preserve">
    <value>Display each Complex Form in a paragraph</value>
  </data>
  <data name="ksCantPromoteGroupToTemplate" xml:space="preserve">
    <value>You cannot promote part of one discourse chart template to a new template. In fact, currently we do not support having more than one template at all.</value>
  </data>
  <data name="ksErrorCaption" xml:space="preserve">
    <value>Error</value>
  </data>
  <data name="ksTemplateTooDeep" xml:space="preserve">
    <value>A discourse chart template can only have three levels (template, column group, and column).</value>
  </data>
  <data name="MoveDown" xml:space="preserve">
    <value>Move Down</value>
    <comment>context menu item</comment>
  </data>
  <data name="MoveUp" xml:space="preserve">
    <value>Move Up</value>
    <comment>context menu item</comment>
  </data>
  <data name="kstidExportingLists" xml:space="preserve">
    <value>Writing possibility list contents</value>
  </data>
  <data name="ksFwDummyWndMessage" xml:space="preserve">
    <value>The program may quit after the restore has finished.  If it does, you can then restart the program on the (restored) project.</value>
  </data>
  <data name="ksFwDummyWndTitleRestoring" xml:space="preserve">
    <value>Restoring...</value>
  </data>
  <data name="ksLiftExportBugReport" xml:space="preserve">
    <value>Language Explorer's LIFT export has a bug that will prevent interchange with WeSay.  Please report this to the developers, sending both the exported LIFT file and (if possible) a backup of the current project.</value>
  </data>
  <data name="Allomorph" xml:space="preserve">
    <value>Allomorph</value>
    <comment>Label for possible class to add custom fields to</comment>
  </data>
  <data name="ExampleSentence" xml:space="preserve">
    <value>Example</value>
    <comment>Label for possible class to add custom fields to</comment>
  </data>
  <data name="ksCurrentReversal" xml:space="preserve">
    <value>Current Reversal Index</value>
  </data>
  <data name="ksValidatingOutputFile" xml:space="preserve">
    <value>Validating output file {0}</value>
  </data>
  <data name="ksHierarchyLabel2" xml:space="preserve">
    <value>{0}:
  {1}</value>
  </data>
  <data name="ksYes" xml:space="preserve">
    <value>Yes</value>
  </data>
  <data name="ksNo" xml:space="preserve">
    <value>No</value>
  </data>
  <data name="ksChooseLIFTFolderTitle" xml:space="preserve">
    <value>Choose where to save the LIFT files</value>
  </data>
  <data name="ksChooseLIFTExportFolder" xml:space="preserve">
    <value>Choose the location and name of the LIFT export folder FLEx will use.  You can make a new folder, or choose one which already contains LIFT data (e.g. a WeSay project folder)</value>
  </data>
  <data name="ksLIFTAlreadyExists" xml:space="preserve">
    <value>There is already a project in that folder.  Click “OK” to overwrite the lexicon in that project, or “Cancel” to abort.</value>
  </data>
  <data name="ksLIFTFolderNotEmpty" xml:space="preserve">
    <value>The selected folder is not empty, but does not contain a lexicon.  Do you want to continue?</value>
  </data>
  <data name="ksCantDemoteTagList" xml:space="preserve">
    <value>You cannot demote a list of Text Markup Tags into another list.</value>
  </data>
  <data name="ksCantPromoteTag" xml:space="preserve">
    <value>You cannot promote a tag to be its own list. Add a new list instead and move tags to it.</value>
  </data>
  <data name="ksTagListTooDeep" xml:space="preserve">
    <value>A Text Markup Tag List can only have two levels (list type and tags).</value>
  </data>
  <data name="ksProhibitedMovement" xml:space="preserve">
    <value>Prohibited Movement</value>
    <comment>Used for Warning dialogs on prohibited list item movements.</comment>
  </data>
  <data name="SortedBy" xml:space="preserve">
    <value>Sorted by {0}</value>
  </data>
  <data name="ksRedoInsertPicture" xml:space="preserve">
    <value>Redo Insert Picture</value>
  </data>
  <data name="ksUndoInsertPicture" xml:space="preserve">
    <value>Undo Insert Picture</value>
  </data>
  <data name="ksDictionaryView" xml:space="preserve">
    <value>Choose dictionary view to configure:</value>
  </data>
  <data name="ksReversalIndexView" xml:space="preserve">
    <value>Choose the reversal index to configure:</value>
  </data>
  <data name="ksNone1" xml:space="preserve">
    <value>None</value>
  </data>
  <data name="kMultiparagraphText" xml:space="preserve">
    <value>Multiparagraph Text</value>
  </data>
  <data name="ksDate" xml:space="preserve">
    <value>Date</value>
  </data>
  <data name="ksListRefAtomic" xml:space="preserve">
    <value>List Reference (single item)</value>
  </data>
  <data name="ksListRefCollection" xml:space="preserve">
    <value>List Reference (multiple items)</value>
  </data>
  <data name="ksNewCustomField" xml:space="preserve">
    <value>New Custom Field</value>
  </data>
  <data name="ksNumber" xml:space="preserve">
    <value>Number</value>
  </data>
  <data name="ksRecord" xml:space="preserve">
    <value>Record</value>
  </data>
  <data name="ksSingleLineText" xml:space="preserve">
    <value>Single-line Text</value>
  </data>
  <data name="ksParagraphStyleForBefore" xml:space="preserve">
    <value>Paragraph Style for Before header:</value>
  </data>
  <data name="ksCharacterStyleForBefore" xml:space="preserve">
    <value>Character Style for Before string:</value>
  </data>
  <data name="ksParagraphStyleForContent" xml:space="preserve">
    <value>Paragraph Style for Content:</value>
  </data>
  <data name="ksUndoShowSubentryForComponent" xml:space="preserve">
    <value>Undo Show Subentry for this Component</value>
  </data>
  <data name="ksRedoShowSubentryForComponent" xml:space="preserve">
    <value>Redo Show Subentry for this Component</value>
  </data>
  <data name="ksUndoVisibleComplexForm" xml:space="preserve">
    <value>Undo Referenced Complex Forms</value>
  </data>
  <data name="ksRedoVisibleComplexForm" xml:space="preserve">
    <value>Redo Referenced Complex Forms</value>
  </data>
  <data name="ksConfigureList" xml:space="preserve">
    <value>Configure List</value>
    <comment>used for ConfigureListDlg title</comment>
  </data>
  <data name="ksNewCustomList" xml:space="preserve">
    <value>New List</value>
    <comment>used for CustomListDlg title</comment>
  </data>
  <data name="ksAbbreviation" xml:space="preserve">
    <value>Abbreviation</value>
    <comment>Used in CustomListDlg - Display items by combobox</comment>
  </data>
  <data name="ksAbbrevName" xml:space="preserve">
    <value>Abbreviation - Name</value>
    <comment>Used in CustomListDlg - Display items by combobox</comment>
  </data>
  <data name="ksName" xml:space="preserve">
    <value>Name</value>
    <comment>Used in CustomListDlg - Display items by combobox</comment>
  </data>
  <data name="ksRedoCreateList" xml:space="preserve">
    <value>Redo Create Custom List</value>
  </data>
  <data name="ksUndoCreateList" xml:space="preserve">
    <value>Undo Create Custom List</value>
  </data>
  <data name="ksRedoConfigureList" xml:space="preserve">
    <value>Redo List Property Changes</value>
  </data>
  <data name="ksUndoConfigureList" xml:space="preserve">
    <value>Undo List Property Changes</value>
  </data>
  <data name="ksNameReqd" xml:space="preserve">
    <value>"Name of List" is a required field.</value>
  </data>
  <data name="ksChooseAnotherListName" xml:space="preserve">
    <value>That name is already in use by another list.</value>
    <comment>used by AddListDlg</comment>
  </data>
  <data name="ksDuplicateName" xml:space="preserve">
    <value>Duplicate List Name</value>
    <comment>used by AddListDlg</comment>
  </data>
  <data name="ksUndoInsertMedia" xml:space="preserve">
    <value>Undo Insert Media</value>
  </data>
  <data name="ksRedoInsertMedia" xml:space="preserve">
    <value>Redo Insert Media</value>
  </data>
  <data name="ksUndoDeleteMediaLink" xml:space="preserve">
    <value>Undo Delete Media Link</value>
  </data>
  <data name="ksRedoDeleteMediaLink" xml:space="preserve">
    <value>Redo Delete Media Link</value>
  </data>
  <data name="ksParsing" xml:space="preserve">
    <value>Processing</value>
    <comment>Label used in progress bar</comment>
  </data>
  <data name="ksSorting" xml:space="preserve">
    <value>Sorting</value>
    <comment>Label used in progress bar</comment>
  </data>
  <data name="ksNoListName" xml:space="preserve">
    <value>No List Name</value>
    <comment>used by AddListDlg</comment>
  </data>
  <data name="ksProvideValidListName" xml:space="preserve">
    <value>Please provide a valid list name.</value>
    <comment>used by AddListDlg</comment>
  </data>
  <data name="ksReferencedPossibility" xml:space="preserve">
    <value>At least one item in this list is referenced elsewhere in the project.
An example would be {0}.
Are you sure you want to delete this list?</value>
    <comment>used by DeleteCustomList</comment>
  </data>
  <data name="ksWarning" xml:space="preserve">
    <value>Warning</value>
    <comment>used by DeleteCustomList</comment>
  </data>
  <data name="ksDeleteListMenuItem" xml:space="preserve">
    <value>Delete Custom List</value>
    <comment>Used in List area context menu</comment>
  </data>
  <data name="ksRedoDeleteCustomList" xml:space="preserve">
    <value>Redo Delete Custom List</value>
  </data>
  <data name="ksUndoDeleteCustomList" xml:space="preserve">
    <value>Undo Delete Custom List</value>
  </data>
  <data name="ksCustomFieldsCanNotBeAddedDueToRemoteClientsCaption" xml:space="preserve">
    <value>Custom Fields cannot be added.</value>
  </data>
  <data name="ksCustomFieldsCanNotBeAddedDueToRemoteClientsText" xml:space="preserve">
    <value>Custom Fields cannot be added when there is more than one connected client.</value>
  </data>
  <data name="ksChooseAnthroCatStartingList" xml:space="preserve">
    <value>In Language Explorer, you will use a list of anthropology categories to catalog your entries.  Choose a starting list of anthropology categories for this project.</value>
  </data>
  <data name="ksCustomFieldMatchesNonCustomField" xml:space="preserve">
    <value>There is already a field named {1} in each {0}, please choose a different name for your Custom field.</value>
    <comment>used by AddCustomFieldDlg. Variables are a field name and one of: Entry, Sense, Example, Allomorph</comment>
  </data>
  <data name="ksUnableToStartGnomeCharMap" xml:space="preserve">
    <value>Unable to start program "{0}". Please install the Gnome Character Map to use this feature.</value>
    <comment>Used if user choose Insert Special character in Linux and the Gnome Character Map software is not installed. Variable is the command to launch Gnome Character Map.</comment>
  </data>
  <data name="ksWritingSystems" xml:space="preserve">
    <value>Writing systems:</value>
  </data>
  <data name="ksLexicalRelationTypes" xml:space="preserve">
    <value>Lexical Relation Types:</value>
  </data>
  <data name="ksConfigure" xml:space="preserve">
    <value>Configure {0} View...</value>
    <comment>Sole item in right-click menu in Dictionary view</comment>
  </data>
  <data name="ksCtrlClickJumpTooltip" xml:space="preserve">
    <value>Ctrl+Click to jump</value>
    <comment>Message shows in Dictionary view when mouse is over a link to another entry.</comment>
  </data>
  <data name="ksConfigureIn" xml:space="preserve">
    <value>Configure {0} in {1} View...</value>
    <comment>{0} is a label of something in the dictionary configure dialog, {1} is the main object type.</comment>
  </data>
  <data name="ksDictConfigCopyOf" xml:space="preserve">
    <value>Copy of {0}</value>
    <comment>{0} is the name of a stored dictionary configuration that is being copied.</comment>
  </data>
  <data name="ksConfirmDelete" xml:space="preserve">
    <value>Are you sure you want to delete the {0} View {1}?</value>
    <comment>used by DictionaryConfigMgrDlg</comment>
  </data>
  <data name="ksConfirmDeleteTitle" xml:space="preserve">
    <value>Delete {0} View</value>
    <comment>used by DictionaryConfigMgrDlg</comment>
  </data>
  <data name="ksChooseAnotherViewName" xml:space="preserve">
    <value>That name is already in use by another view.</value>
    <comment>used by DictionaryConfigMgrDlg</comment>
  </data>
  <data name="ksNameInUseTitle" xml:space="preserve">
    <value>Name Already In Use</value>
    <comment>used by DictionaryConfigMgrDlg</comment>
  </data>
  <data name="ksComplexFormTypes" xml:space="preserve">
    <value>Complex Form Types:</value>
  </data>
  <data name="ksMinorEntryTypes" xml:space="preserve">
    <value>Minor Entry Types:</value>
  </data>
  <data name="ksExportingLift" xml:space="preserve">
    <value>Exporting Lexicon Items to LIFT Format</value>
  </data>
  <data name="ksNoComplexFormType" xml:space="preserve">
    <value>No Complex Form Type</value>
  </data>
  <data name="ksNoConfiguration" xml:space="preserve">
    <value>The dictionary display configuration has not been set.</value>
  </data>
  <data name="ksNoVariantType" xml:space="preserve">
    <value>No Variant Type</value>
  </data>
  <data name="ksVariantTypes" xml:space="preserve">
    <value>Variant Types:</value>
  </data>
  <data name="ksDictConfigMultiCopyOf" xml:space="preserve">
    <value>Copy of {0} ({1})</value>
    <comment>{1} is a number to distinguish an earlier copy.  {0} is the name of a stored dictionary configuration that is being copied.</comment>
  </data>
  <data name="ksAllEntries" xml:space="preserve">
    <value>All Entries</value>
    <comment>Used in Dictionary View pane when Main Dictionary publication is selected.</comment>
  </data>
  <data name="ksPublicationEntries" xml:space="preserve">
    <value>{0} {1}</value>
    <comment>Used in Dictionary View pane, {0} is publication name, {1} is Entries (localized).</comment>
  </data>
  <data name="ksXReversalIndex" xml:space="preserve">
    <value>{0} {1}</value>
    <comment>Used in Reversal Index. {0} is writing system name, {1} is Reversal Index.</comment>
  </data>
  <data name="ksEntryNotPublished" xml:space="preserve">
    <value>Entry not published</value>
    <comment>Used in Dictionary view warning dialogs.</comment>
  </data>
  <data name="ksEntryNotPublishedReason" xml:space="preserve">
    <value>because it is currently set not to be published at all in this publication</value>
    <comment>Used in Dictionary view warning dialogs.</comment>
  </data>
  <data name="ksMainNotShown" xml:space="preserve">
    <value>Main entry not shown</value>
    <comment>Used in Dictionary view warning dialogs.</comment>
  </data>
  <data name="ksMainNotShownReason" xml:space="preserve">
    <value>because it is currently set not to be shown with a main entry in this publication</value>
    <comment>Used in Dictionary view warning dialogs.</comment>
  </data>
  <data name="ksMinorNotShown" xml:space="preserve">
    <value>Minor entry not shown</value>
    <comment>Used in Dictionary view warning dialogs.</comment>
  </data>
  <data name="ksMinorNotShownReason" xml:space="preserve">
    <value>because it is currently set not to be shown with a minor entry</value>
    <comment>Used in Dictionary view warning dialogs.</comment>
  </data>
  <data name="ksSelectedEntryNotInDict" xml:space="preserve">
    <value>The entry you have selected is not shown in Dictionary view, {0}.</value>
    <comment>Used in Dictionary view warning dialogs.</comment>
  </data>
  <data name="ksParagraphStyle" xml:space="preserve">
    <value>Paragraph Style</value>
  </data>
  <data name="ksReferencedComplexForm" xml:space="preserve">
    <value>Referenced Complex Form</value>
  </data>
  <data name="ksInvalidFieldInFilterOrSorter" xml:space="preserve">
    <value>FieldWorks has detected that an unknown field (possibly a custom field you have just deleted) is being used to filter or sort this view. Filtering and sorting will be disabled until you select a new filter or sort sequence.</value>
  </data>
  <data name="PunctInfieldNameCaption" xml:space="preserve">
    <value>Punctuation in custom field name</value>
  </data>
  <data name="PunctInFieldNameError" xml:space="preserve">
    <value>Please remove the punctuation from the custom field name ("{0}") to allow export and some other functions to work.</value>
  </data>
  <data name="PunctInFieldNameWarning" xml:space="preserve">
    <value>The custom field name "{0}" includes punctuation characters. This may cause export to fail or make the exported file difficult for other programs to use. We recommend that you rename your custom field and then do the export again.
Do you want to continue with the export?</value>
  </data>
  <data name="ksRedoMacro" xml:space="preserve">
    <value>Redo {0}</value>
    <comment>{0} will be the name of a macro</comment>
  </data>
  <data name="ksUndoMacro" xml:space="preserve">
    <value>Undo {0}</value>
    <comment>{0} will be the name of a macro</comment>
  </data>
  <data name="ksCantJumpCaption" xml:space="preserve">
    <value>Cannot follow link</value>
    <comment>Caption for any of the ksCantJump message boxes</comment>
  </data>
  <data name="ksCantJumpToLangProj" xml:space="preserve">
    <value>You are trying to follow a link to one of the root objects representing the whole project. Sorry, but FLEx does not know how to take you to a more specific place within it.</value>
    <comment>Displayed when following a hot link, e.g., from a conflict report about a property of LangProject or LexDb (suc as one about conflicting changes to active writing systems).</comment>
  </data>
  <data name="ksCantJumpToObject" xml:space="preserve">
    <value>Sorry, FLEx does not know how to jump to this kind of object (a {0}).</value>
    <comment>Displayed when following a hot link (e.g., from a conflict report).</comment>
  </data>
  <data name="ksCantJumpToScripture" xml:space="preserve">
    <value>Sorry, FLEx does not yet know how to jump to a particular location in Scripture.</value>
    <comment>Displayed when following a hot link to somewhere in Scripture. Not sure this can actually happen.</comment>
  </data>
  <data name="kstCustomFieldSendReceive" xml:space="preserve">
    <value>This project is set up for Send/Receive Project (with other FLEx users). If there are already other users in your team, it is VERY important to coordinate custom field changes. FLEx currently has only limited ability to Send/Receive custom field changes. It is possible to get into a situation where some team members cannot merge their changes and must Get the project again.

Recommended procedure:

1. All team members do Send/Receive and STOP WORK until they have done step 3.

2. One team member does a final Send/Receive, makes the custom field changes, and does another Send/Receive.

3. All other team members do another Send/Receive to get the new field.

If you are going to CHANGE THE TYPE of a field (e.g., delete or rename a text field and add a list-reference field with the same name), we recommend that steps 2 and 3 be repeated, once to delete or rename the old field, and once to add the new one.

Adding custom fields can safely be done with less trouble. The important thing is to avoid two people adding custom fields with the same name. We recommend that teams agree on one person who will make all custom field changes.

If you are not the one designated user who adds fields, or you are making some other kind of change and have not yet had your team do step 1, PLEASE do not continue!

(There is one other special case. If you are adding a temporary custom field for a special purpose and will delete it before you next Send/Receive, you may proceed safely.)</value>
  </data>
  <data name="ksCustomFieldsCanNotBeAddedDueToOtherAppsCaption" xml:space="preserve">
    <value>Cannot Add Custom Fields</value>
  </data>
  <data name="ksCustomFieldsCanNotBeAddedDueToOtherAppsText" xml:space="preserve">
    <value>Custom Fields cannot be added when there is more than one application using this project.</value>
  </data>
  <data name="ksIllegalXmlChars" xml:space="preserve">
    <value>Characters with hexadecimal values 0x0 through 0x1f are illegal in XML documents and have been removed.</value>
  </data>
  <data name="FailedToRename" xml:space="preserve">
    <value>Failed to rename. Use a name that is not already in use.</value>
    <comment>String similar 'Failed to rename. Use a name that is not already in use'
</comment>
  </data>
  <data name="Allpublications" xml:space="preserve">
    <value>All publications</value>
  </data>
  <data name="ConfigureTitle" xml:space="preserve">
    <value>Configure {0}</value>
    <comment>{0} is a type of configuration, like Dictionary or Reversal Index</comment>
  </data>
  <data name="Dictionary" xml:space="preserve">
    <value>Dictionary</value>
  </data>
  <data name="ReversalIndex" xml:space="preserve">
    <value>Reversal Index</value>
  </data>
  <data name="AllEntriesPublication" xml:space="preserve">
    <value>$$all_entries$$</value>
    <comment>Do Not Translate</comment>
  </data>
  <data name="InvalidRootConfigurationNode" xml:space="preserve">
    <value>The root node in your configuration is invalid. The field attribute '{0}' must match a class name.</value>
    <comment>low priority for localizing, helpful to developers of dictionary configuration files, hopefully users will never see this.</comment>
  </data>
  <data name="NoConfigsMatchPub" xml:space="preserve">
    <value>No configurations match the current publication.</value>
    <comment>If a user selects a publication, but has deselected that publication from all their configurations, this will be the content of the dictionary preview pane.</comment>
  </data>
  <data name="Confirm" xml:space="preserve">
    <value>Confirm</value>
  </data>
  <data name="Reset" xml:space="preserve">
    <value>Reset</value>
    <comment>As in setting some settings back to what they were before customization.</comment>
  </data>
  <data name="YouAreResetting" xml:space="preserve">
    <value>You are resetting the following to factory defaults:</value>
  </data>
  <data name="Configuration" xml:space="preserve">
    <value>Configuration</value>
    <comment>A generic description of a Dictionary Configuration or a Reversal Index Configuration.</comment>
  </data>
  <data name="WantContinue" xml:space="preserve">
    <value>Do you want to continue?</value>
    <comment>whether to continue with the resetting of a configuration</comment>
  </data>
<<<<<<< HEAD
	<data name="PublishToWebonaryController_ExportDictionaryContent_Exporting_entries_for_the__0__publication_using_the__1__configuration" xml:space="preserve">
    <value>Exporting entries for the {0} publication using the {1} configuration</value>
    <comment>Displayed in the log when exporting to webonary</comment>
  </data>
	<data name="ExportingEntriesToWebonary" xml:space="preserve">
    <value>Exporting entries for the {0} publication using the {1} configuration</value>
    <comment>Displayed in the log box when exporting to Webonary</comment>
  </data>
	<data name="ExportingEntriesToWebonaryCompleted" xml:space="preserve">
    <value>Export of lexicon completed.</value>
    <comment>Displayed in the log box when exporting to Webonary after all entries are exported</comment>
  </data>
	<data name="BeginCompressingDataForWebonary" xml:space="preserve">
    <value>Compressing data before sending to Webonary.</value>
    <comment>Displayed in the log box of PublishToWebonaryDlg when data is being zipped up.</comment>
  </data>
	<data name="FinishedCompressingDataForWebonary" xml:space="preserve">
    <value>Compression complete.</value>
    <comment>Displayed in the PublishToWebonaryDlg log box</comment>
  </data>
	<data name="ConfigurationTreeControl_SelectAllChildren" xml:space="preserve">
    <value>Select All Children</value>
    <comment>Hidden context menu command (Ctrl+Right Click) for selecting a node and all its children in the Configuration Dialog</comment>
  </data>
	<data name="ConfigurationTreeControl_ClearAllChildren" xml:space="preserve">
=======
  <data name="PublishToWebonaryController_ExportDictionaryContent_Exporting_entries_for_the__0__publication_using_the__1__configuration" xml:space="preserve">
    <value>Exporting entries for the {0} publication using the {1} configuration</value>
    <comment>Displayed in the log when exporting to webonary</comment>
  </data>
  <data name="ExportingEntriesToWebonary" xml:space="preserve">
    <value>Exporting entries for the {0} publication using the {1} configuration</value>
    <comment>Displayed in the log box when exporting to Webonary</comment>
  </data>
  <data name="ExportingEntriesToWebonaryCompleted" xml:space="preserve">
    <value>Export of lexicon completed.</value>
    <comment>Displayed in the log box when exporting to Webonary after all entries are exported</comment>
  </data>
  <data name="BeginCompressingDataForWebonary" xml:space="preserve">
    <value>Compressing data before sending to Webonary.</value>
    <comment>Displayed in the log box of PublishToWebonaryDlg when data is being zipped up.</comment>
  </data>
  <data name="FinishedCompressingDataForWebonary" xml:space="preserve">
    <value>Compression complete.</value>
    <comment>Displayed in the PublishToWebonaryDlg log box</comment>
  </data>
  <data name="ConfigurationTreeControl_SelectAllChildren" xml:space="preserve">
    <value>Select All Children</value>
    <comment>Hidden context menu command (Ctrl+Right Click) for selecting a node and all its children in the Configuration Dialog</comment>
  </data>
  <data name="ConfigurationTreeControl_ClearAllChildren" xml:space="preserve">
>>>>>>> 7adf6468
    <value>Clear All Children</value>
    <comment>Hidden context menu command (Ctrl+Right Click) for clearing a node and all its children in the Configuration Dialog</comment>
  </data>
  <data name="ksDisplaySubentriesInParagraphs" xml:space="preserve">
    <value>Display each Subentry in a paragraph</value>
  </data>
<<<<<<< HEAD
=======
  <data name="ExportingReversalsToWebonary" xml:space="preserve">
    <value>Exporting entries for {0} reversal.</value>
  </data>
  <data name="ExportingReversalsToWebonaryCompleted" xml:space="preserve">
    <value>Export of reversal completed.</value>
  </data>
  <data name="PublicationEntriesLabel" xml:space="preserve">
    <value>Pressing Publish will send {0} entries and {1} reversal entries to Webonary.</value>
  </data>
	<data name="ksGeneratingDisplayFragments" xml:space="preserve">
    <value>Generating the display fragments for individual entries</value>
    <comment>message displayed on progress report dialog</comment>
  </data>
	<data name="ksArrangingDisplayFragments" xml:space="preserve">
    <value>Putting the display fragments together with the letter headers</value>
    <comment>this message is displayed on a progress report dialog</comment>
  </data>
	<data name="ksGeneratingStyleInfo" xml:space="preserve">
    <value>Generating the styles information</value>
    <comment>this message is displayed on a progress report dialog</comment>
  </data>
	<data name="ksErrorDisplayingPublication" xml:space="preserve">
    <value>Cannot generate the display the current publication</value>
  </data>
	<data name="ksObtainingEntriesToDisplay" xml:space="preserve">
    <value>Obtaining the list of entries to display</value>
    <comment>this message is displayed in a progress report dialog</comment>
  </data>
	<data name="ksPreparingPublicationDisplay" xml:space="preserve">
    <value>Preparing to display the publication view</value>
    <comment>this is the title for a progress report dialog</comment>
  </data>
>>>>>>> 7adf6468
</root><|MERGE_RESOLUTION|>--- conflicted
+++ resolved
@@ -851,33 +851,6 @@
     <value>Do you want to continue?</value>
     <comment>whether to continue with the resetting of a configuration</comment>
   </data>
-<<<<<<< HEAD
-	<data name="PublishToWebonaryController_ExportDictionaryContent_Exporting_entries_for_the__0__publication_using_the__1__configuration" xml:space="preserve">
-    <value>Exporting entries for the {0} publication using the {1} configuration</value>
-    <comment>Displayed in the log when exporting to webonary</comment>
-  </data>
-	<data name="ExportingEntriesToWebonary" xml:space="preserve">
-    <value>Exporting entries for the {0} publication using the {1} configuration</value>
-    <comment>Displayed in the log box when exporting to Webonary</comment>
-  </data>
-	<data name="ExportingEntriesToWebonaryCompleted" xml:space="preserve">
-    <value>Export of lexicon completed.</value>
-    <comment>Displayed in the log box when exporting to Webonary after all entries are exported</comment>
-  </data>
-	<data name="BeginCompressingDataForWebonary" xml:space="preserve">
-    <value>Compressing data before sending to Webonary.</value>
-    <comment>Displayed in the log box of PublishToWebonaryDlg when data is being zipped up.</comment>
-  </data>
-	<data name="FinishedCompressingDataForWebonary" xml:space="preserve">
-    <value>Compression complete.</value>
-    <comment>Displayed in the PublishToWebonaryDlg log box</comment>
-  </data>
-	<data name="ConfigurationTreeControl_SelectAllChildren" xml:space="preserve">
-    <value>Select All Children</value>
-    <comment>Hidden context menu command (Ctrl+Right Click) for selecting a node and all its children in the Configuration Dialog</comment>
-  </data>
-	<data name="ConfigurationTreeControl_ClearAllChildren" xml:space="preserve">
-=======
   <data name="PublishToWebonaryController_ExportDictionaryContent_Exporting_entries_for_the__0__publication_using_the__1__configuration" xml:space="preserve">
     <value>Exporting entries for the {0} publication using the {1} configuration</value>
     <comment>Displayed in the log when exporting to webonary</comment>
@@ -903,15 +876,15 @@
     <comment>Hidden context menu command (Ctrl+Right Click) for selecting a node and all its children in the Configuration Dialog</comment>
   </data>
   <data name="ConfigurationTreeControl_ClearAllChildren" xml:space="preserve">
->>>>>>> 7adf6468
     <value>Clear All Children</value>
     <comment>Hidden context menu command (Ctrl+Right Click) for clearing a node and all its children in the Configuration Dialog</comment>
   </data>
   <data name="ksDisplaySubentriesInParagraphs" xml:space="preserve">
     <value>Display each Subentry in a paragraph</value>
   </data>
-<<<<<<< HEAD
-=======
+  <data name="ksIllegalXmlChars" xml:space="preserve">
+    <value>Characters with hexadecimal values 0x0 through 0x1f are illegal in XML documents and have been removed.</value>
+  </data>
   <data name="ExportingReversalsToWebonary" xml:space="preserve">
     <value>Exporting entries for {0} reversal.</value>
   </data>
@@ -940,9 +913,8 @@
     <value>Obtaining the list of entries to display</value>
     <comment>this message is displayed in a progress report dialog</comment>
   </data>
-	<data name="ksPreparingPublicationDisplay" xml:space="preserve">
+  <data name="ksPreparingPublicationDisplay" xml:space="preserve">
     <value>Preparing to display the publication view</value>
     <comment>this is the title for a progress report dialog</comment>
   </data>
->>>>>>> 7adf6468
 </root>