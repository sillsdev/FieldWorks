--- conflicted
+++ resolved
@@ -483,11 +483,7 @@
     <value>Choose where to save the files that constitute a LIFT export</value>
   </data>
   <data name="ksChooseLIFTExportFolder" xml:space="preserve">
-<<<<<<< HEAD
-    <value>Choose or create a folder for FLEx to put all the files into for this LIFT export.  Choose a new folder, or one that already contains LIFT data you wish to overwrite. The name of the folder will be the name of the LIFT export.</value>
-=======
     <value>Choose or create a folder (with your project name) for FLEx to put all the files into for this LIFT export.  Any LIFT data in an existing folder will be overwritten.</value>
->>>>>>> 412542a5
   </data>
   <data name="ksLIFTAlreadyExists" xml:space="preserve">
     <value>There is already a project in that folder.  Click “OK” to overwrite the lexicon in that project, or “Cancel” to abort.</value>
@@ -1021,13 +1017,9 @@
   </data>
   <data name="ksStartingWithTheSecondSubsense" xml:space="preserve">
     <value>starting with second subsense</value>
-<<<<<<< HEAD
-	<comment>This directly follows ksDisplayEachSubsenseInAParagraph</comment>
-=======
     <comment>This directly follows ksDisplayEachSubsenseInAParagraph</comment>
   </data>
   <data name="ksParentSenseNumberingStyle" xml:space="preserve">
     <value>Show parent sense number</value>
->>>>>>> 412542a5
   </data>
 </root>