--- conflicted
+++ resolved
@@ -415,13 +415,8 @@
 				using (var xw = settings.ContentGenerator.CreateWriter(bldr))
 				{
 					var clerk = settings.PropertyTable.GetValue<RecordClerk>("ActiveClerk", null);
-<<<<<<< HEAD
-					var entryClassName = settings.StylesGenerator.AddStyles(configuration).Trim('.');
-					settings.ContentGenerator.StartEntry(xw, configuration, settings,
-=======
 					var entryClassName = settings.StylesGenerator.AddStyles(nodeList).Trim('.');
 					settings.ContentGenerator.StartEntry(xw, nodeList, settings,
->>>>>>> f0b55a25
 						entryClassName, entry.Guid, index, clerk);
 					settings.ContentGenerator.AddEntryData(xw, pieces);
 					settings.ContentGenerator.EndEntry(xw);
@@ -982,11 +977,7 @@
 				// An XHTML id attribute must be unique but the ICmfile is used for all references to the same file within the project.
 				// The ICmPicture that owns the file does have unique guid so we use that.
 				var ownerGuid = owner.Guid.ToString();
-<<<<<<< HEAD
-				return settings.ContentGenerator.AddImage(config, settings, className, srcAttribute, ownerGuid);
-=======
 				return settings.ContentGenerator.AddImage(nodeList.Last(), settings, className, srcAttribute, ownerGuid);
->>>>>>> f0b55a25
 			}
 			return settings.ContentGenerator.CreateFragment();
 		}
@@ -2055,11 +2046,7 @@
 			if (bldr.Length() == 0)
 				return bldr;
 
-<<<<<<< HEAD
-			return settings.ContentGenerator.AddSenseData(config, settings, senseNumberSpan, ((ICmObject)item).Owner.Guid, bldr, first);
-=======
 			return settings.ContentGenerator.AddSenseData(nodeList, settings, senseNumberSpan, ((ICmObject)item).Owner.Guid, bldr, first);
->>>>>>> f0b55a25
 		}
 
 		private static IFragment GeneratePictureContent(List<ConfigurableDictionaryNode> nodeList,
@@ -2169,11 +2156,7 @@
 			if (bldr.Length() == 0)
 				return bldr;
 			var collectionContent = bldr;
-<<<<<<< HEAD
-			return settings.ContentGenerator.AddCollectionItem(config, settings, IsBlockProperty(config), GetCollectionItemClassAttribute(config), collectionContent, first);
-=======
 			return settings.ContentGenerator.AddCollectionItem(nodeList, settings, IsBlockProperty(config), GetCollectionItemClassAttribute(config), collectionContent, first);
->>>>>>> f0b55a25
 		}
 
 		private static void GenerateContentForLexRefCollection(List<ConfigurableDictionaryNode> nodeList,
@@ -2310,15 +2293,9 @@
 							if (!content.IsNullOrEmpty())
 							{
 								// targets
-<<<<<<< HEAD
-								settings.ContentGenerator.AddCollection(xw, child, settings, IsBlockProperty(child),
-									CssGenerator.GetClassAttributeForConfig(child), content);
-								settings.StylesGenerator.AddStyles(child);
-=======
 								var className = settings.StylesGenerator.AddStyles(childNodeList).Trim('.');
 								settings.ContentGenerator.AddCollection(xw, childNodeList, settings, IsBlockProperty(child),
 									className, content);
->>>>>>> f0b55a25
 							}
 							break;
 						case "OwnerType":
@@ -2384,11 +2361,7 @@
 			var senseNumberWs = string.IsNullOrEmpty(info.HomographConfig.WritingSystem) ? "en" : info.HomographConfig.WritingSystem;
 			if (string.IsNullOrEmpty(formattedSenseNumber))
 				return settings.ContentGenerator.CreateFragment();
-<<<<<<< HEAD
-			return settings.ContentGenerator.GenerateSenseNumber(senseConfigNode, settings, formattedSenseNumber, senseNumberWs);
-=======
 			return settings.ContentGenerator.GenerateSenseNumber(nodeList, settings, formattedSenseNumber, senseNumberWs);
->>>>>>> f0b55a25
 		}
 
 		private static string GetSenseNumber(string numberingStyle, ref SenseInfo info)
@@ -2764,17 +2737,10 @@
 		private static IFragment GenerateContentForSimpleString(List<ConfigurableDictionaryNode> nodeList,
 			GeneratorSettings settings, bool isBlockProperty, string simpleString)
 		{
-<<<<<<< HEAD
-			var writingSystem = GetLanguageFromFirstOptionOrAnalysis(config.DictionaryNodeOptions as DictionaryNodeWritingSystemOptions,
-				settings.Cache);
-			var cssClassName = settings.StylesGenerator.AddStyles(config).Trim('.');
-			return settings.ContentGenerator.AddProperty(config, settings, cssClassName, false, simpleString, writingSystem);
-=======
 			var writingSystem = GetLanguageFromFirstOptionOrAnalysis(nodeList.Last().DictionaryNodeOptions as
 				DictionaryNodeWritingSystemOptions, settings.Cache);
 			var cssClassName = settings.StylesGenerator.AddStyles(nodeList, true).Trim('.');
 			return settings.ContentGenerator.AddProperty(nodeList, settings, cssClassName, false, simpleString, writingSystem);
->>>>>>> f0b55a25
 
 		}
 
@@ -3032,12 +2998,8 @@
 			IFragmentWriter writer, string style, string text, Guid linkDestination, bool rightToLeft,
 			List<ConfigurableDictionaryNode> nodeList, bool first, string externalLink = null)
 		{
-<<<<<<< HEAD
-			settings.ContentGenerator.StartRun(writer, config, settings, writingSystem, first);
-=======
 			var config = nodeList.Last();
 			settings.ContentGenerator.StartRun(writer, nodeList, settings, writingSystem, first);
->>>>>>> f0b55a25
 			var wsRtl = settings.Cache.WritingSystemFactory.get_Engine(writingSystem).RightToLeftScript;
 			if (rightToLeft != wsRtl)
 			{
@@ -3092,11 +3054,7 @@
 			if (string.IsNullOrEmpty(audioId) && string.IsNullOrEmpty(srcAttribute) && string.IsNullOrEmpty(audioIcon))
 				return settings.ContentGenerator.CreateFragment();
 			var safeAudioId = GetSafeXHTMLId(audioId);
-<<<<<<< HEAD
-			return settings.ContentGenerator.GenerateAudioLinkContent(config, settings, classname, srcAttribute, audioIcon, safeAudioId);
-=======
 			return settings.ContentGenerator.GenerateAudioLinkContent(nodeList.Last(), settings, classname, srcAttribute, audioIcon, safeAudioId);
->>>>>>> f0b55a25
 		}
 
 		private static string GetSafeXHTMLId(string audioId)
@@ -3268,13 +3226,8 @@
 			List<ConfigurableDictionaryNode> nodeList, string text)
 		{
 			var writingSystem = settings.Cache.WritingSystemFactory.GetStrFromWs(settings.Cache.WritingSystemFactory.UserWs);
-<<<<<<< HEAD
-			settings.ContentGenerator.StartRun(writer, null, settings, writingSystem, true);
-			settings.ContentGenerator.SetRunStyle(writer, null, settings.PropertyTable, writingSystem, null, true);
-=======
 			settings.ContentGenerator.StartRun(writer, nodeList, settings, writingSystem, true);
 			settings.ContentGenerator.SetRunStyle(writer, nodeList, settings.PropertyTable, writingSystem, null, true);
->>>>>>> f0b55a25
 			if (text.Contains(TxtLineSplit))
 			{
 				var txtContents = text.Split(TxtLineSplit);
