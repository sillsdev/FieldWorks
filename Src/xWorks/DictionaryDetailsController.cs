--- conflicted
+++ resolved
@@ -4,25 +4,17 @@
 
 using System;
 using System.Collections.Generic;
-using System.Diagnostics.CodeAnalysis;
 using System.Linq;
 using System.Text;
 using System.Windows.Forms;
 using SIL.CoreImpl;
 using SIL.FieldWorks.Common.Controls;
-using SIL.FieldWorks.Common.Framework;
 using SIL.FieldWorks.Common.Widgets;
 using SIL.FieldWorks.FDO;
 using SIL.FieldWorks.FDO.DomainImpl;
 using SIL.FieldWorks.FDO.DomainServices;
 using SIL.FieldWorks.FwCoreDlgControls;
-using SIL.FieldWorks.LexText.Controls;
 using SIL.FieldWorks.XWorks.DictionaryDetailsView;
-<<<<<<< HEAD
-=======
-using SIL.FieldWorks.XWorks.LexText;
-using XCore;
->>>>>>> 95b9b36f
 
 namespace SIL.FieldWorks.XWorks
 {
@@ -58,14 +50,10 @@
 		/// <summary>Fired whenever the Styles dialog makes changes that require the dictionary preview to be refreshed</summary>
 		public event EventHandler StylesDialogMadeChanges;
 
-<<<<<<< HEAD
-		public DictionaryDetailsController(IDictionaryDetailsView view, IPropertyTable propertyTable)
-=======
 		/// <summary>Fired whenever the selected node is changed, so that the node tree can be refreshed</summary>
 		public event EventHandler SelectedNodeChanged;
 
-		public DictionaryDetailsController(IDictionaryDetailsView view, PropertyTable propertyTable)
->>>>>>> 95b9b36f
+		public DictionaryDetailsController(IDictionaryDetailsView view, IPropertyTable propertyTable)
 		{
 			// one-time setup
 			m_propertyTable = propertyTable;
@@ -330,10 +318,6 @@
 		{
 			return (o, args) =>
 			{
-<<<<<<< HEAD
-			View.OptionsView = wsOptionsView;
-		}
-=======
 				wsapOptionsView.DisplayOptionCheckBox2Changed += (sender, e) => DisplayInParaChecked(wsapOptionsView, wsapOptions);
 				wsapOptionsView.Load -= WritingSystemAndParaEventHandlerAdder(wsapOptionsView, wsapOptions);
 			};
@@ -346,7 +330,6 @@
 			m_node.Style = ParagraphStyleForSubentries(wsapOptions.DisplayEachInAParagraph, m_node.FieldDescription);
 			ToggleViewForShowInPara(wsapOptions.DisplayEachInAParagraph);
 			RefreshPreview();
->>>>>>> 95b9b36f
 		}
 
 		private EventHandler WritingSystemEventHandlerAdder(IDictionaryListOptionsView wsOptionsView, DictionaryNodeWritingSystemOptions wsOptions)
@@ -369,7 +352,9 @@
 			};
 		}
 
-		/// <summary>Initialize options for DictionaryNodeSenseOptions</summary>
+		/// <summary>
+		/// Initialize options for DictionaryNodeSenseOptions
+		/// </summary>
 		private UserControl LoadSenseOptions(DictionaryNodeSenseOptions senseOptions, bool isSubsense, bool isSubSubsense)
 		{
 			// initialize SenseOptionsView
@@ -852,15 +837,11 @@
 		{
 			using (var dlg = new HeadwordNumbersDlg())
 			{
-<<<<<<< HEAD
-				dlg.SetupDialog(hc, m_cache, m_styleSheet, m_propertyTable.GetValue<IFlexApp>("App"), m_propertyTable.GetValue<IHelpTopicProvider>("HelpTopicProvider"));
-=======
 				var controller = new HeadwordNumbersController(dlg, m_configModel, m_cache);
 				// ReSharper disable once AccessToDisposedClosure - can only be used before the dialog is disposed
 				dlg.RunStylesDialog += (sender, e) => HandleStylesBtn((ComboBox) sender, ((ComboBox)sender).Text);
 				dlg.SetupDialog(m_propertyTable.GetValue<IHelpTopicProvider>("HelpTopicProvider"));
 				dlg.SetStyleSheet = FontHeightAdjuster.StyleSheetFromPropertyTable(m_propertyTable);
->>>>>>> 95b9b36f
 				//dlg.StartPosition = FormStartPosition.CenterScreen;
 				if (dlg.ShowDialog(View.TopLevelControl) != DialogResult.OK)
 					return;
@@ -879,14 +860,9 @@
 			// TODO: Enable after xWorks is merged into Lang Exp.
 			// If the combo is not enabled, don't allow the Styles dialog to change it (pass null instead). FixStyles will ensure a refresh.
 			FwStylesDlg.RunStylesDialogForCombo(combo.Enabled ? combo : null, FixStyles(combo.Enabled),
-<<<<<<< HEAD
-				defaultStyle, m_styleSheet, 0, 0, m_cache, View.TopLevelControl, m_propertyTable.GetValue<IFlexApp>("App"),
-				m_propertyTable.GetValue<IHelpTopicProvider>("HelpTopicProvider"), new LexText.FlexStylesXmlAccessor(m_cache.LanguageProject.LexDbOA).SetPropsToFactorySettings);
-#endif
-=======
 				defaultStyle, m_styleSheet, 0, 0, m_cache, View.TopLevelControl, m_propertyTable.GetValue<IApp>("App"),
 				m_propertyTable.GetValue<IHelpTopicProvider>("HelpTopicProvider"), new FlexStylesXmlAccessor(m_cache.LanguageProject.LexDbOA).SetPropsToFactorySettings);
->>>>>>> 95b9b36f
+#endif
 		}
 
 		private void BeforeTextChanged()
