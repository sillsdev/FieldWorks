--- conflicted
+++ resolved
@@ -841,15 +841,11 @@
 		{
 			using (var dlg = new HeadwordNumbersDlg())
 			{
-<<<<<<< HEAD
-				dlg.SetupDialog(hc, m_cache, m_styleSheet, m_propertyTable.GetValue<IApp>("App"), m_propertyTable.GetValue<IHelpTopicProvider>("HelpTopicProvider"));
-=======
 				var controller = new HeadwordNumbersController(dlg, m_configModel, m_cache);
 				// ReSharper disable once AccessToDisposedClosure - can only be used before the dialog is disposed
 				dlg.RunStylesDialog += (sender, e) => HandleStylesBtn((ComboBox) sender, ((ComboBox)sender).Text);
-				dlg.SetupDialog(m_mediator.HelpTopicProvider);
-				dlg.SetStyleSheet = FontHeightAdjuster.StyleSheetFromMediator(m_mediator);
->>>>>>> bb7cc4c5
+				dlg.SetupDialog(m_propertyTable.GetValue<IHelpTopicProvider>("HelpTopicProvider"));
+				dlg.SetStyleSheet = FontHeightAdjuster.StyleSheetFromPropertyTable(m_propertyTable);
 				//dlg.StartPosition = FormStartPosition.CenterScreen;
 				if (dlg.ShowDialog(View.TopLevelControl) != DialogResult.OK)
 					return;
