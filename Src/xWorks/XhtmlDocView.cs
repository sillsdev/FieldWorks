﻿// Copyright (c) 2014 SIL International
// This software is licensed under the LGPL, version 2.1 or later
// (http://www.gnu.org/licenses/lgpl-2.1.html)

using System;
using System.Collections.Generic;
using System.Drawing;
using System.IO;
using System.Linq;
using System.Windows.Forms;
using System.Xml;
<<<<<<< HEAD
using Palaso.UI.WindowsForms.HtmlBrowser;
using SIL.CoreImpl;
=======
>>>>>>> 57804e2f
using SIL.FieldWorks.Common.FwUtils;
using SIL.FieldWorks.FDO;
using SIL.FieldWorks.FwCoreDlgs;
using SIL.Utils;
<<<<<<< HEAD
=======
using SIL.Windows.Forms.HtmlBrowser;
using XCore;
>>>>>>> 57804e2f

namespace SIL.FieldWorks.XWorks
{
	/// <summary>
	/// This class handles the display of configured xhtml for a particular publication in a dynamically loadable XWorksView.
	/// </summary>
	internal class XhtmlDocView : XWorksViewBase, IFindAndReplaceContext, IPostLayoutInit
	{
		private XWebBrowser m_mainView;
		private DictionaryPublicationDecorator m_pubDecorator;
		internal string m_configObjectName;

		#region Overrides of XWorksViewBase

		/// <summary>
		/// Initialize a FLEx component with the basic interfaces.
		/// </summary>
		/// <param name="propertyTable">Interface to a property table.</param>
		/// <param name="publisher">Interface to the publisher.</param>
		/// <param name="subscriber">Interface to the subscriber.</param>
		public override void InitializeFlexComponent(IPropertyTable propertyTable, IPublisher publisher, ISubscriber subscriber)
		{
			base.InitializeFlexComponent(propertyTable, publisher, subscriber);

			m_mainView = new XWebBrowser(XWebBrowser.BrowserType.GeckoFx)
			{
				Dock = DockStyle.Fill,
				Location = new Point(0, 0),
				IsWebBrowserContextMenuEnabled = false
			};
			ReadParameters();
			// Use update helper to help with optimizations and special cases for list loading
			using (var luh = new RecordClerk.ListUpdateHelper(Clerk, Clerk.ListLoadingSuppressed))
			{
				Clerk.UpdateOwningObjectIfNeeded();
			}
			Controls.Add(m_mainView);
		}

		#endregion

		/// <summary>
		/// We wait until containing controls are laid out to try to set the content
		/// </summary>
		public void PostLayoutInit()
		{
			// Tell the Clerk it is active so it will update the list of entries. Pass false as we have no toolbar to update.
			Clerk.ActivateUI(false);
			// Update the entry list if necessary
			if(!Clerk.ListLoadingSuppressed && Clerk.RequestedLoadWhileSuppressed)
			{
				Clerk.UpdateList(true, true);
			}
			// Grab the selected publication and make sure that we grab a valid configuration for it.
			// In some cases (e.g where a user reset their local settings) the stored configuration may no longer
			// exist on disk.
			var pubName = GetCurrentPublication();
			var currentConfig = GetCurrentConfiguration();
			var validConfiguration = GetValidConfigurationForPublication(pubName);
			if(validConfiguration != currentConfig)
			{
				PropertyTable.SetProperty("DictionaryPublicationLayout", validConfiguration, true, true);
			}
			UpdateContent(PublicationDecorator, validConfiguration);
		}

#if RANDYTODO
		/// <summary>
		/// Populate the list of publications for the first dictionary titlebar menu.
		/// </summary>
		/// <returns></returns>
		public bool OnDisplayPublications(object parameter, ref UIListDisplayProperties display)
		{
			List<string> inConfig;
			List<string> notInConfig;
			SplitPublicationsByConfiguration(Cache.LangProject.LexDbOA.PublicationTypesOA.PossibilitiesOS,
														GetCurrentConfiguration(),
														out inConfig, out notInConfig);
			foreach(var pub in inConfig)
			{
				display.List.Add(pub, pub, null, null);
			}
			if(notInConfig.Any())
			{
				display.List.Add(new SeparatorItem());
				foreach(var pub in notInConfig)
				{
					display.List.Add(pub, pub, null, null);
				}
			}
			return true;
		}

		/// <summary>
		/// Populate the list of dictionary configuration views for the second dictionary titlebar menu.
		/// </summary>
		/// <remarks>The areaconfiguration.xml defines the "Configurations" menu and the XWorksViews event handling calls this</remarks>
		public bool OnDisplayConfigurations(object parameter, ref UIListDisplayProperties display)
		{
			IDictionary<string, string> hasPub;
			IDictionary<string, string> doesNotHavePub;
			var allConfigurations = GatherBuiltInAndUserConfigurations();
			SplitConfigurationsByPublication(allConfigurations,
														GetCurrentPublication(),
														out hasPub, out doesNotHavePub);
			// Add menu items that display the configuration name and send PropChanges with
			// the configuration path.
			foreach(var config in hasPub)
			{
				display.List.Add(config.Key, config.Value, null, null);
			}
			if(doesNotHavePub.Count > 0)
			{
				display.List.Add(new SeparatorItem());
				foreach(var config in doesNotHavePub)
				{
					display.List.Add(config.Key, config.Value, null, null);
				}
			}
			return true;
		}
#endif

		/// <summary>
		/// Read in the parameters to determine which sequence/collection we are editing.
		/// </summary>
		protected override void ReadParameters()
		{
			base.ReadParameters();
			var backColorName = XmlUtils.GetOptionalAttributeValue(m_configurationParameters,
				"backColor", "Window");
			BackColor = Color.FromName(backColorName);
			m_configObjectName = XmlUtils.GetOptionalAttributeValue(m_configurationParameters, "configureObjectName", null);
		}

		/// <summary>
		/// We aren't using the record clerk for this view so we override this method to do nothing.
		/// </summary>
		protected override void SetupDataContext()
		{
		}

		/// <summary>
		/// Stores the configuration name as the key, and the file path as the value
		/// User configuration files with the same name as a shipped configuration will trump the shipped
		/// </summary>
		/// <seealso cref="DictionaryConfigurationController.ListDictionaryConfigurationChoices()"/>
		/// <returns></returns>
		internal SortedDictionary<string, string> GatherBuiltInAndUserConfigurations()
		{
			var configurations = new SortedDictionary<string, string>();
			var defaultConfigs = Directory.EnumerateFiles(Path.Combine(FwDirectoryFinder.DefaultConfigurations, m_configObjectName),
																			"*" + DictionaryConfigurationModel.FileExtension);
			// for every configuration file in the DefaultConfigurations folder add an entry
			AddOrOverrideConfiguration(defaultConfigs, configurations);
			var projectConfigPath = Path.Combine(FdoFileHelper.GetConfigSettingsDir(Cache.ProjectId.ProjectFolder),
																m_configObjectName);
			if(Directory.Exists(projectConfigPath))
			{
				var projectConfigs = Directory.EnumerateFiles(projectConfigPath, "*" + DictionaryConfigurationModel.FileExtension);
				// for every configuration in the projects configurations folder either override a shipped configuration or add an entry
				AddOrOverrideConfiguration(projectConfigs, configurations);
			}
			return configurations;
		}

		/// <summary>
		/// Reads just the configuration name out of each configuration file and either adds it to the configurations
		/// dictionary by name or overwrites a previous entry with a new file location.
		/// </summary>
		private static void AddOrOverrideConfiguration(IEnumerable<string> configFiles,
																	  IDictionary<string, string> configurations)
		{
			foreach(var configFile in configFiles)
			{
				using(var fileStream = new FileStream(configFile, FileMode.Open, FileAccess.Read))
				using(var reader = XmlReader.Create(fileStream))
				{
					do
					{
						reader.Read();
					} while(reader.NodeType != XmlNodeType.Element);
					// Get the root xml element to grab the "name" value
					var configName = reader["name"];
					if(configName == null)
						throw new InvalidDataException(String.Format("{0} is an invalid configuration file",
																					configFile));
					configurations[configName] = configFile;
				}
			}
		}

		/// <summary>
		/// Handle the 'Edit Publications' menu item click (defined in the Lexicon areaConfiguration.xml)
		/// </summary>
		/// <param name="commandObject"></param>
		/// <returns></returns>
		public virtual bool OnJumpToTool(object commandObject)
		{
#if RANDYTODO
			var coreCommand = commandObject as Command;
			if(coreCommand != null)
			{
				var tool = XmlUtils.GetManditoryAttributeValue(coreCommand.Parameters[0], "tool");
				if(tool != "publicationsEdit")
					return false;

				var commands = new List<string>
										{
											"AboutToFollowLink",
											"FollowLink"
										};
				var parms = new List<object>
										{
											null,
											new FwLinkArgs(tool, Guid.Empty)
										};
				Publisher.Publish(commands, parms);
				return true;
			}
#endif
			return false;
		}

		/// <summary>
		/// All publications which the given configuration apply to will be placed in the inConfig collection.
		/// All publications which the configuration does not apply to will be placed in the notInConfig collection.
		/// </summary>
		internal void SplitPublicationsByConfiguration(IFdoOwningSequence<ICmPossibility> publications,
																	  string configurationPath,
																	  out List<string> inConfig,
																	  out List<string> notInConfig)
		{
			inConfig = new List<string>();
			notInConfig = new List<string>();
			var config = new DictionaryConfigurationModel(configurationPath, Cache);
			foreach(var pub in publications)
			{
				var name = pub.Name.UserDefaultWritingSystem.Text;
				if(config.AllPublications || config.Publications.Contains(name))
				{
					inConfig.Add(name);
				}
				else
				{
					notInConfig.Add(name);
				}
			}
		}

		/// <summary>
		/// All the configurations which apply to the given publication will be placed in the hasPub dictionary.
		/// All that do not apply to it will be placed in the doesNotHavePub dictionary.
		/// </summary>
		internal void SplitConfigurationsByPublication(IDictionary<string, string> configurations,
																	  string publication,
																	  out IDictionary<string, string> hasPub,
																	  out IDictionary<string, string> doesNotHavePub)
		{
			hasPub = new SortedDictionary<string, string>();
			doesNotHavePub = new SortedDictionary<string, string>();
			foreach(var config in configurations)
			{
				var model = new DictionaryConfigurationModel(config.Value, Cache);
				if(model.AllPublications || publication.Equals(xWorksStrings.AllEntriesPublication)
												 || model.Publications.Contains(publication))
				{
					hasPub[config.Key] = config.Value;
				}
				else
				{
					doesNotHavePub[config.Key] = config.Value;
				}
			}
		}

		internal string GetValidPublicationForConfiguration(string configuration)
		{
			var currentPub = GetCurrentPublication();
			List<string> inConfinguration;
			List<string> notInConfinguration;
			SplitPublicationsByConfiguration(Cache.LangProject.LexDbOA.PublicationTypesOA.PossibilitiesOS,
														configuration,
														out inConfinguration, out notInConfinguration);
			return inConfinguration.Contains(currentPub) ? currentPub : inConfinguration.FirstOrDefault();
		}

		internal string GetValidConfigurationForPublication(string publication)
		{
			if(publication == xWorksStrings.AllEntriesPublication)
				return GetCurrentConfiguration();
			var currentConfig = GetCurrentConfiguration();
			var allConfigurations = GatherBuiltInAndUserConfigurations();
			IDictionary<string, string> hasPub;
			IDictionary<string, string> doesNotHavePub;
			SplitConfigurationsByPublication(allConfigurations,
														publication,
														out hasPub, out doesNotHavePub);
			// If the current configuration is already valid use it otherwise return
			// the first valid one or null if no configurations have the publication.
			if(hasPub.Values.Contains(currentConfig))
			{
				return currentConfig;
			}
			return hasPub.Count > 0 ? hasPub.First().Value : null;
		}

		/// <summary>
		/// Receives the broadcast message "PropertyChanged"
		/// </summary>
		public void OnPropertyChanged(string name)
		{
			switch(name)
			{
				case "SelectedPublication":
					var pubDecorator = PublicationDecorator;
					var pubName = GetCurrentPublication();
					var currentConfiguration = GetCurrentConfiguration();
					var validConfiguration = GetValidConfigurationForPublication(pubName);
					if(validConfiguration != currentConfiguration)
					{
						PropertyTable.SetProperty("DictionaryPublicationLayout", validConfiguration, true, true);
					}
					UpdateContent(pubDecorator, validConfiguration);
					break;
				case "DictionaryPublicationLayout":
					var currentConfig = GetCurrentConfiguration();
					var currentPublication = GetCurrentPublication();
					var validPublication = GetValidPublicationForConfiguration(currentConfig) ?? xWorksStrings.AllEntriesPublication;
					if(validPublication != currentPublication)
					{
						PropertyTable.SetProperty("SelectedPublication", validPublication, true, true);
					}
					UpdateContent(PublicationDecorator, currentConfig);
					break;
				default:
					// Not sure what other properties might change, but I'm not doing anything.
					break;
			}
		}

		public void OnMasterRefresh(object sender)
		{
			var currentConfig = GetCurrentConfiguration();
			var currentPublication = GetCurrentPublication();
			var validPublication = GetValidPublicationForConfiguration(currentConfig) ?? xWorksStrings.AllEntriesPublication;
			if (validPublication != currentPublication)
			{
				PropertyTable.SetProperty("SelectedPublication", validPublication, true, true);
			}
			UpdateContent(PublicationDecorator, currentConfig);
		}

#if RANDYTODO
		public virtual bool OnDisplayShowAllEntries(object commandObject, ref UIItemDisplayProperties display)
		{
			var pubName = GetCurrentPublication();
			display.Enabled = true;
			display.Checked = (xWorksStrings.AllEntriesPublication == pubName);
			return true;
		}
#endif

		public bool OnShowAllEntries(object args)
		{
			PropertyTable.SetProperty("SelectedPublication", xWorksStrings.AllEntriesPublication, true, true);
			return true;
		}

		private void UpdateContent(DictionaryPublicationDecorator publicationDecorator, string configurationFile)
		{
			SetInfoBarText();
			if(String.IsNullOrEmpty(configurationFile))
			{
				m_mainView.DocumentText = String.Format("<html><body>{0}</body></html>", xWorksStrings.NoConfigsMatchPub);
				return;
			}
			var configuration = new DictionaryConfigurationModel(configurationFile, Cache);
			publicationDecorator.Refresh();
			var entriesToPublish = publicationDecorator.GetEntriesToPublish(PropertyTable, Clerk);
			var basePath = Path.Combine(Path.GetTempPath(), "DictionaryPreview", Path.GetFileNameWithoutExtension(configurationFile));
			Directory.CreateDirectory(Path.GetDirectoryName(basePath));
			var xhtmlPath = basePath + ".xhtml";
			var cssPath = basePath + ".css";
			ConfiguredXHTMLGenerator.SavePublishedHtmlWithStyles(entriesToPublish, publicationDecorator, configuration, PropertyTable, xhtmlPath, cssPath);
			m_mainView.Url = new Uri(xhtmlPath);
			m_mainView.Refresh(WebBrowserRefreshOption.Completely);
		}

		private string GetCurrentPublication()
		{
			// Returns the current publication and use '$$all_entries$$' if none has yet been set
			return PropertyTable.GetValue("SelectedPublication", xWorksStrings.AllEntriesPublication);
		}

		private string GetCurrentConfiguration()
		{
			return DictionaryConfigurationListener.GetCurrentConfiguration(PropertyTable);
		}

		public DictionaryPublicationDecorator PublicationDecorator
		{
			get
			{
				if(m_pubDecorator == null)
				{
					m_pubDecorator = new DictionaryPublicationDecorator(Cache, Clerk.VirtualListPublisher, Clerk.VirtualFlid);
				}
				var pubName = GetCurrentPublication();
				if(xWorksStrings.AllEntriesPublication == pubName)
				{
					// A null publication means show everything
					m_pubDecorator.Publication = null;
				}
				else
				{
					// look up the publication object

					var pub = (from item in Cache.LangProject.LexDbOA.PublicationTypesOA.PossibilitiesOS
									where item.Name.UserDefaultWritingSystem.Text == pubName
									select item).FirstOrDefault();
					if(pub != null && pub != m_pubDecorator.Publication)
					{
						// change the publication if it is different from the current one
						m_pubDecorator.Publication = pub;
					}
				}
				return m_pubDecorator;
			}
		}

		private void SetConfigViewTitle()
		{
			var maxViewWidth = Width/2 - kSpaceForMenuButton;
			var allConfigurations = GatherBuiltInAndUserConfigurations();
			string curViewName;
			var currentConfig = GetCurrentConfiguration();
			if(allConfigurations.ContainsValue(currentConfig))
			{
				curViewName = allConfigurations.First(item => item.Value == currentConfig).Key;
			}
			else
			{
				curViewName = allConfigurations.First().Key;
			}
			// Limit length of View title to remaining available width
			curViewName = TrimToMaxPixelWidth(Math.Max(2, maxViewWidth), curViewName);
			ResetSpacer(maxViewWidth, curViewName);
		}

		/// <summary>
		/// Sets the text on the info bar that appears above the main view panel.
		/// The xml configuration file that this view is based on can configure the text in several ways.
		/// </summary>
		protected override void SetInfoBarText()
		{
			if(m_informationBar == null)
				return;

			var titleStr = GetBaseTitleStringFromConfig();
			if(titleStr == string.Empty)
			{
				base.SetInfoBarText();
				return;
			}
			// Set the configuration part of the title
			SetConfigViewTitle();
			//Set the publication part of the title
			var pubNameTitlePiece = GetCurrentPublication();
			if(pubNameTitlePiece == xWorksStrings.AllEntriesPublication)
				pubNameTitlePiece = xWorksStrings.ksAllEntries;
			titleStr = pubNameTitlePiece + " " + titleStr;
			((IPaneBar)m_informationBar).Text = titleStr;
		}

		private const int kSpaceForMenuButton = 26;


		protected override void OnSizeChanged(EventArgs e)
		{
			base.OnSizeChanged(e);
			SetInfoBarText();
		}

		public string FindTabHelpId { get; private set; }
	}
}<|MERGE_RESOLUTION|>--- conflicted
+++ resolved
@@ -9,20 +9,12 @@
 using System.Linq;
 using System.Windows.Forms;
 using System.Xml;
-<<<<<<< HEAD
-using Palaso.UI.WindowsForms.HtmlBrowser;
 using SIL.CoreImpl;
-=======
->>>>>>> 57804e2f
 using SIL.FieldWorks.Common.FwUtils;
 using SIL.FieldWorks.FDO;
 using SIL.FieldWorks.FwCoreDlgs;
 using SIL.Utils;
-<<<<<<< HEAD
-=======
 using SIL.Windows.Forms.HtmlBrowser;
-using XCore;
->>>>>>> 57804e2f
 
 namespace SIL.FieldWorks.XWorks
 {
@@ -48,7 +40,7 @@
 			base.InitializeFlexComponent(propertyTable, publisher, subscriber);
 
 			m_mainView = new XWebBrowser(XWebBrowser.BrowserType.GeckoFx)
-			{
+		{
 				Dock = DockStyle.Fill,
 				Location = new Point(0, 0),
 				IsWebBrowserContextMenuEnabled = false
