--- conflicted
+++ resolved
@@ -14,11 +14,7 @@
 using System.Xml.Linq;
 using Gecko;
 using Gecko.DOM;
-<<<<<<< HEAD
 using SIL.FieldWorks.Common.ViewsInterfaces;
-=======
-using Palaso.UI.WindowsForms.HtmlBrowser;
->>>>>>> bb7cc4c5
 using SIL.FieldWorks.Common.Framework;
 using SIL.FieldWorks.Common.FwKernelInterfaces;
 using SIL.FieldWorks.Common.FwUtils;
@@ -166,7 +162,7 @@
 		public bool OnJumpToRecord(object argument)
 		{
 			var hvoTarget = (int)argument;
-			var currControl = m_mediator.PropertyTable.GetStringProperty("currentContentControl", "");
+			var currControl = m_propertyTable.GetStringProperty("currentContentControl", "");
 			if (hvoTarget > 0 && currControl == ksLexDictionary)
 			{
 				DictionaryConfigurationController.ExclusionReasonCode xrc;
@@ -214,7 +210,7 @@
 			// TODO-Linux: Help is not implemented on Mono
 			MessageBox.Show(FindForm(), msg, caption, MessageBoxButtons.OK,
 							MessageBoxIcon.Warning, MessageBoxDefaultButton.Button1, 0,
-							m_mediator.HelpTopicProvider.HelpFile,
+							m_propertyTable.GetValue<IHelpTopicProvider>("HelpTopicProvider").HelpFile,
 							HelpNavigator.Topic, shlpTopic);
 		}
 
@@ -232,7 +228,7 @@
 
 			// Now we have our LexEntry
 			// First deal with whether the active Publication excludes it.
-			var m_currentPublication = m_mediator.PropertyTable.GetValue("SelectedPublication", null);
+			var m_currentPublication = m_propertyTable.GetValue<string>("SelectedPublication", null);
 			var publications = Cache.LangProject.LexDbOA.PublicationTypesOA.PossibilitiesOS.Select(p => p).Where(p => p.NameHierarchyString == m_currentPublication.ToString()).FirstOrDefault();
 			if (publications.NameHierarchyString != xWorksStrings.AllEntriesPublication)
 			{
@@ -284,11 +280,7 @@
 			}
 			else if (e.Button == GeckoMouseButton.Right)
 			{
-<<<<<<< HEAD
-				HandleDomRightClick(browser, e, element, m_propertyTable, m_mediator, m_configObjectName);
-=======
-				HandleDomRightClick(browser, e, element, m_mediator);
->>>>>>> bb7cc4c5
+				HandleDomRightClick(browser, e, element, m_propertyTable, m_mediator);
 			}
 		}
 
@@ -467,19 +459,12 @@
 		/// <remarks>
 		/// This is static so that the method can be shared with XhtmlRecordDocView.
 		/// </remarks>
-<<<<<<< HEAD
-		internal static void HandleDomRightClick(GeckoWebBrowser browser, DomMouseEventArgs e,
-			GeckoElement element, PropertyTable propertyTable, Mediator mediator, string configObjectName)
-=======
-		[SuppressMessage("Gendarme.Rules.Correctness", "EnsureLocalDisposalRule",
-			Justification = "ToolStripMenuItems get added to m_contextMenu.Items; ContextMenuStrip is disposed in DisposeContextMenu()")]
-		internal static void HandleDomRightClick(GeckoWebBrowser browser, DomMouseEventArgs e, GeckoElement element, Mediator mediator)
->>>>>>> bb7cc4c5
+		internal static void HandleDomRightClick(GeckoWebBrowser browser, DomMouseEventArgs e, GeckoElement element, PropertyTable propertyTable, Mediator mediator)
 		{
 			Guid topLevelGuid;
 			GeckoElement entryElement;
 			var classList = GetClassListFromGeckoElement(element, out topLevelGuid, out entryElement);
-			var localizedName = DictionaryConfigurationListener.GetDictionaryConfigurationType(mediator);
+			var localizedName = DictionaryConfigurationListener.GetDictionaryConfigurationType(propertyTable);
 			var label = string.Format(xWorksStrings.ksConfigure, localizedName);
 			s_contextMenu = new ContextMenuStrip();
 			var item = new DisposableToolStripMenuItem(label);
@@ -593,7 +578,7 @@
 					current = cache.ServiceLocator.GetObject(guid);
 				else if (clerk != null)
 					current = clerk.CurrentObject;
-				var controller = new DictionaryConfigurationController(dlg, propertyTable, current);
+				var controller = new DictionaryConfigurationController(dlg, propertyTable, mediator, current);
 				controller.SetStartingNode(classList);
 				dlg.Text = String.Format(xWorksStrings.ConfigureTitle, DictionaryConfigurationListener.GetDictionaryConfigurationType(propertyTable));
 				dlg.HelpTopic = DictionaryConfigurationListener.GetConfigDialogHelpTopic(propertyTable);
@@ -959,13 +944,13 @@
 				if (writingSystem == null)
 					return;
 				var currReversalWs = writingSystem.Id;
-				var currentConfig = m_mediator.PropertyTable.GetStringProperty("ReversalIndexPublicationLayout", string.Empty);
+				var currentConfig = m_propertyTable.GetStringProperty("ReversalIndexPublicationLayout", string.Empty);
 				var configuration = File.Exists(currentConfig) ? new DictionaryConfigurationModel(currentConfig, Cache) : null;
 				if (configuration == null || configuration.WritingSystem != currReversalWs)
 				{
-					var newConfig = Path.Combine(DictionaryConfigurationListener.GetProjectConfigurationDirectory(m_mediator),
+					var newConfig = Path.Combine(DictionaryConfigurationListener.GetProjectConfigurationDirectory(m_propertyTable),
 						writingSystem.DisplayLabel + DictionaryConfigurationModel.FileExtension);
-					m_mediator.PropertyTable.SetProperty("ReversalIndexPublicationLayout", newConfig, true);
+					m_propertyTable.SetProperty("ReversalIndexPublicationLayout", newConfig, true);
 				}
 			}
 			var currentObjectGuid = Clerk.CurrentObject.Guid.ToString();
