﻿// Copyright (c) 2014-2016 SIL International
// This software is licensed under the LGPL, version 2.1 or later
// (http://www.gnu.org/licenses/lgpl-2.1.html)

using System;
using System.Collections.Generic;
using System.Diagnostics.CodeAnalysis;
using System.Drawing;
using System.IO;
using System.Linq;
using System.Windows.Forms;
using System.Xml;
using Gecko;
<<<<<<< HEAD
using SIL.CoreImpl;
=======
using Gecko.DOM;
>>>>>>> aa882c6e
using SIL.FieldWorks.Common.FwUtils;
using SIL.FieldWorks.FDO;
using SIL.FieldWorks.FdoUi;
using SIL.FieldWorks.FwCoreDlgs;
using SIL.Utils;
using SIL.Windows.Forms.HtmlBrowser;

namespace SIL.FieldWorks.XWorks
{
	/// <summary>
	/// This class handles the display of configured xhtml for a particular publication in a dynamically loadable XWorksView.
	/// </summary>
	internal class XhtmlDocView : XWorksViewBase, IFindAndReplaceContext, IPostLayoutInit
	{
		private XWebBrowser m_mainView;
		private DictionaryPublicationDecorator m_pubDecorator;
		private string m_selectedObjectID = string.Empty;
		internal string m_configObjectName;

		#region Overrides of XWorksViewBase

		/// <summary>
		/// Initialize a FLEx component with the basic interfaces.
		/// </summary>
		/// <param name="flexComponentParameters">Parameter object that contains the required three interfaces.</param>
		public override void InitializeFlexComponent(FlexComponentParameters flexComponentParameters)
		{
			base.InitializeFlexComponent(flexComponentParameters);

			m_mainView = new XWebBrowser(XWebBrowser.BrowserType.GeckoFx)
		{
				Dock = DockStyle.Fill,
				Location = new Point(0, 0),
				IsWebBrowserContextMenuEnabled = false
			};
			ReadParameters();
			// Use update helper to help with optimizations and special cases for list loading
			using (var luh = new RecordClerk.ListUpdateHelper(Clerk, Clerk.ListLoadingSuppressed))
			{
				Clerk.UpdateOwningObjectIfNeeded();
			}
			Controls.Add(m_mainView);

			var browser = m_mainView.NativeBrowser as GeckoWebBrowser;
			if (browser != null)
			{
				var clerk = XmlUtils.GetOptionalAttributeValue(m_configurationParametersElement, "clerk");
				if (clerk == "entries" || clerk == "AllReversalEntries")
				{
					browser.DomClick += OnDomClick;
					browser.DomKeyPress += OnDomKeyPress;
					browser.DocumentCompleted += OnDocumentCompleted;
				}
			}
		}

		/// <summary>
		/// Handle a key press in the web browser displaying the xhtml. [TODO: LT-xxxxx]
		/// </summary>
		private void OnDomKeyPress(object sender, DomKeyEventArgs e)
		{
			System.Diagnostics.Debug.WriteLine(String.Format(@"DEBUG: OnDomKeyPress({0}, {1})", sender, e));
		}

		/// <summary>
		/// Handle a mouse click in the web browser displaying the xhtml.
		/// </summary>
		[SuppressMessage("Gendarme.Rules.Correctness", "EnsureLocalDisposalRule", Justification = "element does NOT need to be disposed locally!")]
		private void OnDomClick(object sender, DomMouseEventArgs e)
		{
			CloseContextMenuIfOpen();
			var browser = m_mainView.NativeBrowser as GeckoWebBrowser;
			if (browser == null)
				return;
			var element = browser.DomDocument.ElementFromPoint(e.ClientX, e.ClientY);
			if (element == null || element.TagName == "html")
				return;
			if (e.Button == GeckoMouseButton.Left)
			{
				// Select the entry represented by the current element.  [LT-16982]
				HandleDomLeftClick(Clerk, e, element);
			}
			else if (e.Button == GeckoMouseButton.Right)
			{
				HandleDomRightClick(browser, e, element, PropertyTable, Publisher, m_configObjectName);
			}
		}

		/// <summary>
		/// Set the style attribute on the current entry to color the background after document completed.
		/// </summary>
		private void OnDocumentCompleted(object sender, EventArgs e)
		{
			var browser = m_mainView.NativeBrowser as GeckoWebBrowser;
			if (browser != null)
			{
				CloseContextMenuIfOpen();
				SetActiveSelectedEntryOnView(browser);
			}
		}

		internal static void HandleDomLeftClick(RecordClerk clerk, DomMouseEventArgs e, GeckoElement element)
		{
			GeckoElement dummy;
			var topLevelGuid = GetHrefFromGeckoDomElement(element);
			if (topLevelGuid == Guid.Empty)
				GetClassListFromGeckoElement(element, out topLevelGuid, out dummy);
			if (topLevelGuid != Guid.Empty)
			{
				var currentObj = clerk.CurrentObject;
				if (currentObj != null && currentObj.Guid == topLevelGuid)
				{
					// don't need to jump, we're already here...
					// unless this is a video link
					if (element is GeckoAnchorElement)
						return; // don't handle the click; gecko will jump to the link
				}
				else
				{
					clerk.JumpToRecord(topLevelGuid);
				}
			}
			e.Handled = true;
		}

		/// <summary>
		/// Pop up a menu to allow the user to start the document configuration dialog, and
		/// start the dialog at the configuration node indicated by the current element.
		/// </summary>
		/// <remarks>
		/// This is static so that the method can be shared with XhtmlRecordDocView.
		/// </remarks>
		[SuppressMessage("Gendarme.Rules.Correctness", "EnsureLocalDisposalRule",
			Justification = "ToolStripMenuItems get added to m_contextMenu.Items; ContextMenuStrip is disposed in DisposeContextMenu()")]
		internal static void HandleDomRightClick(GeckoWebBrowser browser, DomMouseEventArgs e,
			GeckoElement element, IPropertyTable propertyTable, IPublisher publisher, string configObjectName)
		{
			Guid topLevelGuid;
			GeckoElement entryElement;
			var classList = GetClassListFromGeckoElement(element, out topLevelGuid, out entryElement);
			var label = string.Format(xWorksStrings.ksConfigure, configObjectName);
			s_contextMenu = new ContextMenuStrip();
			var item = new ToolStripMenuItem(label);
			s_contextMenu.Items.Add(item);
			item.Click += RunConfigureDialogAt;
<<<<<<< HEAD
			item.Tag = new object[] { propertyTable, publisher, classList, topLevelGuid };
=======
			item.Tag = new object[] { propertyTable, mediator, classList, topLevelGuid };
			if (e.CtrlKey) // show hidden menu item for tech support
			{
				item = new ToolStripMenuItem(xWorksStrings.ksInspect);
				s_contextMenu.Items.Add(item);
				item.Click += RunDiagnosticsDialogAt;
				item.Tag = new object[] { mediator, entryElement, topLevelGuid };
			}
>>>>>>> aa882c6e
			s_contextMenu.Show(browser, new Point(e.ClientX, e.ClientY));
			s_contextMenu.Closed += m_contextMenu_Closed;
			e.Handled = true;
		}

		/// <summary>
		/// Returns the class hierarchy for a GeckoElement
		/// </summary>
		/// <remarks>LT-17213 Internal for use in DictionaryConfigurationDlg</remarks>
		[SuppressMessage("Gendarme.Rules.Correctness", "EnsureLocalDisposalRule",
			Justification = "elem does NOT need to be disposed locally!")]
		internal static List<string> GetClassListFromGeckoElement(GeckoElement element, out Guid topLevelGuid, out GeckoElement entryElement)
		{
			topLevelGuid = Guid.Empty;
			entryElement = element;
			var classList = new List<string>();
			if (entryElement.TagName == "body" || entryElement.TagName == "html")
				return classList;
			for (; entryElement != null; entryElement = entryElement.ParentElement)
			{
				var className = entryElement.GetAttribute("class");
				if (string.IsNullOrEmpty(className))
					continue;
				if (className == "letHead")
					break;
				classList.Insert(0, className);
				if (entryElement.TagName == "div" && entryElement.ParentElement.TagName == "body")
				{
					topLevelGuid = GetGuidFromGeckoDomElement(entryElement);
					break; // we have the element we want; continuing to loop will get its parent instead
				}
			}
			return classList;
		}

		internal static Guid GetHrefFromGeckoDomElement(GeckoElement element)
		{
			if (!element.HasAttribute("href"))
				return Guid.Empty;

			var hrefVal = element.GetAttribute("href");
			return !hrefVal.StartsWith("#g") ? Guid.Empty : new Guid(hrefVal.Substring(2));
		}

		private static Guid GetGuidFromGeckoDomElement(GeckoElement element)
		{
			if (!element.HasAttribute("id"))
				return Guid.Empty;

			var idVal = element.GetAttribute("id");
			return !idVal.StartsWith("g") ? Guid.Empty : new Guid(idVal.Substring(1));
		}

		/// <summary>
		/// Close and delete the context menu if it exists.  This appears to be needed (at least on Linux)
		/// if the user clicks somewhere in the browser other than the menu.
		/// </summary>
		internal static void CloseContextMenuIfOpen()
		{
			if (s_contextMenu != null)
			{
				s_contextMenu.Close();
				DisposeContextMenu(null, null);
			}
		}

		private static void m_contextMenu_Closed(object sender, ToolStripDropDownClosedEventArgs e)
		{
			Application.Idle += DisposeContextMenu;
		}

		private static void DisposeContextMenu(object sender, EventArgs e)
		{
			Application.Idle -= DisposeContextMenu;
			if (s_contextMenu != null)
			{
				s_contextMenu.Dispose();
				s_contextMenu = null;
			}
		}

		// Context menu exists just for one invocation (until idle).
		private static ContextMenuStrip s_contextMenu;

		private static void RunConfigureDialogAt(object sender, EventArgs e)
		{
			var item = (ToolStripMenuItem)sender;
<<<<<<< HEAD
			var tagObjects = item.Tag as object[];
			var propertyTable = tagObjects[0] as IPropertyTable;
			var publisher = tagObjects[1] as IPublisher;
=======
			var tagObjects = (object[])item.Tag;
			var propertyTable = tagObjects[0] as PropertyTable;
			var mediator = tagObjects[1] as Mediator;
>>>>>>> aa882c6e
			var classList = tagObjects[2] as List<string>;
			var guid = (Guid)tagObjects[3];
			bool refreshNeeded;
			using (var dlg = new DictionaryConfigurationDlg(propertyTable))
			{
				var cache = propertyTable.GetValue<FdoCache>("cache");
				var clerk = propertyTable.GetValue<RecordClerk>("ActiveClerk", null);
				ICmObject current = null;
				if (guid != Guid.Empty && cache != null)
					current = cache.ServiceLocator.GetObject(guid);
				else if (clerk != null)
					current = clerk.CurrentObject;
				var controller = new DictionaryConfigurationController(dlg, propertyTable, current);
				controller.SetStartingNode(classList);
				dlg.Text = String.Format(xWorksStrings.ConfigureTitle, DictionaryConfigurationListener.GetDictionaryConfigurationType(propertyTable));
				dlg.HelpTopic = DictionaryConfigurationListener.GetConfigDialogHelpTopic(propertyTable);
				dlg.ShowDialog(propertyTable.GetValue<IWin32Window>("window"));
				refreshNeeded = controller.MasterRefreshRequired;
			}
			if (refreshNeeded)
				mediator.SendMessage("MasterRefresh", null);
		}

		private static void RunDiagnosticsDialogAt(object sender, EventArgs e)
		{
			var item = (ToolStripMenuItem)sender;
			var tagObjects = (object[])item.Tag;
			var propTable = (PropertyTable)tagObjects[0];
			var element = (GeckoElement)tagObjects[1];
			var guid = (Guid)tagObjects[2];
			using (var dlg = new XmlDiagnosticsDlg(element, guid))
			{
				dlg.ShowDialog(propTable.GetValue<IWin32Window>("window"));
			}
<<<<<<< HEAD
			publisher.Publish("MasterRefresh", null);
=======
>>>>>>> aa882c6e
		}

		#endregion

		/// <summary>
		/// We wait until containing controls are laid out to try to set the content
		/// </summary>
		public void PostLayoutInit()
		{
			// Tell the Clerk it is active so it will update the list of entries. Pass false as we have no toolbar to update.
			Clerk.ActivateUI(false);
			// Update the entry list if necessary
			if(!Clerk.ListLoadingSuppressed && Clerk.RequestedLoadWhileSuppressed)
			{
				Clerk.UpdateList(true, true);
			}
			// Grab the selected publication and make sure that we grab a valid configuration for it.
			// In some cases (e.g where a user reset their local settings) the stored configuration may no longer
			// exist on disk.
			var validConfiguration = SetCurrentDictionaryPublicationLayout();
			UpdateContent(PublicationDecorator, validConfiguration);
		}

		private string SetCurrentDictionaryPublicationLayout()
		{
			var pubName = GetCurrentPublication();
			var currentConfiguration = GetCurrentConfiguration(false);
			var validConfiguration = GetValidConfigurationForPublication(pubName);
			if(validConfiguration != currentConfiguration)
				SetCurrentConfiguration(validConfiguration, false);
			return validConfiguration;
		}

#if RANDYTODO
		/// <summary>
		/// Populate the list of publications for the first dictionary titlebar menu.
		/// </summary>
		/// <returns></returns>
		public bool OnDisplayPublications(object parameter, ref UIListDisplayProperties display)
		{
			List<string> inConfig;
			List<string> notInConfig;
			SplitPublicationsByConfiguration(Cache.LangProject.LexDbOA.PublicationTypesOA.PossibilitiesOS,
														GetCurrentConfiguration(false),
														out inConfig, out notInConfig);
			foreach(var pub in inConfig)
			{
				display.List.Add(pub, pub, null, null);
			}
			if(notInConfig.Any())
			{
				display.List.Add(new SeparatorItem());
				foreach(var pub in notInConfig)
				{
					display.List.Add(pub, pub, null, null);
				}
			}
			return true;
		}

		/// <summary>
		/// Populate the list of dictionary configuration views for the second dictionary titlebar menu.
		/// </summary>
		/// <remarks>The areaconfiguration.xml defines the "Configurations" menu and the XWorksViews event handling calls this</remarks>
		public bool OnDisplayConfigurations(object parameter, ref UIListDisplayProperties display)
		{
			IDictionary<string, string> hasPub;
			IDictionary<string, string> doesNotHavePub;
			var allConfigurations = GatherBuiltInAndUserConfigurations();
			SplitConfigurationsByPublication(allConfigurations,
														GetCurrentPublication(),
														out hasPub, out doesNotHavePub);
			// Add menu items that display the configuration name and send PropChanges with
			// the configuration path.
			foreach(var config in hasPub)
			{
				display.List.Add(config.Key, config.Value, null, null);
			}
			if(doesNotHavePub.Count > 0)
			{
				display.List.Add(new SeparatorItem());
				foreach(var config in doesNotHavePub)
				{
					display.List.Add(config.Key, config.Value, null, null);
				}
			}
			return true;
		}
#endif

		/// <summary>
		/// Read in the parameters to determine which sequence/collection we are editing.
		/// </summary>
		protected override void ReadParameters()
		{
			base.ReadParameters();
			var backColorName = XmlUtils.GetOptionalAttributeValue(m_configurationParametersElement,
				"backColor", "Window");
			BackColor = Color.FromName(backColorName);
			m_configObjectName = XmlUtils.GetOptionalAttributeValue(m_configurationParametersElement, "configureObjectName", null);
		}

		/// <summary>
		/// We aren't using the record clerk for this view so we override this method to do nothing.
		/// </summary>
		protected override void SetupDataContext()
		{
		}

		/// <summary>
		/// Stores the configuration name as the key, and the file path as the value
		/// User configuration files with the same name as a shipped configuration will trump the shipped
		/// </summary>
		/// <seealso cref="DictionaryConfigurationController.ListDictionaryConfigurationChoices()"/>
		/// <returns></returns>
		internal SortedDictionary<string, string> GatherBuiltInAndUserConfigurations()
		{
			var configurations = new SortedDictionary<string, string>();
			var defaultConfigs = Directory.EnumerateFiles(Path.Combine(FwDirectoryFinder.DefaultConfigurations, m_configObjectName),
																			"*" + DictionaryConfigurationModel.FileExtension);
			// for every configuration file in the DefaultConfigurations folder add an entry
			AddOrOverrideConfiguration(defaultConfigs, configurations);
			var projectConfigPath = Path.Combine(FdoFileHelper.GetConfigSettingsDir(Cache.ProjectId.ProjectFolder),
																m_configObjectName);
			if(Directory.Exists(projectConfigPath))
			{
				var projectConfigs = Directory.EnumerateFiles(projectConfigPath, "*" + DictionaryConfigurationModel.FileExtension);
				// for every configuration in the projects configurations folder either override a shipped configuration or add an entry
				AddOrOverrideConfiguration(projectConfigs, configurations);
			}
			return configurations;
		}

		/// <summary>
		/// Reads just the configuration name out of each configuration file and either adds it to the configurations
		/// dictionary by name or overwrites a previous entry with a new file location.
		/// </summary>
		private static void AddOrOverrideConfiguration(IEnumerable<string> configFiles,
																	  IDictionary<string, string> configurations)
		{
			foreach(var configFile in configFiles)
			{
				using(var fileStream = new FileStream(configFile, FileMode.Open, FileAccess.Read))
				using(var reader = XmlReader.Create(fileStream))
				{
					do
					{
						reader.Read();
					} while(reader.NodeType != XmlNodeType.Element);
					// Get the root xml element to grab the "name" value
					var configName = reader["name"];
					if(configName == null)
						throw new InvalidDataException(String.Format("{0} is an invalid configuration file",
																					configFile));
					configurations[configName] = configFile;
				}
			}
		}

		/// <summary>
		/// Handle the 'Edit Publications' menu item click (defined in the Lexicon areaConfiguration.xml)
		/// </summary>
		/// <param name="commandObject"></param>
		/// <returns></returns>
		public virtual bool OnJumpToTool(object commandObject)
		{
#if RANDYTODO
			var coreCommand = commandObject as Command;
			if(coreCommand != null)
			{
				var tool = XmlUtils.GetManditoryAttributeValue(coreCommand.Parameters[0], "tool");
				if(tool != "publicationsEdit")
					return false;

				var commands = new List<string>
										{
											"AboutToFollowLink",
											"FollowLink"
										};
				var parms = new List<object>
										{
											null,
											new FwLinkArgs(tool, Guid.Empty)
										};
				Publisher.Publish(commands, parms);
				return true;
			}
#endif
			return false;
		}

		/// <summary>
		/// All publications which the given configuration apply to will be placed in the inConfig collection.
		/// All publications which the configuration does not apply to will be placed in the notInConfig collection.
		/// </summary>
		internal void SplitPublicationsByConfiguration(IFdoOwningSequence<ICmPossibility> publications,
																	  string configurationPath,
																	  out List<string> inConfig,
																	  out List<string> notInConfig)
		{
			inConfig = new List<string>();
			notInConfig = new List<string>();
			var config = new DictionaryConfigurationModel(configurationPath, Cache);
			foreach(var pub in publications)
			{
				var name = pub.Name.UserDefaultWritingSystem.Text;
				if(config.AllPublications || config.Publications.Contains(name))
				{
					inConfig.Add(name);
				}
				else
				{
					notInConfig.Add(name);
				}
			}
		}

		/// <summary>
		/// All the configurations which apply to the given publication will be placed in the hasPub dictionary.
		/// All that do not apply to it will be placed in the doesNotHavePub dictionary.
		/// </summary>
		internal void SplitConfigurationsByPublication(IDictionary<string, string> configurations,
																	  string publication,
																	  out IDictionary<string, string> hasPub,
																	  out IDictionary<string, string> doesNotHavePub)
		{
			hasPub = new SortedDictionary<string, string>();
			doesNotHavePub = new SortedDictionary<string, string>();
			foreach(var config in configurations)
			{
				var model = new DictionaryConfigurationModel(config.Value, Cache);
				if(model.AllPublications || publication.Equals(xWorksStrings.AllEntriesPublication)
												 || model.Publications.Contains(publication))
				{
					hasPub[config.Key] = config.Value;
				}
				else
				{
					doesNotHavePub[config.Key] = config.Value;
				}
			}
		}

		internal string GetValidPublicationForConfiguration(string configuration)
		{
			var currentPub = GetCurrentPublication();
			List<string> inConfinguration;
			List<string> notInConfinguration;
			SplitPublicationsByConfiguration(Cache.LangProject.LexDbOA.PublicationTypesOA.PossibilitiesOS,
														configuration,
														out inConfinguration, out notInConfinguration);
			return inConfinguration.Contains(currentPub) ? currentPub : inConfinguration.FirstOrDefault();
		}

		internal string GetValidConfigurationForPublication(string publication)
		{
			if(publication == xWorksStrings.AllEntriesPublication)
				return GetCurrentConfiguration(false);
			var currentConfig = GetCurrentConfiguration(false);
			var allConfigurations = GatherBuiltInAndUserConfigurations();
			IDictionary<string, string> hasPub;
			IDictionary<string, string> doesNotHavePub;
			SplitConfigurationsByPublication(allConfigurations,
														publication,
														out hasPub, out doesNotHavePub);
			// If the current configuration is already valid use it otherwise return
			// the first valid one or null if no configurations have the publication.
			if(hasPub.Values.Contains(currentConfig))
			{
				return currentConfig;
			}
			return hasPub.Count > 0 ? hasPub.First().Value : null;
		}

		/// <summary>
		/// Receives the broadcast message "PropertyChanged"
		/// </summary>
		public void OnPropertyChanged(string name)
		{
			switch(name)
			{
				case "SelectedPublication":
					var pubDecorator = PublicationDecorator;
					var validConfiguration = SetCurrentDictionaryPublicationLayout();
					UpdateContent(pubDecorator, validConfiguration);
					break;
				case "DictionaryPublicationLayout":
				case "ReversalIndexPublicationLayout":
					var currentConfig = GetCurrentConfiguration(false);
					if (name == "ReversalIndexPublicationLayout")
						currentConfig = GetCurrentConfigForReversalIndex(currentConfig);
					var currentPublication = GetCurrentPublication();
					var validPublication = GetValidPublicationForConfiguration(currentConfig) ?? xWorksStrings.AllEntriesPublication;
					if(validPublication != currentPublication)
					{
						PropertyTable.SetProperty("SelectedPublication", validPublication, false, true);
					}
					SetReversalIndexOnPropertyDlg();
					UpdateContent(PublicationDecorator, currentConfig);
					break;
				case "ActiveClerkSelectedObject":
					var browser = m_mainView.NativeBrowser as GeckoWebBrowser;
					if (browser != null)
					{
						RemoveStyleFromPreviousSelectedEntryOnView(browser);
						SetActiveSelectedEntryOnView(browser);
					}
					break;
				default:
					// Not sure what other properties might change, but I'm not doing anything.
					break;
			}
		}

		/// <summary>
		/// Remove the style from the previously selected entry.
		/// </summary>
		[SuppressMessage("Gendarme.Rules.Correctness", "EnsureLocalDisposalRule", Justification = "GeckoHtmlElement does NOT need to be disposed locally!")]
		private void RemoveStyleFromPreviousSelectedEntryOnView(GeckoWebBrowser browser)
		{
			if (string.IsNullOrEmpty(m_selectedObjectID))
			{
				return;
			}
			var prevSelectedByGuid = browser.Document.GetHtmlElementById("g" + m_selectedObjectID);
			if (prevSelectedByGuid != null)
			{
				prevSelectedByGuid.RemoveAttribute("style");
			}
		}

		/// <summary>
		/// Set the style attribute on the current entry to color the background.
		/// </summary>
		[SuppressMessage("Gendarme.Rules.Correctness", "EnsureLocalDisposalRule", Justification = "GeckoHtmlElement does NOT need to be disposed locally!")]
		private void SetActiveSelectedEntryOnView(GeckoWebBrowser browser)
		{
			if (Clerk.CurrentObject == null)
				return;
			var currentObjectGuid = Clerk.CurrentObject.Guid.ToString();
			var currSelectedByGuid = browser.Document.GetHtmlElementById("g" + currentObjectGuid);
			if (currSelectedByGuid != null)
			{
				currSelectedByGuid.ScrollIntoView(true);
				currSelectedByGuid.SetAttribute("style", "background-color:LightYellow");
				m_selectedObjectID = currentObjectGuid;
			}
		}

		/// <summary>
		/// Method to handle the reversalIndex selection from the Pane-Bar combo box, It is special scenario for Reversal Index
		/// </summary>
		/// <param name="currentConfig">Configuration from ReversalIndexPublicationLayout, Which may be default</param>
		/// <returns></returns>
		private string GetCurrentConfigForReversalIndex(string currentConfig)
		{
			var allConfigurations = GatherBuiltInAndUserConfigurations();
			var reversalIndexGuid = ReversalIndexEntryUi.GetObjectGuidIfValid(PropertyTable, "ReversalIndexGuid");
			var currentReversalIndex = Cache.ServiceLocator.GetObject(reversalIndexGuid) as IReversalIndex;
			if (currentReversalIndex != null && allConfigurations.Keys.Contains(currentReversalIndex.ShortName))
			{
				currentConfig = allConfigurations[currentReversalIndex.ShortName];
				SetCurrentConfiguration(currentConfig, false);
				SetReversalIndexOnPropertyDlg();
			}
			return currentConfig;
		}


		/// <summary>
		/// Method which set the current writing system when selected in ConfigureReversalIndexDialog
		/// </summary>
		private void SetReversalIndexOnPropertyDlg() // REVIEW (Hasso) 2016.01: this seems to sabotage whatever is selected in the Config dialog
		{
			var currWsPath = PropertyTable.GetValue("ReversalIndexPublicationLayout", string.Empty);
			var currWsName = Path.GetFileNameWithoutExtension(currWsPath);
			var currentAnalysisWsList = Cache.LanguageProject.CurrentAnalysisWritingSystems;
			var wsObj = currentAnalysisWsList.FirstOrDefault(ws => ws.DisplayLabel == currWsName);
			if (wsObj == null || wsObj.DisplayLabel.ToLower().Contains("audio"))
				return;
			var riRepo = Cache.ServiceLocator.GetInstance<IReversalIndexRepository>();
			var mHvoRevIdx = riRepo.FindOrCreateIndexForWs(wsObj.Handle).Hvo;
			var revGuid = Cache.ServiceLocator.GetInstance<ICmObjectRepository>().GetObject(mHvoRevIdx).Guid;
			PropertyTable.SetProperty("ReversalIndexGuid", revGuid.ToString(), true, true);
		}

		public void OnMasterRefresh(object sender)
		{
			var currentConfig = GetCurrentConfiguration(false);
			var currentPublication = GetCurrentPublication();
			var validPublication = GetValidPublicationForConfiguration(currentConfig) ?? xWorksStrings.AllEntriesPublication;
			if (currentPublication != xWorksStrings.AllEntriesPublication && currentPublication != validPublication)
			{
				PropertyTable.SetProperty("SelectedPublication", validPublication, true, true);
			}
			UpdateContent(PublicationDecorator, currentConfig);
		}

#if RANDYTODO
		public virtual bool OnDisplayShowAllEntries(object commandObject, ref UIItemDisplayProperties display)
		{
			var pubName = GetCurrentPublication();
			display.Enabled = true;
			display.Checked = (xWorksStrings.AllEntriesPublication == pubName);
			return true;
		}
#endif

		public bool OnShowAllEntries(object args)
		{
			PropertyTable.SetProperty("SelectedPublication", xWorksStrings.AllEntriesPublication, true, true);
			return true;
		}

		private void UpdateContent(DictionaryPublicationDecorator publicationDecorator, string configurationFile)
		{
			SetInfoBarText();
			var htmlErrorMessage = xWorksStrings.ksErrorDisplayingPublication;
			if (String.IsNullOrEmpty(configurationFile))
			{
				htmlErrorMessage = xWorksStrings.NoConfigsMatchPub;
			}
			else
			{
				using (new WaitCursor(this.ParentForm))
				using (var progressDlg = new SIL.FieldWorks.Common.Controls.ProgressDialogWithTask(this.ParentForm))
				{
<<<<<<< HEAD
					using (var progressDlg = new Common.Controls.ProgressDialogWithTask(ParentForm))
=======
					progressDlg.AllowCancel = true;
					progressDlg.CancelLabelText = xWorksStrings.ksCancelingPublicationLabel;
					progressDlg.Title = xWorksStrings.ksPreparingPublicationDisplay;
					var xhtmlPath = progressDlg.RunTask(true, SaveConfiguredXhtmlAndDisplay, publicationDecorator, configurationFile) as string;
					if (xhtmlPath != null)
>>>>>>> aa882c6e
					{
						if (progressDlg.IsCanceling)
						{
							m_mediator.SendMessage("SetToolFromName", "lexiconEdit");
						}
						else
						{
							m_mainView.Url = new Uri(xhtmlPath);
							m_mainView.Refresh(WebBrowserRefreshOption.Completely);
<<<<<<< HEAD
							return;
=======
>>>>>>> aa882c6e
						}
						return;
					}
				}
			}
			m_mainView.DocumentText = String.Format("<html><body>{0}</body></html>", htmlErrorMessage);
		}

		private object SaveConfiguredXhtmlAndDisplay(IThreadedProgress progress, object[] args)
		{
			if (args.Length != 2)
				return null;
			var publicationDecorator = (DictionaryPublicationDecorator)args[0];
			var configurationFile = (string)args[1];
			if (progress != null)
				progress.Message = xWorksStrings.ksObtainingEntriesToDisplay;
			var configuration = new DictionaryConfigurationModel(configurationFile, Cache);
			publicationDecorator.Refresh();
<<<<<<< HEAD
			var entriesToPublish = publicationDecorator.GetEntriesToPublish(PropertyTable, Clerk.VirtualFlid);
			var baseName = MakeFilenameSafeForHtml(Path.GetFileNameWithoutExtension(configurationFile));
			var basePath = Path.Combine(Path.GetTempPath(), "DictionaryPreview", baseName);
			Directory.CreateDirectory(Path.GetDirectoryName(basePath));
			var xhtmlPath = basePath + ".xhtml";
			var cssPath = basePath + ".css";
#if DEBUG
=======
			var entriesToPublish = publicationDecorator.GetEntriesToPublish(m_propertyTable, Clerk.VirtualFlid);
>>>>>>> aa882c6e
			var start = DateTime.Now;
#endif
			if (progress != null)
			{
				progress.Minimum = 0;
				var entryCount = entriesToPublish.Length;
				progress.Maximum = entryCount + 1 + entryCount / 100;
				progress.Position++;
			}
<<<<<<< HEAD
			ConfiguredXHTMLGenerator.SavePublishedHtmlWithStyles(entriesToPublish, publicationDecorator, configuration, PropertyTable, xhtmlPath, cssPath, progress);
#if DEBUG
			var end = DateTime.Now;
			System.Diagnostics.Debug.WriteLine(String.Format("saving xhtml/css took {0}", end - start));
#endif
=======
			var xhtmlPath = ConfiguredXHTMLGenerator.SavePreviewHtmlWithStyles(entriesToPublish, publicationDecorator, configuration, m_propertyTable, progress);
			var end = DateTime.Now;
			System.Diagnostics.Debug.WriteLine(string.Format("saving xhtml/css took {0}", end - start));
>>>>>>> aa882c6e
			return xhtmlPath;
		}

		/// <summary>
		/// Interpreting the xhtml, gecko doesn't load css files with a # character in it.  (probably because it carries meaning in a URL)
		/// It's probably safe to assume that : and ? characters would also cause problems.
		/// </summary>
		public static string MakeFilenameSafeForHtml(string name)
		{
			if (name == null)
				return String.Empty;
			return name.Replace('#', '-').Replace('?', '-').Replace(':', '-');
		}

		private string GetCurrentPublication()
		{
			// Returns the current publication and use '$$all_entries$$' if none has yet been set
			return PropertyTable.GetValue("SelectedPublication", xWorksStrings.AllEntriesPublication);
		}

		private string GetCurrentConfiguration(bool fUpdate)
		{
			return DictionaryConfigurationListener.GetCurrentConfiguration(PropertyTable, fUpdate);
		}

		private void SetCurrentConfiguration(string currentConfig, bool fUpdate)
		{
			DictionaryConfigurationListener.SetCurrentConfiguration(PropertyTable, currentConfig, fUpdate);
		}

		public DictionaryPublicationDecorator PublicationDecorator
		{
			get
			{
				if(m_pubDecorator == null)
				{
					m_pubDecorator = new DictionaryPublicationDecorator(Cache, Clerk.VirtualListPublisher, Clerk.VirtualFlid);
				}
				var pubName = GetCurrentPublication();
				if(xWorksStrings.AllEntriesPublication == pubName)
				{
					// A null publication means show everything
					m_pubDecorator.Publication = null;
				}
				else
				{
					// look up the publication object

					var pub = (from item in Cache.LangProject.LexDbOA.PublicationTypesOA.PossibilitiesOS
									where item.Name.UserDefaultWritingSystem.Text == pubName
									select item).FirstOrDefault();
					if(pub != null && pub != m_pubDecorator.Publication)
					{
						// change the publication if it is different from the current one
						m_pubDecorator.Publication = pub;
					}
				}
				return m_pubDecorator;
			}
		}

		private void SetConfigViewTitle()
		{
			var maxViewWidth = Width/2 - kSpaceForMenuButton;
			var allConfigurations = GatherBuiltInAndUserConfigurations();
			string curViewName;
			var currentConfig = GetCurrentConfiguration(false);
			if(allConfigurations.ContainsValue(currentConfig))
			{
				curViewName = allConfigurations.First(item => item.Value == currentConfig).Key;
			}
			else
			{
				curViewName = allConfigurations.First().Key;
			}
			// Limit length of View title to remaining available width
			curViewName = TrimToMaxPixelWidth(Math.Max(2, maxViewWidth), curViewName);
			var isReversalIndex = DictionaryConfigurationListener.GetDictionaryConfigurationType(m_propertyTable) == xWorksStrings.ReversalIndex;
			if (!isReversalIndex)
				ResetSpacer(maxViewWidth, curViewName);
			else
				((IPaneBar) m_informationBar).Text = curViewName;
		}

		/// <summary>
		/// Sets the text on the info bar that appears above the main view panel.
		/// The xml configuration file that this view is based on can configure the text in several ways.
		/// </summary>
		protected override void SetInfoBarText()
		{
			if(m_informationBar == null)
				return;
			var titleStr = GetBaseTitleStringFromConfig();
<<<<<<< HEAD
			var isReversalIndex = DictionaryConfigurationListener.GetDictionaryConfigurationBaseType(PropertyTable) == "Reversal Index";
			if (isReversalIndex && Clerk.OwningObject != null && Clerk.OwningObject.ShortName != null)
				titleStr = Clerk.OwningObject.ShortName;
=======
>>>>>>> aa882c6e
			if (titleStr == string.Empty)
			{
				base.SetInfoBarText();
				return;
			}
			// Set the configuration part of the title
			SetConfigViewTitle();
			//Set the publication part of the title
			var pubNameTitlePiece = GetCurrentPublication();
			if (pubNameTitlePiece == xWorksStrings.AllEntriesPublication)
				pubNameTitlePiece = xWorksStrings.ksAllEntries;
			titleStr = pubNameTitlePiece + " " + titleStr;
			var isReversalIndex = DictionaryConfigurationListener.GetDictionaryConfigurationType(m_propertyTable) == xWorksStrings.ReversalIndex;
			if (isReversalIndex)
			{
				var maxViewWidth = Width / 2 - kSpaceForMenuButton;
				// Limit length of View title to remaining available width
				titleStr = TrimToMaxPixelWidth(Math.Max(2, maxViewWidth), titleStr);
				ResetSpacer(maxViewWidth, titleStr);
			}
			else
				((IPaneBar) m_informationBar).Text = titleStr;
		}

		private const int kSpaceForMenuButton = 26;


		protected override void OnSizeChanged(EventArgs e)
		{
			base.OnSizeChanged(e);
			SetInfoBarText();
		}

		public string FindTabHelpId { get; private set; }
	}
}<|MERGE_RESOLUTION|>--- conflicted
+++ resolved
@@ -11,11 +11,8 @@
 using System.Windows.Forms;
 using System.Xml;
 using Gecko;
-<<<<<<< HEAD
+using Gecko.DOM;
 using SIL.CoreImpl;
-=======
-using Gecko.DOM;
->>>>>>> aa882c6e
 using SIL.FieldWorks.Common.FwUtils;
 using SIL.FieldWorks.FDO;
 using SIL.FieldWorks.FdoUi;
@@ -161,18 +158,14 @@
 			var item = new ToolStripMenuItem(label);
 			s_contextMenu.Items.Add(item);
 			item.Click += RunConfigureDialogAt;
-<<<<<<< HEAD
 			item.Tag = new object[] { propertyTable, publisher, classList, topLevelGuid };
-=======
-			item.Tag = new object[] { propertyTable, mediator, classList, topLevelGuid };
 			if (e.CtrlKey) // show hidden menu item for tech support
 			{
 				item = new ToolStripMenuItem(xWorksStrings.ksInspect);
 				s_contextMenu.Items.Add(item);
 				item.Click += RunDiagnosticsDialogAt;
-				item.Tag = new object[] { mediator, entryElement, topLevelGuid };
-			}
->>>>>>> aa882c6e
+				item.Tag = new object[] { propertyTable, entryElement, topLevelGuid };
+			}
 			s_contextMenu.Show(browser, new Point(e.ClientX, e.ClientY));
 			s_contextMenu.Closed += m_contextMenu_Closed;
 			e.Handled = true;
@@ -200,13 +193,13 @@
 					break;
 				classList.Insert(0, className);
 				if (entryElement.TagName == "div" && entryElement.ParentElement.TagName == "body")
-				{
+					{
 					topLevelGuid = GetGuidFromGeckoDomElement(entryElement);
 					break; // we have the element we want; continuing to loop will get its parent instead
-				}
-			}
+					}
+				}
 			return classList;
-		}
+			}
 
 		internal static Guid GetHrefFromGeckoDomElement(GeckoElement element)
 		{
@@ -260,15 +253,9 @@
 		private static void RunConfigureDialogAt(object sender, EventArgs e)
 		{
 			var item = (ToolStripMenuItem)sender;
-<<<<<<< HEAD
-			var tagObjects = item.Tag as object[];
+			var tagObjects = (object[])item.Tag;
 			var propertyTable = tagObjects[0] as IPropertyTable;
 			var publisher = tagObjects[1] as IPublisher;
-=======
-			var tagObjects = (object[])item.Tag;
-			var propertyTable = tagObjects[0] as PropertyTable;
-			var mediator = tagObjects[1] as Mediator;
->>>>>>> aa882c6e
 			var classList = tagObjects[2] as List<string>;
 			var guid = (Guid)tagObjects[3];
 			bool refreshNeeded;
@@ -289,24 +276,20 @@
 				refreshNeeded = controller.MasterRefreshRequired;
 			}
 			if (refreshNeeded)
-				mediator.SendMessage("MasterRefresh", null);
+				publisher.Publish("MasterRefresh", null);
 		}
 
 		private static void RunDiagnosticsDialogAt(object sender, EventArgs e)
 		{
 			var item = (ToolStripMenuItem)sender;
 			var tagObjects = (object[])item.Tag;
-			var propTable = (PropertyTable)tagObjects[0];
+			var propTable = (IPropertyTable)tagObjects[0];
 			var element = (GeckoElement)tagObjects[1];
 			var guid = (Guid)tagObjects[2];
 			using (var dlg = new XmlDiagnosticsDlg(element, guid))
 			{
 				dlg.ShowDialog(propTable.GetValue<IWin32Window>("window"));
 			}
-<<<<<<< HEAD
-			publisher.Publish("MasterRefresh", null);
-=======
->>>>>>> aa882c6e
 		}
 
 		#endregion
@@ -732,35 +715,27 @@
 			else
 			{
 				using (new WaitCursor(this.ParentForm))
-				using (var progressDlg = new SIL.FieldWorks.Common.Controls.ProgressDialogWithTask(this.ParentForm))
-				{
-<<<<<<< HEAD
 					using (var progressDlg = new Common.Controls.ProgressDialogWithTask(ParentForm))
-=======
+					{
 					progressDlg.AllowCancel = true;
 					progressDlg.CancelLabelText = xWorksStrings.ksCancelingPublicationLabel;
-					progressDlg.Title = xWorksStrings.ksPreparingPublicationDisplay;
-					var xhtmlPath = progressDlg.RunTask(true, SaveConfiguredXhtmlAndDisplay, publicationDecorator, configurationFile) as string;
-					if (xhtmlPath != null)
->>>>>>> aa882c6e
-					{
+						progressDlg.Title = xWorksStrings.ksPreparingPublicationDisplay;
+						var xhtmlPath = progressDlg.RunTask(true, SaveConfiguredXhtmlAndDisplay, publicationDecorator, configurationFile) as string;
+						if (xhtmlPath != null)
+						{
 						if (progressDlg.IsCanceling)
 						{
-							m_mediator.SendMessage("SetToolFromName", "lexiconEdit");
+							Publisher.Publish("SetToolFromName", "lexiconEdit");
 						}
 						else
 						{
 							m_mainView.Url = new Uri(xhtmlPath);
 							m_mainView.Refresh(WebBrowserRefreshOption.Completely);
-<<<<<<< HEAD
+						}
 							return;
-=======
->>>>>>> aa882c6e
 						}
-						return;
 					}
 				}
-			}
 			m_mainView.DocumentText = String.Format("<html><body>{0}</body></html>", htmlErrorMessage);
 		}
 
@@ -774,17 +749,8 @@
 				progress.Message = xWorksStrings.ksObtainingEntriesToDisplay;
 			var configuration = new DictionaryConfigurationModel(configurationFile, Cache);
 			publicationDecorator.Refresh();
-<<<<<<< HEAD
 			var entriesToPublish = publicationDecorator.GetEntriesToPublish(PropertyTable, Clerk.VirtualFlid);
-			var baseName = MakeFilenameSafeForHtml(Path.GetFileNameWithoutExtension(configurationFile));
-			var basePath = Path.Combine(Path.GetTempPath(), "DictionaryPreview", baseName);
-			Directory.CreateDirectory(Path.GetDirectoryName(basePath));
-			var xhtmlPath = basePath + ".xhtml";
-			var cssPath = basePath + ".css";
 #if DEBUG
-=======
-			var entriesToPublish = publicationDecorator.GetEntriesToPublish(m_propertyTable, Clerk.VirtualFlid);
->>>>>>> aa882c6e
 			var start = DateTime.Now;
 #endif
 			if (progress != null)
@@ -794,17 +760,11 @@
 				progress.Maximum = entryCount + 1 + entryCount / 100;
 				progress.Position++;
 			}
-<<<<<<< HEAD
-			ConfiguredXHTMLGenerator.SavePublishedHtmlWithStyles(entriesToPublish, publicationDecorator, configuration, PropertyTable, xhtmlPath, cssPath, progress);
+			var xhtmlPath = ConfiguredXHTMLGenerator.SavePreviewHtmlWithStyles(entriesToPublish, publicationDecorator, configuration, PropertyTable, progress);
 #if DEBUG
 			var end = DateTime.Now;
-			System.Diagnostics.Debug.WriteLine(String.Format("saving xhtml/css took {0}", end - start));
+			System.Diagnostics.Debug.WriteLine(string.Format("saving xhtml/css took {0}", end - start));
 #endif
-=======
-			var xhtmlPath = ConfiguredXHTMLGenerator.SavePreviewHtmlWithStyles(entriesToPublish, publicationDecorator, configuration, m_propertyTable, progress);
-			var end = DateTime.Now;
-			System.Diagnostics.Debug.WriteLine(string.Format("saving xhtml/css took {0}", end - start));
->>>>>>> aa882c6e
 			return xhtmlPath;
 		}
 
@@ -822,7 +782,8 @@
 		private string GetCurrentPublication()
 		{
 			// Returns the current publication and use '$$all_entries$$' if none has yet been set
-			return PropertyTable.GetValue("SelectedPublication", xWorksStrings.AllEntriesPublication);
+			return PropertyTable.GetValue("SelectedPublication",
+			 xWorksStrings.AllEntriesPublication);
 		}
 
 		private string GetCurrentConfiguration(bool fUpdate)
@@ -882,9 +843,9 @@
 			}
 			// Limit length of View title to remaining available width
 			curViewName = TrimToMaxPixelWidth(Math.Max(2, maxViewWidth), curViewName);
-			var isReversalIndex = DictionaryConfigurationListener.GetDictionaryConfigurationType(m_propertyTable) == xWorksStrings.ReversalIndex;
+			var isReversalIndex = DictionaryConfigurationListener.GetDictionaryConfigurationType(PropertyTable) == xWorksStrings.ReversalIndex;
 			if (!isReversalIndex)
-				ResetSpacer(maxViewWidth, curViewName);
+			ResetSpacer(maxViewWidth, curViewName);
 			else
 				((IPaneBar) m_informationBar).Text = curViewName;
 		}
@@ -898,25 +859,19 @@
 			if(m_informationBar == null)
 				return;
 			var titleStr = GetBaseTitleStringFromConfig();
-<<<<<<< HEAD
-			var isReversalIndex = DictionaryConfigurationListener.GetDictionaryConfigurationBaseType(PropertyTable) == "Reversal Index";
-			if (isReversalIndex && Clerk.OwningObject != null && Clerk.OwningObject.ShortName != null)
-				titleStr = Clerk.OwningObject.ShortName;
-=======
->>>>>>> aa882c6e
 			if (titleStr == string.Empty)
 			{
 				base.SetInfoBarText();
 				return;
 			}
-			// Set the configuration part of the title
-			SetConfigViewTitle();
-			//Set the publication part of the title
-			var pubNameTitlePiece = GetCurrentPublication();
-			if (pubNameTitlePiece == xWorksStrings.AllEntriesPublication)
-				pubNameTitlePiece = xWorksStrings.ksAllEntries;
-			titleStr = pubNameTitlePiece + " " + titleStr;
-			var isReversalIndex = DictionaryConfigurationListener.GetDictionaryConfigurationType(m_propertyTable) == xWorksStrings.ReversalIndex;
+				// Set the configuration part of the title
+				SetConfigViewTitle();
+				//Set the publication part of the title
+				var pubNameTitlePiece = GetCurrentPublication();
+				if (pubNameTitlePiece == xWorksStrings.AllEntriesPublication)
+					pubNameTitlePiece = xWorksStrings.ksAllEntries;
+				titleStr = pubNameTitlePiece + " " + titleStr;
+			var isReversalIndex = DictionaryConfigurationListener.GetDictionaryConfigurationType(PropertyTable) == xWorksStrings.ReversalIndex;
 			if (isReversalIndex)
 			{
 				var maxViewWidth = Width / 2 - kSpaceForMenuButton;
