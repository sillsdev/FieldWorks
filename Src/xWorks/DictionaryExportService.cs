﻿// Copyright (c) 2016 SIL International
// This software is licensed under the LGPL, version 2.1 or later
// (http://www.gnu.org/licenses/lgpl-2.1.html)

using System;
using System.Collections.Generic;
using System.Linq;
using System.Xml;
<<<<<<< HEAD
using SIL.FieldWorks.Common.FwUtils;
using SIL.FieldWorks.FDO;
using SIL.Utils;
=======
using SIL.LCModel;
using SIL.LCModel.Utils;
using XCore;
>>>>>>> c1202904

namespace SIL.FieldWorks.XWorks
{
	public class DictionaryExportService
	{
<<<<<<< HEAD
		private readonly IPropertyTable m_propertyTable;
		private readonly IPublisher m_publisher;
		private FdoCache Cache { get { return m_propertyTable.GetValue<FdoCache>("cache"); } }
=======
		private readonly PropertyTable m_propertyTable;
		private readonly Mediator m_mediator;
		private readonly LcmCache m_cache;
>>>>>>> c1202904

		private const string DictionaryType = "Dictionary";
		private const string ReversalType = "Reversal Index";

		public DictionaryExportService(IPropertyTable propertyTable, IPublisher publisher)
		{
			m_propertyTable = propertyTable;
<<<<<<< HEAD
			m_publisher = publisher;
=======
			m_mediator = mediator;
			m_cache = propertyTable.GetValue<LcmCache>("cache");
>>>>>>> c1202904
		}

		public int CountDictionaryEntries(DictionaryConfigurationModel config)
		{
			int[] entries;
			using (ClerkActivator.ActivateClerkMatchingExportType(DictionaryType, m_propertyTable, m_publisher))
				ConfiguredXHTMLGenerator.GetPublicationDecoratorAndEntries(m_propertyTable, out entries, DictionaryType);
			return entries.Count(e => IsGenerated(Cache, config, e));
		}

		/// <summary>
		/// Determines how many times the entry with the given HVO is generated for the given config (usually 0 or 1,
		/// but can be more if the entry matches more than one Minor Entry node)
		/// </summary>
		internal static bool IsGenerated(LcmCache cache, DictionaryConfigurationModel config, int hvo)
		{
			var entry = (ILexEntry)cache.ServiceLocator.GetObject(hvo);
			if (ConfiguredXHTMLGenerator.IsMainEntry(entry, config))
				return config.Parts[0].IsEnabled && (!entry.ComplexFormEntryRefs.Any() || ConfiguredXHTMLGenerator.IsListItemSelectedForExport(config.Parts[0], entry));
			return entry.PublishAsMinorEntry && config.Parts.Skip(1).Any(part => ConfiguredXHTMLGenerator.IsListItemSelectedForExport(part, entry));
		}

		/// <summary>
		/// Produce a table of reversal index ShortNames and the count of the entries in each of them.
		/// The reversal indexes included will be limited to those ShortNames specified in selectedReversalIndexes.
		/// </summary>
		public SortedDictionary<string,int> GetCountsOfReversalIndexes(IEnumerable<string> selectedReversalIndexes)
		{
			using (ClerkActivator.ActivateClerkMatchingExportType(ReversalType, m_propertyTable, m_publisher))
			{
				var relevantReversalIndexesAndTheirCounts = Cache.ServiceLocator.GetInstance<IReversalIndexRepository>().AllInstances()
					.Select(repo => Cache.ServiceLocator.GetObject(repo.Guid) as IReversalIndex)
					.Where(ri => ri != null && selectedReversalIndexes.Contains(ri.ShortName))
					.ToDictionary(ri => ri.ShortName, CountReversalIndexEntries);

				return new SortedDictionary<string,int> (relevantReversalIndexesAndTheirCounts);
			}
		}

		internal int CountReversalIndexEntries(IReversalIndex ri)
		{
			int[] entries;
			using (ReversalIndexActivator.ActivateReversalIndex(ri.Guid, m_propertyTable))
				ConfiguredXHTMLGenerator.GetPublicationDecoratorAndEntries(m_propertyTable, out entries, ReversalType);
			return entries.Length;
		}

		public void ExportDictionaryContent(string xhtmlPath, DictionaryConfigurationModel configuration = null, IThreadedProgress progress = null)
		{
			using (ClerkActivator.ActivateClerkMatchingExportType(DictionaryType, m_propertyTable, m_publisher))
			{
				configuration = configuration ?? new DictionaryConfigurationModel(
					DictionaryConfigurationListener.GetCurrentConfiguration(m_propertyTable, "Dictionary"), Cache);
				ExportConfiguredXhtml(xhtmlPath, configuration, DictionaryType, progress);
			}
		}

		public void ExportReversalContent(string xhtmlPath, string reversalWs = null, DictionaryConfigurationModel configuration = null,
			IThreadedProgress progress = null)
		{
			using (ClerkActivator.ActivateClerkMatchingExportType(ReversalType, m_propertyTable, m_publisher))
			using (ReversalIndexActivator.ActivateReversalIndex(reversalWs, m_propertyTable, Cache))
			{
				configuration = configuration ?? new DictionaryConfigurationModel(
					DictionaryConfigurationListener.GetCurrentConfiguration(m_propertyTable, "ReversalIndex"), Cache);
				ExportConfiguredXhtml(xhtmlPath, configuration, ReversalType, progress);
			}
		}

		private void ExportConfiguredXhtml(string xhtmlPath, DictionaryConfigurationModel configuration, string exportType, IThreadedProgress progress)
		{
			int[] entriesToSave;
			var publicationDecorator = ConfiguredXHTMLGenerator.GetPublicationDecoratorAndEntries(m_propertyTable, out entriesToSave, exportType);
			if (progress != null)
				progress.Maximum = entriesToSave.Length;
			ConfiguredXHTMLGenerator.SavePublishedHtmlWithStyles(entriesToSave, publicationDecorator, int.MaxValue, configuration, m_propertyTable, xhtmlPath, progress);
		}

		private sealed class ClerkActivator : IDisposable
		{
			private static RecordClerk s_dictionaryClerk;
			private static RecordClerk s_reversalIndexClerk;

			private readonly RecordClerk m_currentClerk;

			private ClerkActivator(RecordClerk currentClerk)
			{
				m_currentClerk = currentClerk;
			}

			#region disposal
			public void Dispose()
			{
				Dispose(true);
				GC.SuppressFinalize(this);
			}

			private void Dispose(bool disposing)
			{
				System.Diagnostics.Debug.WriteLineIf(!disposing, "****** Missing Dispose() call for " + GetType() + " ******");
				if (disposing && m_currentClerk != null && !m_currentClerk.IsDisposed)
					m_currentClerk.ActivateUI(true);
			}

			~ClerkActivator()
			{
				Dispose(false);
			}
			#endregion disposal

			private static void CacheClerk(string clerkType, RecordClerk clerk)
			{
				switch (clerkType)
				{
					case DictionaryType:
						s_dictionaryClerk = clerk;
						break;
					case ReversalType:
						s_reversalIndexClerk = clerk;
						break;
				}
			}

			public static ClerkActivator ActivateClerkMatchingExportType(string exportType, IPropertyTable propertyTable, IPublisher publisher)
			{
				var isDictionary = exportType == DictionaryType;
				const string area = "lexicon";
				var tool = isDictionary ? "lexiconDictionary" : "reversalToolEditComplete";
				var collector = new XmlNode[1];
				var parameter = new Tuple<string, string, XmlNode[]>(area, tool, collector);
				publisher.Publish("GetContentControlParameters", parameter);
				var parameters = collector[0].SelectSingleNode(".//parameters[@clerk]");
				var currentClerk = propertyTable.GetValue<RecordClerk>("ActiveClerk", null);
				if (DoesClerkMatchParams(currentClerk, parameters))
					return null; // No need to juggle clerks if the one we want is already active

				var tempClerk = isDictionary ? s_dictionaryClerk : s_reversalIndexClerk;
				if (tempClerk == null || tempClerk.IsDisposed)
				{
					tempClerk = RecordClerk.FindClerk(propertyTable, isDictionary ? "entries" : "AllReversalEntries");
#if RANDYTODO
					if (tempClerk == null || tempClerk.IsDisposed)
						tempClerk = RecordClerkFactory.CreateClerk(mediator, propertyTable, parameters, true);
#endif
					CacheClerk(exportType, tempClerk);
				}
				tempClerk.ActivateUI(true, false);
				tempClerk.UpdateList(true, true);
				return new ClerkActivator(currentClerk); // ensure the current active clerk is reactivated after we use the temporary clerk.
			}

			private static bool DoesClerkMatchParams(RecordClerk clerk, XmlNode parameters)
			{
				if (clerk == null)
					return false;
				var atts = parameters.Attributes;
				if (atts == null)
					return false;
				var id = atts["clerk"].Value;
				return id == clerk.Id;
			}
		}
		private sealed class ReversalIndexActivator : IDisposable
		{
			private readonly string m_sCurrentRevIdxGuid;
			private readonly IPropertyTable m_propertyTable;
			private readonly RecordClerk m_clerk;

			private ReversalIndexActivator(string currentRevIdxGuid, IPropertyTable propertyTable, RecordClerk clerk)
			{
				m_sCurrentRevIdxGuid = currentRevIdxGuid;
				m_propertyTable = propertyTable;
				m_clerk = clerk;
			}

			#region disposal
			public void Dispose()
			{
				Dispose(true);
				GC.SuppressFinalize(this);
			}

			private void Dispose(bool disposing)
			{
				System.Diagnostics.Debug.WriteLineIf(!disposing, "****** Missing Dispose() call for " + GetType() + " ******");
				string dummy;
				if(disposing)
					ActivateReversalIndexIfNeeded(m_sCurrentRevIdxGuid, m_propertyTable, m_clerk, out dummy);
			}

			~ReversalIndexActivator()
			{
				Dispose(false);
			}
			#endregion disposal

<<<<<<< HEAD
			public static ReversalIndexActivator ActivateReversalIndex(string reversalWs, IPropertyTable propertyTable, FdoCache cache)
=======
			public static ReversalIndexActivator ActivateReversalIndex(string reversalWs, PropertyTable propertyTable, LcmCache cache)
>>>>>>> c1202904
			{
				if (reversalWs == null)
					return null;
				var reversalGuid = cache.ServiceLocator.GetInstance<IReversalIndexRepository>().AllInstances()
					.First(revIdx => revIdx.WritingSystem == reversalWs).Guid;
				return ActivateReversalIndex(reversalGuid, propertyTable);
			}

			public static ReversalIndexActivator ActivateReversalIndex(Guid reversalGuid, IPropertyTable propertyTable)
			{
				var clerk = propertyTable.GetValue<RecordClerk>("ActiveClerk", null);
				string originalReversalIndexGuid;
				return ActivateReversalIndexIfNeeded(reversalGuid.ToString(), propertyTable, clerk, out originalReversalIndexGuid)
					? new ReversalIndexActivator(originalReversalIndexGuid, propertyTable, clerk)
					: null;
			}

			/// <returns>true iff activation was needed (the requested Reversal Index was not already active)</returns>
			private static bool ActivateReversalIndexIfNeeded(string newReversalGuid, IPropertyTable propertyTable, RecordClerk clerk, out string oldReversalGuid)
			{
				oldReversalGuid = propertyTable.GetValue<string>("ReversalIndexGuid", null);
				if (newReversalGuid == null || newReversalGuid == oldReversalGuid)
					return false;
				// Set the reversal index guid property so that the right guid is found down in DictionaryPublicationDecorater.GetEntriesToPublish,
				// and manually call OnPropertyChanged to cause LexEdDll ReversalClerk.ChangeOwningObject(guid) to be called. This causes the
				// right reversal content to be exported, fixing LT-17011.
				propertyTable.SetProperty("ReversalIndexGuid", newReversalGuid, true, true);
				if (clerk != null)
					clerk.OnPropertyChanged("ReversalIndexGuid");
				return true;
			}
		}
		internal sealed class PublicationActivator : IDisposable
		{
			private readonly string m_currentPublication;
			private readonly IPropertyTable m_propertyTable;

			public PublicationActivator(IPropertyTable propertyTable)
			{
				m_currentPublication = propertyTable.GetValue<string>("SelectedPublication", null);
				m_propertyTable = propertyTable;
			}

			#region disposal
			public void Dispose()
			{
				Dispose(true);
				GC.SuppressFinalize(this);
			}

			private void Dispose(bool disposing)
			{
				System.Diagnostics.Debug.WriteLineIf(!disposing, "****** Missing Dispose() call for " + GetType() + " ******");
				if (disposing && !string.IsNullOrEmpty(m_currentPublication))
					m_propertyTable.SetProperty("SelectedPublication", m_currentPublication, false, true);
			}

			~PublicationActivator()
			{
				Dispose(false);
			}
			#endregion disposal

			public void ActivatePublication(string publication)
			{
				// Don't publish the property change: doing so may refresh the Dictionary (or Reversal) preview in the main window;
				// we want to activate the Publication for export purposes only.
				m_propertyTable.SetProperty("SelectedPublication", publication, false, true);
			}
		}
	}
}<|MERGE_RESOLUTION|>--- conflicted
+++ resolved
@@ -6,29 +6,17 @@
 using System.Collections.Generic;
 using System.Linq;
 using System.Xml;
-<<<<<<< HEAD
 using SIL.FieldWorks.Common.FwUtils;
-using SIL.FieldWorks.FDO;
-using SIL.Utils;
-=======
 using SIL.LCModel;
 using SIL.LCModel.Utils;
-using XCore;
->>>>>>> c1202904
 
 namespace SIL.FieldWorks.XWorks
 {
 	public class DictionaryExportService
 	{
-<<<<<<< HEAD
 		private readonly IPropertyTable m_propertyTable;
 		private readonly IPublisher m_publisher;
-		private FdoCache Cache { get { return m_propertyTable.GetValue<FdoCache>("cache"); } }
-=======
-		private readonly PropertyTable m_propertyTable;
-		private readonly Mediator m_mediator;
-		private readonly LcmCache m_cache;
->>>>>>> c1202904
+		private LcmCache Cache { get { return m_propertyTable.GetValue<LcmCache>("cache"); } }
 
 		private const string DictionaryType = "Dictionary";
 		private const string ReversalType = "Reversal Index";
@@ -36,12 +24,7 @@
 		public DictionaryExportService(IPropertyTable propertyTable, IPublisher publisher)
 		{
 			m_propertyTable = propertyTable;
-<<<<<<< HEAD
 			m_publisher = publisher;
-=======
-			m_mediator = mediator;
-			m_cache = propertyTable.GetValue<LcmCache>("cache");
->>>>>>> c1202904
 		}
 
 		public int CountDictionaryEntries(DictionaryConfigurationModel config)
@@ -238,11 +221,7 @@
 			}
 			#endregion disposal
 
-<<<<<<< HEAD
-			public static ReversalIndexActivator ActivateReversalIndex(string reversalWs, IPropertyTable propertyTable, FdoCache cache)
-=======
-			public static ReversalIndexActivator ActivateReversalIndex(string reversalWs, PropertyTable propertyTable, LcmCache cache)
->>>>>>> c1202904
+			public static ReversalIndexActivator ActivateReversalIndex(string reversalWs, IPropertyTable propertyTable, LcmCache cache)
 			{
 				if (reversalWs == null)
 					return null;
