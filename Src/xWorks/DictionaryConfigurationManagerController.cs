--- conflicted
+++ resolved
@@ -17,9 +17,10 @@
 using SIL.WritingSystems;
 using XCore;
 using Ionic.Zip;
+using SIL.FieldWorks.Common.Controls.FileDialog;
+using SIL.FieldWorks.Common.FwUtils;
 using SIL.FieldWorks.LexText.Controls;
 using SIL.FieldWorks.XWorks.LexText;
-using SIL.Utils.FileDialog;
 
 namespace SIL.FieldWorks.XWorks
 {
@@ -32,6 +33,7 @@
 		private readonly DictionaryConfigurationManagerDlg _view;
 
 		private readonly PropertyTable _propertyTable;
+		private readonly Mediator _mediator;
 		private readonly FdoCache _cache;
 
 		internal readonly string _projectConfigDir;
@@ -474,15 +476,9 @@
 
 			using (var dlg = new ConfirmDeleteObjectDlg(_propertyTable.GetValue<FwXApp>("App")))
 			{
-<<<<<<< HEAD
-				dlg.WindowTitle = xWorksStrings.Confirm;
+				dlg.WindowTitle = xWorksStrings.Confirm + " " + xWorksStrings.Delete;
 				var kindOfConfiguration = DictionaryConfigurationListener.GetDictionaryConfigurationType(_propertyTable);
-				dlg.TopBodyText = string.Format("{0} {1}: {2}", kindOfConfiguration, xWorksStrings.Configuration, configurationToDelete.Label);
-=======
-				dlg.WindowTitle = xWorksStrings.Confirm + " " + xWorksStrings.Delete;
-				var kindOfConfiguration = DictionaryConfigurationListener.GetDictionaryConfigurationType(_mediator);
 				dlg.TopBodyText = String.Format("{0} {1}: {2}", kindOfConfiguration, xWorksStrings.View, configurationToDelete.Label);
->>>>>>> bb7cc4c5
 
 				if (IsConfigurationACustomizedOriginal(configurationToDelete))
 				{
@@ -635,7 +631,7 @@
 			}
 
 			var importController = new DictionaryConfigurationImportController(_cache, _projectConfigDir, _configurations);
-			using (var importDialog = new DictionaryConfigurationImportDlg(_mediator.HelpTopicProvider) { HelpTopic = _view.HelpTopic })
+			using (var importDialog = new DictionaryConfigurationImportDlg(_propertyTable.GetValue<IHelpTopicProvider>("HelpTopicProvider")) { HelpTopic = _view.HelpTopic })
 			{
 				importController.DisplayView(importDialog);
 			}
@@ -686,15 +682,9 @@
 			if (configuration.FilePath == null)
 				return false;
 			// No configuration.WritingSystem means it is not a reversal, or that it is the AllReversalIndexes which doesn't act any different from a default config
-<<<<<<< HEAD
 			if (!string.IsNullOrWhiteSpace(configuration.WritingSystem) && IetfLanguageTag.IsValid(configuration.WritingSystem))
 			{
-				var writingSystem = (CoreWritingSystemDefinition)_cache.WritingSystemFactory.get_Engine(configuration.WritingSystem);
-=======
-			if (!String.IsNullOrWhiteSpace(configuration.WritingSystem))
-			{
-				var writingSystem = (IWritingSystem)cache.WritingSystemFactory.get_Engine(configuration.WritingSystem);
->>>>>>> bb7cc4c5
+				var writingSystem = (CoreWritingSystemDefinition)cache.WritingSystemFactory.get_Engine(configuration.WritingSystem);
 				// The reversals start out with the filename matching the ws DisplayLabel, copies will have a different file name
 				return writingSystem.DisplayLabel == Path.GetFileNameWithoutExtension(configuration.FilePath);
 			}
