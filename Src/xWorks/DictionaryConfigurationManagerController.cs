﻿// Copyright (c) 2014-2017 SIL International
// This software is licensed under the LGPL, version 2.1 or later
// (http://www.gnu.org/licenses/lgpl-2.1.html)

using System;
using System.Collections.Generic;
using System.Drawing;
using System.IO;
using System.Linq;
using System.Windows.Forms;
using System.Xml.Serialization;
using SIL.FieldWorks.FDO;
using SIL.FieldWorks.FdoUi.Dialogs;
using SIL.Utils;
using SIL.Linq;
<<<<<<< HEAD
using SIL.FieldWorks.Common.Framework;
using SIL.CoreImpl;
using SIL.WritingSystems;
=======
using SIL.WritingSystems;
using XCore;
using Ionic.Zip;
using SIL.CoreImpl.WritingSystems;
using SIL.FieldWorks.Common.Controls.FileDialog;
using SIL.FieldWorks.Common.FwUtils;
using SIL.FieldWorks.LexText.Controls;
using SIL.FieldWorks.XWorks.LexText;
>>>>>>> 95b9b36f

namespace SIL.FieldWorks.XWorks
{
	/// <summary>
	/// Handles manipulation of the set of dictionary configurations ("views"), and their associations to dictionary publications.
	/// Controller for the DictionaryConfigurationManagerDlg View.
	/// </summary>
	class DictionaryConfigurationManagerController
	{
		private readonly DictionaryConfigurationManagerDlg _view;

<<<<<<< HEAD
		private readonly IPropertyTable _propertyTable;
=======
		private readonly PropertyTable _propertyTable;
		private readonly Mediator _mediator;
>>>>>>> 95b9b36f
		private readonly FdoCache _cache;

		internal readonly string _projectConfigDir;
		private readonly string _defaultConfigDir;

		/// <summary>
		/// Set of dictionary configurations (aka "views") in project.
		/// </summary>
		internal readonly List<DictionaryConfigurationModel> _configurations;

		/// <summary>
		/// Set of the names of available dictionary publications in project.
		/// </summary>
		private List<string> _publications;

		private readonly ListViewItem _allPublicationsItem;
		private readonly DictionaryConfigurationModel _initialConfig;

		public bool IsDirty { get; private set; }

		/// <summary>
		/// The currently-selected item in the Configurations ListView, or null if none.
		/// </summary>
		private DictionaryConfigurationModel SelectedConfiguration
		{
			get
			{
				var selectedConfigurations = _view.configurationsListView.SelectedItems;
				// MultiSelect is not enabled, so just use the first selected item.
				return selectedConfigurations.Count < 1 ? null : (DictionaryConfigurationModel)selectedConfigurations[0].Tag;
			}
		}

		/// <summary>
		/// Event fired when the DictionaryConfigurationManager dialog is closed
		/// </summary>
		public event Action<DictionaryConfigurationModel> Finished;

		public event Action ConfigurationViewImported;

		/// <summary>Get list of publications using a dictionary configuration.</summary>
		internal List<string> GetPublications(DictionaryConfigurationModel dictionaryConfiguration)
		{
			if (dictionaryConfiguration == null)
				throw new ArgumentNullException();
			return dictionaryConfiguration.Publications;
		}

		/// <summary>Associate a publication with a dictionary configuration.</summary>
		internal void AssociatePublication(string publication, DictionaryConfigurationModel configuration)
		{
			if (configuration == null)
				throw new ArgumentNullException();
			if (publication == null)
				throw new ArgumentNullException();
			if (!_publications.Contains(publication))
				throw new ArgumentOutOfRangeException();

			if (!configuration.Publications.Contains(publication))
				configuration.Publications.Add(publication);
		}

		/// <summary>Disassociate a publication from a dictionary configuration.</summary>
		internal void DisassociatePublication(string publication, DictionaryConfigurationModel configuration)
		{
			if (publication == null)
				throw new ArgumentNullException();
			if (configuration == null)
				throw new ArgumentNullException();
			if (!_publications.Contains(publication))
				throw new ArgumentOutOfRangeException();

			configuration.Publications.Remove(publication);
		}

		/// <summary>
		/// For unit tests.
		/// </summary>
		internal DictionaryConfigurationManagerController(FdoCache cache,
			List<DictionaryConfigurationModel> configurations, List<string> publications, string projectConfigDir, string defaultConfigDir)
		{
			_cache = cache;
			_configurations = configurations;
			_publications = publications;
			_projectConfigDir = projectConfigDir;
			_defaultConfigDir = defaultConfigDir;
		}

		public DictionaryConfigurationManagerController(DictionaryConfigurationManagerDlg view, IPropertyTable propertyTable,
			List<DictionaryConfigurationModel> configurations, List<string> publications, string projectConfigDir, string defaultConfigDir, DictionaryConfigurationModel currentConfig) :
			this(propertyTable.GetValue<FdoCache>("cache"), configurations, publications, projectConfigDir, defaultConfigDir)
		{
			_view = view;
			_propertyTable = propertyTable;
			_initialConfig = currentConfig;

			// Add special publication selection for All Publications.
			_allPublicationsItem = new ListViewItem
			{
				Text = xWorksStrings.Allpublications,
				Font = new Font(Control.DefaultFont, FontStyle.Italic),
			};
			_view.publicationsListView.Items.Add(_allPublicationsItem);

			// Populate lists of configurations and publications
			ReLoadConfigurations();
			ReLoadPublications();

			_view.Shown += OnShowDialog;
		}

		private void ReLoadConfigurations()
		{
			_configurations.Sort((lhs, rhs) => string.Compare(lhs.Label, rhs.Label));
			_view.configurationsListView.Items.Clear();
			_view.configurationsListView.Items.AddRange(
				_configurations.Select(configuration => new ListViewItem { Tag = configuration, Text = configuration.Label }).ToArray());
		}

		/// <summary>
		/// Fetch up-to-date list of publications from project and populate the list of publications
		/// </summary>
		private void ReLoadPublications()
		{
			_publications = DictionaryConfigurationController.GetAllPublications(_cache);
			foreach (var publication in _publications)
			{
				var item = new ListViewItem { Text = publication };
				_view.publicationsListView.Items.Add(item);
			}
		}

		/// <summary>
		/// When the view is shown, register EventHandlers and select first configuration, which will cause publications to be checked or unchecked
		/// </summary>
		private void OnShowDialog(object sender, EventArgs eventArgs)
		{
			_view.configurationsListView.SelectedIndexChanged += OnSelectConfiguration;
			_view.configurationsListView.BeforeLabelEdit += OnBeforeLabelEdit;
			_view.configurationsListView.AfterLabelEdit += OnRenameConfiguration;
			_view.publicationsListView.ItemChecked += OnCheckPublication;
			_view.copyButton.Click += OnCopyConfiguration;
			_view.removeButton.Click += OnDeleteConfiguration;
			_view.resetButton.Click += OnDeleteConfiguration; // REVIEW (Hasso) 2017.01: should call OnResetConfiguration
			_view.exportButton.Click += OnExportConfiguration;
			_view.importButton.Click += OnImportConfiguration;

			_view.Closing += (sndr, e) =>
			{
				if (SelectedConfiguration != null && Finished != null)
					Finished(SelectedConfiguration);
			};

			// Select the correct configuration
			var selectedConfigIdx = _configurations.FindIndex(config => config == _initialConfig);
			if(selectedConfigIdx >= 0)
				_view.configurationsListView.Items[selectedConfigIdx].Selected = true;
			else
				_view.configurationsListView.Items[0].Selected = true;

			IsDirty = false;
		}

		private void OnBeforeLabelEdit(object sender, LabelEditEventArgs args)
		{
			_view.copyButton.Enabled = false;
			_view.removeButton.Enabled = false;
			_view.resetButton.Enabled = false;
			_view.closeButton.Enabled = false;
			_view.exportButton.Enabled = false;
			_view.importButton.Enabled = false;
		}

		/// <summary>
		/// Update which publications are checked in response to configuration selection.
		/// Disable the copy and delete buttons if no configuration is selected.
		/// </summary>
		private void OnSelectConfiguration(object sender, EventArgs args)
		{
			if (SelectedConfiguration == null)
			{
				foreach (ListViewItem pubItem in _view.publicationsListView.Items)
				{
					pubItem.Checked = false;
				}
				_view.publicationsListView.Enabled = false;
				_view.copyButton.Enabled = false;
				_view.resetButton.Enabled = false;
				_view.removeButton.Enabled = false;
				_view.exportButton.Enabled = false;
				return;
			}

			if (IsConfigurationACustomizedOriginal(SelectedConfiguration))
			{
				_view.resetButton.Enabled = true;
				_view.removeButton.Enabled = false;
			}
			else
			{
				_view.removeButton.Enabled = true;
				_view.resetButton.Enabled = false;
			}

			_view.publicationsListView.Enabled = true;
			_view.copyButton.Enabled = true;
			_view.closeButton.Enabled = true;
			_view.exportButton.Enabled = true;
			_view.importButton.Enabled = true;
			var associatedPublications = GetPublications(SelectedConfiguration);
			foreach (ListViewItem publicationItem in _view.publicationsListView.Items)
			{
				// Don't try processing the all-pubs item and get into a muddle.
				if (publicationItem == _allPublicationsItem)
					continue;
				publicationItem.Checked = associatedPublications.Contains(publicationItem.Text);
			}
			_allPublicationsItem.Checked = SelectedConfiguration.AllPublications;
		}

		private void OnCheckPublication(object sender, ItemCheckedEventArgs itemCheckedEventArgs)
		{
			if (SelectedConfiguration == null)
				return;

			var publicationItem = itemCheckedEventArgs.Item;

			if (publicationItem == _allPublicationsItem)
			{
				SelectedConfiguration.AllPublications = publicationItem.Checked;
				// If "All publications" was checked, check all the publications.
				if (_allPublicationsItem.Checked)
					_view.publicationsListView.Items.Cast<ListViewItem>().ForEach(item => item.Checked = true);
			}
			else // "normal" item, not AllPublications
			{
				if (publicationItem.Checked)
					AssociatePublication(publicationItem.Text, SelectedConfiguration);
				else
				{
					DisassociatePublication(publicationItem.Text, SelectedConfiguration);
					// If a publication was unchecked, uncheck "All publications".
					_allPublicationsItem.Checked = false;
				}
			}
			IsDirty = true;
		}

		/// <remarks>
		/// Renaming a configuration won't be saved to disk until the user saves the parent dialog.
		/// </remarks>
		private void OnRenameConfiguration(object sender, LabelEditEventArgs labelEditEventArgs)
		{
			// WinForms renames the ListViewItem by index *after* this EventHandler runs. We want absolute control over sorting and
			// renaming, so "cancel" the event before doing anything.
			labelEditEventArgs.CancelEdit = true;

			var selectedItem = _view.configurationsListView.Items[labelEditEventArgs.Item];
			if (RenameConfiguration(selectedItem, labelEditEventArgs))
			{
				ReLoadConfigurations();
				// Re-select item that was just renamed, or not renamed, from the re-loaded list of configurations.
				var newName = labelEditEventArgs.Label ?? selectedItem.Text;
				_view.configurationsListView.Items.Cast<ListViewItem>().First(item => item.Text == newName).Selected = true;
			}
			else
			{
				// If the user chose a duplicate name, warn the user and leave the Item's text open for edit
				MessageBox.Show(xWorksStrings.FailedToRename);
				selectedItem.Text = labelEditEventArgs.Label;
				selectedItem.BeginEdit();
			}
		}

		/// <summary>Verifies that the configuration is given a unique name; if not, displays a message and lets the user keep editing</summary>
		/// <returns>true if the user chose a unique name or canceled; false if the user chose a duplicate name</returns>
		internal bool RenameConfiguration(ListViewItem selectedItem, LabelEditEventArgs labelEditEventArgs)
		{
			var selectedConfig = (DictionaryConfigurationModel)selectedItem.Tag;
			if (string.IsNullOrWhiteSpace(labelEditEventArgs.Label))
			{
				// labelEditEventArgs.Label may be null or whitespace in the following cases:
				// - The user has pressed Escape (probably wants to cancel the edit)
				// - The user has entered no meaningful text (might as well cancel)
				// - The user has pressed Enter or clicked away without making any changes (can usually be safely interpreted as a cancel)
				// - Any of the above immediately after the warning to choose a unique name. It would require a fair amount of effort to distinguish
				//   between these cases, so simply revert any edits
				selectedItem.Text = selectedConfig.Label;
			}
			else if (_configurations.Any(config => config != selectedConfig && config.Label == labelEditEventArgs.Label))
			{
				return false;
			}
			else
			{
				selectedConfig.Label = labelEditEventArgs.Label;
				IsDirty = true;
			}

			// At this point, the user has chosen a unique name.  See if we should generate the filename.
			if (!File.Exists(selectedConfig.FilePath))
				GenerateFilePath(_projectConfigDir, _configurations, selectedConfig);

			return true;
		}

		/// <summary>Generates a unique file path for the configuration, based on its label.
		/// Take into account what files are claimed to be used by configurations as well as what files actually exist on disk.</summary>
		internal static void GenerateFilePath(string projectConfigDir, List<DictionaryConfigurationModel> existingConfigurations, DictionaryConfigurationModel config)
		{
			var filePath = FormatFilePath(projectConfigDir, config.Label);
			int i = 1;
			while (existingConfigurations.Any(conf => Path.GetFileName(filePath).Equals(Path.GetFileName(conf.FilePath))) || FileUtils.FileExists(Path.Combine(projectConfigDir,filePath)))
			{
				filePath = FormatFilePath(projectConfigDir, string.Format("{0}_{1}", config.Label, i++));
			}
			config.FilePath = filePath;
		}

		/// <summary>Removes illegal characters, appends project config path and extension</summary>
		internal static string FormatFilePath(string projectConfigDir, string label)
		{
			return Path.Combine(projectConfigDir,
				MiscUtils.FilterForFileName(label, MiscUtils.FilenameFilterStrength.kFilterBackup) + DictionaryConfigurationModel.FileExtension);
		}

		private void OnCopyConfiguration(object sender, EventArgs e)
		{
			if (SelectedConfiguration == null)
				return;

			var newConfig = CopyConfiguration(SelectedConfiguration);

			ReLoadConfigurations();

			// present the new configuration for rename
			var newConfigListViewItem = _view.configurationsListView.Items.Cast<ListViewItem>().First(item => item.Tag == newConfig);
			newConfigListViewItem.EnsureVisible();
			newConfigListViewItem.Selected = true;
			newConfigListViewItem.BeginEdit();
		}

		/// <summary>Copies a Configuration and adds it to the list</summary>
		internal DictionaryConfigurationModel CopyConfiguration(DictionaryConfigurationModel config)
		{
			// deep clone the selected configuration
			var newConfig = config.DeepClone();

			// generate a unique name (starting i=2 mimicks old behaviour)
			var newName = "Copy of " + newConfig.Label;
			int i = 2;
			while (_configurations.Any(conf => conf.Label == newName))
			{
				newName = String.Format("Copy of {0} ({1})", newConfig.Label, i++);
			}
			newConfig.Label = newName;
			newConfig.FilePath = null; // this will be set on the next rename, which will occur immediately

			// update the configurations list
			_configurations.Add(newConfig);

			IsDirty = true;
			return newConfig;
		}

		/// <summary>
		/// Remove configuration from list of configurations, and delete the corresponding XML file from disk.
		/// Unless the configuration is derived from a shipped default, in which case we'll just reset its data to the factory defaults.
		/// </summary>
		internal void DeleteConfiguration(DictionaryConfigurationModel configurationToDelete)
		{
			if (configurationToDelete == null)
				throw new ArgumentNullException("configurationToDelete");

			if (IsConfigurationACustomizedOriginal(configurationToDelete))
			{
				ResetConfigurationContents(configurationToDelete);

				IsDirty = true;
				return;
			}

			_configurations.Remove(configurationToDelete);
			if (configurationToDelete.FilePath != null)
			{
				FileUtils.Delete(configurationToDelete.FilePath);
			}
			IsDirty = true;
		}

		private void ResetConfigurationContents(DictionaryConfigurationModel configurationToDelete)
			{
				var origFilePath = configurationToDelete.FilePath;
				var filenameOfFilePath = Path.GetFileName(origFilePath);
			var origReversalLabel = configurationToDelete.Label;
			var origReversalWs = configurationToDelete.WritingSystem;

			var allReversalsFileName = "AllReversalIndexes" + DictionaryConfigurationModel.FileExtension;
			var resettingReversal = IsConfigurationAnOriginalReversal(configurationToDelete, _cache);
			// The reversals will be reset to what the user has configured under All Reversal Indexes. This makes it useful to actually change that.
			// If the user resets "AllReversalIndexes" it will reset to the shipping version.
			string pathToDefaultFile;
			if (resettingReversal)
			{
				pathToDefaultFile = Path.Combine(_projectConfigDir, allReversalsFileName);
				// If there are no changes to the AllReversalIndexes in this project then it won't exist, fallback to shipping defaults
				if (!File.Exists(pathToDefaultFile))
				{
					pathToDefaultFile = Path.Combine(_defaultConfigDir, allReversalsFileName);
				}
			}
			else
			{
				pathToDefaultFile = Path.Combine(_defaultConfigDir, filenameOfFilePath);
			}

			configurationToDelete.FilePath = pathToDefaultFile;
				// Recreate from shipped XML file.
				configurationToDelete.Load(_cache);
				configurationToDelete.FilePath = origFilePath;
			if (resettingReversal)
			{
				configurationToDelete.Label = origReversalLabel;
				configurationToDelete.WritingSystem = origReversalWs;
			}
			}

		private static bool IsAllReversalIndexConfig(DictionaryConfigurationModel configurationToDelete)
		{
			if (Path.GetFileNameWithoutExtension(configurationToDelete.FilePath) == "AllReversalIndexes")
				return true;
			return false;
		}

		private void OnDeleteConfiguration(object sender, EventArgs eventArgs) // REVIEW (Hasso) 2017.01: this should be two methods, since there are two buttons.
		{
			var configurationToDelete = SelectedConfiguration;
			if (configurationToDelete == null)
				return;

			using (var dlg = new ConfirmDeleteObjectDlg(_propertyTable.GetValue<IFlexApp>("App")))
			{
				dlg.WindowTitle = xWorksStrings.Confirm + " " + xWorksStrings.Delete;
				var kindOfConfiguration = DictionaryConfigurationListener.GetDictionaryConfigurationType(_propertyTable);
				dlg.TopBodyText = String.Format("{0} {1}: {2}", kindOfConfiguration, xWorksStrings.View, configurationToDelete.Label);

				if (IsConfigurationACustomizedOriginal(configurationToDelete))
				{
					if (IsConfigurationAnOriginalReversal(configurationToDelete, _cache) && !IsAllReversalIndexConfig(configurationToDelete))
						dlg.TopMessage = xWorksStrings.YouAreResettingReversal;
					else
					dlg.TopMessage = xWorksStrings.YouAreResetting;
					dlg.BottomQuestion = xWorksStrings.WantContinue;
					dlg.DeleteButtonText = xWorksStrings.Reset;
					dlg.WindowTitle = xWorksStrings.Confirm + " " + xWorksStrings.Reset;
				}

				if (dlg.ShowDialog() != DialogResult.Yes)
					return;
			}

			DeleteConfiguration(configurationToDelete);
			ReLoadConfigurations();

			// Re-select configuration that was reset, or select first configuration if we just deleted a
			// configuration.
			if (IsConfigurationACustomizedOriginal(configurationToDelete))
			{
				_view.configurationsListView.Items.Cast<ListViewItem>().First(item => item.Text == configurationToDelete.Label).Selected = true;
			}
			else
			{
				_view.configurationsListView.Items[0].Selected = true;
			}
		}

		/// <summary>
		/// Respond to an export UI button push by letting the user specify what file to export to, and starting the export process.
		/// </summary>
		private void OnExportConfiguration(object sender, EventArgs e)
		{
			// Not capable of exporting new configurations yet.
			if (IsDirty)
			{
				MessageBox.Show(_view, xWorksStrings.kstidConfigsChanged);
				return;
			}

			if (string.IsNullOrEmpty(SelectedConfiguration.FilePath))
				throw new ArgumentNullException("The configuration selected for export has an empty file path.");
			if (Path.GetDirectoryName(SelectedConfiguration.FilePath) == _defaultConfigDir)
			{
				SelectedConfiguration.FilePath = Path.Combine(_projectConfigDir,
					Path.GetFileName(SelectedConfiguration.FilePath));
				SelectedConfiguration.Save();
			}

			var disallowedCharacters = MiscUtils.GetInvalidProjectNameChars(MiscUtils.FilenameFilterStrength.kFilterBackup) + " $%";
			string outputPath;
			using (var saveDialog = new SaveFileDialogAdapter())
			{
				saveDialog.Title = xWorksStrings.kstidChooseExportFile;
				saveDialog.FileName = StringUtils.FilterForFileName(SelectedConfiguration + "_FLEx-Dictionary-Configuration_" + DateTime.Now.ToString("yyyy-MM-dd"), disallowedCharacters);
				saveDialog.DefaultExt = "zip";
				saveDialog.AddExtension = true;
				saveDialog.InitialDirectory = Environment.GetFolderPath(Environment.SpecialFolder.MyDocuments);

				var result = saveDialog.ShowDialog(_view);
				if (result != DialogResult.OK)
					return;
				outputPath = saveDialog.FileName;
			}

			// Append ".zip" if user entered something like "foo.gif", which loses the hidden ".zip" extension.
			if (!outputPath.EndsWith(".zip", StringComparison.InvariantCultureIgnoreCase))
				outputPath += ".zip";

			ExportConfiguration(SelectedConfiguration, outputPath, _cache);
		}

		/// <summary>
		/// Create a zip file containing a dictionary configuration for the user to share, into destinationZipPath. LT-17397.
		/// </summary>
		internal static void ExportConfiguration(DictionaryConfigurationModel configurationToExport, string destinationZipPath, FdoCache cache)
		{
			if (configurationToExport == null)
				throw new ArgumentNullException("configurationToExport");
			if (destinationZipPath == null)
				throw new ArgumentNullException("destinationZipPath");
			if (cache == null)
				throw new ArgumentNullException("cache");
			if (destinationZipPath == string.Empty)
				throw new ArgumentException("destinationDirectory");

			using (var zip = new ZipFile())
			{
				zip.AddFile(configurationToExport.FilePath, "/");
				PrepareCustomFieldsExport(cache).ForEach(file => zip.AddFile(file, "/"));
				zip.AddFile(PrepareStylesheetExport(cache), "/");
				zip.Save(destinationZipPath);
			}
		}

		/// <summary>
		/// Prepare custom fields to be included in dictionary configuration export. LT-17397.
		/// Returns paths to files to be included in a zipped export.
		/// </summary>
		internal static IEnumerable<string> PrepareCustomFieldsExport(FdoCache cache)
		{
			var exporter = new LiftExporter(cache);
			var liftFile = Path.Combine(Path.GetTempPath(), "DictExportCustomLift", "CustomFields.lift");
			var rangesFile = Path.Combine(Path.GetTempPath(), "DictExportCustomLift", "CustomFields.lift-ranges");
			Directory.CreateDirectory(Path.GetDirectoryName(liftFile));
			using (TextWriter textWriter = new StreamWriter(liftFile))
			{
				exporter.ExportLift(textWriter, Path.GetDirectoryName(liftFile), new ILexEntry[0], 0);
			}
			using (var stringWriter = new StringWriter())
			{
				exporter.ExportLiftRanges(stringWriter);
				stringWriter.Flush();
				File.WriteAllText(rangesFile, stringWriter.ToString());
			}
			return new[] {liftFile, rangesFile};
		}

		/// <summary>
		/// Prepare stylesheet to be included in dictionary configuration export. LT-17397.
		/// Returns paths to files to be included in a zipped export.
		/// </summary>
		internal static string PrepareStylesheetExport(FdoCache cache)
		{
			var projectStyles = new FlexStylesXmlAccessor(cache.LangProject.LexDbOA, true);
			var serializer = new XmlSerializer(typeof(FlexStylesXmlAccessor));

			var tempFile = Path.Combine(Path.GetTempPath(), "DictExportStyles", "CustomStyles.xml");
			Directory.CreateDirectory(Path.GetDirectoryName(tempFile));
			using (var textWriter = new StreamWriter(tempFile))
			{
				serializer.Serialize(textWriter, projectStyles);
			}
			return tempFile;
		}

		/// <summary>
		/// Handle configuration import request by user.
		/// </summary>
		private void OnImportConfiguration(object sender, EventArgs e)
		{
			// Not capable of exporting new configurations yet.
			if (IsDirty)
			{
				MessageBox.Show(_view, xWorksStrings.kstidConfigsChangedImport);
				return;
			}

			var importController = new DictionaryConfigurationImportController(_cache, _projectConfigDir, _configurations);
			using (var importDialog = new DictionaryConfigurationImportDlg(_propertyTable.GetValue<IHelpTopicProvider>("HelpTopicProvider")) { HelpTopic = _view.HelpTopic })
			{
				importController.DisplayView(importDialog);
			}

			if (!importController.ImportHappened)
				return;
			CloseDialogAndRefreshProject();
		}

		private void CloseDialogAndRefreshProject()
		{
			_view.Close();
			if(ConfigurationViewImported != null)
				ConfigurationViewImported();
			_mediator.BroadcastMessage("MasterRefresh", null);
		}

		public bool IsConfigurationACustomizedOriginal(DictionaryConfigurationModel configuration)
		{
			return IsConfigurationACustomizedOriginal(configuration, _defaultConfigDir, _cache);
		}

		public static bool IsConfigurationACustomizedOriginal(DictionaryConfigurationModel config, string defaultConfigDir, FdoCache cache)
		{
			return IsConfigurationACustomizedShippedDefault(config, defaultConfigDir) || IsConfigurationAnOriginalReversal(config, cache);
		}

		/// <summary>
		/// Whether a configuration is, or is a customization of, a shipped default configuration,
		/// such as the shipped Root-based, Lexeme-based, or Bartholomew configurations.
		/// </summary>
		public static bool IsConfigurationACustomizedShippedDefault(DictionaryConfigurationModel configuration, string defaultConfigDir)
		{
			if (configuration.FilePath == null)
				return false;

			var defaultConfigurationFiles = FileUtils.GetFilesInDirectory(defaultConfigDir).Select(Path.GetFileName);

			var filename = Path.GetFileName(configuration.FilePath);
			return defaultConfigurationFiles.Contains(filename);
		}

		/// <summary>
		/// Whether a configuration represents a Reversal.
		/// </summary>
		public static bool IsConfigurationAnOriginalReversal(DictionaryConfigurationModel configuration, FdoCache cache)
		{
			if (configuration.FilePath == null)
				return false;
			// No configuration.WritingSystem means it is not a reversal, or that it is the AllReversalIndexes which doesn't act any different from a default config
			if (!string.IsNullOrWhiteSpace(configuration.WritingSystem) && IetfLanguageTag.IsValid(configuration.WritingSystem))
			{
				var writingSystem = (CoreWritingSystemDefinition)cache.WritingSystemFactory.get_Engine(configuration.WritingSystem);
				// The reversals start out with the filename matching the ws DisplayLabel, copies will have a different file name
				return writingSystem.DisplayLabel == Path.GetFileNameWithoutExtension(configuration.FilePath);
			}
			return false;
		}
	}
}<|MERGE_RESOLUTION|>--- conflicted
+++ resolved
@@ -8,25 +8,17 @@
 using System.IO;
 using System.Linq;
 using System.Windows.Forms;
-using System.Xml.Serialization;
 using SIL.FieldWorks.FDO;
 using SIL.FieldWorks.FdoUi.Dialogs;
 using SIL.Utils;
 using SIL.Linq;
-<<<<<<< HEAD
 using SIL.FieldWorks.Common.Framework;
+using SIL.WritingSystems;
+using Ionic.Zip;
 using SIL.CoreImpl;
-using SIL.WritingSystems;
-=======
-using SIL.WritingSystems;
-using XCore;
-using Ionic.Zip;
 using SIL.CoreImpl.WritingSystems;
 using SIL.FieldWorks.Common.Controls.FileDialog;
-using SIL.FieldWorks.Common.FwUtils;
 using SIL.FieldWorks.LexText.Controls;
-using SIL.FieldWorks.XWorks.LexText;
->>>>>>> 95b9b36f
 
 namespace SIL.FieldWorks.XWorks
 {
@@ -34,18 +26,10 @@
 	/// Handles manipulation of the set of dictionary configurations ("views"), and their associations to dictionary publications.
 	/// Controller for the DictionaryConfigurationManagerDlg View.
 	/// </summary>
-	class DictionaryConfigurationManagerController
+	class DictionaryConfigurationManagerController : IFlexComponent
 	{
 		private readonly DictionaryConfigurationManagerDlg _view;
-
-<<<<<<< HEAD
-		private readonly IPropertyTable _propertyTable;
-=======
-		private readonly PropertyTable _propertyTable;
-		private readonly Mediator _mediator;
->>>>>>> 95b9b36f
-		private readonly FdoCache _cache;
-
+		private FdoCache _cache;
 		internal readonly string _projectConfigDir;
 		private readonly string _defaultConfigDir;
 
@@ -122,22 +106,19 @@
 		/// <summary>
 		/// For unit tests.
 		/// </summary>
-		internal DictionaryConfigurationManagerController(FdoCache cache,
-			List<DictionaryConfigurationModel> configurations, List<string> publications, string projectConfigDir, string defaultConfigDir)
-		{
-			_cache = cache;
+		internal DictionaryConfigurationManagerController(List<DictionaryConfigurationModel> configurations, List<string> publications, string projectConfigDir, string defaultConfigDir)
+		{
 			_configurations = configurations;
 			_publications = publications;
 			_projectConfigDir = projectConfigDir;
 			_defaultConfigDir = defaultConfigDir;
 		}
 
-		public DictionaryConfigurationManagerController(DictionaryConfigurationManagerDlg view, IPropertyTable propertyTable,
+		public DictionaryConfigurationManagerController(DictionaryConfigurationManagerDlg view,
 			List<DictionaryConfigurationModel> configurations, List<string> publications, string projectConfigDir, string defaultConfigDir, DictionaryConfigurationModel currentConfig) :
-			this(propertyTable.GetValue<FdoCache>("cache"), configurations, publications, projectConfigDir, defaultConfigDir)
+			this(configurations, publications, projectConfigDir, defaultConfigDir)
 		{
 			_view = view;
-			_propertyTable = propertyTable;
 			_initialConfig = currentConfig;
 
 			// Add special publication selection for All Publications.
@@ -147,12 +128,6 @@
 				Font = new Font(Control.DefaultFont, FontStyle.Italic),
 			};
 			_view.publicationsListView.Items.Add(_allPublicationsItem);
-
-			// Populate lists of configurations and publications
-			ReLoadConfigurations();
-			ReLoadPublications();
-
-			_view.Shown += OnShowDialog;
 		}
 
 		private void ReLoadConfigurations()
@@ -484,10 +459,10 @@
 			if (configurationToDelete == null)
 				return;
 
-			using (var dlg = new ConfirmDeleteObjectDlg(_propertyTable.GetValue<IFlexApp>("App")))
+			using (var dlg = new ConfirmDeleteObjectDlg(PropertyTable.GetValue<IFlexApp>("App")))
 			{
 				dlg.WindowTitle = xWorksStrings.Confirm + " " + xWorksStrings.Delete;
-				var kindOfConfiguration = DictionaryConfigurationListener.GetDictionaryConfigurationType(_propertyTable);
+				var kindOfConfiguration = DictionaryConfigurationListener.GetDictionaryConfigurationType(PropertyTable);
 				dlg.TopBodyText = String.Format("{0} {1}: {2}", kindOfConfiguration, xWorksStrings.View, configurationToDelete.Label);
 
 				if (IsConfigurationACustomizedOriginal(configurationToDelete))
@@ -616,6 +591,7 @@
 		/// </summary>
 		internal static string PrepareStylesheetExport(FdoCache cache)
 		{
+#if RANDYTODO
 			var projectStyles = new FlexStylesXmlAccessor(cache.LangProject.LexDbOA, true);
 			var serializer = new XmlSerializer(typeof(FlexStylesXmlAccessor));
 
@@ -626,6 +602,9 @@
 				serializer.Serialize(textWriter, projectStyles);
 			}
 			return tempFile;
+#else
+			return string.Empty;
+#endif
 		}
 
 		/// <summary>
@@ -641,7 +620,7 @@
 			}
 
 			var importController = new DictionaryConfigurationImportController(_cache, _projectConfigDir, _configurations);
-			using (var importDialog = new DictionaryConfigurationImportDlg(_propertyTable.GetValue<IHelpTopicProvider>("HelpTopicProvider")) { HelpTopic = _view.HelpTopic })
+			using (var importDialog = new DictionaryConfigurationImportDlg(PropertyTable.GetValue<IHelpTopicProvider>("HelpTopicProvider")) { HelpTopic = _view.HelpTopic })
 			{
 				importController.DisplayView(importDialog);
 			}
@@ -656,7 +635,8 @@
 			_view.Close();
 			if(ConfigurationViewImported != null)
 				ConfigurationViewImported();
-			_mediator.BroadcastMessage("MasterRefresh", null);
+
+			Publisher.Publish("MasterRefresh", null);
 		}
 
 		public bool IsConfigurationACustomizedOriginal(DictionaryConfigurationModel configuration)
@@ -700,5 +680,47 @@
 			}
 			return false;
 		}
+
+		#region Implementation of IPropertyTableProvider
+		/// <summary>
+		/// Placement in the IPropertyTableProvider interface lets FwApp call IPropertyTable.DoStuff.
+		/// </summary>
+		public IPropertyTable PropertyTable { get; private set; }
+		#endregion
+
+		#region Implementation of IPublisherProvider
+		/// <summary>
+		/// Get the IPublisher.
+		/// </summary>
+		public IPublisher Publisher { get; private set; }
+		#endregion
+
+		#region Implementation of ISubscriberProvider
+		/// <summary>
+		/// Get the ISubscriber.
+		/// </summary>
+		public ISubscriber Subscriber { get; private set; }
+
+		/// <summary>
+		/// Initialize a FLEx component with the basic interfaces.
+		/// </summary>
+		/// <param name="flexComponentParameters">Parameter object that contains the required three interfaces.</param>
+		public void InitializeFlexComponent(FlexComponentParameters flexComponentParameters)
+		{
+			FlexComponentCheckingService.CheckInitializationValues(flexComponentParameters, new FlexComponentParameters(PropertyTable, Publisher, Subscriber));
+
+			PropertyTable = flexComponentParameters.PropertyTable;
+			Publisher = flexComponentParameters.Publisher;
+			Subscriber = flexComponentParameters.Subscriber;
+
+			_cache = PropertyTable.GetValue<FdoCache>("cache");
+
+			// Populate lists of configurations and publications
+			ReLoadConfigurations();
+			ReLoadPublications();
+
+			_view.Shown += OnShowDialog;
+		}
+		#endregion
 	}
 }