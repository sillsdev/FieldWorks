﻿// Copyright (c) 2014-2017 SIL International
// This software is licensed under the LGPL, version 2.1 or later
// (http://www.gnu.org/licenses/lgpl-2.1.html)

using System;
using System.Collections.Generic;
using System.Drawing;
using System.IO;
using System.Linq;
using System.Windows.Forms;
<<<<<<< HEAD
using SIL.FieldWorks.FDO;
=======
using System.Xml.Serialization;
using SIL.LCModel;
>>>>>>> c1202904
using SIL.FieldWorks.FdoUi.Dialogs;
using SIL.LCModel.Utils;
using SIL.Linq;
using SIL.FieldWorks.Common.Framework;
using SIL.WritingSystems;
using Ionic.Zip;
using SIL.LCModel.Core.WritingSystems;
using SIL.FieldWorks.Common.Controls.FileDialog;
using SIL.FieldWorks.Common.FwUtils;
using SIL.FieldWorks.LexText.Controls;

namespace SIL.FieldWorks.XWorks
{
	/// <summary>
	/// Handles manipulation of the set of dictionary configurations ("views"), and their associations to dictionary publications.
	/// Controller for the DictionaryConfigurationManagerDlg View.
	/// </summary>
	class DictionaryConfigurationManagerController : IFlexComponent
	{
		private readonly DictionaryConfigurationManagerDlg _view;
<<<<<<< HEAD
		private FdoCache _cache;
=======

		private readonly PropertyTable _propertyTable;
		private readonly Mediator _mediator;
		private readonly LcmCache _cache;

>>>>>>> c1202904
		internal readonly string _projectConfigDir;
		private readonly string _defaultConfigDir;

		/// <summary>
		/// Set of dictionary configurations (aka "views") in project.
		/// </summary>
		internal readonly List<DictionaryConfigurationModel> _configurations;

		/// <summary>
		/// Set of the names of available dictionary publications in project.
		/// </summary>
		private List<string> _publications;

		private readonly ListViewItem _allPublicationsItem;
		private readonly DictionaryConfigurationModel _initialConfig;

		public bool IsDirty { get; private set; }

		/// <summary>
		/// The currently-selected item in the Configurations ListView, or null if none.
		/// </summary>
		private DictionaryConfigurationModel SelectedConfiguration
		{
			get
			{
				var selectedConfigurations = _view.configurationsListView.SelectedItems;
				// MultiSelect is not enabled, so just use the first selected item.
				return selectedConfigurations.Count < 1 ? null : (DictionaryConfigurationModel)selectedConfigurations[0].Tag;
			}
		}

		/// <summary>
		/// Event fired when the DictionaryConfigurationManager dialog is closed
		/// </summary>
		public event Action<DictionaryConfigurationModel> Finished;

		public event Action ConfigurationViewImported;

		/// <summary>Get list of publications using a dictionary configuration.</summary>
		internal List<string> GetPublications(DictionaryConfigurationModel dictionaryConfiguration)
		{
			if (dictionaryConfiguration == null)
				throw new ArgumentNullException();
			return dictionaryConfiguration.Publications;
		}

		/// <summary>Associate a publication with a dictionary configuration.</summary>
		internal void AssociatePublication(string publication, DictionaryConfigurationModel configuration)
		{
			if (configuration == null)
				throw new ArgumentNullException();
			if (publication == null)
				throw new ArgumentNullException();
			if (!_publications.Contains(publication))
				throw new ArgumentOutOfRangeException();

			if (!configuration.Publications.Contains(publication))
				configuration.Publications.Add(publication);
		}

		/// <summary>Disassociate a publication from a dictionary configuration.</summary>
		internal void DisassociatePublication(string publication, DictionaryConfigurationModel configuration)
		{
			if (publication == null)
				throw new ArgumentNullException();
			if (configuration == null)
				throw new ArgumentNullException();
			if (!_publications.Contains(publication))
				throw new ArgumentOutOfRangeException();

			configuration.Publications.Remove(publication);
		}

		/// <summary>
		/// For unit tests.
		/// </summary>
<<<<<<< HEAD
		internal DictionaryConfigurationManagerController(List<DictionaryConfigurationModel> configurations, List<string> publications, string projectConfigDir, string defaultConfigDir)
=======
		internal DictionaryConfigurationManagerController(LcmCache cache,
			List<DictionaryConfigurationModel> configurations, List<string> publications, string projectConfigDir, string defaultConfigDir)
>>>>>>> c1202904
		{
			_configurations = configurations;
			_publications = publications;
			_projectConfigDir = projectConfigDir;
			_defaultConfigDir = defaultConfigDir;
		}

		public DictionaryConfigurationManagerController(DictionaryConfigurationManagerDlg view,
			List<DictionaryConfigurationModel> configurations, List<string> publications, string projectConfigDir, string defaultConfigDir, DictionaryConfigurationModel currentConfig) :
<<<<<<< HEAD
			this(configurations, publications, projectConfigDir, defaultConfigDir)
=======
			this(propertyTable.GetValue<LcmCache>("cache"), configurations, publications, projectConfigDir, defaultConfigDir)
>>>>>>> c1202904
		{
			_view = view;
			_initialConfig = currentConfig;

			// Add special publication selection for All Publications.
			_allPublicationsItem = new ListViewItem
			{
				Text = xWorksStrings.Allpublications,
				Font = new Font(Control.DefaultFont, FontStyle.Italic),
			};
			_view.publicationsListView.Items.Add(_allPublicationsItem);
		}

		private void ReLoadConfigurations()
		{
			_configurations.Sort((lhs, rhs) => string.Compare(lhs.Label, rhs.Label));
			_view.configurationsListView.Items.Clear();
			_view.configurationsListView.Items.AddRange(
				_configurations.Select(configuration => new ListViewItem { Tag = configuration, Text = configuration.Label }).ToArray());
		}

		/// <summary>
		/// Fetch up-to-date list of publications from project and populate the list of publications
		/// </summary>
		private void ReLoadPublications()
		{
			_publications = DictionaryConfigurationController.GetAllPublications(_cache);
			foreach (var publication in _publications)
			{
				var item = new ListViewItem { Text = publication };
				_view.publicationsListView.Items.Add(item);
			}
		}

		/// <summary>
		/// When the view is shown, register EventHandlers and select first configuration, which will cause publications to be checked or unchecked
		/// </summary>
		private void OnShowDialog(object sender, EventArgs eventArgs)
		{
			_view.configurationsListView.SelectedIndexChanged += OnSelectConfiguration;
			_view.configurationsListView.BeforeLabelEdit += OnBeforeLabelEdit;
			_view.configurationsListView.AfterLabelEdit += OnRenameConfiguration;
			_view.publicationsListView.ItemChecked += OnCheckPublication;
			_view.copyButton.Click += OnCopyConfiguration;
			_view.removeButton.Click += OnDeleteConfiguration;
			_view.resetButton.Click += OnDeleteConfiguration; // REVIEW (Hasso) 2017.01: should call OnResetConfiguration
			_view.exportButton.Click += OnExportConfiguration;
			_view.importButton.Click += OnImportConfiguration;

			_view.Closing += (sndr, e) =>
			{
				if (SelectedConfiguration != null && Finished != null)
					Finished(SelectedConfiguration);
			};

			// Select the correct configuration
			var selectedConfigIdx = _configurations.FindIndex(config => config == _initialConfig);
			if(selectedConfigIdx >= 0)
				_view.configurationsListView.Items[selectedConfigIdx].Selected = true;
			else
				_view.configurationsListView.Items[0].Selected = true;

			IsDirty = false;
		}

		private void OnBeforeLabelEdit(object sender, LabelEditEventArgs args)
		{
			_view.copyButton.Enabled = false;
			_view.removeButton.Enabled = false;
			_view.resetButton.Enabled = false;
			_view.closeButton.Enabled = false;
			_view.exportButton.Enabled = false;
			_view.importButton.Enabled = false;
		}

		/// <summary>
		/// Update which publications are checked in response to configuration selection.
		/// Disable the copy and delete buttons if no configuration is selected.
		/// </summary>
		private void OnSelectConfiguration(object sender, EventArgs args)
		{
			if (SelectedConfiguration == null)
			{
				foreach (ListViewItem pubItem in _view.publicationsListView.Items)
				{
					pubItem.Checked = false;
				}
				_view.publicationsListView.Enabled = false;
				_view.copyButton.Enabled = false;
				_view.resetButton.Enabled = false;
				_view.removeButton.Enabled = false;
				_view.exportButton.Enabled = false;
				return;
			}

			if (IsConfigurationACustomizedOriginal(SelectedConfiguration))
			{
				_view.resetButton.Enabled = true;
				_view.removeButton.Enabled = false;
			}
			else
			{
				_view.removeButton.Enabled = true;
				_view.resetButton.Enabled = false;
			}

			_view.publicationsListView.Enabled = true;
			_view.copyButton.Enabled = true;
			_view.closeButton.Enabled = true;
			_view.exportButton.Enabled = true;
			_view.importButton.Enabled = true;
			var associatedPublications = GetPublications(SelectedConfiguration);
			foreach (ListViewItem publicationItem in _view.publicationsListView.Items)
			{
				// Don't try processing the all-pubs item and get into a muddle.
				if (publicationItem == _allPublicationsItem)
					continue;
				publicationItem.Checked = associatedPublications.Contains(publicationItem.Text);
			}
			_allPublicationsItem.Checked = SelectedConfiguration.AllPublications;
		}

		private void OnCheckPublication(object sender, ItemCheckedEventArgs itemCheckedEventArgs)
		{
			if (SelectedConfiguration == null)
				return;

			var publicationItem = itemCheckedEventArgs.Item;

			if (publicationItem == _allPublicationsItem)
			{
				SelectedConfiguration.AllPublications = publicationItem.Checked;
				// If "All publications" was checked, check all the publications.
				if (_allPublicationsItem.Checked)
					_view.publicationsListView.Items.Cast<ListViewItem>().ForEach(item => item.Checked = true);
			}
			else // "normal" item, not AllPublications
			{
				if (publicationItem.Checked)
					AssociatePublication(publicationItem.Text, SelectedConfiguration);
				else
				{
					DisassociatePublication(publicationItem.Text, SelectedConfiguration);
					// If a publication was unchecked, uncheck "All publications".
					_allPublicationsItem.Checked = false;
				}
			}
			IsDirty = true;
		}

		/// <remarks>
		/// Renaming a configuration won't be saved to disk until the user saves the parent dialog.
		/// </remarks>
		private void OnRenameConfiguration(object sender, LabelEditEventArgs labelEditEventArgs)
		{
			// WinForms renames the ListViewItem by index *after* this EventHandler runs. We want absolute control over sorting and
			// renaming, so "cancel" the event before doing anything.
			labelEditEventArgs.CancelEdit = true;

			var selectedItem = _view.configurationsListView.Items[labelEditEventArgs.Item];
			if (RenameConfiguration(selectedItem, labelEditEventArgs))
			{
				ReLoadConfigurations();
				// Re-select item that was just renamed, or not renamed, from the re-loaded list of configurations.
				var newName = labelEditEventArgs.Label ?? selectedItem.Text;
				_view.configurationsListView.Items.Cast<ListViewItem>().First(item => item.Text == newName).Selected = true;
			}
			else
			{
				// If the user chose a duplicate name, warn the user and leave the Item's text open for edit
				MessageBox.Show(xWorksStrings.FailedToRename);
				selectedItem.Text = labelEditEventArgs.Label;
				selectedItem.BeginEdit();
			}
		}

		/// <summary>Verifies that the configuration is given a unique name; if not, displays a message and lets the user keep editing</summary>
		/// <returns>true if the user chose a unique name or canceled; false if the user chose a duplicate name</returns>
		internal bool RenameConfiguration(ListViewItem selectedItem, LabelEditEventArgs labelEditEventArgs)
		{
			var selectedConfig = (DictionaryConfigurationModel)selectedItem.Tag;
			if (string.IsNullOrWhiteSpace(labelEditEventArgs.Label))
			{
				// labelEditEventArgs.Label may be null or whitespace in the following cases:
				// - The user has pressed Escape (probably wants to cancel the edit)
				// - The user has entered no meaningful text (might as well cancel)
				// - The user has pressed Enter or clicked away without making any changes (can usually be safely interpreted as a cancel)
				// - Any of the above immediately after the warning to choose a unique name. It would require a fair amount of effort to distinguish
				//   between these cases, so simply revert any edits
				selectedItem.Text = selectedConfig.Label;
			}
			else if (_configurations.Any(config => config != selectedConfig && config.Label == labelEditEventArgs.Label))
			{
				return false;
			}
			else
			{
				selectedConfig.Label = labelEditEventArgs.Label;
				IsDirty = true;
			}

			// At this point, the user has chosen a unique name.  See if we should generate the filename.
			if (!File.Exists(selectedConfig.FilePath))
				GenerateFilePath(_projectConfigDir, _configurations, selectedConfig);

			return true;
		}

		/// <summary>Generates a unique file path for the configuration, based on its label.
		/// Take into account what files are claimed to be used by configurations as well as what files actually exist on disk.</summary>
		internal static void GenerateFilePath(string projectConfigDir, List<DictionaryConfigurationModel> existingConfigurations, DictionaryConfigurationModel config)
		{
			var filePath = FormatFilePath(projectConfigDir, config.Label);
			int i = 1;
			while (existingConfigurations.Any(conf => Path.GetFileName(filePath).Equals(Path.GetFileName(conf.FilePath))) || FileUtils.FileExists(Path.Combine(projectConfigDir,filePath)))
			{
				filePath = FormatFilePath(projectConfigDir, string.Format("{0}_{1}", config.Label, i++));
			}
			config.FilePath = filePath;
		}

		/// <summary>Removes illegal characters, appends project config path and extension</summary>
		internal static string FormatFilePath(string projectConfigDir, string label)
		{
			return Path.Combine(projectConfigDir,
				MiscUtils.FilterForFileName(label, MiscUtils.FilenameFilterStrength.kFilterBackup) + DictionaryConfigurationModel.FileExtension);
		}

		private void OnCopyConfiguration(object sender, EventArgs e)
		{
			if (SelectedConfiguration == null)
				return;

			var newConfig = CopyConfiguration(SelectedConfiguration);

			ReLoadConfigurations();

			// present the new configuration for rename
			var newConfigListViewItem = _view.configurationsListView.Items.Cast<ListViewItem>().First(item => item.Tag == newConfig);
			newConfigListViewItem.EnsureVisible();
			newConfigListViewItem.Selected = true;
			newConfigListViewItem.BeginEdit();
		}

		/// <summary>Copies a Configuration and adds it to the list</summary>
		internal DictionaryConfigurationModel CopyConfiguration(DictionaryConfigurationModel config)
		{
			// deep clone the selected configuration
			var newConfig = config.DeepClone();

			// generate a unique name (starting i=2 mimicks old behaviour)
			var newName = "Copy of " + newConfig.Label;
			int i = 2;
			while (_configurations.Any(conf => conf.Label == newName))
			{
				newName = String.Format("Copy of {0} ({1})", newConfig.Label, i++);
			}
			newConfig.Label = newName;
			newConfig.FilePath = null; // this will be set on the next rename, which will occur immediately

			// update the configurations list
			_configurations.Add(newConfig);

			IsDirty = true;
			return newConfig;
		}

		/// <summary>
		/// Remove configuration from list of configurations, and delete the corresponding XML file from disk.
		/// Unless the configuration is derived from a shipped default, in which case we'll just reset its data to the factory defaults.
		/// </summary>
		internal void DeleteConfiguration(DictionaryConfigurationModel configurationToDelete)
		{
			if (configurationToDelete == null)
				throw new ArgumentNullException("configurationToDelete");

			if (IsConfigurationACustomizedOriginal(configurationToDelete))
			{
				ResetConfigurationContents(configurationToDelete);

				IsDirty = true;
				return;
			}

			_configurations.Remove(configurationToDelete);
			if (configurationToDelete.FilePath != null)
			{
				FileUtils.Delete(configurationToDelete.FilePath);
			}
			IsDirty = true;
		}

		private void ResetConfigurationContents(DictionaryConfigurationModel configurationToDelete)
			{
				var origFilePath = configurationToDelete.FilePath;
				var filenameOfFilePath = Path.GetFileName(origFilePath);
			var origReversalLabel = configurationToDelete.Label;
			var origReversalWs = configurationToDelete.WritingSystem;

			var allReversalsFileName = "AllReversalIndexes" + DictionaryConfigurationModel.FileExtension;
			var resettingReversal = IsConfigurationAnOriginalReversal(configurationToDelete, _cache);
			// The reversals will be reset to what the user has configured under All Reversal Indexes. This makes it useful to actually change that.
			// If the user resets "AllReversalIndexes" it will reset to the shipping version.
			string pathToDefaultFile;
			if (resettingReversal)
			{
				pathToDefaultFile = Path.Combine(_projectConfigDir, allReversalsFileName);
				// If there are no changes to the AllReversalIndexes in this project then it won't exist, fallback to shipping defaults
				if (!File.Exists(pathToDefaultFile))
				{
					pathToDefaultFile = Path.Combine(_defaultConfigDir, allReversalsFileName);
				}
			}
			else
			{
				pathToDefaultFile = Path.Combine(_defaultConfigDir, filenameOfFilePath);
			}

			configurationToDelete.FilePath = pathToDefaultFile;
				// Recreate from shipped XML file.
				configurationToDelete.Load(_cache);
				configurationToDelete.FilePath = origFilePath;
			if (resettingReversal)
			{
				configurationToDelete.Label = origReversalLabel;
				configurationToDelete.WritingSystem = origReversalWs;
			}
			}

		private static bool IsAllReversalIndexConfig(DictionaryConfigurationModel configurationToDelete)
		{
			if (Path.GetFileNameWithoutExtension(configurationToDelete.FilePath) == "AllReversalIndexes")
				return true;
			return false;
		}

		private void OnDeleteConfiguration(object sender, EventArgs eventArgs) // REVIEW (Hasso) 2017.01: this should be two methods, since there are two buttons.
		{
			var configurationToDelete = SelectedConfiguration;
			if (configurationToDelete == null)
				return;

			using (var dlg = new ConfirmDeleteObjectDlg(PropertyTable.GetValue<IFlexApp>("App")))
			{
				dlg.WindowTitle = xWorksStrings.Confirm + " " + xWorksStrings.Delete;
				var kindOfConfiguration = DictionaryConfigurationListener.GetDictionaryConfigurationType(PropertyTable);
				dlg.TopBodyText = String.Format("{0} {1}: {2}", kindOfConfiguration, xWorksStrings.View, configurationToDelete.Label);

				if (IsConfigurationACustomizedOriginal(configurationToDelete))
				{
					if (IsConfigurationAnOriginalReversal(configurationToDelete, _cache) && !IsAllReversalIndexConfig(configurationToDelete))
						dlg.TopMessage = xWorksStrings.YouAreResettingReversal;
					else
					dlg.TopMessage = xWorksStrings.YouAreResetting;
					dlg.BottomQuestion = xWorksStrings.WantContinue;
					dlg.DeleteButtonText = xWorksStrings.Reset;
					dlg.WindowTitle = xWorksStrings.Confirm + " " + xWorksStrings.Reset;
				}

				if (dlg.ShowDialog() != DialogResult.Yes)
					return;
			}

			DeleteConfiguration(configurationToDelete);
			ReLoadConfigurations();

			// Re-select configuration that was reset, or select first configuration if we just deleted a
			// configuration.
			if (IsConfigurationACustomizedOriginal(configurationToDelete))
			{
				_view.configurationsListView.Items.Cast<ListViewItem>().First(item => item.Text == configurationToDelete.Label).Selected = true;
			}
			else
			{
				_view.configurationsListView.Items[0].Selected = true;
			}
		}

		/// <summary>
		/// Respond to an export UI button push by letting the user specify what file to export to, and starting the export process.
		/// </summary>
		private void OnExportConfiguration(object sender, EventArgs e)
		{
			// Not capable of exporting new configurations yet.
			if (IsDirty)
			{
				MessageBox.Show(_view, xWorksStrings.kstidConfigsChanged);
				return;
			}

			if (string.IsNullOrEmpty(SelectedConfiguration.FilePath))
				throw new ArgumentNullException("The configuration selected for export has an empty file path.");
			if (Path.GetDirectoryName(SelectedConfiguration.FilePath) == _defaultConfigDir)
			{
				SelectedConfiguration.FilePath = Path.Combine(_projectConfigDir,
					Path.GetFileName(SelectedConfiguration.FilePath));
				SelectedConfiguration.Save();
			}

			var disallowedCharacters = MiscUtils.GetInvalidProjectNameChars(MiscUtils.FilenameFilterStrength.kFilterBackup) + " $%";
			string outputPath;
			using (var saveDialog = new DialogAdapters.SaveFileDialogAdapter())
			{
				saveDialog.Title = xWorksStrings.kstidChooseExportFile;
				saveDialog.FileName = StringUtils.FilterForFileName(SelectedConfiguration + "_FLEx-Dictionary-Configuration_" + DateTime.Now.ToString("yyyy-MM-dd"), disallowedCharacters);
				saveDialog.DefaultExt = "zip";
				saveDialog.AddExtension = true;
				saveDialog.InitialDirectory = Environment.GetFolderPath(Environment.SpecialFolder.MyDocuments);

				var result = saveDialog.ShowDialog(_view);
				if (result != DialogResult.OK)
					return;
				outputPath = saveDialog.FileName;
			}

			// Append ".zip" if user entered something like "foo.gif", which loses the hidden ".zip" extension.
			if (!outputPath.EndsWith(".zip", StringComparison.InvariantCultureIgnoreCase))
				outputPath += ".zip";

			ExportConfiguration(SelectedConfiguration, outputPath, _cache);
		}

		/// <summary>
		/// Create a zip file containing a dictionary configuration for the user to share, into destinationZipPath. LT-17397.
		/// </summary>
		internal static void ExportConfiguration(DictionaryConfigurationModel configurationToExport, string destinationZipPath, LcmCache cache)
		{
			if (configurationToExport == null)
				throw new ArgumentNullException("configurationToExport");
			if (destinationZipPath == null)
				throw new ArgumentNullException("destinationZipPath");
			if (cache == null)
				throw new ArgumentNullException("cache");
			if (destinationZipPath == string.Empty)
				throw new ArgumentException("destinationDirectory");

			using (var zip = new ZipFile())
			{
				zip.AddFile(configurationToExport.FilePath, "/");
				PrepareCustomFieldsExport(cache).ForEach(file => zip.AddFile(file, "/"));
				zip.AddFile(PrepareStylesheetExport(cache), "/");
				zip.Save(destinationZipPath);
			}
		}

		/// <summary>
		/// Prepare custom fields to be included in dictionary configuration export. LT-17397.
		/// Returns paths to files to be included in a zipped export.
		/// </summary>
		internal static IEnumerable<string> PrepareCustomFieldsExport(LcmCache cache)
		{
			var exporter = new LiftExporter(cache);
			var liftFile = Path.Combine(Path.GetTempPath(), "DictExportCustomLift", "CustomFields.lift");
			var rangesFile = Path.Combine(Path.GetTempPath(), "DictExportCustomLift", "CustomFields.lift-ranges");
			Directory.CreateDirectory(Path.GetDirectoryName(liftFile));
			using (TextWriter textWriter = new StreamWriter(liftFile))
			{
				exporter.ExportLift(textWriter, Path.GetDirectoryName(liftFile), new ILexEntry[0], 0);
			}
			using (var stringWriter = new StringWriter())
			{
				exporter.ExportLiftRanges(stringWriter);
				stringWriter.Flush();
				File.WriteAllText(rangesFile, stringWriter.ToString());
			}
			return new[] {liftFile, rangesFile};
		}

		/// <summary>
		/// Prepare stylesheet to be included in dictionary configuration export. LT-17397.
		/// Returns paths to files to be included in a zipped export.
		/// </summary>
		internal static string PrepareStylesheetExport(LcmCache cache)
		{
#if RANDYTODO
			var projectStyles = new FlexStylesXmlAccessor(cache.LangProject.LexDbOA, true);
			var serializer = new XmlSerializer(typeof(FlexStylesXmlAccessor));

			var tempFile = Path.Combine(Path.GetTempPath(), "DictExportStyles", "CustomStyles.xml");
			Directory.CreateDirectory(Path.GetDirectoryName(tempFile));
			using (var textWriter = new StreamWriter(tempFile))
			{
				serializer.Serialize(textWriter, projectStyles);
			}
			return tempFile;
#else
			return string.Empty;
#endif
		}

		/// <summary>
		/// Handle configuration import request by user.
		/// </summary>
		private void OnImportConfiguration(object sender, EventArgs e)
		{
			// Not capable of exporting new configurations yet.
			if (IsDirty)
			{
				MessageBox.Show(_view, xWorksStrings.kstidConfigsChangedImport);
				return;
			}

			var importController = new DictionaryConfigurationImportController(_cache, _projectConfigDir, _configurations);
			using (var importDialog = new DictionaryConfigurationImportDlg(PropertyTable.GetValue<IHelpTopicProvider>("HelpTopicProvider")) { HelpTopic = _view.HelpTopic })
			{
				importController.DisplayView(importDialog);
			}

			if (!importController.ImportHappened)
				return;
			CloseDialogAndRefreshProject();
		}

		private void CloseDialogAndRefreshProject()
		{
			_view.Close();
			if(ConfigurationViewImported != null)
				ConfigurationViewImported();

			Publisher.Publish("MasterRefresh", null);
		}

		public bool IsConfigurationACustomizedOriginal(DictionaryConfigurationModel configuration)
		{
			return IsConfigurationACustomizedOriginal(configuration, _defaultConfigDir, _cache);
		}

		public static bool IsConfigurationACustomizedOriginal(DictionaryConfigurationModel config, string defaultConfigDir, LcmCache cache)
		{
			return IsConfigurationACustomizedShippedDefault(config, defaultConfigDir) || IsConfigurationAnOriginalReversal(config, cache);
		}

		/// <summary>
		/// Whether a configuration is, or is a customization of, a shipped default configuration,
		/// such as the shipped Root-based, Lexeme-based, or Bartholomew configurations.
		/// </summary>
		public static bool IsConfigurationACustomizedShippedDefault(DictionaryConfigurationModel configuration, string defaultConfigDir)
		{
			if (configuration.FilePath == null)
				return false;

			var defaultConfigurationFiles = FileUtils.GetFilesInDirectory(defaultConfigDir).Select(Path.GetFileName);

			var filename = Path.GetFileName(configuration.FilePath);
			return defaultConfigurationFiles.Contains(filename);
		}

		/// <summary>
		/// Whether a configuration represents a Reversal.
		/// </summary>
		public static bool IsConfigurationAnOriginalReversal(DictionaryConfigurationModel configuration, LcmCache cache)
		{
			if (configuration.FilePath == null)
				return false;
			// No configuration.WritingSystem means it is not a reversal, or that it is the AllReversalIndexes which doesn't act any different from a default config
			if (!string.IsNullOrWhiteSpace(configuration.WritingSystem) && IetfLanguageTag.IsValid(configuration.WritingSystem))
			{
				var writingSystem = (CoreWritingSystemDefinition)cache.WritingSystemFactory.get_Engine(configuration.WritingSystem);
				// The reversals start out with the filename matching the ws DisplayLabel, copies will have a different file name
				return writingSystem.DisplayLabel == Path.GetFileNameWithoutExtension(configuration.FilePath);
			}
			return false;
		}

		#region Implementation of IPropertyTableProvider
		/// <summary>
		/// Placement in the IPropertyTableProvider interface lets FwApp call IPropertyTable.DoStuff.
		/// </summary>
		public IPropertyTable PropertyTable { get; private set; }
		#endregion

		#region Implementation of IPublisherProvider
		/// <summary>
		/// Get the IPublisher.
		/// </summary>
		public IPublisher Publisher { get; private set; }
		#endregion

		#region Implementation of ISubscriberProvider
		/// <summary>
		/// Get the ISubscriber.
		/// </summary>
		public ISubscriber Subscriber { get; private set; }

		/// <summary>
		/// Initialize a FLEx component with the basic interfaces.
		/// </summary>
		/// <param name="flexComponentParameters">Parameter object that contains the required three interfaces.</param>
		public void InitializeFlexComponent(FlexComponentParameters flexComponentParameters)
		{
			FlexComponentCheckingService.CheckInitializationValues(flexComponentParameters, new FlexComponentParameters(PropertyTable, Publisher, Subscriber));

			PropertyTable = flexComponentParameters.PropertyTable;
			Publisher = flexComponentParameters.Publisher;
			Subscriber = flexComponentParameters.Subscriber;

			_cache = PropertyTable.GetValue<FdoCache>("cache");

			// Populate lists of configurations and publications
			ReLoadConfigurations();
			ReLoadPublications();

			_view.Shown += OnShowDialog;
		}
		#endregion
	}
}<|MERGE_RESOLUTION|>--- conflicted
+++ resolved
@@ -8,12 +8,7 @@
 using System.IO;
 using System.Linq;
 using System.Windows.Forms;
-<<<<<<< HEAD
-using SIL.FieldWorks.FDO;
-=======
-using System.Xml.Serialization;
 using SIL.LCModel;
->>>>>>> c1202904
 using SIL.FieldWorks.FdoUi.Dialogs;
 using SIL.LCModel.Utils;
 using SIL.Linq;
@@ -21,7 +16,6 @@
 using SIL.WritingSystems;
 using Ionic.Zip;
 using SIL.LCModel.Core.WritingSystems;
-using SIL.FieldWorks.Common.Controls.FileDialog;
 using SIL.FieldWorks.Common.FwUtils;
 using SIL.FieldWorks.LexText.Controls;
 
@@ -34,15 +28,7 @@
 	class DictionaryConfigurationManagerController : IFlexComponent
 	{
 		private readonly DictionaryConfigurationManagerDlg _view;
-<<<<<<< HEAD
-		private FdoCache _cache;
-=======
-
-		private readonly PropertyTable _propertyTable;
-		private readonly Mediator _mediator;
-		private readonly LcmCache _cache;
-
->>>>>>> c1202904
+		private LcmCache _cache;
 		internal readonly string _projectConfigDir;
 		private readonly string _defaultConfigDir;
 
@@ -119,12 +105,7 @@
 		/// <summary>
 		/// For unit tests.
 		/// </summary>
-<<<<<<< HEAD
 		internal DictionaryConfigurationManagerController(List<DictionaryConfigurationModel> configurations, List<string> publications, string projectConfigDir, string defaultConfigDir)
-=======
-		internal DictionaryConfigurationManagerController(LcmCache cache,
-			List<DictionaryConfigurationModel> configurations, List<string> publications, string projectConfigDir, string defaultConfigDir)
->>>>>>> c1202904
 		{
 			_configurations = configurations;
 			_publications = publications;
@@ -134,11 +115,7 @@
 
 		public DictionaryConfigurationManagerController(DictionaryConfigurationManagerDlg view,
 			List<DictionaryConfigurationModel> configurations, List<string> publications, string projectConfigDir, string defaultConfigDir, DictionaryConfigurationModel currentConfig) :
-<<<<<<< HEAD
 			this(configurations, publications, projectConfigDir, defaultConfigDir)
-=======
-			this(propertyTable.GetValue<LcmCache>("cache"), configurations, publications, projectConfigDir, defaultConfigDir)
->>>>>>> c1202904
 		{
 			_view = view;
 			_initialConfig = currentConfig;
@@ -735,7 +712,7 @@
 			Publisher = flexComponentParameters.Publisher;
 			Subscriber = flexComponentParameters.Subscriber;
 
-			_cache = PropertyTable.GetValue<FdoCache>("cache");
+			_cache = PropertyTable.GetValue<LcmCache>("cache");
 
 			// Populate lists of configurations and publications
 			ReLoadConfigurations();
