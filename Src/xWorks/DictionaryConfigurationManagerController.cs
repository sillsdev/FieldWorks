--- conflicted
+++ resolved
@@ -11,12 +11,9 @@
 using SIL.FieldWorks.FDO;
 using SIL.FieldWorks.FdoUi.Dialogs;
 using SIL.Utils;
-<<<<<<< HEAD
 using SIL.Linq;
-=======
-using Palaso.Linq;
 using SIL.CoreImpl;
->>>>>>> 04c8d1b5
+using SIL.WritingSystems;
 using XCore;
 
 namespace SIL.FieldWorks.XWorks
@@ -121,13 +118,8 @@
 			this(propertyTable.GetValue<FdoCache>("cache"), configurations, publications, projectConfigDir, defaultConfigDir)
 		{
 			_view = view;
-<<<<<<< HEAD
 			_propertyTable = propertyTable;
-			_currentConfig = currentConfig;
-=======
-			_mediator = mediator;
 			_initialConfig = currentConfig;
->>>>>>> 04c8d1b5
 
 			// Add special publication selection for All Publications.
 			_allPublicationsItem = new ListViewItem
@@ -494,11 +486,10 @@
 		{
 			if (configuration.FilePath == null)
 				return false;
-
 			// No configuration.WritingSystem means it is not a reversal, or that it is the AllReversalIndexes which doesn't act any different from a default config
-			if (!string.IsNullOrWhiteSpace(configuration.WritingSystem))
-			{
-				var writingSystem = (IWritingSystem)_cache.WritingSystemFactory.get_Engine(configuration.WritingSystem);
+			if (!string.IsNullOrWhiteSpace(configuration.WritingSystem) && IetfLanguageTag.IsValid(configuration.WritingSystem))
+			{
+				var writingSystem = (CoreWritingSystemDefinition)_cache.WritingSystemFactory.get_Engine(configuration.WritingSystem);
 				// The reversals start out with the filename matching the ws DisplayLabel, copies will have a different file name
 				return writingSystem.DisplayLabel == Path.GetFileNameWithoutExtension(configuration.FilePath);
 			}
