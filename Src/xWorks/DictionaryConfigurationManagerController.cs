﻿// Copyright (c) 2014-2017 SIL International
// This software is licensed under the LGPL, version 2.1 or later
// (http://www.gnu.org/licenses/lgpl-2.1.html)

using System;
using System.Collections.Generic;
using System.Drawing;
using System.IO;
using System.Linq;
using System.Windows.Forms;
using System.Xml.Serialization;
using SIL.FieldWorks.FDO;
using SIL.FieldWorks.FdoUi.Dialogs;
using SIL.Utils;
using Palaso.Linq;
using SIL.CoreImpl;
using XCore;
using Ionic.Zip;
using SIL.FieldWorks.LexText.Controls;
<<<<<<< HEAD
using SIL.FieldWorks.Common.Controls.FileDialog;
=======
using SIL.FieldWorks.XWorks.LexText;
using SIL.Utils.FileDialog;
>>>>>>> 81854cd3

namespace SIL.FieldWorks.XWorks
{
	/// <summary>
	/// Handles manipulation of the set of dictionary configurations ("views"), and their associations to dictionary publications.
	/// Controller for the DictionaryConfigurationManagerDlg View.
	/// </summary>
	class DictionaryConfigurationManagerController
	{
		private readonly DictionaryConfigurationManagerDlg _view;

		private readonly Mediator _mediator;
		private readonly FdoCache _cache;

		internal readonly string _projectConfigDir;
		private readonly string _defaultConfigDir;

		/// <summary>
		/// Set of dictionary configurations (aka "views") in project.
		/// </summary>
		internal readonly List<DictionaryConfigurationModel> _configurations;

		/// <summary>
		/// Set of the names of available dictionary publications in project.
		/// </summary>
		private List<string> _publications;

		private readonly ListViewItem _allPublicationsItem;
		private readonly DictionaryConfigurationModel _initialConfig;

		public bool IsDirty { get; private set; }

		/// <summary>
		/// The currently-selected item in the Configurations ListView, or null if none.
		/// </summary>
		private DictionaryConfigurationModel SelectedConfiguration
		{
			get
			{
				var selectedConfigurations = _view.configurationsListView.SelectedItems;
				// MultiSelect is not enabled, so just use the first selected item.
				return selectedConfigurations.Count < 1 ? null : (DictionaryConfigurationModel)selectedConfigurations[0].Tag;
			}
		}

		/// <summary>
		/// Event fired when the DictionaryConfigurationManager dialog is closed
		/// </summary>
		public event Action<DictionaryConfigurationModel> Finished;

		public event Action ConfigurationViewImported;

		/// <summary>Get list of publications using a dictionary configuration.</summary>
		internal List<string> GetPublications(DictionaryConfigurationModel dictionaryConfiguration)
		{
			if (dictionaryConfiguration == null)
				throw new ArgumentNullException();
			return dictionaryConfiguration.Publications;
		}

		/// <summary>Associate a publication with a dictionary configuration.</summary>
		internal void AssociatePublication(string publication, DictionaryConfigurationModel configuration)
		{
			if (configuration == null)
				throw new ArgumentNullException();
			if (publication == null)
				throw new ArgumentNullException();
			if (!_publications.Contains(publication))
				throw new ArgumentOutOfRangeException();

			if (!configuration.Publications.Contains(publication))
				configuration.Publications.Add(publication);
		}

		/// <summary>Disassociate a publication from a dictionary configuration.</summary>
		internal void DisassociatePublication(string publication, DictionaryConfigurationModel configuration)
		{
			if (publication == null)
				throw new ArgumentNullException();
			if (configuration == null)
				throw new ArgumentNullException();
			if (!_publications.Contains(publication))
				throw new ArgumentOutOfRangeException();

			configuration.Publications.Remove(publication);
		}

		/// <summary>
		/// For unit tests.
		/// </summary>
		internal DictionaryConfigurationManagerController(FdoCache cache,
			List<DictionaryConfigurationModel> configurations, List<string> publications, string projectConfigDir, string defaultConfigDir)
		{
			_cache = cache;
			_configurations = configurations;
			_publications = publications;
			_projectConfigDir = projectConfigDir;
			_defaultConfigDir = defaultConfigDir;
		}

		public DictionaryConfigurationManagerController(DictionaryConfigurationManagerDlg view, Mediator mediator,
			List<DictionaryConfigurationModel> configurations, List<string> publications, string projectConfigDir, string defaultConfigDir, DictionaryConfigurationModel currentConfig) :
			this((FdoCache)mediator.PropertyTable.GetValue("cache"), configurations, publications, projectConfigDir, defaultConfigDir)
		{
			_view = view;
			_mediator = mediator;
			_initialConfig = currentConfig;

			// Add special publication selection for All Publications.
			_allPublicationsItem = new ListViewItem
			{
				Text = xWorksStrings.Allpublications,
				Font = new Font(Control.DefaultFont, FontStyle.Italic),
			};
			_view.publicationsListView.Items.Add(_allPublicationsItem);

			// Populate lists of configurations and publications
			ReLoadConfigurations();
			ReLoadPublications();

			_view.Shown += OnShowDialog;
		}

		private void ReLoadConfigurations()
		{
			_configurations.Sort((lhs, rhs) => string.Compare(lhs.Label, rhs.Label));
			_view.configurationsListView.Items.Clear();
			_view.configurationsListView.Items.AddRange(
				_configurations.Select(configuration => new ListViewItem { Tag = configuration, Text = configuration.Label }).ToArray());
		}

		/// <summary>
		/// Fetch up-to-date list of publications from project and populate the list of publications
		/// </summary>
		private void ReLoadPublications()
		{
			_publications = DictionaryConfigurationController.GetAllPublications(_cache);
			foreach (var publication in _publications)
			{
				var item = new ListViewItem { Text = publication };
				_view.publicationsListView.Items.Add(item);
			}
		}

		/// <summary>
		/// When the view is shown, register EventHandlers and select first configuration, which will cause publications to be checked or unchecked
		/// </summary>
		private void OnShowDialog(object sender, EventArgs eventArgs)
		{
			_view.configurationsListView.SelectedIndexChanged += OnSelectConfiguration;
			_view.configurationsListView.BeforeLabelEdit += OnBeforeLabelEdit;
			_view.configurationsListView.AfterLabelEdit += OnRenameConfiguration;
			_view.publicationsListView.ItemChecked += OnCheckPublication;
			_view.copyButton.Click += OnCopyConfiguration;
			_view.removeButton.Click += OnDeleteConfiguration;
			_view.resetButton.Click += OnDeleteConfiguration; // REVIEW (Hasso) 2017.01: should call OnResetConfiguration
			_view.exportButton.Click += OnExportConfiguration;
			_view.importButton.Click += OnImportConfiguration;

			_view.Closing += (sndr, e) =>
			{
				if (SelectedConfiguration != null && Finished != null)
					Finished(SelectedConfiguration);
			};

			// Select the correct configuration
			var selectedConfigIdx = _configurations.FindIndex(config => config == _initialConfig);
			if(selectedConfigIdx >= 0)
				_view.configurationsListView.Items[selectedConfigIdx].Selected = true;
			else
				_view.configurationsListView.Items[0].Selected = true;

			IsDirty = false;
		}

		private void OnBeforeLabelEdit(object sender, LabelEditEventArgs args)
		{
			_view.copyButton.Enabled = false;
			_view.removeButton.Enabled = false;
			_view.resetButton.Enabled = false;
			_view.closeButton.Enabled = false;
			_view.exportButton.Enabled = false;
			_view.importButton.Enabled = false;
		}

		/// <summary>
		/// Update which publications are checked in response to configuration selection.
		/// Disable the copy and delete buttons if no configuration is selected.
		/// </summary>
		private void OnSelectConfiguration(object sender, EventArgs args)
		{
			if (SelectedConfiguration == null)
			{
				foreach (ListViewItem pubItem in _view.publicationsListView.Items)
				{
					pubItem.Checked = false;
				}
				_view.publicationsListView.Enabled = false;
				_view.copyButton.Enabled = false;
				_view.resetButton.Enabled = false;
				_view.removeButton.Enabled = false;
				_view.exportButton.Enabled = false;
				return;
			}

			if (IsConfigurationACustomizedOriginal(SelectedConfiguration))
			{
				_view.resetButton.Enabled = true;
				_view.removeButton.Enabled = false;
			}
			else
			{
				_view.removeButton.Enabled = true;
				_view.resetButton.Enabled = false;
			}

			_view.publicationsListView.Enabled = true;
			_view.copyButton.Enabled = true;
			_view.closeButton.Enabled = true;
			_view.exportButton.Enabled = true;
			_view.importButton.Enabled = true;
			var associatedPublications = GetPublications(SelectedConfiguration);
			foreach (ListViewItem publicationItem in _view.publicationsListView.Items)
			{
				// Don't try processing the all-pubs item and get into a muddle.
				if (publicationItem == _allPublicationsItem)
					continue;
				publicationItem.Checked = associatedPublications.Contains(publicationItem.Text);
			}
			_allPublicationsItem.Checked = SelectedConfiguration.AllPublications;
		}

		private void OnCheckPublication(object sender, ItemCheckedEventArgs itemCheckedEventArgs)
		{
			if (SelectedConfiguration == null)
				return;

			var publicationItem = itemCheckedEventArgs.Item;

			if (publicationItem == _allPublicationsItem)
			{
				SelectedConfiguration.AllPublications = publicationItem.Checked;
				// If "All publications" was checked, check all the publications.
				if (_allPublicationsItem.Checked)
					_view.publicationsListView.Items.Cast<ListViewItem>().ForEach(item => item.Checked = true);
			}
			else // "normal" item, not AllPublications
			{
				if (publicationItem.Checked)
					AssociatePublication(publicationItem.Text, SelectedConfiguration);
				else
				{
					DisassociatePublication(publicationItem.Text, SelectedConfiguration);
					// If a publication was unchecked, uncheck "All publications".
					_allPublicationsItem.Checked = false;
				}
			}
			IsDirty = true;
		}

		/// <remarks>
		/// Renaming a configuration won't be saved to disk until the user saves the parent dialog.
		/// </remarks>
		private void OnRenameConfiguration(object sender, LabelEditEventArgs labelEditEventArgs)
		{
			// WinForms renames the ListViewItem by index *after* this EventHandler runs. We want absolute control over sorting and
			// renaming, so "cancel" the event before doing anything.
			labelEditEventArgs.CancelEdit = true;

			var selectedItem = _view.configurationsListView.Items[labelEditEventArgs.Item];
			if (RenameConfiguration(selectedItem, labelEditEventArgs))
			{
				ReLoadConfigurations();
				// Re-select item that was just renamed, or not renamed, from the re-loaded list of configurations.
				var newName = labelEditEventArgs.Label ?? selectedItem.Text;
				_view.configurationsListView.Items.Cast<ListViewItem>().First(item => item.Text == newName).Selected = true;
			}
			else
			{
				// If the user chose a duplicate name, warn the user and leave the Item's text open for edit
				MessageBox.Show(xWorksStrings.FailedToRename);
				selectedItem.Text = labelEditEventArgs.Label;
				selectedItem.BeginEdit();
			}
		}

		/// <summary>Verifies that the configuration is given a unique name; if not, displays a message and lets the user keep editing</summary>
		/// <returns>true if the user chose a unique name or canceled; false if the user chose a duplicate name</returns>
		internal bool RenameConfiguration(ListViewItem selectedItem, LabelEditEventArgs labelEditEventArgs)
		{
			var selectedConfig = (DictionaryConfigurationModel)selectedItem.Tag;
			if (string.IsNullOrWhiteSpace(labelEditEventArgs.Label))
			{
				// labelEditEventArgs.Label may be null or whitespace in the following cases:
				// - The user has pressed Escape (probably wants to cancel the edit)
				// - The user has entered no meaningful text (might as well cancel)
				// - The user has pressed Enter or clicked away without making any changes (can usually be safely interpreted as a cancel)
				// - Any of the above immediately after the warning to choose a unique name. It would require a fair amount of effort to distinguish
				//   between these cases, so simply revert any edits
				selectedItem.Text = selectedConfig.Label;
			}
			else if (_configurations.Any(config => config != selectedConfig && config.Label == labelEditEventArgs.Label))
			{
				return false;
			}
			else
			{
				selectedConfig.Label = labelEditEventArgs.Label;
				IsDirty = true;
			}

			// At this point, the user has chosen a unique name.  See if we should generate the filename.
			if (!File.Exists(selectedConfig.FilePath))
				GenerateFilePath(_projectConfigDir, _configurations, selectedConfig);

			return true;
		}

		/// <summary>Generates a unique file path for the configuration, based on its label.
		/// Take into account what files are claimed to be used by configurations as well as what files actually exist on disk.</summary>
		internal static void GenerateFilePath(string projectConfigDir, List<DictionaryConfigurationModel> existingConfigurations, DictionaryConfigurationModel config)
		{
			var filePath = FormatFilePath(projectConfigDir, config.Label);
			int i = 1;
			while (existingConfigurations.Any(conf => Path.GetFileName(filePath).Equals(Path.GetFileName(conf.FilePath))) || FileUtils.FileExists(Path.Combine(projectConfigDir,filePath)))
			{
				filePath = FormatFilePath(projectConfigDir, string.Format("{0}_{1}", config.Label, i++));
			}
			config.FilePath = filePath;
		}

		/// <summary>Removes illegal characters, appends project config path and extension</summary>
		internal static string FormatFilePath(string projectConfigDir, string label)
		{
			return Path.Combine(projectConfigDir,
				MiscUtils.FilterForFileName(label, MiscUtils.FilenameFilterStrength.kFilterBackup) + DictionaryConfigurationModel.FileExtension);
		}

		private void OnCopyConfiguration(object sender, EventArgs e)
		{
			if (SelectedConfiguration == null)
				return;

			var newConfig = CopyConfiguration(SelectedConfiguration);

			ReLoadConfigurations();

			// present the new configuration for rename
			var newConfigListViewItem = _view.configurationsListView.Items.Cast<ListViewItem>().First(item => item.Tag == newConfig);
			newConfigListViewItem.EnsureVisible();
			newConfigListViewItem.Selected = true;
			newConfigListViewItem.BeginEdit();
		}

		/// <summary>Copies a Configuration and adds it to the list</summary>
		internal DictionaryConfigurationModel CopyConfiguration(DictionaryConfigurationModel config)
		{
			// deep clone the selected configuration
			var newConfig = config.DeepClone();

			// generate a unique name (starting i=2 mimicks old behaviour)
			var newName = "Copy of " + newConfig.Label;
			int i = 2;
			while (_configurations.Any(conf => conf.Label == newName))
			{
				newName = String.Format("Copy of {0} ({1})", newConfig.Label, i++);
			}
			newConfig.Label = newName;
			newConfig.FilePath = null; // this will be set on the next rename, which will occur immediately

			// update the configurations list
			_configurations.Add(newConfig);

			IsDirty = true;
			return newConfig;
		}

		/// <summary>
		/// Remove configuration from list of configurations, and delete the corresponding XML file from disk.
		/// Unless the configuration is derived from a shipped default, in which case we'll just reset its data to the factory defaults.
		/// </summary>
		internal void DeleteConfiguration(DictionaryConfigurationModel configurationToDelete)
		{
			if (configurationToDelete == null)
				throw new ArgumentNullException("configurationToDelete");

			if (IsConfigurationACustomizedOriginal(configurationToDelete))
			{
				ResetConfigurationContents(configurationToDelete);

				IsDirty = true;
				return;
			}

			_configurations.Remove(configurationToDelete);
			if (configurationToDelete.FilePath != null)
			{
				FileUtils.Delete(configurationToDelete.FilePath);
			}
			IsDirty = true;
		}

		private void ResetConfigurationContents(DictionaryConfigurationModel configurationToDelete)
		{
			var origFilePath = configurationToDelete.FilePath;
			var filenameOfFilePath = Path.GetFileName(origFilePath);
			var origReversalLabel = configurationToDelete.Label;
			var origReversalWs = configurationToDelete.WritingSystem;

			var allReversalsFileName = "AllReversalIndexes" + DictionaryConfigurationModel.FileExtension;
			var resettingReversal = IsConfigurationAnOriginalReversal(configurationToDelete, _cache);
			// The reversals will be reset to what the user has configured under All Reversal Indexes. This makes it useful to actually change that.
			// If the user resets "AllReversalIndexes" it will reset to the shipping version.
			string pathToDefaultFile;
			if (resettingReversal)
			{
				pathToDefaultFile = Path.Combine(_projectConfigDir, allReversalsFileName);
				// If there are no changes to the AllReversalIndexes in this project then it won't exist, fallback to shipping defaults
				if (!File.Exists(pathToDefaultFile))
				{
					pathToDefaultFile = Path.Combine(_defaultConfigDir, allReversalsFileName);
				}
			}
			else
			{
				pathToDefaultFile = Path.Combine(_defaultConfigDir, filenameOfFilePath);
			}

			configurationToDelete.FilePath = pathToDefaultFile;
			// Recreate from shipped XML file.
			configurationToDelete.Load(_cache);
			configurationToDelete.FilePath = origFilePath;
			if (resettingReversal)
			{
				configurationToDelete.Label = origReversalLabel;
				configurationToDelete.WritingSystem = origReversalWs;
			}
		}

		private static bool IsAllReversalIndexConfig(DictionaryConfigurationModel configurationToDelete)
		{
			if (Path.GetFileNameWithoutExtension(configurationToDelete.FilePath) == "AllReversalIndexes")
				return true;
			return false;
		}

		private void OnDeleteConfiguration(object sender, EventArgs eventArgs) // REVIEW (Hasso) 2017.01: this should be two methods, since there are two buttons.
		{
			var configurationToDelete = SelectedConfiguration;
			if (configurationToDelete == null)
				return;

			using (var dlg = new ConfirmDeleteObjectDlg(_mediator.HelpTopicProvider))
			{
				dlg.WindowTitle = xWorksStrings.Confirm + " " + xWorksStrings.Delete;
				var kindOfConfiguration = DictionaryConfigurationListener.GetDictionaryConfigurationType(_mediator);
				dlg.TopBodyText = String.Format("{0} {1}: {2}", kindOfConfiguration, xWorksStrings.View, configurationToDelete.Label);

				if (IsConfigurationACustomizedOriginal(configurationToDelete))
				{
					if (IsConfigurationAnOriginalReversal(configurationToDelete, _cache) && !IsAllReversalIndexConfig(configurationToDelete))
						dlg.TopMessage = xWorksStrings.YouAreResettingReversal;
					else
						dlg.TopMessage = xWorksStrings.YouAreResetting;
					dlg.BottomQuestion = xWorksStrings.WantContinue;
					dlg.DeleteButtonText = xWorksStrings.Reset;
					dlg.WindowTitle = xWorksStrings.Confirm + " " + xWorksStrings.Reset;
				}

				if (dlg.ShowDialog() != DialogResult.Yes)
					return;
			}

			DeleteConfiguration(configurationToDelete);
			ReLoadConfigurations();

			// Re-select configuration that was reset, or select first configuration if we just deleted a
			// configuration.
			if (IsConfigurationACustomizedOriginal(configurationToDelete))
			{
				_view.configurationsListView.Items.Cast<ListViewItem>().First(item => item.Text == configurationToDelete.Label).Selected = true;
			}
			else
			{
				_view.configurationsListView.Items[0].Selected = true;
			}
		}

		/// <summary>
		/// Respond to an export UI button push by letting the user specify what file to export to, and starting the export process.
		/// </summary>
		private void OnExportConfiguration(object sender, EventArgs e)
		{
			// Not capable of exporting new configurations yet.
			if (IsDirty)
			{
				MessageBox.Show(_view, xWorksStrings.kstidConfigsChanged);
				return;
			}

			if (string.IsNullOrEmpty(SelectedConfiguration.FilePath))
				throw new ArgumentNullException("The configuration selected for export has an empty file path.");
			if (Path.GetDirectoryName(SelectedConfiguration.FilePath) == _defaultConfigDir)
			{
				SelectedConfiguration.FilePath = Path.Combine(_projectConfigDir,
					Path.GetFileName(SelectedConfiguration.FilePath));
				SelectedConfiguration.Save();
			}

			var disallowedCharacters = MiscUtils.GetInvalidProjectNameChars(MiscUtils.FilenameFilterStrength.kFilterBackup) + " $%";
			string outputPath;
			using (var saveDialog = new SaveFileDialogAdapter())
			{
				saveDialog.Title = xWorksStrings.kstidChooseExportFile;
				saveDialog.FileName = StringUtils.FilterForFileName(SelectedConfiguration + "_FLEx-Dictionary-Configuration_" + DateTime.Now.ToString("yyyy-MM-dd"), disallowedCharacters);
				saveDialog.DefaultExt = "zip";
				saveDialog.AddExtension = true;
				saveDialog.InitialDirectory = Environment.GetFolderPath(Environment.SpecialFolder.MyDocuments);

				var result = saveDialog.ShowDialog(_view);
				if (result != DialogResult.OK)
					return;
				outputPath = saveDialog.FileName;
			}

			// Append ".zip" if user entered something like "foo.gif", which loses the hidden ".zip" extension.
			if (!outputPath.EndsWith(".zip", StringComparison.InvariantCultureIgnoreCase))
				outputPath += ".zip";

			ExportConfiguration(SelectedConfiguration, outputPath, _cache);
		}

		/// <summary>
		/// Create a zip file containing a dictionary configuration for the user to share, into destinationZipPath. LT-17397.
		/// </summary>
		internal static void ExportConfiguration(DictionaryConfigurationModel configurationToExport, string destinationZipPath, FdoCache cache)
		{
			if (configurationToExport == null)
				throw new ArgumentNullException("configurationToExport");
			if (destinationZipPath == null)
				throw new ArgumentNullException("destinationZipPath");
			if (cache == null)
				throw new ArgumentNullException("cache");
			if (destinationZipPath == string.Empty)
				throw new ArgumentException("destinationDirectory");

			using (var zip = new ZipFile())
			{
				zip.AddFile(configurationToExport.FilePath, "/");
				PrepareCustomFieldsExport(cache).ForEach(file => zip.AddFile(file, "/"));
				zip.AddFile(PrepareStylesheetExport(cache), "/");
				zip.Save(destinationZipPath);
			}
		}

		/// <summary>
		/// Prepare custom fields to be included in dictionary configuration export. LT-17397.
		/// Returns paths to files to be included in a zipped export.
		/// </summary>
		internal static IEnumerable<string> PrepareCustomFieldsExport(FdoCache cache)
		{
			var exporter = new LiftExporter(cache);
			var liftFile = Path.Combine(Path.GetTempPath(), "DictExportCustomLift", "CustomFields.lift");
			var rangesFile = Path.Combine(Path.GetTempPath(), "DictExportCustomLift", "CustomFields.lift-ranges");
			Directory.CreateDirectory(Path.GetDirectoryName(liftFile));
			using (TextWriter textWriter = new StreamWriter(liftFile))
			{
				exporter.ExportLift(textWriter, Path.GetDirectoryName(liftFile), new ILexEntry[0], 0);
			}
			using (var stringWriter = new StringWriter())
			{
				exporter.ExportLiftRanges(stringWriter);
				stringWriter.Flush();
				File.WriteAllText(rangesFile, stringWriter.ToString());
			}
			return new[] {liftFile, rangesFile};
		}

		/// <summary>
		/// Prepare stylesheet to be included in dictionary configuration export. LT-17397.
		/// Returns paths to files to be included in a zipped export.
		/// </summary>
		internal static string PrepareStylesheetExport(FdoCache cache)
		{
			var projectStyles = new FlexStylesXmlAccessor(cache.LangProject.LexDbOA, true);
			var serializer = new XmlSerializer(typeof(FlexStylesXmlAccessor));

			var tempFile = Path.Combine(Path.GetTempPath(), "DictExportStyles", "CustomStyles.xml");
			Directory.CreateDirectory(Path.GetDirectoryName(tempFile));
			using (var textWriter = new StreamWriter(tempFile))
			{
				serializer.Serialize(textWriter, projectStyles);
			}
			return tempFile;
		}

		/// <summary>
		/// Handle configuration import request by user.
		/// </summary>
		private void OnImportConfiguration(object sender, EventArgs e)
		{
			// Not capable of exporting new configurations yet.
			if (IsDirty)
			{
				MessageBox.Show(_view, xWorksStrings.kstidConfigsChangedImport);
				return;
			}

			var importController = new DictionaryConfigurationImportController(_cache, _projectConfigDir, _configurations);
			using (var importDialog = new DictionaryConfigurationImportDlg(_mediator.HelpTopicProvider) { HelpTopic = _view.HelpTopic })
			{
				importController.DisplayView(importDialog);
			}

			if (!importController.ImportHappened)
				return;
			CloseDialogAndRefreshProject();
		}

		private void CloseDialogAndRefreshProject()
		{
			_view.Close();
			if(ConfigurationViewImported != null)
				ConfigurationViewImported();
			_mediator.BroadcastMessage("MasterRefresh", null);
		}

		public bool IsConfigurationACustomizedOriginal(DictionaryConfigurationModel configuration)
		{
			return IsConfigurationACustomizedOriginal(configuration, _defaultConfigDir, _cache);
		}

		public static bool IsConfigurationACustomizedOriginal(DictionaryConfigurationModel config, string defaultConfigDir, FdoCache cache)
		{
			return IsConfigurationACustomizedShippedDefault(config, defaultConfigDir) || IsConfigurationAnOriginalReversal(config, cache);
		}

		/// <summary>
		/// Whether a configuration is, or is a customization of, a shipped default configuration,
		/// such as the shipped Root-based, Lexeme-based, or Bartholomew configurations.
		/// </summary>
		public static bool IsConfigurationACustomizedShippedDefault(DictionaryConfigurationModel configuration, string defaultConfigDir)
		{
			if (configuration.FilePath == null)
				return false;

			var defaultConfigurationFiles = FileUtils.GetFilesInDirectory(defaultConfigDir).Select(Path.GetFileName);

			var filename = Path.GetFileName(configuration.FilePath);
			return defaultConfigurationFiles.Contains(filename);
		}

		/// <summary>
		/// Whether a configuration represents a Reversal.
		/// </summary>
		public static bool IsConfigurationAnOriginalReversal(DictionaryConfigurationModel configuration, FdoCache cache)
		{
			if (configuration.FilePath == null)
				return false;

			// No configuration.WritingSystem means it is not a reversal, or that it is the AllReversalIndexes which doesn't act any different from a default config
			if (!String.IsNullOrWhiteSpace(configuration.WritingSystem))
			{
				var writingSystem = (IWritingSystem)cache.WritingSystemFactory.get_Engine(configuration.WritingSystem);
				// The reversals start out with the filename matching the ws DisplayLabel, copies will have a different file name
				return writingSystem.DisplayLabel == Path.GetFileNameWithoutExtension(configuration.FilePath);
			}
			return false;
		}
	}
}<|MERGE_RESOLUTION|>--- conflicted
+++ resolved
@@ -17,12 +17,8 @@
 using XCore;
 using Ionic.Zip;
 using SIL.FieldWorks.LexText.Controls;
-<<<<<<< HEAD
 using SIL.FieldWorks.Common.Controls.FileDialog;
-=======
 using SIL.FieldWorks.XWorks.LexText;
-using SIL.Utils.FileDialog;
->>>>>>> 81854cd3
 
 namespace SIL.FieldWorks.XWorks
 {
@@ -631,7 +627,7 @@
 				return;
 			}
 
-			var importController = new DictionaryConfigurationImportController(_cache, _projectConfigDir, _configurations);
+			var importController = new DictionaryConfigurationImportController(_cache, _projectConfigDir, _configurations );
 			using (var importDialog = new DictionaryConfigurationImportDlg(_mediator.HelpTopicProvider) { HelpTopic = _view.HelpTopic })
 			{
 				importController.DisplayView(importDialog);
