--- conflicted
+++ resolved
@@ -8,12 +8,7 @@
 using System.Linq;
 using System.Security.Cryptography;
 using System.Text;
-<<<<<<< HEAD
 using SIL.CoreImpl;
-using SIL.CoreImpl.Properties;
-=======
-using XCore;
->>>>>>> 57804e2f
 
 namespace SIL.FieldWorks.XWorks
 {
@@ -100,7 +95,7 @@
 
 		private void LoadFromSettings()
 		{
-			if(!string.IsNullOrEmpty(CoreImpl.Properties.Settings.Default.WebonaryPass))
+			if (!string.IsNullOrEmpty(CoreImpl.Properties.Settings.Default.WebonaryPass))
 			{
 				RememberPassword = true;
 				Password = DecryptPassword(CoreImpl.Properties.Settings.Default.WebonaryPass);
