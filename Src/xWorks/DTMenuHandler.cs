// Copyright (c) 2003-2015 SIL International
// This software is licensed under the LGPL, version 2.1 or later
// (http://www.gnu.org/licenses/lgpl-2.1.html)

using System;
using System.Diagnostics;
using System.Diagnostics.CodeAnalysis;
using System.IO;
using System.Linq;
using System.Windows.Forms;
<<<<<<< HEAD
using System.Xml.Linq;
using System.Xml.XPath;
using SIL.CoreImpl;
=======
using System.Xml;
using SIL.CoreImpl.Cellar;
using SIL.FieldWorks.Common.ViewsInterfaces;
>>>>>>> 95b9b36f
using SIL.FieldWorks.Common.Controls.FileDialog;
using SIL.FieldWorks.Common.Framework;
using SIL.FieldWorks.Common.Framework.DetailControls;
using SIL.FieldWorks.Common.FwKernelInterfaces;
using SIL.FieldWorks.Common.FwUtils;
using SIL.FieldWorks.Common.RootSites;
using SIL.FieldWorks.Common.Widgets;
using SIL.FieldWorks.FDO;
using SIL.FieldWorks.FDO.DomainServices;
using SIL.FieldWorks.FDO.Infrastructure;
using SIL.FieldWorks.FdoUi;
using SIL.FieldWorks.FwCoreDlgs;
using SIL.FieldWorks.Resources;
using SIL.Utils;

namespace SIL.FieldWorks.XWorks
{
	/// <summary>
	/// DTMenuHandler provides context menus to the data tree.  When the user (or test code)
	/// selects issues commands, this class also invokes the corresponding methods on the data tree.
	/// You may create subclasses to do smart things with menus.
	/// </summary>
	/// <remarks>
	/// Although XWorks doesn't sound Flex-specific, most of the menu commands handled in this
	/// file are specific to Flex.
	/// </remarks>
	public class DTMenuHandler: IFlexComponent
	{
		/// <summary>
		/// Tree form.
		/// </summary>
		protected DataTree m_dataEntryForm;

		/// <summary />
		public DTMenuHandler()
		{
		}

		#region Implementation of IPropertyTableProvider

		/// <summary>
		/// Placement in the IPropertyTableProvider interface lets FwApp call IPropertyTable.DoStuff.
		/// </summary>
		public IPropertyTable PropertyTable { get; private set; }

		#endregion

		#region Implementation of IPublisherProvider

		/// <summary>
		/// Get the IPublisher.
		/// </summary>
		public IPublisher Publisher { get; private set; }

		#endregion

		#region Implementation of ISubscriberProvider

		/// <summary>
		/// Get the ISubscriber.
		/// </summary>
<<<<<<< HEAD
		public ISubscriber Subscriber { get; private set; }
=======
		/// <returns></returns>
		public IxCoreColleague[] GetMessageTargets()
		{
			//if the slice implements IxCoreColleague, than it is one of our sub colleagues
			Slice slice = m_dataEntryForm.CurrentSlice;
			if (slice != null)
					return new IxCoreColleague[] { (IxCoreColleague)slice, this };
			else
				return new IxCoreColleague[] { this };
		}

>>>>>>> 95b9b36f

		/// <summary>
		/// Initialize a FLEx component with the basic interfaces.
		/// </summary>
		/// <param name="flexComponentParameters">Parameter object that contains the required three interfaces.</param>
		public void InitializeFlexComponent(FlexComponentParameters flexComponentParameters)
		{
			FlexComponentCheckingService.CheckInitializationValues(flexComponentParameters, new FlexComponentParameters(PropertyTable, Publisher, Subscriber));

			PropertyTable = flexComponentParameters.PropertyTable;
			Publisher = flexComponentParameters.Publisher;
			Subscriber = flexComponentParameters.Subscriber;
		}

		#endregion

		/// <summary>
		/// Called by reflection based on menu item InsertPicture.
		/// </summary>
		/// <param name="cmd"></param>
		/// <returns></returns>
		public bool OnInsertPicture(object cmd)
		{
			int flid;
			if (!CanInsertPictureOrMediaFile(cmd, out flid))
				return false; // should not happen, but play safe
			var obj = m_dataEntryForm.CurrentSlice.Object;
			int chvo = obj.Cache.DomainDataByFlid.get_VecSize(obj.Hvo, flid);
			IApp app = PropertyTable.GetValue<IApp>("App");
			using (PicturePropertiesDialog dlg = new PicturePropertiesDialog(obj.Cache, null,
				PropertyTable.GetValue<IHelpTopicProvider>("HelpTopicProvider"), app, true))
			{
				if (dlg.Initialize())
				{
					var stylesheet = FontHeightAdjuster.StyleSheetFromPropertyTable(PropertyTable);
					dlg.UseMultiStringCaption(obj.Cache, WritingSystemServices.kwsVernAnals, stylesheet);
					if (dlg.ShowDialog() == DialogResult.OK)
					{
						UndoableUnitOfWorkHelper.Do(xWorksStrings.ksUndoInsertPicture, xWorksStrings.ksRedoInsertPicture, obj, () =>
						{
							string strLocalPictures = CmFolderTags.DefaultPictureFolder;
							int hvoPic = obj.Cache.DomainDataByFlid.MakeNewObject(CmPictureTags.kClassId, obj.Hvo, flid, chvo);
							var picture = Cache.ServiceLocator.GetInstance<ICmPictureRepository>().GetObject(hvoPic);
							dlg.GetMultilingualCaptionValues(picture.Caption);
							picture.UpdatePicture(dlg.CurrentFile, null, strLocalPictures, 0);
						});
					}
				}
			}
			return true;
		}

		private bool CanInsertPictureOrMediaFile(object cmd, out int flid)
		{
#if RANDYTODO
			Command command = (Command) cmd;
			string field = command.GetParameter("field");
			string className = command.GetParameter("className");
			Slice current = m_dataEntryForm.CurrentSlice;
			if (current == null || current.IsDisposed)	// LT-3347: there are no slices in this empty data set
			{
				flid = 0;
				return false;
			}
			var obj = current.Object;
			if (obj == null || !obj.IsValidObject)
			{
				// Something has gone horribly wrong, but let's not die.
				flid = 0;
				return false;
			}
			IFwMetaDataCache mdc = obj.Cache.DomainDataByFlid.MetaDataCache;
			int clid = 0;
			try { clid = mdc.GetClassId(className); }
			catch { throw new ConfigurationException("Unknown class for insert command: " + className); }
			try { flid = mdc.GetFieldId2(clid, field, true); }
			catch { throw new ConfigurationException("Unknown field: " + className + "." + field); }
			int clidObj = obj.ClassID;
			return (clidObj == clid); // enhance JohnT: we could allow clidObj to be a subclass of clid.
#else // TODO: Fix this.
			flid = 0;
			return false;
#endif
		}

#if RANDYTODO
		/// <summary>
		/// Determine whether we can insert a picture here.
		/// </summary>
		/// <param name="commandObject"></param>
		/// <param name="display"></param>
		/// <returns></returns>
		public virtual bool OnDisplayInsertPicture(object commandObject,
			ref UIItemDisplayProperties display)
		{
			int flid;
			display.Enabled = CanInsertPictureOrMediaFile(commandObject, out flid);
			return true;//we handled this, no need to ask anyone else.
		}
#endif

		/// <summary>
		/// Called by reflection based on menu item InsertSoundFile.
		/// </summary>
		/// <param name="cmd"></param>
		/// <returns></returns>
		public bool OnInsertMediaFile(object cmd)
		{
			string filter = ResourceHelper.BuildFileFilter(FileFilterType.AllAudio,
				FileFilterType.AllVideo, FileFilterType.AllFiles);
			string keyCaption = "kstidInsertMediaChooseFileCaption";
			string defaultCaption = xWorksStrings.ChooseSoundOrMovieFile;
			return InsertMediaFile(cmd, filter, keyCaption, defaultCaption);
		}

		private bool InsertMediaFile(object cmd, string filter, string keyCaption, string defaultCaption)
		{
			ICmObject obj;
			int flid;
			bool fOnPronunciationSlice = CanInsertPictureOrMediaFile(cmd, out flid);
			if (fOnPronunciationSlice)
			{
				obj = m_dataEntryForm.CurrentSlice.Object;
			}
			else
			{
				// Find the first pronunciation object on the current entry, creating it if
				// necessary.
				var le = m_dataEntryForm.Root as ILexEntry;
				if (le == null)
					return false;
				if (le.PronunciationsOS.Count == 0)
				{
					// Ensure that the pronunciation writing systems have been initialized.
					// Otherwise, the crash reported in FWR-2086 can happen!
					int wsPron = Cache.DefaultPronunciationWs;
					UndoableUnitOfWorkHelper.DoUsingNewOrCurrentUOW("Undo Create Pronuciation",
						"Redo Create Pronunciation", Cache.ActionHandlerAccessor, () =>
						{
							le.PronunciationsOS.Add(Cache.ServiceLocator.GetInstance<ILexPronunciationFactory>().Create());
						});
				}
				obj = le.PronunciationsOS[0];
				flid = LexPronunciationTags.kflidMediaFiles;
			}
			using (var dlg = new OpenFileDialogAdapter())
			{
				dlg.InitialDirectory = PropertyTable.GetValue("InsertMediaFile-LastDirectory", Cache.LangProject.LinkedFilesRootDir);
				dlg.Filter = filter;
				dlg.FilterIndex = 1;
				if (string.IsNullOrEmpty(dlg.Title) || dlg.Title == "*" + keyCaption + "*")
				{
					dlg.Title = defaultCaption;
				}
				dlg.RestoreDirectory = true;
				dlg.CheckFileExists = true;
				dlg.CheckPathExists = true;
				dlg.Multiselect = true;

				DialogResult dialogResult = DialogResult.None;
				while (dialogResult != DialogResult.OK && dialogResult != DialogResult.Cancel)
				{
					dialogResult = dlg.ShowDialog();
					if (dialogResult == DialogResult.OK)
					{
						string[] fileNames = MoveOrCopyFilesController.MoveCopyOrLeaveMediaFiles(dlg.FileNames,
							Cache.LangProject.LinkedFilesRootDir, PropertyTable.GetValue<IHelpTopicProvider>("HelpTopicProvider"));
						string sFolderName = StringTable.Table.GetString("kstidMediaFolder");
						if (string.IsNullOrEmpty(sFolderName) || sFolderName == "*kstidMediaFolder*")
						{
							sFolderName = CmFolderTags.LocalMedia;
						}
						if (!obj.IsValidObject)
							return true; // Probably some other client deleted it while we were choosing the file.

						int chvo = obj.Cache.DomainDataByFlid.get_VecSize(obj.Hvo, flid);
						UndoableUnitOfWorkHelper.DoUsingNewOrCurrentUOW(
							xWorksStrings.ksUndoInsertMedia, xWorksStrings.ksRedoInsertMedia,
							Cache.ActionHandlerAccessor, () =>
							{
								foreach (string fileName in fileNames.Where(f => !string.IsNullOrEmpty(f)))
								{
									int hvo = obj.Cache.DomainDataByFlid.MakeNewObject(CmMediaTags.kClassId, obj.Hvo, flid, chvo);
									ICmMedia media = Cache.ServiceLocator.GetInstance<ICmMediaRepository>().GetObject(hvo);
									ICmFolder folder = DomainObjectServices.FindOrCreateFolder(obj.Cache, LangProjectTags.kflidMedia, sFolderName);
									media.MediaFileRA = DomainObjectServices.FindOrCreateFile(folder, fileName);
								}
							});

						if (PropertyTable != null)
						{
							string fileName = dlg.FileNames.FirstOrDefault(f => !string.IsNullOrEmpty(f));
							if (fileName != null)
							{
								string directory = Path.GetDirectoryName(fileName);
								PropertyTable.SetProperty("InsertMediaFile-LastDirectory", directory, false, false);
							}
						}
					}
				}
			}
			return true;
		}

#if RANDYTODO
		/// <summary>
		/// Check whether or not to display the "Insert Sound or Movie" command.
		/// </summary>
		/// <param name="commandObject"></param>
		/// <param name="display"></param>
		/// <returns></returns>
		public virtual bool OnDisplayInsertMediaFile(object commandObject,
			ref UIItemDisplayProperties display)
		{
			// exact same logic as for inserting a picture
			return OnDisplayInsertPicture(commandObject, ref display);
		}
#endif

		public bool OnDeleteMediaFile(object cmd)
		{
			var obj = m_dataEntryForm.CurrentSlice.Object;
			var media = obj as ICmMedia;
			if (media != null)
			{
				UndoableUnitOfWorkHelper.DoUsingNewOrCurrentUOW(
					xWorksStrings.ksUndoDeleteMediaLink,
					xWorksStrings.ksRedoDeleteMediaLink,
					Cache.ActionHandlerAccessor,
					() =>
					{
						CmObjectUi.ConsiderDeletingRelatedFile(media.MediaFileRA, PropertyTable);
						Cache.DomainDataByFlid.DeleteObj(media.Hvo);
					});
			}
			return true;
		}

#if RANDYTODO
		/// <summary>
		/// Check whether or not to display the "Delete This Media Link" command.
		/// </summary>
		/// <param name="commandObject"></param>
		/// <param name="display"></param>
		/// <returns></returns>
		public virtual bool OnDisplayDeleteMediaFile(object commandObject,
			ref UIItemDisplayProperties display)
		{
			display.Enabled = true;
			return true;
		}
#endif

		public bool OnDataTreeHelp(object cmd)
		{
			string helpTopicID = null;
			if (m_dataEntryForm.CurrentSlice != null)
				helpTopicID = m_dataEntryForm.CurrentSlice.GetSliceHelpTopicID();
			ShowHelp.ShowHelpTopic(PropertyTable.GetValue<IHelpTopicProvider>("HelpTopicProvider"), helpTopicID);

			return true;
		}

#if RANDYTODO
		public bool OnDisplayDataTreeHelp(object cmd, UIItemDisplayProperties display)
		{
			// Only display help if there's a topic linked to the generated ID in the resource file
			string helpTopicID = null;
			if (m_dataEntryForm.CurrentSlice != null)
				helpTopicID = m_dataEntryForm.CurrentSlice.GetSliceHelpTopicID();
			display.Visible = display.Enabled = (m_propertyTable.GetValue<IHelpTopicProvider>("HelpTopicProvider").GetHelpString(helpTopicID) != null);

			return true;
		}

		/// <summary>
		/// This method is called when a user selects an Insert operation in on a slice.
		/// </summary>
		/// <param name="cmd"></param>
		/// <returns></returns>
		public bool OnDataTreeInsert(object cmd)
		{
			Command command = (Command) cmd;
			string field = command.GetParameter("field");
			string className = command.GetParameter("className");
			string ownerClassName = command.GetParameter("ownerClass", "");
			Slice current = m_dataEntryForm.CurrentSlice;
			if (current != null)
			{
				current.Validate();
				if (current.Control is ContainerControl)
					((ContainerControl)current.Control).Validate();

			}
			if (current == null && m_dataEntryForm.Slices.Count > 0)
				current = m_dataEntryForm.FieldAt(0);
			string sliceName = command.GetParameter("slice", "");
			if (String.IsNullOrEmpty(ownerClassName) && current != null && current.Object != null)
			{
				var owner = current.Object.Owner;
				if (owner != null && owner.IsValidObject)
				{
					int clid = owner.ClassID;
					if (clid > 0)
						ownerClassName = owner.ClassName;
				}
			}
			if (sliceName != null && sliceName == "owner" && current != null)
			{
				// Find a slice corresponding to the current slice's owner's object.
				var cmo = current.Object;
				foreach (Slice slice in current.ContainingDataTree.Slices)
				{
					if (slice.Object == cmo.Owner)
					{
						current = slice;
						break;
					}
				}
			}
			if (current == null && m_dataEntryForm.Slices.Count > 0)
				current = m_dataEntryForm.Slices[0] as Slice;
			if (current == null || !current.Object.IsValidObject)
				return false;
			// If we're trying to replace a ghost slice, there could be trouble...
			if (current.IsGhostSlice && SliceConfiguredForField(current.ConfigurationNode, field))
			{
				// We can't let the current slice handle the insert because it blows up (see
				// LT-4725).  (This is because the ghost slice is deleted and disposed of in
				// the process of creating and inserting the real slice containing the newly
				// created real object.)  Try using an adjacent slice on the same object,
				// preferably a preceding one.
				Debug.Assert(current.Object != null);
				int hvoObject = current.Object.Hvo;
				int iNew = -1;
				for (int i = current.IndexInContainer - 1; i >= 0; --i)
				{
					if ((current.ContainingDataTree.Slices[i] as Slice).Object != null &&
						(current.ContainingDataTree.Slices[i] as Slice).Object.Hvo == hvoObject)
					{
						iNew = i;
						break;
					}
				}
				if (iNew == -1)
				{
					int cslice = current.ContainingDataTree.Slices.Count;
					for (int i = current.IndexInContainer + 1; i < cslice; ++i)
					{
						if ((current.ContainingDataTree.Slices[i] as Slice).Object != null &&
							(current.ContainingDataTree.Slices[i] as Slice).Object.Hvo == hvoObject)
						{
							iNew = i;
							break;
						}
					}
				}
				if (iNew == -1)
				{
					Logger.WriteEvent(String.Format(
						"Cannot insert class {1} into field {0} of a {2} over a ghost slice.",
						field, className, ownerClassName ?? "nullOwner"));
					return true;
				}
				current = current.ContainingDataTree.Slices[iNew] as Slice;
			}
			Logger.WriteEvent(String.Format("Inserting class {1} into field {0} of a {2}.",
				field, className, ownerClassName ?? "nullOwner"));
			current.HandleInsertCommand(field, className, ownerClassName,
				command.GetParameter("recomputeVirtual", null));

			Logger.WriteEvent("Done Inserting.");
			return true;	//we handled this.
		}

		/// <summary>
		/// This method is called when a user selects a Copy operation in on a slice.
		/// </summary>
		/// <param name="cmd"></param>
		/// <returns></returns>
		public bool OnDataTreeCopy(object cmd)
		{
			Slice originalSlice = m_dataEntryForm.CurrentSlice;
			ICmObject obj = originalSlice.Object;
			object[] key = originalSlice.Key;
			Type type = originalSlice.GetType();

			if (OnDataTreeInsert(cmd))
			{
				string label;
				if (cmd is Command)
					label = (cmd as Command).Label;
				else
					label = "Copy";
				Slice newSlice = m_dataEntryForm.CurrentSlice;
				if (newSlice != null && !originalSlice.IsDisposed)
				{
					//Slice newCopy;
					//Slice newOriginal = m_dataEntryForm.FindMatchingSlices(obj, key, type, out newCopy);
					//Debug.Assert(newOriginal == originalSlice);
					//Debug.Assert(newCopy == newSlice);
					originalSlice.HandleCopyCommand(newSlice, label);
				}
				else
				{
					Slice newCopy;
					Slice newOriginal = m_dataEntryForm.FindMatchingSlices(obj, key, type, out newCopy);
					if (newOriginal != null && newCopy != null)
					{
						newOriginal.HandleCopyCommand(newCopy, label);
						newCopy.FocusSliceOrChild();
					}
				}
			}
			return true;	//we handled this.
		}
#endif

		private bool SliceConfiguredForField(XElement node, string field)
		{
			if (node != null)
				return XmlUtils.GetOptionalAttributeValue(node, "field") == field;

			return false;
		}

#if RANDYTODO
		/// <summary>
		/// Get the class name and field for the given insertion command.
		/// </summary>
		/// <param name="command">insertion command</param>
		/// <param name="fieldName"></param>
		/// <param name="className"></param>
		static protected void ExtractInsertCommandInfo(Command command, out string fieldName, out string className)
		{
			fieldName = null;
			className = null;
			XmlNode node = ExtractInsertCommandParameters(command);
			if (node == null)
				return;
			fieldName = XmlUtils.GetOptionalAttributeValue(node, "field");
			className = XmlUtils.GetOptionalAttributeValue(node, "className");
		}

		private static XmlNode ExtractInsertCommandParameters(Command command)
		{
			return command.ConfigurationNode.SelectSingleNode("parameters");
		}


		/// <summary>
		/// Check to see if the insertion command makes sense for the current slice and its ContainingDataTree.
		/// </summary>
		/// <param name="command">insertion command</param>
		/// <param name="currentSlice">current selected slice on the ContainingDataTree</param>
		/// <param name="index">0-based position for insert, if known, or -1</param>
		/// <returns>true if the insertion command can result in an insertion in this context.</returns>
		protected virtual bool CanInsert(Command command, Slice currentSlice, out int index)
		{
			index = -1;
			if (currentSlice == null)
				return false;
			string fieldName;
			string cmdClassName;
			ExtractInsertCommandInfo(command, out fieldName, out cmdClassName);
			string rootObjClassName = string.Empty;
			var rootObj = currentSlice.ContainingDataTree.Root;
			if (rootObj != null && !rootObj.IsValidObject)
				return false;
			try
			{
				if (rootObj != null)
					rootObjClassName = rootObj.ClassName;
			}
			catch
			{
			}
			// For a SubPossibilities insertion, the class associated with this field
			// in the command node must match the class of the parentObject so that
			// we filter out commands to insert an item into the wrong CmPossibility class.
			// (If we need to do anything else exceptional for CmPossibilities try subclassing
			// DTMenuHandler to handle these things. That requires a menuHandler node in the parameters
			// for each of the tools based on a CmPossibility list.)
			if (fieldName == "SubPossibilities")
			{
				// we can insert only if we are are inserting into the same class.
				if (cmdClassName != rootObjClassName)
					return false;
				// we can insert only if the ContainingDataTree has a SubPossibilities slice
				if(!currentSlice.ContainingDataTree.HasSubPossibilitiesSlice)
					return false;
			}
			// "Insert Subsense" should be enabled only for Sense related slices, not for entry
			// related slices.  This isn't perfect, but behaves the same as "Insert Picture".
			if (command.Id == "CmdInsertSubsense" && fieldName == "Senses")
			{
				if (currentSlice.Object != null && currentSlice.Object.IsValidObject)
					return currentSlice.Object.ClassID == LexSenseTags.kClassId;
			}
			// First, see if the command can insert something that belongs to
			// the current slice containing tree root object.
			bool fCanInsert;
			fCanInsert = CanInsertFieldIntoObj(Cache, fieldName, rootObj, out index);
			// Otherwise, see if the command can insert something that belongs
			// to the current slice object.
			if (!fCanInsert && currentSlice.Object != rootObj)
			{
				fCanInsert = CanInsertFieldIntoObj(Cache, fieldName, currentSlice.Object, out index);
			}
			return fCanInsert;
		}
#endif

		/// <summary>
		/// Check if the field can be inserted into the given object.
		/// </summary>
		/// <param name="fdoCache"></param>
		/// <param name="fieldName">name of the field to be inserted</param>
		/// <param name="parentObj">The object where the item would be inserted, if possible.</param>
		/// <param name="index">index (0-based) where it will be inserted. -1 if atomic or returns false</param>
		/// <returns>true if we can insert into the given object</returns>
		protected bool CanInsertFieldIntoObj(FdoCache fdoCache, string fieldName, ICmObject parentObj, out int index)
		{
			index = -1; // atomic or not possible
			if (fdoCache == null || parentObj == null || (!parentObj.IsValidObject) || String.IsNullOrEmpty(fieldName))
				return false;
			var mdc = fdoCache.ServiceLocator.GetInstance<IFwMetaDataCacheManaged>();

			// class not specified, depends on the object we're testing.
			int flid = GetFlidIfPossible(parentObj.ClassID, fieldName, mdc);
			if (flid == 0)
				return false; // Some kind of fake field, or wrong type of object, so bail out.
			var type = (CellarPropertyType) mdc.GetFieldType(flid);

			// we can only insert new objects into virtual reference properties
			if (fdoCache.IsReferenceProperty(flid) && !mdc.get_IsVirtual(flid))
				return false;

			if (type == CellarPropertyType.OwningSequence ||
				type == CellarPropertyType.OwningCollection ||
				type == CellarPropertyType.ReferenceCollection ||
				type == CellarPropertyType.ReferenceSequence)
			{
				index = fdoCache.DomainDataByFlid.get_VecSize(parentObj.Hvo, flid);
				return true;
			}

			// if its an atomic field, see if it's already been filled.
			if (type == CellarPropertyType.OwningAtomic || type == CellarPropertyType.ReferenceAtomic)
			{
				return fdoCache.DomainDataByFlid.get_ObjectProp(parentObj.Hvo, flid) == 0;
			}
			return false;
		}

		/// <summary>
		/// This seems a bit clumsy, but the metadata cache now throws an exception if the class
		/// id/field name pair isn't valid for GetFieldId2(). So we check first in cases where
		/// we want a zero if not found.
		/// </summary>
		private int GetFlidIfPossible(int clid, string fieldName, IFwMetaDataCacheManaged mdc)
		{
			if (!mdc.FieldExists(clid, fieldName, true))
				return 0;
			return mdc.GetFieldId2(clid, fieldName, true);
		}

#if RANDYTODO
		/// <summary>
		/// decide whether to display this tree insert Menu Item
		/// </summary>
		/// <param name="commandObject"></param>
		/// <param name="display"></param>
		/// <returns></returns>
		public virtual bool OnDisplayDataTreeInsert(object commandObject,
			ref UIItemDisplayProperties display)
		{
			XCore.Command command = commandObject as XCore.Command;
			Slice slice = m_dataEntryForm.CurrentSlice;
			if (slice == null && m_dataEntryForm.Slices.Count > 0)
				slice = m_dataEntryForm.FieldAt(0);

			int index = -1;
			if (command != null && slice != null && !slice.IsDisposed &&
				m_dataEntryForm.Visible && this.CanInsert(command, slice, out index))
			{
				display.Enabled = true;
				string toolTipInsert = display.Text.Replace("_", string.Empty);	// strip any menu keyboard accelerator marker;
				command.ToolTipInsert = toolTipInsert.ToLower();
				XmlNode node = ExtractInsertCommandParameters(command);
				if (index >= 0 && node != null && XmlUtils.GetOptionalBooleanAttributeValue(node, "displayNumber", false))
					display.Text += " " + (index + 1);
				return true;
			}
			display.Enabled = false;
			return false;
		}

		/// <summary>
		/// decide whether to display this tree copy Menu Item
		/// </summary>
		/// <param name="commandObject"></param>
		/// <param name="display"></param>
		/// <returns></returns>
		public virtual bool OnDisplayDataTreeCopy(object commandObject,
			ref UIItemDisplayProperties display)
		{
			XCore.Command command = commandObject as XCore.Command;
			Slice slice = m_dataEntryForm.CurrentSlice;
			if (slice == null && m_dataEntryForm.Slices.Count > 0)
				slice = m_dataEntryForm.FieldAt(0);

			int index = -1;
			if (command != null && slice != null && !slice.IsDisposed && this.CanInsert(command, slice, out index))
			{
				display.Enabled = true;
				string toolTipInsert = display.Text.Replace("_", string.Empty);	// strip any menu keyboard accelerator marker;
				command.ToolTipInsert = toolTipInsert.ToLower();
				XmlNode node = ExtractInsertCommandParameters(command);
				if (index >= 0 && node != null && XmlUtils.GetOptionalBooleanAttributeValue(node, "displayNumber", false))
					display.Text += " " + (index + 1);
				return true;
			}
			display.Enabled = false;
			return false;
		}

		/// <summary>
		/// This method is called when a user selects a Delete operation for a slice.
		/// The menu item is defined in DataTreeInclude.xml with message="DataTreeDelete"
		/// </summary>
		/// <param name="cmd"></param>
		/// <returns></returns>
		public virtual bool OnDataTreeDelete(object cmd)
		{
			Command command = (Command) cmd;
			DeleteObject(command);
			return true;	//we handled this.
		}

		protected virtual bool DeleteObject(Command command)
		{
			Slice current = m_dataEntryForm.CurrentSlice;
			Debug.Assert(current != null, "No slice was current");
			if (current != null && current.Object.IsValidObject)
				return current.HandleDeleteCommand(command);
			return false;
		}

		/// <summary>
		/// decide whether to enable this tree delete Menu Item
		/// </summary>
		/// <param name="commandObject"></param>
		/// <param name="display"></param>
		/// <returns></returns>
		public virtual bool OnDisplayDataTreeDelete(object commandObject,
			ref UIItemDisplayProperties display)
		{
			Slice current = m_dataEntryForm.CurrentSlice;
			if (current == null || current.Object == null || current.IsGhostSlice)
			{
				display.Enabled = false;
				display.Visible = false;
				return true;
			}
			// NB (JH): this will prove too simplistic when we have an atomic attribute
			// which takes more than 1 base class. in that case, this will prevent the user from
			// deleting the existing object of type X in order to replace it with one of type Y.
			display.Enabled = current != null && current.GetCanDeleteNow();

			//			if(current.GetObjectHvoForMenusToOperateOn() == m_dataEntryForm.Root.Hvo && !current.WrapsAtomic)
			//			{
			//				display.Enabled = false;
			//				display.Text += Table.GetString("(Programming error: would delete this record.)");
			//			}
			//			else
			if(!display.Enabled)
				display.Text += StringTable.Table.GetString("(cannot delete this)");

			if (display.Text.Contains("{0}"))
			{
				// Insert the class name of the thing we will delete
				var obj = current.GetObjectForMenusToOperateOn();
				if (obj != null)
				{
					display.Text = string.Format(display.Text, StringTable.Table.GetString(obj.ClassName, "ClassNames"));
			}
			}

			return true;//we handled this, no need to ask anyone else.
		}

		/// <summary>
		/// This method is called when a user selects a Delete Reference operation for a slice.
		/// The menu item is defined in DataTreeInclude.xml with message="DataTreeDeleteReference"
		/// </summary>
		/// <param name="cmd"></param>
		/// <returns></returns>
		public virtual bool OnDataTreeDeleteReference(object cmd)
		{
			Command command = (Command)cmd;
			Slice current = m_dataEntryForm.CurrentSlice;
			Debug.Assert(current != null, "No slice was current");
			if (current != null)
				current.HandleDeleteReferenceCommand(command);
			return true;	//we handled this.
		}

		/// <summary>
		/// decide whether to enable this tree delete reference Menu Item
		/// </summary>
		/// <param name="commandObject"></param>
		/// <param name="display"></param>
		/// <returns></returns>
		public virtual bool OnDisplayDataTreeDeleteReference(object commandObject,
			ref UIItemDisplayProperties display)
		{
			Slice current = m_dataEntryForm.CurrentSlice;
			if (current == null || current.Object == null || current.IsGhostSlice)
			{
				display.Enabled = false;
				display.Visible = false;
				return true;
			}
			Command command = (Command)commandObject;
			display.Enabled = current != null && current.CanDeleteReferenceNow(command);
			if (!display.Enabled)
				display.Text += StringTable.Table.GetString("(cannot delete this)");
			return true;//we handled this, no need to ask anyone else.
		}
#endif

		public bool OnDataTreeMerge(object cmd)
		{
			Slice current = m_dataEntryForm.CurrentSlice;
			Debug.Assert(current != null, "No slice was current");
			if (current != null)
				current.HandleMergeCommand(true);
			return true;	//we handled this.
		}

#if RANDYTODO
		/// <summary>
		/// decide whether to enable this tree delete Menu Item
		/// </summary>
		/// <param name="commandObject"></param>
		/// <param name="display"></param>
		/// <returns></returns>
		public virtual bool OnDisplayDataTreeMerge(object commandObject, ref UIItemDisplayProperties display)
		{
			Slice current = m_dataEntryForm.CurrentSlice;
			display.Enabled = current != null && current.GetCanMergeNow();
			if(!display.Enabled)
				display.Text += StringTable.Table.GetString("(cannot merge this)");

			return true;//we handled this, no need to ask anyone else.
		}
#endif

		public bool OnDataTreeSplit(object cmd)
		{
			Slice current = m_dataEntryForm.CurrentSlice;
			Debug.Assert(current != null, "No slice was current");
			if (current != null)
				current.HandleSplitCommand();
			return true;	//we handled this.
		}

#if RANDYTODO
		/// <summary>
		///
		/// </summary>
		/// <param name="commandObject"></param>
		/// <param name="display"></param>
		/// <returns></returns>
		public virtual bool OnDisplayDataTreeSplit(object commandObject,
			ref UIItemDisplayProperties display)
		{
			Slice current = m_dataEntryForm.CurrentSlice;
			display.Enabled = current != null && current.GetCanSplitNow();
			return true;	//we handled this, no need to ask anyone else.
		}
#endif

		/// <summary>
		/// This method is called when a user selects "Edit Reference Set Details" for a Lexical Relation slice.
		/// The menu item is defined in DataTreeInclude.xml with message="DataTreeEdit"
		/// </summary>
		/// <param name="cmd"></param>
		/// <returns></returns>
		public bool OnDataTreeEdit(object cmd)
		{
			Slice current = m_dataEntryForm.CurrentSlice;
			Debug.Assert(current != null, "No slice was current");
			if (current != null)
				current.HandleEditCommand();
			return true;	//we handled this.
		}

		/// <summary>
		/// This method is called when a user selects Add Reference or Replace Reference
		/// under a lexical relation slice.
		/// The menu item is defined in DataTreeInclude.xml with message="DataTreeAddReference"
		/// </summary>
		/// <param name="cmd"></param>
		/// <returns></returns>
		public bool OnDataTreeAddReference(object cmd)
		{
			Slice current = m_dataEntryForm.CurrentSlice;
			Debug.Assert(current != null, "No slice was current");
			if (current != null)
				current.HandleLaunchChooser();
			return true;	//we handled this.
		}

#if RANDYTODO
		/// <summary>
		/// decide whether to enable this Edit Menu Item
		/// </summary>
		/// <param name="commandObject"></param>
		/// <param name="display"></param>
		/// <returns></returns>
		public virtual bool OnDisplayDataTreeEdit(object commandObject, ref UIItemDisplayProperties display)
		{
			Slice current = m_dataEntryForm.CurrentSlice;
			display.Enabled = current != null && current.GetCanEditNow();

			return true;//we handled this, no need to ask anyone else.
		}

		/// <summary>
		/// Launch a control dynamically from the control pointed to by the 'guicontrol' id in the command object.
		/// </summary>
		/// <param name="commandObject"></param>
		/// <param name="display"></param>
		/// <returns></returns>
		public virtual bool OnLaunchGuiControl(object commandObject)
		{
			Command command = (Command)commandObject;
			using (CmObjectUi fdoUi = CmObjectUi.MakeUi(m_dataEntryForm.CurrentSlice.Object))
			{
				fdoUi.Mediator = m_mediator;
				fdoUi.PropTable = m_propertyTable;
				fdoUi.LaunchGuiControl(command);
			}
			return true;
		}
#endif

		/// <summary>
		/// Handle the message to move an object to the previous location in a sequence.
		/// </summary>
		/// <param name="cmd"></param>
		/// <returns>true to indicate the message was handled</returns>
		public bool OnMoveUpObjectInSequence(object cmd)
		{
			Slice slice = m_dataEntryForm.CurrentSlice;
			Debug.Assert(slice != null, "No slice was current");
			Debug.Assert(!slice.IsDisposed, "The current slice is already disposed??");
			if (slice != null)
			{
				var cache = m_dataEntryForm.Cache;
				var obj = slice.Object.Owner;
				int flid = slice.Object.OwningFlid;
				int ihvo = cache.DomainDataByFlid.GetObjIndex(obj.Hvo, (int)flid, slice.Object.Hvo);
				if (ihvo > 0)
				{
					// The slice might be invalidated by the MoveOwningSequence, so we get its
					// values first.  See LT-6670.
					var caller = slice.CallerNode;
					var config = slice.ConfigurationNode;
					int clid = slice.Object.ClassID;
					Control parent = slice.Parent;
					// We found it in the sequence, and it isn't already the first.
					UndoableUnitOfWorkHelper.Do(xWorksStrings.UndoMoveItem, xWorksStrings.RedoMoveItem, cache.ActionHandlerAccessor,
					()=>cache.DomainDataByFlid.MoveOwnSeq(obj.Hvo, (int)flid, ihvo, ihvo,
						obj.Hvo, (int)flid, ihvo - 1));
				}
			}
			return true;	//we handled this.
		}

#if RANDYTODO
		/// <summary>
		/// handle the message to see if the menu item should be enabled
		/// </summary>
		/// <param name="commandObject"></param>
		/// <param name="display"></param>
		/// <returns></returns>
		public virtual bool OnDisplayMoveUpObjectInSequence(object commandObject,
			ref UIItemDisplayProperties display)
		{
			Slice slice = m_dataEntryForm.CurrentSlice;
			Debug.Assert(slice == null || !slice.IsDisposed, "The current slice is already disposed??");
			if (slice == null || slice.Object == null)
			{
				display.Enabled = false;
				display.Visible = false;
				return true;
			}
			var cache = m_dataEntryForm.Cache;
			// FWR-2742 Handle a slice Object (like LexEntry) being unowned (and OwningFlid = 0)
			var type = CellarPropertyType.ReferenceAtomic;
			if (slice.Object.OwningFlid > 0)
				type = (CellarPropertyType) cache.DomainDataByFlid.MetaDataCache.GetFieldType(slice.Object.OwningFlid);
			if (type != CellarPropertyType.OwningSequence && type != CellarPropertyType.ReferenceSequence)
			{
				display.Enabled = false;
				display.Visible = false;
				return true;
			}
			int chvo = cache.DomainDataByFlid.get_VecSize(slice.Object.Owner.Hvo, (int)slice.Object.OwningFlid);
			if (chvo < 2)
			{
				display.Enabled = false;
			}
			else
			{
				int hvo = cache.DomainDataByFlid.get_VecItem(slice.Object.Owner.Hvo, (int)slice.Object.OwningFlid,
					0);
				display.Enabled = slice.Object.Hvo != hvo;
				// if the first LexEntryRef in LexEntry.EntryRefs is a complex form, and the
				// slice displays the second LexEntryRef in the sequence, then we can't move it
				// up, since the first slot is reserved for the complex form.
				if (display.Enabled && slice.Object.OwningFlid == LexEntryTags.kflidEntryRefs)
				{
					if (cache.DomainDataByFlid.get_VecSize(hvo, LexEntryRefTags.kflidComplexEntryTypes) > 0)
					{
						int hvo1 = cache.DomainDataByFlid.get_VecItem(slice.Object.Owner.Hvo, (int)slice.Object.OwningFlid, 1);
						display.Enabled = slice.Object.Hvo != hvo1;
					}
				}
			}
			display.Visible = true;
			return true; //we've handled this
		}
#endif

		/// <summary>
		/// Handle the message to move an object to the next location in a sequence.
		/// </summary>
		/// <param name="cmd"></param>
		/// <returns>true to indicate the message was handled</returns>
		public virtual bool OnMoveDownObjectInSequence(object cmd)
		{
			Slice slice = m_dataEntryForm.CurrentSlice;
			Debug.Assert(slice != null, "No slice was current");
			Debug.Assert(!slice.IsDisposed, "The current slice is already disposed??");
			if (slice != null)
			{
				var cache = m_dataEntryForm.Cache;
				int hvoOwner = slice.Object.Owner.Hvo;
				int flid = slice.Object.OwningFlid;
				int chvo = cache.DomainDataByFlid.get_VecSize(hvoOwner, (int)flid);
				int ihvo = cache.DomainDataByFlid.GetObjIndex(hvoOwner, (int)flid, slice.Object.Hvo);
				if (ihvo >= 0 && ihvo + 1 < chvo)
				{
					// The slice might be invalidated by the MoveOwningSequence, so we get its
					// values first.  See LT-6670.
					var caller = slice.CallerNode;
					var config = slice.ConfigurationNode;
					int clid = slice.Object.ClassID;
					Control parent = slice.Parent;
					// We found it in the sequence, and it isn't already the last.
					// Quoting from VwOleDbDa.cpp, "Insert the selected records before the
					// DstStart object".  This means we need + 2 instead of + 1 for the
					// new location.
					UndoableUnitOfWorkHelper.Do(xWorksStrings.UndoMoveItem, xWorksStrings.RedoMoveItem, cache.ActionHandlerAccessor,
					()=>cache.DomainDataByFlid.MoveOwnSeq(hvoOwner, (int)flid, ihvo, ihvo,
						hvoOwner, (int)flid, ihvo + 2));
				}
			}
			return true;	//we handled this.
		}

#if RANDYTODO
		/// <summary>
		/// handle the message to see if the menu item should be enabled
		/// </summary>
		/// <param name="commandObject"></param>
		/// <param name="display"></param>
		/// <returns></returns>
		public virtual bool OnDisplayMoveDownObjectInSequence(object commandObject,
			ref UIItemDisplayProperties display)
		{
			Slice slice = m_dataEntryForm.CurrentSlice;
			Debug.Assert(slice == null || !slice.IsDisposed, "The current slice is already disposed??");
			if (slice == null || slice.Object == null)
			{
				display.Enabled = false;
				display.Visible = false;
				return true;
			}
			FdoCache cache = m_dataEntryForm.Cache;
			IFwMetaDataCache mdc = cache.DomainDataByFlid.MetaDataCache;
			// FWR-2742 Handle a slice Object (like LexEntry) being unowned (and OwningFlid = 0)
			var type = CellarPropertyType.ReferenceAtomic;
			if (slice.Object.OwningFlid > 0)
				type = (CellarPropertyType)cache.DomainDataByFlid.MetaDataCache.GetFieldType(slice.Object.OwningFlid);
			if (type != CellarPropertyType.OwningSequence && type != CellarPropertyType.ReferenceSequence)
			{
				display.Enabled = false;
				display.Visible = false;
				return true;
			}
			int chvo = cache.DomainDataByFlid.get_VecSize(slice.Object.Owner.Hvo, (int)slice.Object.OwningFlid);
			if (chvo < 2)
			{
				display.Enabled = false;
			}
			else
			{
				int hvo = cache.DomainDataByFlid.get_VecItem(slice.Object.Owner.Hvo, (int)slice.Object.OwningFlid,
					chvo - 1);
				display.Enabled = slice.Object.Hvo != hvo;
			}
			display.Visible = true;
			return true; //we've handled this
		}

		/// <summary>
		/// Allow any number of variant type LexEntryRef objects per LexEntry.
		/// </summary>
		/// <param name="commandObject"></param>
		/// <param name="display"></param>
		/// <returns></returns>
		public bool OnDisplayConvertEntryIntoVariant(object commandObject, ref UIItemDisplayProperties display)
		{
			display.Enabled = DisplayConvertLexEntry(commandObject);
			return true;
		}

		/// <summary>
		///
		/// </summary>
		/// <param name="argument"></param>
		/// <returns></returns>
		public bool OnConvertEntryIntoVariant(object argument)
		{
			return AddNewLexEntryRef(argument, LexEntryRefTags.kflidVariantEntryTypes);
		}

		/// <summary>
		/// Allow only one complex form type LexEntryRef object per LexEntry.
		/// </summary>
		/// <param name="commandObject"></param>
		/// <param name="display"></param>
		/// <returns></returns>
		public bool OnDisplayConvertEntryIntoComplexForm(object commandObject, ref UIItemDisplayProperties display)
		{
			bool fDisplay = DisplayConvertLexEntry(commandObject);
			if (fDisplay)
			{
				if (!m_dataEntryForm.Root.IsValidObject)
					return true;
				foreach (var ler in (m_dataEntryForm.Root as ILexEntry).EntryRefsOS)
				{
					if (ler.ComplexEntryTypesRS.Count == 0)
						continue;
					fDisplay = false;
					break;
				}
			}
			display.Enabled = fDisplay;
			return true;
		}

		/// <summary>
		///
		/// </summary>
		/// <param name="argument"></param>
		/// <returns></returns>
		public bool OnConvertEntryIntoComplexForm(object argument)
		{
			return AddNewLexEntryRef(argument, LexEntryRefTags.kflidComplexEntryTypes);
		}

		private bool DisplayConvertLexEntry(object commandObject)
		{
			// We may not have any data set up yet.  See LT-9712.
			if (Cache == null || m_dataEntryForm == null || m_dataEntryForm.Root == null)
				return false;
			Command command = (Command)commandObject;
			string className = XmlUtils.GetManditoryAttributeValue(command.Parameters[0], "className");
			if (className != m_dataEntryForm.Root.ClassName)
				return false;
			string restrictToTool = XmlUtils.GetOptionalAttributeValue(command.Parameters[0], "restrictToTool");
			if (restrictToTool != null && restrictToTool != m_propertyTable.GetValue("currentContentControl", string.Empty))
				return false;
			return m_dataEntryForm.Root is ILexEntry;
		}

		private bool AddNewLexEntryRef(object argument, int flidTypes)
		{
			Command command = (Command)argument;
			string className = XmlUtils.GetManditoryAttributeValue(command.Parameters[0], "className");
			if (className != m_dataEntryForm.Root.ClassName)
				return false;
			string restrictToTool = XmlUtils.GetOptionalAttributeValue(command.Parameters[0], "restrictToTool");
			if (restrictToTool != null && restrictToTool != m_propertyTable.GetValue("currentContentControl", string.Empty))
				return false;

			var ent = m_dataEntryForm.Root as ILexEntry;
			if (ent != null)
			{
				UndoableUnitOfWorkHelper.Do(command.UndoText, command.RedoText, ent,
					() =>
						{
							var ler = Cache.ServiceLocator.GetInstance<ILexEntryRefFactory>().Create();
							int insertPos;
							if (flidTypes == LexEntryRefTags.kflidVariantEntryTypes)
							{
								insertPos = ent.EntryRefsOS.Count;
								ent.EntryRefsOS.Add(ler);
								const string unspecVariantEntryTypeGuid = "3942addb-99fd-43e9-ab7d-99025ceb0d4e";
								var type = ent.Cache.LangProject.LexDbOA.VariantEntryTypesOA.PossibilitiesOS
									.First(lrt => lrt.Guid.ToString() == unspecVariantEntryTypeGuid) as ILexEntryType;
								ler.VariantEntryTypesRS.Add(type);
								ler.RefType = LexEntryRefTags.krtVariant;
								ler.HideMinorEntry = 0;
							}
							else
							{
								insertPos = 0;
								ent.EntryRefsOS.Insert(insertPos, ler);
								const string unspecComplexFormEntryTypeGuid = "fec038ed-6a8c-4fa5-bc96-a4f515a98c50";
								var type = ent.Cache.LangProject.LexDbOA.ComplexEntryTypesOA.PossibilitiesOS
									.First(lrt => lrt.Guid.ToString() == unspecComplexFormEntryTypeGuid) as ILexEntryType;
								ler.ComplexEntryTypesRS.Add(type);
								ler.RefType = LexEntryRefTags.krtComplexForm;
								ler.HideMinorEntry = 0; // LT-10928
								ent.ChangeRootToStem();
							}
						});
				return true;
			}
			return false;
		}

		public bool OnDisplayAddComponentToPrimary(object commandObject, ref UIItemDisplayProperties display)
		{
			Slice current = m_dataEntryForm.CurrentSlice;
			if (current == null || current.Object == null || current.Flid == 0)
				return true; // already handled - nothing else should be responding to this message
			bool fEnable = false;
			bool fChecked = false;
			Command command = (Command)commandObject;
			string className = XmlUtils.GetManditoryAttributeValue(command.Parameters[0], "className");
			if (className == current.Object.ClassName)
			{
				string tool = XmlUtils.GetOptionalAttributeValue(command.Parameters[0], "tool");
				if (tool == null || tool == m_propertyTable.GetValue("currentContentControl", string.Empty))
				{
					int hvo = GetSelectedComponentHvo();
					var ler = current.Object as ILexEntryRef;
					if (hvo != 0)
					{
						ICmObject target = Cache.ServiceLocator.GetInstance<ICmObjectRepository>().GetObject(hvo);
						if (ler != null && ler.RefType == LexEntryRefTags.krtComplexForm &&
							(target is ILexEntry || target is ILexSense))
						{
							fEnable = true;
							fChecked = ler.PrimaryLexemesRS.Contains(target); // LT-11292
						}
					}
				}
			}
			display.Visible = display.Enabled = fEnable;
			display.Checked = fChecked;
			return true;
		}
#endif

		public bool OnAddComponentToPrimary(object argument)
		{
			Slice current = m_dataEntryForm.CurrentSlice;
			if (current == null || current.Object == null || current.Flid == 0)
				return true; // already handled - nothing else should be responding to this message
			int hvo = GetSelectedComponentHvo();
			if (hvo == 0)
				return true;

			var ler = current.Object as ILexEntryRef;
			var objForHvo = Cache.ServiceLocator.GetInstance<ICmObjectRepository>().GetObject(hvo);
			if (ler.PrimaryLexemesRS.Contains(objForHvo))
			{   // Remove from visibility array
				using (UndoableUnitOfWorkHelper helper = new UndoableUnitOfWorkHelper(
					Cache.ActionHandlerAccessor,
					xWorksStrings.ksUndoShowSubentryForComponent,
					xWorksStrings.ksRedoShowSubentryForComponent))
				{
					ler.PrimaryLexemesRS.Remove(objForHvo);
					helper.RollBack = false;
				}
				return true;
			}
			// Otherwise, continue and add it
			int idx = 0;
			foreach (var obj in ler.ComponentLexemesRS)
			{ // looping preserves the order of the components
				if (obj == objForHvo)
				{
					using (UndoableUnitOfWorkHelper helper = new UndoableUnitOfWorkHelper(
						Cache.ActionHandlerAccessor,
						xWorksStrings.ksUndoShowSubentryForComponent,
						xWorksStrings.ksRedoShowSubentryForComponent))
					{
						ler.PrimaryLexemesRS.Insert(idx, objForHvo);
						helper.RollBack = false;
					}
					break;
				}

				if (ler.PrimaryLexemesRS.Contains(obj))
				{
					++idx;
				}
			}
			return true;
		}

#if RANDYTODO
		/// <summary>
		/// When a data tree slice is right-clicked, this determines if the VisibleComplexFormEntries
		/// part should be put on its popup menu, like mnuReferenceChoices in Main.xml.
		/// </summary>
		/// <param name="commandObject">The command to build the popup menu.</param>
		/// <param name="display">The display properties for this slice.</param>
		/// <returns>true if the VisibleComplexFormEntries part should be put on the popup menu.</returns>
		public bool OnDisplayVisibleComplexForm(object commandObject, ref UIItemDisplayProperties display)
		{
			display.Visible = display.Enabled = false; // item shows on some wrong slice menus if not false
			Slice complexFormsSlice = m_dataEntryForm.CurrentSlice;
			if (complexFormsSlice == null || complexFormsSlice.Object == null || complexFormsSlice.Flid == 0)
				return true; // already handled - nothing else should be responding to this message
			bool fEnable = false;
			bool fChecked = false;
			// Is this the right slice to handle this command?
			var command = (Command)commandObject;
			string className = XmlUtils.GetManditoryAttributeValue(command.Parameters[0], "className");
			if (("LexEntry" != complexFormsSlice.Object.ClassName &&
				 "LexSense" != complexFormsSlice.Object.ClassName ) || className != "LexEntryOrLexSense")
				return false; // not the right message target
			// The complex form slice is in both entriy and sense layouts.
			if (complexFormsSlice.Flid != Cache.MetaDataCacheAccessor.GetFieldId2(LexEntryTags.kClassId, "ComplexFormEntries", false) &&
				complexFormsSlice.Flid != Cache.MetaDataCacheAccessor.GetFieldId2(LexSenseTags.kClassId, "ComplexFormEntries", false))
				return false; // Not the right slice for this command
			// is a complex form is selected?
			var lexOrSenseComponent = complexFormsSlice.Object;
			int hvo = GetSelectedComplexFormHvo(complexFormsSlice);
			if (hvo == 0)
				return false; // no selection
			// set the checkbox if this component has it set as visible
			var cplxForm = Cache.ServiceLocator.GetInstance<ILexEntryRepository>().GetObject(hvo);
			Debug.Assert(cplxForm != null, "A component of a complex form has no reference to its complex form");
			ILexEntryRef cfRef;
			display.Visible = display.Enabled = true;
			display.Checked = ComponentShowsComplexForm(lexOrSenseComponent, cplxForm, out cfRef);
			return true;
		}
#endif

		public bool OnVisibleComplexForm(object argument)
		{
			Slice current = m_dataEntryForm.CurrentSlice;
			if (current == null || current.Object == null || current.Flid == 0)
				return true; // already handled - nothing else should be responding to this message
			int hvo = GetSelectedComplexFormHvo(current);
			if (hvo == 0)
				return true;

			ICmObject le = current.Object; // can be ILexEntry or ILexSense
			var cplxForm = Cache.ServiceLocator.GetInstance<ILexEntryRepository>().GetObject(hvo);
			ILexEntryRef cfRef;
			if (ComponentShowsComplexForm(le, cplxForm, out cfRef))
			{
				// Remove from visibility array
				using (var helper = new UndoableUnitOfWorkHelper(
					Cache.ActionHandlerAccessor,
					xWorksStrings.ksUndoVisibleComplexForm,
					xWorksStrings.ksRedoVisibleComplexForm))
				{
					cfRef.ShowComplexFormsInRS.Remove(le);
					helper.RollBack = false;
				}
				return true;
			}
			// Otherwise, continue and add it
			int idx = 0;
			foreach (var obj in cfRef.ComponentLexemesRS)
			{
				// looping preserves the order of the components
				if (obj == le)
				{
					using (var helper = new UndoableUnitOfWorkHelper(
						Cache.ActionHandlerAccessor,
						xWorksStrings.ksUndoVisibleComplexForm,
						xWorksStrings.ksRedoVisibleComplexForm))
					{
						cfRef.ShowComplexFormsInRS.Insert(idx, le);
						helper.RollBack = false;
					}
					break;
				}
				if (cfRef.ShowComplexFormsInRS.Contains(obj))
				{
					++idx;
				}
			}
			return true;
		}

		/// <summary>
		/// Does this component show this complex form in the dictionary?
		/// The component can be a ILexEntry or a ILexSense.
		/// The reference to the complex form from the component is outted.
		/// </summary>
		/// <param name="component">A component of a complex form, not necessarily cplxForm.</param>
		/// <param name="cplxForm">The complex form in question.</param>
		/// <param name="cfRef">The complex form reference from the component.</param>
		/// <returns>true if cplxForm "contains" component (it has a reference to it).</returns>
		private bool ComponentShowsComplexForm(ICmObject component, ILexEntry cplxForm, out ILexEntryRef cfRef)
		{
			cfRef = (from item in cplxForm.EntryRefsOS where item.RefType == LexEntryRefTags.krtComplexForm select item).FirstOrDefault();
			Debug.Assert(cfRef != null,"A component of a complex form has no reference to its complex form");
			return cfRef.ShowComplexFormsInRS.Contains(component);
		}

		/// <summary>
		/// Intended to get a selected complex form, but it can probably get other
		/// selections from entries or senses.
		/// </summary>
		/// <param name="complexFormsSlice">The non-null Complex Forms slice (from an entry or a sense)</param>
		/// <returns>The HVO of the selected complex form or 0 if there is none.</returns>
		private int GetSelectedComplexFormHvo(Slice complexFormsSlice)
		{
			if (!(complexFormsSlice.Object is ILexEntry) &&
				!(complexFormsSlice.Object is ILexSense)) return 0;
			return GetSelectionHvoFromControls(complexFormsSlice);
		}

		/// <summary>
		/// Gets a selected component's HVO; a component of a complex form.
		/// </summary>
		/// <returns>The HVO of the selected component or 0 if there is none.</returns>
		private int GetSelectedComponentHvo()
		{
			Slice current = m_dataEntryForm.CurrentSlice;
			if (current.Flid != LexEntryRefTags.kflidComponentLexemes ||
				!(current.Object is ILexEntryRef)) return 0;
			return GetSelectionHvoFromControls(current);
		}

		/// <summary>
		/// Gets the selection HVO from a slice control.
		/// </summary>
		/// <param name="slice">The non-null slice to get the selection from.</param>
		/// <returns>The HVO of the selection or 0 if there is none.</returns>
		private int GetSelectionHvoFromControls(Slice slice)
		{
			if (slice.Control == null || slice.Control.Controls.Count == 0) return 0;
			foreach (Control x in slice.Control.Controls)
			{
				if (x is RootSiteControl)
				{
					var site = x as SimpleRootSite;
					if (site != null && site.RootBox != null)
					{
						var tsi = new TextSelInfo(site.RootBox);
						return tsi.Hvo(true);
					}
				}
			}
			return 0; // no selection found
		}

		protected FdoCache Cache
		{
			get
			{
				return m_dataEntryForm.Cache;
			}
		}


		/// <summary>
		/// Invoked by a DataTree (which is in turn invoked by the slice)
		/// when the context menu for a slice is needed.
		/// </summary>
		public ContextMenu ShowSliceContextMenu(object sender, SliceMenuRequestArgs e)
		{
			Slice slice = e.Slice;
			return MakeSliceContextMenu(slice, e.HotLinksOnly);
			// We want something like the following (See LT-2310), but the following code does not work
			// because the menu returned by MakeSliceContextMenu has no items; they are created by an event handler
			// when the menu pops up. There's no way to get at them until then, which is too late. We will have to
			// refactor so we can merge the configuration nodes for the multiple menus.
			//			int index = slice.IndexInContainer;
			//			int indent = slice.Indent;
			//			while (indent > 0)
			//			{
			//				indent--;
			//				index = slice.Container.PrevFieldAtIndent(indent, index);
			//				Slice parentSlice = (Slice)Parent.Controls[index];
			//				ContextMenu parentMenu = MakeSliceContextMenu(parentSlice);
			//				if (parentMenu == null)
			//					continue;
			//				if (menu == null)
			//				{
			//					menu = parentMenu;
			//					continue;
			//				}
			//				menu.MenuItems.Add("---");
			//				Debug.WriteLine("Added --- to menu");
			//				foreach (MenuItem item in parentMenu.MenuItems)
			//					menu.MenuItems.Add(item.CloneMenu());
			//			}
			//we need to stash away this information so that when we receive a command
			//from the menu system, we can associate it with the slice that sent it
			//m_sourceOfMenuCommandSlice = e.Slice;
			//			return menu;
			//nono, this happens immediately m_sourceOfMenuCommandSlice= null;

		}

		protected ContextMenu MakeSliceContextMenu(Slice slice, bool fHotLinkOnly)//, bool retrieveDoNotShow)
		{
			var configuration =slice.ConfigurationNode;
			var caller = slice.CallerNode;
			string menuId = null;
			if (caller != null)
				menuId = ShowContextMenu2Id(caller, fHotLinkOnly);
			if (string.IsNullOrEmpty(menuId))
				menuId = ShowContextMenu2Id(configuration, fHotLinkOnly);

			var window = PropertyTable.GetValue<IFwMainWnd>("window");

			//an empty menu attribute means no menu
			if (menuId != null && menuId.Length== 0)
				return null;

			/*			//a missing menu attribute means "figure out a default"
						if (menuId == null)
						{
							//todo: this is probably too simplistic
							//we are trying to select out just atomic objects
							//of this will currently also select "place keeping" nodes
							if(slice.IsObjectNode)
								//					configuration.HasChildNodes /*<-- that's dumb
								//					&& configuration.SelectSingleNode("seq")== null
								//					&& !(e.Slice.Object.Hvo == slice.Container.RootObjectHvo))
							{
								menuId="mnuDataTree-Object";
							}
							else //we could not figure out a default menu for this item, so fall back on the auto menu
							{	//todo: this must not be used in the final product!
								// return m_dataEntryForm.GetAutoMenu(sender, e);
								return null;
							}
						}
						if (menuId == "")
							return null;	//explicitly stated that there should not be a menu

			*/
#if RANDYTODO
			//ChoiceGroup group;
			if(fHotLinkOnly)
			{
				return	window.GetWindowsFormsContextMenu(menuId);
			}
			else
			{
				//string[] menus = new string[2];
				List<string> menus = new List<string>();
				menus.Add(menuId);
				if (slice is MultiStringSlice)
					menus.Add("mnuDataTree-MultiStringSlice");
				else
					menus.Add("mnuDataTree-Object");
				window.ShowContextMenu(menus.ToArray(),
					new Point(Cursor.Position.X, Cursor.Position.Y),
					null, // Don't care about a temporary colleague
					null); // or MessageSequencer
				return null;
			}
#else
			return null; // TODO: Fix this.
#endif
		}

		private string ShowContextMenu2Id(XElement caller, bool fHotLinkOnly)
		{
			if (fHotLinkOnly)
			{
				string result = XmlUtils.GetOptionalAttributeValue(caller, "hotlinks");
				if (!string.IsNullOrEmpty(result))
					return result;
			}
			return XmlUtils.GetOptionalAttributeValue(caller, "menu");
		}
	}
}<|MERGE_RESOLUTION|>--- conflicted
+++ resolved
@@ -4,23 +4,15 @@
 
 using System;
 using System.Diagnostics;
-using System.Diagnostics.CodeAnalysis;
 using System.IO;
 using System.Linq;
 using System.Windows.Forms;
-<<<<<<< HEAD
 using System.Xml.Linq;
-using System.Xml.XPath;
 using SIL.CoreImpl;
-=======
-using System.Xml;
 using SIL.CoreImpl.Cellar;
-using SIL.FieldWorks.Common.ViewsInterfaces;
->>>>>>> 95b9b36f
 using SIL.FieldWorks.Common.Controls.FileDialog;
 using SIL.FieldWorks.Common.Framework;
 using SIL.FieldWorks.Common.Framework.DetailControls;
-using SIL.FieldWorks.Common.FwKernelInterfaces;
 using SIL.FieldWorks.Common.FwUtils;
 using SIL.FieldWorks.Common.RootSites;
 using SIL.FieldWorks.Common.Widgets;
@@ -30,7 +22,7 @@
 using SIL.FieldWorks.FdoUi;
 using SIL.FieldWorks.FwCoreDlgs;
 using SIL.FieldWorks.Resources;
-using SIL.Utils;
+using SIL.Xml;
 
 namespace SIL.FieldWorks.XWorks
 {
@@ -78,21 +70,7 @@
 		/// <summary>
 		/// Get the ISubscriber.
 		/// </summary>
-<<<<<<< HEAD
 		public ISubscriber Subscriber { get; private set; }
-=======
-		/// <returns></returns>
-		public IxCoreColleague[] GetMessageTargets()
-		{
-			//if the slice implements IxCoreColleague, than it is one of our sub colleagues
-			Slice slice = m_dataEntryForm.CurrentSlice;
-			if (slice != null)
-					return new IxCoreColleague[] { (IxCoreColleague)slice, this };
-			else
-				return new IxCoreColleague[] { this };
-		}
-
->>>>>>> 95b9b36f
 
 		/// <summary>
 		/// Initialize a FLEx component with the basic interfaces.
