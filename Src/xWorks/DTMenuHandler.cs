--- conflicted
+++ resolved
@@ -271,7 +271,7 @@
 			using (var dlg = new OpenFileDialogAdapter())
 			{
 				string defaultDirectory = Cache.LangProject.LinkedFilesRootDir;
-				dlg.InitialDirectory = m_mediator != null ? m_mediator.PropertyTable.GetStringProperty("InsertMediaFile-LastDirectory", defaultDirectory)
+				dlg.InitialDirectory = m_mediator != null ? m_propertyTable.GetStringProperty("InsertMediaFile-LastDirectory", defaultDirectory)
 					: defaultDirectory;
 				dlg.Filter = filter;
 				dlg.FilterIndex = 1;
@@ -290,22 +290,11 @@
 					dialogResult = dlg.ShowDialog();
 					if (dialogResult == DialogResult.OK)
 					{
-<<<<<<< HEAD
-						string file = MoveOrCopyFilesDlg.MoveCopyOrLeaveMediaFile(dlg.FileName,
+						string[] fileNames = MoveOrCopyFilesController.MoveCopyOrLeaveMediaFiles(dlg.FileNames,
 							Cache.LangProject.LinkedFilesRootDir, m_propertyTable.GetValue<IHelpTopicProvider>("HelpTopicProvider"));
-						if (String.IsNullOrEmpty(file))
-							return true;
 						string sFolderName = StringTable.Table.GetString("kstidMediaFolder");
 						if (string.IsNullOrEmpty(sFolderName) || sFolderName == "*kstidMediaFolder*")
 						{
-=======
-						string[] fileNames = MoveOrCopyFilesController.MoveCopyOrLeaveMediaFiles(dlg.FileNames,
-							Cache.LangProject.LinkedFilesRootDir, m_mediator.HelpTopicProvider, Cache.ProjectId.IsLocal);
-						string sFolderName = null;
-						if (m_mediator != null && m_mediator.HasStringTable)
-							sFolderName = m_mediator.StringTbl.GetString("kstidMediaFolder");
-						if (string.IsNullOrEmpty(sFolderName) || sFolderName == "*kstidMediaFolder*")
->>>>>>> e70a5271
 							sFolderName = CmFolderTags.LocalMedia;
 						}
 						if (!obj.IsValidObject)
@@ -331,8 +320,7 @@
 							if (fileName != null)
 							{
 								string directory = Path.GetDirectoryName(fileName);
-								m_mediator.PropertyTable.SetProperty("InsertMediaFile-LastDirectory", directory);
-								m_mediator.PropertyTable.SetPropertyPersistence("InsertMediaFile-LastDirectory", false);
+								m_propertyTable.SetProperty("InsertMediaFile-LastDirectory", directory, false);
 							}
 						}
 					}
