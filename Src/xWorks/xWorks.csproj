--- conflicted
+++ resolved
@@ -450,11 +450,8 @@
   <PropertyGroup>
     <DistFiles>../../DistFiles</DistFiles>
   </PropertyGroup>
-<<<<<<< HEAD
+  <Import Project="../../Build/BeforeBuildCopyPalasoDlls.targets" />
   <ItemGroup>
     <None Include="gendarme-xWorks.ignore" />
   </ItemGroup>
-=======
-  <Import Project="../../Build/BeforeBuildCopyPalasoDlls.targets" />
->>>>>>> 4ff20abc
 </Project>