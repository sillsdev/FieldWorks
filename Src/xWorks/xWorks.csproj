﻿<?xml version="1.0" encoding="utf-8"?>
<Project DefaultTargets="Build" xmlns="http://schemas.microsoft.com/developer/msbuild/2003" ToolsVersion="4.0">
  <PropertyGroup>
    <ProjectType>Local</ProjectType>
    <ProductVersion>9.0.30729</ProductVersion>
    <SchemaVersion>2.0</SchemaVersion>
    <ProjectGuid>{86B57733-A74B-43F1-863F-31A39E60F120}</ProjectGuid>
    <SccProjectName>
    </SccProjectName>
    <SccLocalPath>
    </SccLocalPath>
    <SccProvider>
    </SccProvider>
    <Configuration Condition=" '$(Configuration)' == '' ">Debug</Configuration>
    <Platform Condition=" '$(Platform)' == '' ">AnyCPU</Platform>
    <ApplicationIcon>
    </ApplicationIcon>
    <AssemblyKeyContainerName>
    </AssemblyKeyContainerName>
    <AssemblyName>xWorks</AssemblyName>
    <AssemblyOriginatorKeyFile>
    </AssemblyOriginatorKeyFile>
    <DefaultClientScript>JScript</DefaultClientScript>
    <DefaultHTMLPageLayout>Grid</DefaultHTMLPageLayout>
    <DefaultTargetSchema>IE50</DefaultTargetSchema>
    <DelaySign>false</DelaySign>
    <OutputType>Library</OutputType>
    <RootNamespace>SIL.FieldWorks.XWorks</RootNamespace>
    <RunPostBuildEvent>OnBuildSuccess</RunPostBuildEvent>
    <StartupObject>
    </StartupObject>
    <FileUpgradeFlags>
    </FileUpgradeFlags>
    <UpgradeBackupLocation>
    </UpgradeBackupLocation>
    <TargetFrameworkVersion>v4.0</TargetFrameworkVersion>
    <SccAuxPath>
    </SccAuxPath>
    <OldToolsVersion>3.5</OldToolsVersion>
    <IsWebBootstrapper>false</IsWebBootstrapper>
    <PublishUrl>publish\</PublishUrl>
    <Install>true</Install>
    <InstallFrom>Disk</InstallFrom>
    <UpdateEnabled>false</UpdateEnabled>
    <UpdateMode>Foreground</UpdateMode>
    <UpdateInterval>7</UpdateInterval>
    <UpdateIntervalUnits>Days</UpdateIntervalUnits>
    <UpdatePeriodically>false</UpdatePeriodically>
    <UpdateRequired>false</UpdateRequired>
    <MapFileExtensions>true</MapFileExtensions>
    <ApplicationRevision>0</ApplicationRevision>
    <ApplicationVersion>1.0.0.%2a</ApplicationVersion>
    <UseApplicationTrust>false</UseApplicationTrust>
    <BootstrapperEnabled>true</BootstrapperEnabled>
    <TargetFrameworkProfile />
  </PropertyGroup>
  <PropertyGroup Condition=" '$(Configuration)|$(Platform)' == 'Debug|AnyCPU' ">
    <OutputPath>..\..\Output\Debug\</OutputPath>
    <AllowUnsafeBlocks>false</AllowUnsafeBlocks>
    <BaseAddress>285212672</BaseAddress>
    <CheckForOverflowUnderflow>false</CheckForOverflowUnderflow>
    <ConfigurationOverrideFile>
    </ConfigurationOverrideFile>
    <DefineConstants>DEBUG;TRACE</DefineConstants>
    <DocumentationFile>
    </DocumentationFile>
    <DebugSymbols>true</DebugSymbols>
    <FileAlignment>4096</FileAlignment>
    <NoStdLib>false</NoStdLib>
    <NoWarn>168,169,219,414,649,1635,1702,1701</NoWarn>
    <Optimize>false</Optimize>
    <RegisterForComInterop>false</RegisterForComInterop>
    <RemoveIntegerChecks>false</RemoveIntegerChecks>
    <TreatWarningsAsErrors>false</TreatWarningsAsErrors>
    <WarningLevel>4</WarningLevel>
    <DebugType>full</DebugType>
    <ErrorReport>prompt</ErrorReport>
    <CodeAnalysisRuleSet>AllRules.ruleset</CodeAnalysisRuleSet>
    <PlatformTarget>x86</PlatformTarget>
  </PropertyGroup>
  <PropertyGroup Condition=" '$(Configuration)|$(Platform)' == 'Release|AnyCPU' ">
    <OutputPath>..\..\Output\Release\</OutputPath>
    <AllowUnsafeBlocks>false</AllowUnsafeBlocks>
    <BaseAddress>285212672</BaseAddress>
    <CheckForOverflowUnderflow>false</CheckForOverflowUnderflow>
    <ConfigurationOverrideFile>
    </ConfigurationOverrideFile>
    <DefineConstants>TRACE</DefineConstants>
    <DocumentationFile>
    </DocumentationFile>
    <DebugSymbols>true</DebugSymbols>
    <FileAlignment>4096</FileAlignment>
    <NoStdLib>false</NoStdLib>
    <NoWarn>168,169,219,414,649,1635,1702,1701</NoWarn>
    <Optimize>true</Optimize>
    <RegisterForComInterop>false</RegisterForComInterop>
    <RemoveIntegerChecks>false</RemoveIntegerChecks>
    <TreatWarningsAsErrors>false</TreatWarningsAsErrors>
    <WarningLevel>4</WarningLevel>
    <DebugType>full</DebugType>
    <ErrorReport>prompt</ErrorReport>
    <CodeAnalysisRuleSet>AllRules.ruleset</CodeAnalysisRuleSet>
    <PlatformTarget>x86</PlatformTarget>
  </PropertyGroup>
  <ItemGroup>
    <Reference Include="Accessibility">
      <Name>Accessibility</Name>
    </Reference>
    <Reference Include="COMInterfaces, Version=0.0.0.0, Culture=neutral, PublicKeyToken=null">
      <HintPath>..\..\Output\Debug\COMInterfaces.dll</HintPath>
      <SpecificVersion>False</SpecificVersion>
    </Reference>
    <Reference Include="DetailControls, Version=6.1.1.30508, Culture=neutral, PublicKeyToken=null">
      <HintPath>..\..\Output\Debug\DetailControls.dll</HintPath>
      <SpecificVersion>False</SpecificVersion>
    </Reference>
    <Reference Include="ExCss, Version=2.0.2.0, Culture=neutral, processorArchitecture=MSIL">
      <SpecificVersion>False</SpecificVersion>
      <HintPath>..\..\Downloads\ExCSS.dll</HintPath>
    </Reference>
    <Reference Include="FDO, Version=6.1.1.30361, Culture=neutral, PublicKeyToken=null">
      <HintPath>..\..\Output\Debug\FDO.dll</HintPath>
      <SpecificVersion>False</SpecificVersion>
    </Reference>
    <Reference Include="FdoUi, Version=6.1.1.19955, Culture=neutral, processorArchitecture=MSIL">
      <HintPath>..\..\Output\Debug\FdoUi.dll</HintPath>
      <SpecificVersion>False</SpecificVersion>
    </Reference>
    <Reference Include="FlexUIAdapter, Culture=neutral, PublicKeyToken=null">
      <HintPath>..\..\Output\Debug\FlexUIAdapter.dll</HintPath>
      <SpecificVersion>False</SpecificVersion>
    </Reference>
    <Reference Include="Filters, Version=1.0.3685.30427, Culture=neutral, PublicKeyToken=null">
      <HintPath>..\..\Output\Debug\Filters.dll</HintPath>
      <SpecificVersion>False</SpecificVersion>
    </Reference>
    <Reference Include="Framework, Version=6.1.1.30458, Culture=neutral, PublicKeyToken=null">
      <HintPath>..\..\Output\Debug\Framework.dll</HintPath>
      <SpecificVersion>False</SpecificVersion>
    </Reference>
    <Reference Include="FwControls, Version=6.1.1.30337, Culture=neutral, PublicKeyToken=null">
      <HintPath>..\..\Output\Debug\FwControls.dll</HintPath>
      <SpecificVersion>False</SpecificVersion>
    </Reference>
    <Reference Include="FwCoreDlgs, Version=6.1.1.30443, Culture=neutral, PublicKeyToken=null">
      <HintPath>..\..\Output\Debug\FwCoreDlgs.dll</HintPath>
      <SpecificVersion>False</SpecificVersion>
    </Reference>
    <Reference Include="FwUtils, Version=6.1.1.30307, Culture=neutral, PublicKeyToken=null">
      <SpecificVersion>False</SpecificVersion>
      <HintPath>..\..\Output\Debug\FwUtils.dll</HintPath>
    </Reference>
    <Reference Include="FxtDll, Version=6.1.1.30489, Culture=neutral, PublicKeyToken=null">
      <HintPath>..\..\Output\Debug\FxtDll.dll</HintPath>
      <SpecificVersion>False</SpecificVersion>
    </Reference>
    <Reference Include="Geckofx-Core">
      <Package>Geckofx-Core</Package>
      <HintPath>..\..\Downloads\Geckofx-Core.dll</HintPath>
    </Reference>
    <Reference Include="Geckofx-Winforms">
      <Package>Geckofx-WinForms</Package>
      <HintPath>..\..\Downloads\Geckofx-Winforms.dll</HintPath>
    </Reference>
    <Reference Include="Ionic.Zip, Version=1.9.1.8, Culture=neutral, PublicKeyToken=edbe51ad942a3f5c, processorArchitecture=MSIL">
      <SpecificVersion>False</SpecificVersion>
      <HintPath>..\..\Output\Debug\Ionic.Zip.dll</HintPath>
    </Reference>
    <Reference Include="L10NSharp, Version=1.1.4981.28556, Culture=neutral, processorArchitecture=MSIL">
      <SpecificVersion>False</SpecificVersion>
      <HintPath>..\..\Output\Debug\L10NSharp.dll</HintPath>
    </Reference>
    <Reference Include="LexTextControls, Version=7.1.0.28634, Culture=neutral, processorArchitecture=MSIL">
      <SpecificVersion>False</SpecificVersion>
    </Reference>
    <Reference Include="MessageBoxExLib, Version=8.0.8.15166, Culture=neutral, processorArchitecture=x86">
      <SpecificVersion>False</SpecificVersion>
      <HintPath>..\..\Output\Debug\MessageBoxExLib.dll</HintPath>
    </Reference>
    <Reference Include="Microsoft.Practices.ServiceLocation, Version=1.0.0.0, Culture=neutral, PublicKeyToken=null">
      <SpecificVersion>False</SpecificVersion>
      <HintPath>..\..\DistFiles\Microsoft.Practices.ServiceLocation.dll</HintPath>
    </Reference>
    <Reference Include="NetSparkle.Net40, Version=1.0.22.0, Culture=neutral, processorArchitecture=x86" Condition="'$(OS)'!='Unix'">
      <SpecificVersion>False</SpecificVersion>
      <HintPath>..\..\DistFiles\NetSparkle.Net40.dll</HintPath>
    </Reference>
    <Reference Include="Palaso, Version=2.5.174.0, Culture=neutral, processorArchitecture=x86">
      <SpecificVersion>False</SpecificVersion>
      <HintPath>..\..\Downloads\Palaso.dll</HintPath>
    </Reference>
    <Reference Include="Palaso.Lift, Version=1.9.16.1, Culture=neutral, processorArchitecture=MSIL">
      <SpecificVersion>False</SpecificVersion>
      <HintPath>..\..\Downloads\Palaso.Lift.dll</HintPath>
    </Reference>
    <Reference Include="PalasoUIWindowsForms, Version=2.4.24.0, Culture=neutral, processorArchitecture=x86">
      <SpecificVersion>False</SpecificVersion>
      <HintPath>..\..\Downloads\PalasoUIWindowsForms.dll</HintPath>
    </Reference>
    <Reference Include="Reporting, Version=1.0.3685.30341, Culture=neutral, PublicKeyToken=null">
      <HintPath>..\..\Output\Debug\Reporting.dll</HintPath>
      <SpecificVersion>False</SpecificVersion>
    </Reference>
    <Reference Include="RootSite, Version=6.1.1.30390, Culture=neutral, PublicKeyToken=null">
      <HintPath>..\..\Output\Debug\RootSite.dll</HintPath>
      <SpecificVersion>False</SpecificVersion>
    </Reference>
    <Reference Include="SIL.Archiving">
      <HintPath>..\..\Downloads\SIL.Archiving.dll</HintPath>
    </Reference>
    <Reference Include="SimpleRootSite, Version=6.1.1.30383, Culture=neutral, PublicKeyToken=null">
      <HintPath>..\..\Output\Debug\SimpleRootSite.dll</HintPath>
      <SpecificVersion>False</SpecificVersion>
    </Reference>
    <Reference Include="System" />
    <Reference Include="System.Core" />
    <Reference Include="System.Data" />
    <Reference Include="System.Drawing" />
    <Reference Include="System.Security" />
    <Reference Include="System.Windows.Forms" />
    <Reference Include="System.Xml" />
    <Reference Include="System.Xml.Linq" />
    <Reference Include="UIAdapterInterfaces, Version=8.0.4.14059, Culture=neutral, processorArchitecture=x86">
      <SpecificVersion>False</SpecificVersion>
      <HintPath>..\..\Output\Debug\UIAdapterInterfaces.dll</HintPath>
    </Reference>
    <Reference Include="xCore, Version=6.1.1.30414, Culture=neutral, PublicKeyToken=null">
      <HintPath>..\..\Output\Debug\xCore.dll</HintPath>
      <SpecificVersion>False</SpecificVersion>
    </Reference>
    <Reference Include="BasicUtils, Version=6.1.1.29480, Culture=neutral, PublicKeyToken=null">
      <SpecificVersion>False</SpecificVersion>
      <HintPath>..\..\Output\Debug\BasicUtils.dll</HintPath>
    </Reference>
    <Reference Include="CoreImpl, Version=6.1.1.30291, Culture=neutral, PublicKeyToken=null">
      <SpecificVersion>False</SpecificVersion>
      <HintPath>..\..\Output\Debug\CoreImpl.dll</HintPath>
    </Reference>
    <Reference Include="Widgets, Version=6.1.1.30419, Culture=neutral, PublicKeyToken=null">
      <SpecificVersion>False</SpecificVersion>
      <HintPath>..\..\Output\Debug\Widgets.dll</HintPath>
    </Reference>
    <Reference Include="FwResources, Version=6.1.1.30303, Culture=neutral, PublicKeyToken=null">
      <SpecificVersion>False</SpecificVersion>
      <HintPath>..\..\Output\Debug\FwResources.dll</HintPath>
    </Reference>
    <Reference Include="FwCoreDlgControls, Version=6.1.1.30432, Culture=neutral, PublicKeyToken=null">
      <SpecificVersion>False</SpecificVersion>
      <HintPath>..\..\Output\Debug\FwCoreDlgControls.dll</HintPath>
    </Reference>
    <Reference Include="SharedScrUtils, Version=1.0.0.0, Culture=neutral, processorArchitecture=MSIL">
      <SpecificVersion>False</SpecificVersion>
      <HintPath>..\..\Output\Debug\SharedScrUtils.dll</HintPath>
    </Reference>
    <Reference Include="SilUtils, Version=1.0.0.0, Culture=neutral, PublicKeyToken=null">
      <SpecificVersion>False</SpecificVersion>
      <HintPath>..\..\Output\Debug\SilUtils.dll</HintPath>
    </Reference>
    <Reference Include="xCoreInterfaces, Version=6.1.1.20913, Culture=neutral, PublicKeyToken=null">
      <HintPath>..\..\Output\Debug\xCoreInterfaces.dll</HintPath>
      <SpecificVersion>False</SpecificVersion>
    </Reference>
    <Reference Include="XMLUtils, Version=6.1.1.30296, Culture=neutral, PublicKeyToken=null">
      <HintPath>..\..\Output\Debug\XMLUtils.dll</HintPath>
      <SpecificVersion>False</SpecificVersion>
    </Reference>
    <Reference Include="XMLViews, Version=1.0.3685.30465, Culture=neutral, PublicKeyToken=null">
      <HintPath>..\..\Output\Debug\XMLViews.dll</HintPath>
      <SpecificVersion>False</SpecificVersion>
    </Reference>
  </ItemGroup>
  <ItemGroup>
    <Compile Include="..\CommonAssemblyInfo.cs">
      <Link>CommonAssemblyInfo.cs</Link>
    </Compile>
    <Compile Include="AddCustomFieldDlg.cs">
      <SubType>Form</SubType>
    </Compile>
    <Compile Include="Archiving\ArchivingExtensions.cs" />
    <Compile Include="Archiving\ReapRamp.cs" />
    <Compile Include="ConfigurableDictionaryNode.cs" />
    <Compile Include="ConfiguredXHTMLGenerator.cs" />
    <Compile Include="CssGenerator.cs" />
    <Compile Include="DictionaryConfigurationController.cs" />
    <Compile Include="DictionaryConfigurationDlg.cs">
      <SubType>Form</SubType>
    </Compile>
    <Compile Include="DictionaryConfigurationDlg.Designer.cs">
      <DependentUpon>DictionaryConfigurationDlg.cs</DependentUpon>
    </Compile>
    <Compile Include="DictionaryConfigurationListener.cs" />
    <Compile Include="DictionaryConfigurationManagerController.cs" />
    <Compile Include="DictionaryConfigurationManagerDlg.cs">
      <SubType>Form</SubType>
    </Compile>
    <Compile Include="DictionaryConfigurationManagerDlg.Designer.cs">
      <DependentUpon>DictionaryConfigurationManagerDlg.cs</DependentUpon>
    </Compile>
    <Compile Include="DictionaryConfigurationMigrator.cs" />
    <Compile Include="DictionaryConfigurationMigrators\FirstAlphaMigrator.cs" />
    <Compile Include="DictionaryConfigurationMigrators\FirstBetaMigrator.cs" />
    <Compile Include="DictionaryConfigurationMigrators\IDictionaryConfigurationMigrator.cs" />
    <Compile Include="DictionaryConfigurationMigrators\PreHistoricMigrator.cs" />
    <Compile Include="DictionaryConfigurationNodeRenameDlg.cs">
      <SubType>Form</SubType>
    </Compile>
    <Compile Include="DictionaryConfigurationNodeRenameDlg.Designer.cs">
      <DependentUpon>DictionaryConfigurationNodeRenameDlg.cs</DependentUpon>
    </Compile>
    <Compile Include="DictionaryConfigurationModel.cs" />
    <Compile Include="DictionaryConfigurationTreeControl.cs">
      <SubType>UserControl</SubType>
    </Compile>
    <Compile Include="DictionaryConfigurationTreeControl.Designer.cs">
      <DependentUpon>DictionaryConfigurationTreeControl.cs</DependentUpon>
    </Compile>
    <Compile Include="DictionaryDetailsController.cs" />
<<<<<<< HEAD
=======
    <Compile Include="DictionaryDetailsView\GroupingOptionsView.cs">
      <SubType>UserControl</SubType>
    </Compile>
    <Compile Include="DictionaryDetailsView\GroupingOptionsView.Designer.cs">
      <DependentUpon>GroupingOptionsView.cs</DependentUpon>
    </Compile>
>>>>>>> 412542a5
    <Compile Include="DictionaryDetailsView\LabelOverPanel.cs">
      <SubType>UserControl</SubType>
    </Compile>
    <Compile Include="DictionaryDetailsView\LabelOverPanel.Designer.cs">
      <DependentUpon>LabelOverPanel.cs</DependentUpon>
    </Compile>
    <Compile Include="DictionaryDetailsView\ButtonOverPanel.cs">
      <SubType>UserControl</SubType>
    </Compile>
    <Compile Include="DictionaryDetailsView\ButtonOverPanel.Designer.cs">
      <DependentUpon>ButtonOverPanel.cs</DependentUpon>
    </Compile>
    <Compile Include="DictionaryDetailsView\DetailsView.cs">
      <SubType>UserControl</SubType>
    </Compile>
    <Compile Include="DictionaryDetailsView\DetailsView.Designer.cs">
      <DependentUpon>DetailsView.cs</DependentUpon>
    </Compile>
    <Compile Include="DictionaryExportService.cs" />
    <Compile Include="IDictionaryListOptionsView.cs" />
    <Compile Include="DictionaryDetailsView\SenseOptionsView.cs">
      <SubType>UserControl</SubType>
    </Compile>
    <Compile Include="DictionaryDetailsView\SenseOptionsView.Designer.cs">
      <DependentUpon>SenseOptionsView.cs</DependentUpon>
    </Compile>
    <Compile Include="DictionaryDetailsView\ListOptionsView.cs">
      <SubType>UserControl</SubType>
    </Compile>
    <Compile Include="DictionaryDetailsView\ListOptionsView.Designer.cs">
      <DependentUpon>ListOptionsView.cs</DependentUpon>
    </Compile>
    <Compile Include="DictionaryDetailsView\SpecialCharacterHandling.cs" />
    <Compile Include="IDictionaryConfigurationView.cs" />
    <Compile Include="DictionaryNodeOptions.cs" />
    <Compile Include="GlobalSettingServices.cs" />
    <Compile Include="IDictionaryDetailsView.cs" />
    <Compile Include="IDictionarySenseOptionsView.cs" />
    <Compile Include="IDictionaryGroupingOptionsView.cs" />
    <Compile Include="ILayoutConverter.cs" />
    <Compile Include="IWebonaryClient.cs" />
    <Compile Include="LegacyConfigurationUtils.cs" />
    <Compile Include="PalasoErrorReportingAdapter.cs" />
    <Compile Include="ConcDecorator.cs" />
    <Compile Include="CustomListDlg.cs">
      <SubType>Form</SubType>
    </Compile>
    <Compile Include="CustomListDlg.Designer.cs">
      <DependentUpon>CustomListDlg.cs</DependentUpon>
    </Compile>
    <Compile Include="DataTreeImages.cs">
      <SubType>UserControl</SubType>
    </Compile>
    <Compile Include="DeleteCustomList.cs" />
    <Compile Include="DictionaryConfigManager.cs" />
    <Compile Include="DictionaryConfigMgrDlg.cs">
      <SubType>Form</SubType>
    </Compile>
    <Compile Include="DictionaryConfigMgrDlg.Designer.cs">
      <DependentUpon>DictionaryConfigMgrDlg.cs</DependentUpon>
    </Compile>
    <Compile Include="DictionaryPublicationDecorator.cs" />
    <Compile Include="FileStreamXmlResolver.cs" />
    <Compile Include="DTMenuHandler.cs">
      <SubType>Code</SubType>
    </Compile>
    <Compile Include="ExportDialog.cs">
      <SubType>Form</SubType>
    </Compile>
    <Compile Include="ExportSemanticDomainsDlg.cs">
      <SubType>Form</SubType>
    </Compile>
    <Compile Include="ExportSemanticDomainsDlg.Designer.cs">
      <DependentUpon>ExportSemanticDomainsDlg.cs</DependentUpon>
    </Compile>
    <Compile Include="ExportTranslatedListsDlg.cs">
      <SubType>Form</SubType>
    </Compile>
    <Compile Include="ExportTranslatedListsDlg.Designer.cs">
      <DependentUpon>ExportTranslatedListsDlg.cs</DependentUpon>
    </Compile>
    <Compile Include="FlexStylesXmlAccessor.cs" />
    <Compile Include="FwXApp.cs">
      <SubType>Code</SubType>
    </Compile>
    <Compile Include="FwXWindow.cs">
      <SubType>Form</SubType>
    </Compile>
    <Compile Include="GeneratedHtmlViewer.cs">
      <SubType>UserControl</SubType>
    </Compile>
    <Compile Include="IDictConfigPresenter.cs" />
    <Compile Include="IDictConfigViewer.cs" />
    <Compile Include="IFlexMacro.cs" />
    <Compile Include="ImageHolder.cs">
      <SubType>UserControl</SubType>
    </Compile>
    <Compile Include="InterestingTextList.cs" />
    <Compile Include="InterestingTextsDecorator.cs" />
    <Compile Include="LiftExportMessageDlg.cs">
      <SubType>Form</SubType>
    </Compile>
    <Compile Include="LiftExportMessageDlg.Designer.cs">
      <DependentUpon>LiftExportMessageDlg.cs</DependentUpon>
    </Compile>
    <Compile Include="LinkListener.cs">
      <SubType>Code</SubType>
    </Compile>
    <Compile Include="MacroListener.cs" />
    <Compile Include="NotebookExportDialog.cs">
      <SubType>Form</SubType>
    </Compile>
    <Compile Include="PublishToWebonaryController.cs" />
    <Compile Include="PublishToWebonaryDlg.cs">
      <SubType>Form</SubType>
    </Compile>
    <Compile Include="PublishToWebonaryDlg.Designer.cs">
      <DependentUpon>PublishToWebonaryDlg.cs</DependentUpon>
    </Compile>
    <Compile Include="PublishToWebonaryModel.cs" />
    <Compile Include="SemanticDomainRdeTreeBarHandler.cs" />
    <Compile Include="RecordBarListHandler.cs">
      <SubType>Code</SubType>
    </Compile>
    <Compile Include="RecordBarTreeHandler.cs">
      <SubType>Code</SubType>
    </Compile>
    <Compile Include="RecordBrowseView.cs">
      <SubType>UserControl</SubType>
    </Compile>
    <Compile Include="RecordClerk.cs">
      <SubType>Code</SubType>
    </Compile>
    <Compile Include="RecordClerkImages.cs">
      <SubType>UserControl</SubType>
    </Compile>
    <Compile Include="RecordEditView.cs">
      <SubType>UserControl</SubType>
    </Compile>
    <Compile Include="RecordList.cs">
      <SubType>Code</SubType>
    </Compile>
    <Compile Include="RecordView.cs">
      <SubType>UserControl</SubType>
    </Compile>
    <Compile Include="SubitemRecordClerk.cs" />
    <Compile Include="TextListeners.cs">
      <SubType>Code</SubType>
    </Compile>
    <Compile Include="UnicodeCharacterEditingHelper.cs" />
    <Compile Include="WebonaryClient.cs">
      <SubType>Component</SubType>
    </Compile>
    <Compile Include="WordsUsedOnlyElsewhereFilter.cs" />
    <Compile Include="XhtmlDocView.cs">
      <SubType>UserControl</SubType>
    </Compile>
    <Compile Include="XhtmlRecordDocView.cs">
      <SubType>UserControl</SubType>
    </Compile>
    <Compile Include="XmlDiagnosticsDlg.cs">
      <SubType>Form</SubType>
    </Compile>
    <Compile Include="XmlDiagnosticsDlg.Designer.cs">
      <DependentUpon>XmlDiagnosticsDlg.cs</DependentUpon>
    </Compile>
    <Compile Include="XmlDocConfigureDlg.cs">
      <SubType>Form</SubType>
    </Compile>
    <Compile Include="XmlDocConfigureDlg.Designer.cs">
      <DependentUpon>XmlDocConfigureDlg.cs</DependentUpon>
    </Compile>
    <Compile Include="XmlDocView.cs">
      <SubType>UserControl</SubType>
    </Compile>
    <Compile Include="xWorksStrings.Designer.cs">
      <AutoGen>True</AutoGen>
      <DesignTime>True</DesignTime>
      <DependentUpon>xWorksStrings.resx</DependentUpon>
    </Compile>
    <Compile Include="XWorksViewBase.cs">
      <SubType>UserControl</SubType>
    </Compile>
    <EmbeddedResource Include="AddCustomFieldDlg.resx">
      <DependentUpon>AddCustomFieldDlg.cs</DependentUpon>
      <SubType>Designer</SubType>
    </EmbeddedResource>
    <EmbeddedResource Include="CustomListDlg.resx">
      <DependentUpon>CustomListDlg.cs</DependentUpon>
      <SubType>Designer</SubType>
    </EmbeddedResource>
    <EmbeddedResource Include="DataTreeImages.resx">
      <DependentUpon>DataTreeImages.cs</DependentUpon>
      <SubType>Designer</SubType>
    </EmbeddedResource>
    <EmbeddedResource Include="DictionaryConfigMgrDlg.resx">
      <DependentUpon>DictionaryConfigMgrDlg.cs</DependentUpon>
      <SubType>Designer</SubType>
    </EmbeddedResource>
    <EmbeddedResource Include="DictionaryConfigurationDlg.resx">
      <DependentUpon>DictionaryConfigurationDlg.cs</DependentUpon>
      <SubType>Designer</SubType>
    </EmbeddedResource>
    <EmbeddedResource Include="DictionaryConfigurationManagerDlg.resx">
      <DependentUpon>DictionaryConfigurationManagerDlg.cs</DependentUpon>
    </EmbeddedResource>
    <EmbeddedResource Include="DictionaryConfigurationNodeRenameDlg.resx">
      <DependentUpon>DictionaryConfigurationNodeRenameDlg.cs</DependentUpon>
    </EmbeddedResource>
    <EmbeddedResource Include="DictionaryConfigurationTreeControl.resx">
      <DependentUpon>DictionaryConfigurationTreeControl.cs</DependentUpon>
    </EmbeddedResource>
<<<<<<< HEAD
=======
    <EmbeddedResource Include="DictionaryDetailsView\GroupingOptionsView.resx">
      <DependentUpon>GroupingOptionsView.cs</DependentUpon>
    </EmbeddedResource>
>>>>>>> 412542a5
    <EmbeddedResource Include="DictionaryDetailsView\LabelOverPanel.resx">
      <DependentUpon>LabelOverPanel.cs</DependentUpon>
    </EmbeddedResource>
    <EmbeddedResource Include="DictionaryDetailsView\ButtonOverPanel.resx">
      <DependentUpon>ButtonOverPanel.cs</DependentUpon>
    </EmbeddedResource>
    <EmbeddedResource Include="DictionaryDetailsView\DetailsView.resx">
      <DependentUpon>DetailsView.cs</DependentUpon>
    </EmbeddedResource>
    <EmbeddedResource Include="DictionaryDetailsView\SenseOptionsView.resx">
      <DependentUpon>SenseOptionsView.cs</DependentUpon>
    </EmbeddedResource>
    <EmbeddedResource Include="DictionaryDetailsView\ListOptionsView.resx">
      <DependentUpon>ListOptionsView.cs</DependentUpon>
    </EmbeddedResource>
    <EmbeddedResource Include="ExportDialog.resx">
      <DependentUpon>ExportDialog.cs</DependentUpon>
      <SubType>Designer</SubType>
    </EmbeddedResource>
    <EmbeddedResource Include="ExportSemanticDomainsDlg.resx">
      <DependentUpon>ExportSemanticDomainsDlg.cs</DependentUpon>
    </EmbeddedResource>
    <EmbeddedResource Include="ExportTranslatedListsDlg.resx">
      <DependentUpon>ExportTranslatedListsDlg.cs</DependentUpon>
      <SubType>Designer</SubType>
    </EmbeddedResource>
    <EmbeddedResource Include="FwXWindow.resx">
      <DependentUpon>FwXWindow.cs</DependentUpon>
      <SubType>Designer</SubType>
    </EmbeddedResource>
    <EmbeddedResource Include="GeneratedHtmlViewer.resx">
      <DependentUpon>GeneratedHtmlViewer.cs</DependentUpon>
      <SubType>Designer</SubType>
    </EmbeddedResource>
    <EmbeddedResource Include="ImageHolder.resx">
      <DependentUpon>ImageHolder.cs</DependentUpon>
      <SubType>Designer</SubType>
    </EmbeddedResource>
    <EmbeddedResource Include="LiftExportMessageDlg.resx">
      <DependentUpon>LiftExportMessageDlg.cs</DependentUpon>
      <SubType>Designer</SubType>
    </EmbeddedResource>
    <EmbeddedResource Include="PublishToWebonaryDlg.resx">
      <DependentUpon>PublishToWebonaryDlg.cs</DependentUpon>
      <SubType>Designer</SubType>
    </EmbeddedResource>
    <EmbeddedResource Include="RecordBrowseView.resx">
      <DependentUpon>RecordBrowseView.cs</DependentUpon>
      <SubType>Designer</SubType>
    </EmbeddedResource>
    <EmbeddedResource Include="RecordClerkImages.resx">
      <DependentUpon>RecordClerkImages.cs</DependentUpon>
      <SubType>Designer</SubType>
    </EmbeddedResource>
    <EmbeddedResource Include="RecordEditView.resx">
      <DependentUpon>RecordEditView.cs</DependentUpon>
      <SubType>Designer</SubType>
    </EmbeddedResource>
    <EmbeddedResource Include="RecordView.resx">
      <DependentUpon>RecordView.cs</DependentUpon>
      <SubType>Designer</SubType>
    </EmbeddedResource>
    <EmbeddedResource Include="Resources\App.ico" />
    <EmbeddedResource Include="XmlDiagnosticsDlg.resx">
      <DependentUpon>XmlDiagnosticsDlg.cs</DependentUpon>
    </EmbeddedResource>
    <EmbeddedResource Include="XmlDocConfigureDlg.resx">
      <SubType>Designer</SubType>
      <DependentUpon>XmlDocConfigureDlg.cs</DependentUpon>
    </EmbeddedResource>
    <EmbeddedResource Include="XmlDocView.resx">
      <DependentUpon>XmlDocView.cs</DependentUpon>
      <SubType>Designer</SubType>
    </EmbeddedResource>
    <EmbeddedResource Include="xWorksStrings.resx">
      <SubType>Designer</SubType>
      <Generator>ResXFileCodeGenerator</Generator>
      <LastGenOutput>xWorksStrings.Designer.cs</LastGenOutput>
    </EmbeddedResource>
    <EmbeddedResource Include="XWorksViewBase.resx">
      <DependentUpon>XWorksViewBase.cs</DependentUpon>
      <SubType>Designer</SubType>
    </EmbeddedResource>
    <Compile Include="AssemblyInfo.cs">
      <SubType>Code</SubType>
    </Compile>
    <Content Include="Resources\FWFirstArrow.bmp" />
    <Content Include="Resources\FWLastArrow.bmp" />
    <Content Include="Resources\FWLeftArrow.bmp" />
    <Content Include="Resources\FWRightArrow.bmp" />
    <Compile Include="DictionaryConfigurationUtils.cs" />
  </ItemGroup>
  <ItemGroup>
    <BootstrapperPackage Include="Microsoft.Net.Client.3.5">
      <Visible>False</Visible>
      <ProductName>.NET Framework 3.5 SP1 Client Profile</ProductName>
      <Install>false</Install>
    </BootstrapperPackage>
    <BootstrapperPackage Include="Microsoft.Net.Framework.2.0">
      <Visible>False</Visible>
      <ProductName>.NET Framework 2.0 %28x86%29</ProductName>
      <Install>false</Install>
    </BootstrapperPackage>
    <BootstrapperPackage Include="Microsoft.Net.Framework.3.0">
      <Visible>False</Visible>
      <ProductName>.NET Framework 3.0 %28x86%29</ProductName>
      <Install>false</Install>
    </BootstrapperPackage>
    <BootstrapperPackage Include="Microsoft.Net.Framework.3.5">
      <Visible>False</Visible>
      <ProductName>.NET Framework 3.5</ProductName>
      <Install>true</Install>
    </BootstrapperPackage>
    <BootstrapperPackage Include="Microsoft.Net.Framework.3.5.SP1">
      <Visible>False</Visible>
      <ProductName>.NET Framework 3.5 SP1</ProductName>
      <Install>false</Install>
    </BootstrapperPackage>
    <BootstrapperPackage Include="Microsoft.Windows.Installer.3.1">
      <Visible>False</Visible>
      <ProductName>Windows Installer 3.1</ProductName>
      <Install>true</Install>
    </BootstrapperPackage>
  </ItemGroup>
  <Import Project="$(MSBuildBinPath)\Microsoft.CSharp.targets" />
  <PropertyGroup>
    <DistFiles>../../DistFiles</DistFiles>
  </PropertyGroup>
  <ItemGroup>
    <None Include="gendarme-xWorks.ignore" />
  </ItemGroup>
  <ItemGroup />
</Project><|MERGE_RESOLUTION|>--- conflicted
+++ resolved
@@ -315,15 +315,12 @@
       <DependentUpon>DictionaryConfigurationTreeControl.cs</DependentUpon>
     </Compile>
     <Compile Include="DictionaryDetailsController.cs" />
-<<<<<<< HEAD
-=======
     <Compile Include="DictionaryDetailsView\GroupingOptionsView.cs">
       <SubType>UserControl</SubType>
     </Compile>
     <Compile Include="DictionaryDetailsView\GroupingOptionsView.Designer.cs">
       <DependentUpon>GroupingOptionsView.cs</DependentUpon>
     </Compile>
->>>>>>> 412542a5
     <Compile Include="DictionaryDetailsView\LabelOverPanel.cs">
       <SubType>UserControl</SubType>
     </Compile>
@@ -536,12 +533,9 @@
     <EmbeddedResource Include="DictionaryConfigurationTreeControl.resx">
       <DependentUpon>DictionaryConfigurationTreeControl.cs</DependentUpon>
     </EmbeddedResource>
-<<<<<<< HEAD
-=======
     <EmbeddedResource Include="DictionaryDetailsView\GroupingOptionsView.resx">
       <DependentUpon>GroupingOptionsView.cs</DependentUpon>
     </EmbeddedResource>
->>>>>>> 412542a5
     <EmbeddedResource Include="DictionaryDetailsView\LabelOverPanel.resx">
       <DependentUpon>LabelOverPanel.cs</DependentUpon>
     </EmbeddedResource>
