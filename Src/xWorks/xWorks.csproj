--- conflicted
+++ resolved
@@ -185,21 +185,6 @@
       <SpecificVersion>False</SpecificVersion>
       <HintPath>..\..\DistFiles\NetSparkle.Net40.dll</HintPath>
     </Reference>
-<<<<<<< HEAD
-=======
-    <Reference Include="Palaso, Version=2.5.174.0, Culture=neutral, processorArchitecture=x86">
-      <SpecificVersion>False</SpecificVersion>
-      <HintPath>..\..\Downloads\Palaso.dll</HintPath>
-    </Reference>
-    <Reference Include="Palaso.Lift, Version=1.9.16.1, Culture=neutral, processorArchitecture=MSIL">
-      <SpecificVersion>False</SpecificVersion>
-      <HintPath>..\..\Downloads\Palaso.Lift.dll</HintPath>
-    </Reference>
-    <Reference Include="PalasoUIWindowsForms, Version=2.4.24.0, Culture=neutral, processorArchitecture=x86">
-      <SpecificVersion>False</SpecificVersion>
-      <HintPath>..\..\Downloads\PalasoUIWindowsForms.dll</HintPath>
-    </Reference>
->>>>>>> c6cab8dd
     <Reference Include="Reporting, Version=1.0.3685.30341, Culture=neutral, PublicKeyToken=null">
       <HintPath>..\..\Output\Debug\Reporting.dll</HintPath>
       <SpecificVersion>False</SpecificVersion>
@@ -353,15 +338,11 @@
     <Compile Include="IDictionaryConfigurationView.cs" />
     <Compile Include="DictionaryNodeOptions.cs" />
     <Compile Include="GlobalSettingServices.cs" />
-<<<<<<< HEAD
     <Compile Include="SilErrorReportingAdapter.cs" />
-=======
     <Compile Include="IDictionaryDetailsView.cs" />
     <Compile Include="IDictionarySenseOptionsView.cs" />
     <Compile Include="ILayoutConverter.cs" />
     <Compile Include="LegacyConfigurationUtils.cs" />
-    <Compile Include="PalasoErrorReportingAdapter.cs" />
->>>>>>> c6cab8dd
     <Compile Include="ConcDecorator.cs" />
     <Compile Include="CustomListDlg.cs">
       <SubType>Form</SubType>
