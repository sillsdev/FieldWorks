--- conflicted
+++ resolved
@@ -154,18 +154,6 @@
       <HintPath>..\..\Output\Debug\FxtDll.dll</HintPath>
       <SpecificVersion>False</SpecificVersion>
     </Reference>
-<<<<<<< HEAD
-    <Reference Include="geckofx-core">
-      <HintPath>..\..\Downloads\Geckofx-Core.dll</HintPath>
-    </Reference>
-    <Reference Include="Geckofx-Winforms">
-      <HintPath>..\..\Downloads\Geckofx-Winforms.dll</HintPath>
-    </Reference>
-    <Reference Include="Ionic.Zip, Version=1.9.1.8, Culture=neutral, PublicKeyToken=edbe51ad942a3f5c, processorArchitecture=MSIL">
-      <SpecificVersion>False</SpecificVersion>
-      <HintPath>..\..\Output\Debug\Ionic.Zip.dll</HintPath>
-    </Reference>
-=======
     <Reference Include="Geckofx-Core">
       <Package>Geckofx-Core</Package>
       <HintPath>..\..\Downloads\Geckofx-Core.dll</HintPath>
@@ -174,7 +162,10 @@
       <Package>Geckofx-WinForms</Package>
       <HintPath>..\..\Downloads\Geckofx-Winforms.dll</HintPath>
     </Reference>
->>>>>>> 0ef1b79c
+    <Reference Include="Ionic.Zip, Version=1.9.1.8, Culture=neutral, PublicKeyToken=edbe51ad942a3f5c, processorArchitecture=MSIL">
+      <SpecificVersion>False</SpecificVersion>
+      <HintPath>..\..\Output\Debug\Ionic.Zip.dll</HintPath>
+    </Reference>
     <Reference Include="L10NSharp, Version=1.1.4981.28556, Culture=neutral, processorArchitecture=MSIL">
       <SpecificVersion>False</SpecificVersion>
       <HintPath>..\..\Output\Debug\L10NSharp.dll</HintPath>
