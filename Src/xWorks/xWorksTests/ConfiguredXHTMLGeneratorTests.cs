--- conflicted
+++ resolved
@@ -1841,7 +1841,7 @@
 			var wsOpts = GetWsOptionsForLanguages(new[] { "en" });
 			var DictionaryNodeSenseOptions = new DictionaryNodeSenseOptions
 			{
-				BeforeNumber = "", AfterNumber = ")", NumberStyle = "Dictionary-SenseNumber", NumberingStyle = "%O",
+				BeforeNumber = "", AfterNumber = ")", NumberStyle = "Dictionary-SenseNumber", NumberingStyle = "%d",
 				DisplayEachSenseInAParagraph = false, NumberEvenASingleSense = false, ShowSharedGrammarInfoFirst = false
 			};
 
@@ -1874,11 +1874,7 @@
 			//SUT
 			var result = ConfiguredXHTMLGenerator.GenerateXHTMLForEntry(testEntry, mainEntryNode, pubDecorator, settings);
 			const string SenseOne = "/div[@class='lexentry']/span[@class='senses']/span[@class='sensecontent']/span[@class='sense' and preceding-sibling::span[@class='sensenumber' and text()='1']]//span[@lang='en' and text()='gloss']";
-<<<<<<< HEAD
-			const string SubSense = "/div[@class='lexentry']/span[@class='senses']/span[@class='sensecontent']/span[@class='sense']/span[@class='senses']/span[@class='sensecontent']/span[@class='sense' and preceding-sibling::span[@class='sensenumber' and text()='1.1']]//span[@lang='en' and text()='gloss1.1']";
-=======
 			const string SubSense = "/div[@class='lexentry']/span[@class='senses']/span[@class='sensecontent']/span[@class='sense']/span[@class='senses']/span[@class='sensecontent']/span[@class='sense' and preceding-sibling::span[@class='sensenumber' and text()='1']]//span[@lang='en' and text()='gloss1.1']";
->>>>>>> 412542a5
 			//This assert is dependent on the specific entry data created in CreateInterestingLexEntry
 			AssertThatXmlIn.String(result).HasSpecifiedNumberOfMatchesForXpath(SenseOne, 1);
 			AssertThatXmlIn.String(result).HasSpecifiedNumberOfMatchesForXpath(SubSense, 1);
@@ -5117,8 +5113,6 @@
 			const string linkTagwithOnClick =
 				"//span[@class='lexemeformoa']/span/a[@class='en-Zxxx-x-audio' and @href!='#' and contains(@onclick,'play()')]";
 			AssertThatXmlIn.String(result).HasSpecifiedNumberOfMatchesForXpath(linkTagwithOnClick, 1);
-<<<<<<< HEAD
-=======
 		}
 
 		[Test]
@@ -5197,7 +5191,6 @@
 				//Remove the AudioWS from the Cache which was added in AnalysisWritingSystem for this test
 				Cache.ServiceLocator.WritingSystems.CurrentAnalysisWritingSystems.Remove(wsEnAudio);
 			}
->>>>>>> 412542a5
 		}
 
 		[Test]
@@ -7658,8 +7651,6 @@
 			return builder.GetString();
 		}
 
-<<<<<<< HEAD
-=======
 		private ITsString MakeBidirectionalTss(IEnumerable<string> content)
 		{
 			EnsureHebrewExists();
@@ -7691,7 +7682,6 @@
 			ReflectionHelper.SetField(DictionaryNormalStyle, "m_rtl", rightToLeft);
 		}
 
->>>>>>> 412542a5
 		internal static void SetPublishAsMinorEntry(ILexEntry entry, bool publish)
 		{
 			foreach (var ler in entry.EntryRefsOS)
