--- conflicted
+++ resolved
@@ -11,12 +11,7 @@
 using System.Text.RegularExpressions;
 using System.Xml;
 using NUnit.Framework;
-<<<<<<< HEAD
-using SIL.TestUtilities;
-=======
-using Palaso.Linq;
-using Palaso.TestUtilities;
->>>>>>> bb7cc4c5
+using SIL.Linq;
 using SIL.CoreImpl;
 using SIL.FieldWorks.Common.Controls;
 using SIL.FieldWorks.Common.Framework;
@@ -28,6 +23,7 @@
 using SIL.FieldWorks.FDO.DomainImpl;
 using SIL.FieldWorks.FDO.DomainServices;
 using SIL.FieldWorks.FDO.FDOTests;
+using SIL.TestUtilities;
 using SIL.Utils;
 using XCore;
 
@@ -260,9 +256,9 @@
 			const string letterHeadingXPath = "//div[@class='letHead']";
 			try
 			{
-				var clerk = (RecordClerk)m_mediator.PropertyTable.GetValue("ActiveClerk", null);
+				var clerk = m_propertyTable.GetValue<RecordClerk>("ActiveClerk", null);
 				clerk.SortName = "Headword (fr)";
-				xhtmlPath = ConfiguredXHTMLGenerator.SavePreviewHtmlWithStyles(new[] { firstAEntry.Hvo }, pubEverything, model, m_mediator);
+				xhtmlPath = ConfiguredXHTMLGenerator.SavePreviewHtmlWithStyles(new[] { firstAEntry.Hvo }, pubEverything, model, m_propertyTable);
 				AssertThatXmlIn.File(xhtmlPath).HasSpecifiedNumberOfMatchesForXpath(letterHeadingXPath, 1);
 			}
 			finally
@@ -507,7 +503,7 @@
 		{
 			var mainEntry = CreateInterestingLexEntry(Cache, "MainEntry");
 			var compareReferencedEntry = CreateInterestingLexEntry(Cache, "bFR", "b comparable");
-			AddHeadwordToEntry(compareReferencedEntry, "bEN", m_wsEn, Cache);
+			AddHeadwordToEntry(compareReferencedEntry, "bEN", m_wsEn);
 
 			const string comRefTypeName = "Compare";
 			var comRefType = CreateLexRefType(LexRefTypeTags.MappingTypes.kmtEntryCollection, comRefTypeName, "cf", string.Empty, string.Empty);
@@ -997,7 +993,7 @@
 			entry.MorphoSyntaxAnalysesOC.Add(msa);
 			sense.MorphoSyntaxAnalysisRA = msa;
 
-			var settings = new ConfiguredXHTMLGenerator.GeneratorSettings(Cache, m_mediator, false, false, null);
+			var settings = new ConfiguredXHTMLGenerator.GeneratorSettings(Cache, m_propertyTable, false, false, null);
 			// SUT
 			var result = ConfiguredXHTMLGenerator.GenerateXHTMLForEntry(entry, mainEntryNode, null, settings);
 			const string morphTypePath = "//span[@class='morphosyntaxanalysis']/span[@class='morphtypes']/span[@class='morphtype']/span[@class='abbreviation']/span[@lang='en' and text()='sfx']";
@@ -1868,14 +1864,10 @@
 			try
 			{
 				SetDictionaryNormalDirection(new InheritableStyleProp<TriStateBool>(TriStateBool.triTrue));
-				var configModel = CreateInterestingConfigurationModel(Cache, m_mediator);
+				var configModel = CreateInterestingConfigurationModel(Cache, m_propertyTable);
 				var mainEntry = CreateInterestingLexEntry(Cache);
 				//SUT
-<<<<<<< HEAD
-				var xhtml = ConfiguredXHTMLGenerator.GenerateEntryHtmlWithStyles(mainEntry, configModel, pubDecorator, m_propertyTable);
-=======
-				var xhtml = ConfiguredXHTMLGenerator.GenerateEntryHtmlWithStyles(mainEntry, configModel, DefaultDecorator, m_mediator);
->>>>>>> bb7cc4c5
+				var xhtml = ConfiguredXHTMLGenerator.GenerateEntryHtmlWithStyles(mainEntry, configModel, DefaultDecorator, m_propertyTable);
 				// this test relies on specific test data from CreateInterestingConfigurationModel
 				const string xpath = "/html[@dir='rtl']/body[@dir='rtl']/div[@class='lexentry']/span[@class='entry']";
 				AssertThatXmlIn.String(xhtml).HasSpecifiedNumberOfMatchesForXpath(xpath, 1);
@@ -1897,13 +1889,9 @@
 			else
 				CreateVariantForm(Cache, mainEntry, minorEntry);
 			SetPublishAsMinorEntry(minorEntry, true);
-			var configModel = CreateInterestingConfigurationModel(Cache, m_mediator);
-			//SUT
-<<<<<<< HEAD
-			var xhtml = ConfiguredXHTMLGenerator.GenerateEntryHtmlWithStyles(minorEntry, configModel, pubDecorator, m_propertyTable);
-=======
-			var xhtml = ConfiguredXHTMLGenerator.GenerateEntryHtmlWithStyles(minorEntry, configModel, DefaultDecorator, m_mediator);
->>>>>>> bb7cc4c5
+			var configModel = CreateInterestingConfigurationModel(Cache, m_propertyTable);
+			//SUT
+			var xhtml = ConfiguredXHTMLGenerator.GenerateEntryHtmlWithStyles(minorEntry, configModel, DefaultDecorator, m_propertyTable);
 			// this test relies on specific test data from CreateInterestingConfigurationModel
 			const string xpath = "/html/body/div[@class='minorentry']/span[@class='entry']";
 			AssertThatXmlIn.String(xhtml).HasSpecifiedNumberOfMatchesForXpath(xpath, 1);
@@ -1912,7 +1900,7 @@
 		[Test]
 		public void GenerateEntryHtmlWithStyles_MinorEntryUnCheckedItemsGenerateNothing()
 		{
-			var configModel = CreateInterestingConfigurationModel(Cache, m_mediator);
+			var configModel = CreateInterestingConfigurationModel(Cache, m_propertyTable);
 			var mainEntry = CreateInterestingLexEntry(Cache);
 			var minorEntry = CreateInterestingLexEntry(Cache);
 			CreateVariantForm(Cache, mainEntry, minorEntry);
@@ -1920,11 +1908,7 @@
 				GetListOptionsForItems(DictionaryNodeListOptions.ListIds.Minor, new ICmPossibility[0]);
 			SetPublishAsMinorEntry(minorEntry, true);
 			//SUT
-<<<<<<< HEAD
-			var xhtml = ConfiguredXHTMLGenerator.GenerateEntryHtmlWithStyles(minorEntry, configModel, pubDecorator, m_propertyTable);
-=======
-			var xhtml = ConfiguredXHTMLGenerator.GenerateEntryHtmlWithStyles(minorEntry, configModel, DefaultDecorator, m_mediator);
->>>>>>> bb7cc4c5
+			var xhtml = ConfiguredXHTMLGenerator.GenerateEntryHtmlWithStyles(minorEntry, configModel, DefaultDecorator, m_propertyTable);
 			// this test relies on specific test data from CreateInterestingConfigurationModel
 			const string xpath = "/html/body/div[@class='minorentry']/span[@class='entry']";
 			// only the variant is selected, so the other minor entry should not have been generated
@@ -1934,18 +1918,14 @@
 		[Test]
 		public void GenerateEntryHtmlWithStyles_DoesNotShowHiddenMinorEntries()
 		{
-			var configModel = CreateInterestingConfigurationModel(Cache, m_mediator);
+			var configModel = CreateInterestingConfigurationModel(Cache, m_propertyTable);
 			var mainEntry = CreateInterestingLexEntry(Cache);
 			var minorEntry = CreateInterestingLexEntry(Cache);
 			CreateVariantForm(Cache, mainEntry, minorEntry);
 			SetPublishAsMinorEntry(minorEntry, false);
 
 			//SUT
-<<<<<<< HEAD
-			var xhtml = ConfiguredXHTMLGenerator.GenerateEntryHtmlWithStyles(minorEntry, configModel, pubDecorator, m_propertyTable);
-=======
-			var xhtml = ConfiguredXHTMLGenerator.GenerateEntryHtmlWithStyles(minorEntry, configModel, DefaultDecorator, m_mediator);
->>>>>>> bb7cc4c5
+			var xhtml = ConfiguredXHTMLGenerator.GenerateEntryHtmlWithStyles(minorEntry, configModel, DefaultDecorator, m_propertyTable);
 			// this test relies on specific test data from CreateInterestingConfigurationModel
 			const string xpath = "/div[@class='minorentry']/span[@class='entry']";
 			AssertThatXmlIn.String(xhtml).HasNoMatchForXpath(xpath);
@@ -1959,7 +1939,7 @@
 			CreateComplexForm(Cache, mainEntry, minorEntry, false);
 			CreateVariantForm(Cache, mainEntry, minorEntry);
 			SetPublishAsMinorEntry(minorEntry, true);
-			var configModel = CreateInterestingConfigurationModel(Cache, m_mediator);
+			var configModel = CreateInterestingConfigurationModel(Cache, m_propertyTable);
 			if (verifyPrefersVariant) // Exclude Complex Form Parts from those counted.
 				configModel.Parts.Where(part => part.Label.Contains("Complex")).ForEach(part => part.CSSClassNameOverride = "complexentry");
 			Assert.That(ConfiguredXHTMLGenerator.IsListItemSelectedForExport(configModel.Parts[1], minorEntry),
@@ -1967,7 +1947,7 @@
 			Assert.That(ConfiguredXHTMLGenerator.IsListItemSelectedForExport(configModel.Parts[2], minorEntry),
 				"This test is valid only if the minor entry matches more than one node");
 			//SUT
-			var xhtml = ConfiguredXHTMLGenerator.GenerateEntryHtmlWithStyles(minorEntry, configModel, DefaultDecorator, m_mediator);
+			var xhtml = ConfiguredXHTMLGenerator.GenerateEntryHtmlWithStyles(minorEntry, configModel, DefaultDecorator, m_propertyTable);
 			// this test relies on specific test data from CreateInterestingConfigurationModel
 			const string xpath = "/html/body/div[@class='minorentry']/span[@class='entry']";
 			AssertThatXmlIn.String(xhtml).HasSpecifiedNumberOfMatchesForXpath(xpath, 1);
@@ -1976,7 +1956,7 @@
 		[Test]
 		public void GenerateXHTMLForEntry_LexemeBasedConsidersComplexFormsMainEntries()
 		{
-			var configModel = CreateInterestingConfigurationModel(Cache, m_mediator);
+			var configModel = CreateInterestingConfigurationModel(Cache, m_propertyTable);
 			for (var i = 1; i < configModel.Parts.Count; i++)
 				configModel.Parts[i].IsEnabled = false; // don't display Minor entries
 			var componentEntry = CreateInterestingLexEntry(Cache);
@@ -1986,7 +1966,7 @@
 				GetListOptionsForItems(DictionaryNodeListOptions.ListIds.Minor, new ICmPossibility[0]);
 			SetPublishAsMinorEntry(complexEntry, false);
 			//SUT
-			var xhtml = ConfiguredXHTMLGenerator.GenerateEntryHtmlWithStyles(complexEntry, configModel, DefaultDecorator, m_mediator);
+			var xhtml = ConfiguredXHTMLGenerator.GenerateEntryHtmlWithStyles(complexEntry, configModel, DefaultDecorator, m_propertyTable);
 			// this test relies on specific test data from CreateInterestingConfigurationModel
 			const string xpath = "/html/body/div[@class='minorentry']/span[@class='entry']";
 			// only the variant is selected, so the other minor entry should not have been generated
@@ -2080,16 +2060,7 @@
 			AddSubSenseToSense("ss1", testEntry.AllSenses.First());
 			AddSubSenseToSense("ss2", testEntry.AllSenses.First());
 
-<<<<<<< HEAD
-			var settings = new ConfiguredXHTMLGenerator.GeneratorSettings(Cache, m_propertyTable, false, false, null);
-			// SUT
-			var result = ConfiguredXHTMLGenerator.GenerateXHTMLForEntry(testEntry, mainEntryNode, pubDecorator, settings);
-			const string senseNumberOne = "/div[@class='lexentry']/span[@class='senses']/span[@class='sense' and preceding-sibling::span[@class='sensenumber' and text()='1']]/span[@lang='en' and text()='gloss']";
-			// This assert is dependent on the specific entry data created in CreateInterestingLexEntry
-			AssertThatXmlIn.String(result).HasNoMatchForXpath(senseNumberOne);
-=======
 			Assert.That(ConfiguredXHTMLGenerator.ShouldThisSenseBeNumbered(testEntry.SensesOS[0].SensesOS[0], subSenseNode,testEntry.SensesOS[0].SensesOS), Is.True);
->>>>>>> bb7cc4c5
 		}
 
 		/// <summary>
@@ -2185,19 +2156,8 @@
 			};
 			CssGeneratorTests.PopulateFieldsForTesting(mainEntryNode);
 			var testEntry = CreateInterestingLexEntry(Cache);
-<<<<<<< HEAD
-			AddSingleSubSenseToSense("gloss", testEntry.SensesOS.First());
-			var settings = new ConfiguredXHTMLGenerator.GeneratorSettings(Cache, m_propertyTable, false, false, null);
-			//SUT
-			var result = ConfiguredXHTMLGenerator.GenerateXHTMLForEntry(testEntry, mainEntryNode, pubDecorator, settings);
-			const string SenseOne = "/div[@class='lexentry']/span[@class='senses']/span[@class='sensecontent']/span[@class='sense' and preceding-sibling::span[@class='sensenumber' and text()='1']]//span[@lang='en' and text()='gloss']";
-			const string SubSense = "/div[@class='lexentry']/span[@class='senses']/span[@class='sensecontent']/span[@class='sense']/span[@class='senses']/span[@class='sensecontent']/span[@class='sense' and preceding-sibling::span[@class='sensenumber' and text()='1']]//span[@lang='en' and text()='gloss1.1']";
-			//This assert is dependent on the specific entry data created in CreateInterestingLexEntry
-			AssertThatXmlIn.String(result).HasSpecifiedNumberOfMatchesForXpath(SenseOne, 1);
-			AssertThatXmlIn.String(result).HasSpecifiedNumberOfMatchesForXpath(SubSense, 1);
-=======
-
-			var settings = new ConfiguredXHTMLGenerator.GeneratorSettings(Cache, m_mediator, false, false, null);
+
+			var settings = new ConfiguredXHTMLGenerator.GeneratorSettings(Cache, m_propertyTable, false, false, null);
 			Assert.That(testEntry.AllSenses.Count, Is.EqualTo(1), "Test set up incorrectly. There should just be one sense.");
 			Assert.That(testEntry.AllSenses.First().AllSenses.Count, Is.EqualTo(1), "Test not set up correctly. There should be no subsenses.");
 			// SUT
@@ -2208,7 +2168,6 @@
 
 			// Piggy-back a test for ShouldThisSenseBeNumbered
 			Assert.That(ConfiguredXHTMLGenerator.ShouldThisSenseBeNumbered(testEntry.AllSenses.First(), sensesNode, testEntry.SensesOS), Is.False);
->>>>>>> bb7cc4c5
 		}
 
 		/// <summary>
@@ -2266,7 +2225,7 @@
 			AddSubSenseToSense("ss1", testEntry.AllSenses.First());
 			AddSubSenseToSense("ss2", testEntry.AllSenses.First());
 
-			var settings = new ConfiguredXHTMLGenerator.GeneratorSettings(Cache, m_mediator, false, false, null);
+			var settings = new ConfiguredXHTMLGenerator.GeneratorSettings(Cache, m_propertyTable, false, false, null);
 			Assert.That(testEntry.AllSenses.Count, Is.EqualTo(3), "Test set up incorrectly.");
 			Assert.That(testEntry.AllSenses.First().AllSenses.Count, Is.EqualTo(3), "Test not set up correctly.");
 			// SUT
@@ -2333,7 +2292,7 @@
 			AddSubSenseToSense("ss1", testEntry.AllSenses.First());
 			AddSubSenseToSense("ss2", testEntry.AllSenses.First());
 
-			var settings = new ConfiguredXHTMLGenerator.GeneratorSettings(Cache, m_mediator, false, false, null);
+			var settings = new ConfiguredXHTMLGenerator.GeneratorSettings(Cache, m_propertyTable, false, false, null);
 			Assert.That(testEntry.AllSenses.Count, Is.EqualTo(3), "Test set up incorrectly.");
 			Assert.That(testEntry.AllSenses.First().AllSenses.Count, Is.EqualTo(3), "Test not set up correctly.");
 			// SUT
@@ -2400,7 +2359,7 @@
 			AddSubSenseToSense("ss1", testEntry.AllSenses.First());
 			AddSubSenseToSense("ss2", testEntry.AllSenses.First());
 
-			var settings = new ConfiguredXHTMLGenerator.GeneratorSettings(Cache, m_mediator, false, false, null);
+			var settings = new ConfiguredXHTMLGenerator.GeneratorSettings(Cache, m_propertyTable, false, false, null);
 			Assert.That(testEntry.AllSenses.Count, Is.EqualTo(3), "Test set up incorrectly.");
 			Assert.That(testEntry.AllSenses.First().AllSenses.Count, Is.EqualTo(3), "Test not set up correctly.");
 			// SUT
@@ -2447,7 +2406,7 @@
 			CssGeneratorTests.PopulateFieldsForTesting(mainEntryNode);
 			var testEntry = CreateInterestingLexEntry(Cache);
 			AddSingleSubSenseToSense("gloss", testEntry.SensesOS.First());
-			var settings = new ConfiguredXHTMLGenerator.GeneratorSettings(Cache, m_mediator, false, false, null);
+			var settings = new ConfiguredXHTMLGenerator.GeneratorSettings(Cache, m_propertyTable, false, false, null);
 			//SUT
 			var result = ConfiguredXHTMLGenerator.GenerateXHTMLForEntry(testEntry, mainEntryNode, DefaultDecorator, settings);
 			const string SenseOneSubSense = "/div[@class='lexentry']/span[@class='senses']/span[@class='sensecontent']/span[@class='sense' and preceding-sibling::span[@class='sensenumber' and text()='1']]/span[@class='senses']/span[@class='sensecontent']//span[@lang='en' and text()='gloss1.1']";
@@ -2621,7 +2580,7 @@
 			CssGeneratorTests.PopulateFieldsForTesting(mainEntryNode);
 			var testEntry = CreateInterestingLexEntry(Cache);
 			AddSenseToEntry(testEntry, "gloss", m_wsEn, Cache);
-			var settings = new ConfiguredXHTMLGenerator.GeneratorSettings(Cache, m_mediator, false, false, null);
+			var settings = new ConfiguredXHTMLGenerator.GeneratorSettings(Cache, m_propertyTable, false, false, null);
 			//SUT
 			var result = ConfiguredXHTMLGenerator.GenerateXHTMLForEntry(testEntry, mainEntryNode, DefaultDecorator, settings);
 			const string senseNumberXpath = "/div[@class='lexentry']/span[@class='senses']/span[@class='sensecontent']/span[@class='sensenumber']";
@@ -2958,7 +2917,7 @@
 
 			var firstHeadword = "homme";
 			var firstEntry = CreateInterestingLexEntry(Cache);
-			AddHeadwordToEntry(firstEntry, firstHeadword, m_wsFr, Cache);
+			AddHeadwordToEntry(firstEntry, firstHeadword, m_wsFr);
 			AddSingleSubSenseToSense("man", firstEntry.SensesOS[0]);
 			var msa1 = CreateMSA(firstEntry, posNoun);
 			firstEntry.SensesOS[0].MorphoSyntaxAnalysisRA = msa1;
@@ -3011,7 +2970,7 @@
 			var letterHeaderXPath = "//div[@class='letHead']";
 			try
 			{
-				xhtmlPath = ConfiguredXHTMLGenerator.SavePreviewHtmlWithStyles(new[] { firstEntry.Hvo }, pubEverything, model, m_mediator);
+				xhtmlPath = ConfiguredXHTMLGenerator.SavePreviewHtmlWithStyles(new[] { firstEntry.Hvo }, pubEverything, model, m_propertyTable);
 				var xhtml = File.ReadAllText(xhtmlPath);
 				// SUT
 				const string gramInfoPath = "/html/body/div[@class='lexentry']/span[@class='senses']/span[@class='sharedgrammaticalinfo']/span[@class='morphosyntaxanalysis']/span[@class='mlpartofspeech']/span[@lang='en' and text()='n']";
@@ -3163,10 +3122,6 @@
 			CssGeneratorTests.PopulateFieldsForTesting(mainEntryNode);
 			var testEntry = CreateInterestingLexEntry(Cache);
 
-<<<<<<< HEAD
-			var settings = new ConfiguredXHTMLGenerator.GeneratorSettings(Cache, m_propertyTable, false, false, null);
-=======
->>>>>>> bb7cc4c5
 			// SUT
 			var result = ConfiguredXHTMLGenerator.GenerateXHTMLForEntry(testEntry, mainEntryNode, DefaultDecorator, DefaultSettings);
 			const string senseNumberOne = "/div[@class='lexentry']/span[@class='senses']/span[@class='sensecontent']/span[@class='sense' and preceding-sibling::span[@class='sensenumber' and text()='1']]//span[@lang='en' and text()='gloss']";
@@ -3197,10 +3152,6 @@
 			CssGeneratorTests.PopulateFieldsForTesting(mainEntryNode);
 			var testEntry = CreateInterestingLexEntry(Cache);
 
-<<<<<<< HEAD
-			var settings = new ConfiguredXHTMLGenerator.GeneratorSettings(Cache, m_propertyTable, false, false, null);
-=======
->>>>>>> bb7cc4c5
 			// SUT
 			var result = ConfiguredXHTMLGenerator.GenerateXHTMLForEntry(testEntry, mainEntryNode, DefaultDecorator, DefaultSettings);
 			const string senseEntryGuid = "/div[@class='lexentry']/span[@class='senses']/span[@class='sensecontent']/span[@class='sense' and @entryguid]";
@@ -3248,10 +3199,6 @@
 			var testEntry = CreateInterestingLexEntry(Cache);
 			AddExampleToSense(testEntry.SensesOS[0], example, translation);
 
-<<<<<<< HEAD
-			var settings = new ConfiguredXHTMLGenerator.GeneratorSettings(Cache, m_propertyTable, false, false, null);
-=======
->>>>>>> bb7cc4c5
 			//SUT
 			var result = ConfiguredXHTMLGenerator.GenerateXHTMLForEntry(testEntry, mainEntryNode, null, DefaultSettings);
 			const string xpathThruExample = xpathThruSense + "/span[@class='examplescontents']/span[@class='examplescontent']";
@@ -3354,7 +3301,7 @@
 			CreateComplexForm(Cache, mainEntry, minorEntry, false);
 			AddExampleToSense(minorEntry.SensesOS[0], example, translation);
 
-			var settings = new ConfiguredXHTMLGenerator.GeneratorSettings(Cache, m_mediator, false, false, null);
+			var settings = new ConfiguredXHTMLGenerator.GeneratorSettings(Cache, m_propertyTable, false, false, null);
 			//SUT
 			var result = ConfiguredXHTMLGenerator.GenerateXHTMLForEntry(mainEntry, mainEntryNode, null, settings);
 			const string xpathThruExampleSentence = "/div[@class='lexentry']/span[@class='complexformsnotsubentries']/span[@class='complexformsnotsubentry']/span[@class='examplesentences']/span[@class='examplesentence']";
@@ -5279,7 +5226,7 @@
 			var tempFolder = Directory.CreateDirectory(Path.Combine(Path.GetTempPath(), "ConfigDictPictureExportTest"));
 			try
 			{
-				var settings = new ConfiguredXHTMLGenerator.GeneratorSettings(Cache, m_mediator, true, true, tempFolder.FullName);
+				var settings = new ConfiguredXHTMLGenerator.GeneratorSettings(Cache, m_propertyTable, true, true, tempFolder.FullName);
 				//SUT
 				var result = ConfiguredXHTMLGenerator.GenerateXHTMLForEntry(testEntry, mainEntryNode, null, settings);
 				var pictureRelativePath = Path.Combine("pictures", Path.GetFileName(fileName));
@@ -5296,7 +5243,7 @@
 			}
 			finally
 			{
-				Palaso.IO.DirectoryUtilities.DeleteDirectoryRobust(tempFolder.FullName);
+				SIL.IO.DirectoryUtilities.DeleteDirectoryRobust(tempFolder.FullName);
 				File.Delete(filePath1);
 			}
 		}
@@ -5318,7 +5265,7 @@
 			sensePic.PictureFileRA = pic;
 
 			var tempFolder = Directory.CreateDirectory(Path.Combine(Path.GetTempPath(), "ConfigDictPictureExportTest"));
-			var settings = new ConfiguredXHTMLGenerator.GeneratorSettings(Cache, m_mediator, true, true, tempFolder.FullName);
+			var settings = new ConfiguredXHTMLGenerator.GeneratorSettings(Cache, m_propertyTable, true, true, tempFolder.FullName);
 			//SUT
 			Assert.DoesNotThrow(() => ConfiguredXHTMLGenerator.GenerateXHTMLForEntry(testEntry, mainEntryNode, null, settings));
 		}
@@ -5339,7 +5286,7 @@
 			sensePic.PictureFileRA = pic;
 
 			var tempFolder = Directory.CreateDirectory(Path.Combine(Path.GetTempPath(), "ConfigDictPictureExportTest"));
-			var settings = new ConfiguredXHTMLGenerator.GeneratorSettings(Cache, m_mediator, true, true, tempFolder.FullName);
+			var settings = new ConfiguredXHTMLGenerator.GeneratorSettings(Cache, m_propertyTable, true, true, tempFolder.FullName);
 			//SUT
 			Assert.DoesNotThrow(() => ConfiguredXHTMLGenerator.GenerateXHTMLForEntry(testEntry, mainEntryNode, null, settings));
 		}
@@ -5657,11 +5604,7 @@
 				var entryDataPath = string.Format("/div[@class='lexentry']/span[@class='mlrs']/span[@class='mlr']/span[@class='configtargets']/span[@class='configtarget']/span[@class='entrycstring']/span[text()='{0}']", entryCustomData);
 				AssertThatXmlIn.String(result).HasSpecifiedNumberOfMatchesForXpath(entryDataPath, 1);
 				var senseDataPath = string.Format("/div[@class='lexentry']/span[@class='mlrs']/span[@class='mlr']/span[@class='configtargets']/span[@class='configtarget']/span[@class='sensecstring']/span[text()='{0}']", senseCustomData);
-<<<<<<< HEAD
-				AssertThatXmlIn.String(result).HasNoMatchForXpath(senseDataPath, message:"Ref is to Entry; should be no Sense Custom Data");
-=======
 				AssertThatXmlIn.String(result).HasNoMatchForXpath(senseDataPath, message: "Ref is to Entry; should be no Sense Custom Data");
->>>>>>> bb7cc4c5
 			}
 		}
 
@@ -6032,14 +5975,9 @@
 			var entryOne = CreateInterestingLexEntry(Cache);
 			var senseaudio = Cache.ServiceLocator.GetInstance<IMoStemAllomorphFactory>().Create();
 			entryOne.LexemeFormOA = senseaudio;
-<<<<<<< HEAD
-			senseaudio.Form.set_String(wsEnAudio.Handle, TsStringUtils.MakeString("TestAudio.wav", wsEnAudio.Handle));
-			var settings = new ConfiguredXHTMLGenerator.GeneratorSettings(Cache, m_propertyTable, false, false, null);
-=======
 			const string audioFileName = "Test Audi'o.wav";
-			senseaudio.Form.set_String(wsEnAudio.Handle, Cache.TsStrFactory.MakeString(audioFileName, wsEnAudio.Handle));
-			var settings = new ConfiguredXHTMLGenerator.GeneratorSettings(Cache, m_mediator, false, false, null);
->>>>>>> bb7cc4c5
+			senseaudio.Form.set_String(wsEnAudio.Handle, TsStringUtils.MakeString(audioFileName, wsEnAudio.Handle));
+			var settings = new ConfiguredXHTMLGenerator.GeneratorSettings(Cache, m_propertyTable, false, false, null);
 			//SUT
 			var result = ConfiguredXHTMLGenerator.GenerateXHTMLForEntry(entryOne, mainEntryNode, null, settings);
 
@@ -6075,14 +6013,9 @@
 			var entryOne = CreateInterestingLexEntry(Cache);
 			var senseaudio = Cache.ServiceLocator.GetInstance<IMoStemAllomorphFactory>().Create();
 			entryOne.LexemeFormOA = senseaudio;
-<<<<<<< HEAD
-			senseaudio.Form.set_String(wsEnAudio.Handle, TsStringUtils.MakeString("TestAudio.wav", wsEnAudio.Handle));
+			const string audioFileName = "Test Audi'o.wav";
+			senseaudio.Form.set_String(wsEnAudio.Handle, TsStringUtils.MakeString(audioFileName, wsEnAudio.Handle));
 			var settings = new ConfiguredXHTMLGenerator.GeneratorSettings(Cache, m_propertyTable, true, true, "//audio/source/@src");
-=======
-			const string audioFileName = "Test Audi'o.wav";
-			senseaudio.Form.set_String(wsEnAudio.Handle, Cache.TsStrFactory.MakeString(audioFileName, wsEnAudio.Handle));
-			var settings = new ConfiguredXHTMLGenerator.GeneratorSettings(Cache, m_mediator, true, true, "//audio/source/@src");
->>>>>>> bb7cc4c5
 			//SUT
 			var result = ConfiguredXHTMLGenerator.GenerateXHTMLForEntry(entryOne, mainEntryNode, null, settings);
 
@@ -6334,7 +6267,7 @@
 			};
 			CssGeneratorTests.PopulateFieldsForTesting(DictionaryConfigurationModelTests.CreateSimpleSharingModel(mainEntryNode, sharedSubentryNode));
 
-			var settings = new ConfiguredXHTMLGenerator.GeneratorSettings(Cache, m_mediator, false, false, null);
+			var settings = new ConfiguredXHTMLGenerator.GeneratorSettings(Cache, m_propertyTable, false, false, null);
 			//SUT
 			var result = ConfiguredXHTMLGenerator.GenerateXHTMLForEntry(lexentry, mainEntryNode, null, settings);
 			const string fwdNameXpath =
@@ -6740,7 +6673,7 @@
 			};
 			CssGeneratorTests.PopulateFieldsForTesting(mainEntryNode);
 
-			var settings = new ConfiguredXHTMLGenerator.GeneratorSettings(Cache, m_mediator, false, false, null);
+			var settings = new ConfiguredXHTMLGenerator.GeneratorSettings(Cache, m_propertyTable, false, false, null);
 			//SUT
 			var result = ConfiguredXHTMLGenerator.GenerateXHTMLForMainEntry(idiom, mainEntryNode, null, settings);
 			AssertThatXmlIn.String(result).HasSpecifiedNumberOfMatchesForXpath("/div[@class='lexentry']/span[@class='headword']", 1);
@@ -7288,7 +7221,7 @@
 
 			CreateVariantForm(Cache, entryEntry, ve1, "Free Variant"); // unique Type;
 			CreateVariantForm(Cache, entryEntry, ve2, "Spelling Variant"); // unique Type; UnChecked
-			var settings = new ConfiguredXHTMLGenerator.GeneratorSettings(Cache, m_mediator, false, false, null);
+			var settings = new ConfiguredXHTMLGenerator.GeneratorSettings(Cache, m_propertyTable, false, false, null);
 			var output = ConfiguredXHTMLGenerator.GenerateXHTMLForEntry(entryEntry, mainEntryNode, null, settings);
 			const string matchFreeVariantRef = "//span[@class='variantentrytypes']/span[@class='variantentrytype']/span[@class='name']/span[@lang='en' and text()='Free Variant']";
 			AssertThatXmlIn.String(output).HasSpecifiedNumberOfMatchesForXpath(matchFreeVariantRef, 1);
@@ -7301,12 +7234,7 @@
 		{
 			var typeMain = CreatePublicationType("main");
 
-<<<<<<< HEAD
-			var entryEntry = CreateInterestingLexEntry(Cache);
-			AddHeadwordToEntry(entryEntry, "entry", m_wsFr);
-=======
 			var entryEntry = CreateInterestingLexEntry(Cache, "entry");
->>>>>>> bb7cc4c5
 
 			var firstComplexForm = CreateInterestingLexEntry(Cache, "entry1", "myComplexForm");
 			CreateComplexForm(Cache, entryEntry, firstComplexForm, false); //Compound
@@ -7853,13 +7781,7 @@
 			//Generate 21 entries for the test
 			for (var i = 0; i < 21; ++i)
 			{
-<<<<<<< HEAD
-				var entry = CreateInterestingLexEntry(Cache);
-				AddHeadwordToEntry(entry, "a" + i, m_wsFr);
-				hvos[i] = entry.Hvo;
-=======
 				hvos[i] = CreateInterestingLexEntry(Cache, "a" + i).Hvo;
->>>>>>> bb7cc4c5
 			}
 			int flidVirtual = Cache.ServiceLocator.GetInstance<Virtuals>().LexDbEntries;
 			var pubEverything = new DictionaryPublicationDecorator(Cache, (ISilDataAccessManaged)Cache.MainCacheAccessor, flidVirtual);
@@ -8105,10 +8027,10 @@
 			var model = new DictionaryConfigurationModel
 			{
 				Parts = new List<ConfigurableDictionaryNode>(),
-				FilePath = Path.Combine(DictionaryConfigurationListener.GetProjectConfigurationDirectory(m_mediator),
+				FilePath = Path.Combine(DictionaryConfigurationListener.GetProjectConfigurationDirectory(m_propertyTable),
 										"filename" + DictionaryConfigurationModel.FileExtension)
 			};
-			var xhtmlPath = ConfiguredXHTMLGenerator.SavePreviewHtmlWithStyles(entries, null, model, m_mediator);
+			var xhtmlPath = ConfiguredXHTMLGenerator.SavePreviewHtmlWithStyles(entries, null, model, m_propertyTable);
 			try
 			{
 				var previewXhtmlContent = File.ReadAllText(xhtmlPath);
@@ -8483,13 +8405,8 @@
 				xpathLexRef = "//div/span[@class='senses']/span[@class='sensecontent']/span[@class='sense']/span[@class='lexrefs']/span[@class='lexref']";
 			}
 			CssGeneratorTests.PopulateFieldsForTesting(mainEntryNode);
-<<<<<<< HEAD
-			var settings = new ConfiguredXHTMLGenerator.GeneratorSettings(Cache, m_propertyTable, false, false, null);
-			const string antSpan = "<span class=\"ownertype_abbreviation\"><span lang=\"en\">ant</span></span>";
-=======
 			var settings = DefaultSettings;
 			const string antAbbrSpan = "<span class=\"ownertype_abbreviation\"><span lang=\"en\">ant</span></span>";
->>>>>>> bb7cc4c5
 			const string whSpan = "<span class=\"ownertype_abbreviation\"><span lang=\"en\">wh</span></span>";
 			const string ptSpan = "<span class=\"ownertype_abbreviation\"><span lang=\"en\">pt</span></span>";
 			const string antNameSpan = "<span class=\"ownertype_name\"><span lang=\"en\">Antonym</span></span>";
@@ -8629,27 +8546,6 @@
 		public void GenerateXHTMLForEntry_ComplexFormsAreOrderedAsUserSpecified(
 			[Values(true, false)] bool useNotSubentries, [Values(true, false)] bool useVirtualOrdering, [Values(true, false)] bool showInPara)
 		{
-<<<<<<< HEAD
-			var firstEntry = CreateInterestingLexEntry(Cache);
-			AddHeadwordToEntry(firstEntry, "homme", m_wsFr);
-
-			var secondEntry = CreateInterestingLexEntry(Cache);
-			AddHeadwordToEntry(secondEntry, "femme", m_wsFr);
-
-			var thirdEntry = CreateInterestingLexEntry(Cache);
-			AddHeadwordToEntry(thirdEntry, "famille", m_wsFr);
-			var currentPage = new Tuple<int, int>(0, 2);
-			var adjacentPage = new Tuple<int, int>(2, 2);
-			Tuple<int, int> current;
-			Tuple<int, int> adjacent;
-			var settings = new ConfiguredXHTMLGenerator.GeneratorSettings(Cache, m_propertyTable, false, false, "");
-			// SUT
-			ConfiguredXHTMLGenerator.GenerateAdjustedPageButtons(new[] { firstEntry.Hvo, secondEntry.Hvo, thirdEntry.Hvo }, settings, currentPage, adjacentPage, 2,
-				out current, out adjacent);
-			Assert.IsNull(adjacent, "The Adjacent page should have been consumed into the current page");
-			Assert.AreEqual(0, current.Item1, "Current page should start at 0");
-			Assert.AreEqual(2, current.Item2, "Current page should end at 2");
-=======
 			var lexentry = CreateInterestingLexEntry(Cache);
 
 			using (var c1 = CreateComplexForm(Cache, lexentry, CreateInterestingLexEntry(Cache, "headwordB"), new Guid("00000000-0000-0000-0000-000000000001"), false))
@@ -8702,7 +8598,7 @@
 
 				DictionaryConfigurationModel.SpecifyParentsAndReferences(new List<ConfigurableDictionaryNode> { mainEntryNode });
 				CssGeneratorTests.PopulateFieldsForTesting(mainEntryNode);
-				var settings = new ConfiguredXHTMLGenerator.GeneratorSettings(Cache, m_mediator, false, false, null);
+				var settings = new ConfiguredXHTMLGenerator.GeneratorSettings(Cache, m_propertyTable, false, false, null);
 
 				//SUT
 				var result = ConfiguredXHTMLGenerator.GenerateXHTMLForEntry(lexentry, mainEntryNode, null, settings);
@@ -8715,7 +8611,6 @@
 				Assert.That(result.IndexOf(headwords[2], StringComparison.InvariantCulture),
 					Is.LessThan(result.IndexOf(headwords[3], StringComparison.InvariantCulture)), "complex form not sorted in expected order\n{0}", result);
 			}
->>>>>>> bb7cc4c5
 		}
 
 		/// <summary>
@@ -8725,13 +8620,6 @@
 		[Test]
 		public void GenerateXHTMLForFieldByReflection_VariantFormTypesAreOrderedBasedOnOptionOrdering()
 		{
-<<<<<<< HEAD
-			var firstEntry = CreateInterestingLexEntry(Cache);
-			AddHeadwordToEntry(firstEntry, "homme", m_wsFr);
-
-			var secondEntry = CreateInterestingLexEntry(Cache);
-			AddHeadwordToEntry(secondEntry, "femme", m_wsFr);
-=======
 			var variantTypeNameNode = new ConfigurableDictionaryNode
 			{
 				FieldDescription = "Name",
@@ -8911,7 +8799,7 @@
 			var pron2 = Cache.ServiceLocator.GetInstance<ILexPronunciationFactory>().Create();
 			variant.PronunciationsOS.Add(pron2);
 			CreateTestMediaFile(Cache, null, folder, pron2);
-			var settings = new ConfiguredXHTMLGenerator.GeneratorSettings(Cache, m_mediator, false, false, null);
+			var settings = new ConfiguredXHTMLGenerator.GeneratorSettings(Cache, m_propertyTable, false, false, null);
 
 			//SUT
 			Assert.DoesNotThrow(() => ConfiguredXHTMLGenerator.GenerateXHTMLForEntry(entry, mainEntryNode, null, settings), "Invalid filename in CmFile should not lead to crash");
@@ -8921,18 +8809,18 @@
 		public void GenerateAdjustedPageNumbers_NoAdjacentWhenUpButtonConsumesAllEntries()
 		{
 			var firstEntry = CreateInterestingLexEntry(Cache);
-			AddHeadwordToEntry(firstEntry, "homme", m_wsFr, Cache);
+			AddHeadwordToEntry(firstEntry, "homme", m_wsFr);
 
 			var secondEntry = CreateInterestingLexEntry(Cache);
-			AddHeadwordToEntry(secondEntry, "femme", m_wsFr, Cache);
+			AddHeadwordToEntry(secondEntry, "femme", m_wsFr);
 
 			var thirdEntry = CreateInterestingLexEntry(Cache);
-			AddHeadwordToEntry(thirdEntry, "famille", m_wsFr, Cache);
+			AddHeadwordToEntry(thirdEntry, "famille", m_wsFr);
 			var currentPage = new Tuple<int, int>(0, 2);
 			var adjacentPage = new Tuple<int, int>(2, 2);
 			Tuple<int, int> current;
 			Tuple<int, int> adjacent;
-			var settings = new ConfiguredXHTMLGenerator.GeneratorSettings(Cache, m_mediator, false, false, "");
+			var settings = new ConfiguredXHTMLGenerator.GeneratorSettings(Cache, m_propertyTable, false, false, "");
 			// SUT
 			ConfiguredXHTMLGenerator.GenerateAdjustedPageButtons(new[] { firstEntry.Hvo, secondEntry.Hvo, thirdEntry.Hvo }, settings, currentPage, adjacentPage, 2,
 				out current, out adjacent);
@@ -8945,11 +8833,10 @@
 		public void GenerateAdjustedPageNumbers_NoAdjacentWhenDownButtonConsumesAllEntries()
 		{
 			var firstEntry = CreateInterestingLexEntry(Cache);
-			AddHeadwordToEntry(firstEntry, "homme", m_wsFr, Cache);
+			AddHeadwordToEntry(firstEntry, "homme", m_wsFr);
 
 			var secondEntry = CreateInterestingLexEntry(Cache);
-			AddHeadwordToEntry(secondEntry, "femme", m_wsFr, Cache);
->>>>>>> bb7cc4c5
+			AddHeadwordToEntry(secondEntry, "femme", m_wsFr);
 
 			var thirdEntry = CreateInterestingLexEntry(Cache);
 			AddHeadwordToEntry(thirdEntry, "famille", m_wsFr);
@@ -9185,559 +9072,19 @@
 					}
 				}
 			};
-<<<<<<< HEAD
-			CssGeneratorTests.PopulateFieldsForTesting(mainEntryNode);
-
-			var minorEntryNode = mainEntryNode.DeepCloneUnderSameParent();
-			minorEntryNode.CSSClassNameOverride = "minorentry";
-			minorEntryNode.Before = "MinorEntry: ";
-			minorEntryNode.DictionaryNodeOptions = GetFullyEnabledListOptions(cache, DictionaryNodeListOptions.ListIds.Complex);
-
-			var minorSecondNode = minorEntryNode.DeepCloneUnderSameParent();
-			minorSecondNode.Before = "HalfStep: ";
-			minorEntryNode.DictionaryNodeOptions = GetFullyEnabledListOptions(cache, DictionaryNodeListOptions.ListIds.Variant);
-
-			return new DictionaryConfigurationModel
-			{
-				AllPublications = true,
-				Parts = new List<ConfigurableDictionaryNode> { mainEntryNode, minorEntryNode, minorSecondNode }
-			};
-		}
-
-		private static ConfigurableDictionaryNode CreatePictureModel()
-		{
-			var thumbNailNode = new ConfigurableDictionaryNode
-			{
-				FieldDescription = "PictureFileRA", CSSClassNameOverride = "picture"
-			};
-			var pictureNode = new ConfigurableDictionaryNode
-			{
-				FieldDescription = "PicturesOfSenses",
-				CSSClassNameOverride = "Pictures",
-				Children = new List<ConfigurableDictionaryNode> { thumbNailNode }
-			};
-			var sensesNode = new ConfigurableDictionaryNode { FieldDescription = "Senses" };
-			var mainEntryNode = new ConfigurableDictionaryNode
-			{
-				Children = new List<ConfigurableDictionaryNode> { sensesNode, pictureNode }, FieldDescription = "LexEntry"
-			};
-			CssGeneratorTests.PopulateFieldsForTesting(mainEntryNode);
-			return mainEntryNode;
-		}
-
-		/// <summary>
-		/// Creates an ILexEntry object, optionally with specified headword and gloss
-		/// </summary>
-		/// <param name="cache"></param>
-		/// <param name="headword">Optional: defaults to 'Citation'</param>
-		/// <param name="gloss">Optional: defaults to 'gloss'</param>
-		/// <returns></returns>
-		internal static ILexEntry CreateInterestingLexEntry(FdoCache cache, string headword = "Citation", string gloss = "gloss")
-		{
-			var factory = cache.ServiceLocator.GetInstance<ILexEntryFactory>();
-			var entry = factory.Create();
-			cache.LangProject.AddToCurrentAnalysisWritingSystems(
-				cache.WritingSystemFactory.get_Engine("en") as CoreWritingSystemDefinition);
-			cache.LangProject.AddToCurrentVernacularWritingSystems(
-				cache.WritingSystemFactory.get_Engine("fr") as CoreWritingSystemDefinition);
-			var wsEn = cache.WritingSystemFactory.GetWsFromStr("en");
-			var wsFr = cache.WritingSystemFactory.GetWsFromStr("fr");
-			AddHeadwordToEntry(entry, headword, wsFr);
-			entry.Comment.set_String(wsEn, TsStringUtils.MakeString("Comment", wsEn));
-			AddSenseToEntry(entry, gloss, wsEn, cache);
-			return entry;
-		}
-
-		/// <summary>
-		/// Creates an ILexEntry object, optionally with specified headword and gloss
-		/// </summary>
-		/// <param name="cache"></param>
-		/// <param name="headword">Optional: defaults to 'Citation'</param>
-		/// <param name="gloss">Optional: defaults to 'gloss'</param>
-		/// <returns></returns>
-		internal static ILexEntry CreateInterestingSuffix(FdoCache cache, string headword = "ba", string gloss = "gloss")
-		{
-			var entry = CreateInterestingLexEntry(cache, headword, gloss);
-			var wsEn = cache.WritingSystemFactory.GetWsFromStr("en");
-			var suffixType = cache.LangProject.LexDbOA.MorphTypesOA.FindOrCreatePossibility("suffix", wsEn);
-			entry.LexemeFormOA = cache.ServiceLocator.GetInstance<IMoAffixAllomorphFactory>().Create();
-			entry.LexemeFormOA.MorphTypeRA = suffixType as IMoMorphType;
-			return entry;
-		}
-
-		internal sealed class TempGuidOn<T> : IDisposable where T : ICmObject
-		{
-			public T Item { get; }
-			private readonly Guid originalGuid;
-
-			public TempGuidOn(T item, Guid tempGuid)
-			{
-				Item = item;
-				originalGuid = item.Guid;
-				SetGuidOn(item, tempGuid);
-			}
-
-			public void Dispose()
-			{
-				Dispose(true);
-				GC.SuppressFinalize(this);
-			}
-
-			private void Dispose(bool disposing)
-			{
-				System.Diagnostics.Debug.WriteLineIf(!disposing, "****** Missing Dispose() call for " + GetType() + " ******");
-				if(disposing)
-					SetGuidOn(Item, originalGuid);
-			}
-
-			~TempGuidOn()
-			{
-				Dispose(false);
-			}
-
-			private static void SetGuidOn(ICmObject item, Guid newGuid)
-			{
-				var refGuidField = ReflectionHelper.GetField(item, "m_guid");
-				ReflectionHelper.SetField(refGuidField, "m_guid", newGuid);
-			}
-		}
-
-		/// <summary>
-		/// Use reflection to set the guid on a variant form. May not work for all kinds of tests or appropriately be editing the database.
-		/// Because changing the Guid causes teardown problem, it must be reset prior to teardown (hence the Disposable <returns/>)
-		/// </summary>
-		internal static TempGuidOn<ILexEntryRef> CreateVariantForm(FdoCache cache, IVariantComponentLexeme main, ILexEntry variantForm, Guid guid,
-			string type = TestVariantName)
-		{
-			return new TempGuidOn<ILexEntryRef>(CreateVariantForm(cache, main, variantForm, type), guid);
-		}
-
-		/// <summary>
-		/// 'internal static' so Reversal tests can use it
-		/// </summary>
-		internal static ILexEntryRef CreateVariantForm(FdoCache cache, IVariantComponentLexeme main, ILexEntry variantForm, string type = TestVariantName)
-		{
-			var owningList = cache.LangProject.LexDbOA.VariantEntryTypesOA;
-			Assert.IsNotNull(owningList, "No VariantEntryTypes property on Lexicon object.");
-			var varType = owningList.PossibilitiesOS.LastOrDefault(poss => poss.Name.AnalysisDefaultWritingSystem.Text == type) as ILexEntryType;
-			if (varType == null && type != null) // if this type doesn't exist, create it
-			{
-				varType = cache.ServiceLocator.GetInstance<ILexEntryTypeFactory>().Create();
-				owningList.PossibilitiesOS.Add(varType);
-				varType.Name.set_String(cache.DefaultAnalWs, type);
-			}
-			var refOut = variantForm.MakeVariantOf(main, varType);
-			// ILexEntry.MakeVariantOf sets a Type even if null is specified. But we want to test typeless variants, so clear them if null is specified.
-			if (type == null)
-				refOut.VariantEntryTypesRS.Clear();
-			return refOut;
-		}
-
-		/// <summary>
-		/// Use reflection to set the guid on a complex form. May not work for all kinds of tests or appropriately be editing the database.
-		/// Because changing the Guid causes teardown problem, it must be reset prior to teardown (hence the Disposable <returns/>)
-		/// </summary>
-		internal static TempGuidOn<ILexEntryRef> CreateComplexForm(FdoCache cache, IVariantComponentLexeme main, ILexEntry complexForm, Guid guid,
-			bool subentry)
-		{
-			return new TempGuidOn<ILexEntryRef>(CreateComplexForm(cache, main, complexForm, subentry), guid);
-		}
-
-		internal static ILexEntryRef CreateComplexForm(FdoCache fdoCache, ICmObject main, ILexEntry complexForm, bool subentry, byte complexFormTypeIndex = 0)
-		{
-			var complexEntryRef = fdoCache.ServiceLocator.GetInstance<ILexEntryRefFactory>().Create();
-			complexForm.EntryRefsOS.Add(complexEntryRef);
-			var complexEntryType = (ILexEntryType)fdoCache.LangProject.LexDbOA.ComplexEntryTypesOA.PossibilitiesOS[complexFormTypeIndex];
-			var complexEntryTypeAbbrText = complexEntryType.Abbreviation.BestAnalysisAlternative.Text;
-			var complexEntryTypeRevAbbr = complexEntryType.ReverseAbbr;
-			// If there is no reverseAbbr, generate one from the forward abbr (e.g. "comp. of") by trimming the trailing " of"
-			if (complexEntryTypeRevAbbr.BestAnalysisAlternative.Equals(complexEntryTypeRevAbbr.NotFoundTss))
-				complexEntryTypeRevAbbr.SetAnalysisDefaultWritingSystem(complexEntryTypeAbbrText.Substring(0, complexEntryTypeAbbrText.Length - 3));
-			complexEntryRef.ComplexEntryTypesRS.Add(complexEntryType);
-			complexEntryRef.RefType = LexEntryRefTags.krtComplexForm;
-			complexEntryRef.ComponentLexemesRS.Add(main);
-			if (subentry)
-				complexEntryRef.PrimaryLexemesRS.Add(main);
-			else
-				complexEntryRef.ShowComplexFormsInRS.Add(main);
-			return complexEntryRef;
-		}
-
-		private ILexEntryRef CreateComplexFormbasedonNodeOption(ICmObject main, ILexEntry complexForm, DictionaryNodeListOptions.DictionaryNodeOption option, bool subentry)
-		{
-			var complexEntryRef = Cache.ServiceLocator.GetInstance<ILexEntryRefFactory>().Create();
-			complexForm.EntryRefsOS.Add(complexEntryRef);
-			var complexEntryType =
-				(ILexEntryType)
-					Cache.LangProject.LexDbOA.ComplexEntryTypesOA.PossibilitiesOS.First(x => x.Guid.ToString() == option.Id);
-			var complexEntryTypeAbbrText = complexEntryType.Abbreviation.BestAnalysisAlternative.Text;
-			var complexEntryTypeRevAbbr = complexEntryType.ReverseAbbr;
-			// If there is no reverseAbbr, generate one from the forward abbr (e.g. "comp. of") by trimming the trailing " of"
-			if (complexEntryTypeRevAbbr.BestAnalysisAlternative.Equals(complexEntryTypeRevAbbr.NotFoundTss))
-				complexEntryTypeRevAbbr.SetAnalysisDefaultWritingSystem(complexEntryTypeAbbrText.Substring(0, complexEntryTypeAbbrText.Length - 3));
-			complexEntryRef.ComplexEntryTypesRS.Add(complexEntryType);
-			complexEntryRef.RefType = LexEntryRefTags.krtComplexForm;
-			complexEntryRef.ComponentLexemesRS.Add(main);
-			if (subentry)
-				complexEntryRef.PrimaryLexemesRS.Add(main);
-			else
-				complexEntryRef.ShowComplexFormsInRS.Add(main);
-			return complexEntryRef;
-		}
-		/// <summary>
-		/// Generates a Lexical Reference.
-		/// If refTypeReverseName is specified, generates a Ref of an Asymmetric Type (EntryOrSenseTree) with the specified reverse name;
-		/// otherwise, generates a Ref of a Symmetric Type (EntryOrSenseSequence).
-		/// </summary>
-		private void CreateLexicalReference(ICmObject mainEntry, ICmObject referencedForm, string refTypeName, string refTypeReverseName = null)
-		{
-			CreateLexicalReference(mainEntry, referencedForm, null, refTypeName, refTypeReverseName);
-		}
-
-		private void CreateLexicalReference(ICmObject firstEntry, ICmObject secondEntry, ICmObject thirdEntry, string refTypeName, string refTypeReverseName = null)
-		{
-			var lrt = Cache.ServiceLocator.GetInstance<ILexRefTypeFactory>().Create();
-			if(Cache.LangProject.LexDbOA.ReferencesOA == null)
-				Cache.LangProject.LexDbOA.ReferencesOA = Cache.ServiceLocator.GetInstance<ICmPossibilityListFactory>().Create();
-			Cache.LangProject.LexDbOA.ReferencesOA.PossibilitiesOS.Add(lrt);
-			lrt.Name.set_String(Cache.DefaultAnalWs, refTypeName);
-			if(string.IsNullOrEmpty(refTypeReverseName))
-			{
-				lrt.MappingType = (int)MappingTypes.kmtEntryOrSenseSequence;
-			}
-			else
-			{
-				lrt.ReverseName.set_String(Cache.DefaultAnalWs, refTypeReverseName);
-				lrt.MappingType = (int)MappingTypes.kmtEntryOrSenseTree;
-			}
-			var lexRef = Cache.ServiceLocator.GetInstance<ILexReferenceFactory>().Create();
-			lrt.MembersOC.Add(lexRef);
-			lexRef.TargetsRS.Add(firstEntry);
-			lexRef.TargetsRS.Add(secondEntry);
-			if (thirdEntry != null)
-				lexRef.TargetsRS.Add(thirdEntry);
-		}
-
-		private ILexRefType CreateLexRefType(LexRefTypeTags.MappingTypes type, string name, string abbr, string revName, string revAbbr)
-		{
-			if (Cache.LangProject.LexDbOA.ReferencesOA == null)
-				Cache.LangProject.LexDbOA.ReferencesOA = Cache.ServiceLocator.GetInstance<ICmPossibilityListFactory>().Create();
-			var lrt = Cache.ServiceLocator.GetInstance<ILexRefTypeFactory>().Create();
-			Cache.LangProject.LexDbOA.ReferencesOA.PossibilitiesOS.Add(lrt);
-			lrt.MappingType = (int)type;
-			lrt.Name.set_String(m_wsEn, name);
-			lrt.Abbreviation.set_String(m_wsEn, abbr);
-			if (!String.IsNullOrEmpty(revName))
-				lrt.ReverseName.set_String(m_wsEn, revName);
-			if (!String.IsNullOrEmpty(revAbbr))
-				lrt.ReverseAbbreviation.set_String(m_wsEn, revAbbr);
-			return lrt;
-		}
-
-		private void CreateLexReference(ILexRefType lrt, IEnumerable<ICmObject> sensesAndEntries)
-		{
-			CreateLexReference(lrt, sensesAndEntries, Guid.Empty);
-		}
-
-		private void CreateLexReference(ILexRefType lrt, IEnumerable<ICmObject> sensesAndEntries, Guid lexRefGuid)
-		{
-			var lexRef = Cache.ServiceLocator.GetInstance<ILexReferenceFactory>().Create(lexRefGuid, lrt);
-			foreach (var senseOrEntry in sensesAndEntries)
-				lexRef.TargetsRS.Add(senseOrEntry);
-		}
-
-		private ICmPossibility CreatePublicationType(string name)
-		{
-			if (Cache.LangProject.LexDbOA.PublicationTypesOA == null)
-				Cache.LangProject.LexDbOA.PublicationTypesOA = Cache.ServiceLocator.GetInstance<ICmPossibilityListFactory>().Create();
-			var item = Cache.ServiceLocator.GetInstance<ICmPossibilityFactory>().Create();
-			Cache.LangProject.LexDbOA.PublicationTypesOA.PossibilitiesOS.Add(item);
-			item.Name.set_String(m_wsEn, name);
-			Cache.LangProject.LexDbOA.PublicationTypesOA.PossibilitiesOS.Add(item);
-			return item;
-		}
-
-		private static void AddHeadwordToEntry(ILexEntry entry, string headword, int wsId)
-		{
-			// The headword field is special: it uses Citation if available, or LexemeForm if Citation isn't filled in
-			entry.CitationForm.set_String(wsId, TsStringUtils.MakeString(headword, wsId));
-		}
-
-		private static ILexPronunciation AddPronunciationToEntry(ILexEntry entry, string content, int wsId, FdoCache cache)
-		{
-			var pronunciation = cache.ServiceLocator.GetInstance<ILexPronunciationFactory>().Create();
-			entry.PronunciationsOS.Add(pronunciation);
-			pronunciation.Form.set_String(wsId, TsStringUtils.MakeString(content, wsId));
-			return pronunciation;
-		}
-
-		private static void AddSenseToEntry(ILexEntry entry, string gloss, int wsId, FdoCache cache)
-		{
-			var senseFactory = cache.ServiceLocator.GetInstance<ILexSenseFactory>();
-			var sense = senseFactory.Create();
-			entry.SensesOS.Add(sense);
-			if (!string.IsNullOrEmpty(gloss))
-				sense.Gloss.set_String(wsId, TsStringUtils.MakeString(gloss, wsId));
-		}
-
-		private void AddSenseAndTwoSubsensesToEntry(ICmObject entryOrSense, string gloss)
-		{
-			var senseFactory = Cache.ServiceLocator.GetInstance<ILexSenseFactory>();
-			var sense = senseFactory.Create();
-			var entry = entryOrSense as ILexEntry;
-			if (entry != null)
-				entry.SensesOS.Add(sense);
-			else
-				((ILexSense)entryOrSense).SensesOS.Add(sense);
-			sense.Gloss.set_String(m_wsEn, TsStringUtils.MakeString(gloss, m_wsEn));
-			var subSensesOne = senseFactory.Create();
-			sense.SensesOS.Add(subSensesOne);
-			subSensesOne.Gloss.set_String(m_wsEn, TsStringUtils.MakeString(gloss + "2.1", m_wsEn));
-			var subSensesTwo = senseFactory.Create();
-			sense.SensesOS.Add(subSensesTwo);
-			subSensesTwo.Gloss.set_String(m_wsEn, TsStringUtils.MakeString(gloss + "2.2", m_wsEn));
-		}
-
-		private void AddSingleSubSenseToSense(string gloss, ILexSense sense)
-		{
-			sense.Gloss.set_String(m_wsEn, TsStringUtils.MakeString(gloss, m_wsEn));
-			var subSensesOne = sense.Cache.ServiceLocator.GetInstance<ILexSenseFactory>().Create();
-			sense.SensesOS.Add(subSensesOne);
-			subSensesOne.Gloss.set_String(m_wsEn, TsStringUtils.MakeString(gloss + "1.1", m_wsEn));
-		}
-
-		private ILexExampleSentence AddExampleToSense(ILexSense sense, string content, string translation = null)
-		{
-			var exampleFact = Cache.ServiceLocator.GetInstance<ILexExampleSentenceFactory>();
-			var example = exampleFact.Create(new Guid(), sense);
-			example.Example.set_String(m_wsFr, TsStringUtils.MakeString(content, m_wsFr));
-			if (translation != null)
-			{
-				var type = Cache.ServiceLocator.GetInstance<ICmPossibilityRepository>().GetObject(CmPossibilityTags.kguidTranFreeTranslation);
-				var cmTranslation = Cache.ServiceLocator.GetInstance<ICmTranslationFactory>().Create(example, type);
-				cmTranslation.Translation.set_String(m_wsEn, TsStringUtils.MakeString(translation, m_wsEn));
-				example.TranslationsOC.Add(cmTranslation);
-			}
-			return example;
-		}
-
-		private IMoForm AddAllomorphToEntry(ILexEntry entry)
-		{
-			var morphFact = Cache.ServiceLocator.GetInstance<IMoStemAllomorphFactory>();
-			var morph = morphFact.Create();
-			entry.AlternateFormsOS.Add(morph);
-			morph.Form.set_String(m_wsFr, TsStringUtils.MakeString("Allomorph", m_wsFr));
-
-			// add environment to the allomorph
-			const int stringRepresentationFlid = 5097008;
-			var env = Cache.ServiceLocator.GetInstance<IPhEnvironmentFactory>().Create();
-			Cache.LangProject.PhonologicalDataOA.EnvironmentsOS.Add(env);
-			morph.PhoneEnvRC.Add(env);
-			Cache.MainCacheAccessor.SetString(env.Hvo, stringRepresentationFlid, TsStringUtils.MakeString("phoneyEnv", m_wsEn));
-
-			return morph;
-		}
-
-		private static IStText CreateMultiParaText(string content, FdoCache cache)
-		{
-			var text = cache.ServiceLocator.GetInstance<ITextFactory>().Create();
-			//cache.LangProject.
-			var stText = cache.ServiceLocator.GetInstance<IStTextFactory>().Create();
-			cache.LangProject.InterlinearTexts.Add(stText);
-			text.ContentsOA = stText;
-			var para = cache.ServiceLocator.GetInstance<IStTxtParaFactory>().Create();
-			stText.ParagraphsOS.Add(para);
-			para.Contents = MakeVernTss("First para " + content, cache);
-			var para1 = cache.ServiceLocator.GetInstance<IStTxtParaFactory>().Create();
-			stText.ParagraphsOS.Add(para1);
-			para1.Contents = MakeVernTss("Second para " + content, cache);
-			return text.ContentsOA;
-		}
-
-		private static ITsString MakeVernTss(string content, FdoCache cache)
-		{
-			return TsStringUtils.MakeString(content, cache.DefaultVernWs);
-		}
-
-		private ITsString MakeMulitlingualTss(IEnumerable<string> content)
-		{
-			// automatically alternates runs between 'en' and 'fr'
-			int lastWs = m_wsFr;
-			ITsIncStrBldr builder = TsStringUtils.MakeIncStrBldr();
-			foreach (var runContent in content)
-			{
-				lastWs = lastWs == m_wsEn ? m_wsFr : m_wsEn; // switch ws for each run
-				builder.AppendTsString(TsStringUtils.MakeString(runContent, lastWs));
-			}
-			return builder.GetString();
-		}
-
-		private ITsString MakeBidirectionalTss(IEnumerable<string> content)
-		{
-			EnsureHebrewExists();
-			// automatically alternates runs between 'en' and 'he' (Hebrew)
-			int lastWs = m_wsEn;
-			ITsIncStrBldr builder = TsStringUtils.MakeIncStrBldr();
-			foreach (var runContent in content)
-			{
-				lastWs = lastWs == m_wsEn ? m_wsHe : m_wsEn; // switch ws for each run
-				builder.AppendTsString(TsStringUtils.MakeString(runContent, lastWs));
-			}
-			return builder.GetString();
-		}
-
-		private void EnsureHebrewExists()
-		{
-			if (m_wsHe > 0)
-				return;
-			var wsManager = Cache.ServiceLocator.WritingSystemManager;
-			CoreWritingSystemDefinition hebrew;
-			wsManager.GetOrSet("he", out hebrew);
-			hebrew.RightToLeftScript = true;
-			m_wsHe = hebrew.Handle;
-		}
-
-		private void SetDictionaryNormalDirection(InheritableStyleProp<TriStateBool> rightToLeft)
-		{
-			ReflectionHelper.SetField(DictionaryNormalStyle, "m_rtl", rightToLeft);
-		}
-
-		internal static void SetPublishAsMinorEntry(ILexEntry entry, bool publish)
-		{
-			foreach (var ler in entry.EntryRefsOS)
-				ler.HideMinorEntry = publish ? 0 : 1;
-		}
-
-		public static DictionaryNodeOptions GetWsOptionsForLanguages(string[] languages)
-		{
-			return new DictionaryNodeWritingSystemOptions { Options = DictionaryDetailsControllerTests.ListOfEnabledDNOsFromStrings(languages) };
-		}
-
-		public static DictionaryNodeOptions GetWsOptionsForLanguages(string[] languages, DictionaryNodeWritingSystemOptions.WritingSystemType type)
-		{
-			return new DictionaryNodeWritingSystemOptions
-			{
-				Options = DictionaryDetailsControllerTests.ListOfEnabledDNOsFromStrings(languages),
-				WsType = type
-			};
-		}
-
-		public static DictionaryNodeOptions GetWsOptionsForLanguageswithDisplayWsAbbrev(string[] languages)
-		{
-			return new DictionaryNodeWritingSystemOptions
-			{
-				Options = DictionaryDetailsControllerTests.ListOfEnabledDNOsFromStrings(languages),
-				DisplayWritingSystemAbbreviations = true
-			};
-		}
-
-		public static DictionaryNodeOptions GetListOptionsForItems(DictionaryNodeListOptions.ListIds listName, ICmPossibility[] checkedItems)
-		{
-			var listOptions = new DictionaryNodeListOptions {
-				ListId = listName,
-				Options = DictionaryDetailsControllerTests.ListOfEnabledDNOsFromStrings (checkedItems.Select (id => id.Guid.ToString()).ToList())
-			};
-			return listOptions;
-		}
-
-		public static DictionaryNodeOptions GetListOptionsForStrings(DictionaryNodeListOptions.ListIds listName, IEnumerable<string> checkedItems)
-		{
-			var listOptions = new DictionaryNodeListOptions {
-				ListId = listName,
-				Options = DictionaryDetailsControllerTests.ListOfEnabledDNOsFromStrings(checkedItems)
-			};
-			return listOptions;
-		}
-
-		public DictionaryNodeOptions GetFullyEnabledListOptions(DictionaryNodeListOptions.ListIds listName, bool isComplex = false)
-		{
-			return GetFullyEnabledListOptions(Cache, listName, isComplex);
-		}
-
-		public static DictionaryNodeOptions GetFullyEnabledListOptions(FdoCache cache,
-			DictionaryNodeListOptions.ListIds listName, bool isComplex = false)
-		{
-			List<DictionaryNodeListOptions.DictionaryNodeOption> dnoList;
-			switch (listName)
-			{
-				case DictionaryNodeListOptions.ListIds.Minor:
-					dnoList = DictionaryDetailsControllerTests.ListOfEnabledDNOsFromStrings(
-						new [] { XmlViewsUtils.GetGuidForUnspecifiedVariantType(), XmlViewsUtils.GetGuidForUnspecifiedComplexFormType() }
-							.Select(guid => guid.ToString())
-						.Union(cache.LangProject.LexDbOA.ComplexEntryTypesOA.PossibilitiesOS
-						.Union(cache.LangProject.LexDbOA.VariantEntryTypesOA.PossibilitiesOS).Select(item => item.Guid.ToString())));
-					break;
-				case DictionaryNodeListOptions.ListIds.Variant:
-					isComplex = false;
-					dnoList = DictionaryDetailsControllerTests.ListOfEnabledDNOsFromStrings(
-						new [] { XmlViewsUtils.GetGuidForUnspecifiedVariantType().ToString() }
-						.Union(cache.LangProject.LexDbOA.VariantEntryTypesOA.PossibilitiesOS.Select(item => item.Guid.ToString())));
-					break;
-				case DictionaryNodeListOptions.ListIds.Complex:
-					isComplex = true;
-					dnoList = DictionaryDetailsControllerTests.ListOfEnabledDNOsFromStrings(
-						new [] { XmlViewsUtils.GetGuidForUnspecifiedComplexFormType().ToString() }
-						.Union(cache.LangProject.LexDbOA.ComplexEntryTypesOA.PossibilitiesOS.Select(item => item.Guid.ToString())));
-					break;
-				case DictionaryNodeListOptions.ListIds.Note:
-					isComplex = true;
-					dnoList = DictionaryDetailsControllerTests.ListOfEnabledDNOsFromStrings(
-						new[] { XmlViewsUtils.GetGuidForUnspecifiedExtendedNoteType().ToString() }
-						.Union(cache.LangProject.LexDbOA.ExtendedNoteTypesOA.PossibilitiesOS.Select(item => item.Guid.ToString())));
-					break;
-				default:
-					throw new NotImplementedException(string.Format("Unknown list id {0}", listName));
-			}
-
-			DictionaryNodeListOptions listOptions = isComplex ? new DictionaryNodeListAndParaOptions() : new DictionaryNodeListOptions();
-
-			listOptions.ListId = listName;
-			listOptions.Options = dnoList;
-			return listOptions;
-		}
-
-		/// <summary>
-		/// Search haystack with regexQuery, and assert that requiredNumberOfMatches matches are found.
-		/// Can be used in place of AssertThatXmlIn.String().HasSpecifiedNumberOfMatchesForXpath(),
-		/// when slashes are needed in an argument to xpath starts-with.
-		/// </summary>
-		private static void AssertRegex(string haystack, string regexQuery, int requiredNumberOfMatches)
-		{
-			var regex = new Regex(regexQuery);
-			var matches = regex.Matches(haystack);
-			Assert.That(matches.Count, Is.EqualTo(requiredNumberOfMatches), "Unexpected number of matches");
-		}
-
-		public IPartOfSpeech CreatePartOfSpeech(string name, string abbr)
-		{
-			var posSeq = Cache.LangProject.PartsOfSpeechOA.PossibilitiesOS;
-			var pos = Cache.ServiceLocator.GetInstance<IPartOfSpeechFactory>().Create();
-			posSeq.Add(pos);
-			pos.Name.set_String(m_wsEn, name);
-			pos.Abbreviation.set_String(m_wsEn, abbr);
-			return pos;
-		}
-
-		public IMoMorphSynAnalysis CreateMSA(ILexEntry entry, IPartOfSpeech pos)
-		{
-			var msa = Cache.ServiceLocator.GetInstance<IMoStemMsaFactory>().Create();
-			entry.MorphoSyntaxAnalysesOC.Add(msa);
-			msa.PartOfSpeechRA = pos;
-			return msa;
-=======
+
 			CssGeneratorTests.PopulateFieldsForTesting(node);
-			Cache.LangProject.AddToCurrentVernacularWritingSystems(Cache.WritingSystemFactory.get_Engine("ko") as IWritingSystem);
+			Cache.LangProject.AddToCurrentVernacularWritingSystems(Cache.WritingSystemFactory.get_Engine("ko") as CoreWritingSystemDefinition);
 			var wsKo = Cache.WritingSystemFactory.GetWsFromStr("ko");
 			var entry = Cache.ServiceLocator.GetInstance<ILexEntryFactory>().Create();
-			var headword = Cache.TsStrFactory.MakeString("자ㄱㄴ시", wsKo); // Korean NFD
+			var headword = TsStringUtils.MakeString("자ㄱㄴ시", wsKo); // Korean NFD
 			entry.CitationForm.set_String(wsKo, headword);
 			Assert.That(entry.CitationForm.get_String(wsKo).get_IsNormalizedForm(FwNormalizationMode.knmNFD), "Should be NFDecomposed in memory");
 			Assert.AreEqual(6, headword.Text.Length);
 			var result = ConfiguredXHTMLGenerator.GenerateXHTMLForEntry(entry, node, null, DefaultSettings);
-			var tsResult = Cache.TsStrFactory.MakeString(result, Cache.DefaultAnalWs);
+			var tsResult = TsStringUtils.MakeString(result, Cache.DefaultAnalWs);
 			Assert.False(TsStringUtils.IsNullOrEmpty(tsResult), "Results should have been generated");
 			Assert.That(tsResult.get_IsNormalizedForm(FwNormalizationMode.knmNFC), "Resulting XHTML should be NFComposed");
->>>>>>> bb7cc4c5
 		}
 	}
 }