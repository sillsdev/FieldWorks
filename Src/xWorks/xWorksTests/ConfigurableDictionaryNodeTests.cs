﻿// Copyright (c) 2014 SIL International
// This software is licensed under the LGPL, version 2.1 or later
// (http://www.gnu.org/licenses/lgpl-2.1.html)

using System.Collections.Generic;
using System.Linq;
using NUnit.Framework;

namespace SIL.FieldWorks.XWorks
{
	public class ConfigurableDictionaryNodeTests
	{
		[Test]
		public void ChildlessCanDeepClone()
		{
			var parent = new ConfigurableDictionaryNode();
			var child = new ConfigurableDictionaryNode { After = "after", IsEnabled = true, SubField = "sub", IsCustomField = true, HideCustomFields = true, Parent = parent };
			parent.Children = new List<ConfigurableDictionaryNode> { child };
			// SUT
			var clone = child.DeepCloneUnderSameParent();
			VerifyDuplication(clone, child);
		}

		[Test]
		public void CanDeepClone()
		{
			var option = new DictionaryNodeListOptions.DictionaryNodeOption { Id = "option id", IsEnabled = true };
			var options = new DictionaryNodeListOptions { Options = new List<DictionaryNodeListOptions.DictionaryNodeOption> { option } };
			var parent = new ConfigurableDictionaryNode();
			var child = new ConfigurableDictionaryNode { Before = "before", IsEnabled = true,  CSSClassNameOverride = "class", Parent = parent };
			var grandchild = new ConfigurableDictionaryNode { Between = "childBetween", FieldDescription = "FieldDesc", Parent = child };
			var grandsibling = new ConfigurableDictionaryNode { DictionaryNodeOptions = options, Style = "stylish", LabelSuffix = "1", Parent = parent };
			parent.Children = new List<ConfigurableDictionaryNode> { child };
			child.Children = new List<ConfigurableDictionaryNode> { grandchild, grandsibling };
			// SUT
			var clone = child.DeepCloneUnderSameParent();
			VerifyDuplication(clone, child);
		}

		private static void VerifyDuplication(ConfigurableDictionaryNode clone, ConfigurableDictionaryNode node)
		{
			Assert.That(clone.Parent, Is.SameAs(node.Parent));
			VerifyDuplicationInner(clone, node);
		}

		private static void VerifyDuplicationInner(ConfigurableDictionaryNode clone, ConfigurableDictionaryNode node)
		{
			Assert.That(clone.FieldDescription, Is.EqualTo(node.FieldDescription));
			Assert.That(clone.SubField, Is.EqualTo(node.SubField));
			Assert.That(clone.CSSClassNameOverride, Is.EqualTo(node.CSSClassNameOverride));
			Assert.That(clone.Style, Is.EqualTo(node.Style));
			Assert.That(clone.Before, Is.EqualTo(node.Before));
			Assert.That(clone.After, Is.EqualTo(node.After));
			Assert.That(clone.Between, Is.EqualTo(node.Between));
			Assert.That(clone.ReferenceItem, Is.EqualTo(node.ReferenceItem));
			Assert.That(clone.IsEnabled, Is.EqualTo(node.IsEnabled));
			Assert.That(clone.IsCustomField, Is.EqualTo(node.IsCustomField));
			Assert.That(clone.HideCustomFields, Is.EqualTo(node.HideCustomFields));
			Assert.That(clone.Label, Is.EqualTo(node.Label));
			// Intentionally-omitted fields: IsDuplicate, LabelSuffix

			if (node.DictionaryNodeOptions == null)
			{
				Assert.IsNull(clone.DictionaryNodeOptions);
			}
			else
			{
				Assert.AreNotSame(node.DictionaryNodeOptions, clone.DictionaryNodeOptions, "Didn't deep-clone");
				if (node.DictionaryNodeOptions is DictionaryNodeListOptions)
					DictionaryNodeOptionsTests.AssertListWasDeepCloned(((DictionaryNodeListOptions)node.DictionaryNodeOptions).Options,
																		((DictionaryNodeListOptions)clone.DictionaryNodeOptions).Options);
				else if (node.DictionaryNodeOptions is DictionaryNodeWritingSystemOptions)
					DictionaryNodeOptionsTests.AssertListWasDeepCloned(((DictionaryNodeWritingSystemOptions)node.DictionaryNodeOptions).Options,
																		((DictionaryNodeWritingSystemOptions)clone.DictionaryNodeOptions).Options);
			}

			VerifyDuplicationList(clone.Children, node.Children, clone);
		}

		internal static void VerifyDuplicationList(List<ConfigurableDictionaryNode> clone, List<ConfigurableDictionaryNode> list,
			ConfigurableDictionaryNode cloneParent)
		{
			if (list == null)
			{
				Assert.IsNull(clone);
				return;
			}

			Assert.That(clone.Count, Is.EqualTo(list.Count));
			for (int childIndex = 0; childIndex < list.Count; childIndex++)
			{
				Assert.That(clone[childIndex].Label, Is.EqualTo(list[childIndex].Label));
				VerifyDuplicationInner(clone[childIndex], list[childIndex]);
				Assert.That(clone[childIndex], Is.Not.SameAs(list[childIndex]), "Didn't deep-clone");
				Assert.That(clone[childIndex].Parent, Is.SameAs(cloneParent), "cloned children were not re-parented within deep-cloned object");
				if (cloneParent != null)
				{
					Assert.That(clone[childIndex].Parent, Is.Not.SameAs(list[childIndex].Parent),
						"Cloned children should be pointing to different parent nodes than the original");
				}
			}
		}

		[Test]
		public void DuplicateIsPutAmongSiblings()
		{
			var parent = new ConfigurableDictionaryNode();
			var childA = new ConfigurableDictionaryNode { After = "after", IsEnabled = true, Parent = parent };
			var grandchildA = new ConfigurableDictionaryNode { Before = "childBefore", Parent = childA };
			childA.Children = new List<ConfigurableDictionaryNode> { grandchildA };
			var childB = new ConfigurableDictionaryNode { After = "nodeBAfter", Parent = parent };
			parent.Children = new List<ConfigurableDictionaryNode> { childA, childB };

			// SUT
			var duplicate = childA.DuplicateAmongSiblings();
			VerifyDuplication(duplicate, childA);
			Assert.That(parent.Children.Count, Is.EqualTo(3), "should have increased");
			Assert.That(parent.Children.Contains(duplicate), Is.True, "duplicate should be listed among siblings, added to the parent's list of children");
		}

		[Test]
		public void DuplicatesAreMarkedAsSuch()
		{
			var parent = new ConfigurableDictionaryNode { Children = new List<ConfigurableDictionaryNode>() };
			var node = new ConfigurableDictionaryNode { Parent = parent };
			parent.Children.Add(node);
			Assert.That(node.IsDuplicate, Is.False);

			// SUT
			var duplicate = node.DuplicateAmongSiblings();
			Assert.That(duplicate.IsDuplicate, Is.True);
			Assert.That(node.IsDuplicate, Is.False, "Original should not have been marked as a duplicate.");
		}

		[Test]
		public void DuplicatesHaveUniqueLabelSuffixes()
		{
			var parent = new ConfigurableDictionaryNode { Children = new List<ConfigurableDictionaryNode>() };
			var nodeToDuplicateLabel = "node";
			var nodeToDuplicate = new ConfigurableDictionaryNode { Parent = parent, Label = nodeToDuplicateLabel, LabelSuffix = null};
			var otherNodeA = new ConfigurableDictionaryNode { Parent = parent, Label = "node", LabelSuffix = "1" };
			var otherNodeB = new ConfigurableDictionaryNode { Parent = parent, Label = "node", LabelSuffix = "B" };
			parent.Children.Add(nodeToDuplicate);
			parent.Children.Add(otherNodeA);
			parent.Children.Add(otherNodeB);

			// SUT
			var duplicate = nodeToDuplicate.DuplicateAmongSiblings();
			Assert.That(parent.Children.FindAll(node => node.LabelSuffix == nodeToDuplicate.LabelSuffix).Count, Is.EqualTo(1), "Should not have any more nodes with the original label suffix. Was the duplicate node's label suffix not changed?");
			Assert.That(parent.Children.FindAll(node => node.LabelSuffix == duplicate.LabelSuffix).Count, Is.EqualTo(1), "The duplicate node was not given a unique label suffix among the siblings.");
			Assert.That(nodeToDuplicate.Label, Is.EqualTo(nodeToDuplicateLabel), "should not have changed original node label");
			Assert.That(nodeToDuplicate.LabelSuffix, Is.Null, "should not have changed original node label suffix");
		}

		[Test]
		public void DuplicatesGroupingNodeChildrenAffectSuffixes()
		{
#if RANDYTODO
			var nodeToDuplicateLabel = "node";
			var nodeToDuplicate = new ConfigurableDictionaryNode { Label = nodeToDuplicateLabel, LabelSuffix = null };
			var dupUnderGroup = new ConfigurableDictionaryNode { Label = nodeToDuplicateLabel, LabelSuffix = "1" };
			var groupingNode = new ConfigurableDictionaryNode
			{
				Label = "groupNode", DictionaryNodeOptions = new DictionaryNodeGroupingOptions(),
				Children = new List<ConfigurableDictionaryNode> { dupUnderGroup }
			};
			var parent = new ConfigurableDictionaryNode { Children = new List<ConfigurableDictionaryNode> { nodeToDuplicate, groupingNode } };
			CssGeneratorTests.PopulateFieldsForTesting(parent);

			// SUT
			var duplicate = nodeToDuplicate.DuplicateAmongSiblings();
			var inGroupDup = dupUnderGroup.DuplicateAmongSiblings();
			Assert.That(duplicate.Label, Is.EqualTo(nodeToDuplicateLabel), "should not have changed original node label");
			Assert.That(nodeToDuplicate.LabelSuffix, Is.Null, "should not have changed original node label suffix");
<<<<<<< HEAD
			Assert.That(duplicate.LabelSuffix, Is.EqualTo("2"), "(1) was used in the group, so the suffix should be 2");
			Assert.That(inGroupDup.LabelSuffix, Is.EqualTo("3"), "(2) was used in the group parent, so the suffix should be 3");
#endif
=======
			Assert.IsTrue(duplicate.LabelSuffix.EndsWith("2"), "(1) was used in the group, so the suffix should be 2 but is: " + duplicate.LabelSuffix);
			Assert.IsTrue(inGroupDup.LabelSuffix.EndsWith("3"), "(2) was used in the group parent, so the suffix should be 3 but is: " + inGroupDup.LabelSuffix);
>>>>>>> 908205f4
		}

		[Test]
		public void DuplicatesSharedGroupingNodeChildrenAffectSuffixes()
		{
#if RANDYTODO
			var nodeToDuplicateLabel = "node";
			var nodeToDuplicate = new ConfigurableDictionaryNode { FieldDescription = nodeToDuplicateLabel };
			var dupUnderShardGroup = new ConfigurableDictionaryNode { FieldDescription = nodeToDuplicateLabel, LabelSuffix = "1" };
			var sharedNode = new ConfigurableDictionaryNode
			{
				Label = "Shared",
				Children = new List<ConfigurableDictionaryNode> { dupUnderShardGroup },
				DictionaryNodeOptions = new DictionaryNodeGroupingOptions()
			};
			var sharedGroupRefNode = new ConfigurableDictionaryNode { ReferenceItem = "Shared", DictionaryNodeOptions = new DictionaryNodeGroupingOptions() };
			var root = new ConfigurableDictionaryNode { Children = new List<ConfigurableDictionaryNode> { sharedGroupRefNode, nodeToDuplicate } };
			CssGeneratorTests.PopulateFieldsForTesting(DictionaryConfigurationModelTests.CreateSimpleSharingModel(root, sharedNode));

			// SUT
			var duplicate = nodeToDuplicate.DuplicateAmongSiblings();
			var inGroupDup = dupUnderShardGroup.DuplicateAmongSiblings();
			Assert.That(duplicate.Label, Is.EqualTo(nodeToDuplicateLabel), "should not have changed original node label");
			Assert.That(nodeToDuplicate.LabelSuffix, Is.Null, "should not have changed original node label suffix");
<<<<<<< HEAD
			Assert.That(duplicate.LabelSuffix, Is.EqualTo("2"), "(1) was used in the group, so the suffix should be 2");
			Assert.That(inGroupDup.LabelSuffix, Is.EqualTo("3"), "(2) was used in the group parent, so the suffix should be 3");
#endif
=======
			Assert.IsTrue(duplicate.LabelSuffix.EndsWith("2"), "(1) was used in the group, so the suffix should be 2 but is: " + duplicate.LabelSuffix);
			Assert.IsTrue(inGroupDup.LabelSuffix.EndsWith("3"), "(2) was used in the group parent, so the suffix should be 3 but is: " + inGroupDup.LabelSuffix);
>>>>>>> 908205f4
		}

		[Test]
		public void DuplicateIsPutImmediatelyAfterOriginal()
		{
			var parent = new ConfigurableDictionaryNode();
			var nodeA = new ConfigurableDictionaryNode { Parent = parent };
			var nodeB = new ConfigurableDictionaryNode { Parent = parent };
			parent.Children = new List<ConfigurableDictionaryNode> { nodeA, nodeB };
			Assert.That(parent.Children[0], Is.SameAs(nodeA));

			// SUT
			var duplicate = nodeA.DuplicateAmongSiblings();
			Assert.That(parent.Children[1], Is.SameAs(duplicate), "duplicate node should be placed immediately after duplicated node");
			Assert.That(parent.Children[2], Is.SameAs(nodeB), "second node in original list did not move into expected position");
		}

		[Test]
		public void DuplicateLastItemDoesNotThrow()
		{
			var parent = new ConfigurableDictionaryNode();
			var nodeA = new ConfigurableDictionaryNode { Parent = parent };
			var nodeB = new ConfigurableDictionaryNode { Parent = parent };
			parent.Children = new List<ConfigurableDictionaryNode> { nodeA, nodeB };

			// SUT
			Assert.DoesNotThrow(() => nodeB.DuplicateAmongSiblings(), "problem with edge case");
		}

		[Test]
		public void DuplicateGroupNodeDoesNotDuplicateChildren()
		{
			var parent = new ConfigurableDictionaryNode();
			var groupNode = new ConfigurableDictionaryNode { Parent = parent, DictionaryNodeOptions = new DictionaryNodeGroupingOptions() };
			var nodeB = new ConfigurableDictionaryNode { Parent = groupNode };
			groupNode.Children = new List<ConfigurableDictionaryNode> { nodeB };
			parent.Children = new List<ConfigurableDictionaryNode> { groupNode };

			// SUT
			var duplicate = groupNode.DuplicateAmongSiblings();
			Assert.AreEqual(1, groupNode.Children.Count);
			Assert.IsNull(duplicate.Children);
		}

		[Test]
		public void DuplicateGroupNodeParentDoesDuplicateGroupNodeChildren()
		{
			var parent = new ConfigurableDictionaryNode();
			var groupNode = new ConfigurableDictionaryNode { Parent = parent, DictionaryNodeOptions = new DictionaryNodeGroupingOptions() };
			var nodeB = new ConfigurableDictionaryNode { Parent = groupNode };
			groupNode.Children = new List<ConfigurableDictionaryNode> { nodeB };
			parent.Children = new List<ConfigurableDictionaryNode> { groupNode };

			// SUT
			var duplicate = parent.DuplicateAmongSiblings(new List<ConfigurableDictionaryNode>());
			VerifyDuplication(duplicate, parent);
		}

		[Test]
		public void DuplicateSharedNodeParentMaintainsLink()
		{
			var sharedItem = new ConfigurableDictionaryNode { Label = "Shared" };
			var masterParent = new ConfigurableDictionaryNode { ReferenceItem = "Shared", ReferencedNode = sharedItem };
			var clone = masterParent.DeepCloneUnderParent(null, true); // SUT: pretend this is a recursive call
			Assert.AreEqual(masterParent.ReferenceItem, clone.ReferenceItem);
			Assert.AreSame(masterParent.ReferencedNode, clone.ReferencedNode);
		}

		[Test]
		public void DuplicateSharedNodeDeepClones()
		{
			var sharedChild = new ConfigurableDictionaryNode { Label = "kid" };
			var sharedItem = new ConfigurableDictionaryNode { Label = "Shared", Children = new List<ConfigurableDictionaryNode> { sharedChild } };
			var masterParent = new ConfigurableDictionaryNode
			{
				ReferenceItem = "Shared", ReferencedNode = sharedItem,
				Children = new List<ConfigurableDictionaryNode>() // just because we haven't any doesn't mean the list is null!
			};
			var clone = masterParent.DeepCloneUnderSameParent(); // SUT
			Assert.Null(clone.ReferenceItem);
			Assert.Null(clone.ReferencedNode);
			VerifyDuplicationList(clone.Children, masterParent.ReferencedOrDirectChildren, clone);
		}

		[Test]
		public void CanDuplicateRootNode()
		{
			var rootNodeA = new ConfigurableDictionaryNode { Parent = null, Before="beforeA" };
			var rootNodeB = new ConfigurableDictionaryNode { Parent = null };
			var rootNodes = new List<ConfigurableDictionaryNode> { rootNodeA, rootNodeB };

			// SUT
			var duplicate = rootNodeA.DuplicateAmongSiblings(rootNodes);
			Assert.That(rootNodes.Count, Is.EqualTo(3), "should have more nodes now");
			Assert.That(rootNodes.Contains(duplicate), "duplicate isn't among expected list of nodes");
			VerifyDuplication(duplicate, rootNodeA);
		}

		[Test]
		public void CanUnlink()
		{
			var parent = new ConfigurableDictionaryNode { Children = new List<ConfigurableDictionaryNode>(), Parent = null };
			var node = new ConfigurableDictionaryNode { Children = new List<ConfigurableDictionaryNode>(), Parent = parent };
			parent.Children.Add(node);
			// SUT
			node.UnlinkFromParent();
			Assert.That(parent.Children.Count, Is.EqualTo(0), "Parent should not link to unlinked child");
			Assert.That(node.Parent, Is.Null, "Node should not still claim the original parent");
		}

		/// <summary>
		/// Can unlink a node twice in a row, or if a node is already at the root of a hierarchy.
		/// </summary>
		[Test]
		public void CanUnlinkTwice()
		{
			var parent = new ConfigurableDictionaryNode { Children = new List<ConfigurableDictionaryNode>(), Parent = null };
			var node = new ConfigurableDictionaryNode { Children = new List<ConfigurableDictionaryNode>(), Parent = parent };
			parent.Children.Add(node);
			node.UnlinkFromParent();
			Assert.That(node.Parent, Is.Null); // node is now at the root of a hierarchy
			// SUT
			Assert.DoesNotThrow(() => node.UnlinkFromParent());
		}

		[Test]
		public void CanChangeSuffix()
		{
			var parent = new ConfigurableDictionaryNode { Children = new List<ConfigurableDictionaryNode>(), Parent = null };

			var originallabel = "originalLabel";
			var node = new ConfigurableDictionaryNode { Parent = parent, Label = originallabel, LabelSuffix = "orig"};
			parent.Children.Add(node);

			var newSuffix = "new";
			// SUT
			node.ChangeSuffix(newSuffix);
			Assert.That(node.LabelSuffix, Is.EqualTo(newSuffix), "suffix was not updated");
			Assert.That(node.Label, Is.EqualTo(originallabel), "should not have changed label");
		}

		[Test]
		public void CanAddInitialSuffix()
		{
			var parent = new ConfigurableDictionaryNode { Children = new List<ConfigurableDictionaryNode>(), Parent = null };

			var originallabel = "originalLabel";
			var node = new ConfigurableDictionaryNode { Parent = parent, Label = originallabel, LabelSuffix = null };
			parent.Children.Add(node);

			var newSuffix = "new";
			// SUT
			node.ChangeSuffix(newSuffix);
			Assert.That(node.LabelSuffix, Is.EqualTo(newSuffix), "suffix was not updated");
			Assert.That(node.Label, Is.EqualTo(originallabel), "should not have changed label");
		}

		[Test]
		public void ReportSuccessfulChangedSuffix()
		{
			var parent = new ConfigurableDictionaryNode { Children = new List<ConfigurableDictionaryNode>(), Parent = null };
			var node = new ConfigurableDictionaryNode { Parent = parent, Label = "originalLabel",LabelSuffix = "blah" };
			parent.Children.Add(node);

			// SUT
			var result = node.ChangeSuffix("new");
			Assert.That(result, Is.True);
		}

		[Test]
		public void CantHaveTwoSiblingsWithSameNonNullSuffix()
		{
			var parent = new ConfigurableDictionaryNode { Children = new List<ConfigurableDictionaryNode>(), Parent = null };
			var originalLabel = "originalLabel";
			var originalSuffix = "originalSuffix";
			var node = new ConfigurableDictionaryNode { Parent = parent, Label = originalLabel, LabelSuffix = originalSuffix};
			var otherNode = new ConfigurableDictionaryNode { Parent = parent, Label = originalLabel, LabelSuffix = "otherSuffix"};
			parent.Children.Add(node);
			parent.Children.Add(otherNode);

			// SUT
			var result = node.ChangeSuffix(otherNode.LabelSuffix);
			Assert.That(result, Is.False, "Should have reported failure to change suffix");
			Assert.That(node.LabelSuffix, Is.EqualTo(originalSuffix), "Should not have changed suffix");
		}

		[Test]
		public void CanRequestChangingSuffixToSameSuffix()
		{
			var parent = new ConfigurableDictionaryNode { Children = new List<ConfigurableDictionaryNode>(), Parent = null };
			var originalLabel = "originalLabel";
			var originalSuffix = "blah";
			var node = new ConfigurableDictionaryNode { Parent = parent, Label = originalLabel, LabelSuffix = originalSuffix };
			parent.Children.Add(node);

			// SUT
			var result = node.ChangeSuffix(originalSuffix);
			Assert.That(result, Is.True, "Report success when requesting a suffix that is already the suffix");
			Assert.That(node.LabelSuffix, Is.EqualTo(originalSuffix), "Should not have changed suffix");
		}

		[Test]
		public void CanChangeSuffixOfRootNode()
		{
			var rootNode = new ConfigurableDictionaryNode { Parent = null, Label = "rootNode",LabelSuffix = "orig" };
			var rootNodes = new List<ConfigurableDictionaryNode> { rootNode };

			// SUT
			var result = rootNode.ChangeSuffix("new", rootNodes);
			Assert.That(result, Is.True, "allow changing suffix of root");
			Assert.That(rootNode.LabelSuffix, Is.EqualTo("new"), "failed to change suffix");
		}

		[Test]
		public void ReferencedOrDirectChildren_PrefersReferencedChildren()
		{
			var refChild = new ConfigurableDictionaryNode { Label = "ReferencedChild" };
			var refNode = new ConfigurableDictionaryNode { Children = new List<ConfigurableDictionaryNode> { refChild } };
			var child = new ConfigurableDictionaryNode { Label = "DirectChild" };
			var parent = new ConfigurableDictionaryNode { Children = new List<ConfigurableDictionaryNode> { child }, ReferencedNode = refNode };
			Assert.AreSame(refChild, parent.ReferencedOrDirectChildren.First());
		}

		[Test]
		public void ReferencedOrDirectChildren_FallsBackOnDirectChildren()
		{
			var child = new ConfigurableDictionaryNode { Label = "DirectChild" };
			var parent = new ConfigurableDictionaryNode { Children = new List<ConfigurableDictionaryNode> { child } };
			Assert.AreSame(child, parent.ReferencedOrDirectChildren.First());
		}

		[Test]
		public void Equals_SameLabelsAndSuffixesAreEqual()
		{
			var firstNode = new ConfigurableDictionaryNode { Label = "same" };
			var secondNode = new ConfigurableDictionaryNode { Label = "same" };
			Assert.That(firstNode.LabelSuffix, Is.Null);
			Assert.That(secondNode.LabelSuffix, Is.Null);

			// SUT
			Assert.AreEqual(firstNode, secondNode);

			firstNode.LabelSuffix = "suffix";
			secondNode.LabelSuffix = "suffix";
			// SUT
			Assert.AreEqual(firstNode, secondNode);
		}

		[Test]
		public void Equals_OneParentNullAreNotEqual()
		{
			var firstNode = new ConfigurableDictionaryNode { Label = "same" };
			var secondNode = new ConfigurableDictionaryNode { Label = "same", Parent = firstNode };

			Assert.AreNotEqual(firstNode, secondNode);
			secondNode.Parent = null;
			firstNode.Parent = secondNode;
			Assert.AreNotEqual(firstNode, secondNode);
		}

		[Test]
		public void Equals_DifferentParentsAreNotEqual()
		{
			var firstParent = new ConfigurableDictionaryNode { Label = "firstParent" };
			var secondParent = new ConfigurableDictionaryNode { Label = "secondParent" };
			var firstNode = new ConfigurableDictionaryNode { Label = "same", Parent = firstParent };
			var secondNode = new ConfigurableDictionaryNode { Label = "same", Parent = secondParent };

			Assert.AreNotEqual(firstNode, secondNode);
		}

		[Test]
		public void Equals_DifferentLabelsAreNotEqual()
		{
			var firstNode = new ConfigurableDictionaryNode { Label = "same" };
			var secondNode = new ConfigurableDictionaryNode { Label = "different" };

			Assert.AreNotEqual(firstNode, secondNode);
		}

		[Test]
		public void Equals_DifferentSuffixesAreNotEqual()
		{
			var firstNode = new ConfigurableDictionaryNode { Label="label", LabelSuffix = "same" };
			var secondNode = new ConfigurableDictionaryNode { Label="label", LabelSuffix = "different" };

			Assert.AreNotEqual(firstNode, secondNode);
		}

		[Test]
		public void Equals_DifferentLabelsAndSuffixesAreNotEqual()
		{
			var firstNode = new ConfigurableDictionaryNode { Label = "same", LabelSuffix = "suffixA"};
			var secondNode = new ConfigurableDictionaryNode { Label = "different", LabelSuffix = "suffixB"};

			Assert.AreNotEqual(firstNode, secondNode);
		}

		[Test]
		public void Equals_SameLabelsAndSameParentsAreEqual()
		{
			var parentNode = new ConfigurableDictionaryNode { Label = "Parent" };
			var firstNode = new ConfigurableDictionaryNode { Label = "same", Parent = parentNode, LabelSuffix = null};
			var secondNode = new ConfigurableDictionaryNode { Label = "same", Parent = parentNode,LabelSuffix = null};

			Assert.AreEqual(firstNode, secondNode);
		}

		[Test]
		public void Equals_DifferentLabelsAndSameParentsAreNotEqual()
		{
			var parentNode = new ConfigurableDictionaryNode { Label = "Parent" };
			var firstNode = new ConfigurableDictionaryNode { Label = "same", Parent = parentNode, LabelSuffix = null};
			var secondNode = new ConfigurableDictionaryNode { Label = "different", Parent = parentNode, LabelSuffix = null};

			Assert.AreNotEqual(firstNode, secondNode);
		}

		[Test]
		public void Equals_DifferentSuffixesAndSameParentsAreNotEqual()
		{
			var parentNode = new ConfigurableDictionaryNode { Label = "Parent" };
			var firstNode = new ConfigurableDictionaryNode { Label="label", LabelSuffix = "same", Parent = parentNode };
			var secondNode = new ConfigurableDictionaryNode { Label="label", LabelSuffix = "different", Parent = parentNode };

			Assert.AreNotEqual(firstNode, secondNode);
		}

		[Test]
		public void HasCorrectDisplayLabel()
		{
			var nodeWithNullSuffix = new ConfigurableDictionaryNode {Label = "label", LabelSuffix = null};
			// SUT
			Assert.That(nodeWithNullSuffix.DisplayLabel, Is.EqualTo("label"), "DisplayLabel should omit parentheses and suffix if suffix is null");

			var nodeWithSuffix = new ConfigurableDictionaryNode { Label = "label2", LabelSuffix = "suffix2" };
			// SUT
			Assert.That(nodeWithSuffix.DisplayLabel, Is.EqualTo("label2 (suffix2)"), "DisplayLabel should include suffix");
		}

		[Test]
		public void HasCorrectDisplayLabelForGroup()
		{
			var nodeWithNullSuffix = new ConfigurableDictionaryNode { Label = "label", LabelSuffix = null, DictionaryNodeOptions = new DictionaryNodeGroupingOptions() };
			// SUT
			Assert.That(nodeWithNullSuffix.DisplayLabel, Is.EqualTo("[label]"), "GroupingNodes should be bracketed");

			var nodeWithSuffix = new ConfigurableDictionaryNode { Label = "label2", LabelSuffix = "suffix2", DictionaryNodeOptions = new DictionaryNodeGroupingOptions() };
			// SUT
			Assert.That(nodeWithSuffix.DisplayLabel, Is.EqualTo("[label2 (suffix2)]"), "Suffic should be inside the bracket for a grouping node");
		}

		[Test]
		public void IsHeadWord_HeadWord_True()
		{
			Assert.True(new ConfigurableDictionaryNode {
				Label = "Headword",
				FieldDescription = "MLHeadWord",
				CSSClassNameOverride = "headword"
			}.IsHeadWord);
		}

		[Test]
		public void IsHeadWord_NonStandardHeadWord_True()
		{
			Assert.True(new ConfigurableDictionaryNode
			{
				Label = "Other Form",
				FieldDescription = "MLHeadWord",
				CSSClassNameOverride = "headword"
			}.IsHeadWord);
			Assert.True(new ConfigurableDictionaryNode
			{
				Label = "Referenced Headword",
				FieldDescription = "ReversalName",
				CSSClassNameOverride = "headword"
			}.IsHeadWord);
			Assert.True(new ConfigurableDictionaryNode
			{
				Label = "Headword",
				FieldDescription = "OwningEntry",
				SubField = "MLHeadWord",
				CSSClassNameOverride = "headword"
			}.IsHeadWord);
			Assert.True(new ConfigurableDictionaryNode
			{
				Label = "Headword",
				FieldDescription = "MLHeadWord",
				CSSClassNameOverride = "mainheadword"
			}.IsHeadWord);
		}

		[Test]
		public void IsHeadWord_NonHeadWord_False()
		{
			Assert.False(new ConfigurableDictionaryNode
			{
				Label = "Headword",
				FieldDescription = "OwningEntry",
				CSSClassNameOverride = "alternateform"
			}.IsHeadWord);
		}

		[Test]
		public void IsMainEntry_MainEntry_True()
		{
			var mainEntryNode = new ConfigurableDictionaryNode { FieldDescription = "LexEntry", CSSClassNameOverride = "entry", Parent = null };
			Assert.True(mainEntryNode.IsMainEntry, "Main Entry");
		}

		[Test]
		public void IsMainEntry_StemBasedMainEntry_ComplexForms_True_ButNotReadonly()
		{
			var mainEntryNode = new ConfigurableDictionaryNode
			{
				FieldDescription = "LexEntry",
				CSSClassNameOverride = "mainentrycomplex",
				DictionaryNodeOptions = new DictionaryNodeListOptions(),
				Parent = null
			};
			Assert.True(mainEntryNode.IsMainEntry, "Main Entry");
		}

		[Test]
		public void IsMainEntry_MainReversalIndexEntry_True()
		{
			var mainEntryNode = new ConfigurableDictionaryNode { FieldDescription = "ReversalIndexEntry", CSSClassNameOverride = "reversalindexentry", Parent = null };
			Assert.True(mainEntryNode.IsMainEntry, "Main Entry");
		}

		[Test]
		public void IsMainEntry_MinorEntry_False()
		{
			var minorEntryNode = new ConfigurableDictionaryNode { FieldDescription = "LexEntry", CSSClassNameOverride = "minorentry", Parent = null };
			Assert.False(minorEntryNode.IsMainEntry, "Main Entry");
		}

		[Test]
		public void IsMainEntry_OtherEntry_False()
		{
			var mainEntryNode = new ConfigurableDictionaryNode { FieldDescription = "LexEntry", CSSClassNameOverride = "entry", Parent = null };
			var someNode = new ConfigurableDictionaryNode { FieldDescription = "MLHeadWord", CSSClassNameOverride = "mainheadword", Parent = mainEntryNode };
			Assert.False(someNode.IsMainEntry, "Main Entry");
		}

		[Test]
		public void IsMasterParent()
		{
			var children = new List<ConfigurableDictionaryNode> { new ConfigurableDictionaryNode() };
			var sharedNode = new ConfigurableDictionaryNode { Children = children };
			var masterParent = new ConfigurableDictionaryNode { ReferencedNode = sharedNode };
			var otherParent = new ConfigurableDictionaryNode { ReferencedNode = sharedNode };
			sharedNode.Parent = masterParent;
			var standaloneParent = new ConfigurableDictionaryNode { Children = children };

			Assert.True(masterParent.IsMasterParent, "Shared Node's Parent should be Master Parent");
			Assert.False(otherParent.IsMasterParent, "Other node referring to Shared node should not be Master Parent");
			Assert.False(standaloneParent.IsMasterParent, "node with only direct children should not be Master Parent");

			Assert.False(masterParent.IsSubordinateParent, "Shared Node's Parent should not be Subordinate Parent");
			Assert.True(otherParent.IsSubordinateParent, "Other node referring to Shared node should be Subordinate Parent");
			Assert.False(standaloneParent.IsSubordinateParent, "node with only direct children should not be Subordinate Parent (to whom would it subord?)");
		}

		[Test]
		public void TryGetMasterParent()
		{
#if RANDYTODO
			var child = new ConfigurableDictionaryNode();
			var sharedNode = new ConfigurableDictionaryNode { Label = "Shared", Children = new List<ConfigurableDictionaryNode> { child } };
			var masterParent = new ConfigurableDictionaryNode { ReferenceItem = "Shared" };
			var root = new ConfigurableDictionaryNode { Children = new List<ConfigurableDictionaryNode> { masterParent } };
			CssGeneratorTests.PopulateFieldsForTesting(DictionaryConfigurationModelTests.CreateSimpleSharingModel(root, sharedNode));

			ConfigurableDictionaryNode returnedMasterParent;
			Assert.True(child.TryGetMasterParent(out returnedMasterParent)); // SUT
			Assert.AreSame(masterParent, returnedMasterParent);
			Assert.False(masterParent.TryGetMasterParent(out returnedMasterParent), "The master parent doesn't *have* a master parent, it *is* one"); // SUT
			Assert.IsNull(returnedMasterParent, "Master Parent");
			Assert.False(root.TryGetMasterParent(out returnedMasterParent), "The root node *certainly* doesn't have a master parent"); // SUT
			Assert.IsNull(returnedMasterParent, "Root Node");
#endif
		}
	}
}<|MERGE_RESOLUTION|>--- conflicted
+++ resolved
@@ -172,14 +172,9 @@
 			var inGroupDup = dupUnderGroup.DuplicateAmongSiblings();
 			Assert.That(duplicate.Label, Is.EqualTo(nodeToDuplicateLabel), "should not have changed original node label");
 			Assert.That(nodeToDuplicate.LabelSuffix, Is.Null, "should not have changed original node label suffix");
-<<<<<<< HEAD
-			Assert.That(duplicate.LabelSuffix, Is.EqualTo("2"), "(1) was used in the group, so the suffix should be 2");
-			Assert.That(inGroupDup.LabelSuffix, Is.EqualTo("3"), "(2) was used in the group parent, so the suffix should be 3");
-#endif
-=======
 			Assert.IsTrue(duplicate.LabelSuffix.EndsWith("2"), "(1) was used in the group, so the suffix should be 2 but is: " + duplicate.LabelSuffix);
 			Assert.IsTrue(inGroupDup.LabelSuffix.EndsWith("3"), "(2) was used in the group parent, so the suffix should be 3 but is: " + inGroupDup.LabelSuffix);
->>>>>>> 908205f4
+#endif
 		}
 
 		[Test]
@@ -204,14 +199,9 @@
 			var inGroupDup = dupUnderShardGroup.DuplicateAmongSiblings();
 			Assert.That(duplicate.Label, Is.EqualTo(nodeToDuplicateLabel), "should not have changed original node label");
 			Assert.That(nodeToDuplicate.LabelSuffix, Is.Null, "should not have changed original node label suffix");
-<<<<<<< HEAD
-			Assert.That(duplicate.LabelSuffix, Is.EqualTo("2"), "(1) was used in the group, so the suffix should be 2");
-			Assert.That(inGroupDup.LabelSuffix, Is.EqualTo("3"), "(2) was used in the group parent, so the suffix should be 3");
-#endif
-=======
 			Assert.IsTrue(duplicate.LabelSuffix.EndsWith("2"), "(1) was used in the group, so the suffix should be 2 but is: " + duplicate.LabelSuffix);
 			Assert.IsTrue(inGroupDup.LabelSuffix.EndsWith("3"), "(2) was used in the group parent, so the suffix should be 3 but is: " + inGroupDup.LabelSuffix);
->>>>>>> 908205f4
+#endif
 		}
 
 		[Test]
