--- conflicted
+++ resolved
@@ -20,8 +20,6 @@
 using SIL.LCModel;
 using SIL.LCModel.DomainServices;
 using SIL.FieldWorks.XWorks.DictionaryConfigurationMigrators;
-using XCore;
-// ReSharper disable InconsistentNaming
 
 namespace SIL.FieldWorks.XWorks
 {
@@ -712,11 +710,7 @@
 			/// <summary>
 			/// This constructor should be used in tests that will actually hit a server, and are marked [ByHand]
 			/// </summary>
-<<<<<<< HEAD
-			public MockUploadToWebonaryController(FdoCache cache, IPropertyTable propertyTable, Mediator mediator)
-=======
-			public MockUploadToWebonaryController(LcmCache cache, PropertyTable propertyTable, Mediator mediator)
->>>>>>> c1202904
+			public MockUploadToWebonaryController(LcmCache cache, IPropertyTable propertyTable, Mediator mediator)
 				: base(cache, propertyTable, mediator)
 			{
 			}
@@ -724,11 +718,7 @@
 			/// <summary>
 			/// Tests using this constructor do not need to be marked [ByHand]; an exception, response, and response code can all be set.
 			/// </summary>
-<<<<<<< HEAD
-			public MockUploadToWebonaryController(FdoCache cache, IPropertyTable propertyTable, Mediator mediator, WebonaryClient.WebonaryException exceptionResponse,
-=======
-			public MockUploadToWebonaryController(LcmCache cache, PropertyTable propertyTable, Mediator mediator, WebonaryClient.WebonaryException exceptionResponse,
->>>>>>> c1202904
+			public MockUploadToWebonaryController(LcmCache cache, IPropertyTable propertyTable, Mediator mediator, WebonaryClient.WebonaryException exceptionResponse,
 				byte[] responseContents, HttpStatusCode responseStatus = HttpStatusCode.OK) : base(cache, propertyTable, mediator)
 			{
 				CreateWebClient = () => new MockWebonaryClient(exceptionResponse, responseContents, responseStatus);
