// Copyright (c) 2003-2015 SIL International
// This software is licensed under the LGPL, version 2.1 or later
// (http://www.gnu.org/licenses/lgpl-2.1.html)
using System;
using System.Windows.Forms;
using System.Collections.Generic;
using System.IO;
using System.Linq;
using NUnit.Framework;
<<<<<<< HEAD
using SIL.CoreImpl;
=======
using SIL.CoreImpl.Text;
>>>>>>> 95b9b36f
using SIL.FieldWorks.FDO;
using SIL.FieldWorks.Common.ViewsInterfaces;
using SIL.FieldWorks.Common.Framework;
using SIL.FieldWorks.FDO.DomainServices;
using SIL.Utils;
using SIL.FieldWorks.FDO.FDOTests;
using SIL.FieldWorks.Common.FwUtils;

namespace SIL.FieldWorks.XWorks
{
	public struct ControlAssemblyReplacement
	{
		public string m_toolName;
		public string m_controlName;
		public string m_targetAssembly;
		public string m_targetControlClass;
		public string m_newAssembly;
		public string m_newControlClass;
	}

	public class MockFwManager : IFieldWorksManager
	{

		/// ------------------------------------------------------------------------------------
		/// <summary>
		/// Gets the cache.
		/// </summary>
		/// ------------------------------------------------------------------------------------
		public FdoCache Cache { get; set; }

		/// ------------------------------------------------------------------------------------
		/// <summary>
		/// Shutdowns the specified application. The application will be disposed of immediately.
		/// If no other applications are running, then FieldWorks will also be shutdown.
		/// </summary>
		/// <param name="app">The application to shut down.</param>
		/// ------------------------------------------------------------------------------------
		public void ShutdownApp(IFlexApp app)
		{
			throw new NotImplementedException();
		}

		/// ------------------------------------------------------------------------------------
		/// <summary>
		/// Executes the specified method asynchronously. The method will typically be called
		/// when the the Application.Run() loop regains control or the next call to
		/// Application.DoEvents() at some unspecified time in the future.
		/// </summary>
		/// <param name="action">The action to execute</param>
		/// <param name="param1">The first parameter of the action.</param>
		/// ------------------------------------------------------------------------------------
		public void ExecuteAsync<T>(Action<T> action, T param1)
		{
			try
			{
				action(param1);
			}
			catch
			{
				Assert.Fail(String.Format("This action caused an exception in MockFwManager. Action={0}, Param={1}",
					action, param1));
			}
		}

		/// ------------------------------------------------------------------------------------
		/// <summary>
		/// Opens a new main window for the specified application.
		/// </summary>
		/// ------------------------------------------------------------------------------------
		public void OpenNewWindowForApp()
		{
			throw new NotImplementedException();
		}

		/// ------------------------------------------------------------------------------------
		/// <summary>
		/// Lets the user chooses a language project and opens it. If the project is already
		/// open in a FieldWorks process, then the request is sent to the running FieldWorks
		/// process and a new window is opened for that project. Otherwise a new FieldWorks
		/// process is started to handle the project request.
		/// </summary>
		/// ------------------------------------------------------------------------------------
		public void ChooseLangProject()
		{
			throw new NotImplementedException();
		}

		/// ------------------------------------------------------------------------------------
		/// <summary>
		/// Lets the user create a new language project and opens it. If the project is already
		/// open in a FieldWorks process, then the request is sent to the running FieldWorks
		/// process and a new window is opened for that project. Otherwise a new FieldWorks
		/// process is started to handle the new project.
		/// </summary>
		/// ------------------------------------------------------------------------------------
		public void CreateNewProject()
		{
			throw new NotImplementedException();
		}

		/// ------------------------------------------------------------------------------------
		/// <summary>
		/// Lets the user delete any FW databases that are not currently open
		/// </summary>
		/// <param name="app">The application.</param>
		/// <param name="dialogOwner">The owner of the dialog</param>
		/// ------------------------------------------------------------------------------------
		public void DeleteProject(IFlexApp app, Form dialogOwner)
		{
			throw new NotImplementedException();
		}

		/// ------------------------------------------------------------------------------------
		/// <summary>
		/// Lets the user backup any FW databases that are not currently open
		/// </summary>
		/// <param name="dialogOwner">The owner of the dialog</param>
		/// ------------------------------------------------------------------------------------
		public string BackupProject(Form dialogOwner)
		{
			throw new NotImplementedException();
		}

		/// ------------------------------------------------------------------------------------
		/// <summary>
		/// Restore a project.
		/// </summary>
		/// <param name="fwApp">The FieldWorks application.</param>
		/// <param name="dialogOwner">The dialog owner.</param>
		/// ------------------------------------------------------------------------------------
		public void RestoreProject(IFlexApp fwApp, Form dialogOwner)
		{
			throw new NotImplementedException();
		}

		/// <summary>
		/// Reopens the given FLEx project. This may be necessary if some external process modified the project data.
		/// Currently used when FLExBridge modifies our project during a Send/Receive
		/// </summary>
		/// <param name="project">The project name to re-open</param>
		/// <param name="app"></param>
		public IFlexApp ReopenProject(string project, FwAppArgs app)
		{
			throw new NotImplementedException();
		}

		/// <summary>
		///
		/// </summary>
		public void FileProjectLocation(IFlexApp fwApp, Form dialogOwner)
		{
			throw new NotImplementedException();
		}

		/// ------------------------------------------------------------------------------------
		/// <summary>
		/// Rename the project used by this FieldWorks to the specified new name.
		/// </summary>
		/// <param name="newName">The new name</param>
		/// <returns>True if the rename was successful, false otherwise</returns>
		/// ------------------------------------------------------------------------------------
		public bool RenameProject(string newName)
		{
			throw new NotImplementedException();
		}

		/// ------------------------------------------------------------------------------------
		/// <summary>
		/// Handles a link request. This is expected to handle determining the correct
		/// application to start up on the correct project and passing the link to any newly
		/// started application.
		/// </summary>
		/// <param name="link">The link.</param>
		/// ------------------------------------------------------------------------------------
		public void HandleLinkRequest(FwAppArgs link)
		{
			throw new NotImplementedException();
		}

		/// ------------------------------------------------------------------------------------
		/// <summary>
		/// Archive selected project files using RAMP
		/// </summary>
		/// <param name="fwApp">The FieldWorks application</param>
		/// <param name="dialogOwner">The owner of the dialog</param>
		/// <returns>The list of the files to archive, or <c>null</c> if the user cancels the
		/// archive dialog</returns>
		/// ------------------------------------------------------------------------------------
		public List<string> ArchiveProjectWithRamp(IFlexApp fwApp, Form dialogOwner)
		{
			throw new NotImplementedException();
		}
	}

#if RANDYTODO
	public class MockFwXApp : FwXApp
	{
		public MockFwXApp(IFieldWorksManager fwManager, IHelpTopicProvider helpTopicProvider, FwAppArgs appArgs)
			: base(fwManager, helpTopicProvider, appArgs)
		{
		}

		/// ------------------------------------------------------------------------------------
		/// <summary>
		/// Creates a main FLEx window.
		/// </summary>
		/// <param name="progressDlg">The progress DLG.</param>
		/// <param name="isNewCache">if set to <c>true</c> [is new cache].</param>
		/// <param name="wndCopyFrom">The WND copy from.</param>
		/// <param name="fOpeningNewProject">if set to <c>true</c> [f opening new project].</param>
		/// ------------------------------------------------------------------------------------
		public override Form NewMainAppWnd(IProgress progressDlg, bool isNewCache,
			Form wndCopyFrom, bool fOpeningNewProject)
		{
			if (progressDlg != null)
				progressDlg.Message = String.Format("Creating window for MockFwXApp {0}", Cache.ProjectId.Name);
			Form form = base.NewMainAppWnd(progressDlg, isNewCache, wndCopyFrom, fOpeningNewProject);

			if (form is IFwMainWnd)
			{
				IFwMainWnd wnd = (IFwMainWnd)form;

				m_activeMainWindow = form;
			}
			return form;
		}

		/// <summary>
		/// Provides a hook for initializing the cache in application-specific ways.
		/// </summary>
		/// <param name="progressDlg">The progress dialog.</param>
		/// <returns>True if the initialization was successful, false otherwise</returns>
		/// ------------------------------------------------------------------------------------
		public override bool InitCacheForApp(IThreadedProgress progressDlg)
		{
			return true;
		}

		public override void RemoveWindow(IFwMainWnd fwMainWindow)
		{
			//base.RemoveWindow(fwMainWindow); We never added it.
		}

		/// ------------------------------------------------------------------------------------
		/// <summary>
		/// Gets the full path of the product executable filename
		/// </summary>
		/// ------------------------------------------------------------------------------------
		public override string ProductExecutableFile
		{
			get { throw new NotImplementedException(); }
		}

		/// ------------------------------------------------------------------------------------
		/// <summary>
		/// Gets the name of the application.
		/// </summary>
		/// ------------------------------------------------------------------------------------
		public override string ApplicationName
		{
			get { return "FLEx"; }
		}

		protected override string SettingsKeyName
		{
			get
			{
				return FwSubKey.LexText;
			}
		}
	}

	[TestFixture]
	public abstract class XWorksAppTestBase : MemoryOnlyBackendProviderTestBase
	{
		protected IFwMainWnd m_window; // defined and disposed here but created in subclass
		protected MockFwXApp m_application;
		protected string m_configFilePath;

		private ICmPossibilityFactory m_possFact;
		private ICmPossibilityRepository m_possRepo;
		private IPartOfSpeechFactory m_posFact;
		private IPartOfSpeechRepository m_posRepo;
		private ILexEntryFactory m_entryFact;
		private ILexSenseFactory m_senseFact;
		private IMoStemAllomorphFactory m_stemFact;
		private IMoAffixAllomorphFactory m_affixFact;

		protected XWorksAppTestBase()
		{
			m_application =null;
		}

		//this needs to set the m_application and be called separately from the constructor because nunit runs the
		//default constructor on all of the fixtures before showing anything...
		//and since multiple fixtures will start Multiple FieldWorks applications,
		//this shows multiple splash screens before we have done anything, and
		//runs afoul of the code which enforces only one FieldWorks application defined in the process
		//at any one time.
		protected abstract void Init();

		/// ------------------------------------------------------------------------------------
		/// <summary>
		/// Instantiate a TestXCoreApp object.
		/// </summary>
		/// ------------------------------------------------------------------------------------
		[TestFixtureSetUp]
		public virtual void FixtureInit()
		{
			FwRegistrySettings.Init();
			SetupEverythingButBase();
			Init(); // subclass version must create and set m_application

			m_configFilePath = Path.Combine(FwDirectoryFinder.CodeDirectory, @"Language Explorer", @"Configuration", @"Main.xml");

			// Setup for possibility loading [GetPossibilityOrCreateOne()]
			// and test data creation
			SetupFactoriesAndRepositories();

			/* note that someday, when we write a test to test the persistence function,
			 * set "TestRestoringFromTestSettings" the second time the application has run in order to pick up
			 * the settings from the first run. The code for this is already in xWindow.
			 */

			//m_window.Show(); Why?
			Application.DoEvents();//without this, tests may fail non-deterministically
		}

		private void SetupFactoriesAndRepositories()
		{
			Assert.True(Cache != null, "No cache yet!?");
			var servLoc = Cache.ServiceLocator;
			m_possFact = servLoc.GetInstance<ICmPossibilityFactory>();
			m_possRepo = servLoc.GetInstance<ICmPossibilityRepository>();
			m_posFact = servLoc.GetInstance<IPartOfSpeechFactory>();
			m_posRepo = servLoc.GetInstance<IPartOfSpeechRepository>();
			m_entryFact = servLoc.GetInstance<ILexEntryFactory>();
			m_senseFact = servLoc.GetInstance<ILexSenseFactory>();
			m_stemFact = servLoc.GetInstance<IMoStemAllomorphFactory>();
			m_affixFact = servLoc.GetInstance<IMoAffixAllomorphFactory>();
		}

		/// ------------------------------------------------------------------------------------
		/// <summary>
		/// Make sure the TestXCoreApp object is destroyed.
		/// Especially since the splash screen it puts up needs to be closed.
		/// </summary>
		/// ------------------------------------------------------------------------------------
		[TestFixtureTearDown]
		public void FixtureCleanUp()
		{
			TearDown();
			m_application.Dispose();
			if (m_window != null)
			{
				m_window.Close();
				m_window.Dispose();
				m_window = null;
			}
			m_application = null;
			FwRegistrySettings.Release();
		}

<<<<<<< HEAD
#if RANDYTODO
=======
		protected virtual void TearDown()
		{
			// overridden by BulkEditBarTestBase
		}

		protected Mediator Mediator
		{
			get
			{
				return m_window == null ? null : m_window.Mediator;
			}
		}

>>>>>>> 95b9b36f
		protected ITestableUIAdapter Menu
		{
			get
			{
				try
				{
					return (ITestableUIAdapter)this.m_window.MenuAdapter;
				}
				catch (InvalidCastException)
				{
					throw new ApplicationException ("The installed Adapter does not yet ITestableUIAdapter support ");
				}
			}

		protected Command GetCommand (string commandName)
		{
			Command command = (Command)this.m_window.Mediator.CommandSet[commandName];
			if (command == null)
				throw new ApplicationException ("whoops, there is no command with the id " + commandName);
			return command;
		}

		protected void DoCommand (string commandName)
		{
			GetCommand(commandName).InvokeCommand();
			//let the screen redraw
			Application.DoEvents();
		}

		protected void SetTool(string toolValueName)
		{
			//use the Tool menu to select the requested tool
			//(and don't specify anything about the view, so we will get the default)
			Menu.ClickItem("Tools", toolValueName);
		}

		protected void DoCommandRepeatedly(string commandName, int times)
		{
			Command command = GetCommand(commandName);
			for(int i=0; i<times; i++)
			{
				command.InvokeCommand();
				//let the screen redraw
				Application.DoEvents();
			}
		}
#endif

		#region Data Setup methods

		/// <summary>
		/// Will find a morph type (if one exists) with the given (analysis ws) name.
		/// If not found, will create the morph type in the Lexicon MorphTypes list.
		/// </summary>
		/// <param name="morphTypeName"></param>
		/// <returns></returns>
		protected IMoMorphType GetMorphTypeOrCreateOne(string morphTypeName)
		{
			Assert.IsNotNull(m_possFact, "Fixture Initialization is not complete.");
			Assert.IsNotNull(m_window, "No window.");
			var poss = m_possRepo.AllInstances().Where(
				someposs => someposs.Name.AnalysisDefaultWritingSystem.Text == morphTypeName).FirstOrDefault();
			if (poss != null)
				return poss as IMoMorphType;
			var owningList = Cache.LangProject.LexDbOA.MorphTypesOA;
			Assert.IsNotNull(owningList, "No MorphTypes property on Lexicon object.");
			var ws = Cache.DefaultAnalWs;
			poss = m_possFact.Create(new Guid(), owningList);
			poss.Name.set_String(ws, morphTypeName);
			return poss as IMoMorphType;
		}

		/// <summary>
		/// Will find a variant entry type (if one exists) with the given (analysis ws) name.
		/// If not found, will create the variant entry type in the Lexicon VariantEntryTypes list.
		/// </summary>
		/// <param name="variantTypeName"></param>
		/// <returns></returns>
		protected ILexEntryType GetVariantTypeOrCreateOne(string variantTypeName)
		{
			Assert.IsNotNull(m_possFact, "Fixture Initialization is not complete.");
			Assert.IsNotNull(m_window, "No window.");
			var poss = m_possRepo.AllInstances().Where(
				someposs => someposs.Name.AnalysisDefaultWritingSystem.Text == variantTypeName).FirstOrDefault();
			if (poss != null)
				return poss as ILexEntryType;
			// shouldn't get past here; they're already defined.
			var owningList = Cache.LangProject.LexDbOA.VariantEntryTypesOA;
			Assert.IsNotNull(owningList, "No VariantEntryTypes property on Lexicon object.");
			var ws = Cache.DefaultAnalWs;
			poss = m_possFact.Create(new Guid(), owningList);
			poss.Name.set_String(ws, variantTypeName);
			return poss as ILexEntryType;
		}

		/// <summary>
		/// Will find a grammatical category (if one exists) with the given (analysis ws) name.
		/// If not found, will create a category as a subpossibility of a grammatical category.
		/// </summary>
		/// <param name="catName"></param>
		/// <param name="owningCategory"></param>
		/// <returns></returns>
		protected IPartOfSpeech GetGrammaticalCategoryOrCreateOne(string catName, IPartOfSpeech owningCategory)
		{
			return GetGrammaticalCategoryOrCreateOne(catName, null, owningCategory);
		}

		/// <summary>
		/// Will find a grammatical category (if one exists) with the given (analysis ws) name.
		/// If not found, will create the grammatical category in the owning list.
		/// </summary>
		/// <param name="catName"></param>
		/// <param name="owningList"></param>
		/// <returns></returns>
		protected IPartOfSpeech GetGrammaticalCategoryOrCreateOne(string catName, ICmPossibilityList owningList)
		{
			return GetGrammaticalCategoryOrCreateOne(catName, owningList, null);
		}

		/// <summary>
		/// Will find a grammatical category (if one exists) with the given (analysis ws) name.
		/// If not found, will create a grammatical category either as a possibility of a list,
		/// or as a subpossibility of a category.
		/// </summary>
		/// <param name="catName"></param>
		/// <param name="owningList"></param>
		/// <param name="owningCategory"></param>
		/// <returns></returns>
		protected IPartOfSpeech GetGrammaticalCategoryOrCreateOne(string catName, ICmPossibilityList owningList,
			IPartOfSpeech owningCategory)
		{
			Assert.True(m_posFact != null, "Fixture Initialization is not complete.");
			Assert.True(m_window != null, "No window.");
			var category = m_posRepo.AllInstances().Where(
				someposs => someposs.Name.AnalysisDefaultWritingSystem.Text == catName).FirstOrDefault();
			if (category != null)
				return category;
			var ws = Cache.DefaultAnalWs;
			if (owningList == null)
			{
				if (owningCategory == null)
					throw new ArgumentException(
						"Grammatical category not found and insufficient information given to create one.");
				category = m_posFact.Create(new Guid(), owningCategory);
			}
			else
				category = m_posFact.Create(new Guid(), owningList);
			category.Name.set_String(ws, catName);
			return category;
		}

		protected ILexEntry AddLexeme(IList<ICmObject> addList, string lexForm, string citationForm,
			IMoMorphType morphTypePoss, string gloss, IPartOfSpeech catPoss)
		{
			var ws = Cache.DefaultVernWs;
			var le = AddLexeme(addList, lexForm, morphTypePoss, gloss, catPoss);
			le.CitationForm.set_String(ws, citationForm);
			return le;
		}

		protected ILexEntry AddLexeme(IList<ICmObject> addList, string lexForm, IMoMorphType morphTypePoss,
			string gloss, IPartOfSpeech categoryPoss)
		{
			var msa = new SandboxGenericMSA { MainPOS = categoryPoss };
			var comp = new LexEntryComponents { MorphType = morphTypePoss, MSA = msa };
			comp.GlossAlternatives.Add(TsStringUtils.MakeString(gloss, Cache.DefaultAnalWs));
			comp.LexemeFormAlternatives.Add(TsStringUtils.MakeString(lexForm, Cache.DefaultVernWs));
			var entry = m_entryFact.Create(comp);
			addList.Add(entry);
			return entry;
		}

		protected ILexEntry AddVariantLexeme(IList<ICmObject> addList, IVariantComponentLexeme origLe,
			string lexForm, IMoMorphType morphTypePoss, string gloss, IPartOfSpeech categoryPoss,
			ILexEntryType varType)
		{
			Assert.IsNotNull(varType, "Need a variant entry type!");
			var msa = new SandboxGenericMSA { MainPOS = categoryPoss };
			var comp = new LexEntryComponents { MorphType = morphTypePoss, MSA = msa };
			comp.GlossAlternatives.Add(TsStringUtils.MakeString(gloss, Cache.DefaultAnalWs));
			comp.LexemeFormAlternatives.Add(TsStringUtils.MakeString(lexForm, Cache.DefaultVernWs));
			var entry = m_entryFact.Create(comp);
			var ler = entry.MakeVariantOf(origLe, varType);
			addList.Add(entry);
			addList.Add(ler);
			return entry;
		}

		protected ILexSense AddSenseToEntry(IList<ICmObject> addList, ILexEntry le, string gloss,
			IPartOfSpeech catPoss)
		{
			var msa = new SandboxGenericMSA();
			msa.MainPOS = catPoss;
			var sense = m_senseFact.Create(le, msa, gloss);
			addList.Add(sense);
			return sense;
		}

		protected ILexSense AddSubSenseToSense(IList<ICmObject> addList, ILexSense ls, string gloss,
			IPartOfSpeech catPoss)
		{
			var msa = new SandboxGenericMSA();
			msa.MainPOS = catPoss;
			var sense = m_senseFact.Create(new Guid(), ls);
			sense.SandboxMSA = msa;
			sense.Gloss.set_String(Cache.DefaultAnalWs, gloss);
			addList.Add(sense);
			return sense;
		}

		protected void AddStemAllomorphToEntry(IList<ICmObject> addList, ILexEntry le, string alloName,
			IPhEnvironment env)
		{
			var allomorph = m_stemFact.Create();
			le.AlternateFormsOS.Add(allomorph);
			if (env != null)
				allomorph.PhoneEnvRC.Add(env);
			allomorph.Form.set_String(Cache.DefaultVernWs, alloName);
			addList.Add(allomorph);
		}

		protected void AddAffixAllomorphToEntry(IList<ICmObject> addList, ILexEntry le, string alloName,
			IPhEnvironment env)
		{
			var allomorph = m_affixFact.Create();
			le.AlternateFormsOS.Add(allomorph);
			if (env != null)
				allomorph.PhoneEnvRC.Add(env);
			allomorph.Form.set_String(Cache.DefaultVernWs, alloName);
			addList.Add(allomorph);
		}

		#endregion
	}
#endif
}<|MERGE_RESOLUTION|>--- conflicted
+++ resolved
@@ -7,11 +7,8 @@
 using System.IO;
 using System.Linq;
 using NUnit.Framework;
-<<<<<<< HEAD
 using SIL.CoreImpl;
-=======
 using SIL.CoreImpl.Text;
->>>>>>> 95b9b36f
 using SIL.FieldWorks.FDO;
 using SIL.FieldWorks.Common.ViewsInterfaces;
 using SIL.FieldWorks.Common.Framework;
@@ -375,23 +372,7 @@
 			FwRegistrySettings.Release();
 		}
 
-<<<<<<< HEAD
 #if RANDYTODO
-=======
-		protected virtual void TearDown()
-		{
-			// overridden by BulkEditBarTestBase
-		}
-
-		protected Mediator Mediator
-		{
-			get
-			{
-				return m_window == null ? null : m_window.Mediator;
-			}
-		}
-
->>>>>>> 95b9b36f
 		protected ITestableUIAdapter Menu
 		{
 			get
