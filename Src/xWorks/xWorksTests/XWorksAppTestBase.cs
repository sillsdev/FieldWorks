--- conflicted
+++ resolved
@@ -582,10 +582,7 @@
 			m_application.Dispose();
 			if (m_window != null)
 			{
-<<<<<<< HEAD
 				m_window.Close();
-=======
->>>>>>> cb0e4331
 				m_window.Dispose(); // also disposes mediator
 				m_window = null;
 			}
@@ -593,14 +590,11 @@
 			FwRegistrySettings.Release();
 		}
 
-<<<<<<< HEAD
-=======
 		protected virtual void TearDown()
 		{
 			// overridden by BulkEditBarTestBase
 		}
 
->>>>>>> cb0e4331
 		protected Mediator Mediator
 		{
 			get
