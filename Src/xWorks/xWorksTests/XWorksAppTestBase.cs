--- conflicted
+++ resolved
@@ -283,13 +283,8 @@
 	[TestFixture]
 	public abstract class XWorksAppTestBase : MemoryOnlyBackendProviderTestBase
 	{
-<<<<<<< HEAD
-		protected IFwMainWnd m_window; // defined here but created and torn down in subclass?
+		protected IFwMainWnd m_window; // defined and disposed here but created in subclass
 		protected MockFwXApp m_application;
-=======
-		protected FwXWindow m_window; // defined and disposed here but created in subclass
-		protected FwXApp m_application;
->>>>>>> 32707667
 		protected string m_configFilePath;
 
 		private ITsStrFactory m_tssFact;
@@ -370,25 +365,14 @@
 			if (m_window != null)
 			{
 				m_window.Close();
-				m_window.Dispose(); // also disposes mediator
+				m_window.Dispose();
 				m_window = null;
 			}
 			m_application = null;
 			FwRegistrySettings.Release();
 		}
 
-<<<<<<< HEAD
 #if RANDYTODO
-=======
-		protected Mediator Mediator
-		{
-			get
-			{
-				return m_window == null ? null : m_window.Mediator;
-			}
-		}
-
->>>>>>> 32707667
 		protected ITestableUIAdapter Menu
 		{
 			get
@@ -401,7 +385,7 @@
 				{
 					throw new ApplicationException ("The installed Adapter does not yet ITestableUIAdapter support ");
 				}
-		}
+			}
 
 		protected Command GetCommand (string commandName)
 		{
