﻿// Copyright (c) 2014-2016 SIL International
// This software is licensed under the LGPL, version 2.1 or later
// (http://www.gnu.org/licenses/lgpl-2.1.html)

using System;
using System.Collections.Generic;
using System.Diagnostics.CodeAnalysis;
using System.IO;
using System.Linq;
using NUnit.Framework;
using SIL.IO;
using SIL.Linq;
using SIL.TestUtilities;
using SIL.CoreImpl;
using SIL.FieldWorks.Common.Controls;
using SIL.FieldWorks.Common.Framework;
using SIL.FieldWorks.Common.FwUtils;
using SIL.FieldWorks.Common.Widgets;
using SIL.FieldWorks.FDO;
using SIL.FieldWorks.FDO.DomainServices;
using SIL.FieldWorks.FDO.FDOTests;
using SIL.Utils;
using XCore;

namespace SIL.FieldWorks.XWorks.DictionaryConfigurationMigrators
{
	[SuppressMessage("ReSharper", "InconsistentNaming")]
	public class PreHistoricMigratorTests : MemoryOnlyBackendProviderRestoredForEachTestTestBase
	{
		private PreHistoricMigrator m_migrator;
		private PropertyTable m_propertyTable;
		private Mediator m_mediator;
		private FwXApp m_application;
		private string m_configFilePath;
		private MockFwXWindow m_window;
		private FwStyleSheet m_styleSheet;

		// Set up Custom Fields at the Fixture level, since disposing one in one test disposes them all in all tests
		private const string CustomFieldChangedLabel = "Custom Label";
		private const string CustomFieldOriginalName = "Custom Name";
		private const string CustomFieldUnchangedNameAndLabel = "Custom";
		private const string CustomFieldGenDate = "Custom GenDate";
		private const string CustomFieldLocation = "Custom Person";
		private IDisposable m_cf1, m_cf2, m_cf3, m_cf4;

		// Minor Entry Nodes
		private const string MinorEntryOldLabel = "Minor Entry";
		private const string MainEntryComplexLabel = "Main Entry (Complex Forms)";
		private const string MinorEntryComplexLabel = "Minor Entry (Complex Forms)";
		private const string MinorEntryVariantLabel = "Minor Entry (Variants)";
		private const string MinorEntryOldXpath = "//ConfigurationItem[@name='" + MinorEntryOldLabel + "']";
		private const string MinorEntryComplexXpath = "//ConfigurationItem[@name='" + MinorEntryComplexLabel + "']";
		private const string MinorEntryVariantXpath = "//ConfigurationItem[@name='" + MinorEntryVariantLabel + "']";

		[TestFixtureSetUp]
		protected void Init()
		{
			FwRegistrySettings.Init();
			m_application = new MockFwXApp(new MockFwManager { Cache = Cache }, null, null);
			m_configFilePath = Path.Combine(FwDirectoryFinder.CodeDirectory, m_application.DefaultConfigurationPathname);
			m_window = new MockFwXWindow(m_application, m_configFilePath);
			m_window.Init(Cache); // initializes Mediator values
			m_propertyTable = m_window.PropTable;
			m_window.LoadUI(m_configFilePath); // actually loads UI here; needed for non-null stylesheet

			m_styleSheet = FontHeightAdjuster.StyleSheetFromPropertyTable(m_propertyTable);

			m_cf1 = new CustomFieldForTest(Cache, CustomFieldChangedLabel, CustomFieldOriginalName, Cache.MetaDataCacheAccessor.GetClassId("LexEntry"),
				CellarPropertyType.ReferenceCollection, Guid.Empty);
			m_cf2 = new CustomFieldForTest(Cache, CustomFieldUnchangedNameAndLabel, Cache.MetaDataCacheAccessor.GetClassId("LexEntry"), -1,
				CellarPropertyType.ReferenceCollection, Guid.Empty);
			m_cf3 = new CustomFieldForTest(Cache, CustomFieldGenDate, Cache.MetaDataCacheAccessor.GetClassId("LexEntry"), 0,
				CellarPropertyType.GenDate,  Guid.Empty);
			m_cf4 = new CustomFieldForTest(Cache, CustomFieldLocation, Cache.MetaDataCacheAccessor.GetClassId("LexEntry"), -1,
				CellarPropertyType.ReferenceAtomic, Cache.LanguageProject.LocationsOA.Guid);
		}

		[TestFixtureTearDown]
		protected void TearDown()
		{
			if (m_migrator != null)
				m_migrator.SetTestLogger = null;
			m_cf1.Dispose();
			m_cf2.Dispose();
			m_cf3.Dispose();
			m_cf4.Dispose();
			m_window.Dispose();
			m_application.Dispose();
			m_propertyTable.Dispose();
			if(m_mediator != null)
				m_mediator.Dispose();
			FwRegistrySettings.Release();
		}

		[SetUp]
		public void SetUp()
		{
			m_migrator = new PreHistoricMigrator(Cache, m_mediator, m_propertyTable);
		}

		///<summary/>
		[Test]
		public void ConvertLayoutTreeNodeToConfigNode_BeforeAfterAndBetweenWork()
		{
			ConfigurableDictionaryNode configNode = null;
			var oldNode = new XmlDocConfigureDlg.LayoutTreeNode { After = "]", Between = ",", Before = "["};
			Assert.DoesNotThrow(() => configNode = m_migrator.ConvertLayoutTreeNodeToConfigNode(oldNode));
			Assert.AreEqual(configNode.After, oldNode.After, "After not migrated");
			Assert.AreEqual(configNode.Between, oldNode.Between, "Between not migrated");
			Assert.AreEqual(configNode.Before, oldNode.Before, "Before not migrated");
		}

		///<summary/>
		[Test]
		public void ConvertLayoutTreeNodeToConfigNode_SubsensesBeforeAfterAndBetweenWork()
		{
			var oldExampleSentenceNode = new ConfigurableDictionaryNode
			{
				Label = "Example Sentences",
				FieldDescription = "ExampleSentences",
				Before = "@",
				Between = ",",
				After = "@"
			};

			var oldExampleNode = new ConfigurableDictionaryNode
			{
				Label = "Examples",
				FieldDescription = "ExamplesOS",
				Children = new List<ConfigurableDictionaryNode> { oldExampleSentenceNode }
			};

			var oldSensesNode = new ConfigurableDictionaryNode
			{
				Label = "Senses",
				FieldDescription = "SensesOS",
				Children = new List<ConfigurableDictionaryNode> { oldExampleNode }
			};

			var oldSubsensesNode = new ConfigurableDictionaryNode
			{
				Label = "Subsenses",
				FieldDescription = "SensesOS"
			};
			oldSubsensesNode.Parent = oldSensesNode;

			var exampleSentenceNode = new ConfigurableDictionaryNode
			{
				Label = "Example Sentences",
				FieldDescription = "ExampleSentences"
			};

			var exampleNode = new ConfigurableDictionaryNode
			{
				Label = "Examples",
				FieldDescription = "ExamplesOS",
				Children = new List<ConfigurableDictionaryNode> { exampleSentenceNode }
			};

			var newSubsensesNode = new ConfigurableDictionaryNode
			{
				Label = "Subsenses",
				FieldDescription = "SensesOS",
				Children = new List<ConfigurableDictionaryNode> { exampleNode }
			};
			var sensesNode = new ConfigurableDictionaryNode
			{
				Label = "Senses",
				FieldDescription = "SensesOS",
				Children = new List<ConfigurableDictionaryNode> { newSubsensesNode }
			};
			var mainEntryNode = new ConfigurableDictionaryNode
			{
				Label = "Main Entry",
				FieldDescription = "LexEntry",
				Children = new List<ConfigurableDictionaryNode> { sensesNode }
			};
			var model = new DictionaryConfigurationModel { Version = PreHistoricMigrator.VersionPre83, Parts = new List<ConfigurableDictionaryNode> { mainEntryNode } };

			m_migrator.CopyDefaultsIntoConfigNode(model, oldSubsensesNode, newSubsensesNode);
			Assert.AreEqual(oldSubsensesNode.Children[0].Children[0].Between, ",", "Between not migrated");
			Assert.AreEqual(oldSubsensesNode.Children[0].Children[0].Before, "@", "Before not migrated");
			Assert.AreEqual(oldSubsensesNode.Children[0].Children[0].After, "@", "After not migrated");
		}

		///<summary/>
		[Test]
		public void ConvertLayoutTreeNodeToConfigNode_SubsensesGetsConvertedSenseChildren()
		{
			var oldExampleSentenceNode = new ConfigurableDictionaryNode
			{
				Label = "Example Sentences"
			};

			var oldAfterSubSensesNode = new ConfigurableDictionaryNode
			{
				Label = "After Subsenses"
			};

			var oldExampleNode = new ConfigurableDictionaryNode
			{
				Label = "Examples",
				Children = new List<ConfigurableDictionaryNode> { oldExampleSentenceNode }
			};

			var oldSubsensesNode = new ConfigurableDictionaryNode
			{
				Label = "Subsenses"
			};

			var oldSensesNode = new ConfigurableDictionaryNode
			{
				Label = "Senses",
				Children = new List<ConfigurableDictionaryNode> { oldExampleNode, oldSubsensesNode, oldAfterSubSensesNode }
			};
			oldAfterSubSensesNode.Parent = oldSensesNode;
			oldExampleNode.Parent = oldSensesNode;
			oldSubsensesNode.Parent = oldSensesNode;
			var oldMainEntryNode = new ConfigurableDictionaryNode
			{
				Label = "Main Entry",
				FieldDescription = "LexEntry",
				Children = new List<ConfigurableDictionaryNode> { oldSensesNode }
			};
			oldSensesNode.Parent = oldMainEntryNode;

			var exampleSentenceNode = new ConfigurableDictionaryNode
			{
				Label = "Example Sentences",
				FieldDescription = "ExampleSentences"
			};

			var exampleNode = new ConfigurableDictionaryNode
			{
				Label = "Examples",
				FieldDescription = "ExamplesOS",
				Children = new List<ConfigurableDictionaryNode> { exampleSentenceNode }
			};

			var newAfterSubSensesNode = new ConfigurableDictionaryNode
			{
				Label = "After Subsenses",
				FieldDescription = "PostSubsenses"
			};

			var newSubsensesNode = new ConfigurableDictionaryNode
			{
				Label = "Subsenses",
				FieldDescription = "SensesOS",
				Children = new List<ConfigurableDictionaryNode> { exampleNode }
			};
			newSubsensesNode.Children.Add(newAfterSubSensesNode.DeepCloneUnderParent(newSubsensesNode));
			var sensesNode = new ConfigurableDictionaryNode
			{
				Label = "Senses",
				FieldDescription = "SensesOS",
				Children = new List<ConfigurableDictionaryNode> { exampleNode, newSubsensesNode, newAfterSubSensesNode }
			};
			newSubsensesNode.Parent = sensesNode;
			var mainEntryNode = new ConfigurableDictionaryNode
			{
				Label = "Main Entry",
				FieldDescription = "LexEntry",
				Children = new List<ConfigurableDictionaryNode> { sensesNode }
			};
			var model = new DictionaryConfigurationModel { Version = PreHistoricMigrator.VersionPre83, Parts = new List<ConfigurableDictionaryNode> { oldMainEntryNode } };
			CssGeneratorTests.PopulateFieldsForTesting(mainEntryNode);

			using (m_migrator.SetTestLogger = new SimpleLogger())
			{
				m_migrator.CopyDefaultsIntoConfigNode(model, oldSubsensesNode, newSubsensesNode);
			}
			Assert.AreEqual(oldSubsensesNode.Children[0].Children[0].FieldDescription, "ExampleSentences", "Defaults not copied in for fields before Subsenses");
			Assert.AreEqual(oldSubsensesNode.Children[2].FieldDescription, "PostSubsenses", "Defaults not copied into fields following Subsenses");
		}

		///<summary/>
		[Test]
		public void ConvertLayoutTreeNodeToConfigNode_StyleWorks()
		{
			ConfigurableDictionaryNode configNode = null;
			var oldNode = new XmlDocConfigureDlg.LayoutTreeNode { StyleName = "Dictionary-Headword"};
			Assert.DoesNotThrow(() => configNode = m_migrator.ConvertLayoutTreeNodeToConfigNode(oldNode));
			Assert.AreEqual(configNode.Style, oldNode.StyleName, "Style not migrated");
		}

		///<summary/>
		[Test]
		public void ConvertLayoutTreeNodeToConfigNode_MainEntryAndMinorEntryWork()
		{
			var oldMainNode = new XmlDocConfigureDlg.LayoutTreeNode { Label = "Main Entry", ClassName = "LexEntry"};
			var oldMinorNode = new XmlDocConfigureDlg.LayoutTreeNode { Label = MinorEntryOldLabel, ClassName = "LexEntry" };
			ConfigurableDictionaryNode configNode = null;
			Assert.DoesNotThrow(() => configNode = m_migrator.ConvertLayoutTreeNodeToConfigNode(oldMainNode));
			Assert.AreEqual(configNode.Label, oldMainNode.Label, "Label Main Entry root node was not migrated");
			Assert.DoesNotThrow(() => configNode = m_migrator.ConvertLayoutTreeNodeToConfigNode(oldMinorNode));
			Assert.AreEqual(configNode.Label, oldMinorNode.Label, "Label for Minor Entry root node was not migrated");
		}

		[Test]
		public void CopyDefaultsIntoConfigNode_MinorEntryWithoutBeforeAfterWorks()
		{
			using (var convertedModelFile = new TempFile())
			{
				var convertedMinorEntryNodesType = BuildConvertedMinorEntryNodes();
				convertedMinorEntryNodesType.FilePath = convertedModelFile.Path;
				var defaultMInorEntryNodesType = BuildCurrentDefaultMinorEntryNodes();

				m_migrator.CopyNewDefaultsIntoConvertedModel(convertedMinorEntryNodesType, defaultMInorEntryNodesType);
				convertedMinorEntryNodesType.Save();
				AssertThatXmlIn.File(convertedModelFile.Path).HasSpecifiedNumberOfMatchesForXpath(MinorEntryComplexXpath, 1);
				AssertThatXmlIn.File(convertedModelFile.Path).HasSpecifiedNumberOfMatchesForXpath(MinorEntryVariantXpath, 1);
				AssertThatXmlIn.File(convertedModelFile.Path).HasNoMatchForXpath(MinorEntryComplexXpath + "/@before");
				AssertThatXmlIn.File(convertedModelFile.Path).HasNoMatchForXpath(MinorEntryComplexXpath + "/@after");
				AssertThatXmlIn.File(convertedModelFile.Path).HasNoMatchForXpath(MinorEntryVariantXpath + "/@before");
				AssertThatXmlIn.File(convertedModelFile.Path).HasNoMatchForXpath(MinorEntryVariantXpath + "/@after");
			}
		}

		/// <summary>
		/// In Lexeme-Based dictionaries, Complex Forms are displayed as Main Entries. Ensure that the converted configuration for
		/// Main Entry is also used for the new Main Entry (Complex Forms) node.
		/// </summary>
		[Test]
		public void CopyNewDefaultsIntoConvertedModel_TreatsComplexAsMainForStem()
		{
			const string beforeMainHeadword = "Main Headword: ";
			var convertedModel = BuildConvertedMinorEntryNodes();
			var convertedMainNode = new ConfigurableDictionaryNode
			{
				Label = "Main Entry",
				Children = new List<ConfigurableDictionaryNode>
				{
					new ConfigurableDictionaryNode
					{
						Label = "Headword",
						Before = beforeMainHeadword
					}
				}
			};
			convertedModel.Parts[0] = convertedMainNode;
			CssGeneratorTests.PopulateFieldsForTesting(convertedModel);

			var currentDefaultModel = BuildCurrentDefaultMinorEntryNodes();
			currentDefaultModel.FilePath = "./" + DictionaryConfigurationMigrator.LexemeFileName + DictionaryConfigurationModel.FileExtension;
			currentDefaultModel.Parts[1].Label = MainEntryComplexLabel;
			var currentDefaultMainNode = new ConfigurableDictionaryNode
			{
				Label = "Main Entry", FieldDescription = "LexEntry",
				Children = new List<ConfigurableDictionaryNode>
				{
					new ConfigurableDictionaryNode
					{
						Label = "Headword",
						FieldDescription = "MLHeadWord"
					}
				}
			};
			currentDefaultModel.Parts[0] = currentDefaultMainNode;
			CssGeneratorTests.PopulateFieldsForTesting(currentDefaultModel);

			m_migrator.CopyNewDefaultsIntoConvertedModel(convertedModel, currentDefaultModel);
			Assert.IsFalse(convertedModel.IsRootBased, "Lexeme-based should not be Root-based!");
			Assert.AreEqual(3, convertedModel.Parts.Count, "Number of top-level nodes");
			convertedMainNode = convertedModel.Parts[0];
			Assert.AreEqual("Main Entry", convertedMainNode.Label);
			Assert.AreEqual("LexEntry", convertedMainNode.FieldDescription, "Main Field");
			Assert.AreEqual(beforeMainHeadword, convertedMainNode.Children[0].Before, "Before Main Headword");
			convertedMainNode = convertedModel.Parts[1];
			Assert.AreEqual(MainEntryComplexLabel, convertedMainNode.Label);
			Assert.AreEqual("LexEntry", convertedMainNode.FieldDescription, "Main (Complex) Field");
			Assert.AreEqual(currentDefaultModel.Parts[1].Style, convertedMainNode.Style);
			Assert.AreEqual(beforeMainHeadword, convertedMainNode.Children[0].Before, "Before Main (Complex) Headword");
			var convertedVariantNode = convertedModel.Parts[2];
			Assert.AreEqual(MinorEntryVariantLabel, convertedVariantNode.Label);
			Assert.AreEqual("LexEntry", convertedVariantNode.FieldDescription, "Minor (Variant) Field");
		}

		[Test]
		public void CopyNewDefaultsIntoConvertedModel_SplitsMinorEntryNodes(
			[Values(true, false)] bool isOriginal, [Values(true, false)] bool isComplex, [Values(true, false)] bool isVariant)
		{
			using (var convertedModelFile = new TempFile())
			{
				var convertedMinorEntryModel = BuildConvertedMinorEntryNodes();
				convertedMinorEntryModel.FilePath = convertedModelFile.Path;
				var meNode = convertedMinorEntryModel.Parts[1];
				meNode.IsDuplicate = !isOriginal;
				meNode.DictionaryNodeOptions = new DictionaryNodeListOptions
				{
					ListId = DictionaryNodeListOptions.ListIds.Minor,
					Options = new List<DictionaryNodeListOptions.DictionaryNodeOption>
					{
						new DictionaryNodeListOptions.DictionaryNodeOption
						{
							Id = XmlViewsUtils.GetGuidForUnspecifiedComplexFormType().ToString(), IsEnabled = isComplex
						},
						new DictionaryNodeListOptions.DictionaryNodeOption
						{
							Id = XmlViewsUtils.GetGuidForUnspecifiedVariantType().ToString(), IsEnabled = isVariant
						}
					}
				};

				// SUT
				m_migrator.CopyNewDefaultsIntoConvertedModel(convertedMinorEntryModel, BuildCurrentDefaultMinorEntryNodes());
				convertedMinorEntryModel.Save();

				var hasComplexNode = isOriginal || isComplex || !isVariant;
				var hasVariantNode = isOriginal || isVariant || !isComplex;
				AssertThatXmlIn.File(convertedModelFile.Path).HasSpecifiedNumberOfMatchesForXpath(MinorEntryComplexXpath, hasComplexNode ? 1 : 0);
				AssertThatXmlIn.File(convertedModelFile.Path).HasSpecifiedNumberOfMatchesForXpath(MinorEntryVariantXpath, hasVariantNode ? 1 : 0);
<<<<<<< HEAD
				AssertThatXmlIn.File(convertedModelFile.Path).HasNoMatchForXpath(MinorEntryOldXpath, message:"All old Minor Entry nodes should have been split");
=======
				AssertThatXmlIn.File(convertedModelFile.Path).HasNoMatchForXpath(MinorEntryOldXpath,
					message: "All old Minor Entry nodes should have been split");
>>>>>>> bb7cc4c5
			}
		}

		[Test]
		public void CopyNewDefaultsIntoConvertedModel_UpdatesVersionNumberToAlpha1()
		{
			var convertedModel = new DictionaryConfigurationModel { Parts = new List<ConfigurableDictionaryNode> { new ConfigurableDictionaryNode() } };
			var currentDefaultModel = new DictionaryConfigurationModel
			{
				Version = DictionaryConfigurationMigrator.VersionCurrent,
				Parts = new List<ConfigurableDictionaryNode> { new ConfigurableDictionaryNode() }
			};
			// SUT
			m_migrator.CopyNewDefaultsIntoConvertedModel(convertedModel, currentDefaultModel);
			Assert.AreEqual(PreHistoricMigrator.VersionAlpha1, convertedModel.Version);
		}

		[Test]
		public void CopyDefaultsIntoMinorEntryNode_UpdatesLabelAndListId()
		{
			var convertedModel = BuildConvertedMinorEntryNodes();
			var convertedMinorEntryNode = convertedModel.Parts[1];
			m_migrator.CopyDefaultsIntoMinorEntryNode(convertedModel, convertedMinorEntryNode, BuildCurrentDefaultMinorEntryNodes().Parts[1],
				DictionaryNodeListOptions.ListIds.Complex);
			Assert.AreEqual(MinorEntryComplexLabel, convertedMinorEntryNode.Label);
			Assert.AreEqual(DictionaryNodeListOptions.ListIds.Complex,
				((DictionaryNodeListOptions)convertedMinorEntryNode.DictionaryNodeOptions).ListId);
		}

		[Test]
		public void CopyDefaultsIntoMinorEntryNode_PreservesOnlyRelevantTypes()
		{
			var convertedModel = BuildConvertedMinorEntryNodes();
			var convertedMinorEntryNode = convertedModel.Parts[1];
			convertedMinorEntryNode.DictionaryNodeOptions = ConfiguredXHTMLGeneratorTests.GetFullyEnabledListOptions(Cache,
				DictionaryNodeListOptions.ListIds.Minor);
			m_migrator.CopyDefaultsIntoMinorEntryNode(convertedModel, convertedMinorEntryNode, BuildCurrentDefaultMinorEntryNodes().Parts[1],
				DictionaryNodeListOptions.ListIds.Complex);
			var options = ((DictionaryNodeListOptions)convertedMinorEntryNode.DictionaryNodeOptions).Options;
			var complexTypeGuids = m_migrator.AvailableComplexFormTypes;
			Assert.AreEqual(complexTypeGuids.Count(), options.Count, "All Complex Form Types should be present");
			foreach (var option in options)
			{
				Assert.That(option.IsEnabled);
				Assert.That(complexTypeGuids, Contains.Item(option.Id), "Only Complex Form Types should be present");
			}
		}

		[Test]
		public void CopyDefaultsIntoMinorEntryNode_PreservesSelections()
		{
			var convertedModel = BuildConvertedMinorEntryNodes();
			var convertedMinorEntryNode = convertedModel.Parts[1];
			convertedMinorEntryNode.DictionaryNodeOptions = ConfiguredXHTMLGeneratorTests.GetFullyEnabledListOptions(Cache,
				DictionaryNodeListOptions.ListIds.Minor);
			var options = ((DictionaryNodeListOptions)convertedMinorEntryNode.DictionaryNodeOptions).Options;
			// Disable some options
			for (var i = 0; i < options.Count; i += 2)
			{
				options[i].IsEnabled = false;
			}
			// Deep clone Complex Types; we'll be testing those
			var expectedOptions = options.Where(option => m_migrator.AvailableComplexFormTypes.Contains(option.Id))
				.Select(option => new DictionaryNodeListOptions.DictionaryNodeOption{ Id = option.Id, IsEnabled = option.IsEnabled }).ToList();

			// SUT
			m_migrator.CopyDefaultsIntoMinorEntryNode(convertedModel, convertedMinorEntryNode, BuildCurrentDefaultMinorEntryNodes().Parts[1],
				DictionaryNodeListOptions.ListIds.Complex);
			var resultOptions = ((DictionaryNodeListOptions)convertedMinorEntryNode.DictionaryNodeOptions).Options;

			Assert.AreEqual(expectedOptions.Count, resultOptions.Count);
			var j = 0;
			foreach (var option in expectedOptions)
			{
				Assert.AreEqual(option.Id, resultOptions[j].Id);
				Assert.AreEqual(option.IsEnabled, resultOptions[j++].IsEnabled);
			}
		}

		private static ConfigurableDictionaryNode EmptyNode { get { return new ConfigurableDictionaryNode{ Label = string.Empty }; } }

		private static DictionaryConfigurationModel BuildConvertedMinorEntryNodes(bool isRootBased = false)
		{
			var minorEntryNode = new ConfigurableDictionaryNode
			{
				Label = MinorEntryOldLabel,
				FieldDescription = "LexEntry",
				IsEnabled = true,
				After = "(",
				Before = ")",
				DictionaryNodeOptions = new DictionaryNodeListOptions()
			};
			return new DictionaryConfigurationModel(isRootBased)
			{
				Parts = new List<ConfigurableDictionaryNode> { EmptyNode, minorEntryNode },
				Version = PreHistoricMigrator.VersionPre83
			};
		}

		private static DictionaryConfigurationModel BuildCurrentDefaultMinorEntryNodes(bool isRootBased = false)
		{
			var complexEntryNode = new ConfigurableDictionaryNode
			{
				Label = MinorEntryComplexLabel,
				FieldDescription = "LexEntry",
				Style = "Dictionary-Minor",
				IsEnabled = true,
				Children = new List<ConfigurableDictionaryNode>
				{
					new ConfigurableDictionaryNode
					{
						Label = "Headword",
						FieldDescription = "MLHeadWord"
					}
				}
			};
			var variantEntryNode = new ConfigurableDictionaryNode
			{
				Label = MinorEntryVariantLabel,
				FieldDescription = "LexEntry",
				IsEnabled = true,
			};
			return new DictionaryConfigurationModel(isRootBased)
			{
				Parts = new List<ConfigurableDictionaryNode> { EmptyNode, complexEntryNode, variantEntryNode },
				Version = PreHistoricMigrator.VersionAlpha1
			};
		}

		[Test]
		public void HasComplexFormTypesSelected_And_HasVariantTypesSelected(
			[Values(true, false)] bool isUnspecifiedComplexSelected, [Values(true, false)] bool isSpecifiedComplexSelected,
			[Values(true, false)] bool isUnspecifiedVariantSelected, [Values(true, false)] bool isSpecifiedVariantSelected)
		{
			var options = new List<DictionaryNodeListOptions.DictionaryNodeOption>
			{
				new DictionaryNodeListOptions.DictionaryNodeOption
				{
					Id = XmlViewsUtils.GetGuidForUnspecifiedComplexFormType().ToString(), IsEnabled = isUnspecifiedComplexSelected
				},
				new DictionaryNodeListOptions.DictionaryNodeOption
				{
					Id = Cache.LangProject.LexDbOA.ComplexEntryTypesOA.PossibilitiesOS.Last().Guid.ToString(), IsEnabled = isSpecifiedComplexSelected
				},
				new DictionaryNodeListOptions.DictionaryNodeOption
				{
					Id = XmlViewsUtils.GetGuidForUnspecifiedVariantType().ToString(), IsEnabled = isUnspecifiedVariantSelected
				},
				new DictionaryNodeListOptions.DictionaryNodeOption
				{
					Id = Cache.LangProject.LexDbOA.VariantEntryTypesOA.PossibilitiesOS.Last().Guid.ToString(), IsEnabled = isSpecifiedVariantSelected
				}
			};

			Assert.AreEqual(isUnspecifiedComplexSelected || isSpecifiedComplexSelected, m_migrator.HasComplexFormTypesSelected(options), "Complex");
			Assert.AreEqual(isUnspecifiedVariantSelected || isSpecifiedVariantSelected, m_migrator.HasVariantTypesSelected(options), "Variant");
		}

		///<summary/>
		[Test]
		public void ConvertLayoutTreeNodeToConfigNode_IsEnabledWorks()
		{
			var tickedNode = new XmlDocConfigureDlg.LayoutTreeNode { Checked = true };
			var untickedNode = new XmlDocConfigureDlg.LayoutTreeNode { Checked = false };
			ConfigurableDictionaryNode configNode = null;
			Assert.DoesNotThrow(() => configNode = m_migrator.ConvertLayoutTreeNodeToConfigNode(tickedNode));
			Assert.AreEqual(configNode.IsEnabled, tickedNode.Checked, "Checked node in old tree did not set IsEnabled correctly after migration");
			Assert.DoesNotThrow(() => configNode = m_migrator.ConvertLayoutTreeNodeToConfigNode(untickedNode));
			Assert.AreEqual(configNode.IsEnabled, untickedNode.Checked, "Unchecked node in old tree did not set IsEnabled correctly after migration");
		}

		///<summary/>
		[Test]
		public void ConvertLayoutTreeNodeToConfigNode_WritingSystemOptionsAnalysisTypeWorks()
		{
			var nodeWithWs = new XmlDocConfigureDlg.LayoutTreeNode { WsType = "analysis", WsLabel = "analysis"};
			ConfigurableDictionaryNode configNode = null;
			Assert.DoesNotThrow(() => configNode = m_migrator.ConvertLayoutTreeNodeToConfigNode(nodeWithWs));
			Assert.NotNull(configNode.DictionaryNodeOptions, "No DictionaryNodeOptions were created for a treenode with a writing system");
			Assert.IsTrue(configNode.DictionaryNodeOptions is DictionaryNodeWritingSystemOptions, "Writing system options node not created");
			var wsOpts = configNode.DictionaryNodeOptions as DictionaryNodeWritingSystemOptions;
			Assert.AreEqual(wsOpts.WsType, DictionaryNodeWritingSystemOptions.WritingSystemType.Analysis);
			Assert.IsNotNull(wsOpts.Options, "analysis choice did not result in any options being created.");
		}

		///<summary/>
		[Test]
		public void ConvertLayoutTreeNodeToConfigNode_WritingSystemOptionsVernacularTypeWorks()
		{
			var nodeWithWs = new XmlDocConfigureDlg.LayoutTreeNode { WsType = "vernacular", WsLabel = "vernacular" };
			ConfigurableDictionaryNode configNode = null;
			Assert.DoesNotThrow(() => configNode = m_migrator.ConvertLayoutTreeNodeToConfigNode(nodeWithWs));
			Assert.NotNull(configNode.DictionaryNodeOptions, "No DictionaryNodeOptions were created for a treenode with a writing system");
			Assert.IsTrue(configNode.DictionaryNodeOptions is DictionaryNodeWritingSystemOptions, "Writing system options node not created");
			var wsOpts = configNode.DictionaryNodeOptions as DictionaryNodeWritingSystemOptions;
			Assert.AreEqual(wsOpts.WsType, DictionaryNodeWritingSystemOptions.WritingSystemType.Vernacular);
			Assert.IsNotNull(wsOpts.Options, "vernacular choice did not result in any options being created.");
		}

		///<summary/>
		[Test]
		public void ConvertLayoutTreeNodeToConfigNode_WritingSystemOptionsVernacularAnalysisTypeWorks()
		{
			var nodeWithWs = new XmlDocConfigureDlg.LayoutTreeNode { WsType = "vernacular analysis", WsLabel = "vernacular" };
			ConfigurableDictionaryNode configNode = null;
			Assert.DoesNotThrow(() => configNode = m_migrator.ConvertLayoutTreeNodeToConfigNode(nodeWithWs));
			Assert.NotNull(configNode.DictionaryNodeOptions, "No DictionaryNodeOptions were created for a treenode with a writing system");
			Assert.IsTrue(configNode.DictionaryNodeOptions is DictionaryNodeWritingSystemOptions, "Writing system options node not created");
			var wsOpts = configNode.DictionaryNodeOptions as DictionaryNodeWritingSystemOptions;
			Assert.AreEqual(wsOpts.WsType, DictionaryNodeWritingSystemOptions.WritingSystemType.Both);
			Assert.IsNotNull(wsOpts.Options, "vernacular analysis choice did not result in any options being created.");
			Assert.IsNotNull(wsOpts.Options.Find(option => option.IsEnabled && option.Id == "vernacular"), "vernacular choice was not migrated.");
		}

		///<summary/>
		[Test]
		public void ConvertLayoutTreeNodeToConfigNode_WritingSystemOptionsPronunciationTypeWorks()
		{
			var nodeWithWs = new XmlDocConfigureDlg.LayoutTreeNode { WsType = "pronunciation", WsLabel = "pronunciation" };
			ConfigurableDictionaryNode configNode = null;
			Assert.DoesNotThrow(() => configNode = m_migrator.ConvertLayoutTreeNodeToConfigNode(nodeWithWs));
			Assert.NotNull(configNode.DictionaryNodeOptions, "No DictionaryNodeOptions were created for a treenode with a writing system");
			Assert.IsTrue(configNode.DictionaryNodeOptions is DictionaryNodeWritingSystemOptions, "Writing system options node not created");
			var wsOpts = configNode.DictionaryNodeOptions as DictionaryNodeWritingSystemOptions;
			Assert.AreEqual(wsOpts.WsType, DictionaryNodeWritingSystemOptions.WritingSystemType.Pronunciation);
			Assert.IsNotNull(wsOpts.Options, "pronunciation choice did not result in any options being created.");
			Assert.IsNotNull(wsOpts.Options.Find(option => option.IsEnabled && option.Id == "pronunciation"), "pronunciation choice was not migrated.");
		}

		///<summary/>
		[Test]
		public void ConvertLayoutTreeNodeToConfigNode_WritingSystemOptionsAnalysisVernacularTypeWorks()
		{
			var nodeWithWs = new XmlDocConfigureDlg.LayoutTreeNode { WsType = "analysis vernacular", WsLabel = "analysis" };
			ConfigurableDictionaryNode configNode = null;
			Assert.DoesNotThrow(() => configNode = m_migrator.ConvertLayoutTreeNodeToConfigNode(nodeWithWs));
			Assert.NotNull(configNode.DictionaryNodeOptions, "No DictionaryNodeOptions were created for a treenode with a writing system");
			Assert.IsTrue(configNode.DictionaryNodeOptions is DictionaryNodeWritingSystemOptions, "Writing system options node not created");
			var wsOpts = configNode.DictionaryNodeOptions as DictionaryNodeWritingSystemOptions;
			Assert.AreEqual(wsOpts.WsType, DictionaryNodeWritingSystemOptions.WritingSystemType.Both);
			Assert.IsNotNull(wsOpts.Options, "analysis vernacular choice did not result in any options being created.");
			Assert.IsNotNull(wsOpts.Options.Find(option => option.IsEnabled && option.Id == "analysis"), "analysis choice was not migrated.");
		}

		///<summary/>
		[Test]
		public void ConvertLayoutTreeNodeToConfigNode_WritingSystemOptionsVernacularSingleLanguageWorks()
		{
			var nodeWithWs = new XmlDocConfigureDlg.LayoutTreeNode { WsType = "vernacular", WsLabel = "fr" };
			ConfigurableDictionaryNode configNode = null;
			Assert.DoesNotThrow(() => configNode = m_migrator.ConvertLayoutTreeNodeToConfigNode(nodeWithWs));
			Assert.NotNull(configNode.DictionaryNodeOptions, "No DictionaryNodeOptions were created for a treenode with a writing system");
			Assert.IsTrue(configNode.DictionaryNodeOptions is DictionaryNodeWritingSystemOptions, "Writing system options node not created");
			var wsOpts = configNode.DictionaryNodeOptions as DictionaryNodeWritingSystemOptions;
			Assert.AreEqual(wsOpts.WsType, DictionaryNodeWritingSystemOptions.WritingSystemType.Vernacular);
			Assert.IsNotNull(wsOpts.Options, "French choice did not result in any options being created.");
			Assert.IsNotNull(wsOpts.Options.Find(option => option.IsEnabled && option.Id == "fr"), "French choice was not migrated.");
		}

		///<summary/>
		[Test]
		public void ConvertLayoutTreeNodeToConfigNode_WritingSystemOptionsTwoLanguagesWork()
		{
			var nodeWithWs = new XmlDocConfigureDlg.LayoutTreeNode { WsType = "vernacular", WsLabel = "fr, hi" };
			ConfigurableDictionaryNode configNode = null;
			Assert.DoesNotThrow(() => configNode = m_migrator.ConvertLayoutTreeNodeToConfigNode(nodeWithWs));
			Assert.NotNull(configNode.DictionaryNodeOptions, "No DictionaryNodeOptions were created for a treenode with a writing system");
			Assert.IsTrue(configNode.DictionaryNodeOptions is DictionaryNodeWritingSystemOptions, "Writing system options node not created");
			var wsOpts = configNode.DictionaryNodeOptions as DictionaryNodeWritingSystemOptions;
			Assert.AreEqual(wsOpts.WsType, DictionaryNodeWritingSystemOptions.WritingSystemType.Vernacular);
			Assert.IsNotNull(wsOpts.Options, "two languages did not result in ws options being created");
			Assert.IsNotNull(wsOpts.Options.Find(option => option.IsEnabled && option.Id == "fr"), "French choice was not migrated.");
			Assert.IsNotNull(wsOpts.Options.Find(option => option.IsEnabled && option.Id == "hi"), "hi choice was not migrated.");
		}

		///<summary/>
		[Test]
		public void ConvertLayoutTreeNodeToConfigNode_WritingSystemOptionsWsAbbreviationWorks()
		{
			var nodeWithWs = new XmlDocConfigureDlg.LayoutTreeNode { WsType = "vernacular", WsLabel = "fr", ShowWsLabels = true };
			ConfigurableDictionaryNode configNode = null;

			Assert.DoesNotThrow(() => configNode = m_migrator.ConvertLayoutTreeNodeToConfigNode(nodeWithWs));
			Assert.NotNull(configNode.DictionaryNodeOptions, "No DictionaryNodeOptions were created for a treenode with a writing system");
			Assert.IsTrue(configNode.DictionaryNodeOptions is DictionaryNodeWritingSystemOptions, "Writing system options node not created");
			var wsOpts = (DictionaryNodeWritingSystemOptions)configNode.DictionaryNodeOptions;
			Assert.IsTrue(wsOpts.DisplayWritingSystemAbbreviations, "ShowWsLabels true value did not convert into DisplayWritingSystemAbbreviation");
			nodeWithWs.ShowWsLabels = false;

			Assert.DoesNotThrow(() => configNode = m_migrator.ConvertLayoutTreeNodeToConfigNode(nodeWithWs));
			wsOpts = (DictionaryNodeWritingSystemOptions)configNode.DictionaryNodeOptions;
			Assert.IsFalse(wsOpts.DisplayWritingSystemAbbreviations, "ShowWsLabels false value did not convert into DisplayWritingSystemAbbreviation");
		}

		///<summary/>
		[Test]
		public void ConvertLayoutTreeNodeToConfigNode_ListOptionsEnabledLexRelationWorks()
		{
			const string enabledGuid = "+a0000000-1000-b000-2000-c00000000000";
			var nodeWithSequence = new XmlDocConfigureDlg.LayoutTreeNode { LexRelType = "entry", RelTypeList = LexReferenceInfo.CreateListFromStorageString(enabledGuid) };
			ConfigurableDictionaryNode configNode = null;

			Assert.DoesNotThrow(() => configNode = m_migrator.ConvertLayoutTreeNodeToConfigNode(nodeWithSequence));
			Assert.NotNull(configNode.DictionaryNodeOptions, "No DictionaryNodeOptions were created for a treenode with a LexReferenceInfo");
			Assert.IsTrue(configNode.DictionaryNodeOptions is DictionaryNodeListOptions, "List system options node not created");
			var lexRelationOptions = configNode.DictionaryNodeOptions as DictionaryNodeListOptions;
			Assert.AreEqual(lexRelationOptions.Options.Count, 1);
			Assert.AreEqual(lexRelationOptions.Options[0].Id, enabledGuid.Substring(1));
			Assert.IsTrue(lexRelationOptions.Options[0].IsEnabled);
		}

		///<summary/>
		[Test]
		public void ConvertLayoutTreeNodeToConfigNode_ListOptionsDisabledLexRelationWorks()
		{
			const string disabledGuid = "-a0000000-1000-b000-2000-c00000000000";
			var nodeWithSequence = new XmlDocConfigureDlg.LayoutTreeNode { LexRelType = "entry", RelTypeList = LexReferenceInfo.CreateListFromStorageString(disabledGuid) };
			ConfigurableDictionaryNode configNode = null;

			Assert.DoesNotThrow(() => configNode = m_migrator.ConvertLayoutTreeNodeToConfigNode(nodeWithSequence));
			Assert.NotNull(configNode.DictionaryNodeOptions, "No DictionaryNodeOptions were created for a treenode with a LexReferenceInfo");
			Assert.IsTrue(configNode.DictionaryNodeOptions is DictionaryNodeListOptions, "List system options node not created");
			var lexRelationOptions = configNode.DictionaryNodeOptions as DictionaryNodeListOptions;
			Assert.AreEqual(lexRelationOptions.Options.Count, 1);
			Assert.AreEqual(lexRelationOptions.Options[0].Id, disabledGuid.Substring(1));
			Assert.IsFalse(lexRelationOptions.Options[0].IsEnabled);
		}

		///<summary>Test that a list with two guids migrates both items and keeps their order</summary>
		[Test]
		public void ConvertLayoutTreeNodeToConfigNode_ListOptionsMultipleItemsWorks()
		{
			const string enabledGuid = "b0000000-2000-b000-2000-c00000000000";
			const string disabledGuid = "a0000000-1000-b000-2000-c00000000000";
			var guidList = String.Format("+{0},-{1}", enabledGuid, disabledGuid);
			var nodeWithSequence = new XmlDocConfigureDlg.LayoutTreeNode { LexRelType = "entry", RelTypeList = LexReferenceInfo.CreateListFromStorageString(guidList) };
			ConfigurableDictionaryNode configNode = null;

			Assert.DoesNotThrow(() => configNode = m_migrator.ConvertLayoutTreeNodeToConfigNode(nodeWithSequence));
			Assert.NotNull(configNode.DictionaryNodeOptions, "No DictionaryNodeOptions were created for a treenode with a LexReferenceInfo");
			Assert.IsTrue(configNode.DictionaryNodeOptions is DictionaryNodeListOptions, "List system options node not created");
			var lexRelationOptions = configNode.DictionaryNodeOptions as DictionaryNodeListOptions;
			Assert.AreEqual(lexRelationOptions.Options.Count, 2);
			Assert.AreEqual(lexRelationOptions.Options[0].Id, enabledGuid);
			Assert.IsTrue(lexRelationOptions.Options[0].IsEnabled);
			Assert.AreEqual(lexRelationOptions.Options[1].Id, disabledGuid);
			Assert.IsFalse(lexRelationOptions.Options[1].IsEnabled);
		}

		///<summary>Subentries node should have "Display .. in a Paragraph" checked (LT-15834).</summary>
		[Test]
		public void ConvertLayoutTreeNodeToConfigNode_DisplaySubentriesInParagraph()
		{
			const string disabledGuid = "-a0000000-1000-b000-2000-c00000000000";
			var node = new MockLayoutTreeNode
			{
				m_partName = "LexEntry-Jt-RootSubentriesConfig",
				EntryType = "complex",
				EntryTypeList = ItemTypeInfo.CreateListFromStorageString(disabledGuid)
			};

			var configNode = m_migrator.ConvertLayoutTreeNodeToConfigNode(node);
			Assert.NotNull(configNode.DictionaryNodeOptions, "No DictionaryNodeOptions were created");

			Assert.IsTrue(configNode.DictionaryNodeOptions is DictionaryNodeListAndParaOptions, "wrong type");
			var options = (DictionaryNodeListAndParaOptions)configNode.DictionaryNodeOptions;
			Assert.IsTrue(options.DisplayEachInAParagraph, "Did not set");
		}

		///<summary/>
		[Test]
		public void ConvertLayoutTreeNodeToConfigNode_ListOptionsEnabledLexEntryTypeWorks()
		{
			const string enabledGuid = "+a0000000-1000-b000-2000-c00000000000";
			var nodeWithSequence = new XmlDocConfigureDlg.LayoutTreeNode { EntryType = "sense", EntryTypeList = ItemTypeInfo.CreateListFromStorageString(enabledGuid) };
			ConfigurableDictionaryNode configNode = null;

			Assert.DoesNotThrow(() => configNode = m_migrator.ConvertLayoutTreeNodeToConfigNode(nodeWithSequence));
			Assert.NotNull(configNode.DictionaryNodeOptions, "No DictionaryNodeOptions were created for the treenode");
			Assert.IsTrue(configNode.DictionaryNodeOptions is DictionaryNodeListOptions, "List system options node not created");
			var lexRelationOptions = configNode.DictionaryNodeOptions as DictionaryNodeListOptions;
			Assert.AreEqual(lexRelationOptions.Options.Count, 1);
			Assert.AreEqual(lexRelationOptions.Options[0].Id, enabledGuid.Substring(1));
			Assert.IsTrue(lexRelationOptions.Options[0].IsEnabled);
		}

		///<summary/>
		[Test]
		public void ConvertLayoutTreeNodeToConfigNode_ListOptionsDisabledLexEntryTypeWorks()
		{
			const string disabledGuid = "-a0000000-1000-b000-2000-c00000000000";
			var nodeWithSequence = new XmlDocConfigureDlg.LayoutTreeNode { EntryType = "variant", EntryTypeList = ItemTypeInfo.CreateListFromStorageString(disabledGuid) };
			ConfigurableDictionaryNode configNode = null;

			Assert.DoesNotThrow(() => configNode = m_migrator.ConvertLayoutTreeNodeToConfigNode(nodeWithSequence));
			Assert.NotNull(configNode.DictionaryNodeOptions, "No DictionaryNodeOptions were created for the treenode");
			Assert.IsTrue(configNode.DictionaryNodeOptions is DictionaryNodeListOptions, "List system options node not created");
			var lexRelationOptions = configNode.DictionaryNodeOptions as DictionaryNodeListOptions;
			Assert.AreEqual(lexRelationOptions.Options.Count, 1);
			Assert.AreEqual(lexRelationOptions.Options[0].Id, disabledGuid.Substring(1));
			Assert.IsFalse(lexRelationOptions.Options[0].IsEnabled);
		}

		/// <summary>
		/// A XmlDocConfigureDlg.LayoutTreeNode.Label includes the suffix. A ConfigurableDictionaryNode.Label does not.
		/// </summary>
		[Test]
		public void ConvertLayoutTreeNodeToConfigNode_DupStringInfoIsConverted()
		{
			var duplicateNode = new XmlDocConfigureDlg.LayoutTreeNode { DupString = "1", IsDuplicate = true, Label = "A b c (1)" };
			ConfigurableDictionaryNode configNode = null;
			Assert.DoesNotThrow(() => configNode = m_migrator.ConvertLayoutTreeNodeToConfigNode(duplicateNode));
			Assert.IsTrue(configNode.IsDuplicate, "Duplicate node not marked as duplicate.");
			Assert.AreEqual(duplicateNode.DupString, configNode.LabelSuffix, "number appended to old duplicates not migrated to label suffix");
			Assert.That(configNode.Label, Is.EqualTo("A b c"), "should not have a suffix on ConfigurableDictionaryNode.Label");

			var originalNode = new XmlDocConfigureDlg.LayoutTreeNode { IsDuplicate = false };
			Assert.DoesNotThrow(() => configNode = m_migrator.ConvertLayoutTreeNodeToConfigNode(originalNode));
			Assert.IsFalse(configNode.IsDuplicate, "node should not have been marked as a duplicate");
			Assert.IsTrue(String.IsNullOrEmpty(configNode.LabelSuffix), "suffix should be empty.");
		}

		/// <summary>
		/// A XmlDocConfigureDlg.LayoutTreeNode that is a duplicate of a duplicate will have a DupString of the form "1-2" but
		/// a Label of the form "Foo (2)", where "1" was the DupString of the first duplicate.
		/// </summary>
		[Test]
		public void ConvertLayoutTreeNodeToConfigNode_DupStringInfoIsConvertedForDuplicateOfDuplicate()
		{
			var duplicateNode = new XmlDocConfigureDlg.LayoutTreeNode { DupString = "1-2", IsDuplicate = true, Label = "A b c (2)" };
			ConfigurableDictionaryNode configNode = null;
			Assert.DoesNotThrow(() => configNode = m_migrator.ConvertLayoutTreeNodeToConfigNode(duplicateNode));
			Assert.IsTrue(configNode.IsDuplicate, "Duplicate node not marked as duplicate.");
			Assert.AreEqual("2", configNode.LabelSuffix, "incorrect suffix migrated");
			Assert.That(configNode.Label, Is.EqualTo("A b c"), "should not have a suffix on ConfigurableDictionaryNode.Label");
		}

		/// <summary>
		/// In some cases (Minor Entry, Subsubentry), a descendent of a duplicate will be flagged as a duplicate and given a DupString. Fortunately,
		/// these differ in that the DupString is not included in the Label. In this case, misleading Duplicate info should be discarded.
		/// If a node has both false and true duplicate information, the true information comes last, in the form "1.0-1"; this is handled correctly
		/// and is tested by <see cref="ConvertLayoutTreeNodeToConfigNode_DupStringInfoIsConvertedForDuplicateOfDuplicate"/>.
		/// </summary>
		[Test]
		public void ConvertLayoutTreeNodeToConfigNode_DupStringInfoIsDiscardedForFalseDuplicate()
		{
			var duplicateNode = new XmlDocConfigureDlg.LayoutTreeNode { DupString = "1.0", IsDuplicate = true, Label = "A b c D e f" };
			ConfigurableDictionaryNode configNode;
			// SUT
			using (m_migrator.SetTestLogger = new SimpleLogger())
			{
				configNode = m_migrator.ConvertLayoutTreeNodeToConfigNode(duplicateNode);
			}
			Assert.IsFalse(configNode.IsDuplicate, "Node incorrectly marked as a duplicate.");
			Assert.IsNullOrEmpty(configNode.LabelSuffix, "suffix incorrectly migrated");
			Assert.AreEqual("A b c D e f", configNode.Label, "should not have a suffix on ConfigurableDictionaryNode.Label");
		}

		///<summary/>
		[Test]
		public void ConvertLayoutTreeNodeToConfigNode_ChildrenAreAdded()
		{
			var parentNode = new XmlDocConfigureDlg.LayoutTreeNode { Label = "Parent" };
			var childNode = new XmlDocConfigureDlg.LayoutTreeNode { Label = "Child" };
			parentNode.Nodes.Add(childNode);
			ConfigurableDictionaryNode configNode = null;

			Assert.DoesNotThrow(() => configNode = m_migrator.ConvertLayoutTreeNodeToConfigNode(parentNode));
			Assert.AreEqual(configNode.Label, parentNode.Label);
			Assert.IsNotNull(configNode.Children);
			Assert.AreEqual(configNode.Children.Count, 1);
			Assert.AreEqual(configNode.Children[0].Label, childNode.Label);
		}

		///<summary/>
		[Test]
		public void ConvertLayoutTreeNodeToConfigNode_SenseNumberStyleIsAddedAndUsed()
		{
			var senseNumberNode = new XmlDocConfigureDlg.LayoutTreeNode
			{
				Label = "Parent",
				NumFont = "arial",
				NumStyle = "bold -italic",
				ShowSenseConfig = true
			};
			ConfigurableDictionaryNode configNode = null;
			const string styleName = "Dictionary-SenseNumber";
			var senseStyle = m_styleSheet.FindStyle(styleName);
			Assert.IsNull(senseStyle, "Sense number should not exist before conversion for a valid test.");

			Assert.DoesNotThrow(() => configNode = m_migrator.ConvertLayoutTreeNodeToConfigNode(senseNumberNode));
			Assert.AreEqual(((DictionaryNodeSenseOptions)configNode.DictionaryNodeOptions).NumberStyle, styleName);
			senseStyle = m_styleSheet.FindStyle(styleName);
			Assert.IsNotNull(senseStyle, "Sense number should have been created by the migrator.");
			var usefulStyle = m_styleSheet.Styles[styleName];
			Assert.IsTrue(usefulStyle.DefaultCharacterStyleInfo.Bold.Value, "bold was not turned on in the created style.");
			Assert.IsFalse(usefulStyle.DefaultCharacterStyleInfo.Italic.Value, "italic was not turned off in the created style.");
			Assert.AreEqual(usefulStyle.DefaultCharacterStyleInfo.FontName.Value, "arial", "arial font not used");
			DeleteStyleSheet(styleName);
		}

		///<summary/>
		[Test]
		public void ConvertLayoutTreeNodeToConfigNode_SenseConfigsWithDifferingStylesMakeTwoStyles()
		{
			var senseNumberNode = new XmlDocConfigureDlg.LayoutTreeNode
			{
				Label = "Parent",
				NumFont = "arial",
				NumStyle = "bold -italic",
				ShowSenseConfig = true
			};
			var senseNumberNode2 = new XmlDocConfigureDlg.LayoutTreeNode
			{
				Label = "Parent",
				NumFont = "arial",
				NumStyle = "bold",
				ShowSenseConfig = true
			};
			ConfigurableDictionaryNode configNode = null;
			const string styleName = "Dictionary-SenseNumber";
			const string styleName2 = "Dictionary-SenseNumber-2";
			var senseStyle = m_styleSheet.FindStyle(styleName);
			var senseStyle2 = m_styleSheet.FindStyle(styleName2);
			Assert.IsNull(senseStyle, "Sense number style should not exist before conversion for a valid test.");
			Assert.IsNull(senseStyle2, "Second sense number style should not exist before conversion for a valid test.");

			Assert.DoesNotThrow(() => configNode = m_migrator.ConvertLayoutTreeNodeToConfigNode(senseNumberNode));
			Assert.AreEqual(((DictionaryNodeSenseOptions)configNode.DictionaryNodeOptions).NumberStyle, styleName);
			Assert.DoesNotThrow(() => configNode = m_migrator.ConvertLayoutTreeNodeToConfigNode(senseNumberNode2));
			Assert.AreEqual(((DictionaryNodeSenseOptions)configNode.DictionaryNodeOptions).NumberStyle, styleName2);
			senseStyle = m_styleSheet.FindStyle(styleName);
			senseStyle2 = m_styleSheet.FindStyle(styleName2);
			Assert.IsNotNull(senseStyle, "Sense number should have been created by the migrator.");
			Assert.IsNotNull(senseStyle2, "Sense number should have been created by the migrator.");
			var usefulStyle = m_styleSheet.Styles[styleName];
			Assert.IsTrue(usefulStyle.DefaultCharacterStyleInfo.Bold.Value, "bold was not turned on in the created style.");
			Assert.IsFalse(usefulStyle.DefaultCharacterStyleInfo.Italic.Value, "italic was not turned off in the created style.");
			Assert.AreEqual(usefulStyle.DefaultCharacterStyleInfo.FontName.Value, "arial", "arial font not used");
			usefulStyle = m_styleSheet.Styles[styleName2];
			Assert.IsTrue(usefulStyle.DefaultCharacterStyleInfo.Bold.Value, "bold was not turned on in the created style.");
			Assert.IsFalse(usefulStyle.DefaultCharacterStyleInfo.Italic.ValueIsSet, "italic should not have been set in the created style.");
			Assert.AreEqual(usefulStyle.DefaultCharacterStyleInfo.FontName.Value, "arial", "arial font not used");
			DeleteStyleSheet(styleName);
			DeleteStyleSheet(styleName2);
		}

		///<summary/>
		[Test]
		public void ConvertLayoutTreeNodeToConfigNode_AllDifferentNumStylesResultInNewStyleSheets()
		{
			var senseNumberOptions = new [] { "-bold -italic", "bold italic", "bold", "italic", "-bold italic", "bold -italic" };
			var senseNumberNode = new XmlDocConfigureDlg.LayoutTreeNode
			{
				Label = "Parent",
				NumFont = "arial",
				ShowSenseConfig = true
			};
			ConfigurableDictionaryNode configNode = null;
			const string styleName = "Dictionary-SenseNumber";
			var lastStyleName = String.Format("Dictionary-SenseNumber-{0}", 1 + senseNumberOptions.Length);
			var senseStyle = m_styleSheet.FindStyle(styleName);
			var senseStyle2 = m_styleSheet.FindStyle(lastStyleName);
			Assert.IsNull(senseStyle, "Sense number style should not exist before conversion for a valid test.");
			Assert.IsNull(senseStyle2, "Second sense number style should not exist before conversion for a valid test.");

			Assert.DoesNotThrow(() => configNode = m_migrator.ConvertLayoutTreeNodeToConfigNode(senseNumberNode));
			Assert.AreEqual(((DictionaryNodeSenseOptions)configNode.DictionaryNodeOptions).NumberStyle, styleName);
			foreach(var option in senseNumberOptions)
			{
				senseNumberNode.NumStyle = option;
				Assert.DoesNotThrow(() => configNode = m_migrator.ConvertLayoutTreeNodeToConfigNode(senseNumberNode));
			}
			Assert.AreEqual(((DictionaryNodeSenseOptions)configNode.DictionaryNodeOptions).NumberStyle, lastStyleName);
			DeleteStyleSheet(styleName);
			for(var i = 2; i < 2 + senseNumberOptions.Length; i++) // Delete all the created dictionary styles
				DeleteStyleSheet(String.Format("Dictionary-SenseNumber-{0}", i));
		}

		///<summary/>
		[Test]
		public void ConvertLayoutTreeNodeToConfigNode_AllDifferentNumStylesMatchThemselves()
		{
			var senseNumberOptions = new[] { "-bold -italic", "bold italic", "bold", "italic", "-bold italic", "bold -italic", "" };
			var senseNumberNode = new XmlDocConfigureDlg.LayoutTreeNode
			{
				Label = "Parent",
				NumFont = "arial",
				ShowSenseConfig = true
			};
			const string styleName = "Dictionary-SenseNumber";
			var senseStyle = m_styleSheet.FindStyle(styleName);
			const string styleName2 = "Dictionary-SenseNumber-2";
			var senseStyle2 = m_styleSheet.FindStyle(styleName2);
			Assert.IsNull(senseStyle, "Sense number style should not exist before conversion for a valid test.");
			Assert.IsNull(senseStyle2, "A second sense number style should not exist before conversion for a valid test.");

			foreach(var option in senseNumberOptions)
			{
				senseNumberNode.NumStyle = option;
				Assert.DoesNotThrow(() => m_migrator.ConvertLayoutTreeNodeToConfigNode(senseNumberNode));
				Assert.DoesNotThrow(() => m_migrator.ConvertLayoutTreeNodeToConfigNode(senseNumberNode));
				senseStyle2 = m_styleSheet.FindStyle(styleName2);
				DeleteStyleSheet(styleName);
				Assert.IsNull(senseStyle2, "A duplicate sense number style should not have been created converting the same node twice.");
			}
		}

		///<summary/>
		[Test]
		public void ConvertLayoutTreeNodeToConfigNode_SenseConfigsWithDifferentFontsMakeTwoStyles()
		{
			var senseNumberNode = new XmlDocConfigureDlg.LayoutTreeNode
			{
				Label = "Parent",
				NumFont = "arial",
				ShowSenseConfig = true
			};
			var senseNumberNode2 = new XmlDocConfigureDlg.LayoutTreeNode
			{
				Label = "Parent",
				NumFont = "notarial",
				ShowSenseConfig = true
			};
			ConfigurableDictionaryNode configNode = null;
			const string styleName = "Dictionary-SenseNumber";
			const string styleName2 = "Dictionary-SenseNumber-2";
			var senseStyle = m_styleSheet.FindStyle(styleName);
			var senseStyle2 = m_styleSheet.FindStyle(styleName2);
			Assert.IsNull(senseStyle, "Sense number style should not exist before conversion for a valid test.");
			Assert.IsNull(senseStyle2, "Second sense number style should not exist before conversion for a valid test.");

			Assert.DoesNotThrow(() => configNode = m_migrator.ConvertLayoutTreeNodeToConfigNode(senseNumberNode));
			Assert.AreEqual(((DictionaryNodeSenseOptions)configNode.DictionaryNodeOptions).NumberStyle, styleName);
			Assert.DoesNotThrow(() => configNode = m_migrator.ConvertLayoutTreeNodeToConfigNode(senseNumberNode2));
			Assert.AreEqual(((DictionaryNodeSenseOptions)configNode.DictionaryNodeOptions).NumberStyle, styleName2);
			senseStyle = m_styleSheet.FindStyle(styleName);
			senseStyle2 = m_styleSheet.FindStyle(styleName2);
			Assert.IsNotNull(senseStyle, "Sense number should have been created by the migrator.");
			Assert.IsNotNull(senseStyle2, "Sense number should have been created by the migrator.");
			var usefulStyle = m_styleSheet.Styles[styleName];
			Assert.AreEqual(usefulStyle.DefaultCharacterStyleInfo.FontName.Value, "arial", "arial font not used");
			usefulStyle = m_styleSheet.Styles[styleName2];
			Assert.AreEqual(usefulStyle.DefaultCharacterStyleInfo.FontName.Value, "notarial", "notarial font not used in second style");
			DeleteStyleSheet(styleName);
			DeleteStyleSheet(styleName2);
		}

		///<summary/>
		[Test]
		public void ConvertLayoutTreeNodeToConfigNode_SenseOptionsAreMigrated()
		{
			var senseNumberNode = new XmlDocConfigureDlg.LayoutTreeNode
			{
				Label = "Parent",
				Number = "(%O)",
				NumberSingleSense = true,
				ShowSenseConfig = true
			};
			ConfigurableDictionaryNode configNode = null;
			Assert.DoesNotThrow(() => configNode = m_migrator.ConvertLayoutTreeNodeToConfigNode(senseNumberNode));
			var senseOptions = configNode.DictionaryNodeOptions as DictionaryNodeSenseOptions;
			Assert.NotNull(senseOptions);
			Assert.IsTrue(senseOptions.NumberEvenASingleSense);
			Assert.AreEqual("(", senseOptions.BeforeNumber);
			Assert.AreEqual(")", senseOptions.AfterNumber);
			Assert.AreEqual("%O", senseOptions.NumberingStyle);
			DeleteStyleSheet("Dictionary-SenseNumber");
		}

		///<summary/>
		[Test]
		public void CopyNewDefaultsIntoConvertedModel_FieldDescriptionIsMigrated()
		{
			var convertedParentNode = new ConfigurableDictionaryNode { Label = "Parent" };
			var convertedChildNode = new ConfigurableDictionaryNode { Label = "Child" };
			convertedParentNode.Children = new List<ConfigurableDictionaryNode> { convertedChildNode };
			var convertedModel = new DictionaryConfigurationModel
			{
				Parts = new List<ConfigurableDictionaryNode> { convertedParentNode },
				Version = PreHistoricMigrator.VersionPre83
			};
			const string parentField = "ParentDescription";
			var baseParentNode = new ConfigurableDictionaryNode { Label = "Parent", FieldDescription = parentField};
			const string childField = "ChildDescription";
			var baseChildNode = new ConfigurableDictionaryNode { Label = "Child", FieldDescription = childField };
			baseParentNode.Children = new List<ConfigurableDictionaryNode> { baseChildNode };
			var baseModel = new DictionaryConfigurationModel
			{
				Parts = new List<ConfigurableDictionaryNode> { baseParentNode },
				Version = PreHistoricMigrator.VersionAlpha1
			};

			Assert.DoesNotThrow(() => m_migrator.CopyNewDefaultsIntoConvertedModel(convertedModel, baseModel));
			Assert.AreEqual(convertedModel.Parts[0].FieldDescription, parentField, "Field description for parent node not migrated");
			Assert.AreEqual(convertedModel.Parts[0].Children[0].FieldDescription, childField, "Field description for child not migrated");
		}

		///<summary/>
		[Test]
		public void CopyNewDefaultsIntoConvertedModel_CSSClassOverrideIsMigrated()
		{
			var convertedParentNode = new ConfigurableDictionaryNode { Label = "Parent" };
			var convertedChildNode = new ConfigurableDictionaryNode { Label = "Child" };
			convertedParentNode.Children = new List<ConfigurableDictionaryNode> { convertedChildNode };
			var convertedModel = new DictionaryConfigurationModel
			{
				Parts = new List<ConfigurableDictionaryNode> { convertedParentNode },
				Version = PreHistoricMigrator.VersionPre83
			};
			const string parentOverride = "dad";
			var baseParentNode = new ConfigurableDictionaryNode { Label = "Parent", CSSClassNameOverride = parentOverride };
			const string childOverride = "johnboy";
			var baseChildNode = new ConfigurableDictionaryNode { Label = "Child", CSSClassNameOverride = childOverride };
			baseParentNode.Children = new List<ConfigurableDictionaryNode> { baseChildNode };
			var baseModel = new DictionaryConfigurationModel
			{
				Parts = new List<ConfigurableDictionaryNode> { baseParentNode },
				Version = PreHistoricMigrator.VersionAlpha1
			};

			Assert.DoesNotThrow(() => m_migrator.CopyNewDefaultsIntoConvertedModel(convertedModel, baseModel));
			Assert.AreEqual(convertedModel.Parts[0].CSSClassNameOverride, parentOverride, "CssClassNameOverride for parent node not migrated");
			Assert.AreEqual(convertedModel.Parts[0].Children[0].CSSClassNameOverride, childOverride, "CssClassNameOverride for child not migrated");
		}

		///<summary/>
		[Test]
		public void CopyNewDefaultsIntoConvertedModel_NewStyleDefaultsAreAddedWhenStyleIsNotSet()
		{
			var convertedParentNode = new ConfigurableDictionaryNode { Label = "Parent" };
			var convertedChildNode1 = new ConfigurableDictionaryNode { Label = "Little Thing 1" };
			var convertedChildNode2 = new ConfigurableDictionaryNode { Label = "Little Thing 2" };
			convertedParentNode.Children = new List<ConfigurableDictionaryNode> { convertedChildNode1, convertedChildNode2 };
			var convertedModel = new DictionaryConfigurationModel
			{
				Parts = new List<ConfigurableDictionaryNode> { convertedParentNode },
				Version = PreHistoricMigrator.VersionPre83
			};
			const ConfigurableDictionaryNode.StyleTypes parentOverride = ConfigurableDictionaryNode.StyleTypes.Paragraph;
			const ConfigurableDictionaryNode.StyleTypes child1Override = ConfigurableDictionaryNode.StyleTypes.Character;
			const ConfigurableDictionaryNode.StyleTypes defaultStyleType = ConfigurableDictionaryNode.StyleTypes.Default;
			const string baseStyle = "80's";
			var baseParentNode = new ConfigurableDictionaryNode { Label = "Parent", StyleType = parentOverride };
			var baseChildNode1 = new ConfigurableDictionaryNode { Label = "Little Thing 1", StyleType = child1Override, Style = baseStyle };
			var baseChildNode2 = new ConfigurableDictionaryNode { Label = "Little Thing 2" }; // Child2 will have the default StyleType
			baseParentNode.Children = new List<ConfigurableDictionaryNode> { baseChildNode1, baseChildNode2 };
			var baseModel = new DictionaryConfigurationModel
			{
				Parts = new List<ConfigurableDictionaryNode> { baseParentNode },
				Version = PreHistoricMigrator.VersionAlpha1
			};

			Assert.DoesNotThrow(() => m_migrator.CopyNewDefaultsIntoConvertedModel(convertedModel, baseModel));
			Assert.AreEqual(parentOverride, convertedModel.Parts[0].StyleType, "StyleType for parent node not filled in from base");
			Assert.AreEqual(child1Override, convertedModel.Parts[0].Children[0].StyleType, "StyleType for child 1 not filled in from base");
			Assert.AreEqual(baseStyle, convertedModel.Parts[0].Children[0].Style, "Style for child 1 not filled in from base");
			Assert.AreEqual(defaultStyleType, convertedModel.Parts[0].Children[1].StyleType, "StyleType for child 2 not set to Default");
		}

		///<summary/>
		[Test]
		public void CopyNewDefaultsIntoConvertedModel_StyleInfoIsMigratedWhenStyleIsSet()
		{
			const ConfigurableDictionaryNode.StyleTypes parentStyleType = ConfigurableDictionaryNode.StyleTypes.Paragraph;
			const ConfigurableDictionaryNode.StyleTypes childStyleType = ConfigurableDictionaryNode.StyleTypes.Character;
			const string parentStyle = "bold";
			var convertedParentNode = new ConfigurableDictionaryNode
			{ Label = "Parent",
			  StyleType = parentStyleType,
			  Style = parentStyle
			};
			const string childStyle = "italic";
			var convertedChildNode1 = new ConfigurableDictionaryNode
			{
				Label = "Little Thing 1",
				StyleType = childStyleType,
				Style = childStyle
			};
			convertedParentNode.Children = new List<ConfigurableDictionaryNode> { convertedChildNode1 };
			var convertedModel = new DictionaryConfigurationModel
			{
				Parts = new List<ConfigurableDictionaryNode> { convertedParentNode },
				Version = PreHistoricMigrator.VersionPre83
			};
			var baseParentNode = new ConfigurableDictionaryNode { Label = "Parent", StyleType = ConfigurableDictionaryNode.StyleTypes.Character, Style = "unused"};
			var baseChildNode1 = new ConfigurableDictionaryNode { Label = "Little Thing 1", StyleType = ConfigurableDictionaryNode.StyleTypes.Paragraph, Style = "unused2" };
			baseParentNode.Children = new List<ConfigurableDictionaryNode> { baseChildNode1 };
			var baseModel = new DictionaryConfigurationModel
			{
				Parts = new List<ConfigurableDictionaryNode> { baseParentNode },
				Version = PreHistoricMigrator.VersionAlpha1
			};

			Assert.DoesNotThrow(() => m_migrator.CopyNewDefaultsIntoConvertedModel(convertedModel, baseModel));
			Assert.AreEqual(parentStyleType, convertedModel.Parts[0].StyleType, "The parent StyleType was not migrated correctly or was incorrectly overwritten");
			Assert.AreEqual(parentStyle, convertedModel.Parts[0].Style, "parent Style not migrated");
			Assert.AreEqual(childStyleType, convertedModel.Parts[0].Children[0].StyleType, "child StyleType not migrated");
			Assert.AreEqual(childStyle, convertedModel.Parts[0].Children[0].Style, "child Style not migrated");
		}

		///<summary/>
		[Test]
		public void CopyNewDefaultsIntoConvertedModel_WsOptionIsMigrated()
		{
			var convertedParentNode = new ConfigurableDictionaryNode { Label = "Parent" };
			var convertedChildNode = new ConfigurableDictionaryNode { Label = "Child" };
			convertedParentNode.Children = new List<ConfigurableDictionaryNode> { convertedChildNode };
			var convertedModel = new DictionaryConfigurationModel
			{
				Parts = new List<ConfigurableDictionaryNode> { convertedParentNode },
				Version = PreHistoricMigrator.VersionPre83
			};
			var baseParentNode = new ConfigurableDictionaryNode { Label = "Parent", DictionaryNodeOptions = new DictionaryNodeWritingSystemOptions() };
			((DictionaryNodeWritingSystemOptions)baseParentNode.DictionaryNodeOptions).WsType = DictionaryNodeWritingSystemOptions.WritingSystemType.Vernacular;
			((DictionaryNodeWritingSystemOptions)baseParentNode.DictionaryNodeOptions).DisplayWritingSystemAbbreviations = false;
			((DictionaryNodeWritingSystemOptions)baseParentNode.DictionaryNodeOptions).Options = new List<DictionaryNodeListOptions.DictionaryNodeOption>
			{
				new DictionaryNodeListOptions.DictionaryNodeOption { Id = "vernacular", IsEnabled = true }
			};
			var baseChildNode = new ConfigurableDictionaryNode { Label = "Child", DictionaryNodeOptions = new DictionaryNodeWritingSystemOptions() };
			((DictionaryNodeWritingSystemOptions)baseChildNode.DictionaryNodeOptions).WsType = DictionaryNodeWritingSystemOptions.WritingSystemType.Analysis;
			((DictionaryNodeWritingSystemOptions)baseChildNode.DictionaryNodeOptions).DisplayWritingSystemAbbreviations = false;
			((DictionaryNodeWritingSystemOptions)baseChildNode.DictionaryNodeOptions).Options = new List<DictionaryNodeListOptions.DictionaryNodeOption>
			{
				new DictionaryNodeListOptions.DictionaryNodeOption { Id = "analysis", IsEnabled = true }
			};
			baseParentNode.Children = new List<ConfigurableDictionaryNode> { baseChildNode };
			var baseModel = new DictionaryConfigurationModel
			{
				Parts = new List<ConfigurableDictionaryNode> { baseParentNode },
				Version = PreHistoricMigrator.VersionAlpha1
			};

			Assert.DoesNotThrow(() => m_migrator.CopyNewDefaultsIntoConvertedModel(convertedModel, baseModel));
			Assert.AreEqual(convertedModel.Parts[0].DictionaryNodeOptions, baseModel.Parts[0].DictionaryNodeOptions, "DictionaryNodeOptions for parent node not migrated");
			Assert.AreEqual(convertedModel.Parts[0].Children[0].DictionaryNodeOptions, baseModel.Parts[0].Children[0].DictionaryNodeOptions, "DictionaryNodeOptions for child not migrated");
		}

		///<summary/>
		[Test]
		public void CopyNewDefaultsIntoConvertedModel_CopyOfNodeGetsValueFromBase()
		{
			var convertedParentNode = new ConfigurableDictionaryNode { Label = "Parent" };
			// make convertedChildNode look like a copy of a Child node which is not represented in the test.
			var convertedChildNode = new ConfigurableDictionaryNode { Label = "Child", LabelSuffix = "1"};
			convertedParentNode.Children = new List<ConfigurableDictionaryNode> { convertedChildNode };
			var convertedModel = new DictionaryConfigurationModel
			{
				Parts = new List<ConfigurableDictionaryNode> { convertedParentNode },
				Version = PreHistoricMigrator.VersionPre83
			};
			const string parentField = "ParentDescription";
			var baseParentNode = new ConfigurableDictionaryNode { Label = "Parent", FieldDescription = parentField };
			const string childField = "ChildDescription";
			var baseChildNode = new ConfigurableDictionaryNode { Label = "Child", FieldDescription = childField };
			baseParentNode.Children = new List<ConfigurableDictionaryNode> { baseChildNode };
			var baseModel = new DictionaryConfigurationModel
			{
				Parts = new List<ConfigurableDictionaryNode> { baseParentNode },
				Version = PreHistoricMigrator.VersionAlpha1
			};

			Assert.DoesNotThrow(() => m_migrator.CopyNewDefaultsIntoConvertedModel(convertedModel, baseModel));
			Assert.AreEqual(convertedModel.Parts[0].Children[0].FieldDescription, childField, "Field description for copy of child not migrated");
		}

		///<summary/>
		[Test]
		public void CopyNewDefaultsIntoConvertedModel_TwoCopiesBothGetValueFromBase()
		{
			var convertedParentNode = new ConfigurableDictionaryNode { Label = "Parent" };
			var convertedChildNode = new ConfigurableDictionaryNode { Label = "Child" };
			var convertedChildNodeCopy1 = new ConfigurableDictionaryNode { Label = "Child", LabelSuffix = "1" };
			var convertedChildNodeCopy2 = new ConfigurableDictionaryNode { Label = "Child", LabelSuffix = "2" };
			convertedParentNode.Children = new List<ConfigurableDictionaryNode> { convertedChildNode, convertedChildNodeCopy1, convertedChildNodeCopy2 };
			var convertedModel = new DictionaryConfigurationModel
			{
				Parts = new List<ConfigurableDictionaryNode> { convertedParentNode },
				Version = PreHistoricMigrator.VersionPre83
			};
			const string parentField = "ParentDescription";
			var baseParentNode = new ConfigurableDictionaryNode { Label = "Parent", FieldDescription = parentField };
			const string childField = "ChildDescription";
			var baseChildNode = new ConfigurableDictionaryNode { Label = "Child", FieldDescription = childField };
			baseParentNode.Children = new List<ConfigurableDictionaryNode> { baseChildNode };
			var baseModel = new DictionaryConfigurationModel
			{
				Parts = new List<ConfigurableDictionaryNode> { baseParentNode },
				Version = PreHistoricMigrator.VersionAlpha1
			};

			Assert.DoesNotThrow(() => m_migrator.CopyNewDefaultsIntoConvertedModel(convertedModel, baseModel));
			Assert.AreEqual(convertedModel.Parts[0].Children.Count, 3, "The copied children did not get migrated");
			Assert.AreEqual(convertedModel.Parts[0].Children[0].FieldDescription, childField, "Field description for copy of child not migrated");
			Assert.AreEqual(convertedModel.Parts[0].Children[1].FieldDescription, childField, "Field description for copy of child not migrated");
			Assert.AreEqual(convertedModel.Parts[0].Children[2].FieldDescription, childField, "Field description for copy of child not migrated");
		}

		///<summary/>
		[Test]
		public void CopyNewDefaultsIntoConvertedModel_NewNodeFromBaseIsMerged()
		{
			var convertedParentNode = new ConfigurableDictionaryNode { Label = "Parent" };
			var convertedChildNode = new ConfigurableDictionaryNode { Label = "Child" };
			convertedParentNode.Children = new List<ConfigurableDictionaryNode> { convertedChildNode };
			var convertedModel = new DictionaryConfigurationModel
			{
				Parts = new List<ConfigurableDictionaryNode> { convertedParentNode },
				Version = PreHistoricMigrator.VersionPre83
			};
			var baseParentNode = new ConfigurableDictionaryNode { Label = "Parent" };
			var baseChildNode = new ConfigurableDictionaryNode { Label = "Child" };
			var baseChildNodeTwo = new ConfigurableDictionaryNode { Label = "Child2" };
			baseParentNode.Children = new List<ConfigurableDictionaryNode> { baseChildNode, baseChildNodeTwo };
			var baseModel = new DictionaryConfigurationModel
			{
				Parts = new List<ConfigurableDictionaryNode> { baseParentNode },
				Version = PreHistoricMigrator.VersionAlpha1
			};

			using (m_migrator.SetTestLogger = new SimpleLogger())
			{
				Assert.DoesNotThrow(() => m_migrator.CopyNewDefaultsIntoConvertedModel(convertedModel, baseModel));
			}
			Assert.AreEqual(convertedModel.Parts[0].Children.Count, 2, "New node from base was not merged");
			Assert.AreEqual(convertedModel.Parts[0].Children[0].Label, "Child", "new node inserted out of order");
			Assert.AreEqual(convertedModel.Parts[0].Children[1].Label, "Child2", "New node from base was not merged properly");
		}

		///<summary/>
		[Test]
		public void CopyNewDefaultsIntoConvertedModel_OrderFromOldModelIsRetained()
		{
			var convertedParentNode = new ConfigurableDictionaryNode { Label = "Parent" };
			var convertedChildNode = new ConfigurableDictionaryNode { Label = "Child" };
			var convertedChildNodeTwo = new ConfigurableDictionaryNode { Label = "Child2" };
			convertedParentNode.Children = new List<ConfigurableDictionaryNode> { convertedChildNodeTwo, convertedChildNode };
			var convertedModel = new DictionaryConfigurationModel
			{
				Parts = new List<ConfigurableDictionaryNode> { convertedParentNode },
				Version = PreHistoricMigrator.VersionPre83
			};
			var baseParentNode = new ConfigurableDictionaryNode { Label = "Parent" };
			var baseChildNode = new ConfigurableDictionaryNode { Label = "Child" };
			var baseChildNodeTwo = new ConfigurableDictionaryNode { Label = "Child2" };
			baseParentNode.Children = new List<ConfigurableDictionaryNode> { baseChildNode, baseChildNodeTwo };
			var baseModel = new DictionaryConfigurationModel
			{
				Parts = new List<ConfigurableDictionaryNode> { baseParentNode },
				Version = PreHistoricMigrator.VersionAlpha1
			};

			using (m_migrator.SetTestLogger = new SimpleLogger())
			{
				Assert.DoesNotThrow(() => m_migrator.CopyNewDefaultsIntoConvertedModel(convertedModel, baseModel));
			}
			Assert.AreEqual(convertedModel.Parts[0].Children.Count, 2, "Nodes incorrectly merged");
			Assert.AreEqual(convertedModel.Parts[0].Children[0].Label, convertedChildNodeTwo.Label, "order of old model was not retained");
			Assert.AreEqual(convertedModel.Parts[0].Children[1].Label, convertedChildNode.Label, "Nodes incorrectly merged");
		}

		///<summary/>
		[Test]
		public void CopyNewDefaultsIntoConvertedModel_UnmatchedNodeFromOldModelIsCustom()
		{
			var convertedParentNode = new ConfigurableDictionaryNode { Label = "Parent" };
			var customNode = new ConfigurableDictionaryNode { Label = CustomFieldUnchangedNameAndLabel };
			var oldChild = new ConfigurableDictionaryNode { Label = "Child" };
			convertedParentNode.Children = new List<ConfigurableDictionaryNode> { customNode, oldChild };
			var convertedModel = new DictionaryConfigurationModel
			{
				Parts = new List<ConfigurableDictionaryNode> { convertedParentNode },
				Version = PreHistoricMigrator.VersionPre83
			};
			var baseParentNode = new ConfigurableDictionaryNode { Label = "Parent", FieldDescription = "LexEntry" };
			var baseChildNode = new ConfigurableDictionaryNode { Label = "Child" };
			baseParentNode.Children = new List<ConfigurableDictionaryNode> { baseChildNode };
			var baseModel = new DictionaryConfigurationModel
			{
				Parts = new List<ConfigurableDictionaryNode> { baseParentNode },
				Version = PreHistoricMigrator.VersionAlpha1
			};

			using (m_migrator.SetTestLogger = new SimpleLogger())
			{
				m_migrator.CopyNewDefaultsIntoConvertedModel(convertedModel, baseModel);
			}
			Assert.AreEqual(convertedModel.Parts[0].Children.Count, 2, "Nodes incorrectly merged");
			Assert.AreEqual(convertedModel.Parts[0].Children[0].Label, customNode.Label, "order of old model was not retained");
			Assert.IsFalse(oldChild.IsCustomField, "Child node which is matched should not be a custom field");
			Assert.IsTrue(customNode.IsCustomField, "The unmatched 'Custom' node should have been marked as a custom field");
			Assert.AreEqual(customNode.Label, customNode.FieldDescription, "Custom nodes' Labels and Fields should match");
		}

		///<summary/>
		[Test]
		public void CopyNewDefaultsIntoConvertedModel_NestedCustomFieldsAreAllMarked()
		{
			var convertedParentNode = new ConfigurableDictionaryNode { Label = "Parent" };
			var customNode = new ConfigurableDictionaryNode { Label = CustomFieldUnchangedNameAndLabel };
			var oldChild = new ConfigurableDictionaryNode { Label = "Child" };
			convertedParentNode.Children = new List<ConfigurableDictionaryNode> { customNode, oldChild };
			var customChild = new ConfigurableDictionaryNode { Label = "Custom Child" };
			customNode.Children = new List<ConfigurableDictionaryNode> { customChild };
			var convertedModel = new DictionaryConfigurationModel
			{
				Version = PreHistoricMigrator.VersionPre83,
				Parts = new List<ConfigurableDictionaryNode> { convertedParentNode }
			};
			var baseParentNode = new ConfigurableDictionaryNode { Label = "Parent", FieldDescription = "LexEntry" };
			var baseChildNode = new ConfigurableDictionaryNode { Label = "Child" };
			baseParentNode.Children = new List<ConfigurableDictionaryNode> { baseChildNode };
			var baseModel = new DictionaryConfigurationModel
			{
				Parts = new List<ConfigurableDictionaryNode> { baseParentNode },
				Version = PreHistoricMigrator.VersionAlpha1
			};

			using (m_migrator.SetTestLogger = new SimpleLogger())
			{
				m_migrator.CopyNewDefaultsIntoConvertedModel(convertedModel, baseModel);
			}
			Assert.AreEqual(convertedModel.Parts[0].Children.Count, 2, "Nodes incorrectly merged");
			Assert.AreEqual(convertedModel.Parts[0].Children[0].Label, customNode.Label, "order of old model was not retained");
			Assert.IsFalse(oldChild.IsCustomField, "Child node which is matched should not be a custom field");
			Assert.IsTrue(customNode.IsCustomField, "The unmatched 'Custom' node should have been marked as a custom field");
			Assert.IsFalse(customChild.IsCustomField, "Children of Custom nodes are not necessarily Custom.");
			Assert.AreEqual(customNode.Label, customNode.FieldDescription, "Custom nodes' Labels and Fields should match");
			Assert.AreEqual(customChild.Label, customChild.FieldDescription, "Custom nodes' Labels and Fields should match");
		}

		///<summary/>
		[Test]
		public void CopyNewDefaultsIntoConvertedModel_RelabeledCustomFieldsNamesAreMigrated()
		{
			var customNode = new ConfigurableDictionaryNode { Label = CustomFieldChangedLabel };
			var oldChild = new ConfigurableDictionaryNode { Label = "Child" };
			var convertedParentNode = new ConfigurableDictionaryNode
			{
				Label = "Parent", Children = new List<ConfigurableDictionaryNode> { customNode, oldChild }
			};
			var convertedModel = new DictionaryConfigurationModel
			{
				Parts = new List<ConfigurableDictionaryNode> { convertedParentNode },
				Version = PreHistoricMigrator.VersionPre83
			};
			var baseChildNode = new ConfigurableDictionaryNode { Label = "Child" };
			var baseParentNode = new ConfigurableDictionaryNode
			{
				Label = "Parent", FieldDescription = "LexEntry", Children = new List<ConfigurableDictionaryNode> { baseChildNode }
			};
			var baseModel = new DictionaryConfigurationModel
			{
				Parts = new List<ConfigurableDictionaryNode> { baseParentNode },
				Version = PreHistoricMigrator.VersionAlpha1
			};

			using (m_migrator.SetTestLogger = new SimpleLogger())
			{
				m_migrator.CopyNewDefaultsIntoConvertedModel(convertedModel, baseModel);
			}
			Assert.AreEqual(convertedModel.Parts[0].Children[0].Label, customNode.Label, "label was not retained");
			Assert.IsTrue(customNode.IsCustomField, "The unmatched 'Custom' node should have been marked as a custom field");
			Assert.AreEqual(CustomFieldOriginalName, customNode.FieldDescription, "Custom node's Field should have been loaded from the Cache");
		}

		///<summary>
		/// If a standard node in the Dictionary Configuration has a custom child,
		/// but that node doesn't have any Custom Fields in the lexical database, do *not* throw.
		/// </summary>
		[Test]
		public void CopyNewDefaultsIntoConvertedModel_CustomFieldInStrangePlaceDoesNotThrow()
		{
			var convertedParentNode = new ConfigurableDictionaryNode { Label = "Parent" };
			var customNode = new ConfigurableDictionaryNode { Label = "Truly Custom" };
			var oldChild = new ConfigurableDictionaryNode { Label = "Child" };
			convertedParentNode.Children = new List<ConfigurableDictionaryNode> { customNode, oldChild };
			var convertedModel = new DictionaryConfigurationModel
			{
				Parts = new List<ConfigurableDictionaryNode> { convertedParentNode },
				Version = PreHistoricMigrator.VersionPre83
			};
			var baseParentNode = new ConfigurableDictionaryNode { Label = "Parent", FieldDescription = "LexReference" };
			var baseChildNode = new ConfigurableDictionaryNode { Label = "Child" };
			baseParentNode.Children = new List<ConfigurableDictionaryNode> { baseChildNode };
			var baseModel = new DictionaryConfigurationModel
			{
				Parts = new List<ConfigurableDictionaryNode> { baseParentNode },
				Version = PreHistoricMigrator.VersionAlpha1
			};

			using (var logger = m_migrator.SetTestLogger = new SimpleLogger())
			{
				Assert.DoesNotThrow(() => m_migrator.CopyNewDefaultsIntoConvertedModel(convertedModel, baseModel));
				Assert.IsTrue(logger.Content.StartsWith(
					"Could not match 'Truly Custom' in defaults. It may have been valid in a previous version, but is no longer. It will be removed next time the model is loaded."));
			}
			Assert.AreEqual(convertedModel.Parts[0].Children.Count, 2, "Nodes incorrectly merged");
			Assert.AreEqual(convertedModel.Parts[0].Children[0].Label, customNode.Label, "order of old model was not retained");
			Assert.IsFalse(oldChild.IsCustomField, "Child node which is matched should not be a custom field");
			Assert.IsTrue(customNode.IsCustomField, "The unmatched 'Custom' node should have been marked as a custom field");
			Assert.AreEqual(customNode.Label, customNode.FieldDescription, "Custom nodes' Labels and Fields should match");
		}

		[Test]
		public void CopyNewDefaultsIntoConvertedModel_ProperChildrenAdded()
		{
			var convertedParentNode = new ConfigurableDictionaryNode { Label = "Minor Entries", FieldDescription = "LexEntry" };
			var customPersonNode = new ConfigurableDictionaryNode { Label = CustomFieldLocation, Parent = convertedParentNode };
			var customGenDateNode = new ConfigurableDictionaryNode {Label = CustomFieldGenDate, Parent = convertedParentNode };
			convertedParentNode.Children = new List<ConfigurableDictionaryNode> { customPersonNode, customGenDateNode };
			var convertedModel = new DictionaryConfigurationModel
			{
				Parts = new List<ConfigurableDictionaryNode> { convertedParentNode },
				Version = PreHistoricMigrator.VersionPre83
			};
			// Test handling expanding "Minor Entries" to "Minor Entries (Complex Forms)" and "Minor Entries (Variants)"
			var baseParentNode = new ConfigurableDictionaryNode { Label = "Minor Entries (Complex Forms)", FieldDescription = "LexEntry" };
			var baseChildNode = new ConfigurableDictionaryNode { Label = "Child", Parent = baseParentNode };
			baseParentNode.Children = new List<ConfigurableDictionaryNode> { baseChildNode };
			var baseModel = new DictionaryConfigurationModel
			{
				Parts = new List<ConfigurableDictionaryNode> { baseParentNode },
				Version = PreHistoricMigrator.VersionAlpha1
			};

			// Ensure we don't throw because the parent node's label has been expanded.
			using (m_migrator.SetTestLogger = new SimpleLogger())
			{
				Assert.DoesNotThrow(() => m_migrator.CopyNewDefaultsIntoConvertedModel(convertedModel, baseModel));
			}
			Assert.AreEqual(3, convertedModel.Parts[0].Children.Count, "Nodes incorrectly merged");
			Assert.IsTrue(customPersonNode.IsCustomField, "Custom atomic list reference field should be flagged as custom");
			Assert.IsNotNull(customPersonNode.Children, "Custom atomic list reference field should have children (added)");
			Assert.AreEqual(2, customPersonNode.Children.Count, "Custom atomic list reference field should have two children added");
			for (int i = 0; i < customPersonNode.Children.Count; ++i)
			{
				var child = customPersonNode.Children[i];
				Assert.IsFalse(child.IsCustomField, "Children of customPersonNode should not be flagged as custom (" + i + ")");
				Assert.IsNotNull(child.DictionaryNodeOptions, "Children of customPersonNode should have a DictionaryNodeOptions object");
				Assert.IsTrue(child.DictionaryNodeOptions is DictionaryNodeWritingSystemOptions, "Children of customPersonNode DictionaryNodeOptions should be a DictionaryNodeWritingSystemOptions object");
			}
			Assert.AreEqual("Name", customPersonNode.Children[0].Label, "The first child of customPersonNode should be Name");
			Assert.AreEqual("Abbreviation", customPersonNode.Children[1].Label, "The second child of customPersonNode should be Abbreviation");
			Assert.IsNotNull(customPersonNode.DictionaryNodeOptions, "Custom atomic list reference field should have a DictionaryNodeOptions object");
			Assert.IsTrue(customPersonNode.DictionaryNodeOptions is DictionaryNodeListOptions, "Custom atomic list reference field DictionaryNodeOptions should be a DictionaryNodeListOptions object");
			Assert.IsTrue(customGenDateNode.IsCustomField, "Custom GenDate field should be flagged as custom");
			Assert.IsNull(customGenDateNode.Children, "Custom GenDate field should not have any children (added)");
			Assert.IsNull(customGenDateNode.DictionaryNodeOptions, "Custom GenDate field should not have a DictionaryNodeOptions object");

		}

		#region Minor Entry Componenents Referenced Entries Tests
		private const string HwBefore = "H.before";
		private const string GlsBefore = "G.before";
		private const string HwAfter = "H.after";
		private const string GlsAfter = "G.after";
		private const string HwBetween = "H.between";
		private const string GlsBetween = "G.between";
		private const string GlsStyle = "G.Style";

		private static DictionaryConfigurationModel BuildConvertedReferenceEntryNodes(bool enableHeadword,
			bool enableSummaryDef, bool enableSenseHeadWord, bool enableGloss)
		{
			var headWord = new ConfigurableDictionaryNode { Label = "Referenced Headword", IsEnabled = enableHeadword, Before = HwBefore};
			var summaryDef = new ConfigurableDictionaryNode { Label = "Summary Definition", IsEnabled = enableSummaryDef, Before = GlsBefore};
			var senseHeadWord = new ConfigurableDictionaryNode { Label = "Referenced Sense Headword", IsEnabled = enableSenseHeadWord, Between = HwBetween, After = HwAfter };
			var gloss = new ConfigurableDictionaryNode { Label = "Gloss", IsEnabled = enableGloss, Between = GlsBetween, After = GlsAfter, Style = GlsStyle};
			var referencedEntriesNode = new ConfigurableDictionaryNode
			{
				Label = "Referenced Entries",
				IsEnabled = true,
				Children = new List<ConfigurableDictionaryNode> { headWord, summaryDef, senseHeadWord, gloss }
			};
			var componentsNode = new ConfigurableDictionaryNode
			{
				Label = "Components",
				IsEnabled = true,
				Children = new List<ConfigurableDictionaryNode> { referencedEntriesNode }
			};
			var minorEntryNode = new ConfigurableDictionaryNode
			{
				Label = "Minor Entry",
				IsEnabled = true,
				Children = new List<ConfigurableDictionaryNode> { componentsNode }
			};
			var model = new DictionaryConfigurationModel
			{
				Parts = new List<ConfigurableDictionaryNode> { minorEntryNode },
				Version = PreHistoricMigrator.VersionPre83
			};
			DictionaryConfigurationModel.SpecifyParentsAndReferences(model.Parts);
			return model;
		}

		private static DictionaryConfigurationModel BuildCurrentDefaultReferenceEntryNodes(bool enableHeadWord, bool enableGloss)
		{
			var headWord = new ConfigurableDictionaryNode { Label = "Referenced Headword", IsEnabled = enableHeadWord, FieldDescription = "HeadWord"};
			var gloss = new ConfigurableDictionaryNode { Label = "Gloss (or Summary Definition)", IsEnabled = enableGloss, FieldDescription = "DefinitionOrGloss"};
			var referencedEntriesNode = new ConfigurableDictionaryNode
			{
				FieldDescription = "ConfigReferencedEntries",
				Label = "Referenced Entries",
				IsEnabled = true,
				Children = new List<ConfigurableDictionaryNode> { headWord, gloss }
			};
			var componentsNode = new ConfigurableDictionaryNode
			{
				FieldDescription = "ComplexFormEntryRefs",
				Label = "Components",
				IsEnabled = true,
				Children = new List<ConfigurableDictionaryNode> { referencedEntriesNode }
			};
			var minorEntryNode = new ConfigurableDictionaryNode
			{
				FieldDescription = "LexEntry",
				Label = "Minor Entry",
				IsEnabled = true,
				Children = new List<ConfigurableDictionaryNode> { componentsNode }
			};
			var model = new DictionaryConfigurationModel
			{
				Parts = new List<ConfigurableDictionaryNode> { minorEntryNode },
				Version = PreHistoricMigrator.VersionAlpha1
			};
			DictionaryConfigurationModel.SpecifyParentsAndReferences(model.Parts);
			return model;
		}

		///<summary/>
		[Test]
		public void CopyNewDefaultsIntoConvertedModel_MinorEntryComponentsReferencedEntriesChanged()
		{
			const string refEntriesPath = "//ConfigurationItem[@name='Minor Entry']/ConfigurationItem[@name='Components']/ConfigurationItem[@name='Referenced Entries']/";
			using(var convertedModelFile = new TempFile())
			{
				var convertedMinorEntry = BuildConvertedReferenceEntryNodes(true, true, true, true);
				convertedMinorEntry.FilePath = convertedModelFile.Path;
				var defaultMinorEntry = BuildCurrentDefaultReferenceEntryNodes(true, true);

				m_migrator.CopyNewDefaultsIntoConvertedModel(convertedMinorEntry, defaultMinorEntry);
				convertedMinorEntry.Save();
				AssertThatXmlIn.File(convertedModelFile.Path).HasNoMatchForXpath(refEntriesPath + "ConfigurationItem[@name='Referenced Sense Headword']");
				AssertThatXmlIn.File(convertedModelFile.Path).HasNoMatchForXpath(refEntriesPath + "ConfigurationItem[@name='Gloss']");
				AssertThatXmlIn.File(convertedModelFile.Path).HasNoMatchForXpath(refEntriesPath + "ConfigurationItem[@name='Summary Definition']");
				AssertThatXmlIn.File(convertedModelFile.Path).HasSpecifiedNumberOfMatchesForXpath(refEntriesPath + "ConfigurationItem[@name='Referenced Headword']", 1);
				AssertThatXmlIn.File(convertedModelFile.Path).HasSpecifiedNumberOfMatchesForXpath(refEntriesPath + "ConfigurationItem[@name='Gloss (or Summary Definition)']", 1);
			}
		}

		/// <summary>
		/// In most cases, the 'Minor Entry->Components->Referenced Entries' node has a child 'Referenced Sense Headword' that needs to be merged
		/// with 'Referenced Headword'; however, in one case, that child's name is 'Referenced Sense'. This tests that special case.
		/// </summary>
		[Test]
		public void CopyNewDefaultsIntoConvertedModel_MinorEntryComponentsReferencedEntriesChangedInSpecialCase()
		{
			const string refEntriesPath = "//ConfigurationItem[@name='Minor Entry']/ConfigurationItem[@name='Components']/ConfigurationItem[@name='Referenced Entries']/";
			using(var convertedModelFile = new TempFile())
			{
				var convertedMinorEntry = BuildConvertedReferenceEntryNodes(true, true, true, true);
				convertedMinorEntry.Parts[0].Children[0].Children[0].Children.First(child => child.Label == "Referenced Sense Headword").Label
																											= "Referenced Sense";
				convertedMinorEntry.FilePath = convertedModelFile.Path;
				var defaultMinorEntry = BuildCurrentDefaultReferenceEntryNodes(true, true);

				m_migrator.CopyNewDefaultsIntoConvertedModel(convertedMinorEntry, defaultMinorEntry);
				convertedMinorEntry.Save();
				AssertThatXmlIn.File(convertedModelFile.Path).HasNoMatchForXpath(refEntriesPath + "ConfigurationItem[@name='Referenced Sense']");
				AssertThatXmlIn.File(convertedModelFile.Path).HasNoMatchForXpath(refEntriesPath + "ConfigurationItem[@name='Referenced Sense Headword']");
				AssertThatXmlIn.File(convertedModelFile.Path).HasSpecifiedNumberOfMatchesForXpath(refEntriesPath + "ConfigurationItem[@name='Referenced Headword']", 1);
			}
		}

		///<summary/>
		[Test]
		public void CopyNewDefaultsIntoConvertedModel_MinorEntryComponentsBeforeAfterBetweenMigrated()
		{
			using(var convertedModelFile = new TempFile())
			{
				var convertedMinorEntry = BuildConvertedReferenceEntryNodes(true, true, true, true);
				convertedMinorEntry.FilePath = convertedModelFile.Path;
				var defaultMinorEntry = BuildCurrentDefaultReferenceEntryNodes(true, true);

				m_migrator.CopyNewDefaultsIntoConvertedModel(convertedMinorEntry, defaultMinorEntry);
				string cssResults = null;
				Assert.DoesNotThrow(()=>cssResults = CssGenerator.GenerateCssFromConfiguration(convertedMinorEntry, m_propertyTable));
				Assert.That(cssResults, Is.StringContaining(HwBefore));
				Assert.That(cssResults, Is.StringContaining(HwBetween));
				Assert.That(cssResults, Is.StringContaining(HwAfter));
				Assert.That(cssResults, Is.StringContaining(GlsBefore));
				Assert.That(cssResults, Is.StringContaining(GlsBetween));
				Assert.That(cssResults, Is.StringContaining(GlsAfter));
			}
		}

		///<summary/>
		[Test]
		public void CopyNewDefaultsIntoConvertedModel_MinorEntryComponentsHeadwordChecksMigrated()
		{
			const string refEntriesPath = "//ConfigurationItem[@name='Minor Entry']/ConfigurationItem[@name='Components']/ConfigurationItem[@name='Referenced Entries']/";
			using(var convertedModelFile = new TempFile())
			{
				var convertedMinorEntry = BuildConvertedReferenceEntryNodes(true, false, false, false);
				convertedMinorEntry.FilePath = convertedModelFile.Path;
				var defaultMinorEntry = BuildCurrentDefaultReferenceEntryNodes(false, false);
				m_migrator.CopyNewDefaultsIntoConvertedModel(convertedMinorEntry, defaultMinorEntry);
				convertedMinorEntry.Save();
				AssertThatXmlIn.File(convertedModelFile.Path).HasSpecifiedNumberOfMatchesForXpath(refEntriesPath + "ConfigurationItem[@name='Referenced Headword' and @isEnabled='true']", 1);

				convertedMinorEntry = BuildConvertedReferenceEntryNodes(false, false, false, false);
				convertedMinorEntry.FilePath = convertedModelFile.Path;
				defaultMinorEntry = BuildCurrentDefaultReferenceEntryNodes(true, false);
				m_migrator.CopyNewDefaultsIntoConvertedModel(convertedMinorEntry, defaultMinorEntry);
				convertedMinorEntry.Save();
				AssertThatXmlIn.File(convertedModelFile.Path).HasSpecifiedNumberOfMatchesForXpath(refEntriesPath + "ConfigurationItem[@name='Referenced Headword' and @isEnabled='false']", 1);

				convertedMinorEntry = BuildConvertedReferenceEntryNodes(false, false, true, false);
				convertedMinorEntry.FilePath = convertedModelFile.Path;
				defaultMinorEntry = BuildCurrentDefaultReferenceEntryNodes(false, false);
				m_migrator.CopyNewDefaultsIntoConvertedModel(convertedMinorEntry, defaultMinorEntry);
				convertedMinorEntry.Save();
				AssertThatXmlIn.File(convertedModelFile.Path).HasSpecifiedNumberOfMatchesForXpath(refEntriesPath + "ConfigurationItem[@name='Referenced Headword' and @isEnabled='true']", 1);
			}
		}

		///<summary/>
		[Test]
		public void CopyNewDefaultsIntoConvertedModel_MinorEntryComponentsGlossChecksMigrated()
		{
			const string refEntriesPath = "//ConfigurationItem[@name='Minor Entry']/ConfigurationItem[@name='Components']/ConfigurationItem[@name='Referenced Entries']/";
			using(var convertedModelFile = new TempFile())
			{
				var convertedMinorEntry = BuildConvertedReferenceEntryNodes(false, true, false, false);
				convertedMinorEntry.FilePath = convertedModelFile.Path;
				var defaultMinorEntry = BuildCurrentDefaultReferenceEntryNodes(false, false);
				m_migrator.CopyNewDefaultsIntoConvertedModel(convertedMinorEntry, defaultMinorEntry);
				convertedMinorEntry.Save();
				AssertThatXmlIn.File(convertedModelFile.Path).HasSpecifiedNumberOfMatchesForXpath(refEntriesPath + "ConfigurationItem[@name='Gloss (or Summary Definition)' and @isEnabled='true']", 1);

				convertedMinorEntry = BuildConvertedReferenceEntryNodes(false, false, false, false);
				convertedMinorEntry.FilePath = convertedModelFile.Path;
				defaultMinorEntry = BuildCurrentDefaultReferenceEntryNodes(false, true);
				m_migrator.CopyNewDefaultsIntoConvertedModel(convertedMinorEntry, defaultMinorEntry);
				convertedMinorEntry.Save();
				AssertThatXmlIn.File(convertedModelFile.Path).HasSpecifiedNumberOfMatchesForXpath(refEntriesPath + "ConfigurationItem[@name='Gloss (or Summary Definition)' and @isEnabled='false']", 1);

				convertedMinorEntry = BuildConvertedReferenceEntryNodes(false, false, false, true);
				convertedMinorEntry.FilePath = convertedModelFile.Path;
				defaultMinorEntry = BuildCurrentDefaultReferenceEntryNodes(false, false);
				m_migrator.CopyNewDefaultsIntoConvertedModel(convertedMinorEntry, defaultMinorEntry);
				convertedMinorEntry.Save();
				AssertThatXmlIn.File(convertedModelFile.Path).HasSpecifiedNumberOfMatchesForXpath(refEntriesPath + "ConfigurationItem[@name='Gloss (or Summary Definition)' and @isEnabled='true']", 1);
			}
		}

		///<summary/>
		[Test]
		public void CopyNewDefaultsIntoConvertedModel_DuplicatedConvertedNodesDoesNotBreakOriginal()
		{
			const string refEntriesPath = "//ConfigurationItem[@name='Minor Entry']/ConfigurationItem[@name='Components']/ConfigurationItem[@name='Referenced Entries']/";
			using (var convertedModelFile = new TempFile())
			{
				var convertedMinorEntry = BuildConvertedReferenceEntryNodes(true, true, true, true);
				var componentsDup = convertedMinorEntry.Parts[0].Children[0].Children[0].DuplicateAmongSiblings();
				componentsDup.Children.First(c => c.Label == "Gloss").Before = null;
				componentsDup.Children.First(c => c.Label == "Gloss").After = null;
				componentsDup.Children.First(c => c.Label == "Gloss").Between = null;
				componentsDup.Children.First(c => c.Label == "Gloss").Style = null;
				componentsDup.Children.First(c => c.Label == "Summary Definition").Before = null;
				componentsDup.Children.First(c => c.Label == "Summary Definition").After = null;
				componentsDup.Children.First(c => c.Label == "Summary Definition").Between = null;
				componentsDup.Children.First(c => c.Label == "Summary Definition").Style = null;

				convertedMinorEntry.FilePath = convertedModelFile.Path;
				var defaultMinorEntry = BuildCurrentDefaultReferenceEntryNodes(false, false);
				m_migrator.CopyNewDefaultsIntoConvertedModel(convertedMinorEntry, defaultMinorEntry);
				convertedMinorEntry.Save();
				// There should be one node with Before on Gloss (or Summary Definition) and one with no such content
				AssertThatXmlIn.File(convertedModelFile.Path).HasSpecifiedNumberOfMatchesForXpath(refEntriesPath + "ConfigurationItem[@name='Gloss (or Summary Definition)']", 2);
				AssertThatXmlIn.File(convertedModelFile.Path).HasSpecifiedNumberOfMatchesForXpath(refEntriesPath + "ConfigurationItem[@name='Gloss (or Summary Definition)' and @before]", 1);
				AssertThatXmlIn.File(convertedModelFile.Path).HasSpecifiedNumberOfMatchesForXpath(refEntriesPath + "ConfigurationItem[@name='Gloss (or Summary Definition)' and @after]", 1);
				AssertThatXmlIn.File(convertedModelFile.Path).HasSpecifiedNumberOfMatchesForXpath(refEntriesPath + "ConfigurationItem[@name='Gloss (or Summary Definition)' and @between]", 1);
				AssertThatXmlIn.File(convertedModelFile.Path).HasSpecifiedNumberOfMatchesForXpath(refEntriesPath + "ConfigurationItem[@name='Gloss (or Summary Definition)' and @style]", 1);
			}
		}

		#endregion

		private static DictionaryConfigurationModel BuildConvertedComplexEntryTypeNodes()
		{
			var reverseAbbr = new ConfigurableDictionaryNode
			{
				Label = "Abbreviation"
			};
			var complexFormTypeNode = new ConfigurableDictionaryNode
			{
				Label = "Complex Form Type",
				Children = new List<ConfigurableDictionaryNode> { reverseAbbr }
			};
			var subentriesNode = new ConfigurableDictionaryNode
			{
				Label = "Subentries",
				Children = new List<ConfigurableDictionaryNode> { complexFormTypeNode }
			};
			var mainEntryNode = new ConfigurableDictionaryNode
			{
				Label = "Main Entry",
				CSSClassNameOverride = "entry",
				Children = new List<ConfigurableDictionaryNode> { subentriesNode }
			};
			CssGeneratorTests.PopulateFieldsForTesting(mainEntryNode);

			return new DictionaryConfigurationModel
			{
				Parts = new List<ConfigurableDictionaryNode> { mainEntryNode },
				Version = PreHistoricMigrator.VersionPre83
			};
		}

		private static DictionaryConfigurationModel BuildCurrentDefaultComplexEntryTypeNodes()
		{
			var abbreviation = new ConfigurableDictionaryNode
			{
				Label = "Reverse Abbreviation",
				FieldDescription = "ReverseAbbr"
			};
			var complexFormTypeNode = new ConfigurableDictionaryNode
			{
				Label = "Complex Form Type",
				FieldDescription = ConfiguredXHTMLGenerator.LookupComplexEntryType,
				Children = new List<ConfigurableDictionaryNode> { abbreviation }
			};
			var subentriesNode = new ConfigurableDictionaryNode
			{
				Label = "Subentries",
				FieldDescription = "Subentries",
				Children = new List<ConfigurableDictionaryNode> { complexFormTypeNode }
			};
			var mainEntryNode = new ConfigurableDictionaryNode
			{
				Label = "Main Entry",
				FieldDescription = "LexEntry",
				CSSClassNameOverride = "entry",
				Children = new List<ConfigurableDictionaryNode> { subentriesNode }
			};
			var model = new DictionaryConfigurationModel
			{
				Parts = new List<ConfigurableDictionaryNode> { mainEntryNode },
				Version = PreHistoricMigrator.VersionAlpha1
			};
			CssGeneratorTests.PopulateFieldsForTesting(model);
			return model;
		}

		///<summary/>
		[Test]
		public void CopyNewDefaultsIntoConvertedModel_SubentryComplexTypeAbbreviationChanged()
		{
			const string complexEntryTypePath = "//ConfigurationItem[@name='Main Entry']/ConfigurationItem[@name='Subentries']/ConfigurationItem[@name='Complex Form Type']/";
			using (var convertedModelFile = new TempFile())
			{
				var convertedComplexEntryType = BuildConvertedComplexEntryTypeNodes();
				convertedComplexEntryType.FilePath = convertedModelFile.Path;
				var defaultComplexEntryType = BuildCurrentDefaultComplexEntryTypeNodes();

				m_migrator.CopyNewDefaultsIntoConvertedModel(convertedComplexEntryType, defaultComplexEntryType);
				convertedComplexEntryType.Save();
				AssertThatXmlIn.File(convertedModelFile.Path).HasNoMatchForXpath(complexEntryTypePath + "ConfigurationItem[@name='Abbreviation']");
				AssertThatXmlIn.File(convertedModelFile.Path).HasSpecifiedNumberOfMatchesForXpath(complexEntryTypePath + "ConfigurationItem[@name='Reverse Abbreviation']", 1);
			}
		}

		private static DictionaryConfigurationModel BuildConvertedGrammaticalInfoNodes()
		{
			var features = new ConfigurableDictionaryNode
			{
				FieldDescription = "Features"
			};
			var grammaticalInfo = new ConfigurableDictionaryNode
			{
				Label = "Grammatical Info.",
				FieldDescription = "MorphoSyntaxAnalysisRA",
				Children = new List<ConfigurableDictionaryNode> { features }
			};
			var referencedSenses = new ConfigurableDictionaryNode
			{
				Label = "Referenced Senses",
				FieldDescription = "ReferringSenses",
				Children = new List<ConfigurableDictionaryNode> { grammaticalInfo }
			};
			var reversalEntryNode = new ConfigurableDictionaryNode
			{
				Label = "Reversal Entry",
				FieldDescription = "LexEntry",
				Children = new List<ConfigurableDictionaryNode> { referencedSenses }
			};
			CssGeneratorTests.PopulateFieldsForTesting(reversalEntryNode);

			return new DictionaryConfigurationModel
			{
				Parts = new List<ConfigurableDictionaryNode> { reversalEntryNode },
				Version = PreHistoricMigrator.VersionPre83
			};
		}

		private static DictionaryConfigurationModel BuildCurrentDefaultGrammaticalInfoNodes()
		{
			var inflectionFeatures = new ConfigurableDictionaryNode
			{
				Label = "Inflection Features",
				FieldDescription = "FeaturesTSS"
			};
			var grammaticalInfo = new ConfigurableDictionaryNode
			{
				Label = "Grammatical Info.",
				FieldDescription = "MorphoSyntaxAnalysisRA",
				Children = new List<ConfigurableDictionaryNode> { inflectionFeatures }
			};
			var referencedSenses = new ConfigurableDictionaryNode
			{
				Label = "Referenced Senses",
				FieldDescription = "ReferringSenses",
				Children = new List<ConfigurableDictionaryNode> { grammaticalInfo }
			};
			var reversalEntryNode = new ConfigurableDictionaryNode
			{
				Label = "Reversal Entry",
				FieldDescription = "LexEntry",
				Children = new List<ConfigurableDictionaryNode> { referencedSenses }
			};
			var model = new DictionaryConfigurationModel
			{
				Parts = new List<ConfigurableDictionaryNode> { reversalEntryNode },
				Version = PreHistoricMigrator.VersionAlpha1
			};
			CssGeneratorTests.PopulateFieldsForTesting(model);
			return model;
		}

		///<summary/>
		[Test]
		public void CopyNewDefaultsIntoConvertedModel_ReversalIndexInflectionFeaturesMigration()
		{
			const string grammaticalInfoTypePath = "//ConfigurationItem[@name='Reversal Entry']/ConfigurationItem[@name='Referenced Senses']/ConfigurationItem[@name='Grammatical Info.']/";
			using (var convertedModelFile = new TempFile())
			{
				var convertedGrammaticalInfoType = BuildConvertedGrammaticalInfoNodes();
				convertedGrammaticalInfoType.FilePath = convertedModelFile.Path;
				var defaultGrammaticalInfoType = BuildCurrentDefaultGrammaticalInfoNodes();

				using (m_migrator.SetTestLogger = new SimpleLogger())
				{
					m_migrator.CopyNewDefaultsIntoConvertedModel(convertedGrammaticalInfoType, defaultGrammaticalInfoType);
				}
				convertedGrammaticalInfoType.Save();
				AssertThatXmlIn.File(convertedModelFile.Path).HasNoMatchForXpath(grammaticalInfoTypePath + "ConfigurationItem[@name='Features']");
				AssertThatXmlIn.File(convertedModelFile.Path).HasSpecifiedNumberOfMatchesForXpath(grammaticalInfoTypePath + "ConfigurationItem[@name='Inflection Features']", 1);
			}
		}

		private static DictionaryConfigurationModel BuildConvertedReversalIndexChildNodes()
		{
			var reversalForm = new ConfigurableDictionaryNode
			{
				Label = "Reversal Form",
				FieldDescription = "ReversalForm"
			};
			var reversalCategory = new ConfigurableDictionaryNode
			{
				Label = "Reversal Category",
				FieldDescription = "PartOfSpeechRA"
			};
			var referencedSenses = new ConfigurableDictionaryNode
			{
				Label = "Referenced Senses",
				FieldDescription = "ReferringSenses"
			};
			var reversalEntryNode = new ConfigurableDictionaryNode
			{
				Label = "Reversal Entry",
				FieldDescription = "LexEntry",
				Children = new List<ConfigurableDictionaryNode> { reversalForm, reversalCategory, referencedSenses }
			};
			CssGeneratorTests.PopulateFieldsForTesting(reversalEntryNode);

			return new DictionaryConfigurationModel
			{
				Parts = new List<ConfigurableDictionaryNode> { reversalEntryNode },
				Version = PreHistoricMigrator.VersionPre83
			};
		}

		private static DictionaryConfigurationModel BuildCurrentDefaultReversalIndexChildNodes()
		{
			var reversalForm = new ConfigurableDictionaryNode
			{
				Label = "Reversal Form",
				FieldDescription = "ReversalForm"
			};
			var reversalCategory = new ConfigurableDictionaryNode
			{
				Label = "Reversal Category",
				FieldDescription = "PartOfSpeechRA"
			};
			var referencedSenses = new ConfigurableDictionaryNode
			{
				Label = "Referenced Senses",
				FieldDescription = "ReferringSenses"
			};
			var reversalEntryNode = new ConfigurableDictionaryNode
			{
				Label = "Reversal Entry",
				FieldDescription = "LexEntry",
				Children = new List<ConfigurableDictionaryNode> { reversalForm, reversalCategory, referencedSenses }
			};
			var model = new DictionaryConfigurationModel
			{
				Parts = new List<ConfigurableDictionaryNode> { reversalEntryNode },
				Version = PreHistoricMigrator.VersionAlpha1
			};
			CssGeneratorTests.PopulateFieldsForTesting(model);
			return model;
		}

		///<summary/>
		[Test]
		public void CopyNewDefaultsIntoConvertedModel_ReversalIndexChildNodesMigrated()
		{
			const string reversalIndexChildNodesPath = "//ConfigurationItem[@name='Reversal Entry']/";
			using (var convertedModelFile = new TempFile())
			{
				var convertedreversalIndexChildNodesType = BuildConvertedReversalIndexChildNodes();
				convertedreversalIndexChildNodesType.FilePath = convertedModelFile.Path;
				var defaultreversalIndexChildNodesType = BuildCurrentDefaultReversalIndexChildNodes();

				m_migrator.CopyNewDefaultsIntoConvertedModel(convertedreversalIndexChildNodesType, defaultreversalIndexChildNodesType);
				convertedreversalIndexChildNodesType.Save();
				AssertThatXmlIn.File(convertedModelFile.Path).HasNoMatchForXpath(reversalIndexChildNodesPath + "ConfigurationItem[@name='Form']");
				AssertThatXmlIn.File(convertedModelFile.Path).HasSpecifiedNumberOfMatchesForXpath(reversalIndexChildNodesPath + "ConfigurationItem[@name='Reversal Form']", 1);
				AssertThatXmlIn.File(convertedModelFile.Path).HasNoMatchForXpath(reversalIndexChildNodesPath + "ConfigurationItem[@name='Category']");
				AssertThatXmlIn.File(convertedModelFile.Path).HasSpecifiedNumberOfMatchesForXpath(reversalIndexChildNodesPath + "ConfigurationItem[@name='Reversal Category']", 1);
				AssertThatXmlIn.File(convertedModelFile.Path).HasSpecifiedNumberOfMatchesForXpath(reversalIndexChildNodesPath + "ConfigurationItem[@name='Referenced Senses']", 1);
			}
		}

		[Test]
		[TestCase("publishReversal", "All Reversal Indexes (original)", "AllReversalIndexes")]
		[TestCase("publishReversal#All RU93", "Copy of All Reversal Indexes", "Copy of All Reversal Indexes-AllReversalIndexes-#All RU93")]
		[TestCase("publishReversal-en", "English (original)", "English")]
		[TestCase("publishReversal-en#Engli704", "Copy of English", "Copy of English-English-#Engli704")]
		public void CopyDefaultsIntoConvertedModel_PicksSensibleNameForReversalIndexes(string oldLayout, string oldLabel, string newFileName)
		{
			var node = new ConfigurableDictionaryNode { Label = "Reversal Entry" };
			var model = new DictionaryConfigurationModel
			{
				Version = PreHistoricMigrator.VersionPre83,
				Label = oldLabel,
				Parts = new List<ConfigurableDictionaryNode> { node }
			};
			m_migrator.m_configDirSuffixBeingMigrated = DictionaryConfigurationListener.ReversalIndexConfigurationDirectoryName;
			m_migrator.CopyNewDefaultsIntoConvertedModel(oldLayout, model);
			Assert.AreEqual(newFileName, Path.GetFileNameWithoutExtension(model.FilePath));
		}

		private static DictionaryConfigurationModel BuildConvertedComponentReferencesNodes()
		{
			var headwordNode = new ConfigurableDictionaryNode { Label = "Referenced Headword" };
			var refSenseHeadwordNode = new ConfigurableDictionaryNode { Label = "Referenced Sense Headword" };
			var summaryDefNode = new ConfigurableDictionaryNode { Label = "Summary Definition" };
			var glossNode = new ConfigurableDictionaryNode { Label = "Gloss" };
			var componentsNode = new ConfigurableDictionaryNode
			{
				Label = "Components",
				Children = new List<ConfigurableDictionaryNode> { headwordNode, glossNode, summaryDefNode, refSenseHeadwordNode }
			};
			var componentReferencesNode = new ConfigurableDictionaryNode
			{
				Label = "Component References",
				Children = new List<ConfigurableDictionaryNode> { componentsNode }
			};
			var mainEntryNode = new ConfigurableDictionaryNode
			{
				Label = "Main Entry",
				CSSClassNameOverride = "entry",
				Children = new List<ConfigurableDictionaryNode> { componentReferencesNode }
			};
			CssGeneratorTests.PopulateFieldsForTesting(mainEntryNode);

			return new DictionaryConfigurationModel
			{
				Parts = new List<ConfigurableDictionaryNode> { mainEntryNode },
				Version = PreHistoricMigrator.VersionPre83
			};
		}

		private static DictionaryConfigurationModel BuildCurrentDefaultComponentReferencesNodes()
		{
			var refHeadwordNode = new ConfigurableDictionaryNode
			{
				Label = "Referenced Headword",
				FieldDescription = "HeadWord"
			};
			var glossNode = new ConfigurableDictionaryNode
			{
				Label = "Gloss (or Summary Definition)",
				FieldDescription = "DefinitionOrGloss"
			};
			var referencedEntriesNode = new ConfigurableDictionaryNode
			{
				Label = "Referenced Entries",
				FieldDescription = "ConfigReferencedEntries",
				CSSClassNameOverride = "referencedentries",
				Children = new List<ConfigurableDictionaryNode> { refHeadwordNode, glossNode }
			};
			var componentReferencesNode = new ConfigurableDictionaryNode
			{
				Label = "Component References",
				FieldDescription = "ComplexFormEntryRefs",
				Children = new List<ConfigurableDictionaryNode> { referencedEntriesNode }
			};
			var mainEntryNode = new ConfigurableDictionaryNode
			{
				Label = "Main Entry",
				FieldDescription = "LexEntry",
				CSSClassNameOverride = "entry",
				Children = new List<ConfigurableDictionaryNode> { componentReferencesNode }
			};
			var model = new DictionaryConfigurationModel
			{
				Parts = new List<ConfigurableDictionaryNode> { mainEntryNode },
				Version = PreHistoricMigrator.VersionAlpha1
			};
			CssGeneratorTests.PopulateFieldsForTesting(model);
			return model;
		}

		///<summary/>
		[Test]
		public void CopyNewDefaultsIntoConvertedModel_MainEntryComponentReferences_ComponentsRenamedToReferencedEntries()
		{
			const string refEntriesPath = "//ConfigurationItem[@name='Main Entry']/ConfigurationItem[@name='Component References']/";
			using (var convertedModelFile = new TempFile())
			{
				var convertedMainEntry = BuildConvertedComponentReferencesNodes();
				convertedMainEntry.FilePath = convertedModelFile.Path;
				var defaultMainEntry = BuildCurrentDefaultComponentReferencesNodes();

				m_migrator.CopyNewDefaultsIntoConvertedModel(convertedMainEntry, defaultMainEntry);
				convertedMainEntry.Save();
				AssertThatXmlIn.File(convertedModelFile.Path).HasNoMatchForXpath(refEntriesPath + "ConfigurationItem[@name='Components']");
				AssertThatXmlIn.File(convertedModelFile.Path).HasNoMatchForXpath(refEntriesPath + "ConfigurationItem[@name='Referenced Entries']/ConfigurationItem[@name='Gloss']");
				AssertThatXmlIn.File(convertedModelFile.Path).HasNoMatchForXpath(refEntriesPath + "ConfigurationItem[@name='Referenced Entries']/ConfigurationItem[@name='Summary Definition']");
				AssertThatXmlIn.File(convertedModelFile.Path).HasNoMatchForXpath(refEntriesPath + "ConfigurationItem[@name='Referenced Entries']/ConfigurationItem[@name='Reference Sense HeadWord']");
				AssertThatXmlIn.File(convertedModelFile.Path).HasSpecifiedNumberOfMatchesForXpath(refEntriesPath + "ConfigurationItem[@name='Referenced Entries']/ConfigurationItem[@name='Gloss (or Summary Definition)']", 1);
				AssertThatXmlIn.File(convertedModelFile.Path).HasSpecifiedNumberOfMatchesForXpath(refEntriesPath + "ConfigurationItem[@name='Referenced Entries']/ConfigurationItem[@name='Referenced Headword']", 1);
			}
		}

		private static DictionaryConfigurationModel BuildConvertedHomographNumberNodes()
		{
			var subentryHomographNumberNode = new ConfigurableDictionaryNode { Label = "Homograph Number" };
			var subentriesNode = new ConfigurableDictionaryNode
			{
				Label = "Subentries",
				Children = new List<ConfigurableDictionaryNode> { subentryHomographNumberNode }
			};
			var headwordNode = new ConfigurableDictionaryNode { Label = "Headword" };
			var homographNumberNode = new ConfigurableDictionaryNode { Label = "Homograph Number" };
			var mainEntryNode = new ConfigurableDictionaryNode
			{
				Label = "Main Entry",
				CSSClassNameOverride = "entry",
				Children = new List<ConfigurableDictionaryNode> { headwordNode, homographNumberNode, subentriesNode }
			};
			var minorHomographNumberNode = new ConfigurableDictionaryNode { Label = "Homograph Number" };
			var minorEntryNode = new ConfigurableDictionaryNode
			{
				Label = "Minor Entry",
				CSSClassNameOverride = "minorentries",
				DictionaryNodeOptions = new DictionaryNodeListOptions(),
				Children = new List<ConfigurableDictionaryNode> { minorHomographNumberNode }
			};
			var model = new DictionaryConfigurationModel
			{
				Parts = new List<ConfigurableDictionaryNode> { mainEntryNode, minorEntryNode },
				Version = PreHistoricMigrator.VersionPre83
			};
			CssGeneratorTests.PopulateFieldsForTesting(model);
			return model;
		}

		private static DictionaryConfigurationModel BuildCurrentDefaultHomographNumberNodes()
		{
			var subentryHomographNumberNode = new ConfigurableDictionaryNode
			{
				Label = "Secondary Homograph Number",
				FieldDescription = "HomographNumber"
			};
			var subentriesNode = new ConfigurableDictionaryNode
			{
				Label = "Subentries",
				FieldDescription = "Subentries",
				Children = new List<ConfigurableDictionaryNode> { subentryHomographNumberNode }
			};
			var headwordNode = new ConfigurableDictionaryNode
			{
				Label = "Headword",
				FieldDescription = "MLHeadWord"
			};
			var homographNumberNode = new ConfigurableDictionaryNode
			{
				Label = "Secondary Homograph Number",
				FieldDescription = "HomographNumber"
			};
			var mainEntryNode = new ConfigurableDictionaryNode
			{
				Label = "Main Entry",
				FieldDescription = "LexEntry",
				CSSClassNameOverride = "entry",
				Children = new List<ConfigurableDictionaryNode> { headwordNode, homographNumberNode, subentriesNode }
			};
			var minorCfHomographNumberNode = new ConfigurableDictionaryNode
			{
				Label = "Secondary Homograph Number",
				FieldDescription = "HomographNumber"
			};
			var minorComplexNode = new ConfigurableDictionaryNode
			{
				Label = "Minor Entry (Complex Forms)",
				FieldDescription = "LexEntry",
				CSSClassNameOverride = "minorentrycomplex",
				Children = new List<ConfigurableDictionaryNode> { minorCfHomographNumberNode }
			};
			var minorVarHomographNumberNode = new ConfigurableDictionaryNode
			{
				Label = "Secondary Homograph Number",
				FieldDescription = "HomographNumber"
			};
			var minorVariantNode = new ConfigurableDictionaryNode
			{
				Label = "Minor Entry (Variants)",
				FieldDescription = "LexEntry",
				CSSClassNameOverride = "minorentryvariant",
				Children = new List<ConfigurableDictionaryNode> { minorVarHomographNumberNode }
			};
			var model = new DictionaryConfigurationModel
			{
				Parts = new List<ConfigurableDictionaryNode> { mainEntryNode, minorComplexNode, minorVariantNode },
				Version = PreHistoricMigrator.VersionAlpha1
			};
			CssGeneratorTests.PopulateFieldsForTesting(model);

			return model;
		}

		///<summary/>
		[Test]
		public void CopyNewDefaultsIntoConvertedModel_Homograph_RenamedTo_SecondaryHomographNumber()
		{
			const string mainEntriesPath = "//ConfigurationItem[@name='Main Entry']/";
			const string subentriesPath = "//ConfigurationItem[@name='Main Entry']/ConfigurationItem[@name='Subentries']/";
			const string minorCfEntriesPath = "//ConfigurationItem[@name='Minor Entry (Complex Forms)']/";
			const string minorVarEntriesPath = "//ConfigurationItem[@name='Minor Entry (Variants)']/";
			const string oldHomographPath = "ConfigurationItem[@name='Homograph Number']";
			const string newHomographPath = "ConfigurationItem[@name='Secondary Homograph Number']";
			using (var convertedModelFile = new TempFile())
			{
				var convertedConfig = BuildConvertedHomographNumberNodes();
				convertedConfig.FilePath = convertedModelFile.Path;
				var defaultConfig = BuildCurrentDefaultHomographNumberNodes();

				m_migrator.CopyNewDefaultsIntoConvertedModel(convertedConfig, defaultConfig);
				convertedConfig.Save();
				AssertThatXmlIn.File(convertedModelFile.Path).HasNoMatchForXpath(mainEntriesPath + oldHomographPath);
				AssertThatXmlIn.File(convertedModelFile.Path).HasSpecifiedNumberOfMatchesForXpath(mainEntriesPath + newHomographPath, 1);
				AssertThatXmlIn.File(convertedModelFile.Path).HasNoMatchForXpath(subentriesPath + oldHomographPath);
				AssertThatXmlIn.File(convertedModelFile.Path).HasSpecifiedNumberOfMatchesForXpath(subentriesPath + newHomographPath, 1);
				AssertThatXmlIn.File(convertedModelFile.Path).HasNoMatchForXpath(minorCfEntriesPath + oldHomographPath);
				AssertThatXmlIn.File(convertedModelFile.Path).HasSpecifiedNumberOfMatchesForXpath(minorCfEntriesPath + newHomographPath, 1);
				AssertThatXmlIn.File(convertedModelFile.Path).HasNoMatchForXpath(minorVarEntriesPath + oldHomographPath);
				AssertThatXmlIn.File(convertedModelFile.Path).HasSpecifiedNumberOfMatchesForXpath(minorVarEntriesPath + newHomographPath, 1);
			}
		}

		///<summary/>
		[Test]
		public void CopyNewDefaultsIntoConvertedModel_CopyNewDefaultsThrowsWhenLabelsAreMismatched()
		{
			var convertedNode = new ConfigurableDictionaryNode
			{
				Label = "Miss",
				FieldDescription = "LexEntry"
			};
			var defaultNode = new ConfigurableDictionaryNode
			{
				Label = "Match",
				FieldDescription = "LexEntry"
			};
			CssGeneratorTests.PopulateFieldsForTesting(convertedNode);
			CssGeneratorTests.PopulateFieldsForTesting(defaultNode);

			var convertedConfig = new DictionaryConfigurationModel
			{
				Parts = new List<ConfigurableDictionaryNode> { convertedNode },
				Version = PreHistoricMigrator.VersionPre83
			};
			var defaultConfig = new DictionaryConfigurationModel
			{
				Parts = new List<ConfigurableDictionaryNode> { defaultNode },
				Version = PreHistoricMigrator.VersionAlpha1
			};

			Assert.Throws<ArgumentException>(()=>m_migrator.CopyNewDefaultsIntoConvertedModel(convertedConfig, defaultConfig));
		}

		///<summary/>
		[Test]
		public void ConfigsNeedMigratingFromPre83_ReturnsFalseIfNewReversalConfigsExist()
		{
			var newRevIdxConfigLoc = Path.Combine(FdoFileHelper.GetConfigSettingsDir(Path.GetDirectoryName(Cache.ProjectId.Path)),
				DictionaryConfigurationListener.ReversalIndexConfigurationDirectoryName);
			Directory.CreateDirectory(newRevIdxConfigLoc);
			File.AppendAllText(Path.Combine(newRevIdxConfigLoc, "SomeConfig" + DictionaryConfigurationModel.FileExtension), "Foo");
			Assert.That(!m_migrator.ConfigsNeedMigratingFromPre83(), "If current configs exist no migration should be needed."); // SUT
			DirectoryUtilities.DeleteDirectoryRobust(newRevIdxConfigLoc);
		}

		///<summary/>
		[Test]
		public void ConfigsNeedMigratingFromPre83_ReturnsFalseIfNewDictionaryConfigsExist()
		{
			var newDictConfigLoc = Path.Combine(FdoFileHelper.GetConfigSettingsDir(Path.GetDirectoryName(Cache.ProjectId.Path)),
				DictionaryConfigurationListener.DictionaryConfigurationDirectoryName);
			Directory.CreateDirectory(newDictConfigLoc);
			File.AppendAllText(Path.Combine(newDictConfigLoc, "SomeConfig" + DictionaryConfigurationModel.FileExtension), "Foo");
			Assert.That(!m_migrator.ConfigsNeedMigratingFromPre83(), "If current configs exist no migration should be needed."); // SUT
			DirectoryUtilities.DeleteDirectoryRobust(newDictConfigLoc);
		}

		///<summary/>
		[Test]
		public void ConfigsNeedMigratingFromPre83_ReturnsFalseIfNoNewConfigsAndNoOldConfigs()
		{
			var newDictConfigLoc = Path.Combine(FdoFileHelper.GetConfigSettingsDir(Path.GetDirectoryName(Cache.ProjectId.Path)),
				DictionaryConfigurationListener.DictionaryConfigurationDirectoryName);
			Directory.CreateDirectory(newDictConfigLoc);
			Directory.EnumerateFiles(newDictConfigLoc).ForEach(File.Delete);
			Assert.That(!m_migrator.ConfigsNeedMigratingFromPre83(), "With no new or old configs no migration should be needed."); // SUT
			DirectoryUtilities.DeleteDirectoryRobust(newDictConfigLoc);
		}

		///<summary/>
		[Test]
		public void ConfigsNeedMigratingFromPre83_ReturnsTrueIfNoNewConfigsAndOneOldConfig()
		{
			var configSettingsDir = FdoFileHelper.GetConfigSettingsDir(Path.GetDirectoryName(Cache.ProjectId.Path));
			var newDictConfigLoc = Path.Combine(configSettingsDir, "Dictionary");
			Directory.CreateDirectory(newDictConfigLoc);
			Directory.EnumerateFiles(newDictConfigLoc).ForEach(File.Delete);
			var tempFwLayoutPath = Path.Combine(configSettingsDir, "SomeConfig.fwlayout");
			using(TempFile.WithFilename(tempFwLayoutPath))
			{
				File.AppendAllText(tempFwLayoutPath, "LayoutFoo");
				Assert.That(m_migrator.ConfigsNeedMigratingFromPre83(), "There is an old config, a migration is needed."); // SUT
			}
			DirectoryUtilities.DeleteDirectoryRobust(newDictConfigLoc);
		}

		/// <summary>
		/// Check that an old configuration node migrates properly even if the label has been changed
		/// from "Type" to "Variant Type".  (See https://jira.sil.org/browse/LT-16896.)
		/// </summary>
		[Test]
		public void ConfigsMigrateModifiedLabelOkay()
		{
			var oldTypeNode = new XmlDocConfigureDlg.LayoutTreeNode
			{
				After = "",
				Before = " ",
				Between = ", ",
				ClassName = "LexEntryRef",
				ContentVisible = true,
				Label = "Type"
			};
			var oldVariantFormNode = new XmlDocConfigureDlg.LayoutTreeNode
			{
				After = "",
				Before = " ",
				Between = ", ",
				ClassName = "LexEntry",
				ContentVisible = true,
				Label = "Variant Form"
			};
			var oldCommentNode = new XmlDocConfigureDlg.LayoutTreeNode
			{
				After = "",
				Before = " ",
				Between = " ",
				ClassName = "LexEntryRef",
				ContentVisible = false,
				Label = "Comment",
				WsLabel = "analysis",
				WsType = "analysis"
			};
			var oldVariantsNode = new XmlDocConfigureDlg.LayoutTreeNode
			{
				After = ")",
				Before = " (",
				Between = "; ",
				ClassName = "LexEntry",
				ContentVisible = true,
				Label = "Variants (of Entry)",
			};
			oldVariantsNode.Nodes.Add(oldTypeNode);
			oldVariantsNode.Nodes.Add(oldVariantFormNode);
			oldVariantsNode.Nodes.Add(oldCommentNode);
			var oldRefSensesNode = new XmlDocConfigureDlg.LayoutTreeNode
			{
				After = "",
				Before = " ",
				Between = "; ",
				ClassName = "ReversalIndexEntry",
				ContentVisible = true,
				Label = "Referenced Senses",
			};
			oldRefSensesNode.Nodes.Add(oldVariantsNode);
			var oldReversalEntryNode = new XmlDocConfigureDlg.LayoutTreeNode
			{
				ClassName = "ReversalIndexEntry",
				ContentVisible = false,
				Label = "Reversal Entry",
			};
			oldReversalEntryNode.Nodes.Add(oldRefSensesNode);

			var convertedTopNode = m_migrator.ConvertLayoutTreeNodeToConfigNode(oldReversalEntryNode);
			Assert.AreEqual("Reversal Entry", convertedTopNode.Label, "Initial conversion should copy the Label attribute verbatim.");
			Assert.AreEqual(1, convertedTopNode.Children.Count, "Children nodes should be converted");
			Assert.AreEqual(1, convertedTopNode.Children[0].Children.Count, "Grandchildren nodes should be converted");
			Assert.AreEqual(3, convertedTopNode.Children[0].Children[0].Children.Count, "Greatgrandchildren should be converted");
			var convertedTypeNode = convertedTopNode.Children[0].Children[0].Children[0];
			Assert.AreEqual("Type", convertedTypeNode.Label, "Nodes are converted in order");
			Assert.IsNull(convertedTypeNode.FieldDescription, "Initial conversion should not set FieldDescription for the Type node");
			var convertedCommentNode = convertedTopNode.Children[0].Children[0].Children[2];
			Assert.AreEqual("Comment", convertedCommentNode.Label, "Third child converted in order okay");
			Assert.IsNull(convertedCommentNode.FieldDescription, "Initial conversion should not set FieldDescription for the Comment node");

			var convertedModel = new DictionaryConfigurationModel
			{
				Parts = new List<ConfigurableDictionaryNode> { convertedTopNode },
				Label = "Test",
				Version = PreHistoricMigrator.VersionPre83,
				AllPublications = true
			};
			DictionaryConfigurationModel.SpecifyParentsAndReferences(convertedModel.Parts);

			var newTypeNode = new ConfigurableDictionaryNode
			{
				After = " ",
				Between = ", ",
				Label = "Variant Type",
				FieldDescription = "OwningEntry",
				IsEnabled = true
			};
			var newFormNode = new ConfigurableDictionaryNode
			{
				Between = ", ",
				Label = "Variant Form",
				FieldDescription = "VariantEntryTypesRS",
				SubField = "MLHeadWord",
				DictionaryNodeOptions = new DictionaryNodeWritingSystemOptions(),
				IsEnabled = true
			};
			((DictionaryNodeWritingSystemOptions)newFormNode.DictionaryNodeOptions).WsType = DictionaryNodeWritingSystemOptions.WritingSystemType.Vernacular;
			((DictionaryNodeWritingSystemOptions)newFormNode.DictionaryNodeOptions).DisplayWritingSystemAbbreviations = false;
			((DictionaryNodeWritingSystemOptions)newFormNode.DictionaryNodeOptions).Options = new List<DictionaryNodeListOptions.DictionaryNodeOption>
			{
				new DictionaryNodeListOptions.DictionaryNodeOption { Id = "vernacular", IsEnabled = true }
			};
			var newCommentNode = new ConfigurableDictionaryNode
			{
				After = " ",
				Between = " ",
				Label = "Comment",
				FieldDescription = "Summary",
				DictionaryNodeOptions = new DictionaryNodeWritingSystemOptions(),
				IsEnabled = false
			};
			((DictionaryNodeWritingSystemOptions)newCommentNode.DictionaryNodeOptions).WsType = DictionaryNodeWritingSystemOptions.WritingSystemType.Analysis;
			((DictionaryNodeWritingSystemOptions)newCommentNode.DictionaryNodeOptions).DisplayWritingSystemAbbreviations = false;
			((DictionaryNodeWritingSystemOptions)newCommentNode.DictionaryNodeOptions).Options = new List<DictionaryNodeListOptions.DictionaryNodeOption>
			{
				new DictionaryNodeListOptions.DictionaryNodeOption { Id = "analysis", IsEnabled = true }
			};
			var newVariantsNode = new ConfigurableDictionaryNode
			{
				After = ") ",
				Before = "(",
				Between = "; ",
				Label = "Variants (of Entry)",
				FieldDescription = "Owner",
				SubField = "VariantFormEntryBackRefs",
				DictionaryNodeOptions = new DictionaryNodeListOptions(),
				Children = new List<ConfigurableDictionaryNode> { newTypeNode, newFormNode, newCommentNode },
				IsEnabled = true
			};
			((DictionaryNodeListOptions)newVariantsNode.DictionaryNodeOptions).ListId = DictionaryNodeListOptions.ListIds.Variant;
			((DictionaryNodeListOptions)newVariantsNode.DictionaryNodeOptions).Options = new List<DictionaryNodeListOptions.DictionaryNodeOption> {
				new DictionaryNodeListOptions.DictionaryNodeOption { Id = "b0000000-c40e-433e-80b5-31da08771344", IsEnabled = true },
				new DictionaryNodeListOptions.DictionaryNodeOption { Id = "024b62c9-93b3-41a0-ab19-587a0030219a", IsEnabled = true },
				new DictionaryNodeListOptions.DictionaryNodeOption { Id = "4343b1ef-b54f-4fa4-9998-271319a6d74c", IsEnabled = true },
				new DictionaryNodeListOptions.DictionaryNodeOption { Id = "01d4fbc1-3b0c-4f52-9163-7ab0d4f4711c", IsEnabled = true },
				new DictionaryNodeListOptions.DictionaryNodeOption { Id = "837ebe72-8c1d-4864-95d9-fa313c499d78", IsEnabled = true },
				new DictionaryNodeListOptions.DictionaryNodeOption { Id = "a32f1d1c-4832-46a2-9732-c2276d6547e8", IsEnabled = true },
				new DictionaryNodeListOptions.DictionaryNodeOption { Id = "0c4663b3-4d9a-47af-b9a1-c8565d8112ed", IsEnabled = true }
			};
			var newRefSensesNode = new ConfigurableDictionaryNode
			{
				After = " ",
				Between = "; ",
				Label = "Referenced Senses",
				FieldDescription = "ReferringSenses",
				Children = new List<ConfigurableDictionaryNode> { newVariantsNode },
				IsEnabled = true
			};
			var newReversalEntryNode = new ConfigurableDictionaryNode
			{
				Label = "Reversal Entry",
				FieldDescription = "ReversalIndexEntry",
				Children = new List<ConfigurableDictionaryNode> { newRefSensesNode },
				IsEnabled = true,
				StyleType = ConfigurableDictionaryNode.StyleTypes.Paragraph,
				Style = "Reversal-Normal",
				CSSClassNameOverride = "reversalindexentry"
			};
			var currentDefaultModel = new DictionaryConfigurationModel
			{
				Parts = new List<ConfigurableDictionaryNode> { newReversalEntryNode },
				Version = PreHistoricMigrator.VersionAlpha1
			};
			DictionaryConfigurationModel.SpecifyParentsAndReferences(currentDefaultModel.Parts);

			m_migrator.CopyNewDefaultsIntoConvertedModel(convertedModel, currentDefaultModel);
			Assert.AreEqual("ReversalIndexEntry", convertedTopNode.FieldDescription, "Converted top node should have FieldDescription=ReversalIndexEntry");
			Assert.AreEqual("reversalindexentry", convertedTopNode.CSSClassNameOverride, "Converted top node should have CSSClassNameOverride=reversalindexentry");
			Assert.AreEqual(ConfigurableDictionaryNode.StyleTypes.Paragraph, convertedTopNode.StyleType, "Converted top node should have StyleType=Paragraph");
			Assert.AreEqual("Reversal-Normal", convertedTopNode.Style, "Converted top node should have Style=Reversal-Normal");
			// Prior to fixing https://jira.sil.org/browse/LT-16896, convertedTypeNode.FieldDescription was set to "Type".
			Assert.AreEqual("OwningEntry", convertedTypeNode.FieldDescription, "Converted type node should have FieldDescription=OwningEntry");
			Assert.AreEqual("Summary", convertedCommentNode.FieldDescription, "Converted comment node should have FieldDescription=Summary");
		}

		[Test]
		public void TestMigrateCustomFieldNode()
		{
			var xdoc0 = new System.Xml.XmlDocument();
			xdoc0.LoadXml("<part ref=\"ScientificName\" label=\"Scientific Name\" before=\" \" after=\"\" visibility=\"ifdata\" css=\"scientific-name\"/>");
			var oldTypeNode0 = new XmlDocConfigureDlg.LayoutTreeNode(xdoc0.DocumentElement, m_migrator, "LexSense");
			var newTypeNode0 = m_migrator.ConvertLayoutTreeNodeToConfigNode(oldTypeNode0);
			Assert.IsFalse(newTypeNode0.IsCustomField, "A normal field should not be marked as custom after conversion");
			Assert.IsTrue(newTypeNode0.IsEnabled, "A normal field should be enabled properly.");
			Assert.AreEqual("Scientific Name", newTypeNode0.Label, "A normal field copies its label properly during conversion");
			var xdoc1 = new System.Xml.XmlDocument();
			xdoc1.LoadXml("<part ref=\"$child\" label=\"Single Sense\" before=\" Custom Field:( \" after=\" )\" visibility=\"ifdata\" originalLabel=\"Single Sense\"><string field=\"Single Sense\" class=\"LexSense\"/></part>");
			var oldTypeNode1 = new XmlDocConfigureDlg.LayoutTreeNode(xdoc1.DocumentElement, m_migrator, "LexSense");
			var newTypeNode1 = m_migrator.ConvertLayoutTreeNodeToConfigNode(oldTypeNode1);
			Assert.IsTrue(newTypeNode1.IsCustomField, "A custom field should be marked as such after conversion");
			Assert.IsTrue(newTypeNode1.IsEnabled, "A custom field should be enabled properly.");
			Assert.AreEqual("Single Sense", newTypeNode1.Label, "A custom field copies its label properly during conversion");
		}

		#region Helper
		private void DeleteStyleSheet(string styleName)
		{
			var style = m_styleSheet.FindStyle(styleName);
			if (style != null)
			{
				m_styleSheet.Delete(style.Hvo);
			}
		}

		public class MockLayoutTreeNode : XmlDocConfigureDlg.LayoutTreeNode
		{
			public string m_partName;

			public override string PartName
			{
				get { return m_partName; }
			}
		}
		#endregion Helper
	}
}<|MERGE_RESOLUTION|>--- conflicted
+++ resolved
@@ -410,12 +410,8 @@
 				var hasVariantNode = isOriginal || isVariant || !isComplex;
 				AssertThatXmlIn.File(convertedModelFile.Path).HasSpecifiedNumberOfMatchesForXpath(MinorEntryComplexXpath, hasComplexNode ? 1 : 0);
 				AssertThatXmlIn.File(convertedModelFile.Path).HasSpecifiedNumberOfMatchesForXpath(MinorEntryVariantXpath, hasVariantNode ? 1 : 0);
-<<<<<<< HEAD
-				AssertThatXmlIn.File(convertedModelFile.Path).HasNoMatchForXpath(MinorEntryOldXpath, message:"All old Minor Entry nodes should have been split");
-=======
 				AssertThatXmlIn.File(convertedModelFile.Path).HasNoMatchForXpath(MinorEntryOldXpath,
 					message: "All old Minor Entry nodes should have been split");
->>>>>>> bb7cc4c5
 			}
 		}
 
