<<<<<<< HEAD
// Copyright (c) 2015-2017 SIL International
=======
// Copyright (c) 2015-2021 SIL International
>>>>>>> 253e5931
// This software is licensed under the LGPL, version 2.1 or later
// (http://www.gnu.org/licenses/lgpl-2.1.html)

using System;
using System.Collections.Generic;
using System.IO;
using System.Linq;
using System.Text;
using System.Xml;
using NUnit.Framework;
using SIL.LCModel.Core.Text;
using SIL.TestUtilities;
using SIL.FieldWorks.Common.Framework;
using SIL.LCModel.Core.KernelInterfaces;
using SIL.FieldWorks.Common.FwUtils;
using SIL.LCModel;
using XCore;
using CXGTests = SIL.FieldWorks.XWorks.ConfiguredXHTMLGeneratorTests;

namespace SIL.FieldWorks.XWorks
{
	// ReSharper disable InconsistentNaming
	[TestFixture]
	public class ConfiguredXHTMLGeneratorReversalTests : MemoryOnlyBackendProviderRestoredForEachTestTestBase, IDisposable
	{
		private int m_wsEn, m_wsFr;
		private static readonly StringComparison strComp = StringComparison.InvariantCulture;

		private FwXApp m_application;
		private FwXWindow m_window;
		private PropertyTable m_propertyTable;

		private StringBuilder XHTMLStringBuilder { get; set; }

		private ConfiguredLcmGenerator.GeneratorSettings DefaultSettings
		{
			get { return new ConfiguredLcmGenerator.GeneratorSettings(Cache, new ReadOnlyPropertyTable(m_propertyTable), false, false, null); }
		}

		[OneTimeSetUp]
		public override void FixtureSetup()
		{
			base.FixtureSetup();

			ConfiguredLcmGenerator.Init();
			FwRegistrySettings.Init();
			m_application = new MockFwXApp(new MockFwManager { Cache = Cache }, null, null);
			var m_configFilePath = Path.Combine(FwDirectoryFinder.CodeDirectory,
				m_application.DefaultConfigurationPathname);
			m_window = new MockFwXWindow(m_application, m_configFilePath);
			((MockFwXWindow)m_window).Init(Cache); // initializes Mediator values
			m_propertyTable = m_window.PropTable;
			// Set up the mediator to look as if we are working in the Reversal Index area
			m_propertyTable.SetProperty("ToolForAreaNamed_lexicon", "reversalEditComplete", true);
			Cache.ProjectId.Path = Path.Combine(FwDirectoryFinder.SourceDirectory,
				"xWorks/xWorksTests/TestData/");
			m_wsEn = Cache.WritingSystemFactory.GetWsFromStr("en");
			m_wsFr = Cache.WritingSystemFactory.GetWsFromStr("fr");
		}

		[OneTimeTearDown]
		public override void FixtureTeardown()
		{
			base.FixtureTeardown();
			FwRegistrySettings.Release();
			Dispose();
		}

		[SetUp]
		public void SetupExportVariables()
		{
			XHTMLStringBuilder = new StringBuilder();
		}

		#region disposal
		protected virtual void Dispose(bool disposing)
		{
			System.Diagnostics.Debug.WriteLineIf(!disposing, "****** Missing Dispose() call for " + GetType().Name + ". ****** ");
			if (disposing)
			{
				m_application?.Dispose();
				m_window?.Dispose();
				m_propertyTable?.Dispose();
			}
		}

		~ConfiguredXHTMLGeneratorReversalTests()
		{
			Dispose(false);
		}

		public void Dispose()
		{
			Dispose(true);
			// This object will be cleaned up by the Dispose method.
			// Therefore, you should call GC.SupressFinalize to
			// take this object off the finalization queue
			// and prevent finalization code for this object
			// from executing a second time.
			GC.SuppressFinalize(this);
		}
		#endregion disposal

		[Test]
		public void GenerateXHTMLForEntry_LexemeFormConfigurationGeneratesCorrectResult()
		{
			ConfiguredLcmGenerator.AssemblyFile = "SIL.LCModel";
			var reversalFormNode = new ConfigurableDictionaryNode
			{
				FieldDescription = "ReversalForm",
				DictionaryNodeOptions = CXGTests.GetWsOptionsForLanguages(new [] {"en"}),
				Label = "Reversal Form"
			};
			var mainEntryNode = new ConfigurableDictionaryNode
			{
				Children = new List<ConfigurableDictionaryNode> { reversalFormNode },
				FieldDescription = "ReversalIndexEntry"
			};
			CssGeneratorTests.PopulateFieldsForTesting(mainEntryNode);
			var entry = CreateInterestingEnglishReversalEntry();
			//SUT
			string result = ConfiguredLcmGenerator.GenerateXHTMLForEntry(entry, mainEntryNode, null, DefaultSettings);
			const string frenchLexForm = "/div[@class='reversalindexentry']/span[@class='reversalform']/span[@lang='en' and text()='ReversalForm']";
			AssertThatXmlIn.String(result).HasSpecifiedNumberOfMatchesForXpath(frenchLexForm, 1);
		}

		#region PrimareyEntryReferenceTests
		// Xpath used by PrimaryEntryReference tests
		private const string senseXpath = "/div[@class='reversalindexentry']/span[@class='sensesrs']/span[@class='sensecontent']/span[@class='sensesr']";
		private const string entryRefsXpath = senseXpath + "/span[@class='mainentryrefs']";
		private const string entryRefXpath = entryRefsXpath + "/span[@class='mainentryref']";
		private const string entryRefTypeBit = "span[@class='entrytypes']/span[@class='entrytype']";
		private const string entryRefTypeXpath = entryRefsXpath + "/" + entryRefTypeBit;
		private const string primaryLexemeBit = "/span[@class='primarylexemes']/span[@class='primarylexeme']";
		private const string primaryEntryXpath = entryRefXpath + primaryLexemeBit;
		//private const string primaryEntryXpath = entryRefXpath + "/span[@class='primarylexemes']/span[@class='primarylexeme']";
		private const string refHeadwordXpath = primaryEntryXpath + "/span[@class='headword']/span[@lang='fr']/a[text()='parole']";

		[Test]
		public void GenerateXHTMLForEntry_PrimaryEntryReferencesWork_ComplexFormOfEntry()
		{
			ConfiguredLcmGenerator.AssemblyFile = "SIL.LCModel";
			var mainRevEntryNode = PreparePrimaryEntryReferencesConfigSetup();
			var reversalEntry = CreateInterestingEnglishReversalEntry("spokesmanRevForm", "porte-parole", "spokesman:gloss");
			var sense = reversalEntry.SensesRS.First();
			var paroleEntry = CXGTests.CreateInterestingLexEntry(Cache, "parole", "speech");
			paroleEntry.SummaryDefinition.SetAnalysisDefaultWritingSystem("summDefn");
			CXGTests.CreateComplexForm(Cache, paroleEntry, sense.Owner as ILexEntry, true);
			//SUT
			var result = ConfiguredLcmGenerator.GenerateXHTMLForEntry(reversalEntry, mainRevEntryNode, null, DefaultSettings);
			const string headwordXpath = senseXpath + "/span[@class='headword']/span[@lang='fr']//a[text()='porte-parole']";
			AssertThatXmlIn.String(result).HasSpecifiedNumberOfMatchesForXpath(headwordXpath, 1);
			const string refTypeXpath = entryRefTypeXpath + "/span[@class='abbreviation']/span[@lang='en' and text()='comp. of']";
			AssertThatXmlIn.String(result).HasSpecifiedNumberOfMatchesForXpath(refTypeXpath, 1);
			AssertThatXmlIn.String(result).HasSpecifiedNumberOfMatchesForXpath(refHeadwordXpath, 1);
			const string glossOrSummDefXpath = primaryEntryXpath + "/span[@class='glossorsummary']/span[@lang='en' and text()='summDefn']";
			AssertThatXmlIn.String(result).HasSpecifiedNumberOfMatchesForXpath(glossOrSummDefXpath, 1);
		}

		[Test]
		public void GenerateXHTMLForEntry_PrimaryEntryReferencesWork_ComplexFormOfSense()
		{
			ConfiguredLcmGenerator.AssemblyFile = "SIL.LCModel";
			var mainRevEntryNode = PreparePrimaryEntryReferencesConfigSetup();
			var reversalEntry = CreateInterestingEnglishReversalEntry("spokesmanRevForm", "porte-parole", "spokesman:gloss");
			var sense = reversalEntry.SensesRS.First();
			var paroleEntry = CXGTests.CreateInterestingLexEntry(Cache, "parole", "speech");
			CXGTests.CreateComplexForm(Cache, paroleEntry.SensesOS[0], sense.Owner as ILexEntry, true);
			//SUT
			var result = ConfiguredLcmGenerator.GenerateXHTMLForEntry(reversalEntry, mainRevEntryNode, null, DefaultSettings);
			const string refTypeXpath = entryRefTypeXpath + "/span[@class='abbreviation']/span[@lang='en' and text()='comp. of']";
			AssertThatXmlIn.String(result).HasSpecifiedNumberOfMatchesForXpath(refTypeXpath, 1);
			AssertThatXmlIn.String(result).HasSpecifiedNumberOfMatchesForXpath(refHeadwordXpath, 1);
			const string glossOrSummDefXpath = primaryEntryXpath + "/span[@class='glossorsummary']/span[@lang='en' and text()='speech']";
			AssertThatXmlIn.String(result).HasSpecifiedNumberOfMatchesForXpath(glossOrSummDefXpath, 1);
		}

		[Test]
		public void GenerateXHTMLForEntry_PrimaryEntryReferencesWork_VariantFormOfSense()
		{
			ConfiguredLcmGenerator.AssemblyFile = "SIL.LCModel";
			var mainRevEntryNode = PreparePrimaryEntryReferencesConfigSetup();
			var reversalEntry = CreateInterestingEnglishReversalEntry("speechRevForm", "parol", "speech:gloss");
			var variantEntry = reversalEntry.SensesRS.First().Owner as ILexEntry;
			var paroleEntry = CXGTests.CreateInterestingLexEntry(Cache, "parole", "speech");
			CXGTests.CreateVariantForm(Cache, paroleEntry.SensesOS[0], variantEntry, "Spelling Variant");
			//SUT
			var result = ConfiguredLcmGenerator.GenerateXHTMLForEntry(reversalEntry, mainRevEntryNode, null, DefaultSettings);
			const string refTypeXpath = entryRefTypeXpath + "/span[@class='abbreviation']/span[@lang='en' and text()='sp. var. of']";
			AssertThatXmlIn.String(result).HasSpecifiedNumberOfMatchesForXpath(refTypeXpath, 1);
			AssertThatXmlIn.String(result).HasSpecifiedNumberOfMatchesForXpath(refHeadwordXpath, 1);
			const string glossOrSummDefXpath = primaryEntryXpath + "/span[@class='glossorsummary']/span[@lang='en' and text()='speech']";
			AssertThatXmlIn.String(result).HasSpecifiedNumberOfMatchesForXpath(glossOrSummDefXpath, 1);
		}

		[Test]
		public void GenerateXHTMLForEntry_PrimaryEntryReferencesWork_VariantFormOfEntry()
		{
			ConfiguredLcmGenerator.AssemblyFile = "SIL.LCModel";
			var mainRevEntryNode = PreparePrimaryEntryReferencesConfigSetup();
			var reversalEntry = CreateInterestingEnglishReversalEntry("speechRevForm", "parol", "speech:gloss");
			var variantEntry = reversalEntry.SensesRS.First().Owner as ILexEntry;
			var paroleEntry = CXGTests.CreateInterestingLexEntry(Cache, "parole", "speech");
			paroleEntry.SummaryDefinition.SetAnalysisDefaultWritingSystem("summDefn");
			CXGTests.CreateVariantForm(Cache, paroleEntry, variantEntry, "Spelling Variant");
			//SUT
			var result = ConfiguredLcmGenerator.GenerateXHTMLForEntry(reversalEntry, mainRevEntryNode, null, DefaultSettings);
			const string refTypeXpath = entryRefTypeXpath + "/span[@class='abbreviation']/span[@lang='en' and text()='sp. var. of']";
			AssertThatXmlIn.String(result).HasSpecifiedNumberOfMatchesForXpath(refTypeXpath, 1);
			AssertThatXmlIn.String(result).HasSpecifiedNumberOfMatchesForXpath(refHeadwordXpath, 1);
			const string glossOrSummDefXpath = primaryEntryXpath + "/span[@class='glossorsummary']/span[@lang='en' and text()='summDefn']";
			AssertThatXmlIn.String(result).HasSpecifiedNumberOfMatchesForXpath(glossOrSummDefXpath, 1);
		}

		[Test]
		public void GenerateXHTMLForEntry_PrimaryEntryReferences_Ordered()
		{
			ConfiguredLcmGenerator.AssemblyFile = "SIL.LCModel";
			var mainRevEntryNode = PreparePrimaryEntryReferencesConfigSetup();

			var reversalEntry = CreateInterestingEnglishReversalEntry();
			var primaryEntry = reversalEntry.SensesRS.First().Entry;
			var refer1 = CXGTests.CreateInterestingLexEntry(Cache, "Component Entry", "CompEntry Sense");
			var refer2 = CXGTests.CreateInterestingLexEntry(Cache, "Variant Entry");
			var refer3 = CXGTests.CreateInterestingLexEntry(Cache, "CompSense Entry", "Component Sense").SensesOS.First();
			var refer4 = CXGTests.CreateInterestingLexEntry(Cache, "Invariant Entry");
			var refer5 = CXGTests.CreateInterestingLexEntry(Cache, "Variante Entrie");
			using (CXGTests.CreateComplexForm(Cache, refer3, primaryEntry, new Guid("00000000-0000-0000-cccc-000000000000"), true)) // Compound
			using (CXGTests.CreateVariantForm(Cache, refer2, primaryEntry, new Guid("00000000-0000-0000-bbbb-000000000000"), "Free Variant"))
			using (CXGTests.CreateComplexForm(Cache, refer1, primaryEntry, new Guid("00000000-0000-0000-aaaa-000000000000"), true)) // Compound
			using (CXGTests.CreateVariantForm(Cache, refer4, primaryEntry, new Guid("00000000-0000-0000-dddd-000000000000"), null)) // no Variant Type
			using (CXGTests.CreateVariantForm(Cache, refer5, primaryEntry, new Guid("00000000-0000-0000-eeee-000000000000"), "Spelling Variant"))
			{
				var result = ConfiguredLcmGenerator.GenerateXHTMLForEntry(reversalEntry, mainRevEntryNode, null, DefaultSettings); // SUT
				var assertIt = AssertThatXmlIn.String(result);
				assertIt.HasSpecifiedNumberOfMatchesForXpath(entryRefTypeXpath, 3); // should be one Complex Form Type and two Variant Types.
				const string headwordBit = "/span[@class='headword']/span[@lang='fr']/a[text()='{1}']";
				const string entryRefWithSiblingXpath = entryRefsXpath + "/span[@class='mainentryref' and preceding-sibling::";
				const string typeAndHeadwordXpath = entryRefWithSiblingXpath
					+ entryRefTypeBit + "/span[@class='abbreviation']/span[@lang='en' and text()='{0}']]" + primaryLexemeBit + headwordBit;
				var adjacentHeadwordXpath = entryRefWithSiblingXpath
					+ "span[@class='mainentryref']" + primaryLexemeBit + headwordBit.Replace("{1}", "{0}") + "]" + primaryLexemeBit + headwordBit;
				// check for proper headings on each referenced headword
				assertIt.HasSpecifiedNumberOfMatchesForXpath(string.Format(typeAndHeadwordXpath, "comp. of", "Component Entry"), 1);
				assertIt.HasSpecifiedNumberOfMatchesForXpath(string.Format(adjacentHeadwordXpath, "Component Entry", "CompSense Entry"), 1); // ordered within heading
				assertIt.HasSpecifiedNumberOfMatchesForXpath(string.Format(typeAndHeadwordXpath, "fr. var. of", "Variant Entry"), 1);
				assertIt.HasSpecifiedNumberOfMatchesForXpath(string.Format(typeAndHeadwordXpath, "sp. var. of", "Variante Entrie"), 1);
				// verify there is no heading on the typeless variant
				assertIt.HasNoMatchForXpath(string.Format(entryRefWithSiblingXpath + "span]" + primaryLexemeBit + headwordBit, null, "Invariant Entry"),
					message: "Invariant Entry is the only typeless entry ref; it should not have any preceding siblings (Types or other Entry Refs)");
			}
		}

		private static ConfigurableDictionaryNode PreparePrimaryEntryReferencesConfigSetup()
		{
			var abbrNode = new ConfigurableDictionaryNode
			{
				FieldDescription = "Abbreviation",
				DictionaryNodeOptions = CXGTests.GetWsOptionsForLanguages(new[] {"analysis"})
			};
			var typeNode = new ConfigurableDictionaryNode
			{
				FieldDescription = "EntryTypes",
				Children = new List<ConfigurableDictionaryNode> {abbrNode},
			};
			var refHeadwordNode = new ConfigurableDictionaryNode
			{
				FieldDescription = "HeadWord",
				CSSClassNameOverride = "headword",
				DictionaryNodeOptions = CXGTests.GetWsOptionsForLanguages(new[] {"vernacular"}),
				Label = "Referenced Headword"
			};
			var glossOrSummaryNode = new ConfigurableDictionaryNode
			{
				FieldDescription = "GlossOrSummary",
				DictionaryNodeOptions = CXGTests.GetWsOptionsForLanguages(new[] {"analysis"}),
				Label = "Gloss (or Summary Definition)"
			};
			var primaryEntryNode = new ConfigurableDictionaryNode
			{
				FieldDescription = "PrimarySensesOrEntries",
				CSSClassNameOverride = "primarylexemes",
				Children = new List<ConfigurableDictionaryNode> {refHeadwordNode, glossOrSummaryNode},
				Label = "Primary Entry(s)"
			};
			var primaryEntryRefNode = new ConfigurableDictionaryNode
			{
				FieldDescription = "MainEntryRefs",
				Children = new List<ConfigurableDictionaryNode> {typeNode, primaryEntryNode},
				Label = "Primary Entry References"
			};
			var headWordNode = new ConfigurableDictionaryNode
			{
				FieldDescription = "ReversalName",
				CSSClassNameOverride = "headword",
				Label = "Referenced Headword",
				DictionaryNodeOptions = CXGTests.GetWsOptionsForLanguages(new[] {"vernacular"})
			};
			var referencedSensesNode = new ConfigurableDictionaryNode
			{
				FieldDescription = "SensesRS",
				Children = new List<ConfigurableDictionaryNode> {headWordNode, primaryEntryRefNode},
				DictionaryNodeOptions = new DictionaryNodeSenseOptions
				{
					NumberingStyle = "Dictionary-SenseNumber",
					DisplayEachSenseInAParagraph = false,
					ShowSharedGrammarInfoFirst = false
				},
				Label = "Referenced Senses"
			};
			var mainRevEntryNode = new ConfigurableDictionaryNode
			{
				Children = new List<ConfigurableDictionaryNode> {referencedSensesNode},
				FieldDescription = "ReversalIndexEntry",
				CSSClassNameOverride = "reversalindexentry"
			};
			CssGeneratorTests.PopulateFieldsForTesting(mainRevEntryNode);
			return mainRevEntryNode;
		}
		#endregion PrimareyEntryReferenceTests

		[Test]
		public void GenerateLetterHeaderIfNeeded_GeneratesHeaderIfNoPreviousHeader()
		{
			var entry = CreateInterestingEnglishReversalEntry();
			var englishWs = Cache.ServiceLocator.WritingSystems.DefaultAnalysisWritingSystem.Id;
			using (var col = new CollatorForTest(englishWs))
			using (var XHTMLWriter = XmlWriter.Create(XHTMLStringBuilder))
			{
				// SUT
				string last = null;
				XHTMLWriter.WriteStartElement("TestElement");
<<<<<<< HEAD
				Assert.DoesNotThrow(() => LcmXhtmlGenerator.GenerateLetterHeaderIfNeeded(entry, ref last, XHTMLWriter, DefaultSettings));
=======
				Assert.DoesNotThrow(() => LcmXhtmlGenerator.GenerateLetterHeaderIfNeeded(entry, ref last, XHTMLWriter, col, DefaultSettings));
>>>>>>> 253e5931
				XHTMLWriter.WriteEndElement();
				XHTMLWriter.Flush();
				const string letterHeaderToMatch = "//div[@class='letHead']/span[@class='letter' and @lang='en' and text()='R r']";
				AssertThatXmlIn.String(XHTMLStringBuilder.ToString()).HasSpecifiedNumberOfMatchesForXpath(letterHeaderToMatch, 1);
				Assert.AreEqual("r", last, "should have updated the last letter header");
			}
		}

		[Test]
		public void GenerateLetterHeaderIfNeeded_GeneratesHeaderIfPreviousHeaderDoesNotMatch()
		{
			var entry = CreateInterestingEnglishReversalEntry(); var englishWs = Cache.ServiceLocator.WritingSystems.DefaultAnalysisWritingSystem.Id;
			using (var col = new CollatorForTest(englishWs))
			using (var XHTMLWriter = XmlWriter.Create(XHTMLStringBuilder))
			{
				// SUT
				var last = "A a";
				XHTMLWriter.WriteStartElement("TestElement");
<<<<<<< HEAD
				Assert.DoesNotThrow(() => LcmXhtmlGenerator.GenerateLetterHeaderIfNeeded(entry, ref last, XHTMLWriter, DefaultSettings));
=======
				Assert.DoesNotThrow(() => LcmXhtmlGenerator.GenerateLetterHeaderIfNeeded(entry, ref last, XHTMLWriter, col, DefaultSettings));
>>>>>>> 253e5931
				XHTMLWriter.WriteEndElement();
				XHTMLWriter.Flush();
				const string letterHeaderToMatch = "//div[@class='letHead']/span[@class='letter' and @lang='en' and text()='R r']";
				AssertThatXmlIn.String(XHTMLStringBuilder.ToString()).HasSpecifiedNumberOfMatchesForXpath(letterHeaderToMatch, 1);
			}
		}

		[Test]
		public void GenerateLetterHeaderIfNeeded_GeneratesNoHeaderIfPreviousHeaderDoesMatch()
		{
			var entry = CreateInterestingEnglishReversalEntry(); var englishWs = Cache.ServiceLocator.WritingSystems.DefaultAnalysisWritingSystem.Id;
			using (var col = new CollatorForTest(englishWs))
			using (var XHTMLWriter = XmlWriter.Create(XHTMLStringBuilder))
			{
				// SUT
				var last = "A a";
				XHTMLWriter.WriteStartElement("TestElement");
<<<<<<< HEAD
				LcmXhtmlGenerator.GenerateLetterHeaderIfNeeded(entry, ref last, XHTMLWriter, DefaultSettings);
				LcmXhtmlGenerator.GenerateLetterHeaderIfNeeded(entry, ref last, XHTMLWriter, DefaultSettings);
=======
				LcmXhtmlGenerator.GenerateLetterHeaderIfNeeded(entry, ref last, XHTMLWriter, col, DefaultSettings);
				LcmXhtmlGenerator.GenerateLetterHeaderIfNeeded(entry, ref last, XHTMLWriter, col, DefaultSettings);
>>>>>>> 253e5931
				XHTMLWriter.WriteEndElement();
				XHTMLWriter.Flush();
				const string letterHeaderToMatch = "//div[@class='letHead']/span[@class='letter' and @lang='en' and text()='R r']";
				const string proveOnlyOneHeader = "//div[@class='letHead']/span[@class='letter']";
				AssertThatXmlIn.String(XHTMLStringBuilder.ToString()).HasSpecifiedNumberOfMatchesForXpath(letterHeaderToMatch, 1);
				AssertThatXmlIn.String(XHTMLStringBuilder.ToString()).HasSpecifiedNumberOfMatchesForXpath(proveOnlyOneHeader, 1);
			}
		}


		[Test]
		public void GenerateXHTMLForEntry_ReversalStringGeneratesContent()
		{
			ConfiguredLcmGenerator.AssemblyFile = "SIL.LCModel";
			var formNode = new ConfigurableDictionaryNode
			{
				FieldDescription = "ReversalForm",
				Label = "Form",
				DictionaryNodeOptions = new DictionaryNodeWritingSystemOptions
				{
					WsType = DictionaryNodeWritingSystemOptions.WritingSystemType.Reversal,
					Options = new List<DictionaryNodeListOptions.DictionaryNodeOption>
					{
						new DictionaryNodeListOptions.DictionaryNodeOption { Id = "fr"}
					},
					DisplayWritingSystemAbbreviations = false
				}
			};
			var reversalNode = new ConfigurableDictionaryNode
			{
				Children = new List<ConfigurableDictionaryNode> { formNode },
				FieldDescription = "ReversalIndexEntry"
			};
			CssGeneratorTests.PopulateFieldsForTesting(reversalNode);
			var rie = CreateInterestingFrenchReversalEntry();
			var entryHeadWord = rie.SensesRS.First().Entry.HeadWord;

			//SUT
			var result = ConfiguredLcmGenerator.GenerateXHTMLForEntry(rie, reversalNode, null, DefaultSettings);
			var reversalFormDataPath = string.Format("/div[@class='reversalindexentry']/span[@class='reversalform']/span[text()='{0}']",
				TsStringUtils.Compose(rie.LongName));
			var entryDataPath = string.Format("//span[text()='{0}']", entryHeadWord.get_NormalizedForm(FwNormalizationMode.knmNFC).Text);
			AssertThatXmlIn.String(result).HasSpecifiedNumberOfMatchesForXpath(reversalFormDataPath, 1);
			AssertThatXmlIn.String(result).HasNoMatchForXpath(entryDataPath);
		}

		[Test]
		public void GenerateXHTMLForEntry_SenseNumbersGeneratedForMultipleReferencedSenses()
		{
			ConfiguredLcmGenerator.AssemblyFile = "SIL.LCModel";
			var headwordNode = new ConfigurableDictionaryNode
			{
				FieldDescription = "ReversalName",
				CSSClassNameOverride = "headword",
				DictionaryNodeOptions = new DictionaryNodeWritingSystemOptions
				{
					WsType = DictionaryNodeWritingSystemOptions.WritingSystemType.Vernacular,
					Options = new List<DictionaryNodeListOptions.DictionaryNodeOption>
					{
						new DictionaryNodeListOptions.DictionaryNodeOption {Id = "vernacular"}
					}
				}
			};
			var glossNode = new ConfigurableDictionaryNode
			{
				FieldDescription = "Gloss",
				DictionaryNodeOptions = new DictionaryNodeWritingSystemOptions
				{
					WsType = DictionaryNodeWritingSystemOptions.WritingSystemType.Reversal,
					Options = new List<DictionaryNodeListOptions.DictionaryNodeOption>
					{
						new DictionaryNodeListOptions.DictionaryNodeOption { Id = "reversal" }
					}
				}
			};
			var formNode = new ConfigurableDictionaryNode
			{
				FieldDescription = "SensesRS",
				DictionaryNodeOptions = new DictionaryNodeSenseOptions { NumberingStyle = "%d" },
				Children = new List<ConfigurableDictionaryNode> {headwordNode, glossNode}
			};
			var mainEntryNode = new ConfigurableDictionaryNode
			{
				DictionaryNodeOptions = new DictionaryNodeWritingSystemOptions
				{
					WsType = DictionaryNodeWritingSystemOptions.WritingSystemType.Reversal,
					Options = new List<DictionaryNodeListOptions.DictionaryNodeOption>
					{
						new DictionaryNodeListOptions.DictionaryNodeOption {Id = "en"}
					},
					DisplayWritingSystemAbbreviations = false
				},
				FieldDescription = "ReversalIndexEntry",
				Children = new List<ConfigurableDictionaryNode> { formNode }
			};
			CssGeneratorTests.PopulateFieldsForTesting(mainEntryNode);
			var testEntry = CreateInterestingEnglishReversalEntry();
			AddSenseToReversaEntry(testEntry, "second gloss", m_wsEn, Cache);
			//SUT
			var xhtml = ConfiguredLcmGenerator.GenerateXHTMLForEntry(testEntry, mainEntryNode, null, DefaultSettings);
			const string senseNumberOne = "/div[@class='reversalindexentry']/span[@class='sensesrs']/span[@class='sensecontent']/span[@class='sensesr' and preceding-sibling::span[@class='sensenumber' and text()='1']]//span[@lang='en' and text()='gloss']";
			const string senseNumberTwo = "/div[@class='reversalindexentry']/span[@class='sensesrs']/span[@class='sensecontent']/span[@class='sensesr' and preceding-sibling::span[@class='sensenumber' and text()='2']]//span[@lang='en' and text()='second gloss']";
			//This assert is dependent on the specific entry data created in CreateInterestingEnglishReversalEntry
			AssertThatXmlIn.String(xhtml).HasSpecifiedNumberOfMatchesForXpath(senseNumberOne, 1);
			AssertThatXmlIn.String(xhtml).HasSpecifiedNumberOfMatchesForXpath(senseNumberTwo, 1);

			const string headwordOne = "/div[@class='reversalindexentry']/span[@class='sensesrs']/span[@class='sensecontent']/span[@class='sensesr']/span[@class='headword']/span[@lang='fr' and child::span[@lang='fr']/a[text()='1']]/span[@lang='fr' and a[text()='Citation']]";
			const string headwordTwo = "/div[@class='reversalindexentry']/span[@class='sensesrs']/span[@class='sensecontent']/span[@class='sensesr']/span[@class='headword']/span[@lang='fr' and child::span[@lang='fr']/a[text()='2']]/span[@lang='fr' and a[text()='Citation']]";
			AssertThatXmlIn.String(xhtml).HasSpecifiedNumberOfMatchesForXpath(headwordOne, 1);
			AssertThatXmlIn.String(xhtml).HasSpecifiedNumberOfMatchesForXpath(headwordTwo, 1);
		}

		[Test]
		public void GenerateXHTMLForEntry_VernacularFormWithSubSenses()
		{
			ConfiguredLcmGenerator.AssemblyFile = "SIL.LCModel";
			var headwordNode = new ConfigurableDictionaryNode
			{
				FieldDescription = "ReversalName",
				CSSClassNameOverride = "headword",
				DictionaryNodeOptions = new DictionaryNodeWritingSystemOptions
				{
					WsType = DictionaryNodeWritingSystemOptions.WritingSystemType.Vernacular,
					Options = new List<DictionaryNodeListOptions.DictionaryNodeOption>
					{
						new DictionaryNodeListOptions.DictionaryNodeOption {Id = "vernacular"}
					}
				}
			};
			var wsOpts = new DictionaryNodeWritingSystemOptions
			{
				WsType = DictionaryNodeWritingSystemOptions.WritingSystemType.Reversal,
				Options = new List<DictionaryNodeListOptions.DictionaryNodeOption>
				{
					new DictionaryNodeListOptions.DictionaryNodeOption { Id = "reversal" }
				}
			};
			var glossNode = new ConfigurableDictionaryNode { FieldDescription = "Gloss", DictionaryNodeOptions = wsOpts };
			var formNode = new ConfigurableDictionaryNode
			{
				FieldDescription = "SensesRS",
				DictionaryNodeOptions = new DictionaryNodeSenseOptions { NumberingStyle = "%d" },
				Children = new List<ConfigurableDictionaryNode> { headwordNode, glossNode }
			};
			var mainEntryNode = new ConfigurableDictionaryNode
			{
				DictionaryNodeOptions = new DictionaryNodeWritingSystemOptions
				{
					WsType = DictionaryNodeWritingSystemOptions.WritingSystemType.Reversal,
					Options = new List<DictionaryNodeListOptions.DictionaryNodeOption>
					{
						new DictionaryNodeListOptions.DictionaryNodeOption {Id = "en"}
					},
					DisplayWritingSystemAbbreviations = false
				},
				FieldDescription = "ReversalIndexEntry",
				Children = new List<ConfigurableDictionaryNode> { formNode }
			};
			CssGeneratorTests.PopulateFieldsForTesting(mainEntryNode);
			var testEntry = CreateInterestingEnglishReversalEntry();
			AddSingleSubSenseToSense(testEntry, "second gloss", m_wsEn, Cache);
			//SUT
			var xhtml = ConfiguredLcmGenerator.GenerateXHTMLForEntry(testEntry, mainEntryNode, null, DefaultSettings);
			// REVIEW (Hasso) 2016.03: we should probably do something about the leading space in the Sense Number Run, as it is currently in addition to the "between" space.
			const string subSenseOneOne = "/div[@class='reversalindexentry']/span[@class='sensesrs']/span[@class='sensecontent']/span[@class='sensesr']/span[@class='headword']/span/span/a[text()='1.1']";
			AssertThatXmlIn.String(xhtml).HasSpecifiedNumberOfMatchesForXpath(subSenseOneOne, 1);
		}

		[Test]
		public void GenerateXHTMLForEntry_VernacularFormWithSubSensesinReversalSubEntry()
		{
			ConfiguredLcmGenerator.AssemblyFile = "SIL.LCModel";
			var headwordNode = new ConfigurableDictionaryNode
			{
				FieldDescription = "ReversalName",
				Label = "Headword",
				CSSClassNameOverride = "headword",
				DictionaryNodeOptions = new DictionaryNodeWritingSystemOptions
				{
					WsType = DictionaryNodeWritingSystemOptions.WritingSystemType.Vernacular,
					Options = new List<DictionaryNodeListOptions.DictionaryNodeOption>
					{
						new DictionaryNodeListOptions.DictionaryNodeOption {Id = "vernacular"}
					}
				}
			};
			var wsOpts = new DictionaryNodeWritingSystemOptions
			{
				WsType = DictionaryNodeWritingSystemOptions.WritingSystemType.Reversal,
				Options = new List<DictionaryNodeListOptions.DictionaryNodeOption>
				{
					new DictionaryNodeListOptions.DictionaryNodeOption { Id = "reversal" }
				}
			};
			var glossNode = new ConfigurableDictionaryNode { FieldDescription = "Gloss", DictionaryNodeOptions = wsOpts };
			var formNode = new ConfigurableDictionaryNode
			{
				FieldDescription = "SensesRS",
				DictionaryNodeOptions = new DictionaryNodeSenseOptions { NumberingStyle = "%d",NumberEvenASingleSense = true},
				Children = new List<ConfigurableDictionaryNode> { headwordNode, glossNode }
			};
			var subEntryNode = new ConfigurableDictionaryNode
			{
				FieldDescription = "SubentriesOS",
				CSSClassNameOverride = "subentries",
				DictionaryNodeOptions = new DictionaryNodeListAndParaOptions {DisplayEachInAParagraph = true},
				Children = new List<ConfigurableDictionaryNode> {formNode}
			};
			var mainEntryNode = new ConfigurableDictionaryNode
			{
				DictionaryNodeOptions = new DictionaryNodeWritingSystemOptions
				{
					WsType = DictionaryNodeWritingSystemOptions.WritingSystemType.Reversal,
					Options = new List<DictionaryNodeListOptions.DictionaryNodeOption>
					{
						new DictionaryNodeListOptions.DictionaryNodeOption {Id = "en"}
					},
					DisplayWritingSystemAbbreviations = false
				},
				FieldDescription = "ReversalIndexEntry",
				Children = new List<ConfigurableDictionaryNode> { subEntryNode }
			};
			CssGeneratorTests.PopulateFieldsForTesting(mainEntryNode);
			var testEntry = CreateInterestingEnglishSubReversalEntryWithSubSense();
			//SUT
			var xhtml = ConfiguredLcmGenerator.GenerateXHTMLForEntry(testEntry, mainEntryNode, null, DefaultSettings);
			const string subSenseOneOne = "/div[@class='reversalindexentry']/span[@class='subentries']/span[@class='subentry']/span[@class='sensesrs']/span[@class='sensecontent']/span[@class='sensesr']/span[@class='headword']/span/span/a[text()='1.1']";
			AssertThatXmlIn.String(xhtml).HasSpecifiedNumberOfMatchesForXpath(subSenseOneOne, 1);
		}

		[Test]
		public void GenerateXHTMLForEntry_SameGramInfoCollapsesOnDemand()
		{
			ConfiguredLcmGenerator.AssemblyFile = "SIL.LCModel";
			var defOrGlossNode = new ConfigurableDictionaryNode
			{
				FieldDescription = "DefinitionOrGloss",
				Between = " ",
				After = " ",
				DictionaryNodeOptions = new DictionaryNodeWritingSystemOptions
				{
					WsType = DictionaryNodeWritingSystemOptions.WritingSystemType.Reversal,
					DisplayWritingSystemAbbreviations = false,
					Options = new List<DictionaryNodeListOptions.DictionaryNodeOption> { new DictionaryNodeListOptions.DictionaryNodeOption { Id="reversal" } }
				},
				Children = new List<ConfigurableDictionaryNode>()
			};
			var catInfoNode = new ConfigurableDictionaryNode
			{
				FieldDescription = "MLPartOfSpeech",
				CSSClassNameOverride = "partofspeech",
				Between = " ",
				After = " ",
				DictionaryNodeOptions = new DictionaryNodeWritingSystemOptions
				{
					WsType = DictionaryNodeWritingSystemOptions.WritingSystemType.Reversal,
					DisplayWritingSystemAbbreviations = false,
					Options = new List<DictionaryNodeListOptions.DictionaryNodeOption> { new DictionaryNodeListOptions.DictionaryNodeOption { Id="reversal" } }
				},
				Children = new List<ConfigurableDictionaryNode>()
			};
			var gramInfoNode = new ConfigurableDictionaryNode
			{
				FieldDescription = "MorphoSyntaxAnalysisRA",
				CSSClassNameOverride = "morphosyntaxanalysis",
				After = " ",
				Style = "Dictionary-Contrasting",
				Children = new List<ConfigurableDictionaryNode> { catInfoNode }
			};
			var headwordNode = new ConfigurableDictionaryNode
			{
				FieldDescription = "ReversalName",
				Between = " ",
				After = " ",
				StyleType = ConfigurableDictionaryNode.StyleTypes.Character,
				Style = "Reversal-Vernacular",
				CSSClassNameOverride = "headword",
				DictionaryNodeOptions = new DictionaryNodeWritingSystemOptions
				{
					WsType = DictionaryNodeWritingSystemOptions.WritingSystemType.Vernacular,
					DisplayWritingSystemAbbreviations = false,
					Options = new List<DictionaryNodeListOptions.DictionaryNodeOption> { new DictionaryNodeListOptions.DictionaryNodeOption { Id = "vernacular" } }
				},
				Children = new List<ConfigurableDictionaryNode>()
			};
			var vernFormNode = new ConfigurableDictionaryNode
			{
				FieldDescription = "SensesRS",
				Between = "; ",
				After = " ",
				DictionaryNodeOptions = new DictionaryNodeSenseOptions
				{
					NumberStyle = "Dictionary-SenseNumber",
					AfterNumber = ") ",
					NumberingStyle = "%d",
					NumberEvenASingleSense = false,
					ShowSharedGrammarInfoFirst = true,
					DisplayEachSenseInAParagraph = false
				},
				Children = new List<ConfigurableDictionaryNode> { headwordNode, gramInfoNode, defOrGlossNode }
			};
			var formNode = new ConfigurableDictionaryNode
			{
				FieldDescription = "ReversalForm",
				DictionaryNodeOptions = new DictionaryNodeWritingSystemOptions
				{
					WsType = DictionaryNodeWritingSystemOptions.WritingSystemType.Reversal,
					DisplayWritingSystemAbbreviations = false,
					Options = new List<DictionaryNodeListOptions.DictionaryNodeOption> { new DictionaryNodeListOptions.DictionaryNodeOption { Id = "reversal" } }
				},
				Children = new List<ConfigurableDictionaryNode>()
			};
			var mainEntryNode = new ConfigurableDictionaryNode
			{
				FieldDescription = "ReversalIndexEntry",
				Children = new List<ConfigurableDictionaryNode> { formNode, vernFormNode }
			};
			CssGeneratorTests.PopulateFieldsForTesting(mainEntryNode);
			var settings = DefaultSettings;

			var noun = CreatePartOfSpeech("noun", "n");
			var verb = CreatePartOfSpeech("verb", "v");
			var revIndex = Cache.ServiceLocator.GetInstance<IReversalIndexRepository>().FindOrCreateIndexForWs(m_wsEn);

			var entry1 = CXGTests.CreateInterestingLexEntry(Cache);
			entry1.CitationForm.set_String(m_wsFr, "premier");
			entry1.SensesOS.First().Gloss.set_String(m_wsEn, "first");
			var msa1 = Cache.ServiceLocator.GetInstance<IMoStemMsaFactory>().Create();
			entry1.MorphoSyntaxAnalysesOC.Add(msa1);
			msa1.PartOfSpeechRA = noun;
			entry1.SensesOS.First().MorphoSyntaxAnalysisRA = msa1;

			var entry2 = CXGTests.CreateInterestingLexEntry(Cache);
			entry2.CitationForm.set_String(m_wsFr, "primary");
			entry2.SensesOS.First().Gloss.set_String(m_wsEn, "first");
			var msa2 = Cache.ServiceLocator.GetInstance<IMoStemMsaFactory>().Create();
			entry2.MorphoSyntaxAnalysesOC.Add(msa2);
			msa2.PartOfSpeechRA = noun;
			entry2.SensesOS.First().MorphoSyntaxAnalysisRA = msa2;

			var testEntry = revIndex.FindOrCreateReversalEntry("first");
			testEntry.SensesRS.Add(entry1.SensesOS.First());
			testEntry.SensesRS.Add(entry2.SensesOS.First());

			var xhtml = ConfiguredLcmGenerator.GenerateXHTMLForEntry(testEntry, mainEntryNode, null, settings);
			// check that the sense gram info appears once before the rest of the sense information.
			Assert.That(xhtml, Is.Not.Null.Or.Empty);
			const string sharedGramInfo = "/div[@class='reversalindexentry']/span[@class='sensesrs']/span[@class='sharedgrammaticalinfo']/span[@class='morphosyntaxanalysis']/span[@class='partofspeech']/span[@lang='en' and text()='n']";
			const string separateGramInfo = "/div[@class='reversalindexentry']/span[@class='sensesrs']/span[@class='sensecontent']/span[@class='sensesr']/span[@class='morphosyntaxanalysis']/span[@class='partofspeech']/span[@lang='en']";
			AssertThatXmlIn.String(xhtml).HasSpecifiedNumberOfMatchesForXpath(sharedGramInfo, 1);
			AssertThatXmlIn.String(xhtml).HasSpecifiedNumberOfMatchesForXpath(separateGramInfo, 0);

			var msa2a = Cache.ServiceLocator.GetInstance<IMoStemMsaFactory>().Create();
			entry2.MorphoSyntaxAnalysesOC.Add(msa2a);
			msa2a.PartOfSpeechRA = verb;
			entry2.SensesOS.First().MorphoSyntaxAnalysisRA = msa2a;
			xhtml = ConfiguredLcmGenerator.GenerateXHTMLForEntry(testEntry, mainEntryNode, null, settings);
			// check that the sense gram info appears separately for both senses.
			AssertThatXmlIn.String(xhtml).HasSpecifiedNumberOfMatchesForXpath(sharedGramInfo, 0);
			AssertThatXmlIn.String(xhtml).HasSpecifiedNumberOfMatchesForXpath(separateGramInfo, 2);
		}

		private IPartOfSpeech CreatePartOfSpeech(string name, string abbr)
		{
			var factory = Cache.ServiceLocator.GetInstance<IPartOfSpeechFactory>();
			var pos = factory.Create();
			Cache.LangProject.PartsOfSpeechOA.PossibilitiesOS.Add(pos);
			pos.Name.set_String(m_wsEn, name);
			pos.Abbreviation.set_String(m_wsEn, abbr);
			return pos;
		}

		private IReversalIndexEntry CreateInterestingFrenchReversalEntry()
		{
			var entry = CXGTests.CreateInterestingLexEntry(Cache);
			var revIndex = Cache.ServiceLocator.GetInstance<IReversalIndexRepository>().FindOrCreateIndexForWs(m_wsFr);
			var riEntry = revIndex.FindOrCreateReversalEntry("intéressant");
			riEntry.SensesRS.Add(entry.SensesOS.First());
			return riEntry;
		}

		private IReversalIndexEntry CreateInterestingEnglishReversalEntry(string reversalForm = "ReversalForm",
			string vernacularHeadword = "Citation", string analysisGloss = "gloss")
		{
			var entry = CXGTests.CreateInterestingLexEntry(Cache, vernacularHeadword, analysisGloss);
			var revIndex = Cache.ServiceLocator.GetInstance<IReversalIndexRepository>().FindOrCreateIndexForWs(m_wsEn);
			var riEntry = revIndex.FindOrCreateReversalEntry(reversalForm);
			riEntry.SensesRS.Add(entry.SensesOS.First());
			return riEntry;
		}

		private IReversalIndexEntry CreateInterestingEnglishSubReversalEntryWithSubSense()
		{
			var revIndex = Cache.ServiceLocator.GetInstance<IReversalIndexRepository>().FindOrCreateIndexForWs(m_wsEn);
			var riEntry = revIndex.FindOrCreateReversalEntry("MainReversal");
			var risubEntry = revIndex.FindOrCreateReversalEntry("SubReversal");
			riEntry.SubentriesOS.Add(risubEntry);
			AddSingleSubSenseToSense(risubEntry, "subgloss", m_wsEn, Cache);
			return riEntry;
		}

		private static void AddSenseToReversaEntry(IReversalIndexEntry riEntry, string gloss, int wsId, LcmCache cache)
		{
			var entry = CXGTests.CreateInterestingLexEntry(cache);
			riEntry.SensesRS.Add(entry.SensesOS.First());
			entry.SensesOS[0].Gloss.set_String(wsId, gloss);
		}

		private static void AddSingleSubSenseToSense(IReversalIndexEntry riEntry, string gloss, int wsId, LcmCache cache)
		{
			CreateSubsenseModel();
			var entry = CXGTests.CreateInterestingLexEntry(cache);
			var sense = entry.SensesOS.First();
			sense.Gloss.set_String(wsId, TsStringUtils.MakeString(gloss, wsId));
			var subSensesOne = sense.Cache.ServiceLocator.GetInstance<ILexSenseFactory>().Create();
			sense.SensesOS.Add(subSensesOne);
			var subGloss = "subgloss ";
			subSensesOne.Gloss.set_String(wsId, TsStringUtils.MakeString(subGloss + "1.1", wsId));
			entry.SensesOS[0].SensesOS[0].Gloss.set_String(wsId, subGloss);
			riEntry.SensesRS.Add(entry.SensesOS.First().SensesOS[0]);
		}

		private static void CreateSubsenseModel()
		{
			var wsOpts = new DictionaryNodeWritingSystemOptions
			{
				Options = new List<DictionaryNodeListOptions.DictionaryNodeOption>
				{
					new DictionaryNodeListOptions.DictionaryNodeOption { Id = "en" }
				}
			};
			var DictionaryNodeSenseOptions = new DictionaryNodeSenseOptions
			{
				BeforeNumber = "",
				AfterNumber = ")",
				NumberStyle = "Dictionary-SenseNumber",
				NumberingStyle = "%d",
				DisplayEachSenseInAParagraph = false,
				NumberEvenASingleSense = true,
				ShowSharedGrammarInfoFirst = false
			};
			var DictionaryNodeSubSenseOptions = new DictionaryNodeSenseOptions
			{
				BeforeNumber = "",
				AfterNumber = ")",
				NumberStyle = "Dictionary-SenseNumber",
				NumberingStyle = "%O",
				DisplayEachSenseInAParagraph = false,
				NumberEvenASingleSense = true,
				ShowSharedGrammarInfoFirst = false
			};

			var glossNode = new ConfigurableDictionaryNode { FieldDescription = "Gloss", DictionaryNodeOptions = wsOpts };
			var subSenseNode = new ConfigurableDictionaryNode
			{
				FieldDescription = "SensesOS",
				CSSClassNameOverride = "senses",
				Label = "Subsenses",
				DictionaryNodeOptions = DictionaryNodeSubSenseOptions,
				Children = new List<ConfigurableDictionaryNode> { glossNode }
			};
			var sensesNode = new ConfigurableDictionaryNode
			{
				FieldDescription = "SensesOS",
				CSSClassNameOverride = "senses",
				DictionaryNodeOptions = DictionaryNodeSenseOptions,
				Children = new List<ConfigurableDictionaryNode> { glossNode, subSenseNode }
			};

			var mainEntryNode = new ConfigurableDictionaryNode
			{
				FieldDescription = "LexEntry",
				Children = new List<ConfigurableDictionaryNode> { sensesNode }
			};

			CssGeneratorTests.PopulateFieldsForTesting(mainEntryNode);
		}
	}
}<|MERGE_RESOLUTION|>--- conflicted
+++ resolved
@@ -1,8 +1,4 @@
-<<<<<<< HEAD
-// Copyright (c) 2015-2017 SIL International
-=======
 // Copyright (c) 2015-2021 SIL International
->>>>>>> 253e5931
 // This software is licensed under the LGPL, version 2.1 or later
 // (http://www.gnu.org/licenses/lgpl-2.1.html)
 
@@ -109,7 +105,6 @@
 		[Test]
 		public void GenerateXHTMLForEntry_LexemeFormConfigurationGeneratesCorrectResult()
 		{
-			ConfiguredLcmGenerator.AssemblyFile = "SIL.LCModel";
 			var reversalFormNode = new ConfigurableDictionaryNode
 			{
 				FieldDescription = "ReversalForm",
@@ -144,7 +139,6 @@
 		[Test]
 		public void GenerateXHTMLForEntry_PrimaryEntryReferencesWork_ComplexFormOfEntry()
 		{
-			ConfiguredLcmGenerator.AssemblyFile = "SIL.LCModel";
 			var mainRevEntryNode = PreparePrimaryEntryReferencesConfigSetup();
 			var reversalEntry = CreateInterestingEnglishReversalEntry("spokesmanRevForm", "porte-parole", "spokesman:gloss");
 			var sense = reversalEntry.SensesRS.First();
@@ -165,7 +159,6 @@
 		[Test]
 		public void GenerateXHTMLForEntry_PrimaryEntryReferencesWork_ComplexFormOfSense()
 		{
-			ConfiguredLcmGenerator.AssemblyFile = "SIL.LCModel";
 			var mainRevEntryNode = PreparePrimaryEntryReferencesConfigSetup();
 			var reversalEntry = CreateInterestingEnglishReversalEntry("spokesmanRevForm", "porte-parole", "spokesman:gloss");
 			var sense = reversalEntry.SensesRS.First();
@@ -183,7 +176,6 @@
 		[Test]
 		public void GenerateXHTMLForEntry_PrimaryEntryReferencesWork_VariantFormOfSense()
 		{
-			ConfiguredLcmGenerator.AssemblyFile = "SIL.LCModel";
 			var mainRevEntryNode = PreparePrimaryEntryReferencesConfigSetup();
 			var reversalEntry = CreateInterestingEnglishReversalEntry("speechRevForm", "parol", "speech:gloss");
 			var variantEntry = reversalEntry.SensesRS.First().Owner as ILexEntry;
@@ -201,7 +193,6 @@
 		[Test]
 		public void GenerateXHTMLForEntry_PrimaryEntryReferencesWork_VariantFormOfEntry()
 		{
-			ConfiguredLcmGenerator.AssemblyFile = "SIL.LCModel";
 			var mainRevEntryNode = PreparePrimaryEntryReferencesConfigSetup();
 			var reversalEntry = CreateInterestingEnglishReversalEntry("speechRevForm", "parol", "speech:gloss");
 			var variantEntry = reversalEntry.SensesRS.First().Owner as ILexEntry;
@@ -220,7 +211,6 @@
 		[Test]
 		public void GenerateXHTMLForEntry_PrimaryEntryReferences_Ordered()
 		{
-			ConfiguredLcmGenerator.AssemblyFile = "SIL.LCModel";
 			var mainRevEntryNode = PreparePrimaryEntryReferencesConfigSetup();
 
 			var reversalEntry = CreateInterestingEnglishReversalEntry();
@@ -335,11 +325,7 @@
 				// SUT
 				string last = null;
 				XHTMLWriter.WriteStartElement("TestElement");
-<<<<<<< HEAD
-				Assert.DoesNotThrow(() => LcmXhtmlGenerator.GenerateLetterHeaderIfNeeded(entry, ref last, XHTMLWriter, DefaultSettings));
-=======
 				Assert.DoesNotThrow(() => LcmXhtmlGenerator.GenerateLetterHeaderIfNeeded(entry, ref last, XHTMLWriter, col, DefaultSettings));
->>>>>>> 253e5931
 				XHTMLWriter.WriteEndElement();
 				XHTMLWriter.Flush();
 				const string letterHeaderToMatch = "//div[@class='letHead']/span[@class='letter' and @lang='en' and text()='R r']";
@@ -358,11 +344,7 @@
 				// SUT
 				var last = "A a";
 				XHTMLWriter.WriteStartElement("TestElement");
-<<<<<<< HEAD
-				Assert.DoesNotThrow(() => LcmXhtmlGenerator.GenerateLetterHeaderIfNeeded(entry, ref last, XHTMLWriter, DefaultSettings));
-=======
 				Assert.DoesNotThrow(() => LcmXhtmlGenerator.GenerateLetterHeaderIfNeeded(entry, ref last, XHTMLWriter, col, DefaultSettings));
->>>>>>> 253e5931
 				XHTMLWriter.WriteEndElement();
 				XHTMLWriter.Flush();
 				const string letterHeaderToMatch = "//div[@class='letHead']/span[@class='letter' and @lang='en' and text()='R r']";
@@ -380,13 +362,8 @@
 				// SUT
 				var last = "A a";
 				XHTMLWriter.WriteStartElement("TestElement");
-<<<<<<< HEAD
-				LcmXhtmlGenerator.GenerateLetterHeaderIfNeeded(entry, ref last, XHTMLWriter, DefaultSettings);
-				LcmXhtmlGenerator.GenerateLetterHeaderIfNeeded(entry, ref last, XHTMLWriter, DefaultSettings);
-=======
 				LcmXhtmlGenerator.GenerateLetterHeaderIfNeeded(entry, ref last, XHTMLWriter, col, DefaultSettings);
 				LcmXhtmlGenerator.GenerateLetterHeaderIfNeeded(entry, ref last, XHTMLWriter, col, DefaultSettings);
->>>>>>> 253e5931
 				XHTMLWriter.WriteEndElement();
 				XHTMLWriter.Flush();
 				const string letterHeaderToMatch = "//div[@class='letHead']/span[@class='letter' and @lang='en' and text()='R r']";
@@ -400,7 +377,6 @@
 		[Test]
 		public void GenerateXHTMLForEntry_ReversalStringGeneratesContent()
 		{
-			ConfiguredLcmGenerator.AssemblyFile = "SIL.LCModel";
 			var formNode = new ConfigurableDictionaryNode
 			{
 				FieldDescription = "ReversalForm",
@@ -436,7 +412,6 @@
 		[Test]
 		public void GenerateXHTMLForEntry_SenseNumbersGeneratedForMultipleReferencedSenses()
 		{
-			ConfiguredLcmGenerator.AssemblyFile = "SIL.LCModel";
 			var headwordNode = new ConfigurableDictionaryNode
 			{
 				FieldDescription = "ReversalName",
@@ -502,7 +477,6 @@
 		[Test]
 		public void GenerateXHTMLForEntry_VernacularFormWithSubSenses()
 		{
-			ConfiguredLcmGenerator.AssemblyFile = "SIL.LCModel";
 			var headwordNode = new ConfigurableDictionaryNode
 			{
 				FieldDescription = "ReversalName",
@@ -558,7 +532,6 @@
 		[Test]
 		public void GenerateXHTMLForEntry_VernacularFormWithSubSensesinReversalSubEntry()
 		{
-			ConfiguredLcmGenerator.AssemblyFile = "SIL.LCModel";
 			var headwordNode = new ConfigurableDictionaryNode
 			{
 				FieldDescription = "ReversalName",
@@ -620,7 +593,6 @@
 		[Test]
 		public void GenerateXHTMLForEntry_SameGramInfoCollapsesOnDemand()
 		{
-			ConfiguredLcmGenerator.AssemblyFile = "SIL.LCModel";
 			var defOrGlossNode = new ConfigurableDictionaryNode
 			{
 				FieldDescription = "DefinitionOrGloss",
