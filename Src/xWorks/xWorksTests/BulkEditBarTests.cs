--- conflicted
+++ resolved
@@ -4,12 +4,9 @@
 
 using System;
 using System.Collections.Generic;
-<<<<<<< HEAD
-=======
 using System.Collections.ObjectModel;
 using System.Collections.Specialized;
 using System.Linq;
->>>>>>> 95b9b36f
 using System.Windows.Forms;
 using System.Xml;
 using NUnit.Framework;
@@ -20,11 +17,6 @@
 using SIL.FieldWorks.FDO.Application;
 using SIL.FieldWorks.FDO.Infrastructure;
 using SIL.FieldWorks.Filters;
-<<<<<<< HEAD
-using System.Diagnostics.CodeAnalysis;
-=======
-using XCore;
->>>>>>> 95b9b36f
 
 namespace SIL.FieldWorks.XWorks
 {
@@ -36,12 +28,7 @@
 		/// <summary>
 		/// m_window is needed for processing xcore messages when simulating user events.
 		/// </summary>
-<<<<<<< HEAD
 		protected IPropertyTable m_propertyTable;
-=======
-		private Mediator m_mediator;
-		protected PropertyTable m_propertyTable;
->>>>>>> 95b9b36f
 		protected BulkEditBarForTests m_bulkEditBar;
 		protected BrowseViewerForTests m_bv;
 		protected ObservableCollection<ICmObject> m_createdObjectList;
@@ -95,15 +82,12 @@
 		public void CleanUp()
 		{
 			UndoAllActions();
-
-<<<<<<< HEAD
+			// delete property table settings.
+			m_propertyTable.RemoveLocalAndGlobalSettings();
+
 			//if (m_bulkEditBar != null)
 			//    m_bulkEditBar.Dispose();
 
-=======
-			if (m_mediator != null)
-				m_mediator.RemoveColleague(m_window);
->>>>>>> 95b9b36f
 			if (m_window != null && !m_window.IsDisposed)
 				m_window.Dispose(); // disposes m_bulkEditBar and m_bv!
 
@@ -132,11 +116,8 @@
 			ControlAssemblyReplacements();
 			m_window.LoadUI(m_configFilePath); // actually loads UI here.
 			NonUndoableUnitOfWorkHelper.Do(Cache.ActionHandlerAccessor, CreateTestData);
-<<<<<<< HEAD
 			//m_window.Show(); // doesn't seem to make any difference!
 #endif
-=======
->>>>>>> 95b9b36f
 		}
 
 		/// <summary>
