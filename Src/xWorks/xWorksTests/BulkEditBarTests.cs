--- conflicted
+++ resolved
@@ -13,17 +13,9 @@
 using SIL.LCModel.Core.Text;
 using SIL.FieldWorks.Common.ViewsInterfaces;
 using SIL.FieldWorks.Common.Controls;
-<<<<<<< HEAD
-using SIL.FieldWorks.FDO;
-using SIL.FieldWorks.FDO.Application;
-using SIL.FieldWorks.FDO.Infrastructure;
-=======
-using SIL.FieldWorks.Common.Widgets;
 using SIL.LCModel;
 using SIL.LCModel.Application;
-using SIL.LCModel.DomainServices;
 using SIL.LCModel.Infrastructure;
->>>>>>> c1202904
 using SIL.FieldWorks.Filters;
 
 namespace SIL.FieldWorks.XWorks
@@ -240,11 +232,7 @@
 			/// </summary>
 			readonly MockFwXWindow m_wnd;
 
-<<<<<<< HEAD
-			internal BulkEditBarForTests(BrowseViewer bv, XmlNode spec, Mediator mediator, IPropertyTable propertyTable, FdoCache cache)
-=======
-			internal BulkEditBarForTests(BrowseViewer bv, XmlNode spec, Mediator mediator, PropertyTable propertyTable, LcmCache cache)
->>>>>>> c1202904
+			internal BulkEditBarForTests(BrowseViewer bv, XmlNode spec, Mediator mediator, IPropertyTable propertyTable, LcmCache cache)
 				: base(bv, spec, mediator, propertyTable, cache)
 			{
 				m_wnd = propertyTable.GetValue<MockFwXWindow>("window");
@@ -355,15 +343,9 @@
 		{
 			MockFwXWindow m_wnd = null;
 
-<<<<<<< HEAD
-			internal BrowseViewerForTests(XmlNode nodeSpec, int hvoRoot, int madeUpFieldIdentifier, FdoCache cache,
+			internal BrowseViewerForTests(XmlNode nodeSpec, int hvoRoot, int madeUpFieldIdentifier, LcmCache cache,
 				Mediator mediator, IPropertyTable propertyTable, ISortItemProvider sortItemProvider, ISilDataAccessManaged sdaRecordList)
 				: base(nodeSpec, hvoRoot, madeUpFieldIdentifier, cache, mediator, propertyTable, sortItemProvider, sdaRecordList)
-=======
-			internal BrowseViewerForTests(XmlNode nodeSpec, int hvoRoot, int fakeFlid, LcmCache cache,
-				Mediator mediator, PropertyTable propertyTable, ISortItemProvider sortItemProvider, ISilDataAccessManaged sdaRecordList)
-				: base(nodeSpec, hvoRoot, fakeFlid, cache, mediator, propertyTable, sortItemProvider, sdaRecordList)
->>>>>>> c1202904
 			{
 				m_wnd = m_propertyTable.GetValue<MockFwXWindow>("window");
 				m_xbv.MakeRoot(); // needed to process OnRecordNavigation
@@ -378,11 +360,7 @@
 			/// <param name="propertyTable"></param>
 			/// <param name="cache"></param>
 			///  <returns></returns>
-<<<<<<< HEAD
-			protected override BulkEditBar CreateBulkEditBar(BrowseViewer bv, XmlNode spec, Mediator mediator, IPropertyTable propertyTable, FdoCache cache)
-=======
-			protected override BulkEditBar CreateBulkEditBar(BrowseViewer bv, XmlNode spec, Mediator mediator, PropertyTable propertyTable, LcmCache cache)
->>>>>>> c1202904
+			protected override BulkEditBar CreateBulkEditBar(BrowseViewer bv, XmlNode spec, Mediator mediator, IPropertyTable propertyTable, LcmCache cache)
 			{
 				return new BulkEditBarForTests(bv, spec, mediator, propertyTable, cache);
 			}
@@ -510,13 +488,8 @@
 
 		protected class RecordBrowseViewForTests : RecordBrowseView
 		{
-<<<<<<< HEAD
 			protected override BrowseViewer CreateBrowseViewer(XmlNode nodeSpec, int hvoRoot, int madeUpFieldIdentifier,
-				FdoCache cache, Mediator mediator, IPropertyTable propertyTable, ISortItemProvider sortItemProvider, ISilDataAccessManaged sda)
-=======
-			protected override BrowseViewer CreateBrowseViewer(XmlNode nodeSpec, int hvoRoot, int fakeFlid,
-				LcmCache cache, Mediator mediator, PropertyTable propertyTable, ISortItemProvider sortItemProvider, ISilDataAccessManaged sda)
->>>>>>> c1202904
+				LcmCache cache, Mediator mediator, IPropertyTable propertyTable, ISortItemProvider sortItemProvider, ISilDataAccessManaged sda)
 			{
 				var app = propertyTable.GetValue<MockFwXApp>("App");
 				return new BrowseViewerForTests(nodeSpec, hvoRoot, madeUpFieldIdentifier, cache,
