--- conflicted
+++ resolved
@@ -144,17 +144,6 @@
       <HintPath>..\..\..\packages\NUnit.2.6.4\lib\nunit.framework.dll</HintPath>
       <SpecificVersion>False</SpecificVersion>
     </Reference>
-<<<<<<< HEAD
-=======
-    <Reference Include="Palaso, Version=2.6.0.0, Culture=neutral, PublicKeyToken=cab3c8c5232dfcf2, processorArchitecture=x86">
-      <SpecificVersion>False</SpecificVersion>
-      <HintPath>..\..\..\Downloads\Palaso.dll</HintPath>
-    </Reference>
-    <Reference Include="Palaso.TestUtilities, Version=2.6.0.0, Culture=neutral, processorArchitecture=x86">
-      <SpecificVersion>False</SpecificVersion>
-      <HintPath>..\..\..\Output\Debug\Palaso.TestUtilities.dll</HintPath>
-    </Reference>
->>>>>>> bb7cc4c5
     <Reference Include="RootSite, Version=6.9.5.0, Culture=neutral, PublicKeyToken=null">
       <HintPath>..\..\..\Output\Debug\RootSite.dll</HintPath>
       <SpecificVersion>False</SpecificVersion>
