--- conflicted
+++ resolved
@@ -1176,16 +1176,9 @@
 			Assert.That(cssResult, Is.Not.StringContaining(".headword"));
 			Assert.That(cssResult, Contains.Substring(".tailwind"));
 
-<<<<<<< HEAD
-			var settings = new ConfiguredXHTMLGenerator.GeneratorSettings(Cache, m_propertyTable, false, false, null);
-			var result = ConfiguredXHTMLGenerator.GenerateXHTMLForEntry(entry, testParentNode, null, settings);
-				const string positiveTest = "//*[@class='tailwind']";
-				const string negativeTest = "//*[@class='headword']";
-=======
 			var result = ConfiguredXHTMLGenerator.GenerateXHTMLForEntry(entry, testParentNode, null, DefaultSettings);
 			const string positiveTest = "//*[@class='tailwind']";
 			const string negativeTest = "//*[@class='headword']";
->>>>>>> 95b9b36f
 			AssertThatXmlIn.String(result).HasNoMatchForXpath(negativeTest);
 			AssertThatXmlIn.String(result).HasSpecifiedNumberOfMatchesForXpath(positiveTest, 1);
 		}
@@ -1224,14 +1217,8 @@
 			var cssResult = CssGenerator.GenerateCssFromConfiguration(model, m_propertyTable);
 			Assert.That(cssResult, Contains.Substring(".lexentry> .senses .sense> .gloss"));
 
-<<<<<<< HEAD
-			var settings = new ConfiguredXHTMLGenerator.GeneratorSettings(Cache, m_propertyTable, false, false, null);
-			var result = ConfiguredXHTMLGenerator.GenerateXHTMLForEntry(entry, testEntryNode, null, settings);
-				const string positiveTest = "/*[@class='lexentry']/span[@class='senses']/span[@class='sense']/span[@class='gloss']";
-=======
 			var result = ConfiguredXHTMLGenerator.GenerateXHTMLForEntry(entry, testEntryNode, null, DefaultSettings);
 			const string positiveTest = "/*[@class='lexentry']/span[@class='senses']/span[@class='sense']/span[@class='gloss']";
->>>>>>> 95b9b36f
 			AssertThatXmlIn.String(result).HasSpecifiedNumberOfMatchesForXpath(positiveTest, 1);
 		}
 
@@ -3001,15 +2988,6 @@
 		[Test]
 		public void GenerateCssForBulletStyleForSenses()
 		{
-<<<<<<< HEAD
-			var fontInfo = new FontInfo
-		{
-				m_backColor = { ExplicitValue = FontBGColor },
-				m_fontName = { ExplicitValue = FontName },
-				m_italic = { ExplicitValue = true },
-				m_bold = { ExplicitValue = true },
-				m_fontSize = { ExplicitValue = FontSize }
-=======
 			GenerateBulletStyle("Bulleted List");
 			var senses = new ConfigurableDictionaryNode
 			{
@@ -3020,7 +2998,6 @@
 					NumberStyle = "Dictionary-SenseNum", DisplayEachSenseInAParagraph = true
 				},
 				Style = "Bulleted List"
->>>>>>> 95b9b36f
 			};
 			var entry = new ConfigurableDictionaryNode
 			{
