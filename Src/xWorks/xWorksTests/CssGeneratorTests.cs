--- conflicted
+++ resolved
@@ -21,16 +21,8 @@
 using SIL.LCModel.Core.KernelInterfaces;
 using SIL.FieldWorks.Common.FwUtils;
 using SIL.FieldWorks.Common.Widgets;
-<<<<<<< HEAD
-using SIL.FieldWorks.FDO;
-using SIL.FieldWorks.FDO.DomainServices;
-using SIL.FieldWorks.FDO.FDOTests;
-using SIL.Utils;
-=======
 using SIL.LCModel;
 using SIL.LCModel.DomainServices;
-using XCore;
->>>>>>> c1202904
 
 // ReSharper disable InconsistentNaming - Justification: Underscores are standard for test names but nowhere else in our code
 namespace SIL.FieldWorks.XWorks
@@ -38,13 +30,8 @@
 #if RANDYTODO // Some of this can be salvaged, but not the part where it loads the main xml config files.
 	public class CssGeneratorTests : MemoryOnlyBackendProviderRestoredForEachTestTestBase
 	{
-<<<<<<< HEAD
 		private IPropertyTable m_propertyTable;
-		private FwStyleSheet m_styleSheet;
-=======
-		private PropertyTable m_propertyTable;
 		private LcmStyleSheet m_styleSheet;
->>>>>>> c1202904
 		private MockFwXApp m_application;
 		private string m_configFilePath;
 		private MockFwXWindow m_window;
