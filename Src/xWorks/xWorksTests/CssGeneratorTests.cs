// Copyright (c) 2014-2016 SIL International
// This software is licensed under the LGPL, version 2.1 or later
// (http://www.gnu.org/licenses/lgpl-2.1.html)

using System;
using System.Collections.Generic;
using System.Diagnostics;
using System.Drawing;
using System.IO;
using System.Linq;
using System.Text;
using System.Text.RegularExpressions;
using System.Xml;
using ExCSS;
using NUnit.Framework;
using SIL.LCModel.Core.Cellar;
using SIL.LCModel.Core.Text;
using SIL.LCModel.Core.WritingSystems;
using SIL.TestUtilities;
using SIL.FieldWorks.Common.Framework;
using SIL.LCModel.Core.KernelInterfaces;
using SIL.FieldWorks.Common.FwUtils;
using SIL.FieldWorks.Common.Widgets;
using SIL.LCModel;
using SIL.LCModel.DomainServices;
using XCore;

// ReSharper disable InconsistentNaming - Justification: Underscores are standard for test names but nowhere else in our code
namespace SIL.FieldWorks.XWorks
{
	public class CssGeneratorTests : MemoryOnlyBackendProviderRestoredForEachTestTestBase
	{
		private ReadOnlyPropertyTable m_propertyTable;
		private LcmStyleSheet m_styleSheet;
		private MockFwXApp m_application;
		private string m_configFilePath;
		private MockFwXWindow m_window;
		private static readonly Color FontColor = Color.Blue;
		private static readonly Color FontBGColor = Color.Green;
		private static readonly string FontName = "foofoo";
		private static readonly Color BorderColor = Color.Red;
		private StyleInfoTable m_owningTable;
		private const FwTextAlign ParagraphAlignment = FwTextAlign.ktalJustify;
		private const bool FontBold = true;
		private const bool FontItalic = true;
		// Set these constants in MilliPoints since that is how the user values are stored in FwStyles
		private const int BorderTrailing = 5 * 1000;
		private const int BorderTop = 20 * 1000;
		private const int BorderBottom = 10 * 1000;
		private const int LeadingIndent = 24 * 1000;
		private const int TrailingIndent = 48 * 1000;
		private const int PadTop = 15 * 1000;
		private const int PadBottom = 30 * 1000;
		private const int FontSize = 10 * 1000;
		private const int DoubleSpace = 2 * 10000;	// Relative line heights are in multiples of 10000.
		private const float CssDoubleSpace = 2.0F;

		[OneTimeSetUp]
		protected void Init()
		{
			FwRegistrySettings.Init();
			m_application = new MockFwXApp(new MockFwManager { Cache = Cache }, null, null);
			m_configFilePath = Path.Combine(FwDirectoryFinder.CodeDirectory, m_application.DefaultConfigurationPathname);
			m_window = new MockFwXWindow(m_application, m_configFilePath);
			m_window.Init(Cache); // initializes Mediator values
			m_propertyTable = new ReadOnlyPropertyTable(m_window.PropTable);
			m_window.LoadUI(m_configFilePath); // actually loads UI here; needed for non-null stylesheet

			m_styleSheet = FontHeightAdjuster.StyleSheetFromPropertyTable(m_propertyTable);
			m_owningTable = new StyleInfoTable("AbbySomebody", Cache.ServiceLocator.WritingSystemManager);
		}

		[OneTimeTearDown]
		public override void FixtureTeardown()
		{
			ConfiguredLcmGenerator.Init();
			m_application.Dispose();
			m_window.PropTable.Dispose();
			FwRegistrySettings.Release();
			base.FixtureTeardown();
		}

		[SetUp]
		public void Setup()
		{
<<<<<<< HEAD
			ConfiguredLcmGenerator.AssemblyFile = "SIL.LCModel";
=======
			ConfiguredLcmGenerator.Init();
>>>>>>> 253e5931
			if (!m_styleSheet.Styles.Contains("FooStyle"))
			{
				GenerateStyle("FooStyle");
			}
		}

		private ConfiguredLcmGenerator.GeneratorSettings DefaultSettings
		{
			get { return new ConfiguredLcmGenerator.GeneratorSettings(Cache, m_propertyTable, false, false, null); }
		}

		[Test]
		public void GenerateCssForConfiguration_NullModelThrowsNullArgument()
		{
			Assert.Throws(typeof(ArgumentNullException), () => CssGenerator.GenerateCssFromConfiguration(null, m_propertyTable));
		}

		[Test]
		public void GenerateLetterHeaderCss_CssUsesDefinedStyleInfo()
		{
			var letHeadStyle = GenerateParagraphStyle(CssGenerator.LetterHeadingStyleName);
			letHeadStyle.SetExplicitParaIntProp((int)FwTextPropType.ktptAlign, (int)FwTextPropVar.ktpvEnum,
				(int)FwTextAlign.ktalCenter);
			var mediatorStyles = FontHeightAdjuster.StyleSheetFromPropertyTable(m_propertyTable);
			var styleSheet = new StyleSheet();
			//SUT
			CssGenerator.GenerateLetterHeaderCss(m_propertyTable, mediatorStyles, styleSheet);
			// verify that the css result contains boilerplate rules and the text-align center expected from the letHeadStyle test style
			Assert.IsTrue(Regex.Match(styleSheet.ToString(), @"\.letHead\s*{\s*-moz-column-count:1;\s*-webkit-column-count:1;\s*column-count:1;\s*clear:both;\s*width:100%;.*text-align:center").Success,
							  "GenerateLetterHeaderCss did not generate the expected css rules");
		}

		[Test]
		public void GenerateCssForConfiguration_SimpleConfigurationGeneratesValidCss()
		{
			var headwordNode = new ConfigurableDictionaryNode
			{
				FieldDescription = "MLHeadWord",
				Label = "Headword",
				CSSClassNameOverride = "mainheadword",
				Style = "FooStyle",
				DictionaryNodeOptions = ConfiguredXHTMLGeneratorTests.GetWsOptionsForLanguages(new[] { "fr" })
			};
			var mainEntryNode = new ConfigurableDictionaryNode
			{
				Children = new List<ConfigurableDictionaryNode> { headwordNode },
				FieldDescription = "LexEntry"
			};
			var model = new DictionaryConfigurationModel { Parts = new List<ConfigurableDictionaryNode> { mainEntryNode } };
			PopulateFieldsForTesting(model);

			//SUT
			var cssResult = CssGenerator.GenerateCssFromConfiguration(model, m_propertyTable);
			// verify that the css result contains a line similar to: .lexentry {clear:both;white-space:pre;}
			Assert.IsTrue(Regex.Match(cssResult, @"\.lexentry\s*{\s*clear:both;\s*white-space:pre-wrap;").Success,
							  "Css for root node(lexentry) did not generate 'clear' and 'white-space' rules match");
			// verify that the css result contains a line similar to: .lexentry .headword {
			Assert.IsTrue(Regex.Match(cssResult, @"\.lexentry>\s*\.mainheadword>\s*span\s*{.*").Success,
							  "Css for child node(headword) did not generate a specific match");
		}

		[Test]
		public void GenerateCssForConfiguration_SharedConfigurationGeneratesValidCss()
		{
			var headwordNode = new ConfigurableDictionaryNode
			{
				FieldDescription = "MLHeadWord",
				CSSClassNameOverride = "mainheadword",
				Style = "FooStyle",
				DictionaryNodeOptions = ConfiguredXHTMLGeneratorTests.GetWsOptionsForLanguages(new[] { "fr" })
			};
			var sharedNode = new ConfigurableDictionaryNode
			{
				Label = "SharedSubentries",
				Children = new List<ConfigurableDictionaryNode> { headwordNode },
				FieldDescription = "Subentries",
				CSSClassNameOverride = "sharedsubentries"
			};
			var subentriesNode = new ConfigurableDictionaryNode { FieldDescription = "Subentries", ReferenceItem = "SharedSubentries" };
			var mainEntryNode = new ConfigurableDictionaryNode
			{
				FieldDescription = "LexEntry",
				Children = new List<ConfigurableDictionaryNode> { subentriesNode }
			};
			var model = DictionaryConfigurationModelTests.CreateSimpleSharingModel(mainEntryNode, sharedNode);
			PopulateFieldsForTesting(model);

			//SUT
			var cssResult = CssGenerator.GenerateCssFromConfiguration(model, m_propertyTable);
			// verify that the css result contains a line similar to: .sharedsubentries .sharedsubentry .headword span{
			Assert.IsTrue(Regex.Match(cssResult, @"\.sharedsubentries\s*\.sharedsubentry>\s*\.mainheadword>\s*span\s*{.*").Success,
				"Css for child node(headword) did not generate a match{0}{1}", Environment.NewLine, cssResult);
		}

		[Test]
		public void GenerateCssForConfiguration_LinksLookLikePlainText()
		{
			var mainEntryNode = new ConfigurableDictionaryNode { FieldDescription = "LexEntry" };
			PopulateFieldsForTesting(mainEntryNode);

			var model = new DictionaryConfigurationModel { Parts = new List<ConfigurableDictionaryNode> { mainEntryNode } };
			//SUT
			var cssResult = CssGenerator.GenerateCssFromConfiguration(model, m_propertyTable);
			// verify that the css result contains a line similar to a { text-decoration:inherit; color:inherit; }
			Assert.IsTrue(Regex.Match(cssResult, @"\s*a\s*{[^}]*text-decoration:inherit;").Success, "Links should inherit underlines and similar.");
			Assert.IsTrue(Regex.Match(cssResult, @"\s*a\s*{[^}]*color:inherit;").Success, "Links should inherit color.");
		}

		[Test]
		public void GenerateCssForConfiguration_GeneratesShimForBidirectionalText()
		{
			var mainEntryNode = new ConfigurableDictionaryNode { FieldDescription = "LexEntry" };
			PopulateFieldsForTesting(mainEntryNode);

			var model = new DictionaryConfigurationModel { Parts = new List<ConfigurableDictionaryNode> { mainEntryNode } };
			//SUT
			var cssResult = CssGenerator.GenerateCssFromConfiguration(model, m_propertyTable);
			Assert.That(Regex.Match(cssResult, @"\*\[dir='ltr'\], \*\[dir='rtl'\]\s*{[^}]*unicode-bidi:\s*-moz-isolate;").Success, "Missing -moz-isolate rule");
			Assert.That(Regex.Match(cssResult, @"\*\[dir='ltr'\], \*\[dir='rtl'\]\s*{[^}]*unicode-bidi:\s*-ms-isolate;").Success, "Missing -ms-isolate rule");
			Assert.That(Regex.Match(cssResult, @"\*\[dir='ltr'\], \*\[dir='rtl'\]\s*{[^}]*unicode-bidi:\s*isolate;").Success, "Missing isolate rule");
		}

		[Test]
		public void GenerateCssForConfiguration_BeforeAfterSpanConfigGeneratesBeforeAfterCss()
		{
			var headwordNode = new ConfigurableDictionaryNode
			{
				FieldDescription = "MLHeadWord",
				Label = "Headword",
				CSSClassNameOverride = "mainheadword",
				DictionaryNodeOptions = ConfiguredXHTMLGeneratorTests.GetWsOptionsForLanguages(new[] { "fr" }),
				Before = "Z",
				After = "A"
			};
			var mainEntryNode = new ConfigurableDictionaryNode
			{
				Children = new List<ConfigurableDictionaryNode> { headwordNode },
				FieldDescription = "LexEntry"
			};
			PopulateFieldsForTesting(mainEntryNode);
			var model = new DictionaryConfigurationModel { Parts = new List<ConfigurableDictionaryNode> { mainEntryNode } };
			//SUT
			var cssResult = CssGenerator.GenerateCssFromConfiguration(model, m_propertyTable);
			// Check result for before and after rules equivalent to .headword span:first-child{content:'Z';} and .headword span:last-child{content:'A'}
			Assert.IsTrue(Regex.Match(cssResult, @"\.mainheadword>\s*span\s*:\s*first-child:before\s*{\s*content\s*:\s*'Z';\s*}").Success,
							  "css before rule with Z content not found on headword");
			Assert.IsTrue(Regex.Match(cssResult, @"\.mainheadword>\s*span\s*:\s*last-child:after\s*{\s*content\s*:\s*'A';\s*}").Success,
							  "css after rule with A content not found on headword");
		}

		[Test]
		public void GenerateCssForConfiguration_BeforeAfterSpanConfigGeneratesApostropheBeforeBetweenAfterCss()
		{
			var headwordNode = new ConfigurableDictionaryNode
			{
				FieldDescription = "MLHeadWord",
				Label = "Headword",
				CSSClassNameOverride = "mainheadword",
				DictionaryNodeOptions = ConfiguredXHTMLGeneratorTests.GetWsOptionsForLanguages(new[] { "fr" }),
				Before = "'beforeText'",
				Between = "'betweenText'",
				After = "'afterText'"
			};
			var mainEntryNode = new ConfigurableDictionaryNode
			{
				Children = new List<ConfigurableDictionaryNode> { headwordNode },
				FieldDescription = "LexEntry"
			};
			PopulateFieldsForTesting(mainEntryNode);
			var model = new DictionaryConfigurationModel { Parts = new List<ConfigurableDictionaryNode> { mainEntryNode } };
			//SUT
			var cssResult = CssGenerator.GenerateCssFromConfiguration(model, m_propertyTable);
			// Check result for before, between and after rules
			Assert.IsTrue(Regex.Match(cssResult, @"\.mainheadword>\s*span\s*:\s*first-child:before\s*{\s*content\s*:\s*'\\\s*'beforeText\\'\s*';\s*}").Success,
							  "css before rule with 'beforeText' content not found on headword");
			Assert.IsTrue(Regex.Match(cssResult, @"\.mainheadword>\s*.mainheadwor\s*\+\s*.mainheadwor:before\s*{\s*content\s*:\s*'\\\s*'betweenText\\'\s*';\s*}").Success,
							  "css before rule with 'betweenText' content not found on headword");
			Assert.IsTrue(Regex.Match(cssResult, @"\.mainheadword>\s*span\s*:\s*last-child:after\s*{\s*content\s*:\s*'\\\s*'afterText\\'\s*';\s*}").Success,
							  "css after rule with 'afterText' content not found on headword");
		}

		[Test]
		public void GenerateCssForConfiguration_BeforeAfterGroupingSpanWorks()
		{
			var headwordNode = new ConfigurableDictionaryNode
			{
				FieldDescription = "MLHeadWord",
				Label = "Headword",
				CSSClassNameOverride = "mh",
				DictionaryNodeOptions = ConfiguredXHTMLGeneratorTests.GetWsOptionsForLanguages(new[] { "fr" }),
				Before = "Z",
				After = "A"
			};
			var groupingNode = new ConfigurableDictionaryNode
			{
				FieldDescription = "hwg",
				Children = new List<ConfigurableDictionaryNode> {headwordNode},
				Before = "{",
				After = "}",
				DictionaryNodeOptions = new DictionaryNodeGroupingOptions()
			};
			var mainEntryNode = new ConfigurableDictionaryNode
			{
				Children = new List<ConfigurableDictionaryNode> { groupingNode },
				FieldDescription = "LexEntry"
			};
			PopulateFieldsForTesting(mainEntryNode);
			var model = new DictionaryConfigurationModel { Parts = new List<ConfigurableDictionaryNode> { mainEntryNode } };
			//SUT
			var cssResult = CssGenerator.GenerateCssFromConfiguration(model, m_propertyTable);
			// Check the result for before and after rules for the group
			Assert.IsTrue(Regex.Match(cssResult, @"\.grouping_hwg\s*:before\s*{\s*content\s*:\s*'{';\s*}").Success,
							  "css before rule for the grouping node was not generated");
			Assert.IsTrue(Regex.Match(cssResult, @"\.grouping_hwg\s*:after\s*{\s*content\s*:\s*'}';\s*}").Success,
							  "css after rule for the grouping node was not generated");
			// Check result for before and after rules equivalent to .headword span:first-child{content:'Z';} and .headword span:last-child{content:'A'}
			Assert.IsTrue(Regex.Match(cssResult, @"\.grouping_hwg>\s*\.mh>\s*span\s*:\s*first-child:before\s*{\s*content\s*:\s*'Z';\s*}").Success,
							  "css before rule with Z content not found on headword");
			Assert.IsTrue(Regex.Match(cssResult, @"\.grouping_hwg>\s*\.mh>\s*span\s*:\s*last-child:after\s*{\s*content\s*:\s*'A';\s*}").Success,
							  "css after rule with A content not found on headword");
		}

		[Test]
		public void GenerateCssForConfiguration_BeforeAfterGroupingParagraphWorks()
		{
			var headwordNode = new ConfigurableDictionaryNode
			{
				FieldDescription = "MLHeadWord",
				Label = "Headword",
				CSSClassNameOverride = "mh",
				DictionaryNodeOptions = ConfiguredXHTMLGeneratorTests.GetWsOptionsForLanguages(new[] { "fr" }),
			};
			var groupingNode = new ConfigurableDictionaryNode
			{
				FieldDescription = "hwg",
				Children = new List<ConfigurableDictionaryNode> { headwordNode },
				DictionaryNodeOptions = new DictionaryNodeGroupingOptions { DisplayEachInAParagraph = true }
			};
			var mainEntryNode = new ConfigurableDictionaryNode
			{
				Children = new List<ConfigurableDictionaryNode> { groupingNode },
				FieldDescription = "LexEntry"
			};
			PopulateFieldsForTesting(mainEntryNode);
			var model = new DictionaryConfigurationModel { Parts = new List<ConfigurableDictionaryNode> { mainEntryNode } };
			//SUT
			var cssResult = CssGenerator.GenerateCssFromConfiguration(model, m_propertyTable);
			// Check the result for before and after rules for the group
			Assert.IsTrue(Regex.Match(cssResult, @"\.grouping_hwg\s*{\s*display\s*:\s*block;\s*}").Success,
							  "paragraph selection did not result in block display for css");
		}

		[Test]
		public void GenerateCssForConfiguration_BetweenSpaceIsNotAddedAfterSingleHeadword()
		{
			var wsOpts = ConfiguredXHTMLGeneratorTests.GetWsOptionsForLanguages(new[] {"fr", "en"});
			((DictionaryNodeWritingSystemOptions) wsOpts).DisplayWritingSystemAbbreviations = true;
			var headwordNode = new ConfigurableDictionaryNode
			{
				FieldDescription = "MLHeadWord",
				Label = "Headword",
				CSSClassNameOverride = "mainheadword",
				DictionaryNodeOptions = wsOpts,
				Between = " "
			};
			var mainEntryNode = new ConfigurableDictionaryNode
			{
				Children = new List<ConfigurableDictionaryNode> { headwordNode },
				FieldDescription = "LexEntry"
			};
			PopulateFieldsForTesting(mainEntryNode);
			var model = new DictionaryConfigurationModel { Parts = new List<ConfigurableDictionaryNode> { mainEntryNode } };
			//SUT
			var cssResult = CssGenerator.GenerateCssFromConfiguration(model, m_propertyTable);
			// Check result for between rule equivalent to lexentry> .mainheadword> span.writingsystemprefix + span:not(:last-child):after{content:' ';}
			Assert.IsTrue(Regex.Match(cssResult, @".*\.lexentry\s*>\s*\.mainheadword>\s*span\.writingsystemprefix\s*\~\s*span\.writingsystemprefix:before{.*content:' ';.*}", RegexOptions.Singleline).Success,
							  "Between selector not generated.");
		}

		[Test]
		public void GenerateCssForConfiguration_BeforeAfterConfigGeneratesBeforeAfterCss_SubentryHeadword()
		{
			var headwordNode = new ConfigurableDictionaryNode
			{
				FieldDescription = "MLHeadWord",
				Label = "Headword",
				CSSClassNameOverride = "headword",
				DictionaryNodeOptions = ConfiguredXHTMLGeneratorTests.GetWsOptionsForLanguages(new[] { "fr" }),
				Before = "Z",
				After = "A"
			};
			var subentryNode = new ConfigurableDictionaryNode
			{
				Children = new List<ConfigurableDictionaryNode> {headwordNode},
				FieldDescription = "Subentries"
			};
			var mainEntryNode = new ConfigurableDictionaryNode
			{
				Children = new List<ConfigurableDictionaryNode> { subentryNode },
				FieldDescription = "LexEntry"
			};
			PopulateFieldsForTesting(mainEntryNode);
			var model = new DictionaryConfigurationModel { Parts = new List<ConfigurableDictionaryNode> { mainEntryNode } };
			//SUT
			var cssResult = CssGenerator.GenerateCssFromConfiguration(model, m_propertyTable);
			// Check result for before and after rules equivalent to .subentries .subentry .headword span:first-child{content:'Z';} and .headword span:last-child{content:'A'}
			Assert.IsTrue(Regex.Match(cssResult, @"\.subentries\s*\.subentry>\s*\.headword>\s*span\s*:\s*first-child:before\s*{\s*content\s*:\s*'Z';\s*}").Success,
							  "css before rule with Z content not found on headword");
			Assert.IsTrue(Regex.Match(cssResult, @"\.subentries\s*\.subentry>\s\.headword>\s*span\s*:\s*last-child:after\s*{\s*content\s*:\s*'A';\s*}").Success,
							  "css after rule with A content not found on headword");
		}

		[Test]
		public void GenerateCssForConfiguration_BeforeAfterConfigGeneratesBeforeAfterFormattedCss()
		{
			var headwordNode = new ConfigurableDictionaryNode
			{
				FieldDescription = "MLHeadWord",
				Label = "Headword",
				CSSClassNameOverride = "mainheadword",
				DictionaryNodeOptions = ConfiguredXHTMLGeneratorTests.GetWsOptionsForLanguages(new[] { "fr" }),
				Before = "Z",
				After = "A"
			};
			var mainEntryNode = new ConfigurableDictionaryNode
			{
				Children = new List<ConfigurableDictionaryNode> { headwordNode },
				FieldDescription = "LexEntry"
			};
			PopulateFieldsForTesting(mainEntryNode);
			using (new TempContextStyle(this, CssGenerator.BeforeAfterBetweenStyleName))
			{
				var model = new DictionaryConfigurationModel { Parts = new List<ConfigurableDictionaryNode> { mainEntryNode } };
				//SUT
				var cssResult = CssGenerator.GenerateCssFromConfiguration(model, m_propertyTable);
				// Check result for before and after rules equivalent to .headword span:first-child{content:'Z';font-size:10pt;color:#00F;}
				// and .headword span:last-child{content:'A';font-size:10pt;color:#00F;}
				Assert.IsTrue(Regex.Match(cssResult,
						@"\.mainheadword>\s*span\s*:\s*first-child:before\s*{\s*content\s*:\s*'Z';\s*font-size\s*:\s*10pt;\s*color\s*:\s*#00F;\s*}").Success,
					"css before rule with Z content with css format not found on headword");
				Assert.IsTrue(Regex.Match(cssResult,
						@"\.mainheadword>\s*span\s*:\s*last-child:after\s*{\s*content\s*:\s*'A';\s*font-size\s*:\s*10pt;\s*color\s*:\s*#00F;\s*}").Success,
					"css after rule with A content with css format not found on headword");
			}
		}

		[Test]
		public void GenerateCssForConfiguration_BeforeAfterConfigGeneratesBeforeAfterCss()
		{
			var senses = new ConfigurableDictionaryNode
			{
				FieldDescription = "SensesOS",
				CSSClassNameOverride = "Senses",
				Before = "Z",
				After = "A"
			};
			var mainEntryNode = new ConfigurableDictionaryNode
			{
				FieldDescription = "LexEntry",
				CSSClassNameOverride = "lexentry",
				Children = new List<ConfigurableDictionaryNode> { senses }
			};
			PopulateFieldsForTesting(mainEntryNode);
			using (new TempContextStyle(this, CssGenerator.BeforeAfterBetweenStyleName))
			{
				var model = new DictionaryConfigurationModel { Parts = new List<ConfigurableDictionaryNode> { mainEntryNode } };
				//SUT
				var cssResult = CssGenerator.GenerateCssFromConfiguration(model, m_propertyTable);
				Assert.That(cssResult, Contains.Substring(".lexentry> .senses:after"));
				Assert.That(cssResult, Does.Not.Contain(".lexentry> .senses .sense:after"));
				Assert.That(cssResult, Does.Not.Contain(".lexentry> .senses .sense:last-child:after"));
			}
		}

		[Test]
		public void GenerateCssForConfiguration_DefinitionOrGlossBeforeAfterConfigGeneratesBeforeAfterCss()
		{
			var wsOpts = new DictionaryNodeWritingSystemOptions
			{
				Options = new List<DictionaryNodeListOptions.DictionaryNodeOption>
				{
					new DictionaryNodeListOptions.DictionaryNodeOption {Id = "fr"},
					new DictionaryNodeListOptions.DictionaryNodeOption {Id = "en"}
				}
			};
			var definitionOrGloss = new ConfigurableDictionaryNode
			{
				FieldDescription = "DefinitionOrGloss",
				Before = "<",
				Between = ",",
				After = ">",
				DictionaryNodeOptions = wsOpts
			};
			var senses = new ConfigurableDictionaryNode
			{
				FieldDescription = "SensesOS",
				CSSClassNameOverride = "Senses",
				Children = new List<ConfigurableDictionaryNode> { definitionOrGloss }
			};
			var mainEntryNode = new ConfigurableDictionaryNode
			{
				FieldDescription = "LexEntry",
				CSSClassNameOverride = "lexentry",
				Children = new List<ConfigurableDictionaryNode> { senses }
			};

			PopulateFieldsForTesting(mainEntryNode);
			var model = new DictionaryConfigurationModel { Parts = new List<ConfigurableDictionaryNode> { mainEntryNode } };
			//SUT
			var cssResult = CssGenerator.GenerateCssFromConfiguration(model, m_propertyTable);
			Assert.IsTrue(Regex.Match(cssResult, @".lexentry> .senses .sense> .definitionorgloss> span:first-child:before{.*content:'<';.*}",
				RegexOptions.Singleline).Success, "Before not generated.");
			Assert.IsTrue(Regex.Match(cssResult, @".lexentry> .senses .sense> .definitionorgloss> span\+span\[lang\|=\'en\']:before{.*content:',';.*}",
				RegexOptions.Singleline).Success, "Between not generated.");
			Assert.IsTrue(Regex.Match(cssResult, @".lexentry> .senses .sense> .definitionorgloss> span:last-child:after{.*content:'>';.*}",
				RegexOptions.Singleline).Success, "After not generated.");
		}

		[Test]
		public void GenerateCssForStyleName_CharacterStyleWorks()
		{
			GenerateStyle("Dictionary-Vernacular");
			//SUT
			var styleDeclaration = CssGenerator.GenerateCssStyleFromLcmStyleSheet("Dictionary-Vernacular", CssGenerator.DefaultStyle, m_propertyTable);
			VerifyFontInfoInCss(FontColor, FontBGColor, FontName, FontBold, FontItalic, FontSize, styleDeclaration.ToString());
		}

		[Test]
		public void GenerateCssForStyleName_ParagraphBorderWorks()
		{
			GenerateParagraphStyle("Dictionary-Paragraph");
			//SUT
			var styleDeclaration = CssGenerator.GenerateCssStyleFromLcmStyleSheet("Dictionary-Paragraph", CssGenerator.DefaultStyle, m_propertyTable);
			//border leading omitted from paragraph style definition which should result in 0pt left width
			VerifyParagraphBorderInCss(BorderColor, 0, BorderTrailing, BorderBottom, BorderTop, styleDeclaration.ToString());
		}

		[Test]
		public void GenerateCssForConfiguration_WithBulletStyleOnNoteAndWritingSystemsCss()
		{
			var wsOpts = new DictionaryNodeWritingSystemAndParaOptions
			{
				Options = new List<DictionaryNodeListOptions.DictionaryNodeOption>
				{
					new DictionaryNodeListOptions.DictionaryNodeOption {Id = "en"},
					new DictionaryNodeListOptions.DictionaryNodeOption {Id = "fr"}
				},
				DisplayWritingSystemAbbreviations = true,
				DisplayEachInAParagraph = true
			};
			GenerateBulletStyle("Bulleted List");
			var anthroNote = new ConfigurableDictionaryNode
			{
				FieldDescription = "AnthroNote",
				Before = "<",
				Between = ",",
				After = ">",
				DictionaryNodeOptions = wsOpts,
				Style = "Bulleted List"
			};
			var definitionOrGloss = new ConfigurableDictionaryNode
			{
				FieldDescription = "Bibliography",
				Before = "<",
				Between = ",",
				After = ">",
				DictionaryNodeOptions = wsOpts,
				Style = "Bulleted List"
			};
			var senses = new ConfigurableDictionaryNode
			{
				FieldDescription = "SensesOS",
				CSSClassNameOverride = "Senses",
				Children = new List<ConfigurableDictionaryNode> { anthroNote, definitionOrGloss }
			};
			var mainEntryNode = new ConfigurableDictionaryNode
			{
				FieldDescription = "LexEntry",
				CSSClassNameOverride = "lexentry",
				Children = new List<ConfigurableDictionaryNode> { senses }
			};

			PopulateFieldsForTesting(mainEntryNode);
			var model = new DictionaryConfigurationModel { Parts = new List<ConfigurableDictionaryNode> { mainEntryNode } };
			//SUT
			var cssResult = CssGenerator.GenerateCssFromConfiguration(model, m_propertyTable);
			Assert.IsTrue(Regex.Match(cssResult, @".lexentry> .senses .sense>.*.anthronote{.*font-size:12pt;.*color:#F00;.*content:'\\25A0';.*}",
				RegexOptions.Singleline).Success, "AnthoNote content not generated.");
			Assert.IsTrue(Regex.Match(cssResult, @".lexentry> .senses .sense>.*.anthronote>.*span.writingsystemprefix.~.span.writingsystemprefix:before",
				RegexOptions.Singleline).Success, "AnthoNote between content not generated.");
			Assert.IsFalse(Regex.Match(cssResult, @".lexentry> .senses .sense> .anthronote:after",
				RegexOptions.Singleline).Success, "AnthoNote after content should not generated.");
			Assert.IsTrue(Regex.Match(cssResult, @".lexentry> .senses .sense> .bibliography> span{.*font-size:12pt;.*color:#F00;.*content:'\\25A0';.*}",
				RegexOptions.Singleline).Success, "Bibliography content not generated.");
			Assert.IsFalse(Regex.Match(cssResult, @".lexentry> .senses .sense>.*.bibliography>.*span.writingsystemprefix.~.span.writingsystemprefix:before",
				RegexOptions.Singleline).Success, "Bibliography between content should not generated.");
			Assert.IsFalse(Regex.Match(cssResult, @".lexentry> .senses .sense>.*.bibliography:after",
				RegexOptions.Singleline).Success, "Bibliography after content should not generated.");
		}

		[Test]
		public void GenerateCssForCustomBulletStyleForSenses()
		{
			GenerateCustomBulletStyle("Bulleted List1");
			var senses = new ConfigurableDictionaryNode
			{
				FieldDescription = "SensesOS",
				CSSClassNameOverride = "Senses",
				DictionaryNodeOptions = new DictionaryNodeSenseOptions
				{
					NumberStyle = "Dictionary-SenseNum",
					DisplayEachSenseInAParagraph = true
				},
				Style = "Bulleted List1"
			};
			var entry = new ConfigurableDictionaryNode
			{
				FieldDescription = "LexEntry",
				CSSClassNameOverride = "lexentry",
				Children = new List<ConfigurableDictionaryNode> { senses }
			};
			var model = new DictionaryConfigurationModel { Parts = new List<ConfigurableDictionaryNode> { entry } };
			PopulateFieldsForTesting(model);
			// SUT
			var cssResult = CssGenerator.GenerateCssFromConfiguration(model, m_propertyTable);
			const string regExPected = @".lexentry>\s.senses\s>\s.sensecontent:before.*{.*content:'@';.*font-size:14pt;.*color:Green;.*}";
			Assert.IsTrue(Regex.Match(cssResult, regExPected, RegexOptions.Singleline).Success, "Custom bullet content not generated.");
		}

		[Test]
		public void GenerateCssForStyleName_ParagraphMarginIsAbsolute_NoParent_Works()
		{
			GenerateParagraphStyle("Dictionary-Paragraph-Padding");
			//SUT
			var styleDeclaration = CssGenerator.GenerateCssStyleFromLcmStyleSheet("Dictionary-Paragraph-Padding", CssGenerator.DefaultStyle, null, m_propertyTable);
			// Indent values are converted into pt values on export
			Assert.That(styleDeclaration.ToString(), Contains.Substring("margin-left:" + LeadingIndent / 1000 + "pt"));
			Assert.That(styleDeclaration.ToString(), Contains.Substring("padding-right:" + TrailingIndent / 1000 + "pt"));
			Assert.That(styleDeclaration.ToString(), Contains.Substring("padding-top:" + PadTop / 1000 + "pt"));
			Assert.That(styleDeclaration.ToString(), Contains.Substring("padding-bottom:" + PadBottom / 1000 + "pt"));
		}

		[Test]
		public void GenerateCssForStyleName_ParagraphMarginIsAbsolute_ParentOverrideWorks()
		{
			var childIndent = 15 * 1000;
			var parentStyle = GenerateParagraphStyle("ParagraphMarginAbsoluteParentOverrideParent");
			var childStyle = GenerateParagraphStyle("ParagraphMarginAbsoluteParentOverrideChild");
			childStyle.SetExplicitParaIntProp((int)FwTextPropType.ktptLeadingIndent, 0, childIndent);
			var gloss = new ConfigurableDictionaryNode { FieldDescription = "Gloss" };
			var senses = new ConfigurableDictionaryNode
			{
				FieldDescription = "SensesOS",
				CSSClassNameOverride = "Senses",
				DictionaryNodeOptions = new DictionaryNodeSenseOptions { DisplayEachSenseInAParagraph = true },
				Children = new List<ConfigurableDictionaryNode> { gloss },
				Style = childStyle.Name
			};
			var entry = new ConfigurableDictionaryNode
			{
				FieldDescription = "LexEntry",
				Style = parentStyle.Name,
				Children = new List<ConfigurableDictionaryNode> { senses }
			};
			PopulateFieldsForTesting(entry);
			//SUT
			var styleDeclaration = CssGenerator.GenerateCssStyleFromLcmStyleSheet("ParagraphMarginAbsoluteParentOverrideChild", CssGenerator.DefaultStyle, senses, m_propertyTable);
			// Indent values are converted into pt values on export
			// LeadingIndent is the value generated for the parent (24).
			// In order for the child to have a correct indent (15) it must overcome the larger indent of the parent by a negative amount
			Assert.That(styleDeclaration.ToString(), Contains.Substring("margin-left:" + (childIndent - LeadingIndent) / 1000 + "pt"));
			Assert.That(styleDeclaration.ToString(), Contains.Substring("padding-right:" + TrailingIndent / 1000 + "pt"));
			Assert.That(styleDeclaration.ToString(), Contains.Substring("padding-top:" + PadTop / 1000 + "pt"));
			Assert.That(styleDeclaration.ToString(), Contains.Substring("padding-bottom:" + PadBottom / 1000 + "pt"));
		}

		[Test]
		public void GenerateCssForStyleName_ParagraphMarginIsAbsolute_ChildEqualToParentResultsInZeroMargin()
		{
			var parentStyle = GenerateParagraphStyle("ParagraphMarginAbsoluteParentOverrideParent");
			var childStyle = GenerateParagraphStyle("ParagraphMarginAbsoluteParentOverrideChild");
			var gloss = new ConfigurableDictionaryNode { FieldDescription = "Gloss" };
			var senses = new ConfigurableDictionaryNode
			{
				FieldDescription = "SensesOS",
				CSSClassNameOverride = "Senses",
				DictionaryNodeOptions = new DictionaryNodeSenseOptions { DisplayEachSenseInAParagraph = true },
				Children = new List<ConfigurableDictionaryNode> { gloss },
				Style = childStyle.Name
			};
			var entry = new ConfigurableDictionaryNode
			{
				FieldDescription = "LexEntry",
				Style = parentStyle.Name,
				Children = new List<ConfigurableDictionaryNode> { senses }
			};
			PopulateFieldsForTesting(entry);
			//SUT
			var styleDeclaration = CssGenerator.GenerateCssStyleFromLcmStyleSheet("ParagraphMarginAbsoluteParentOverrideChild", CssGenerator.DefaultStyle, senses, m_propertyTable);
			// Indent values are converted into pt values on export
			Assert.That(styleDeclaration.ToString(), Contains.Substring("margin-left:" + 0 + "pt"));
			Assert.That(styleDeclaration.ToString(), Contains.Substring("padding-right:" + TrailingIndent / 1000 + "pt"));
			Assert.That(styleDeclaration.ToString(), Contains.Substring("padding-top:" + PadTop / 1000 + "pt"));
			Assert.That(styleDeclaration.ToString(), Contains.Substring("padding-bottom:" + PadBottom / 1000 + "pt"));
		}

		[Test]
		public void GenerateCssForStyleName_ParagraphMarginIsAbsolute_GrandParentAndParentWork()
		{
			var grandParentStyle = GenerateParagraphStyle("ParagraphMarginAbsoluteGrandPooBah");
			var parentStyle = GenerateParagraphStyle("ParagraphMarginAbsoluteParental");
			var childStyle = GenerateParagraphStyle("ParagraphMarginAbsoluteKiddo");
			grandParentStyle.SetExplicitParaIntProp((int)FwTextPropType.ktptLeadingIndent, 0, 5 * 1000);
			parentStyle.SetExplicitParaIntProp((int)FwTextPropType.ktptLeadingIndent, 0, 12 * 1000);
			childStyle.SetExplicitParaIntProp((int)FwTextPropType.ktptLeadingIndent, 0, 20 * 1000);
			var gloss = new ConfigurableDictionaryNode { FieldDescription = "Gloss" };
			var subSenses = new ConfigurableDictionaryNode
			{
				FieldDescription = "SensesOS",
				CSSClassNameOverride = "Senses",
				DictionaryNodeOptions = new DictionaryNodeSenseOptions { DisplayEachSenseInAParagraph = true },
				Children = new List<ConfigurableDictionaryNode> { gloss },
				Style = childStyle.Name
			};
			var senses = new ConfigurableDictionaryNode
			{
				FieldDescription = "SensesOS",
				CSSClassNameOverride = "Senses",
				DictionaryNodeOptions = new DictionaryNodeSenseOptions { DisplayEachSenseInAParagraph = true },
				Children = new List<ConfigurableDictionaryNode> { subSenses },
				Style = parentStyle.Name
			};
			var entry = new ConfigurableDictionaryNode
			{
				FieldDescription = "LexEntry",
				Style = grandParentStyle.Name,
				Children = new List<ConfigurableDictionaryNode> { senses }
			};
			PopulateFieldsForTesting(entry);
			// In order to generate the correct indentation at each level we should see 5pt margin for each style
			//SUT
			var gpDeclaration = CssGenerator.GenerateCssStyleFromLcmStyleSheet(grandParentStyle.Name, CssGenerator.DefaultStyle, entry, m_propertyTable);
			Assert.That(gpDeclaration.ToString(), Contains.Substring("margin-left:5pt"), "Grandparent margin incorrectly generated");
			var parentDeclaration = CssGenerator.GenerateCssStyleFromLcmStyleSheet(parentStyle.Name, CssGenerator.DefaultStyle, senses, m_propertyTable);
			Assert.That(parentDeclaration.ToString(), Contains.Substring("margin-left:7pt"), "Parent margin incorrectly generated");
			var childDeclaration = CssGenerator.GenerateCssStyleFromLcmStyleSheet(childStyle.Name, CssGenerator.DefaultStyle, subSenses, m_propertyTable);
			Assert.That(childDeclaration.ToString(), Contains.Substring("margin-left:8pt"), "Child margin incorrectly generated");
		}

		[Test]
		public void GenerateCssForStyleName_HangingIndentWithExistingMargin_NoParentWorks()
		{
			var hangingIndent = -15 * 1000;
			var testStyle = GenerateParagraphStyle("Dictionary-Paragraph-Padding-Hanging");
			testStyle.SetExplicitParaIntProp((int)FwTextPropType.ktptFirstIndent, 0, hangingIndent);
			//SUT
			var styleDeclaration = CssGenerator.GenerateCssStyleFromLcmStyleSheet("Dictionary-Paragraph-Padding-Hanging", CssGenerator.DefaultStyle, m_propertyTable);
			// Indent values are converted into pt values on export
			Assert.That(styleDeclaration.ToString(), Contains.Substring("margin-left:" + (LeadingIndent - hangingIndent) / 1000 + "pt"));
			Assert.That(styleDeclaration.ToString(), Contains.Substring("text-indent:" + hangingIndent / 1000 + "pt"));
		}

		[Test]
		public void GenerateCssForStyleName_HangingIndentWithExistingMargin_ParentOverrideWorks()
		{
			var parentHangingIndent = -8 * 1000;
			var childHangingIndent = -10 * 1000;
			var childStyleName = "Dictionary-Paragraph-Padding-Hanging-Child";
			var parentStyle = GenerateParagraphStyle("Dictionary-Paragraph-Padding-Hanging-Parent");
			var childStyle = GenerateParagraphStyle(childStyleName);
			var gloss = new ConfigurableDictionaryNode { FieldDescription = "Gloss" };
			var senses = new ConfigurableDictionaryNode
			{
				FieldDescription = "SensesOS",
				CSSClassNameOverride = "Senses",
				DictionaryNodeOptions = new DictionaryNodeSenseOptions { DisplayEachSenseInAParagraph = true },
				Children = new List<ConfigurableDictionaryNode> { gloss },
				Style = childStyle.Name
			};
			var entry = new ConfigurableDictionaryNode
			{
				FieldDescription = "LexEntry",
				Style = parentStyle.Name,
				Children = new List<ConfigurableDictionaryNode> { senses }
			};
			PopulateFieldsForTesting(entry);
			parentStyle.SetExplicitParaIntProp((int)FwTextPropType.ktptFirstIndent, 0, parentHangingIndent);
			childStyle.SetExplicitParaIntProp((int)FwTextPropType.ktptFirstIndent, 0, childHangingIndent);
			//SUT
			var parentDeclaration = CssGenerator.GenerateCssStyleFromLcmStyleSheet(parentStyle.Name, CssGenerator.DefaultStyle, entry, m_propertyTable);
			var childDeclaration = CssGenerator.GenerateCssStyleFromLcmStyleSheet(childStyleName, CssGenerator.DefaultStyle, senses, m_propertyTable);
			// Indent values are converted into pt values on export
			Assert.That(parentDeclaration.ToString(), Contains.Substring("margin-left:" + (LeadingIndent - parentHangingIndent) / 1000 + "pt"));
			Assert.That(parentDeclaration.ToString(), Contains.Substring("text-indent:" + parentHangingIndent / 1000 + "pt"));

			Assert.That(childDeclaration.ToString(), Contains.Substring("text-indent:" + childHangingIndent / 1000 + "pt"));
			// The child margin should be the negation of the parent adjusted margin plus the LeadingIndent less the childs hanging indent
			var adjustedChildIndent = parentHangingIndent - childHangingIndent;
			Assert.That(childDeclaration.ToString(), Contains.Substring("margin-left:" + adjustedChildIndent / 1000 + "pt"));
		}

		[Test]
		public void GenerateCssForStyleName_ComplexFormsUnderSenses_FirstSenseAndFollowingSenseRulesGenerated()
		{
			var parentHangingIndent = -8 * 1000;
			var childHangingIndent = -10 * 1000;
			var grandChildHangingIndent = -3 * 1000;
			var grandChildStyleName = "Dictionary-Paragraph-Padding-Hanging-GrandBaby";
			var childStyleName = "Dictionary-Paragraph-Padding-Hanging-Child";
			var parentStyle = GenerateParagraphStyle("Dictionary-Paragraph-Padding-Hanging-Parent");
			var childStyle = GenerateParagraphStyle(childStyleName);
			var grandChildStyle = GenerateParagraphStyle(grandChildStyleName);
			var exampleChild = new ConfigurableDictionaryNode { FieldDescription = "Example" };
			var examples = new ConfigurableDictionaryNode
			{
				FieldDescription = "ExamplesOS",
				DictionaryNodeOptions = new DictionaryNodeListAndParaOptions { DisplayEachInAParagraph = true },
				Style = grandChildStyleName,
				Children = new List<ConfigurableDictionaryNode> { exampleChild }
			};
			var gloss = new ConfigurableDictionaryNode { FieldDescription = "Gloss" };
			var senses = new ConfigurableDictionaryNode
			{
				FieldDescription = "SensesOS",
				CSSClassNameOverride = "Senses",
				DictionaryNodeOptions = new DictionaryNodeSenseOptions { DisplayEachSenseInAParagraph = true },
				Children = new List<ConfigurableDictionaryNode> { gloss, examples },
				Style = childStyle.Name
			};
			var entry = new ConfigurableDictionaryNode
			{
				FieldDescription = "LexEntry",
				Style = parentStyle.Name,
				Children = new List<ConfigurableDictionaryNode> { senses }
			};
			PopulateFieldsForTesting(entry);
			parentStyle.SetExplicitParaIntProp((int)FwTextPropType.ktptFirstIndent, 0, parentHangingIndent);
			childStyle.SetExplicitParaIntProp((int)FwTextPropType.ktptFirstIndent, 0, childHangingIndent);
			grandChildStyle.SetExplicitParaIntProp((int)FwTextPropType.ktptFirstIndent, 0, grandChildHangingIndent);

			var grandChildDeclaration = CssGenerator.GenerateCssStyleFromLcmStyleSheet(grandChildStyleName, CssGenerator.DefaultStyle, examples, m_propertyTable, true);

			Assert.AreEqual(2, grandChildDeclaration.Count);
			// Indent values are converted into pt values on export
			var firstSenseChildCss = grandChildDeclaration[0].ToString();
			var allOtherSenseChildrenCss = grandChildDeclaration[1].ToString();
			Assert.That(firstSenseChildCss, Is.Not.EqualTo(allOtherSenseChildrenCss));
			var firstSenseIndent = parentHangingIndent - grandChildHangingIndent;
			var otherSenseIndent = childHangingIndent - grandChildHangingIndent;
			Assert.That(firstSenseChildCss, Contains.Substring("margin-left:" + firstSenseIndent / 1000 + "pt"));
			Assert.That(firstSenseChildCss, Contains.Substring("text-indent:" + grandChildHangingIndent / 1000 + "pt"));
			Assert.That(allOtherSenseChildrenCss, Contains.Substring("margin-left:" + otherSenseIndent / 1000 + "pt"));
			Assert.That(allOtherSenseChildrenCss, Contains.Substring("text-indent:" + grandChildHangingIndent / 1000 + "pt"));
		}

		[Test]
		public void GenerateCssForStyleName_Parallel_Passage_ReferenceRulesGenerated()
		{
			var grandChildStyleName = "Dictionary-Parallel-Passage-Reference-GrandBaby";
			var childStyleName = "Dictionary-Parallel-Passage-Reference-Child";
			var parentStyle = GenerateParagraphStyle("Dictionary-Parallel-Passage-Reference-Parent");
			var childStyle = GenerateParagraphStyle(childStyleName);
			var grandChildStyle = GenerateParagraphStyle(grandChildStyleName);
			var SubSubSenseOptions = new DictionaryNodeSenseOptions { NumberingStyle = "%A", ParentSenseNumberingStyle = "%.", NumberEvenASingleSense = true };
			var subSenseOptions = new DictionaryNodeSenseOptions { NumberingStyle = "%a", ParentSenseNumberingStyle = "%." };
			var senseOptions = new DictionaryNodeSenseOptions { NumberingStyle = "%d" };
			var exampleChild = new ConfigurableDictionaryNode { FieldDescription = "Example" };
			var examples = new ConfigurableDictionaryNode
			{
				FieldDescription = "ExamplesOS",
				DictionaryNodeOptions = new DictionaryNodeListAndParaOptions { DisplayEachInAParagraph = true },
				Style = grandChildStyleName,
				Children = new List<ConfigurableDictionaryNode> { exampleChild }
			};
			var gloss = new ConfigurableDictionaryNode { FieldDescription = "Gloss" };
			var subSubsenses = new ConfigurableDictionaryNode
			{
				FieldDescription = "SensesOS",
				CSSClassNameOverride = "senses",
				Label = "SubSubsenses",
				DictionaryNodeOptions = SubSubSenseOptions,
				Children = new List<ConfigurableDictionaryNode> { gloss },
				Style = grandChildStyleName,
			};
			var subSense = new ConfigurableDictionaryNode
			{
				FieldDescription = "SensesOS",
				CSSClassNameOverride = "senses",
				Label = "Subsenses",
				DictionaryNodeOptions = subSenseOptions,
				Children = new List<ConfigurableDictionaryNode> { gloss, subSubsenses },
				Style = childStyle.Name
			};
			var senses = new ConfigurableDictionaryNode
			{
				FieldDescription = "SensesOS",
				CSSClassNameOverride = "Senses",
				DictionaryNodeOptions = senseOptions,
				Children = new List<ConfigurableDictionaryNode> { gloss, subSense },
				Style = parentStyle.Name,
			};
			var entry = new ConfigurableDictionaryNode
			{
				FieldDescription = "LexEntry",
				Children = new List<ConfigurableDictionaryNode> { senses }
			};
			PopulateFieldsForTesting(entry);
			parentStyle.SetExplicitParaIntProp((int)FwTextPropType.ktptKeepWithNext, 0, 1);
			childStyle.SetExplicitParaIntProp((int)FwTextPropType.ktptKeepTogether, 0, 1);
			grandChildStyle.SetExplicitParaIntProp((int)FwTextPropType.ktptKeepWithNext, 0, 1);

			var grandChildDeclaration = CssGenerator.GenerateCssStyleFromLcmStyleSheet(grandChildStyleName, CssGenerator.DefaultStyle, examples, m_propertyTable, true);
			Assert.That(grandChildDeclaration[0].ToString(), Contains.Substring("page-break-inside:initial"));
			var childDeclaration = CssGenerator.GenerateCssStyleFromLcmStyleSheet(childStyleName, CssGenerator.DefaultStyle, examples, m_propertyTable, true);
			Assert.That(childDeclaration[0].ToString(), Contains.Substring("page-break-inside:avoid"));
			var parentDeclaration = CssGenerator.GenerateCssStyleFromLcmStyleSheet(parentStyle.Name, CssGenerator.DefaultStyle, examples, m_propertyTable, true);
			Assert.That(parentDeclaration[0].ToString(), Contains.Substring("page-break-inside:initial"));
		}

		[Test]
		public void GenerateCssForStyleName_ParentMargin_DoesNotAffectCharacterStyle()
		{
			var childStyle = GenerateStyle("HeadWordStyle");
			var parentStyle = GenerateParagraphStyle("Dictionary-Paragraph-Padding-Hanging-Parent");
			var wsOpts = new DictionaryNodeWritingSystemOptions
			{
				Options = new List<DictionaryNodeListOptions.DictionaryNodeOption>
				{
					new DictionaryNodeListOptions.DictionaryNodeOption {Id = "en"},
					new DictionaryNodeListOptions.DictionaryNodeOption {Id = "fr"}
				},
				DisplayWritingSystemAbbreviations = true
			};
			var headword = new ConfigurableDictionaryNode
			{
				FieldDescription = "MLHeadWord",
				CSSClassNameOverride = "headword",
				DictionaryNodeOptions = wsOpts,
				Style = childStyle.Name
			};
			var entry = new ConfigurableDictionaryNode
			{
				FieldDescription = "LexEntry",
				Style = parentStyle.Name,
				Children = new List<ConfigurableDictionaryNode> { headword }
			};
			PopulateFieldsForTesting(entry);
			//SUT
			var childDeclaration = CssGenerator.GenerateCssStyleFromLcmStyleSheet(childStyle.Name, CssGenerator.DefaultStyle, headword, m_propertyTable);
			Assert.That(childDeclaration.ToString(), Does.Not.Contain("margin-left"));
		}

		[Test]
		public void GenerateCssForStyleName_HangingIndentWithNoMarginWorks()
		{
			var hangingIndent = -15 * 1000;
			var testStyle = GenerateEmptyParagraphStyle("Dictionary-Paragraph-Hanging-No-Padding");
			testStyle.SetExplicitParaIntProp((int)FwTextPropType.ktptFirstIndent, 0, hangingIndent);
			//SUT
			var styleDeclaration = CssGenerator.GenerateCssStyleFromLcmStyleSheet("Dictionary-Paragraph-Hanging-No-Padding", CssGenerator.DefaultStyle, m_propertyTable);
			// Indent values are converted into pt values on export
			Assert.That(styleDeclaration.ToString(), Contains.Substring("margin-left:" + -hangingIndent / 1000 + "pt"));
			Assert.That(styleDeclaration.ToString(), Contains.Substring("text-indent:" + hangingIndent / 1000 + "pt"));
		}

		[Test]
		public void GenerateCssForStyleName_ParagraphAlignmentWorks()
		{
			GenerateParagraphStyle("Dictionary-Paragraph-Justify");
			//SUT
			var styleDeclaration = CssGenerator.GenerateCssStyleFromLcmStyleSheet("Dictionary-Paragraph-Justify", CssGenerator.DefaultStyle, m_propertyTable);
			Assert.That(styleDeclaration.ToString(), Contains.Substring("align:" + ParagraphAlignment.AsCssString()));
		}

		[Test]
		public void GenerateCssForStyleName_ParagraphRelativeLineSpacingWorks()
		{
			GenerateParagraphStyle("Dictionary-Paragraph-RelativeLine");
			//SUT
			var styleDeclaration = CssGenerator.GenerateCssStyleFromLcmStyleSheet("Dictionary-Paragraph-RelativeLine", CssGenerator.DefaultStyle, m_propertyTable);
			Assert.That(styleDeclaration.ToString(), Contains.Substring("line-height:" + CssDoubleSpace + ";"));
		}

		[Test]
		public void GenerateCssForStyleName_ParagraphAbsoluteLineSpacingWorks()
		{
			var style = GenerateParagraphStyle("Dictionary-Paragraph-Absolute");
			style.SetExplicitParaIntProp((int)FwTextPropType.ktptLineHeight, (int)FwTextPropVar.ktpvMilliPoint, 9 * 1000);
			//SUT
			var styleDeclaration = CssGenerator.GenerateCssStyleFromLcmStyleSheet("Dictionary-Paragraph-Absolute", CssGenerator.DefaultStyle, m_propertyTable);
			Assert.That(styleDeclaration.ToString(), Contains.Substring("line-height:9pt;"));
		}

		[Test]
		public void GenerateCssForStyleName_ParagraphLineSpacingExactlyWorks()
		{
			int exactly = -12000;
			var style = GenerateParagraphStyle("Dictionary-Paragraph-LineSpacingExactly");
			style.SetExplicitParaIntProp((int)FwTextPropType.ktptLineHeight, (int)FwTextPropVar.ktpvMilliPoint, exactly);
			//SUT
			var styleDeclaration = CssGenerator.GenerateCssStyleFromLcmStyleSheet("Dictionary-Paragraph-LineSpacingExactly", CssGenerator.DefaultStyle, m_propertyTable);
			Assert.That(styleDeclaration.ToString(), Contains.Substring("line-height:12pt;"));
		}

		[Test]
		public void GenerateCssForStyleName_ParagraphLineSpacingAtleastWorks()
		{
			int atleast = 12000;
			var style = GenerateParagraphStyle("Dictionary-Paragraph-LineSpacingAtleast");
			style.SetExplicitParaIntProp((int)FwTextPropType.ktptLineHeight, (int)FwTextPropVar.ktpvMilliPoint, atleast);
			//SUT
			var styleDeclaration = CssGenerator.GenerateCssStyleFromLcmStyleSheet("Dictionary-Paragraph-LineSpacingAtleast", CssGenerator.DefaultStyle, m_propertyTable);
			Assert.That(styleDeclaration.ToString(), Contains.Substring("flex-line-height:12pt;"));
			Assert.That(styleDeclaration.ToString(), Contains.Substring("line-height:12pt;"));
		}

		[Test]
		public void GenerateCssForConfiguration_ConfigWithCharStyleWorks()
		{
			ConfiguredLcmGenerator.AssemblyFile = "xWorksTests";
			GenerateStyle("Dictionary-Headword");
			var headwordNode = new ConfigurableDictionaryNode
			{
				FieldDescription = "SIL.FieldWorks.XWorks.TestRootClass",
				Label = "Headword",
				DictionaryNodeOptions = ConfiguredXHTMLGeneratorTests.GetWsOptionsForLanguages(new[] { "fr" }),
				Style = "Dictionary-Headword",
				IsEnabled = true
			};

			var model = new DictionaryConfigurationModel();
			model.Parts = new List<ConfigurableDictionaryNode> { headwordNode };
			//SUT
			var cssResult = CssGenerator.GenerateCssFromConfiguration(model, m_propertyTable);
			VerifyFontInfoInCss(FontColor, FontBGColor, FontName, true, true, FontSize, cssResult);
		}

		[Test]
		public void GenerateCssForConfiguration_CharStyleWsOverrideWorks()
		{
			ConfiguredLcmGenerator.AssemblyFile = "xWorksTests";
			var style = GenerateStyle("WsStyleTest");
			var fontInfo = new FontInfo();
			fontInfo.m_italic.ExplicitValue = false; //override the italic value to false
			fontInfo.m_fontName.ExplicitValue = "french"; //override the fontname to 'french'
			style.SetWsStyle(fontInfo, Cache.DefaultVernWs);
			var headwordNode = new ConfigurableDictionaryNode
			{
				FieldDescription = "SIL.FieldWorks.XWorks.TestRootClass",
				Label = "Headword",
				DictionaryNodeOptions = ConfiguredXHTMLGeneratorTests.GetWsOptionsForLanguages(new[] { "fr" }),
				Style = "WsStyleTest",
				IsEnabled = true
			};

			var model = new DictionaryConfigurationModel();
			model.Parts = new List<ConfigurableDictionaryNode> { headwordNode };
			//SUT
			var cssResult = CssGenerator.GenerateCssFromConfiguration(model, m_propertyTable);
			//make sure that fontinfo with the french overrides is present
			VerifyFontInfoInCss(FontColor, FontBGColor, "french", true, false, FontSize, cssResult);
			//make sure that the default options are also present
			VerifyFontInfoInCss(FontColor, FontBGColor, FontName, true, true, FontSize, cssResult);
		}

		[Test]
		public void GenerateCssForConfiguration_ConfigWithParaStyleWorks()
		{
			ConfiguredLcmGenerator.AssemblyFile = "xWorksTests";
			GenerateParagraphStyle("Dictionary-Paragraph-Border");
			var minorEntryNode = new ConfigurableDictionaryNode
			{
				FieldDescription = "SIL.FieldWorks.XWorks.TestRootClass",
				CSSClassNameOverride = "minor",
				Label = "Minor Entry",
				DictionaryNodeOptions = ConfiguredXHTMLGeneratorTests.GetWsOptionsForLanguages(new[] { "fr" }),
				Style = "Dictionary-Paragraph-Border",
				IsEnabled = true
			};

			var model = new DictionaryConfigurationModel();
			model.Parts = new List<ConfigurableDictionaryNode> { minorEntryNode };
			//SUT
			var cssResult = CssGenerator.GenerateCssFromConfiguration(model, m_propertyTable);
			Assert.That(cssResult, Contains.Substring(".minor"));
			VerifyFontInfoInCss(FontColor, FontBGColor, FontName, true, true, FontSize, cssResult);
			//border leading omitted from paragraph style definition which should result in 0pt left width
			VerifyParagraphBorderInCss(BorderColor, 0, BorderTrailing, BorderBottom, BorderTop, cssResult);
		}

		[Ignore("Won't pass yet.")]
		[Test]
		public void GenerateCssForConfiguration_DefaultRootConfigGeneratesResult()
		{
			GenerateStyle("Dictionary-Headword");
			string defaultRoot =
				Path.Combine(Path.Combine(FwDirectoryFinder.DefaultConfigurations, "Dictionary"), "Root" + DictionaryConfigurationModel.FileExtension);
			var model = new DictionaryConfigurationModel(defaultRoot, Cache);
			var cssResult = CssGenerator.GenerateCssFromConfiguration(model, m_propertyTable);
			var parser = new Parser();
			var styleSheet = parser.Parse(cssResult);
			Debug.WriteLine(cssResult);
			Assert.AreEqual(0, styleSheet.Errors.Count);
		}

		[Test]
		public void GenerateCssForConfiguration_FwStyleInheritanceWorks()
		{
			var parentStyle = GenerateParagraphStyle("Parent");
			var childStyle = GenerateEmptyParagraphStyle("Child");
			childStyle.SetBasedOnStyle(parentStyle);
			childStyle.SetExplicitParaIntProp((int)FwTextPropType.ktptBorderColor, 0, (int)ColorUtil.ConvertColorToBGR(Color.HotPink));
			//SUT - Generate using default font info
			var cssResult = CssGenerator.GenerateCssStyleFromLcmStyleSheet("Child", CssGenerator.DefaultStyle, m_propertyTable);
			// The css should have the overridden border color, but report all other values as the parent style
			//border leading omitted from paragraph style definition which should result in 0pt left width
			VerifyParagraphBorderInCss(Color.HotPink, 0, BorderTrailing, BorderBottom, BorderTop, cssResult.ToString());
		}

		[Test]
		public void GenerateCssForStyleName_CharStyleUnsetValuesAreNotExported()
		{
			GenerateEmptyStyle("EmptyChar");
			var cssResult = CssGenerator.GenerateCssStyleFromLcmStyleSheet("EmptyChar", CssGenerator.DefaultStyle, m_propertyTable);
			Assert.AreEqual(cssResult.ToString().Trim(), String.Empty);
		}

		[Test]
		public void GenerateCssForStyleName_DefaultVernMagicConfigResultsInRealLanguageCss()
		{
			ConfiguredLcmGenerator.AssemblyFile = "xWorksTests";
			GenerateParagraphStyle("VernacularStyle");
			var testNode = new ConfigurableDictionaryNode
			{
				FieldDescription = "SIL.FieldWorks.XWorks.TestRootClass",
				CSSClassNameOverride = "vernholder",
				Label = "Vern Holder",
				DictionaryNodeOptions = ConfiguredXHTMLGeneratorTests.GetWsOptionsForLanguages(new[] { "vernacular" }),
				Style = "VernacularStyle",
				IsEnabled = true
			};
			var model = new DictionaryConfigurationModel
				{
					Parts = new List<ConfigurableDictionaryNode> { testNode }
				};
			//SUT
			var cssResult = CssGenerator.GenerateCssFromConfiguration(model, m_propertyTable);
			//Verify that vernacular was converted into french to match the vernholder node
			Assert.That(cssResult, Contains.Substring(".vernholder> span[lang|=\"fr\"]"));
		}

		[Test]
		public void GenerateCssForStyleName_DefaultAnalysisMagicConfigResultsInRealLanguageCss()
		{
			ConfiguredLcmGenerator.AssemblyFile = "xWorksTests";
			GenerateParagraphStyle("AnalysisStyle");
			var testNode = new ConfigurableDictionaryNode
			{
				FieldDescription = "SIL.FieldWorks.XWorks.TestRootClass",
				CSSClassNameOverride = "analyholder",
				Label = "Analy Holder",
				DictionaryNodeOptions = ConfiguredXHTMLGeneratorTests.GetWsOptionsForLanguages(new[] { "analysis" }),
				Style = "AnalysisStyle",
				IsEnabled = true
			};
			var model = new DictionaryConfigurationModel
			{
				Parts = new List<ConfigurableDictionaryNode> { testNode }
			};
			//SUT
			var cssResult = CssGenerator.GenerateCssFromConfiguration(model, m_propertyTable);
			//Verify that analysis was converted into english to match the analyholder node
			Assert.That(cssResult, Contains.Substring(".analyholder> span[lang|=\"en\"]"));
		}

		[Test]
		public void ClassMappingOverrides_ApplyAtRoot()
		{
			// Code that prevents empty output requires subnodes to generate anything.
			var subNode = new ConfigurableDictionaryNode
			{
				FieldDescription = "MLHeadWord",
				Label = "Headword",
				IsEnabled = true,
				CSSClassNameOverride = "headword",
				DictionaryNodeOptions = ConfiguredXHTMLGeneratorTests.GetWsOptionsForLanguages(new[] { "vernacular" }),
				Children = new List<ConfigurableDictionaryNode>()
			};
			var testNode = new ConfigurableDictionaryNode
			{
				FieldDescription = "LexEntry",
				Label = "Bow, Bolo, Ect",
				IsEnabled = true,
				CSSClassNameOverride = "Bolo",
				Children = new List<ConfigurableDictionaryNode> { subNode }
			};
			subNode.Parent = testNode;
			var model = new DictionaryConfigurationModel
			{
				Parts = new List<ConfigurableDictionaryNode> { testNode }
			};
			var factory = Cache.ServiceLocator.GetInstance<ILexEntryFactory>();
			var entry = factory.Create();
			var wsFr = Cache.WritingSystemFactory.GetWsFromStr("fr");
			entry.CitationForm.set_String(wsFr, TsStringUtils.MakeString("homme", wsFr));
			//SUT
			var cssResult = CssGenerator.GenerateCssFromConfiguration(model, m_propertyTable);
			Assert.That(cssResult, Does.Not.Contain(".lexentry"));
			Assert.That(cssResult, Contains.Substring(".bolo"));

			var xhtmResult = new StringBuilder();
			using (var XHTMLWriter = XmlWriter.Create(xhtmResult))
			{
				XHTMLWriter.WriteStartElement("body");
				var content = ConfiguredLcmGenerator.GenerateXHTMLForEntry(entry, testNode, null, DefaultSettings);
				XHTMLWriter.WriteRaw(content);
				XHTMLWriter.WriteEndElement();
				XHTMLWriter.Flush();
				var result = xhtmResult.ToString();
				const string positiveTest = "//*[@class='bolo']";
				const string negativeTest = "//*[@class='lexentry']";
				AssertThatXmlIn.String(result).HasNoMatchForXpath(negativeTest);
				AssertThatXmlIn.String(result).HasSpecifiedNumberOfMatchesForXpath(positiveTest, 1);
			}
		}

		[Test]
		public void ClassMappingOverrides_ApplyToChildren()
		{
			var testChildNode = new ConfigurableDictionaryNode
			{
				FieldDescription = "HeadWord",
				CSSClassNameOverride = "tailwind",
				Style = "FooStyle"
			};
			var testParentNode = new ConfigurableDictionaryNode
			{
				FieldDescription = "LexEntry",
				Label = "Bow, Bolo, Ect",
				Children = new List<ConfigurableDictionaryNode> { testChildNode }
			};
			var model = new DictionaryConfigurationModel
			{
				Parts = new List<ConfigurableDictionaryNode> { testParentNode }
			};
			PopulateFieldsForTesting(testParentNode);
			// Make a LexEntry with a headword so something is Generated
			var factory = Cache.ServiceLocator.GetInstance<ILexEntryFactory>();
			var entry = factory.Create();
			var wsFr = Cache.WritingSystemFactory.GetWsFromStr("fr");
			entry.CitationForm.set_String(wsFr, TsStringUtils.MakeString("HeadWordTest", wsFr));
			//SUT
			var cssResult = CssGenerator.GenerateCssFromConfiguration(model, m_propertyTable);
			Assert.That(cssResult, Does.Not.Contain(".headword"));
			Assert.That(cssResult, Contains.Substring(".tailwind"));

			var result = ConfiguredLcmGenerator.GenerateXHTMLForEntry(entry, testParentNode, null, DefaultSettings);
			const string positiveTest = "//*[@class='tailwind']";
			const string negativeTest = "//*[@class='headword']";
			AssertThatXmlIn.String(result).HasNoMatchForXpath(negativeTest);
			AssertThatXmlIn.String(result).HasSpecifiedNumberOfMatchesForXpath(positiveTest, 1);
		}

		[Test]
		public void CssAndXhtmlMatchOnSenseCollectionItems()
		{
			var glossNode = new ConfigurableDictionaryNode
			{
				FieldDescription = "Gloss",
				Style = "FooStyle",
				DictionaryNodeOptions = ConfiguredXHTMLGeneratorTests.GetWsOptionsForLanguages(new[] { "en" })
			};
			var testSensesNode = new ConfigurableDictionaryNode
			{
				FieldDescription = "Senses",
				Children = new List<ConfigurableDictionaryNode> { glossNode }
			};
			var testEntryNode = new ConfigurableDictionaryNode
			{
				FieldDescription = "LexEntry",
				Children = new List<ConfigurableDictionaryNode> { testSensesNode }
			};
			var model = new DictionaryConfigurationModel
			{
				Parts = new List<ConfigurableDictionaryNode> { testEntryNode }
			};
			PopulateFieldsForTesting(testEntryNode);
			var factory = Cache.ServiceLocator.GetInstance<ILexEntryFactory>();
			var entry = factory.Create();
			var sense = Cache.ServiceLocator.GetInstance<ILexSenseFactory>().Create();
			entry.SensesOS.Add(sense);
			var wsEn = Cache.WritingSystemFactory.GetWsFromStr("en");
			sense.Gloss.set_String(wsEn, TsStringUtils.MakeString("gloss", wsEn));
			//SUT
			var cssResult = CssGenerator.GenerateCssFromConfiguration(model, m_propertyTable);
			Assert.That(cssResult, Contains.Substring(".lexentry> .senses .sense> .gloss"));

			var result = ConfiguredLcmGenerator.GenerateXHTMLForEntry(entry, testEntryNode, null, DefaultSettings);
			const string positiveTest = "/*[@class='lexentry']/span[@class='senses']/span[@class='sense']/span[@class='gloss']";
			AssertThatXmlIn.String(result).HasSpecifiedNumberOfMatchesForXpath(positiveTest, 1);
		}

		[Test]
		public void GenerateCssForConfiguration_CharStyleSubscriptWorks()
		{
			ConfiguredLcmGenerator.AssemblyFile = "xWorksTests";
			var style = GenerateStyle("subscript");
			var fontInfo = new FontInfo();
			fontInfo.m_superSub.ExplicitValue = FwSuperscriptVal.kssvSub;
			style.SetWsStyle(fontInfo, Cache.DefaultVernWs);
			var headwordNode = new ConfigurableDictionaryNode
			{
				FieldDescription = "SIL.FieldWorks.XWorks.TestRootClass",
				Label = "Headword",
				DictionaryNodeOptions = ConfiguredXHTMLGeneratorTests.GetWsOptionsForLanguages(new[] { "fr" }),
				Style = "subscript",
				IsEnabled = true
			};

			var model = new DictionaryConfigurationModel();
			model.Parts = new List<ConfigurableDictionaryNode> { headwordNode };
			//SUT
			var cssResult = CssGenerator.GenerateCssFromConfiguration(model, m_propertyTable);
			//make sure that fontinfo with the subscript overrides made it into css
			VerifyExtraFontInfoInCss(0, FwSuperscriptVal.kssvSub, FwUnderlineType.kuntNone, Color.Black, cssResult);
			Assert.IsTrue(Regex.Match(cssResult, @".*\.sil*\.fieldworks.xworks.testrootclass>\s*span\[lang|='fr']\{.*position\:relative\*top\:-0.2em.*", RegexOptions.Singleline).Success,
				  "Subscript's positiion not generated properly");
		}

		[Test]
		public void GenerateCssForConfiguration_CharStyleSuperscriptWorks()
		{
			ConfiguredLcmGenerator.AssemblyFile = "xWorksTests";
			var style = GenerateStyle("superscript");
			var fontInfo = new FontInfo();
			fontInfo.m_superSub.ExplicitValue = FwSuperscriptVal.kssvSuper;
			style.SetWsStyle(fontInfo, Cache.DefaultVernWs);
			var headwordNode = new ConfigurableDictionaryNode
			{
				FieldDescription = "SIL.FieldWorks.XWorks.TestRootClass",
				Label = "Headword",
				DictionaryNodeOptions = ConfiguredXHTMLGeneratorTests.GetWsOptionsForLanguages(new[] { "fr" }),
				Style = "superscript",
				IsEnabled = true
			};

			var model = new DictionaryConfigurationModel();
			model.Parts = new List<ConfigurableDictionaryNode> { headwordNode };
			//SUT
			var cssResult = CssGenerator.GenerateCssFromConfiguration(model, m_propertyTable);
			//make sure that fontinfo with the superscript overrides made it into css
			VerifyExtraFontInfoInCss(0, FwSuperscriptVal.kssvSuper, FwUnderlineType.kuntNone, Color.Black, cssResult);
			Assert.IsTrue(Regex.Match(cssResult, @".*\.sil*\.fieldworks.xworks.testrootclass>\s*span\[lang|='fr']\{.*position\:relative\*top\:\0.2em.*", RegexOptions.Singleline).Success,
				  "Superscript's positiion not generated properly");
		}

		[Test]
		public void GenerateCssForConfiguration_CharStyleBasicUnderlineWorks()
		{
			ConfiguredLcmGenerator.AssemblyFile = "xWorksTests";
			var style = GenerateStyle("underline");
			var fontInfo = new FontInfo();
			fontInfo.m_underline.ExplicitValue = FwUnderlineType.kuntSingle;
			fontInfo.m_underlineColor.ExplicitValue = Color.HotPink;
			style.SetWsStyle(fontInfo, Cache.DefaultVernWs);
			var headwordNode = new ConfigurableDictionaryNode
			{
				FieldDescription = "SIL.FieldWorks.XWorks.TestRootClass",
				Label = "Headword",
				DictionaryNodeOptions = ConfiguredXHTMLGeneratorTests.GetWsOptionsForLanguages(new[] { "fr" }),
				Style = "underline",
				IsEnabled = true
			};

			var model = new DictionaryConfigurationModel();
			model.Parts = new List<ConfigurableDictionaryNode> { headwordNode };
			//SUT
			var cssResult = CssGenerator.GenerateCssFromConfiguration(model, m_propertyTable);
			//make sure that fontinfo with the underline overrides made it into css
			VerifyExtraFontInfoInCss(0, FwSuperscriptVal.kssvOff, FwUnderlineType.kuntSingle, Color.HotPink, cssResult);
		}

		[Test]
		public void GenerateCssForConfiguration_CharStyleDoubleUnderlineWorks()
		{
			ConfiguredLcmGenerator.AssemblyFile = "xWorksTests";
			var style = GenerateStyle("doubleline");
			var fontInfo = new FontInfo();
			fontInfo.m_underline.ExplicitValue = FwUnderlineType.kuntDouble;
			fontInfo.m_underlineColor.ExplicitValue = Color.Khaki;
			style.SetWsStyle(fontInfo, Cache.DefaultVernWs);
			var headwordNode = new ConfigurableDictionaryNode
			{
				FieldDescription = "SIL.FieldWorks.XWorks.TestRootClass",
				Label = "Headword",
				DictionaryNodeOptions = ConfiguredXHTMLGeneratorTests.GetWsOptionsForLanguages(new[] { "fr" }),
				Style = "doubleline",
				IsEnabled = true
			};

			var model = new DictionaryConfigurationModel();
			model.Parts = new List<ConfigurableDictionaryNode> { headwordNode };
			//SUT
			var cssResult = CssGenerator.GenerateCssFromConfiguration(model, m_propertyTable);
			//make sure that fontinfo with the underline overrides made it into css
			VerifyExtraFontInfoInCss(0, FwSuperscriptVal.kssvOff, FwUnderlineType.kuntDouble, Color.Khaki, cssResult);
		}

		[Test]
		public void GenerateCssForConfiguration_CharStyleDashedUnderlineWorks()
		{
			ConfiguredLcmGenerator.AssemblyFile = "xWorksTests";
			var style = GenerateStyle("dashed");
			var fontInfo = new FontInfo();
			fontInfo.m_underline.ExplicitValue = FwUnderlineType.kuntDashed;
			fontInfo.m_underlineColor.ExplicitValue = Color.Black;
			style.SetWsStyle(fontInfo, Cache.DefaultVernWs);
			var headwordNode = new ConfigurableDictionaryNode
			{
				FieldDescription = "SIL.FieldWorks.XWorks.TestRootClass",
				Label = "Headword",
				DictionaryNodeOptions = ConfiguredXHTMLGeneratorTests.GetWsOptionsForLanguages(new[] { "fr" }),
				Style = "dashed",
				IsEnabled = true
			};

			var model = new DictionaryConfigurationModel();
			model.Parts = new List<ConfigurableDictionaryNode> { headwordNode };
			//SUT
			var cssResult = CssGenerator.GenerateCssFromConfiguration(model, m_propertyTable);
			//make sure that fontinfo with the underline overrides made it into css
			VerifyExtraFontInfoInCss(0, FwSuperscriptVal.kssvOff, FwUnderlineType.kuntDashed, Color.Black, cssResult);
		}

		[Test]
		public void GenerateCssForConfiguration_CharStyleStrikethroughWorks()
		{
			ConfiguredLcmGenerator.AssemblyFile = "xWorksTests";
			var style = GenerateStyle("strike");
			var fontInfo = new FontInfo();
			fontInfo.m_underline.ExplicitValue = FwUnderlineType.kuntStrikethrough;
			fontInfo.m_underlineColor.ExplicitValue = Color.Black;
			style.SetWsStyle(fontInfo, Cache.DefaultVernWs);
			var headwordNode = new ConfigurableDictionaryNode
			{
				FieldDescription = "SIL.FieldWorks.XWorks.TestRootClass",
				Label = "Headword",
				DictionaryNodeOptions = ConfiguredXHTMLGeneratorTests.GetWsOptionsForLanguages(new[] { "fr" }),
				Style = "strike",
				IsEnabled = true
			};

			var model = new DictionaryConfigurationModel();
			model.Parts = new List<ConfigurableDictionaryNode> { headwordNode };
			//SUT
			var cssResult = CssGenerator.GenerateCssFromConfiguration(model, m_propertyTable);
			//make sure that fontinfo with the underline overrides made it into css
			VerifyExtraFontInfoInCss(0, FwSuperscriptVal.kssvOff, FwUnderlineType.kuntStrikethrough, Color.Black, cssResult);
		}

		[Test]
		public void GenerateCssForConfiguration_CharStyleDottedUnderlineWorks()
		{
			ConfiguredLcmGenerator.AssemblyFile = "xWorksTests";
			var style = GenerateStyle("dotted");
			var fontInfo = new FontInfo();
			fontInfo.m_underline.ExplicitValue = FwUnderlineType.kuntDotted;
			fontInfo.m_underlineColor.ExplicitValue = Color.Black;
			style.SetWsStyle(fontInfo, Cache.DefaultVernWs);
			var headwordNode = new ConfigurableDictionaryNode
			{
				FieldDescription = "SIL.FieldWorks.XWorks.TestRootClass",
				Label = "Headword",
				DictionaryNodeOptions = ConfiguredXHTMLGeneratorTests.GetWsOptionsForLanguages(new[] { "fr" }),
				Style = "dotted",
				IsEnabled = true
			};

			var model = new DictionaryConfigurationModel();
			model.Parts = new List<ConfigurableDictionaryNode> { headwordNode };
			//SUT
			var cssResult = CssGenerator.GenerateCssFromConfiguration(model, m_propertyTable);
			//make sure that fontinfo with the underline overrides made it into css
			VerifyExtraFontInfoInCss(0, FwSuperscriptVal.kssvOff, FwUnderlineType.kuntDotted, Color.Black, cssResult);
		}

		[Test]
		public void GenerateCssForConfiguration_CharStyleDisableSuperWorks()
		{
			ConfiguredLcmGenerator.AssemblyFile = "xWorksTests";
			var style = GenerateStyle("notsosuper");
			var fontInfo = new FontInfo();
			fontInfo.m_superSub.ExplicitValue = FwSuperscriptVal.kssvOff;
			style.SetWsStyle(fontInfo, Cache.DefaultVernWs);
			var headwordNode = new ConfigurableDictionaryNode
			{
				FieldDescription = "SIL.FieldWorks.XWorks.TestRootClass",
				Label = "Headword",
				DictionaryNodeOptions = ConfiguredXHTMLGeneratorTests.GetWsOptionsForLanguages(new[] { "fr" }),
				Style = "notsosuper",
				IsEnabled = true
			};

			var model = new DictionaryConfigurationModel { Parts = new List<ConfigurableDictionaryNode> { headwordNode } };
			//SUT
			var cssResult = CssGenerator.GenerateCssFromConfiguration(model, m_propertyTable);
			//make sure that fontinfo with the superscript overrides made it into css
			VerifyExtraFontInfoInCss(0, FwSuperscriptVal.kssvOff, FwUnderlineType.kuntNone, Color.Black, cssResult);
		}

		[Test]
		public void GenerateCssForConfiguration_GramInfoFieldsWork()
		{
			var pos = new ConfigurableDictionaryNode {
				FieldDescription = "MLPartOfSpeech", Style = "FooStyle"
			};
			var inflectionClass = new ConfigurableDictionaryNode {
				FieldDescription = "MLInflectionClass", Style = "FooStyle"
			};
			var slots = new ConfigurableDictionaryNode
			{
				FieldDescription = "Slots",
				Children =
					new List<ConfigurableDictionaryNode> {
						new ConfigurableDictionaryNode { FieldDescription = "Name", Style = "FooStyle" }
					}
			};
			var gramInfo = new ConfigurableDictionaryNode
			{
				FieldDescription = "MorphoSyntaxAnalysisRA",
				Label = "Gram. Info.",
				Children = new List<ConfigurableDictionaryNode> { pos, inflectionClass, slots }
			};
			var senses = new ConfigurableDictionaryNode
			{
				FieldDescription = "Senses",
				Label = "Senses",
				Children = new List<ConfigurableDictionaryNode> { gramInfo }
			};
			var entry = new ConfigurableDictionaryNode
			{
				FieldDescription = "LexEntry",
				Label = "Main Entry",
				Children = new List<ConfigurableDictionaryNode> { senses }
			};

			var model = new DictionaryConfigurationModel { Parts = new List<ConfigurableDictionaryNode> { entry } };
			PopulateFieldsForTesting(entry);
			//SUT
			var cssResult = CssGenerator.GenerateCssFromConfiguration(model, m_propertyTable);
			Assert.That(cssResult, Contains.Substring(".lexentry> .senses .sense> .morphosyntaxanalysisra> .mlpartofspeech"));
			Assert.That(cssResult, Contains.Substring(".lexentry> .senses .sense> .morphosyntaxanalysisra> .mlinflectionclass"));
			Assert.That(cssResult, Contains.Substring(".lexentry> .senses .sense> .morphosyntaxanalysisra> .slots .slot> .name"));
			Assert.False(Regex.Match(cssResult, @"{\s*}").Success); // make sure we filter out empty rules
		}

		[Test]
		public void GenerateCssForConfiguration_VariantPronunciationFormWorks()
		{
			var pronunciationForm = new ConfigurableDictionaryNode { FieldDescription = "Form", Style = "FooStyle" };
			var pronunciations = new ConfigurableDictionaryNode
			{
				FieldDescription = "OwningEntry",
				SubField = "PronunciationsOS",
				Label = "Variant Pronunciations",
				CSSClassNameOverride = "Pronunciations",
				Children = new List<ConfigurableDictionaryNode> { pronunciationForm }
			};
			var variantForms = new ConfigurableDictionaryNode
			{
				FieldDescription = "VariantFormEntryBackRefs",
				Children = new List<ConfigurableDictionaryNode> { pronunciations }
			};
			var entry = new ConfigurableDictionaryNode
			{
				FieldDescription = "LexEntry",
				Children = new List<ConfigurableDictionaryNode> { variantForms }
			};

			var model = new DictionaryConfigurationModel { Parts = new List<ConfigurableDictionaryNode> { entry } };
			PopulateFieldsForTesting(entry);
			//SUT
			var cssResult = CssGenerator.GenerateCssFromConfiguration(model, m_propertyTable);
			Assert.That(cssResult, Contains.Substring(".lexentry> .variantformentrybackrefs .variantformentrybackref> .pronunciations .pronunciation> .form"));
		}

		[Test]
		public void GenerateCssForConfiguration_SubentryTypeWorks()
		{
			var revAbbrevNode = new ConfigurableDictionaryNode
			{
				FieldDescription = "ReverseAbbr",
				Style = "FooStyle",
				DictionaryNodeOptions = new DictionaryNodeWritingSystemOptions()
			};
			var refTypeNode = new ConfigurableDictionaryNode
			{
				FieldDescription = ConfiguredLcmGenerator.LookupComplexEntryType,
				CSSClassNameOverride = "complexformtypes",
				Children = new List<ConfigurableDictionaryNode> { revAbbrevNode }
			};
			var subentryNode = new ConfigurableDictionaryNode
			{
				Children = new List<ConfigurableDictionaryNode> { refTypeNode },
				DictionaryNodeOptions = new DictionaryNodeListAndParaOptions(),
				FieldDescription = "Subentries"
			};
			var entry = new ConfigurableDictionaryNode
			{
				Children = new List<ConfigurableDictionaryNode> { subentryNode },
				FieldDescription = "LexEntry"
			};
			var model = new DictionaryConfigurationModel { Parts = new List<ConfigurableDictionaryNode> { entry } };
			PopulateFieldsForTesting(entry);
			//SUT
			var cssResult = CssGenerator.GenerateCssFromConfiguration(model, m_propertyTable);
			Assert.That(cssResult, Contains.Substring(".lexentry> .subentries .subentry> .complexformtypes .complexformtype> .reverseabbr> span"));
		}

		[Test]
		public void GenerateCssForConfiguration_GeneratesComplexFormTypesBeforeBetweenAfter()
		{
			var complexFormTypeNameNode = new ConfigurableDictionaryNode
			{
				FieldDescription = "Name",
				Before = "<",
				Between = ",",
				After = ">"
			};
			var complexFormTypeNode = new ConfigurableDictionaryNode
			{
				FieldDescription = "ComplexEntryTypesRS",
				CSSClassNameOverride = "complexformtypes",
				Children = new List<ConfigurableDictionaryNode> { complexFormTypeNameNode },
			};
			var complexFormNode = new ConfigurableDictionaryNode
			{
				FieldDescription = "VisibleComplexFormBackRefs",
				Children = new List<ConfigurableDictionaryNode> { complexFormTypeNode }
			};
			var mainHeadwordNode = new ConfigurableDictionaryNode
			{
				FieldDescription = "HeadWord",
				CSSClassNameOverride = "entry"
			};
			var entry = new ConfigurableDictionaryNode
			{
				Children = new List<ConfigurableDictionaryNode> { mainHeadwordNode, complexFormNode },
				FieldDescription = "LexEntry"
			};

			var model = new DictionaryConfigurationModel { Parts = new List<ConfigurableDictionaryNode> { entry } };
			PopulateFieldsForTesting(entry);
			//SUT
			var cssResult = CssGenerator.GenerateCssFromConfiguration(model, m_propertyTable);
			VerifyRegex(cssResult, @".lexentry> .visiblecomplexformbackrefs> .complexformtypes .complexformtype> .name:before{\s*content:'<';\s*}",
				"Before not generated:");
			VerifyRegex(cssResult, @".lexentry> .visiblecomplexformbackrefs> .complexformtypes .complexformtype> .name> .nam\+ .nam:before{\s*content:',';\s*}",
				"Between not generated:");
			VerifyRegex(cssResult, @".lexentry> .visiblecomplexformbackrefs> .complexformtypes .complexformtype> .name:after{\s*content:'>';\s*}",
				"After not generated:");
		}

		/// <summary>Verify that Complex Forms are not factored when displayed in paragraphs</summary>
		[Test]
		public void GenerateCssForConfiguration_GeneratesComplexFormTypesBeforeBetweenAfterInParagraphs()
		{
			var complexFormTypeNameNode = new ConfigurableDictionaryNode
			{
				FieldDescription = "Name",
				Before = "<",
				Between = ",",
				After = ">"
			};
			var complexFormTypeNode = new ConfigurableDictionaryNode
			{
				FieldDescription = "ComplexEntryTypesRS",
				CSSClassNameOverride = "complexformtypes",
				Children = new List<ConfigurableDictionaryNode> { complexFormTypeNameNode },
			};
			var complexFormNode = new ConfigurableDictionaryNode
			{
				FieldDescription = "VisibleComplexFormBackRefs",
				DictionaryNodeOptions = ConfiguredXHTMLGeneratorTests.GetFullyEnabledListOptions(Cache, DictionaryNodeListOptions.ListIds.Complex),
				Children = new List<ConfigurableDictionaryNode> { complexFormTypeNode }
			};
			((IParaOption)complexFormNode.DictionaryNodeOptions).DisplayEachInAParagraph = true; // displaying in a paragraph should suppress factoring
			var mainHeadwordNode = new ConfigurableDictionaryNode
			{
				FieldDescription = "HeadWord",
				CSSClassNameOverride = "entry"
			};
			var entry = new ConfigurableDictionaryNode
			{
				Children = new List<ConfigurableDictionaryNode> { mainHeadwordNode, complexFormNode },
				FieldDescription = "LexEntry"
			};

			var model = new DictionaryConfigurationModel { Parts = new List<ConfigurableDictionaryNode> { entry } };
			PopulateFieldsForTesting(entry);
			//SUT
			var cssResult = CssGenerator.GenerateCssFromConfiguration(model, m_propertyTable);
			VerifyRegex(cssResult, @".lexentry> .visiblecomplexformbackrefs .visiblecomplexformbackref> .complexformtypes .complexformtype> .name:before{\s*content:'<';\s*}",
				"Before not generated:");
			VerifyRegex(cssResult, @".lexentry> .visiblecomplexformbackrefs .visiblecomplexformbackref> .complexformtypes .complexformtype> .name> .nam\+ .nam:before{\s*content:',';\s*}",
				"Between not generated:");
			VerifyRegex(cssResult, @".lexentry> .visiblecomplexformbackrefs .visiblecomplexformbackref> .complexformtypes .complexformtype> .name:after{\s*content:'>';\s*}",
				"After not generated:");
		}

		[Test]
		public void GenerateCssForConfiguration_GeneratesVariantTypesBeforeBetweenAfter()
		{
			var variantFormTypeNameNode = new ConfigurableDictionaryNode
			{
				FieldDescription = "Name",
				Before = "<",
				Between = ",",
				After = ">"
			};
			var variantFormTypeNode = new ConfigurableDictionaryNode
			{
				FieldDescription = "VariantEntryTypesRS",
				CSSClassNameOverride = "variantentrytypes",
				Children = new List<ConfigurableDictionaryNode> { variantFormTypeNameNode },
			};
			var variantNode = new ConfigurableDictionaryNode
			{
				FieldDescription = "VariantFormEntryBackRefs",
				Before = "[",
				Between = "; ",
				After = "]",
				Children = new List<ConfigurableDictionaryNode> { variantFormTypeNode }
			};
			var mainHeadwordNode = new ConfigurableDictionaryNode
			{
				FieldDescription = "HeadWord",
				CSSClassNameOverride = "entry"
			};
			var entry = new ConfigurableDictionaryNode
			{
				Children = new List<ConfigurableDictionaryNode> { mainHeadwordNode, variantNode },
				FieldDescription = "LexEntry"
			};

			var model = new DictionaryConfigurationModel { Parts = new List<ConfigurableDictionaryNode> { entry } };
			PopulateFieldsForTesting(entry);
			//SUT
			var cssResult = CssGenerator.GenerateCssFromConfiguration(model, m_propertyTable);
			Assert.IsTrue(Regex.Match(cssResult, @".lexentry> .variantformentrybackrefs:before{.*content:'\[';.*}",
				RegexOptions.Singleline).Success, "Before not generated for Variant Entry.");
			Assert.IsTrue(Regex.Match(cssResult, @".lexentry> .variantformentrybackrefs> .variantformentrybackref\+ .variantformentrybackref:before{.*content:'\; ';.*}",
				RegexOptions.Singleline).Success, "Between not generated Variant Entry.");
			Assert.IsTrue(Regex.Match(cssResult, @".lexentry> .variantformentrybackrefs:after{.*content:'\]';.*}",
				RegexOptions.Singleline).Success, "After not generated Variant Entry.");
			Assert.False(Regex.Match(cssResult, @".lexentry .variantformentrybackrefs> .span\+ .span:before").Success);
			Assert.IsTrue(Regex.Match(cssResult, @".lexentry> .variantformentrybackrefs .variantformentrybackref> .variantentrytypes .variantentrytype> .name:before{.*content:'<';.*}",
				RegexOptions.Singleline).Success, "Before not generated Variant Entry Type.");
			Assert.IsTrue(Regex.Match(cssResult, @".lexentry> .variantformentrybackrefs .variantformentrybackref> .variantentrytypes .variantentrytype> .name> .nam\+ .nam:before{.*content:',';.*}",
				RegexOptions.Singleline).Success, "Between not generated Variant Entry Type.");
			Assert.IsTrue(Regex.Match(cssResult, @".lexentry> .variantformentrybackrefs .variantformentrybackref> .variantentrytypes .variantentrytype> .name:after{.*content:'>';.*}",
				RegexOptions.Singleline).Success, "After not generated Variant Entry Type.");
		}

		[Test]
		public void GenerateCssForConfiguration_GeneratesVariantNameSuffixBeforeBetweenAfter()
		{
			var variantFormTypeNameNode = new ConfigurableDictionaryNode
			{
				FieldDescription = "Name",
				Before = "<",
				Between = ",",
				After = ">"
			};
			var variantFormTypeNode = new ConfigurableDictionaryNode
			{
				FieldDescription = "VariantEntryTypesRS",
				CSSClassNameOverride = "variantentrytypes",
				Children = new List<ConfigurableDictionaryNode> { variantFormTypeNameNode },
			};
			var variantNode = new ConfigurableDictionaryNode
			{
				Label = "Variant Forms",
				LabelSuffix = "Inflectional Variants",
				FieldDescription = "VariantFormEntryBackRefs",
				DictionaryNodeOptions = ConfiguredXHTMLGeneratorTests.GetFullyEnabledListOptions(Cache, DictionaryNodeListOptions.ListIds.Variant),
				IsDuplicate = true,
				Before = "[",
				Between = "; ",
				After = "]",
				Children = new List<ConfigurableDictionaryNode> { variantFormTypeNode }
			};
			var mainHeadwordNode = new ConfigurableDictionaryNode
			{
				FieldDescription = "HeadWord",
				CSSClassNameOverride = "entry"
			};
			var entry = new ConfigurableDictionaryNode
			{
				Children = new List<ConfigurableDictionaryNode> { mainHeadwordNode, variantNode },
				FieldDescription = "LexEntry"
			};

			var model = new DictionaryConfigurationModel { Parts = new List<ConfigurableDictionaryNode> { entry } };
			PopulateFieldsForTesting(entry);
			//SUT
			var cssResult = CssGenerator.GenerateCssFromConfiguration(model, m_propertyTable);
			VerifyRegex(cssResult, @".lexentry> .variantformentrybackrefs_inflectional-variants:before{.*content:'\[';.*}",
				"Before not generated for Variant Entry.");
			VerifyRegex(cssResult, @".lexentry> .variantformentrybackrefs_inflectional-variants> .variantformentrybackref_inflectional-variants\+ .variantformentrybackref_inflectional-variants:before{.*content:'\; ';.*}",
				"Between should have been generated using class selectors because this element has type factoring.");
			Assert.False(Regex.Match(cssResult, @".lexentry>? .variantformentrybackrefs_inflectional-variants>? span\+ span:before").Success,
				"Between should not have been generated using generic spans because this element has type factoring." + Environment.NewLine + cssResult);
			VerifyRegex(cssResult, @".lexentry> .variantformentrybackrefs_inflectional-variants:after{.*content:'\]';.*}",
				"After not generated Variant Entry.");
			VerifyRegex(cssResult, @".lexentry> .variantformentrybackrefs_inflectional-variants> .variantentrytypes .variantentrytype> .name:before{.*content:'<';.*}",
				"Before not generated Variant Entry Type:");
			VerifyRegex(cssResult, @".lexentry> .variantformentrybackrefs_inflectional-variants> .variantentrytypes .variantentrytype> .name> .nam\+ .nam:before{.*content:',';.*}",
				"Between not generated Variant Entry Type:");
			VerifyRegex(cssResult, @".lexentry> .variantformentrybackrefs_inflectional-variants> .variantentrytypes .variantentrytype> .name:after{.*content:'>';.*}",
				"After not generated Variant Entry Type:");
		}

		[Test]
		public void GenerateCssForConfiguration_SenseComplexFormsNotSubEntriesHeadWord()
		{
			var form = new ConfigurableDictionaryNode
			{
				FieldDescription = "OwningEntry",
				SubField = "HeadWord",
				CSSClassNameOverride = "HeadWord",
				Style = "FooStyle"
			};
			var complexformsnotsubentries = new ConfigurableDictionaryNode
			{
				FieldDescription = "ComplexFormsNotSubentries",
				CSSClassNameOverride = "otherreferencedcomplexforms",
				Children = new List<ConfigurableDictionaryNode> { form }
			};
			var senses = new ConfigurableDictionaryNode
			{
				FieldDescription = "SensesOS",
				CSSClassNameOverride = "Senses",
				Children = new List<ConfigurableDictionaryNode> { complexformsnotsubentries }
			};
			var entry = new ConfigurableDictionaryNode
			{
				FieldDescription = "LexEntry",
				CSSClassNameOverride = "lexentry",
				Children = new List<ConfigurableDictionaryNode> { senses }
			};

			var model = new DictionaryConfigurationModel();
			model.Parts = new List<ConfigurableDictionaryNode> { entry };
			PopulateFieldsForTesting(entry);
			//SUT
			var cssResult = CssGenerator.GenerateCssFromConfiguration(model, m_propertyTable);
			Assert.That(cssResult, Contains.Substring(".lexentry> .senses .sense> .otherreferencedcomplexforms .otherreferencedcomplexform> .headword"));
		}

		[Test]
		public void GenerateCssForConfiguration_ComplexFormsEachInOwnParagraph()
		{
			var form = new ConfigurableDictionaryNode
			{
				FieldDescription = "OwningEntry",
				SubField = "HeadWord",
				CSSClassNameOverride = "HeadWord",
				Style = "FooStyle"
			};
			var complexForms = new ConfigurableDictionaryNode
			{
				FieldDescription = "ComplexFormsNotSubentries",
				CSSClassNameOverride = "complexforms",
				DictionaryNodeOptions = new DictionaryNodeListAndParaOptions { DisplayEachInAParagraph = true },
				Children = new List<ConfigurableDictionaryNode> { form }
			};
			var entry = new ConfigurableDictionaryNode
			{
				FieldDescription = "LexEntry",
				Children = new List<ConfigurableDictionaryNode> { complexForms }
			};

			var model = new DictionaryConfigurationModel();
			model.Parts = new List<ConfigurableDictionaryNode> { entry };
			PopulateFieldsForTesting(entry);
			//SUT
			var cssResult = CssGenerator.GenerateCssFromConfiguration(model, m_propertyTable);
			Assert.That(cssResult, Contains.Substring(".lexentry> .complexforms .complexform> .headword"));
			Assert.IsTrue(Regex.Match(cssResult, @"\.lexentry>\s*\.complexforms\s*\.complexform{.*display\s*:\s*block;.*}", RegexOptions.Singleline).Success);
		}

		[Test]
		public void GenerateCssForConfiguration_SenseSubEntriesHeadWord()
		{
			var form = new ConfigurableDictionaryNode { FieldDescription = "HeadWord", Style = "FooStyle"};
			var subentries = new ConfigurableDictionaryNode
			{
				FieldDescription = "Subentries",
				Children = new List<ConfigurableDictionaryNode> { form }
			};
			var senses = new ConfigurableDictionaryNode
			{
				FieldDescription = "SensesOS",
				CSSClassNameOverride = "Senses",
				Children = new List<ConfigurableDictionaryNode> { subentries }
			};
			var entry = new ConfigurableDictionaryNode
			{
				FieldDescription = "LexEntry",
				CSSClassNameOverride = "lexentry",
				Children = new List<ConfigurableDictionaryNode> { senses }
			};

			var model = new DictionaryConfigurationModel();
			model.Parts = new List<ConfigurableDictionaryNode> { entry };
			PopulateFieldsForTesting(entry);
			//SUT
			var cssResult = CssGenerator.GenerateCssFromConfiguration(model, m_propertyTable);
			Assert.That(cssResult, Contains.Substring(".lexentry> .senses .sense> .subentries .subentry> .headword"));
		}

		[Test]
		public void GenerateCssForConfiguration_SenseShowGramInfoFirstWorks()
		{
			GenerateStyle("Dictionary-Contrasting");
			var pos = new ConfigurableDictionaryNode { FieldDescription = "MLPartOfSpeech" };
			var inflectionClass = new ConfigurableDictionaryNode { FieldDescription = "MLInflectionClass" };
			var gramInfo = new ConfigurableDictionaryNode
			{
				FieldDescription = "MorphoSyntaxAnalysisRA",
				Label = "Gram. Info.",
				Children = new List<ConfigurableDictionaryNode> { pos, inflectionClass },
				Style = "Dictionary-Contrasting"
			};
			var gloss = new ConfigurableDictionaryNode { FieldDescription = "Gloss", Style = "FooStyle" };
			var senses = new ConfigurableDictionaryNode
			{
				FieldDescription = "SensesOS",
				CSSClassNameOverride = "Senses",
				DictionaryNodeOptions = new DictionaryNodeSenseOptions { ShowSharedGrammarInfoFirst = true },
				Children = new List<ConfigurableDictionaryNode> { gramInfo, gloss }
			};
			var entry = new ConfigurableDictionaryNode
			{
				FieldDescription = "LexEntry",
				CSSClassNameOverride = "lexentry",
				Children = new List<ConfigurableDictionaryNode> { senses }
			};

			var model = new DictionaryConfigurationModel();
			model.Parts = new List<ConfigurableDictionaryNode> { entry };
			PopulateFieldsForTesting(entry);
			//SUT
			var cssResult = CssGenerator.GenerateCssFromConfiguration(model, m_propertyTable);
			Assert.That(cssResult, Contains.Substring(".lexentry> .senses > .sensecontent > .sense> .gloss"));
			Assert.That(cssResult, Contains.Substring(".lexentry> .senses > .sensecontent > .sense> .morphosyntaxanalysisra"));
			Assert.IsTrue(Regex.Match(cssResult,
				@"\.lexentry>\s*\.senses\s*>\s*\.sharedgrammaticalinfo\s*>\s*\.morphosyntaxanalysisra\s*{.*font-family\s*:\s*'foofoo'\,serif.*}",
				RegexOptions.Singleline).Success, "Style for sharedgrammaticalinfo not placed correctly");
		}

		[Test]
		public void GenerateCssForConfiguration_GramInfoFirstHasNoBetweenMaterialWorks()
		{
			GenerateStyle("Dictionary-Contrasting");
			var pos = new ConfigurableDictionaryNode { FieldDescription = "MLPartOfSpeech" };
			var inflectionClass = new ConfigurableDictionaryNode { FieldDescription = "MLInflectionClass" };
			var gramInfo = new ConfigurableDictionaryNode
			{
				FieldDescription = "MorphoSyntaxAnalysisRA",
				Label = "Gram. Info.",
				Children = new List<ConfigurableDictionaryNode> { pos, inflectionClass },
				Style = "Dictionary-Contrasting"
			};
			var gloss = new ConfigurableDictionaryNode { FieldDescription = "Gloss", Style = "FooStyle" };
			var senses = new ConfigurableDictionaryNode
			{
				FieldDescription = "SensesOS",
				CSSClassNameOverride = "Senses",
				DictionaryNodeOptions = new DictionaryNodeSenseOptions { ShowSharedGrammarInfoFirst = true },
				Children = new List<ConfigurableDictionaryNode> { gramInfo, gloss },
				Between = "*"
			};
			var entry = new ConfigurableDictionaryNode
			{
				FieldDescription = "LexEntry",
				CSSClassNameOverride = "entry",
				Children = new List<ConfigurableDictionaryNode> { senses }
			};

			var model = new DictionaryConfigurationModel();
			model.Parts = new List<ConfigurableDictionaryNode> { entry };
			PopulateFieldsForTesting(entry);
			//SUT
			var cssResult = CssGenerator.GenerateCssFromConfiguration(model, m_propertyTable);
			Assert.IsTrue(Regex.Match(cssResult,
				@"\.entry>\s*\.senses>\s*span.sensecontent\+\s*span\:before\{\s*content\:\'\*\'\;",
				RegexOptions.Singleline).Success, "Between Material for Senses not placed correctly");
		}

		[Test]
		public void GenerateCssForConfiguration_WritingSystemAudioWorks()
		{
			CoreWritingSystemDefinition wsEnAudio;
			Cache.ServiceLocator.WritingSystemManager.GetOrSet("en-Zxxx-x-audio", out wsEnAudio);
			Cache.ServiceLocator.WritingSystems.AddToCurrentVernacularWritingSystems(wsEnAudio);
			var headwordNode = new ConfigurableDictionaryNode
			{
				FieldDescription = "LexemeFormOA",
				Label = "Lexeme Form",
				DictionaryNodeOptions = ConfiguredXHTMLGeneratorTests.GetWsOptionsForLanguages(new[] { "en-Zxxx-x-audio" }),
				Style = "FooStyle"
			};
			var entry = new ConfigurableDictionaryNode
			{
				Children = new List<ConfigurableDictionaryNode> { headwordNode },
				FieldDescription = "LexEntry"
			};
			var model = new DictionaryConfigurationModel();
			model.Parts = new List<ConfigurableDictionaryNode> { entry };
			PopulateFieldsForTesting(entry);
			// SUT
			var cssResult = CssGenerator.GenerateCssFromConfiguration(model, m_propertyTable);
			Assert.That(cssResult, Contains.Substring(".lexentry> .lexemeformoa> span[lang|=\"en-Zxxx-x-audio\"]{"));
			Assert.IsTrue(Regex.Match(cssResult, @"a.en-Zxxx-x-audio{.*text-decoration:none;.*}", RegexOptions.Singleline).Success,
							  "Audio not generated.");
		}

		[Test]
		public void GenerateCssForConfiguration_SenseDisplayInParaWorks()
		{
			var gloss = new ConfigurableDictionaryNode { FieldDescription = "Gloss", Style = "FooStyle" };
			var senses = new ConfigurableDictionaryNode
			{
				FieldDescription = "SensesOS",
				CSSClassNameOverride = "Senses",
				DictionaryNodeOptions = new DictionaryNodeSenseOptions { DisplayEachSenseInAParagraph = true },
				Children = new List<ConfigurableDictionaryNode> { gloss }
			};
			var entry = new ConfigurableDictionaryNode
			{
				FieldDescription = "LexEntry",
				CSSClassNameOverride = "lexentry",
				Children = new List<ConfigurableDictionaryNode> { senses }
			};

			var model = new DictionaryConfigurationModel { Parts = new List<ConfigurableDictionaryNode> { entry } };
			PopulateFieldsForTesting(model);
			//SUT
			var cssResult = CssGenerator.GenerateCssFromConfiguration(model, m_propertyTable);
			Assert.That(cssResult, Contains.Substring(".lexentry> .senses > .sensecontent > .sense> .gloss"));
			Assert.IsTrue(Regex.Match(cssResult, @"\.lexentry>\s*\.senses\s*>\s*\.sensecontent(\s*\+\s*\.sensecontent)?\s*{.*display\s*:\s*block;.*}", RegexOptions.Singleline).Success);
			Assert.False(Regex.Match(cssResult, @"{\s*}").Success); // make sure we filter out empty rules
		}

		[Test]
		public void GenerateCssForConfiguration_ExampleDisplayInParaWorks()
		{
			var examples = new ConfigurableDictionaryNode
			{
				FieldDescription = "ExamplesOS",
				CSSClassNameOverride = "examples",
				DictionaryNodeOptions = new DictionaryNodeListAndParaOptions { DisplayEachInAParagraph = true }
			};
			var senses = new ConfigurableDictionaryNode
			{
				FieldDescription = "SensesOS",
				CSSClassNameOverride = "Senses",
				DictionaryNodeOptions = new DictionaryNodeSenseOptions { DisplayEachSenseInAParagraph = true },
				Children = new List<ConfigurableDictionaryNode> { examples }
			};
			var entry = new ConfigurableDictionaryNode
			{
				FieldDescription = "LexEntry",
				CSSClassNameOverride = "lexentry",
				Children = new List<ConfigurableDictionaryNode> { senses }
			};

			var model = new DictionaryConfigurationModel();
			model.Parts = new List<ConfigurableDictionaryNode> { entry };
			PopulateFieldsForTesting(entry);
			//SUT
			var cssResult = CssGenerator.GenerateCssFromConfiguration(model, m_propertyTable);
			Assert.IsTrue(Regex.Match(cssResult, @"\.lexentry>\s*\.senses\s*>\s*\.sensecontent\s*>\s*\.sense>\s*\.examples\s*\.example\s*{.*display\s*:\s*block;.*}", RegexOptions.Singleline).Success);
		}

		[Test]
		public void GenerateCssForConfiguration_ExampleUncheckedDisplayInParaWorks()
		{
			var examples = new ConfigurableDictionaryNode
			{
				FieldDescription = "ExamplesOS",
				CSSClassNameOverride = "examples",
				DictionaryNodeOptions = new DictionaryNodeListAndParaOptions { DisplayEachInAParagraph = false }
			};
			var senses = new ConfigurableDictionaryNode
			{
				FieldDescription = "SensesOS",
				CSSClassNameOverride = "Senses",
				DictionaryNodeOptions = new DictionaryNodeSenseOptions { DisplayEachSenseInAParagraph = true },
				Children = new List<ConfigurableDictionaryNode> { examples }
			};
			var entry = new ConfigurableDictionaryNode
			{
				FieldDescription = "LexEntry",
				CSSClassNameOverride = "lexentry",
				Children = new List<ConfigurableDictionaryNode> { senses }
			};

			var model = new DictionaryConfigurationModel();
			model.Parts = new List<ConfigurableDictionaryNode> { entry };
			PopulateFieldsForTesting(entry);
			//SUT
			var cssResult = CssGenerator.GenerateCssFromConfiguration(model, m_propertyTable);
			Assert.IsFalse(Regex.Match(cssResult, @"\.lexentry>\s*\.senses\s*\.sense>\s*\.examples\s*\.example\s*{.*display\s*:\s*block;.*}", RegexOptions.Singleline).Success);
		}

		[Test]
		public void GenerateCssForConfiguration_SenseParaStyleNotAppliedToInLineFirstSense()
		{
			GenerateStyle("Sense-List");
			var gloss = new ConfigurableDictionaryNode { FieldDescription = "Gloss", Style = "FooStyle" };
			var senses = new ConfigurableDictionaryNode
			{
				FieldDescription = "SensesOS",
				CSSClassNameOverride = "Senses",
				DictionaryNodeOptions = new DictionaryNodeSenseOptions { DisplayEachSenseInAParagraph = true, DisplayFirstSenseInline = true },
				Children = new List<ConfigurableDictionaryNode> { gloss },
				Style = "Sense-List"
			};
			var entry = new ConfigurableDictionaryNode
			{
				FieldDescription = "LexEntry",
				Children = new List<ConfigurableDictionaryNode> { senses }
			};

			var model = new DictionaryConfigurationModel { Parts = new List<ConfigurableDictionaryNode> { entry } };
			PopulateFieldsForTesting(model);
			//SUT
			var cssResult = CssGenerator.GenerateCssFromConfiguration(model, m_propertyTable);
			Assert.That(cssResult, Contains.Substring(".lexentry> .senses > .sensecontent > .sense> .gloss"));
			Assert.IsTrue(Regex.Match(cssResult, @"\.lexentry>\s*\.senses\s*>\s*\.sensecontent\s*\+\s*\.sensecontent\s*{.*display\s*:\s*block;.*}", RegexOptions.Singleline).Success);
			Assert.IsTrue(Regex.Match(cssResult, @"\.lexentry>\s*\.senses\s*>\s*\.sensecontent\s*>\s*\.sense\s*{.*font-style\s*:\s*italic;.*}", RegexOptions.Singleline).Success);
		}

		[Test]
		public void GenerateCssForConfiguration_SenseParaStyleAppliedToFirstSense()
		{
			GenerateStyle("Sense-List");
			var gloss = new ConfigurableDictionaryNode { FieldDescription = "Gloss", Style = "FooStyle" };
			var senses = new ConfigurableDictionaryNode
			{
				FieldDescription = "SensesOS",
				CSSClassNameOverride = "Senses",
				DictionaryNodeOptions = new DictionaryNodeSenseOptions { DisplayEachSenseInAParagraph = true, DisplayFirstSenseInline = false },
				Children = new List<ConfigurableDictionaryNode> { gloss },
				Style = "Sense-List"
			};
			var entry = new ConfigurableDictionaryNode
			{
				FieldDescription = "LexEntry",
				Children = new List<ConfigurableDictionaryNode> { senses }
			};

			var model = new DictionaryConfigurationModel { Parts = new List<ConfigurableDictionaryNode> { entry } };
			PopulateFieldsForTesting(model);
			//SUT
			var cssResult = CssGenerator.GenerateCssFromConfiguration(model, m_propertyTable);
			Assert.That(cssResult, Contains.Substring(".lexentry> .senses > .sensecontent > .sense> .gloss"));
			Assert.IsTrue(Regex.Match(cssResult, @"\.lexentry>\s*\.senses\s*>\s*\.sensecontent\s*{.*display\s*:\s*block;.*}", RegexOptions.Singleline).Success);
			Assert.IsTrue(Regex.Match(cssResult, @"\.lexentry>\s*\.senses\s*>\s*\.sensecontent\s*>\s*\.sense\s*{.*font-style\s*:\s*italic;.*}", RegexOptions.Singleline).Success);
		}

		[Test]
		public void GenerateCssForConfiguration_SenseNumberCharStyleWorks()
		{
			GenerateStyle("Dictionary-SenseNum");

			var senses = new ConfigurableDictionaryNode
			{
				FieldDescription = "SensesOS",
				CSSClassNameOverride = "Senses",
				DictionaryNodeOptions = new DictionaryNodeSenseOptions { NumberStyle = "Dictionary-SenseNum" }
			};
			var entry = new ConfigurableDictionaryNode
			{
				FieldDescription = "LexEntry",
				Children = new List<ConfigurableDictionaryNode> { senses }
			};

			var model = new DictionaryConfigurationModel { Parts = new List<ConfigurableDictionaryNode> { entry } };
			PopulateFieldsForTesting(entry);
			// SUT
			var cssResult = CssGenerator.GenerateCssFromConfiguration(model, m_propertyTable);
			Assert.IsTrue(Regex.Match(cssResult, @".*\.lexentry>\s*\.senses\s*>\s*\.sensecontent\s*\.sensenumber", RegexOptions.Singleline).Success,
							  "sense number style selector was not generated.");
			VerifyFontInfoInCss(FontColor, FontBGColor, FontName, FontBold, FontItalic, FontSize, cssResult);
		}

		[Test]
		public void GenerateCssForConfiguration_CharStyleFontFeaturesWorks()
		{
			ConfiguredLcmGenerator.AssemblyFile = "xWorksTests";
			var style = GenerateStyle("underline");
			var fontInfo = new FontInfo { m_features = { ExplicitValue = "smcps=1,Eng=2" } };
			style.SetWsStyle(fontInfo, Cache.DefaultVernWs);
			var headwordNode = new ConfigurableDictionaryNode
			{
				FieldDescription = "SIL.FieldWorks.XWorks.TestRootClass",
				Label = "Headword",
				DictionaryNodeOptions = ConfiguredXHTMLGeneratorTests.GetWsOptionsForLanguages(new[] { "fr" }),
				Style = "underline",
				IsEnabled = true
			};

			var model = new DictionaryConfigurationModel();
			model.Parts = new List<ConfigurableDictionaryNode> { headwordNode };
			//SUT
			var cssResult = CssGenerator.GenerateCssFromConfiguration(model, m_propertyTable);
			//make sure that fontinfo with the underline overrides made it into css
			VerifyFontInfoInCss(FontColor, FontBGColor, FontName, FontBold, FontItalic, FontSize, cssResult, "\"smcps\" 1,\"Eng\" 2");
		}

		[Test]
		public void GenerateCssForConfiguration_ReversalSenseNumberWorks()
		{
			GenerateStyle("Dictionary-RevSenseNum");
			var gloss = new ConfigurableDictionaryNode { FieldDescription = "Gloss", Style = "FooStyle" };
			var senses = new ConfigurableDictionaryNode
			{
				FieldDescription = "SensesRS",
				CSSClassNameOverride = "refdsenses",
				DictionaryNodeOptions = new DictionaryNodeSenseOptions
				{
					DisplayEachSenseInAParagraph = true, NumberStyle = "Dictionary-RevSenseNum"
				},
				Children = new List<ConfigurableDictionaryNode> { gloss }
			};
			var entry = new ConfigurableDictionaryNode
			{
				Children = new List<ConfigurableDictionaryNode> { senses },
				FieldDescription = "ReversalIndexEntry"
			};

			var model = new DictionaryConfigurationModel { Parts = new List<ConfigurableDictionaryNode> { entry } };
			PopulateFieldsForTesting(entry);
			// SUT
			var cssResult = CssGenerator.GenerateCssFromConfiguration(model, m_propertyTable);
			Assert.That(cssResult, Contains.Substring(".reversalindexentry> .refdsenses > .sensecontent > .refdsense> .gloss"));
			Assert.IsTrue(Regex.Match(cssResult, @"\.reversalindexentry>\s*\.refdsenses\s*>\s*\.sensecontent\s*\.sensenumber\s*{.*font-style\s*:\s*italic;.*}", RegexOptions.Singleline).Success);
			Assert.False(Regex.Match(cssResult, @"{\s*}").Success); // make sure we filter out empty rules
		}

		[Test]
		public void GenerateCssForConfiguration_SenseNumberBeforeAndAfterWork()
		{
			var senses = new ConfigurableDictionaryNode
			{
				FieldDescription = "SensesOS",
				CSSClassNameOverride = "Senses",
				DictionaryNodeOptions = new DictionaryNodeSenseOptions { BeforeNumber = "[", AfterNumber = "]" }
			};
			var entry = new ConfigurableDictionaryNode
			{
				FieldDescription = "LexEntry",
				Children = new List<ConfigurableDictionaryNode> { senses }
			};

			var model = new DictionaryConfigurationModel();
			model.Parts = new List<ConfigurableDictionaryNode> { entry };
			PopulateFieldsForTesting(entry);
			// SUT
			var cssResult = CssGenerator.GenerateCssFromConfiguration(model, m_propertyTable);
			Assert.IsTrue(Regex.Match(cssResult, @".*\.lexentry>\s*\.senses\s*>\s*\.sensecontent\s*\.sensenumber:before{.*content:'\['.*}", RegexOptions.Singleline).Success,
							  "Before content not applied to the sense number selector.");
			Assert.IsTrue(Regex.Match(cssResult, @".*\.lexentry>\s*\.senses\s*>\s*\.sensecontent\s*\.sensenumber:after{.*content:'\]'.*}", RegexOptions.Singleline).Success,
							  "After content not applied to the sense number selector.");
		}

		[Test]
		public void GenerateCssForConfiguration_PrimaryEntryReferencesTypeContextWorks()
		{
			const string lang2 = "ru";
			var reverseName = new ConfigurableDictionaryNode
			{
				FieldDescription = "ReverseName",
				DictionaryNodeOptions = ConfiguredXHTMLGeneratorTests.GetWsOptionsForLanguages(new[] { "en", lang2 }),
				Before = "beef",
				Between = "viet",
				After = "aft"
			};
			var entrytypes = new ConfigurableDictionaryNode
			{
				FieldDescription = "EntryTypes",
				Children = new List<ConfigurableDictionaryNode> { reverseName },
				Before = "b4",
				Between = "twixt",
				After = "farther back"
			};
			var headword = new ConfigurableDictionaryNode
			{
				FieldDescription = "TestHeadword", Between = "bh", After = "ah"
			};
			var primaryentry = new ConfigurableDictionaryNode
			{
				FieldDescription = "EntryRefsWithThisMainSense",
				Before = "[",
				After = "]",
				Children = new List<ConfigurableDictionaryNode> { entrytypes, headword }
			};
			var senses = new ConfigurableDictionaryNode
			{
				FieldDescription = "SensesRS",
				Children = new List<ConfigurableDictionaryNode> { primaryentry }
			};
			var entry = new ConfigurableDictionaryNode
			{
				Children = new List<ConfigurableDictionaryNode> { senses },
				FieldDescription = "ReversalIndexEntry"
			};
			var model = new DictionaryConfigurationModel { Parts = new List<ConfigurableDictionaryNode> { entry } };
			PopulateFieldsForTesting(entry);
			// SUT
			var cssResult = CssGenerator.GenerateCssFromConfiguration(model, m_propertyTable);
			const string thisMainSense = @"\.reversalindexentry>\s*\.sensesrs\s*\.sensesr>\s*\.entryrefswiththismainsense";
			VerifyRegex(cssResult, thisMainSense + @">\s*\.entrytypes:before{\s*content:'b4';\s*}"); // TODO? (Hasso) 2016.10: put on .types .type first-child
			VerifyRegex(cssResult, thisMainSense + @">\s*\.entryrefswiththismainsens\s*\+\s*.entrytypes:before{\s*content:'twixt';\s*}",
				"Until everything else is restructured under the yet-to-be-added Targets node, Factoring Type.Between goes between typed factions");
			VerifyRegex(cssResult, thisMainSense + @">\s*\.entrytypes:after{\s*content:'farther back';\s*}");
			VerifyRegex(cssResult, thisMainSense + @"\s*\.entryrefswiththismainsens>\s*\.testheadword:after{\s*content:'ah';\s*}",
				"Headword's selector should *not* have changed due to factoring");
			const string entryType = thisMainSense + @">\s*\.entrytypes \.entrytype";
			VerifyRegex(cssResult, entryType + @">\s*\.reversename>\s*span:first-child:before{\s*content:'beef';\s*}");
			VerifyRegex(cssResult, entryType + @">\s*\.reversename>\s*span+span\[lang|='" + lang2 + @"'\]:before{\s*content:'viet';\s*}");
			VerifyRegex(cssResult, entryType + @">\s*\.reversename>\s*span:last-child:after{\s*content:'aft';\s*}");
		}

		[Test]
		public void GenerateCssForConfiguration_BetweenWorks()
		{
			var senses = new ConfigurableDictionaryNode
			{
				FieldDescription = "SensesOS",
				CSSClassNameOverride = "Senses",
				Between = ","
			};
			var entry = new ConfigurableDictionaryNode
			{
				FieldDescription = "LexEntry",
				Children = new List<ConfigurableDictionaryNode> { senses }
			};
			var model = new DictionaryConfigurationModel();
			model.Parts = new List<ConfigurableDictionaryNode> { entry };
			PopulateFieldsForTesting(entry);
			// SUT
			var cssResult = CssGenerator.GenerateCssFromConfiguration(model, m_propertyTable);
			VerifyRegex(cssResult, @".*\.lexentry>\s*\.senses>\s*\.sense\s*\+\s*\.sense:before{.*content:','.*}", "Between selector not generated.");
		}

		[Test]
		public void GenerateCssForConfiguration_BetweenSingleWsWithAbbrSpanWorks()
		{
			var headword = new ConfigurableDictionaryNode
			{
				FieldDescription = "Headword",
				CSSClassNameOverride = "Lexemeform",
				Between = ",",
				DictionaryNodeOptions = ConfiguredXHTMLGeneratorTests.GetWsOptionsForLanguageswithDisplayWsAbbrev(new[] { "en" })
			};
			var entry = new ConfigurableDictionaryNode
			{
				FieldDescription = "LexEntry",
				Children = new List<ConfigurableDictionaryNode> { headword }
			};
			var model = new DictionaryConfigurationModel();
			model.Parts = new List<ConfigurableDictionaryNode> { entry };
			PopulateFieldsForTesting(entry);
			// SUT
			var cssResult = CssGenerator.GenerateCssFromConfiguration(model, m_propertyTable);
			Assert.IsTrue(Regex.Match(cssResult, @".*\.lexentry>\s*\.lexemeform>\s*span\.writingsystemprefix\s*\~\s*span\.writingsystemprefix:before{.*content:','.*}", RegexOptions.Singleline).Success,
							  "Between span selector not generated.");
		}

		[Test]
		public void GenerateCssForConfiguration_BetweenMultiWsWithoutAbbrSpanWorks()
		{
			var wsOpts = new DictionaryNodeWritingSystemOptions
			{
				Options = new List<DictionaryNodeListOptions.DictionaryNodeOption>
				{
					new DictionaryNodeListOptions.DictionaryNodeOption { Id = "en" },
					new DictionaryNodeListOptions.DictionaryNodeOption { Id = "fr" }
				},
				DisplayWritingSystemAbbreviations = false
			};
			var headword = new ConfigurableDictionaryNode
			{
				FieldDescription = "Headword",
				CSSClassNameOverride = "Lexemeform",
				Between = ",",
				DictionaryNodeOptions = wsOpts
			};
			var entry = new ConfigurableDictionaryNode
			{
				FieldDescription = "LexEntry",
				Children = new List<ConfigurableDictionaryNode> { headword }
			};
			var model = new DictionaryConfigurationModel();
			model.Parts = new List<ConfigurableDictionaryNode> { entry };
			PopulateFieldsForTesting(entry);
			// SUT
			var cssResult = CssGenerator.GenerateCssFromConfiguration(model, m_propertyTable);
			Assert.IsTrue(Regex.Match(cssResult, @".*\.lexentry>\s*\.lexemeform>\s*span\+span\[lang\|=\'fr\'\]:before{.*content:','.*}", RegexOptions.Singleline).Success,
							  "Between Multi-WritingSystem without Abbr selector not generated.");
		}

		[Test]
		public void GenerateCssForConfiguration_BetweenMultiWsWithAbbrSpanWorks()
		{
			var wsOpts = new DictionaryNodeWritingSystemOptions
			{
				Options = new List<DictionaryNodeListOptions.DictionaryNodeOption>
				{
					new DictionaryNodeListOptions.DictionaryNodeOption { Id = "en" },
					new DictionaryNodeListOptions.DictionaryNodeOption { Id = "fr" }
				},
				DisplayWritingSystemAbbreviations = true
			};
			var headword = new ConfigurableDictionaryNode
			{
				FieldDescription = "HeadWord",
				CSSClassNameOverride = "headword",
				Between = ",",
				DictionaryNodeOptions = wsOpts
			};
			var lexemeForm = new ConfigurableDictionaryNode
			{
				FieldDescription = "LexemeFormOA",
				CSSClassNameOverride = "lexemeform",
				Between = ",",
				DictionaryNodeOptions = wsOpts
			};
			var entry = new ConfigurableDictionaryNode
			{
				FieldDescription = "LexEntry",
				Children = new List<ConfigurableDictionaryNode> { headword, lexemeForm }
			};
			var model = new DictionaryConfigurationModel();
			model.Parts = new List<ConfigurableDictionaryNode> { entry };
			PopulateFieldsForTesting(entry);
			// SUT
			var cssResult = CssGenerator.GenerateCssFromConfiguration(model, m_propertyTable);
			Assert.IsTrue(Regex.Match(cssResult, @".*\.lexentry>\s*\.lexemeform>\s*span\.writingsystemprefix\s*\~\s*span\.writingsystemprefix:before\s*{.*content:','.*}", RegexOptions.Singleline).Success,
							  "Between Multi-WritingSystem with Abbr selector not generated for LexemeForm.");
			Assert.IsTrue(Regex.Match(cssResult, @".*\.lexentry>\s*\.headword>\s*span\.writingsystemprefix\s*\~\s*span\.writingsystemprefix:before\s*{.*content:','.*}", RegexOptions.Singleline).Success,
							  "Between Multi-WritingSystem with Abbr selector not generated for HeadWord.");
			Assert.IsTrue(Regex.Match(cssResult, @".*\.lexentry>\s*\.lexemeform>\s*span\.writingsystemprefix:after\s*{.*content:' '.*}", RegexOptions.Singleline).Success,
							  "writingsystemprefix:after not generated for headword.");
			Assert.IsTrue(Regex.Match(cssResult, @".*\.lexentry>\s*\.headword>\s*span\.writingsystemprefix:after\s*{.*content:' '.*}", RegexOptions.Singleline).Success,
							  "writingsystemprefix:after not generated for lexemeform.");
		}

		[Test]
		public void GenerateCssForConfiguration_BetweenMultiWsWithAbbrSpan_NotEnabled_DeselectsRules()
		{
			var wsOpts = new DictionaryNodeWritingSystemOptions
			{
				Options = new List<DictionaryNodeListOptions.DictionaryNodeOption>
				{
					new DictionaryNodeListOptions.DictionaryNodeOption { Id = "en" },
					new DictionaryNodeListOptions.DictionaryNodeOption { Id = "fr" }
				},
				DisplayWritingSystemAbbreviations = true
			};
			var headword = new ConfigurableDictionaryNode
			{
				FieldDescription = "HeadWord",
				CSSClassNameOverride = "headword",
				Between = ",",
				DictionaryNodeOptions = wsOpts
			};
			var lexemeForm = new ConfigurableDictionaryNode
			{
				FieldDescription = "LexemeFormOA",
				CSSClassNameOverride = "lexemeform",
				Between = ",",
				DictionaryNodeOptions = wsOpts
			};
			var entry = new ConfigurableDictionaryNode
			{
				FieldDescription = "LexEntry",
				Children = new List<ConfigurableDictionaryNode> { headword, lexemeForm }
			};
			var model = new DictionaryConfigurationModel();
			model.Parts = new List<ConfigurableDictionaryNode> { entry };
			PopulateFieldsForTesting(entry);
			wsOpts.Options[1].IsEnabled = false; // uncheck French ws
			// SUT
			var cssResult = CssGenerator.GenerateCssFromConfiguration(model, m_propertyTable);
			Assert.IsFalse(Regex.Match(cssResult, @".*\.lexentry>\s*\.lexemeform>\s*span\.writingsystemprefix\s*\+\s*span:not\(:last-child\):after\s*{.*content:','.*}", RegexOptions.Singleline).Success,
							  "Between Multi-WritingSystem selector should not be generated for LexemeForm (only 1 ws checked).");
			Assert.IsFalse(Regex.Match(cssResult, @".*\.lexentry>\s*\.headword>\s*span\.writingsystemprefix\s*\+\s*span:not\(:last-child\):after\s*{.*content:','.*}", RegexOptions.Singleline).Success,
							  "Between Multi-WritingSystem selector should not be generated for HeadWord (only 1 ws checked).");
			Assert.IsTrue(Regex.Match(cssResult, @".*\.lexentry>\s*\.lexemeform>\s*span\.writingsystemprefix:after\s*{.*content:' '.*}", RegexOptions.Singleline).Success,
							  "writingsystemprefix:after not generated for headword.");
			Assert.IsTrue(Regex.Match(cssResult, @".*\.lexentry>\s*\.headword>\s*span\.writingsystemprefix:after\s*{.*content:' '.*}", RegexOptions.Singleline).Success,
							  "writingsystemprefix:after not generated for lexemeform.");
		}

		[Test]
		public void GenerateCssForConfiguration_BetweenWorksWithFormatCss()
		{
			var senses = new ConfigurableDictionaryNode
			{
				FieldDescription = "SensesOS",
				CSSClassNameOverride = "Senses",
				Between = ","
			};
			var entry = new ConfigurableDictionaryNode
			{
				FieldDescription = "LexEntry",
				Children = new List<ConfigurableDictionaryNode> { senses }
			};
			using (new TempContextStyle(this, CssGenerator.BeforeAfterBetweenStyleName))
			{
				var model = new DictionaryConfigurationModel();
				model.Parts = new List<ConfigurableDictionaryNode> { entry };
				PopulateFieldsForTesting(entry);
				// SUT
				var cssResult = CssGenerator.GenerateCssFromConfiguration(model, m_propertyTable);
				VerifyRegex(cssResult, @".*\.lexentry>\s*\.senses>\s*\.sense\s*\+\s*\.sense:before{.*content:',';.*font-size:10pt;.*color:#00F.*}",
					"Between selector with format not generated.");
			}
		}

		/// <summary>
		/// When there is no css override an underscore should be used to separate FieldDescription and SubField
		/// </summary>
		[Test]
		public void ClassAttributeForConfig_SubFieldWithNoOverrideGivesCorrectClass()
		{
			var form = new ConfigurableDictionaryNode { FieldDescription = "OwningEntry", SubField = "HeadWord" };

			//SUT
			var classAttribute = CssGenerator.GetClassAttributeForConfig(form);
			Assert.That(classAttribute, Does.Match("owningentry_headword"));
		}

		/// <summary>
		/// When there is a css override the fielddescription should not appear in the css class name
		/// </summary>
		[Test]
		public void ClassAttributeForConfig_SubFieldWithOverrideGivesCorrectClass()
		{
			var form = new ConfigurableDictionaryNode { FieldDescription = "OwningEntry", SubField = "Display", CSSClassNameOverride = "HeadWord" };

			//SUT
			var classAttribute = CssGenerator.GetClassAttributeForConfig(form);
			// Should be headword and should definitely not have owningentry present.
			Assert.That(classAttribute, Does.Match("headword"));
		}

		/// <summary>
		/// css class names are traditionally all lower case. This tests that we enforce that.
		/// </summary>
		[Test]
		public void ClassAttributeForConfig_ClassNameIsToLowered()
		{
			var entry = new ConfigurableDictionaryNode
			{
				FieldDescription = "LexEntry",
			};

			//SUT
			var classAttribute = CssGenerator.GetClassAttributeForConfig(entry);
			Assert.That(classAttribute, Does.Match("lexentry"));
		}

		/// <summary>
		/// Duplicate nodes should not conflict with the original
		/// Test that we append label suffix with no CSSClassNameOverride
		/// </summary>
		[Test]
		public void ClassAttributeForConfig_DuplicateNodeClassUsesLabelSuffix()
		{
			var entry = new ConfigurableDictionaryNode
			{
				FieldDescription = "originalfield",
				LabelSuffix = "dup",
				IsDuplicate = true
			};

			//SUT
			var classAttribute = CssGenerator.GetClassAttributeForConfig(entry);
			Assert.That(classAttribute, Does.Match("originalfield_dup"));
		}

		/// <summary>
		/// Duplicate nodes should not conflict with the original
		/// Test that we append label suffix when CSSClassNameOverride is used.
		/// </summary>
		[Test]
		public void ClassAttributeForConfig_DuplicateNodeOverrideUsesLabelSuffix()
		{
			var entry = new ConfigurableDictionaryNode
			{
				FieldDescription = "originalfield",
				CSSClassNameOverride = "override",
				LabelSuffix = "dup",
				IsDuplicate = true
			};

			//SUT
			var classAttribute = CssGenerator.GetClassAttributeForConfig(entry);
			Assert.That(classAttribute, Does.Match("override_dup"));
		}

		/// <summary>
		/// The css for a picture is floated right and we want to clear the float at each entry.
		/// </summary>
		[Test]
		public void GenerateCssForConfiguration_PictureCssIsGenerated()
		{
			TestStyle style = GenerateStyle("Normal");
			style.SetExplicitParaIntProp((int)FwTextPropType.ktptLeadingIndent, 0, LeadingIndent);
			ConfiguredLcmGenerator.AssemblyFile = "xWorksTests";
			var pictureFileNode = new ConfigurableDictionaryNode { FieldDescription = "PictureFileRA" };
			var senseNumberNode = new ConfigurableDictionaryNode { FieldDescription = "SenseNumberTSS"};
			var captionNode = new ConfigurableDictionaryNode { FieldDescription = "Caption", Style = "Normal" };
			var memberNode = new ConfigurableDictionaryNode
			{
				DictionaryNodeOptions = new DictionaryNodePictureOptions { MaximumWidth = 1 },
				CSSClassNameOverride = "pictures",
				FieldDescription = "Pictures",
				Children = new List<ConfigurableDictionaryNode> { pictureFileNode, senseNumberNode, captionNode }
			};
			var sensesNode = new ConfigurableDictionaryNode
			{
				FieldDescription = "Senses",
			};
			var rootNode = new ConfigurableDictionaryNode
			{
				FieldDescription = "SIL.FieldWorks.XWorks.TestPictureClass",
				CSSClassNameOverride = "entry",
				Children = new List<ConfigurableDictionaryNode> { sensesNode, memberNode }
			};
			PopulateFieldsForTesting(rootNode);

			var config = new DictionaryConfigurationModel()
				{
					Parts = new List<ConfigurableDictionaryNode> { rootNode }
				};

			// SUT
			var cssWithPictureRules = CssGenerator.GenerateCssFromConfiguration(config, m_propertyTable);
			Assert.IsTrue(Regex.Match(cssWithPictureRules, @".*\.entry.*picture.*{.*float:right.*}", RegexOptions.Singleline).Success,
							  "picture not floated right");
			Assert.IsTrue(Regex.Match(cssWithPictureRules, @".*\.entry.*picture.*img.*{.*max-width:1in;.*}", RegexOptions.Singleline).Success,
							  "css for image did not contain height contraint attribute");
			Assert.IsTrue(Regex.Match(cssWithPictureRules, @".*\.entry.*pictures.*picture.*{.*margin:\s*0pt\s*0pt\s*4pt\s*4pt.*;.*}", RegexOptions.Singleline).Success,
							  "css for image did not contain valid margin attribute");
			Assert.IsTrue(Regex.Match(cssWithPictureRules, @".*\.entry.*{.*clear:both.*}", RegexOptions.Singleline).Success,
							  "float not cleared at entry");
			Assert.IsTrue(Regex.Match(cssWithPictureRules, @".*\.entry*\>\s*.*pictures.*picture*\>\s*.captionContent\s*.caption*\{.*margin-left:\s*24pt", RegexOptions.Singleline).Success,
							  "css for caption did not contain valid margin attribute");
		}

		/// <summary>
		/// The css for a picture sub fields  Before Between After Css is Generated.
		/// </summary>
		[Test]
		public void GenerateCssForConfiguration_PictureSubfieldsBeforeBetweenAfterIsAreGenerated()
		{
			TestStyle style = GenerateStyle("Normal");
			style.SetExplicitParaIntProp((int)FwTextPropType.ktptLeadingIndent, 0, LeadingIndent);
			ConfiguredLcmGenerator.AssemblyFile = "xWorksTests";
			var pictureFileNode = new ConfigurableDictionaryNode { FieldDescription = "PictureFileRA" };
			var senseNumberNode = new ConfigurableDictionaryNode
			{
				Before = "[",
				After = "]",
				Between = ", ",
				FieldDescription = "SenseNumberTSS"
			};
			var captionNode = new ConfigurableDictionaryNode
			{
				Before = "{",
				After = "}",
				Between = " ",
				FieldDescription = "Caption",
				Style = "Normal"
			};
			var memberNode = new ConfigurableDictionaryNode
			{
				DictionaryNodeOptions = new DictionaryNodePictureOptions { MaximumWidth = 1 },
				CSSClassNameOverride = "pictures",
				FieldDescription = "Pictures",
				Children = new List<ConfigurableDictionaryNode> { pictureFileNode, senseNumberNode, captionNode }
			};
			var sensesNode = new ConfigurableDictionaryNode
			{
				FieldDescription = "Senses",
			};
			var rootNode = new ConfigurableDictionaryNode
			{
				FieldDescription = "SIL.FieldWorks.XWorks.TestPictureClass",
				CSSClassNameOverride = "entry",
				Children = new List<ConfigurableDictionaryNode> { sensesNode, memberNode }
			};
			PopulateFieldsForTesting(rootNode);

			var config = new DictionaryConfigurationModel()
			{
				Parts = new List<ConfigurableDictionaryNode> { rootNode }
			};

			// SUT
			var cssResult = CssGenerator.GenerateCssFromConfiguration(config, m_propertyTable);

			var senseNumberBefore = @".entry> .pictures .picture> .captionContent .sensenumbertss:before\{\s*content:'\[';";
			Assert.IsTrue(Regex.Match(cssResult, senseNumberBefore, RegexOptions.Singleline).Success, "expected Sense Number before rule is generated");

			var senseNumberAfter = @".entry> .pictures .picture> .captionContent .sensenumbertss:after\{\s*content:'\]';";
			Assert.IsTrue(Regex.Match(cssResult, senseNumberAfter, RegexOptions.Singleline).Success, "expected Sense Number after rule is generated");

			var senseNumberBetween = @".entry> .pictures .picture> .captionContent .sensenumbertss> .sensenumberts\+ .sensenumberts:before\{\s*content:', ';";
			Assert.IsTrue(Regex.Match(cssResult, senseNumberBetween, RegexOptions.Singleline).Success, "expected Sense Number between rule is generated");

			var captionBefore = @".entry> .pictures .picture> .captionContent .caption:before\{\s*content:'\{';";
			Assert.IsTrue(Regex.Match(cssResult, captionBefore, RegexOptions.Singleline).Success, "expected Caption before rule is generated");

			var captionAfter = @".entry> .pictures .picture> .captionContent .caption:after\{\s*content:'\}';";
			Assert.IsTrue(Regex.Match(cssResult, captionAfter, RegexOptions.Singleline).Success, "expected Caption after rule is generated");

			var captionBetween = @".entry> .pictures .picture> .captionContent .caption> .captio\+ .captio:before\{\s*content:' ';";
			Assert.IsTrue(Regex.Match(cssResult, captionBetween, RegexOptions.Singleline).Success, "expected Caption between rule is generated");
		}

		/// <summary>
		/// The css for a picture Before Between After Css is Generated.
		/// </summary>
		[Test]
		public void GenerateCssForConfiguration_PictureBeforeBetweenAfterIsAreGenerated()
		{
			TestStyle style = GenerateStyle("Normal");
			style.SetExplicitParaIntProp((int)FwTextPropType.ktptLeadingIndent, 0, LeadingIndent);
			ConfiguredLcmGenerator.AssemblyFile = "xWorksTests";

			var memberNode = new ConfigurableDictionaryNode
			{
				DictionaryNodeOptions = new DictionaryNodePictureOptions { MaximumWidth = 1 },
				CSSClassNameOverride = "pictures",
				FieldDescription = "PicturesOfSenses",
				Before = "[",
				After = "]",
				Between = ", "
			};
			var sensesNode = new ConfigurableDictionaryNode
			{
				FieldDescription = "Senses",
			};
			var rootNode = new ConfigurableDictionaryNode
			{
				FieldDescription = "SIL.FieldWorks.XWorks.TestPictureClass",
				CSSClassNameOverride = "entry",
				Children = new List<ConfigurableDictionaryNode> { sensesNode, memberNode }
			};
			PopulateFieldsForTesting(rootNode);

			var config = new DictionaryConfigurationModel()
			{
				Parts = new List<ConfigurableDictionaryNode> { rootNode }
			};

			// SUT
			var cssResult = CssGenerator.GenerateCssFromConfiguration(config, m_propertyTable);

			var pictureBefore = @".entry> .pictures> div:first-child:before\{\s*content:'\[';";
			Assert.IsTrue(Regex.Match(cssResult, pictureBefore, RegexOptions.Singleline).Success, "expected Picture before rule is generated");

			var pictureAfter = @".entry> .pictures> div:last-child:after\{\s*content:'\]';";
			Assert.IsTrue(Regex.Match(cssResult, pictureAfter, RegexOptions.Singleline).Success, "expected Picture after rule is generated");

			var pictureBetween = @".entry> .pictures> div\+ div:before\{\s*content:', ';";
			Assert.IsTrue(Regex.Match(cssResult, pictureBetween, RegexOptions.Singleline).Success, "expected Picture between rule is generated");
		}


		/// <summary>
		/// Part of LT-12572.
		/// </summary>
		[Test]
		public void GenerateCssForConfiguration_PictureWritesRulesForHeadwordAndGlossInCaptionArea()
		{
			TestStyle style = GenerateStyle("Normal");
			style.SetExplicitParaIntProp((int)FwTextPropType.ktptLeadingIndent, 0, LeadingIndent);
			ConfiguredLcmGenerator.AssemblyFile = "xWorksTests";

			var captionNode = new ConfigurableDictionaryNode { FieldDescription = "Caption", Style = "Normal" };
			var headwordNode = new ConfigurableDictionaryNode {
				FieldDescription = "Owner",
				SubField="OwnerOutlineName",
				Style = "Normal",
				CSSClassNameOverride="headword"
			};
			var glossNode = new ConfigurableDictionaryNode {

				FieldDescription = "Owner",
				SubField="Gloss",
				Style = "Normal",
			};

			var memberNode = new ConfigurableDictionaryNode
				{
					DictionaryNodeOptions = new DictionaryNodePictureOptions { MaximumWidth = 1 },
					CSSClassNameOverride = "pictures",
					FieldDescription = "Pictures",
					Children = new List<ConfigurableDictionaryNode> { captionNode, headwordNode, glossNode }
				};
			var rootNode = new ConfigurableDictionaryNode
				{
					FieldDescription = "SIL.FieldWorks.XWorks.TestPictureClass",
					CSSClassNameOverride = "entry",
					Children = new List<ConfigurableDictionaryNode> { memberNode }
				};
			PopulateFieldsForTesting(rootNode);

			var config = new DictionaryConfigurationModel()
				{
					Parts = new List<ConfigurableDictionaryNode> { rootNode }
				};

			// SUT
			var cssWithPictureRules = CssGenerator.GenerateCssFromConfiguration(config, m_propertyTable);

			Assert.IsTrue(Regex.Match(cssWithPictureRules, @".*\.entry.*pictures.*picture> .captionContent .caption", RegexOptions.Singleline).Success,
				"css for image did not contain expected rule");
			Assert.IsTrue(Regex.Match(cssWithPictureRules, @".*\.entry.*pictures.*picture> .captionContent .headword", RegexOptions.Singleline).Success,
				"css for image did not contain expected headword rule");
			Assert.IsTrue(Regex.Match(cssWithPictureRules, @".*\.entry.*pictures.*picture> .captionContent .owner_gloss", RegexOptions.Singleline).Success,
				"css for image did not contain expected gloss rule");
		}

		[Test]
		public void GenerateCssForConfiguration_GlossWithMultipleWs()
		{
			GenerateStyle("Writing System Abbreviation");
			var glossNode = new ConfigurableDictionaryNode
			{
				FieldDescription = "Gloss",
				DictionaryNodeOptions = ConfiguredXHTMLGeneratorTests.GetWsOptionsForLanguageswithDisplayWsAbbrev(new[] { "en", "fr" })
			};
			var testSensesNode = new ConfigurableDictionaryNode
			{
				FieldDescription = "Senses",
				Children = new List<ConfigurableDictionaryNode> { glossNode }
			};
			var testEntryNode = new ConfigurableDictionaryNode
			{
				FieldDescription = "LexEntry",
				Children = new List<ConfigurableDictionaryNode> { testSensesNode }
			};
			var model = new DictionaryConfigurationModel
			{
				Parts = new List<ConfigurableDictionaryNode> { testEntryNode }
			};
			PopulateFieldsForTesting(testEntryNode);
			var factory = Cache.ServiceLocator.GetInstance<ILexEntryFactory>();
			var entry = factory.Create();
			var sense = Cache.ServiceLocator.GetInstance<ILexSenseFactory>().Create();
			entry.SensesOS.Add(sense);
			var wsEn = Cache.WritingSystemFactory.GetWsFromStr("en");
			sense.Gloss.set_String(wsEn, TsStringUtils.MakeString("gloss", wsEn));
			//SUT
			var cssResult = CssGenerator.GenerateCssFromConfiguration(model, m_propertyTable);
			Assert.That(Regex.Replace(cssResult, @"\t|\n|\r", ""), Contains.Substring(".lexentry> .senses .sense> .gloss> span.writingsystemprefix" +
				"{font-family:\'foofoo\',serif;font-size:10pt;font-weight:bold;font-style:italic;color:#00F;"));
			Assert.That(Regex.Replace(cssResult, @"\t|\n|\r", ""), Contains.Substring(".lexentry> .senses .sense> .gloss> span.writingsystemprefix:after{content:' ';}"));
		}

		[Test]
		public void GenerateCssForConfiguration_WsSpanWithNormalStyle()
		{
			var style = GenerateEmptyStyle("Normal");
			// Mimic more closely what can happen in the program.
			style.IsParagraphStyle = true;
			style.SetExplicitParaIntProp((int)FwTextPropType.ktptLeadingIndent, 0, LeadingIndent);
			style.SetExplicitParaIntProp((int)FwTextPropType.ktptTrailingIndent, 0, TrailingIndent);
			style.SetExplicitParaIntProp((int)FwTextPropType.ktptSpaceBefore, 0, PadTop);
			style.SetExplicitParaIntProp((int)FwTextPropType.ktptSpaceAfter, 0, PadBottom);
			var engFontInfo = new FontInfo {m_fontName = {ExplicitValue = "english"}, m_fontColor = {ExplicitValue = Color.Red}};
			style.SetWsStyle(engFontInfo, Cache.WritingSystemFactory.GetWsFromStr("en"));
			var frFontInfo = new FontInfo {m_fontName = {ExplicitValue = "french"}, m_fontColor = {ExplicitValue = Color.Green}};
			style.SetWsStyle(frFontInfo, Cache.WritingSystemFactory.GetWsFromStr("fr"));
			var glossNode = new ConfigurableDictionaryNode
			{
				FieldDescription = "Gloss",
				DictionaryNodeOptions = ConfiguredXHTMLGeneratorTests.GetWsOptionsForLanguageswithDisplayWsAbbrev(new[] { "en", "fr" })
			};
			var testSensesNode = new ConfigurableDictionaryNode
			{
				FieldDescription = "Senses",
				Children = new List<ConfigurableDictionaryNode> { glossNode }
			};
			var testEntryNode = new ConfigurableDictionaryNode
			{
				FieldDescription = "LexEntry",
				Children = new List<ConfigurableDictionaryNode> { testSensesNode }
			};
			var model = new DictionaryConfigurationModel
			{
				Parts = new List<ConfigurableDictionaryNode> { testEntryNode }
			};
			PopulateFieldsForTesting(testEntryNode);
			// Default (no ws) style info
			const string defaultStyle = "body{font-size:10pt;}";
			const string englishStyle = "span[lang|=\"en\"]{font-family:'english',serif;color:#F00;}";
			const string frenchStyle = "span[lang|=\"fr\"]{font-family:'french',serif;color:#008000;}";
			//SUT
			var cssResult = CssGenerator.GenerateCssFromConfiguration(model, m_propertyTable);
			Assert.That(Regex.Replace(cssResult, @"\t|\n|\r", ""), Contains.Substring(defaultStyle + englishStyle + frenchStyle));
		}

		[Test]
		public void GenerateCssForConfiguration_NormalStyleForWsDoesNotOverrideNodeStyle()
		{
			// Set up Normal style to default to Green, except for English which is Red
			var normalStyle = GenerateEmptyStyle("Normal");
			normalStyle.IsParagraphStyle = true;
			var engFontInfo = new FontInfo { m_fontName = { ExplicitValue = "english" }, m_fontColor = { ExplicitValue = Color.Red } };
			normalStyle.SetWsStyle(engFontInfo, Cache.WritingSystemFactory.GetWsFromStr("en"));
			var defFontInfo = new FontInfo { m_fontColor = { ExplicitValue = Color.Green } };
			normalStyle.SetDefaultFontInfo(defFontInfo);

			// Set up Dictionary-Contrasting to be Yellow
			var nodeStyle = GenerateEmptyStyle("Dictionary-Contrasting");
			nodeStyle.IsParagraphStyle = true;
			defFontInfo = new FontInfo { m_fontColor = { ExplicitValue = Color.Yellow } };
			nodeStyle.SetDefaultFontInfo(defFontInfo);

			// Normally the Definition node would have ws options, but we need to test
			// the case of a node that doesn't have ws options
			var definitionNode = new ConfigurableDictionaryNode
			{
				FieldDescription = "Definition",
				Style = "Dictionary-Contrasting"
			};
			var sensesNode = new ConfigurableDictionaryNode
			{
				FieldDescription = "SensesOS",
				CSSClassNameOverride = "senses",
				Children = new List<ConfigurableDictionaryNode> { definitionNode }
			};
			var entryNode = new ConfigurableDictionaryNode
			{
				FieldDescription = "LexEntry",
				Children = new List<ConfigurableDictionaryNode> { sensesNode }
			};
			var model = new DictionaryConfigurationModel
			{
				Parts = new List<ConfigurableDictionaryNode> { entryNode }
			};
			PopulateFieldsForTesting(entryNode);
			// Default (no ws) style info
			const string englishGeneralStyle = "span[lang|=\"en\"]{font-family:'english',serif;color:#F00;}";
			const string definitionSelector = ".lexentry> .senses .sense> .definition";
			const string englishSpecificStyle = " span[lang|=\"en\"]{color:#FF0;}";
			//SUT
			var cssResult = CssGenerator.GenerateCssFromConfiguration(model, m_propertyTable);
			Assert.That(Regex.Replace(cssResult, @"\t|\n|\r", ""), Contains.Substring(englishGeneralStyle));
			Assert.That(Regex.Replace(cssResult, @"\t|\n|\r", ""), Contains.Substring(definitionSelector + englishSpecificStyle));
		}

		[Test]
		public void GenerateCssForConfiguration_GenerateMainEntryParagraphStyle()
		{
			GenerateNormalStyle("Dictionary-Normal");
			var rtlStyle = GenerateEmptyParagraphStyle("Dictionary-RTL");
			rtlStyle.SetExplicitParaIntProp((int)FwTextPropType.ktptRightToLeft, 0,
				(int)TriStateBool.triTrue);
			var testSensesNode = new ConfigurableDictionaryNode
			{
				FieldDescription = "Senses"
			};
			var testEntryNode = new ConfigurableDictionaryNode
			{
				FieldDescription = "LexEntry",
				Children = new List<ConfigurableDictionaryNode> { testSensesNode },
				CSSClassNameOverride = "entry"
			};
			var model = new DictionaryConfigurationModel
			{
				Parts = new List<ConfigurableDictionaryNode> { testEntryNode }
			};
			PopulateFieldsForTesting(testEntryNode);
			//SUT
			var cssResult = CssGenerator.GenerateCssFromConfiguration(model, m_propertyTable);
			Assert.IsTrue(
				Regex.Match(cssResult,
					@"div.entry{\s*margin-left:24pt;\s*padding-right:48pt;\s*}",
					RegexOptions.Singleline).Success,
				"Dictionary-Normal Paragraph Style not generated when main entry has no style selected.");
			model.Parts[0].Style = "Dictionary-RTL";
			cssResult = CssGenerator.GenerateCssFromConfiguration(model, m_propertyTable);
			Assert.IsTrue(
				Regex.Match(cssResult, @"div.entry{\s*direction:rtl;\s*}",
					RegexOptions.Singleline).Success,
				"Main Entry style was not used as the main page style");
		}

		[Test]
		public void GenerateCssForConfiguration_GenerateDictionaryMinorParagraphStyle()
		{
			GenerateNormalStyle("Dictionary-Minor");
			var majorStyle = GenerateEmptyParagraphStyle("Dictionary-Major");
			var optionsStyle = GenerateEmptyParagraphStyle("Dictionary-Options-Minor");
			majorStyle.SetExplicitParaIntProp((int)FwTextPropType.ktptTrailingIndent, 0, 32000);
			optionsStyle.SetExplicitParaIntProp((int)FwTextPropType.ktptTrailingIndent, 0, 16000);
			var testSensesNode = new ConfigurableDictionaryNode
			{
				FieldDescription = "Senses"
			};
			var minorEntryNode = new ConfigurableDictionaryNode
			{
				FieldDescription = "LexEntry",
				CSSClassNameOverride = "minorentry",
				Children = new List<ConfigurableDictionaryNode> { testSensesNode }
			};
			var extraEntryNode = new ConfigurableDictionaryNode
			{
				FieldDescription = "LexEntry",
				CSSClassNameOverride = "specialminorentry",
				Style = majorStyle.Name,
				Children = new List<ConfigurableDictionaryNode> { testSensesNode }
			};
			var specialMinor = new ConfigurableDictionaryNode
			{
				FieldDescription = "LexEntry",
				CSSClassNameOverride = "optionsminorentry",
				Style = optionsStyle.Name,
				Children = new List<ConfigurableDictionaryNode> { testSensesNode }
			};
			var mainEntryNode = new ConfigurableDictionaryNode
			{
				FieldDescription = "LexEntry",
				Children = new List<ConfigurableDictionaryNode> { testSensesNode }
			};
			var model = new DictionaryConfigurationModel
			{
				Parts = new List<ConfigurableDictionaryNode> { mainEntryNode, minorEntryNode, extraEntryNode, specialMinor }
			};
			model.Parts.ForEach(PopulateFieldsForTesting);
			//SUT
			var cssResult = CssGenerator.GenerateCssFromConfiguration(model, m_propertyTable);
			Assert.IsTrue(Regex.Match(cssResult, @"div.minorentry{\s*margin-left:24pt;\s*padding-right:48pt;\s*}", RegexOptions.Singleline).Success,
							  "Dictionary-Minor Paragraph Style not generated.");
			Assert.IsTrue(Regex.Match(cssResult, @"div.specialminorentry{\s*padding-right:32pt;\s*}", RegexOptions.Singleline).Success,
							  "Dictionary-Minor Paragraph Style for node with style attribute not generated.");
			Assert.IsTrue(Regex.Match(cssResult, @"div.optionsminorentry{\s*padding-right:16pt;\s*}", RegexOptions.Singleline).Success,
							  "Dictionary-Minor Paragraph Style for node with paragraph options not generated.");
		}

		[Test]
		public void GenerateCssForConfiguration_DictionaryMinorUnusedDoesNotOverride()
		{
			var minorStyle = GenerateEmptyParagraphStyle("Dictionary-Minor");
			var secStyle = GenerateEmptyParagraphStyle("Dictionary-Secondary");
			var vernWs = Cache.ServiceLocator.WritingSystemManager.GetStrFromWs(Cache.DefaultVernWs);

			var minorEntryNode = new ConfigurableDictionaryNode
			{
				Label = "Minor Entry (Variants)",
				FieldDescription = "LexEntry",
				CSSClassNameOverride = "minorentryvariant",
				Style = "Dictionary-Secondary",
				StyleType = ConfigurableDictionaryNode.StyleTypes.Paragraph
			};
			// mainEntry node is just a placeholder
			var mainEntryNode = new ConfigurableDictionaryNode
			{
				FieldDescription = "LexEntry"
			};
			var model = new DictionaryConfigurationModel
			{
				Parts = new List<ConfigurableDictionaryNode> { mainEntryNode, minorEntryNode }
			};
			PopulateFieldsForTesting(model);
			SetStyleFontColor(minorStyle, Color.Blue); // set Dictionary-Minor to Blue
			SetStyleFontColor(secStyle, Color.Green); // set Dictionary-Secondary to Green

			//SUT
			var cssResult = CssGenerator.GenerateCssFromConfiguration(model, m_propertyTable);
			StringAssert.DoesNotContain("color:#00F;", cssResult, "Dictionary-Minor Paragraph Style should not be generated.");
			// The problem we are testing for occurred in the section of CssGenerator labeled:
			// "Then generate the rules for all the writing system overrides"
			// So I chose to check specifically for one of the default writing systems; DefaultAnalWs would have worked too.
			var vernStyle = "span[lang|=\"" + vernWs + "\"]{color:#008000;}";
			Assert.That(Regex.Replace(cssResult, @"\t|\n|\r", ""), Contains.Substring(@"div.minorentryvariant " + vernStyle),
				"Dictionary-Secondary Paragraph Style should be generated.");
		}

		[Test]
		public void GenerateCssForBulletStyleForSenses()
		{
			GenerateBulletStyle("Bulleted List");
			var senses = new ConfigurableDictionaryNode
			{
				FieldDescription = "SensesOS",
				CSSClassNameOverride = "Senses",
				DictionaryNodeOptions = new DictionaryNodeSenseOptions
				{
					NumberStyle = "Dictionary-SenseNum", DisplayEachSenseInAParagraph = true
				},
				Style = "Bulleted List"
			};
			var entry = new ConfigurableDictionaryNode
			{
				FieldDescription = "LexEntry",
				CSSClassNameOverride = "lexentry",
				Children = new List<ConfigurableDictionaryNode> { senses }
			};
			var model = new DictionaryConfigurationModel { Parts = new List<ConfigurableDictionaryNode> { entry } };
			PopulateFieldsForTesting(model);
			// SUT
			var cssResult = CssGenerator.GenerateCssFromConfiguration(model, m_propertyTable);
			const string regExPected = @".lexentry>\s.senses\s>\s.sensecontent:before.*{.*content:'\\25A0';.*font-size:14pt;.*color:Green;.*font-family:Arial;.*font-weight:bold;.*font-style:italic;.*background-color:Brown;.*}";
			Assert.IsTrue(Regex.Match(cssResult, regExPected, RegexOptions.Singleline).Success, "Bulleted style not generated.");
		}

		[Test]
		public void GenerateCssForBulletStyleForSensesWithDisplayFirstSenseInline()
		{
			GenerateBulletStyle("Bulleted List");
			var senses = new ConfigurableDictionaryNode
			{
				FieldDescription = "SensesOS",
				CSSClassNameOverride = "Senses",
				DictionaryNodeOptions = new DictionaryNodeSenseOptions
				{
					NumberStyle = "Dictionary-SenseNum",
					DisplayEachSenseInAParagraph = true,
					DisplayFirstSenseInline = true
				},
				Style = "Bulleted List"
			};
			var entry = new ConfigurableDictionaryNode
			{
				FieldDescription = "LexEntry",
				CSSClassNameOverride = "lexentry",
				Children = new List<ConfigurableDictionaryNode> { senses }
			};
			var model = new DictionaryConfigurationModel { Parts = new List<ConfigurableDictionaryNode> { entry } };
			PopulateFieldsForTesting(model);
			// SUT
			var cssResult = CssGenerator.GenerateCssFromConfiguration(model, m_propertyTable);
			const string regExPected = @".lexentry>\s.senses\s>\s.sensecontent\s.\s.sensecontent:not\(:first-child\):before.*{.*content:'\\25A0';.*font-size:14pt;.*color:Green;.*font-family:Arial;.*font-weight:bold;.*font-style:italic;.*background-color:Brown;.*}";
			Assert.IsTrue(Regex.Match(cssResult, regExPected, RegexOptions.Singleline).Success, "Bulleted style not generated.");
		}

		[Test]
		public void GenerateCssForNumberingStyleForSenses()
		{
			GenerateNumberingStyle("Numbered List", VwBulNum.kvbnArabic);
			var senses = new ConfigurableDictionaryNode
			{
				FieldDescription = "SensesOS",
				CSSClassNameOverride = "sensesos",
				DictionaryNodeOptions = new DictionaryNodeSenseOptions
				{
					NumberStyle = "Dictionary-SenseNum",
					DisplayEachSenseInAParagraph = true
				},
				Style = "Numbered List"
			};
			var entry = new ConfigurableDictionaryNode
			{
				FieldDescription = "LexEntry",
				CSSClassNameOverride = "lexentry",
				Children = new List<ConfigurableDictionaryNode> { senses }
			};
			var model = new DictionaryConfigurationModel { Parts = new List<ConfigurableDictionaryNode> { entry } };
			PopulateFieldsForTesting(model);
			// SUT
			var cssResult = CssGenerator.GenerateCssFromConfiguration(model, m_propertyTable);
			const string regexExpected = @".lexentry>\s.sensesos{.*counter-reset:\ssensesos;.*}.*.lexentry>\s.sensesos\s>\s.sensecontent:before{.*counter-increment:\ssensesos;.*content:\scounter.sensesos,\sdecimal.\s'\s';.*font-size:14pt;.*color:Green;.*}";
			Assert.IsTrue(Regex.Match(cssResult, regexExpected, RegexOptions.Singleline).Success, "Numbering style not generated for Senses.");
		}

		[Test]
		public void GenerateCssForNumberingStyleForSubentries()
		{
			GenerateNumberingStyle("Numbered List", VwBulNum.kvbnRomanUpper);
			var dictNodeOptions = new DictionaryNodeListAndParaOptions
			{
				DisplayEachInAParagraph = true,
				Options = new List<DictionaryNodeListOptions.DictionaryNodeOption>()
			};
			dictNodeOptions.Options.Add(new DictionaryNodeListOptions.DictionaryNodeOption { Id = "a0000000-dd15-4a03-9032-b40faaa9a754" });
			dictNodeOptions.Options.Add(new DictionaryNodeListOptions.DictionaryNodeOption { Id = "1f6ae209-141a-40db-983c-bee93af0ca3c" });
			var subentriesConfig = new ConfigurableDictionaryNode
			{
				FieldDescription = "Subentries",
				DictionaryNodeOptions = dictNodeOptions,
				Style = "Numbered List"
			};
			var entryConfig = new ConfigurableDictionaryNode
			{
				FieldDescription = "LexEntry",
				Children = new List<ConfigurableDictionaryNode> { subentriesConfig }
			};
			var model = new DictionaryConfigurationModel { Parts = new List<ConfigurableDictionaryNode> { entryConfig } };
			PopulateFieldsForTesting(entryConfig);
			// SUT
			var cssResult = CssGenerator.GenerateCssFromConfiguration(model, m_propertyTable);
			const string regexExpected = @".lexentry>\s.subentries{.*counter-reset:[\s]subentries;.*}.*.lexentry>\s.subentries\s.subentry:before{.*counter-increment:[\s]subentries;.*content:\scounter.subentries,\supper-roman.\s'\s';.*font-size:14pt;.*color:Green;.*}";
			Assert.IsTrue(Regex.Match(cssResult, regexExpected, RegexOptions.Singleline).Success,
				"Numbering style not generated for Subentry.");
		}

		[Test]
		public void GenerateCssForNumberingStyleForExamples()
		{
			GenerateNumberingStyle("Numbered List", VwBulNum.kvbnLetterUpper);
			var dictNodeOptions = new DictionaryNodeListAndParaOptions
			{
				DisplayEachInAParagraph = true,
				Options = new List<DictionaryNodeListOptions.DictionaryNodeOption>()
			};
			dictNodeOptions.Options.Add(new DictionaryNodeListOptions.DictionaryNodeOption { Id = "a0000000-dd15-4a03-9032-b40faaa9a754" });
			dictNodeOptions.Options.Add(new DictionaryNodeListOptions.DictionaryNodeOption { Id = "1f6ae209-141a-40db-983c-bee93af0ca3c" });
			var examples = new ConfigurableDictionaryNode
			{
				FieldDescription = "ExamplesOS",
				DictionaryNodeOptions = dictNodeOptions,
				Style = "Numbered List"
			};
			var senses = new ConfigurableDictionaryNode
			{
				FieldDescription = "SensesOS",
				CSSClassNameOverride = "Senses",
				DictionaryNodeOptions = new DictionaryNodeSenseOptions { DisplayEachSenseInAParagraph = true },
				Children = new List<ConfigurableDictionaryNode> { examples }
			};
			var entry = new ConfigurableDictionaryNode
			{
				FieldDescription = "LexEntry",
				CSSClassNameOverride = "lexentry",
				Children = new List<ConfigurableDictionaryNode> { senses }
			};

			var model = new DictionaryConfigurationModel { Parts = new List<ConfigurableDictionaryNode> { entry } };
			PopulateFieldsForTesting(entry);
			//SUT
			var cssResult = CssGenerator.GenerateCssFromConfiguration(model, m_propertyTable);
			const string regexExpected = @".lexentry>\s.senses\s>\s.sensecontent\s>\s.sense>\s.examplesos{.*counter-reset:[\s]examplesos;.*}.*.lexentry>\s.senses\s>\s.sensecontent\s>\s.sense>\s.examplesos\s.exampleso:before{.*counter-increment:[\s]examplesos;.*content:[\s]counter.examplesos,[\s]upper-alpha.\s'\s';.*font-size:14pt;.*color:Green;.*}";
			Assert.IsTrue(Regex.Match(cssResult, regexExpected, RegexOptions.Singleline).Success, "Numbering style not generated for Examples.");
		}

		[Test]
		public void GenerateCssForDirectionRightToLeftForEntry()
		{
			var entryParagraphStyle = GenerateParagraphStyle("Dictionary-Entry");
			entryParagraphStyle.SetExplicitParaIntProp((int)FwTextPropType.ktptRightToLeft, 2, (int)TriStateBool.triTrue);
			var entry = new ConfigurableDictionaryNode
			{
				FieldDescription = "LexEntry",
				CSSClassNameOverride = "lexentry",
				Style = "Dictionary-Entry"
			};
			var model = new DictionaryConfigurationModel { Parts = new List<ConfigurableDictionaryNode> { entry } };
			PopulateFieldsForTesting(model);
			// SUT
			var cssResult = CssGenerator.GenerateCssFromConfiguration(model, m_propertyTable);
			Assert.That(cssResult, Contains.Substring("direction:rtl"));
			const string regExPectedForPadding = @".lexentry.*{.*text-align:justify;.*border-color:#F00;.*border-left-width:0pt;.*border-right-width:5pt;.*border-top-width:20pt;.*border-bottom-width:10pt;.*margin-right:24pt;.*line-height:2;.*padding-bottom:30pt;.*padding-top:15pt;.*padding-left:48pt;.*}";
			Assert.IsTrue(Regex.Match(cssResult, regExPectedForPadding, RegexOptions.Singleline).Success, "Margin Right and/or Padding Left not generated.");
		}

		[Test]
		public void GenerateCssForDirectionNotSetForEntry()
		{
			GenerateParagraphStyle("Dictionary-Entry-NoRTL");
			var entry = new ConfigurableDictionaryNode
			{
				FieldDescription = "LexEntry",
				CSSClassNameOverride = "lexentry",
				Style = "Dictionary-Entry-NoRTL"
			};
			var model = new DictionaryConfigurationModel { Parts = new List<ConfigurableDictionaryNode> { entry } };
			PopulateFieldsForTesting(model);
			// SUT
			var cssResult = CssGenerator.GenerateCssFromConfiguration(model, m_propertyTable);
			Assert.That(cssResult, !Contains.Substring("direction"));
		}

		[Test]
		public void GenerateCssForNonBulletStyleForSenses()
		{
			GenerateSenseStyle("Sense List");
			var senses = new ConfigurableDictionaryNode
			{
				FieldDescription = "SensesOS",
				CSSClassNameOverride = "Senses",
				DictionaryNodeOptions = new DictionaryNodeSenseOptions { NumberStyle = "Dictionary-SenseNum", DisplayEachSenseInAParagraph = true },
				Style = "Sense List"
			};
			var entry = new ConfigurableDictionaryNode
			{
				FieldDescription = "LexEntry",
				CSSClassNameOverride = "lexentry",
				Children = new List<ConfigurableDictionaryNode> { senses }
			};
			var model = new DictionaryConfigurationModel { Parts = new List<ConfigurableDictionaryNode> { entry } };
			PopulateFieldsForTesting(entry);
			// SUT
			var cssResult = CssGenerator.GenerateCssFromConfiguration(model, m_propertyTable);
			const string regExpected = @".lexentry>\s.senses\s>\s.sensecontent";
			Assert.IsTrue(Regex.Match(cssResult, regExpected, RegexOptions.Singleline).Success, "Sense List style should generate a match.");
			const string regExNotExpected = regExpected + @"(\s\+\s.sensecontent)?:not\(:first-child\):before";
			Assert.IsFalse(Regex.Match(cssResult, regExNotExpected, RegexOptions.Singleline).Success,
							  "Sense List style should not generate a match, since it is not a bulleted style.");
		}

		[Test]
		public void GenerateCssForBulletStyleForSubSenses()
		{
			GenerateBulletStyle("Bulleted List");
			var subsenses = new ConfigurableDictionaryNode
			{
				FieldDescription = "SensesOS",
				CSSClassNameOverride = "Senses",
				DictionaryNodeOptions = new DictionaryNodeSenseOptions
				{
					NumberStyle = "Dictionary-SenseNum", DisplayEachSenseInAParagraph = true
				},
				Style = "Bulleted List"
			};
			var senses = new ConfigurableDictionaryNode
			{
				FieldDescription = "SensesOS",
				CSSClassNameOverride = "Senses",
				DictionaryNodeOptions = new DictionaryNodeSenseOptions
				{
					NumberStyle = "Dictionary-SenseNum", DisplayEachSenseInAParagraph = true
				},
				Style = "Bulleted List",
				Children = new List<ConfigurableDictionaryNode> { subsenses }
			};

			var entry = new ConfigurableDictionaryNode
			{
				FieldDescription = "LexEntry",
				CSSClassNameOverride = "lexentry",
				Children = new List<ConfigurableDictionaryNode> { senses }
			};
			var model = new DictionaryConfigurationModel { Parts = new List<ConfigurableDictionaryNode> { entry } };
			PopulateFieldsForTesting(entry);
			// SUT
			var cssResult = CssGenerator.GenerateCssFromConfiguration(model, m_propertyTable);
			const string regExPected = @".lexentry>\s.senses\s*>\s*.sensecontent\s*>\s*.sense>\s.senses\s>\s.sensecontent:before.*{.*content:'\\25A0';.*font-size:14pt;.*color:Green;.*font-family:Arial;.*font-weight:bold;.*font-style:italic;.*background-color:Brown;.*}";
			Assert.IsTrue(Regex.Match(cssResult, regExPected, RegexOptions.Singleline).Success, "Bulleted style for SubSenses not generated.");
		}

		[Test]
		public void GenerateCssForBulletStyleForRootSubentries()
		{
			GenerateBulletStyle("Bulleted List");
			var dictNodeOptions = new DictionaryNodeListAndParaOptions
			{
				DisplayEachInAParagraph = true, Options = new List<DictionaryNodeListOptions.DictionaryNodeOption>()
			};
			dictNodeOptions.Options.Add(new DictionaryNodeListOptions.DictionaryNodeOption { Id = "a0000000-dd15-4a03-9032-b40faaa9a754" } );
			dictNodeOptions.Options.Add(new DictionaryNodeListOptions.DictionaryNodeOption { Id = "1f6ae209-141a-40db-983c-bee93af0ca3c" } );
			var subentriesConfig = new ConfigurableDictionaryNode
			{
				FieldDescription = "Subentries",
				DictionaryNodeOptions = dictNodeOptions,
				Style = "Bulleted List"
			};
			var entryConfig = new ConfigurableDictionaryNode
			{
				FieldDescription = "LexEntry",
				Children = new List<ConfigurableDictionaryNode> { subentriesConfig }
			};
			var model = new DictionaryConfigurationModel { Parts = new List<ConfigurableDictionaryNode> { entryConfig } };
			PopulateFieldsForTesting(entryConfig);
			// SUT
			var cssResult = CssGenerator.GenerateCssFromConfiguration(model, m_propertyTable);
			var regexExpected1 = @"\.lexentry>\s\.subentries\s\.subentry{[^}]*\sfont-size:12pt;[^}]*\scolor:#F00;[^}]*\sdisplay:block;[^}]*}";
			Assert.IsTrue(Regex.Match(cssResult, regexExpected1, RegexOptions.Singleline).Success,
				"expected subentry rule not generated");
			var regexExpected2 = @"\.lexentry>\s\.subentries\s\.subentry:before{[^}]*\scontent:'\\25A0';[^}]*font-size:14pt;[^}]*color:Green;[^}]*}";
			Assert.IsTrue(Regex.Match(cssResult, regexExpected2, RegexOptions.Singleline).Success,
				"expected subentry:before rule not generated");
			// Check that the bullet info values occur only in the :before section, and that the primary values
			// do not occur in the :before section.
			var regexUnwanted1 = @"\.lexentry>\s\.subentries\s\.subentry{[^}]*\scontent:'\\25A0';[^}]*}";
			Assert.IsFalse(Regex.Match(cssResult, regexUnwanted1, RegexOptions.Singleline).Success,
				"subentry rule has unwanted content value");
			var regexUnwanted2 = @"\.lexentry>\s\.subentries\s\.subentry{[^}]*\sfont-size:14pt;[^}]*}";
			Assert.IsFalse(Regex.Match(cssResult, regexUnwanted2, RegexOptions.Singleline).Success,
				"subentry rule has unwanted font-size value");
			var regexUnwanted3 = @"\.lexentry>\s\.subentries\s\.subentry{[^}]*\scolor:Green;[^}]*}";
			Assert.IsFalse(Regex.Match(cssResult, regexUnwanted3, RegexOptions.Singleline).Success,
				"subentry rule has unwanted color value");
			var regexUnwanted4 = @"\.lexentry>\s\.subentries\s\.subentry:before{[^}]*\sfont-size:12pt;[^}]*}";
			Assert.IsFalse(Regex.Match(cssResult, regexUnwanted4, RegexOptions.Singleline).Success,
				"subentry:before rule has unwanted font-size value");
			var regexUnwanted5 = @"\.lexentry>\s\.subentries\s\.subentry:before{[^}]*\scolor:#F00;[^}]*}";
			Assert.IsFalse(Regex.Match(cssResult, regexUnwanted5, RegexOptions.Singleline).Success,
				"subentry:before rule has unwanted color value");
			var regexUnwanted6 = @"\.lexentry>\s\.subentries\s\.subentry:before{[^}]*\sdisplay:block;[^}]*}";
			Assert.IsFalse(Regex.Match(cssResult, regexUnwanted6, RegexOptions.Singleline).Success,
				"subentry:before rule has unwanted display value");
		}

		[Test]
		public void GenerateCssForCustomFieldUnderISenseOrEntry()
		{
			var customConfig = new ConfigurableDictionaryNode
			{
				FieldDescription = "Costume", DictionaryNodeOptions = new DictionaryNodeListOptions(),
				Style = "FooStyle", IsCustomField = true
			};
			var targets = new ConfigurableDictionaryNode
			{
				FieldDescription = "ConfigTargets",
				Children = new List<ConfigurableDictionaryNode> { customConfig }
			};
			var crossRefs = new ConfigurableDictionaryNode
			{
				FieldDescription = "MinimalLexReferences", CSSClassNameOverride = "mlrs",
				Children = new List<ConfigurableDictionaryNode> { targets }
			};
			var entryConfig = new ConfigurableDictionaryNode
			{
				FieldDescription = "LexEntry",
				Children = new List<ConfigurableDictionaryNode> { crossRefs }
			};
			var model = new DictionaryConfigurationModel { Parts = new List<ConfigurableDictionaryNode> { entryConfig } };
			PopulateFieldsForTesting(model);
			using (new CustomFieldForTest(Cache, "Costume", Cache.MetaDataCacheAccessor.GetClassId("LexEntry"), 0, CellarPropertyType.Nil, Guid.Empty))
			{
				// SUT
				var cssResult = CssGenerator.GenerateCssFromConfiguration(model, m_propertyTable);
				const string regexExpected1 = @"\.lexentry>\s.mlrs\s\.mlr>\s\.configtargets\s\.configtarget>\s\.costume{[^}]*}";
				Assert.IsTrue(Regex.Match(cssResult, regexExpected1, RegexOptions.Singleline).Success, "expected costume rule not generated");
			}
		}

		[Test]
		public void GenerateCssForCustomFieldStartsWithNumber()
		{
			var customConfig = new ConfigurableDictionaryNode
			{
				FieldDescription = "12Costume",
				DictionaryNodeOptions = new DictionaryNodeListOptions(),
				Style = "FooStyle",
				IsCustomField = true
			};
			var entryConfig = new ConfigurableDictionaryNode
			{
				FieldDescription = "LexEntry",
				Children = new List<ConfigurableDictionaryNode> { customConfig }
			};
			var model = new DictionaryConfigurationModel { Parts = new List<ConfigurableDictionaryNode> { entryConfig } };
			PopulateFieldsForTesting(model);
			using (new CustomFieldForTest(Cache, "Costume", Cache.MetaDataCacheAccessor.GetClassId("LexEntry"), 0, CellarPropertyType.Nil, Guid.Empty))
			{
				// SUT
				var cssResult = CssGenerator.GenerateCssFromConfiguration(model, m_propertyTable);
				const string regexExpected1 = @"\.lexentry>\s.cf12costume{[^}]*}";
				Assert.IsTrue(Regex.Match(cssResult, regexExpected1, RegexOptions.Singleline).Success, "Class name started with number");
			}
		}

		[Test]
		public void GenerateCssForCustomFieldWithSpaces()
		{
			var nameConfig = new ConfigurableDictionaryNode
			{
				FieldDescription = "Name",
				Style = "FooStyle",
				DictionaryNodeOptions = new DictionaryNodeWritingSystemOptions()
			};
			var abbrConfig = new ConfigurableDictionaryNode
			{
				FieldDescription = "Abbreviation",
				Style = "FooStyle",
				DictionaryNodeOptions = new DictionaryNodeWritingSystemOptions()
			};
			var customConfig = new ConfigurableDictionaryNode
			{
				FieldDescription = "Custom Location", DictionaryNodeOptions = new DictionaryNodeListOptions(),
				Style = "FooStyle", IsCustomField = true,
				Children = new List<ConfigurableDictionaryNode> { nameConfig, abbrConfig }
			};
			var entryConfig = new ConfigurableDictionaryNode
			{
				FieldDescription = "LexEntry",
				Children = new List<ConfigurableDictionaryNode> { customConfig }
			};
			var model = new DictionaryConfigurationModel { Parts = new List<ConfigurableDictionaryNode> { entryConfig } };
			PopulateFieldsForTesting(model);
			using (new CustomFieldForTest(Cache, "Custom Location", Cache.MetaDataCacheAccessor.GetClassId("LexEntry"), 0,
				CellarPropertyType.ReferenceCollection, Guid.Empty))
			{
				// SUT
				var cssResult = CssGenerator.GenerateCssFromConfiguration(model, m_propertyTable);
				const string regexExpected1 = @"\.lexentry>\s\.custom-location \.custom-locatio{[^}]*}";
				Assert.IsTrue(Regex.Match(cssResult, regexExpected1, RegexOptions.Singleline).Success,
					"expected custom-location rule not generated");
				const string regexExpected2 = @"\.lexentry>\s\.custom-location \.custom-locatio>\s\.name{[^}]*}";
				Assert.IsTrue(Regex.Match(cssResult, regexExpected2, RegexOptions.Singleline).Success,
					"expected custom-location>name rule not generated");
				const string regexExpected3 = @"\.lexentry>\s\.custom-location \.custom-locatio>\s\.abbreviation{[^}]*}";
				Assert.IsTrue(Regex.Match(cssResult, regexExpected3, RegexOptions.Singleline).Success,
					"expected custom-location>abbreviation rule not generated");
			}
		}

		[Test]
		public void GenerateCssForDuplicateConfigNodeWithSpaces()
		{
			var noteConfig = new ConfigurableDictionaryNode
			{
				FieldDescription = "Note",
				IsDuplicate = true,
				LabelSuffix = "Test One",
				Style = "FooStyle",
				DictionaryNodeOptions = new DictionaryNodeWritingSystemOptions()
			};
			var entryConfig = new ConfigurableDictionaryNode
			{
				FieldDescription = "LexEntry",
				Children = new List<ConfigurableDictionaryNode> { noteConfig }
			};
			var model = new DictionaryConfigurationModel { Parts = new List<ConfigurableDictionaryNode> { entryConfig } };
			PopulateFieldsForTesting(model);
			// SUT
			var cssResult = CssGenerator.GenerateCssFromConfiguration(model, m_propertyTable);
			var regexExpected1 = @"\.lexentry>\s\.note_test-one{[^}]*}";
			Assert.IsTrue(Regex.Match(cssResult, regexExpected1, RegexOptions.Singleline).Success,
				"expected duplicated config node rename rule not generated");
		}

		[Test]
		public void GenerateCssForDuplicateConfigNodeWithPunc()
		{
			var noteConfig = new ConfigurableDictionaryNode
			{
				FieldDescription = "Note",
				IsDuplicate = true,
				LabelSuffix = "#Test",
				Style = "FooStyle",
				DictionaryNodeOptions = new DictionaryNodeWritingSystemOptions()
			};
			var entryConfig = new ConfigurableDictionaryNode
			{
				FieldDescription = "LexEntry",
				Children = new List<ConfigurableDictionaryNode> { noteConfig }
			};
			var model = new DictionaryConfigurationModel { Parts = new List<ConfigurableDictionaryNode> { entryConfig } };
			PopulateFieldsForTesting(model);
			// SUT
			var cssResult = CssGenerator.GenerateCssFromConfiguration(model, m_propertyTable);
			var regexExpected1 = @"\.lexentry>\s\.note_-test{[^}]*}";
			Assert.IsTrue(Regex.Match(cssResult, regexExpected1, RegexOptions.Singleline).Success,
				"expected duplicated config node rename rule not generated");
		}

		[Test]
		public void GenerateCssForDuplicateConfigNodeWithMultiPunc()
		{
			var noteConfig = new ConfigurableDictionaryNode
			{
				FieldDescription = "Note",
				IsDuplicate = true,
				LabelSuffix = "#Test#",
				Style = "FooStyle",
				DictionaryNodeOptions = new DictionaryNodeWritingSystemOptions()
			};
			var entryConfig = new ConfigurableDictionaryNode
			{
				FieldDescription = "LexEntry",
				Children = new List<ConfigurableDictionaryNode> { noteConfig }
			};
			var model = new DictionaryConfigurationModel { Parts = new List<ConfigurableDictionaryNode> { entryConfig } };
			PopulateFieldsForTesting(model);
			// SUT
			var cssResult = CssGenerator.GenerateCssFromConfiguration(model, m_propertyTable);
			var regexExpected1 = @"\.lexentry>\s\.note_-test-{[^}]*}";
			Assert.IsTrue(Regex.Match(cssResult, regexExpected1, RegexOptions.Singleline).Success,
				"expected duplicated config node rename rule not generated");
		}

		[Test]
		public void GenerateCssForCollectionBeforeAndAfter()
		{
			var pronunciationConfig = new ConfigurableDictionaryNode
			{
				Before = "[",
				After = "]",
				Between = " ",
				Label = "Pronunciation",
				FieldDescription = "Form",
				DictionaryNodeOptions = new DictionaryNodeWritingSystemOptions {
					WsType = DictionaryNodeWritingSystemOptions.WritingSystemType.Pronunciation,
					DisplayWritingSystemAbbreviations = false,
					Options = new List<DictionaryNodeListOptions.DictionaryNodeOption>
					{
						new DictionaryNodeListOptions.DictionaryNodeOption { Id = "pronunciation" }
					}
				}
			};
			var pronunciationsConfig = new ConfigurableDictionaryNode
			{
				Before = "{Pron: ",
				Between = ", ",
				After = "} ",
				Label = "Pronunciations",
				FieldDescription = "PronunciationsOS",
				CSSClassNameOverride = "pronunciations",
				Children = new List<ConfigurableDictionaryNode> { pronunciationConfig }
			};
			var entryConfig = new ConfigurableDictionaryNode
			{
				Label = "Main Entry",
				FieldDescription = "LexEntry",
				CSSClassNameOverride = "entry",
				Style = "Dictionary-Normal",
				Children = new List<ConfigurableDictionaryNode> { pronunciationsConfig }
			};
			var model = new DictionaryConfigurationModel { Parts = new List<ConfigurableDictionaryNode> { entryConfig } };
			PopulateFieldsForTesting(entryConfig);
			// SUT
			var cssResult = CssGenerator.GenerateCssFromConfiguration(model, m_propertyTable);

			//Following Testcase removed(no longer needed) as a fix for LT-17238 ("Between" contents should not come between spans that are all in a single string with embedded WSs)
			//var regexItem1 = @".entry> .pronunciations .pronunciation> .form> span\+ span:before\{\s*content:' ';\s*\}";
			//Assert.IsTrue(Regex.Match(cssResult, regexItem1, RegexOptions.Singleline).Success, "expected collection item between rule is generated");

			var regexItem2 = @".entry> .pronunciations .pronunciation> .form> span:first-child:before\{\s*content:'\[';\s*\}";
			Assert.IsTrue(Regex.Match(cssResult, regexItem2, RegexOptions.Singleline).Success, "expected collection item before rule is generated");

			var regexItem3 = @".entry> .pronunciations .pronunciation> .form> span:last-child:after\{\s*content:'\]';\s*\}";
			Assert.IsTrue(Regex.Match(cssResult, regexItem3, RegexOptions.Singleline).Success, "expected collection item after rule is generated");

			var regexCollection1 = @".entry> .pronunciations> .pronunciation\+ .pronunciation:before\{\s*content:', ';\s*\}";
			Assert.IsTrue(Regex.Match(cssResult, regexCollection1, RegexOptions.Singleline).Success, "expected collection between rule is generated");

			// The following two checks test the fix for LT-17048.  The preceding four checks should be the same before and after the fix.
			var regexCollection2 = @".entry> .pronunciations:before\{\s*content:'\{Pron: ';\s*\}";
			Assert.IsTrue(Regex.Match(cssResult, regexCollection2, RegexOptions.Singleline).Success, "expected collection before rule is generated");

			var regexCollection3 = @".entry> .pronunciations:after\{\s*content:'\} ';\s*\}";
			Assert.IsTrue(Regex.Match(cssResult, regexCollection3, RegexOptions.Singleline).Success, "expected collection after rule is generated");
		}

		[Test]
		public void GenerateCssForConfiguration_NoBeforeAfterForSenseParagraphs()
		{
			var glossConfig = new ConfigurableDictionaryNode
			{
				Before = "{",
				Between = "|",
				After = "}",
				FieldDescription = "Gloss",
				Children = new List<ConfigurableDictionaryNode>()
			};
			var sensesConfig = new ConfigurableDictionaryNode
			{
				FieldDescription = "SensesOS",
				CSSClassNameOverride = "senses",
				Before = "[[",
				After = "]]",
				DictionaryNodeOptions = new DictionaryNodeSenseOptions { DisplayEachSenseInAParagraph = true },
				Children = new List<ConfigurableDictionaryNode> { glossConfig }
			};
			var entryConfig = new ConfigurableDictionaryNode
			{
				FieldDescription = "LexEntry",
				Children = new List<ConfigurableDictionaryNode> { sensesConfig }
			};
			PopulateFieldsForTesting(entryConfig);
			var model = new DictionaryConfigurationModel { Parts = new List<ConfigurableDictionaryNode> { entryConfig } };
			//SUT
			var cssPara = CssGenerator.GenerateCssFromConfiguration(model, m_propertyTable);
			((DictionaryNodeSenseOptions)sensesConfig.DictionaryNodeOptions).DisplayEachSenseInAParagraph = false;
			var cssInline = CssGenerator.GenerateCssFromConfiguration(model, m_propertyTable);

			const string regexBefore = @"^\.lexentry> \.senses:before\{";
			const string regexAfter = @"^\.lexentry> \.senses:after\{";

			Assert.AreNotEqual(cssPara, cssInline, "The css should change depending on senses showing in a paragraph");
			Assert.IsTrue(Regex.IsMatch(cssInline, regexBefore, RegexOptions.Multiline), "The css for inline senses should have a senses:before rule");
			Assert.IsTrue(Regex.IsMatch(cssInline, regexAfter, RegexOptions.Multiline), "The css for inline senses should have a senses:after rule");
			Assert.IsFalse(Regex.IsMatch(cssPara, regexBefore, RegexOptions.Multiline), "The css for paragraphed senses should not have a senses:before rule");
			Assert.IsFalse(Regex.IsMatch(cssPara, regexAfter, RegexOptions.Multiline), "The css for paragraphed senses should not have a senses:after rule");
		}

		[Test]
		public void GenerateCssForConfiguration_SpecificLanguageColorIsNotOverridenByParagraphStyle()
		{
			var discussionNode = new ConfigurableDictionaryNode
			{
				FieldDescription = "Discussion",
				CSSClassNameOverride = "discussion",
				DictionaryNodeOptions = ConfiguredXHTMLGeneratorTests.GetWsOptionsForLanguages(new[] { "en" },
										DictionaryNodeWritingSystemOptions.WritingSystemType.Analysis)
			};
			var extNoteNode = new ConfigurableDictionaryNode
			{
				Label = "Extended Note",
				FieldDescription = "ExtendedNoteOS",
				CSSClassNameOverride = "extendednotecontents",
				Children = new List<ConfigurableDictionaryNode> { discussionNode },
				Style = "Dictionary-Sense",
				StyleType = ConfigurableDictionaryNode.StyleTypes.Paragraph,
				DictionaryNodeOptions = ConfiguredXHTMLGeneratorTests.GetFullyEnabledListOptions(Cache, DictionaryNodeListOptions.ListIds.Note)
			};
			var mainEntryNode = new ConfigurableDictionaryNode
			{
				Children = new List<ConfigurableDictionaryNode> { extNoteNode },
				FieldDescription = "LexEntry"
			};
			var model = new DictionaryConfigurationModel { Parts = new List<ConfigurableDictionaryNode> { mainEntryNode } };
			PopulateFieldsForTesting(model);
			var vernWs = Cache.ServiceLocator.WritingSystemManager.Get(Cache.DefaultVernWs);
			Assert.AreEqual("fr", vernWs.LanguageTag); // just verifying
			// Set Dictionary-Sense to default to Green
			var greenFontInfo = new FontInfo {m_fontColor = {ExplicitValue = Color.Green}};
			var newteststyle = GenerateStyleFromFontInfo(Cache, "Dictionary-Sense", greenFontInfo);
			// But make it Blue, if we're doing French
			var blueFontInfo = new FontInfo {m_fontColor = {ExplicitValue = Color.Blue}};
			newteststyle.SetWsStyle(blueFontInfo, vernWs.Handle);
			SafelyAddStyleToSheetAndTable(newteststyle.Name, newteststyle);

			//SUT
			var result = CssGenerator.GenerateCssFromConfiguration(model, m_propertyTable);
			// default (analysis ws) rule
			const string regexPrimary = @"^\.lexentry> \.extendednotecontents\{\s*color:#008000;";
			// specific (embedded vernacular ws) rule affecting any span inside .extendednotecontents (at any level)
			const string regexSpecific = @"^\.lexentry> \.extendednotecontents span\[lang|='fr']\{\s*color:#00F";
			Assert.IsTrue(Regex.IsMatch(result, regexPrimary, RegexOptions.Multiline), "The css for the default color should be there.");
			Assert.IsTrue(Regex.IsMatch(result, regexSpecific, RegexOptions.Multiline), "The css for the specific language color should be there.");
		}

		[Test]
		public void GenerateCssForConfiguration_ContentNormalizedComposed()
		{
			var icuNormalizer = CustomIcu.GetIcuNormalizer(FwNormalizationMode.knmNFD);
			var model = new DictionaryConfigurationModel
			{
				Parts = new List<ConfigurableDictionaryNode>
				{
					new ConfigurableDictionaryNode
					{
						FieldDescription = "LexEntry",
						CSSClassNameOverride = icuNormalizer.Normalize("자ㄱㄴ시"),
						Children = new List<ConfigurableDictionaryNode>
						{
							new ConfigurableDictionaryNode
							{
								FieldDescription = "MLHeadWord",
								Before = icuNormalizer.Normalize("garçon"),
								Between = icuNormalizer.Normalize("자ㄱㄴ시"),
								After = icuNormalizer.Normalize("Brötchen")
							}
						}
					}
				}
			};
			PopulateFieldsForTesting(model);
			var result = CssGenerator.GenerateCssFromConfiguration(model, m_propertyTable); // SUT
			Assert.That(result, Is.Not.Null.Or.Empty);
			Assert.That(TsStringUtils.MakeString(result, 1).get_IsNormalizedForm(FwNormalizationMode.knmNFC));
		}

		#region Test Helper Methods

		/// <summary>Populate fields that need to be populated on node and its children, including Parent, Label, and IsEnabled</summary>
		internal static void PopulateFieldsForTesting(ConfigurableDictionaryNode node)
		{
			Assert.NotNull(node);
			PopulateFieldsForTesting(new DictionaryConfigurationModel { Parts = new List<ConfigurableDictionaryNode> { node } });
		}

		/// <summary>Populate fields that need to be populated on node and its children, including Parent, Label, and IsEnabled</summary>
		internal static void PopulateFieldsForTesting(DictionaryConfigurationModel model)
		{
			Assert.NotNull(model);
			PopulateFieldsForTesting(model.Parts.Concat(model.SharedItems));
			DictionaryConfigurationModel.SpecifyParentsAndReferences(model.Parts, model.SharedItems);
		}

		private static void PopulateFieldsForTesting(IEnumerable<ConfigurableDictionaryNode> nodes)
		{
			foreach (var node in nodes)
			{
				// avoid test problems in ConfigurableDictionaryNode.GetHashCode() if no Label is set
				if (string.IsNullOrEmpty(node.Label))
					node.Label = node.FieldDescription;

				node.IsEnabled = true;
				if (node.DictionaryNodeOptions != null)
					EnableAllListOptions(node.DictionaryNodeOptions);

				if (node.Children != null)
					PopulateFieldsForTesting(node.Children);
			}
		}

		private static void EnableAllListOptions(DictionaryNodeOptions options)
		{
			List<DictionaryNodeListOptions.DictionaryNodeOption> checkList = null;
			if (options is DictionaryNodeSenseOptions || options is DictionaryNodePictureOptions || options is DictionaryNodeGroupingOptions)
			{
				return;
			}
			if (options is DictionaryNodeListOptions) // also covers DictionaryNodeListAndParaOptions
			{
				checkList = ((DictionaryNodeListOptions)options).Options;
			}
			else if (options is DictionaryNodeWritingSystemOptions)
			{
				checkList = ((DictionaryNodeWritingSystemOptions)options).Options;
			}
			else
			{
				Assert.Fail("Unknown subclass of DictionaryNodeOptions");
			}
			if (checkList == null)
				return;
			foreach (var nodeOption in checkList)
			{
				nodeOption.IsEnabled = true;
			}
		}

		private TestStyle GenerateStyle(string name)
		{
			var fontInfo = new FontInfo();
			fontInfo.m_fontColor.ExplicitValue = FontColor;
			fontInfo.m_backColor.ExplicitValue = FontBGColor;
			fontInfo.m_fontName.ExplicitValue = FontName;
			fontInfo.m_italic.ExplicitValue = true;
			fontInfo.m_bold.ExplicitValue = true;
			fontInfo.m_fontSize.ExplicitValue = FontSize;
			var style = GenerateStyleFromFontInfo(Cache, name, fontInfo);
			SafelyAddStyleToSheetAndTable(name, style);
			return style;
		}

		private static TestStyle GenerateStyleFromFontInfo(LcmCache cache, string name, FontInfo fontInfo, bool isParagraphStyle = false)
		{
			return new TestStyle(fontInfo, cache) { Name = name, IsParagraphStyle = isParagraphStyle };
		}

		private void SafelyAddStyleToSheetAndTable(string name, TestStyle style)
		{
			if (m_styleSheet.Styles.Contains(name))
				m_styleSheet.Styles.Remove(name);
			m_styleSheet.Styles.Add(style);
			if (m_owningTable.ContainsKey(name))
				m_owningTable.Remove(name);
			m_owningTable.Add(name, style);
		}

		private void GenerateBulletStyle(string name)
		{
			var fontInfo = new FontInfo();
			fontInfo.m_fontColor.ExplicitValue = Color.Green;
			fontInfo.m_fontSize.ExplicitValue = 14000;
			fontInfo.m_fontName.ExplicitValue = "Arial";
			fontInfo.m_bold.ExplicitValue = true;
			fontInfo.m_italic.ExplicitValue = true;
			fontInfo.m_underline.ExplicitValue = FwUnderlineType.kuntNone;
			fontInfo.m_backColor.ExplicitValue = Color.Blue;
			var bulletinfo = new BulletInfo
			{
				m_numberScheme = (VwBulNum)105,
				FontInfo = fontInfo
			};
			var inherbullt = new InheritableStyleProp<BulletInfo>(bulletinfo);
			var style = new TestStyle(inherbullt, Cache) { Name = name, IsParagraphStyle = true };

			var fontInfo1 = new FontInfo();
			fontInfo1.m_fontColor.ExplicitValue = Color.Red;
			fontInfo1.m_fontSize.ExplicitValue = 12000;
			fontInfo1.m_fontName.ExplicitValue = "Arial";
			fontInfo1.m_bold.ExplicitValue = false;
			fontInfo1.m_italic.ExplicitValue = false;
			fontInfo1.m_underline.ExplicitValue = FwUnderlineType.kuntNone;
			fontInfo.m_backColor.ExplicitValue = Color.Brown;
			style.SetDefaultFontInfo(fontInfo1);

			SafelyAddStyleToSheetAndTable(name, style);
		}

		private void GenerateCustomBulletStyle(string name)
		{
			var fontInfo = new FontInfo();
			fontInfo.m_fontColor.ExplicitValue = Color.Green;
			fontInfo.m_fontSize.ExplicitValue = 14000;
			fontInfo.m_fontName.ExplicitValue = "Arial";
			fontInfo.m_bold.ExplicitValue = true;
			fontInfo.m_italic.ExplicitValue = true;
			fontInfo.m_underline.ExplicitValue = FwUnderlineType.kuntNone;
			fontInfo.m_backColor.ExplicitValue = Color.Blue;
			var bulletinfo = new BulletInfo
			{
				m_numberScheme = (VwBulNum)100,
				m_bulletCustom = "@",
				FontInfo = fontInfo
			};
			var inherbullt = new InheritableStyleProp<BulletInfo>(bulletinfo);
			var style = new TestStyle(inherbullt, Cache) { Name = name, IsParagraphStyle = true };

			var fontInfo1 = new FontInfo();
			fontInfo1.m_fontColor.ExplicitValue = Color.Red;
			fontInfo1.m_fontSize.ExplicitValue = 12000;
			fontInfo1.m_fontName.ExplicitValue = "Arial";
			fontInfo1.m_bold.ExplicitValue = false;
			fontInfo1.m_italic.ExplicitValue = false;
			fontInfo1.m_underline.ExplicitValue = FwUnderlineType.kuntNone;
			fontInfo.m_backColor.ExplicitValue = Color.Brown;
			style.SetDefaultFontInfo(fontInfo1);

			SafelyAddStyleToSheetAndTable(name, style);
		}

		private void GenerateNumberingStyle(string name, VwBulNum schemeType)
		{
			var fontInfo = new FontInfo();
			fontInfo.m_fontColor.ExplicitValue = Color.Green;
			fontInfo.m_fontSize.ExplicitValue = 14000;
			fontInfo.m_fontName.ExplicitValue = "Arial";
			fontInfo.m_bold.ExplicitValue = true;
			fontInfo.m_italic.ExplicitValue = true;
			fontInfo.m_underline.ExplicitValue = FwUnderlineType.kuntNone;
			fontInfo.m_backColor.ExplicitValue = Color.Blue;
			var bulletinfo = new BulletInfo
			{
				m_numberScheme = schemeType,
				FontInfo = fontInfo
			};
			var inherbullt = new InheritableStyleProp<BulletInfo>(bulletinfo);
			var style = new TestStyle(inherbullt, Cache) { Name = name, IsParagraphStyle = true };

			var fontInfo1 = new FontInfo();
			fontInfo1.m_fontColor.ExplicitValue = Color.Red;
			fontInfo1.m_fontSize.ExplicitValue = 12000;
			fontInfo1.m_fontName.ExplicitValue = "Arial";
			fontInfo1.m_bold.ExplicitValue = false;
			fontInfo1.m_italic.ExplicitValue = false;
			fontInfo1.m_underline.ExplicitValue = FwUnderlineType.kuntNone;
			fontInfo.m_backColor.ExplicitValue = Color.Brown;
			style.SetDefaultFontInfo(fontInfo1);

			SafelyAddStyleToSheetAndTable(name, style);
		}

		private void GenerateSenseStyle(string name)
		{
			var fontInfo = new FontInfo
			{
				m_backColor = { ExplicitValue = FontBGColor },
				m_fontName = { ExplicitValue = FontName },
				m_italic = { ExplicitValue = true },
				m_bold = { ExplicitValue = true },
				m_fontSize = { ExplicitValue = FontSize }
			};
			var style = new TestStyle(fontInfo, Cache) { Name = name, IsParagraphStyle = true };
			// Padding style settings
			style.SetExplicitParaIntProp((int)FwTextPropType.ktptLeadingIndent, 0, LeadingIndent);
			style.SetExplicitParaIntProp((int)FwTextPropType.ktptTrailingIndent, 0, TrailingIndent);
			style.SetExplicitParaIntProp((int)FwTextPropType.ktptSpaceBefore, 0, PadTop);
			style.SetExplicitParaIntProp((int)FwTextPropType.ktptSpaceAfter, 0, PadBottom);
			SafelyAddStyleToSheetAndTable(name, style);
		}

		private TestStyle GenerateEmptyStyle(string name)
		{
			var fontInfo = new FontInfo();
			var style = new TestStyle(fontInfo, Cache) { Name = name, IsParagraphStyle = false };
			SafelyAddStyleToSheetAndTable(name, style);
			return style;
		}

		private TestStyle GenerateParagraphStyle(string name)
		{
			var fontInfo = new FontInfo
			{
				m_fontColor = { ExplicitValue = FontColor },
				m_backColor = { ExplicitValue = FontBGColor },
				m_fontName = { ExplicitValue = FontName },
				m_italic = { ExplicitValue = true },
				m_bold = { ExplicitValue = true },
				m_fontSize = { ExplicitValue = FontSize }
			};
			var style = new TestStyle(fontInfo, Cache) { Name = name, IsParagraphStyle = true };
			// Border style settings
			style.SetExplicitParaIntProp((int)FwTextPropType.ktptBorderColor, 0, (int)ColorUtil.ConvertColorToBGR(BorderColor));
			//border leading omitted from paragraph style definition which should result in 0pt left width
			style.SetExplicitParaIntProp((int)FwTextPropType.ktptBorderTrailing, 0, BorderTrailing);
			style.SetExplicitParaIntProp((int)FwTextPropType.ktptBorderTop, 0, BorderTop);
			style.SetExplicitParaIntProp((int)FwTextPropType.ktptBorderBottom, 0, BorderBottom);
			// Padding style settings
			style.SetExplicitParaIntProp((int)FwTextPropType.ktptLeadingIndent, 0, LeadingIndent);
			style.SetExplicitParaIntProp((int)FwTextPropType.ktptTrailingIndent, 0, TrailingIndent);
			style.SetExplicitParaIntProp((int)FwTextPropType.ktptSpaceBefore, 0, PadTop);
			style.SetExplicitParaIntProp((int)FwTextPropType.ktptSpaceAfter, 0, PadBottom);
			// Alignment setting
			style.SetExplicitParaIntProp((int)FwTextPropType.ktptAlign, 0, (int)ParagraphAlignment);
			// Line space setting (set to double space)
			style.SetExplicitParaIntProp((int)FwTextPropType.ktptLineHeight, (int)FwTextPropVar.ktpvRelative, DoubleSpace);
			SafelyAddStyleToSheetAndTable(name, style);
			return style;
		}

		private void GenerateNormalStyle(string name)
		{
			var fontInfo = new FontInfo { m_fontSize = { ExplicitValue = FontSize } };
			var style = new TestStyle(fontInfo, Cache) { Name = name, IsParagraphStyle = true };
			// Padding style settings
			style.SetExplicitParaIntProp((int)FwTextPropType.ktptLeadingIndent, 0, LeadingIndent);
			style.SetExplicitParaIntProp((int)FwTextPropType.ktptTrailingIndent, 0, TrailingIndent);
			SafelyAddStyleToSheetAndTable(name, style);
		}

		private TestStyle GenerateEmptyParagraphStyle(string name)
		{
			var fontInfo = new FontInfo();
			var style = new TestStyle(fontInfo, Cache) { Name = name, IsParagraphStyle = true };
			SafelyAddStyleToSheetAndTable(name, style);
			return style;
		}

		private sealed class TempContextStyle : IDisposable
		{
			private readonly CssGeneratorTests m_tests;
			private readonly string m_name;

			/// <summary>Creates a temporary Style with the specified name</summary>
			public TempContextStyle(CssGeneratorTests tests, string name)
			{
				m_tests = tests;
				m_name = name;
				var fontInfo = new FontInfo
				{
					m_fontColor = { ExplicitValue = FontColor },
					m_fontSize = { ExplicitValue = FontSize }
				};
				var style = new TestStyle(fontInfo, m_tests.Cache) { Name = m_name, IsParagraphStyle = false };
				m_tests.SafelyAddStyleToSheetAndTable(m_name, style);
			}

			~TempContextStyle()
			{
				Dispose(false);
			}

			private void Dispose(bool disposing)
			{
				Debug.WriteLineIf(!disposing, "****** Missing Dispose() call for " + GetType().Name + " ******");

				if (!disposing)
					return;
				var fontInfo = new FontInfo();
				var style = new TestStyle(fontInfo, m_tests.Cache) { Name = m_name, IsParagraphStyle = false };
				m_tests.SafelyAddStyleToSheetAndTable(m_name, style);
			}

			/// <summary>Replace the populated style with an empty one</summary>
			public void Dispose()
			{
				Dispose(true);
				GC.SuppressFinalize(this);
			}
		}

		private static void SetStyleFontColor(TestStyle style, Color color)
		{
			style.SetDefaultFontInfo(new FontInfo() { m_fontColor = { ExplicitValue = color } });
		}

		private static void VerifyFontInfoInCss(Color color, Color bgcolor, string fontName, bool bold, bool italic, int size, string css, string fontFeatures = null)
		{
			Assert.That(css, Contains.Substring("color:" + HtmlColor.FromRgb(color.R, color.G, color.B)), "font color missing");
			Assert.That(css, Contains.Substring("background-color:" + HtmlColor.FromRgb(bgcolor.R, bgcolor.G, bgcolor.B)), "background-color missing");
			Assert.That(css, Contains.Substring("font-family:'" + fontName + "'"), "font name missing");
			Assert.That(css, Contains.Substring("font-weight:" + (bold ? "bold" : "normal") + ";"), "font bold missing");
			Assert.That(css, Contains.Substring("font-style:" + (italic ? "italic" : "normal") + ";"), "font italic missing");
			// Font sizes are stored as millipoint integers in the styles by FLEx and turned into pt values on export
			Assert.That(css, Contains.Substring("font-size:" + (float)size / 1000 + "pt;"), "font size missing");
			if (fontFeatures != null)
			{
				Assert.That(css, Contains.Substring("font-feature-settings:" + fontFeatures));
			}
		}

		private static void VerifyExtraFontInfoInCss(int offset, FwSuperscriptVal superscript,
														  FwUnderlineType underline, Color underlineColor, string css)
		{
			switch (underline)
			{
				case (FwUnderlineType.kuntSingle):
					{
						Assert.That(css, Contains.Substring("text-decoration:underline;"), "underline not applied");
						Assert.That(css, Contains.Substring("text-decoration-color:" + HtmlColor.FromRgb(underlineColor.R, underlineColor.G, underlineColor.B)),
										"underline color missing");
						break;
					}
				case (FwUnderlineType.kuntDashed):
					{
						Assert.That(css, Contains.Substring("border-bottom:1px dashed"), "dashed underline not applied");
						Assert.That(css, Contains.Substring("border-bottom-color:" + HtmlColor.FromRgb(underlineColor.R, underlineColor.G, underlineColor.B)),
										"underline color missing");
						break;
					}
				case (FwUnderlineType.kuntDotted):
					{
						Assert.That(css, Contains.Substring("border-bottom:1px dotted"), "dotted underline not applied");
						Assert.That(css, Contains.Substring("border-bottom-color:" + HtmlColor.FromRgb(underlineColor.R, underlineColor.G, underlineColor.B)),
										"underline color missing");
						break;
					}
				case (FwUnderlineType.kuntNone):
					{
						Assert.That(css, Does.Not.Contain("border-bottom:"), "underline should not have been applied");
						Assert.That(css, Does.Not.Contain("text-decoration:underline"), "underline should not have been applied");
						break;
					}
				case (FwUnderlineType.kuntStrikethrough):
					{
						Assert.That(css, Contains.Substring("text-decoration:line-through;"), "strike through not applied");
						Assert.That(css, Contains.Substring("text-decoration-color:" + HtmlColor.FromRgb(underlineColor.R, underlineColor.G, underlineColor.B)),
										"strike through color missing");
						break;
					}
				case (FwUnderlineType.kuntDouble):
					{
						Assert.That(css, Contains.Substring("border-bottom:1px solid"), "double underline not applied");
						Assert.That(css, Contains.Substring("text-decoration:underline;"), "double underline not applied");
						Assert.That(css, Contains.Substring("text-decoration-color:" + HtmlColor.FromRgb(underlineColor.R, underlineColor.G, underlineColor.B)),
										"underline color missing");
						Assert.That(css, Contains.Substring("border-bottom-color:" + HtmlColor.FromRgb(underlineColor.R, underlineColor.G, underlineColor.B)),
										"underline color missing");
						break;
					}
				default:
					Assert.Fail("Um, I don't know how to do that yet");
					break;
			}
			if (offset != 0)
			{
				Assert.That(css, Contains.Substring("position:relative;"), "offset was not applied");
				// Offsets are converted into pt values on export
				Assert.That(css, Contains.Substring("bottom:" + offset / 1000 + ";"), "offset was not applied");
			}
			switch (superscript)
			{
				case (FwSuperscriptVal.kssvSub):
					{
						Assert.That(css, Contains.Substring("font-size:58%"), "subscript did not affect size");
						Assert.That(css, Contains.Substring("position:relative;"), "subscript was not applied");
						Assert.That(css, Contains.Substring("top:0.3em;"), "subscript was not applied");
						break;
					}
				case (FwSuperscriptVal.kssvSuper):
					{
						Assert.That(css, Contains.Substring("font-size:58%"), "superscript did not affect size");
						Assert.That(css, Contains.Substring("position:relative;"), "superscript was not applied");
						Assert.That(css, Contains.Substring("top:-0.6em;"), "superscript was not applied");
						break;
					}
				case (FwSuperscriptVal.kssvOff):
					{
						//superscript and subscript are disabled either by having the value of vertical-align:initial, or by having no vertical-align at all.
						if (css.Contains("vertical-align"))
						{
							Assert.That(css, Contains.Substring("vertical-align:initial;"), "superscript was not disabled");
						}
						break;
					}
			}
		}

		private static void VerifyParagraphBorderInCss(Color color, int leading, int trailing, int bottom, int top, string css)
		{
			Assert.That(css, Contains.Substring("border-color:" + HtmlColor.FromRgb(color.R, color.G, color.B)));
			// border widths are converted into pt values on export
			Assert.That(css, Contains.Substring("border-top-width:" + top / 1000 + "pt"));
			Assert.That(css, Contains.Substring("border-bottom-width:" + bottom / 1000 + "pt"));
			Assert.That(css, Contains.Substring("border-left-width:" + leading / 1000 + "pt"));
			Assert.That(css, Contains.Substring("border-right-width:" + trailing / 1000 + "pt"));
		}

		private static void VerifyRegex(string input, string pattern, string message = null, RegexOptions options = RegexOptions.Singleline)
		{
			Assert.IsTrue(Regex.Match(input, pattern, options).Success,
				string.Format("{3}Expected{0}{1}{0}but got{0}{2}", Environment.NewLine, pattern, input,
					message == null ? string.Empty : message + Environment.NewLine));
		}

		#endregion // Test Helper Methods

	}

	internal class TestStyle : BaseStyleInfo
	{
		public TestStyle(FontInfo defaultFontInfo, LcmCache cache)
			: base(cache)
		{
			m_defaultFontInfo = defaultFontInfo;
		}

		public TestStyle(InheritableStyleProp<BulletInfo> defaultBulletFontInfo, LcmCache cache)
			: base(cache)
		{
			m_bulletInfo = defaultBulletFontInfo;
		}

		public void SetWsStyle(FontInfo fontInfo, int wsId)
		{
			m_fontInfoOverrides[wsId] = fontInfo;
		}

		public void SetDefaultFontInfo(FontInfo info)
		{
			m_defaultFontInfo = info;
		}

		/// <summary>
		/// Sets the based on style and resets all properties to inherited.
		/// </summary>
		/// <param name="parent"></param>
		public void SetBasedOnStyle(BaseStyleInfo parent)
		{
			m_basedOnStyle = parent;
			SetAllPropertiesToInherited();
		}
	}
}<|MERGE_RESOLUTION|>--- conflicted
+++ resolved
@@ -83,11 +83,7 @@
 		[SetUp]
 		public void Setup()
 		{
-<<<<<<< HEAD
-			ConfiguredLcmGenerator.AssemblyFile = "SIL.LCModel";
-=======
 			ConfiguredLcmGenerator.Init();
->>>>>>> 253e5931
 			if (!m_styleSheet.Styles.Contains("FooStyle"))
 			{
 				GenerateStyle("FooStyle");
