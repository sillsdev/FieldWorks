--- conflicted
+++ resolved
@@ -3,24 +3,8 @@
 // (http://www.gnu.org/licenses/lgpl-2.1.html)
 
 using System;
-using System.Collections.Generic;
-using System.Globalization;
-using System.Linq;
-using System.Xml;
-<<<<<<< HEAD
-using SIL.CoreImpl.Text;
-using SIL.CoreImpl.WritingSystems;
+using SIL.LCModel;
 using SIL.FieldWorks.Common.FwUtils;
-using SIL.FieldWorks.FDO;
-using SIL.FieldWorks.FDO.DomainServices;
-using SIL.Utils;
-=======
-using SIL.LCModel.Core.Text;
-using SIL.LCModel.Core.WritingSystems;
-using SIL.LCModel;
-using SIL.LCModel.DomainServices;
-using XCore;
->>>>>>> c1202904
 
 namespace SIL.FieldWorks.XWorks
 {
@@ -70,7 +54,7 @@
 			Publisher = flexComponentParameters.Publisher;
 			Subscriber = flexComponentParameters.Subscriber;
 
-			var cache = PropertyTable.GetValue<FdoCache>("cache");
+			var cache = PropertyTable.GetValue<LcmCache>("cache");
 			//don't know just what good having this default is, but it's at least safer
 			PropertyTable.SetProperty("WritingSystemHvo",
 				cache.ServiceLocator.WritingSystems.DefaultAnalysisWritingSystem.Handle.ToString(),
@@ -186,51 +170,7 @@
 
 		#endregion IDisposable & Co. implementation
 
-<<<<<<< HEAD
 #if RANDYTODO // TODO: Why even bother, since the expectation is that it will be handled elsewhere?
-=======
-		public void Init(Mediator mediator, PropertyTable propertyTable, XmlNode configurationParameters)
-		{
-			CheckDisposed();
-
-			m_mediator = mediator;
-			m_propertyTable = propertyTable;
-			m_mediator.AddColleague(this);
-			LcmCache cache = m_propertyTable.GetValue<LcmCache>("cache");
-			//don't know just what good having this default is, but it's at least safer
-			m_propertyTable.SetProperty("WritingSystemHvo",
-				cache.ServiceLocator.WritingSystems.DefaultAnalysisWritingSystem.Handle.ToString(),
-				true);
-			m_propertyTable.SetPropertyPersistence("WritingSystemHvo", false);
-		}
-
-		/// <summary>
-		/// return an array of all of the objects which should
-		/// 1) be queried when looking for someone to deliver a message to
-		/// 2) be potential recipients of a broadcast
-		/// </summary>
-		/// <returns></returns>
-		public IxCoreColleague[] GetMessageTargets()
-		{
-			CheckDisposed();
-
-			return new IxCoreColleague[]{this};
-		}
-
-		/// <summary>
-		/// Should not be called if disposed.
-		/// </summary>
-		public bool ShouldNotCall
-		{
-			get { return IsDisposed; }
-		}
-
-		public int Priority
-		{
-			get { return (int)ColleaguePriority.Medium; }
-		}
-
->>>>>>> c1202904
 		/// <summary>
 		/// Called (by xcore) to control display params of the writing system menu, e.g. whether it should be enabled
 		/// </summary>
