﻿// Copyright (c) 2014-2016 SIL International
// This software is licensed under the LGPL, version 2.1 or later
// (http://www.gnu.org/licenses/lgpl-2.1.html)

using System;
using System.IO;
using System.Linq;
using System.Windows.Forms;
using SIL.FieldWorks.Common.FwUtils;
<<<<<<< HEAD
using SIL.FieldWorks.FDO;
=======
using SIL.FieldWorks.Common.RootSites;
using SIL.FieldWorks.Common.Widgets;
using SIL.LCModel;
using SIL.LCModel.DomainImpl;
using SIL.FieldWorks.FwCoreDlgs;
using SIL.FieldWorks.XWorks.LexText;
using XCore;
>>>>>>> c1202904

namespace SIL.FieldWorks.XWorks
{
	/// <summary>
	/// This class handles the menu sensitivity and function for the dictionary configuration items under Tools->Configure
	/// </summary>
	class DictionaryConfigurationListener : IFlexComponent
	{
		#region Implementation of IPropertyTableProvider

		/// <summary>
		/// Placement in the IPropertyTableProvider interface lets FwApp call IPropertyTable.DoStuff.
		/// </summary>
		public IPropertyTable PropertyTable { get; private set; }

		#endregion

		#region Implementation of IPublisherProvider

		/// <summary>
		/// Get the IPublisher.
		/// </summary>
		public IPublisher Publisher { get; private set; }

		#endregion

		#region Implementation of ISubscriberProvider

		/// <summary>
		/// Get the ISubscriber.
		/// </summary>
		public ISubscriber Subscriber { get; private set; }

		/// <summary>
		/// Initialize a FLEx component with the basic interfaces.
		/// </summary>
		/// <param name="flexComponentParameters">Parameter object that contains the required three interfaces.</param>
		public void InitializeFlexComponent(FlexComponentParameters flexComponentParameters)
		{
			FlexComponentCheckingService.CheckInitializationValues(flexComponentParameters, new FlexComponentParameters(PropertyTable, Publisher, Subscriber));

			PropertyTable = flexComponentParameters.PropertyTable;
			Publisher = flexComponentParameters.Publisher;
			Subscriber = flexComponentParameters.Subscriber;
		}

		#endregion

#if RANDYTODO
		/// <summary>
		/// The configure dictionary dialog may be launched any time this tool is active.
		/// Its name is derived from the name of the tool.
		/// </summary>
		/// <param name="commandObject"></param>
		/// <param name="display"></param>
		/// <returns></returns>
		public virtual bool OnDisplayConfigureDictionary(object commandObject,
																		 ref UIItemDisplayProperties display)
		{
			var configurationName = GetDictionaryConfigurationType(m_propertyTable);
			if(InFriendlyArea && configurationName != null)
			{
				display.Enabled = true;
				display.Visible = true;
				// REVIEW: SHOULD THE "..." BE LOCALIZABLE (BY MAKING IT PART OF THE SOURCE FOR display.Text)?
				display.Text = String.Format(display.Text, configurationName+"...");
			}
			else
			{
				display.Enabled = false;
				display.Visible = false;
			}

			return true; //we've handled this
		}

		/// <summary>
		/// The old configure dialog should not be accessable for tools where the new one has been implemented.
		/// This hides the old menu if we are handling the type and passes the menu handling on to the old handlers otherwise.
		/// </summary>
		/// <param name="commandObject"></param>
		/// <param name="display"></param>
		/// <returns></returns>
		public virtual bool OnDisplayConfigureXmlDocView(object commandObject,
																		 ref UIItemDisplayProperties display)
		{
			if(GetDictionaryConfigurationBaseType(m_propertyTable) != null)
			{
				display.Visible = false;
				return true;
			}
			return false;
		}
#endif

		internal static string GetConfigDialogHelpTopic(IPropertyTable propertyTable)
		{
			return GetDictionaryConfigurationBaseType(propertyTable) == "Reversal Index"
				? "khtpConfigureReversalIndex" : "khtpConfigureDictionary";
		}

		/// <summary>
		/// Get the base (non-localized) name of the area in FLEx being configured, such as Dictionary or Reversal Index.
		/// </summary>
		internal static string GetDictionaryConfigurationBaseType(IPropertyTable propertyTable)
		{
			var toolChoice = propertyTable.GetValue<string>("toolChoice");
			switch (toolChoice)
			{
				case "reversalToolBulkEditReversalEntries":
				case "reversalToolEditComplete":
					return xWorksStrings.ReversalIndex;
				case "lexiconBrowse":
				case "lexiconDictionary":
				case "lexiconEdit":
					return "Dictionary";
				default:
					return null;
			}
		}

		/// <summary>
		/// Get the localizable name of the area in FLEx being configured, such as Dictionary of Reversal Index.
		/// </summary>
		internal static string GetDictionaryConfigurationType(IPropertyTable propertyTable)
		{
			var nonLocalizedConfigurationType = GetDictionaryConfigurationBaseType(propertyTable);
			switch(nonLocalizedConfigurationType)
			{
				case "Reversal Index":
					return xWorksStrings.ReversalIndex;
				case "Dictionary":
					return xWorksStrings.Dictionary;
				default:
					return null;
			}
		}

		/// <summary>
		/// Get the project-specific directory for holding configurations for the part of FLEx the user is
		/// working in, such as Dictionary or Reversal Index.
		/// </summary>
		internal static string GetProjectConfigurationDirectory(IPropertyTable propertyTable)
		{
			var lastDirectoryPart = GetInnermostConfigurationDirectory(propertyTable);
			return GetProjectConfigurationDirectory(propertyTable, lastDirectoryPart);
		}

		/// <remarks>Useful for querying about an area of FLEx that the user is not in.</remarks>
		internal static string GetProjectConfigurationDirectory(IPropertyTable propertyTable, string area)
		{
			var cache = propertyTable.GetValue<LcmCache>("cache");
			return area == null ? null : Path.Combine(LcmFileHelper.GetConfigSettingsDir(cache.ProjectId.ProjectFolder), area);
		}

		/// <summary>
		/// Get the directory for the shipped default configurations for the part of FLEx the user is
		/// working in, such as Dictionary or Reversal Index.
		/// </summary>
		internal static string GetDefaultConfigurationDirectory(IPropertyTable propertyTable)
		{
			var lastDirectoryPart = GetInnermostConfigurationDirectory(propertyTable);
			return GetDefaultConfigurationDirectory(lastDirectoryPart);
		}

		/// <remarks>Useful for querying about an area of FLEx that the user is not in.</remarks>
		internal static string GetDefaultConfigurationDirectory(string area)
		{
			return area == null ? null : Path.Combine(FwDirectoryFinder.DefaultConfigurations, area);
		}

		internal const string ReversalIndexConfigurationDirectoryName = "ReversalIndex";
		internal const string DictionaryConfigurationDirectoryName = "Dictionary";

		/// <summary>
		/// Get the name of the innermost directory name for configurations for the part of FLEx the user is
		/// working in, such as Dictionary or Reversal Index.
		/// </summary>
		private static string GetInnermostConfigurationDirectory(IPropertyTable propertyTable)
		{
			switch(propertyTable.GetValue<string>("toolChoice"))
			{
				case "reversalBulkEditReversalEntries":
				case "reversalEditComplete":
					return ReversalIndexConfigurationDirectoryName;
				case "lexiconBrowse":
				case "lexiconDictionary":
				case "lexiconEdit":
					return DictionaryConfigurationDirectoryName;
				default:
					return null;
			}
		}

		/// <summary>
		/// Launch the configure dialog.
		/// </summary>
		/// <param name="commandObject"></param>
		/// <returns></returns>
		public bool OnConfigureDictionary(object commandObject)
		{
			bool refreshNeeded;
			using (var dlg = new DictionaryConfigurationDlg(PropertyTable))
			{
				var clerk = PropertyTable.GetValue<RecordClerk>("ActiveClerk", null);
				var controller = new DictionaryConfigurationController(dlg, clerk != null ? clerk.CurrentObject : null);
				controller.InitializeFlexComponent(new FlexComponentParameters(PropertyTable, Publisher, Subscriber));
				dlg.Text = String.Format(xWorksStrings.ConfigureTitle, GetDictionaryConfigurationType(PropertyTable));
				dlg.HelpTopic = GetConfigDialogHelpTopic(PropertyTable);
				dlg.ShowDialog(PropertyTable.GetValue<IWin32Window>("window"));
				refreshNeeded = controller.MasterRefreshRequired;
			}
			if (refreshNeeded)
			Publisher.Publish("MasterRefresh", null);
			return true; // message handled
		}

		/// <summary>
		/// Determine if the current area is relevant for this listener.
		/// </summary>
		/// <remarks>
		/// Dictionary configurations are only relevant in the Lexicon area.
		/// </remarks>
		protected bool InFriendlyArea
		{
			get
			{
				return PropertyTable.GetValue<string>("areaChoice") == "lexicon";
			}
		}

		/// <summary>
		/// Returns the path to the current Dictionary or ReversalIndex configuration file, based on client specification or the current tool
		/// Guarantees that the path is set to an existing configuration file, which may cause a redisplay of the XHTML view.
		/// </summary>
		public static string GetCurrentConfiguration(IPropertyTable propertyTable, string innerConfigDir = null)
		{
			return GetCurrentConfiguration(propertyTable, true, innerConfigDir);
		}

		private static void SetConfigureHomographParameters(string currentConfig, LcmCache cache)
		{
			var model = new DictionaryConfigurationModel(currentConfig, cache);
			DictionaryConfigurationController.SetConfigureHomographParameters(model, cache);
		}

#if RANDYTODO
		/// <summary>
		/// If we are in a tool handled by the new configuration then hide this to avoid confusion with the new dialog
		/// which is accessible from each configuration file.
		/// </summary>
		public virtual bool OnDisplayConfigureHeadwordNumbers(object commandObject,
																		 ref UIItemDisplayProperties display)
		{
			// If we are in 'Dictionary' or 'Reversal Index' hide this menu item
			display.Enabled = false;
			display.Visible = false;
			return true; // we handled it
		}
#endif

		/// <summary>
		/// Returns the path to the current Dictionary or ReversalIndex configuration file, based on client specification or the current tool
		/// Guarantees that the path is set to an existing configuration file, which may cause a redisplay of the XHTML view if fUpdate is true.
		/// </summary>
		public static string GetCurrentConfiguration(IPropertyTable propertyTable, bool fUpdate, string innerConfigDir = null)
		{
			// Since this is used in the display of the title and XWorksViews sometimes tries to display the title
			// before full initialization (if this view is the one being displayed on startup) test the propertyTable before continuing.
			if(propertyTable == null)
				return null;
			if (innerConfigDir == null)
			{
				innerConfigDir = GetInnermostConfigurationDirectory(propertyTable);
			}
			var isDictionary = innerConfigDir == DictionaryConfigurationDirectoryName;
			var pubLayoutPropName = isDictionary ? "DictionaryPublicationLayout" : "ReversalIndexPublicationLayout";
<<<<<<< HEAD
			var currentConfig = propertyTable.GetValue(pubLayoutPropName, string.Empty);
			var cache = propertyTable.GetValue<FdoCache>("cache");
=======
			var currentConfig = propertyTable.GetStringProperty(pubLayoutPropName, string.Empty);
			var cache = propertyTable.GetValue<LcmCache>("cache");
>>>>>>> c1202904
			if (!string.IsNullOrEmpty(currentConfig) && File.Exists(currentConfig))
			{
				SetConfigureHomographParameters(currentConfig, cache);
				return currentConfig;
			}
			var defaultPublication = isDictionary ? "Root" : "AllReversalIndexes";
			var defaultConfigDir = GetDefaultConfigurationDirectory(innerConfigDir);
			var projectConfigDir = GetProjectConfigurationDirectory(propertyTable, innerConfigDir);
			// If no configuration has yet been selected or the previous selection is invalid,
			// and the value is "publishSomething", try to use the new "Something" config
			if (currentConfig != null && currentConfig.StartsWith("publish", StringComparison.Ordinal))
			{
				var selectedPublication = currentConfig.Replace("publish", string.Empty);
				if (!isDictionary)
				{
					var languageCode = selectedPublication.Replace("Reversal-", string.Empty);
					selectedPublication = cache.ServiceLocator.WritingSystemManager.Get(languageCode).DisplayLabel;
				}
				// ENHANCE (Hasso) 2016.01: handle copied configs? Naww, the selected configs really should have been updated on migration
				currentConfig = Path.Combine(projectConfigDir, selectedPublication + DictionaryConfigurationModel.FileExtension);
				if(!File.Exists(currentConfig))
				{
					currentConfig = Path.Combine(defaultConfigDir, selectedPublication + DictionaryConfigurationModel.FileExtension);
				}
			}
			if (!File.Exists(currentConfig))
			{
				if (defaultPublication == "AllReversalIndexes")
				{
					// check in projectConfigDir for files whose name = default analysis ws
					if (TryMatchingReversalConfigByWritingSystem(projectConfigDir, cache, out currentConfig))
					{
						propertyTable.SetProperty(pubLayoutPropName, currentConfig, fUpdate, true);
						return currentConfig;
					}
				}
				// select the project's Root configuration if available; otherwise, select the default Root configuration
				currentConfig = Path.Combine(projectConfigDir, defaultPublication + DictionaryConfigurationModel.FileExtension);
				if (!File.Exists(currentConfig))
				{
					currentConfig = Path.Combine(defaultConfigDir, defaultPublication + DictionaryConfigurationModel.FileExtension);
				}
			}
			if (File.Exists(currentConfig))
			{
				propertyTable.SetProperty(pubLayoutPropName, currentConfig, fUpdate, true);
			}
			else
			{
				propertyTable.RemoveProperty(pubLayoutPropName);
			}
			return currentConfig;
		}

		private static bool TryMatchingReversalConfigByWritingSystem(string projectConfigDir, LcmCache cache, out string currentConfig)
		{
			var displayName = cache.LangProject.DefaultAnalysisWritingSystem.DisplayLabel;
			var fileList = Directory.EnumerateFiles(projectConfigDir);
			var fileName = fileList.FirstOrDefault(fname => Path.GetFileNameWithoutExtension(fname) == displayName);
			currentConfig = fileName ?? string.Empty;
			return !string.IsNullOrEmpty(currentConfig);
		}

		/// <summary>
		/// Sets the current Dictionary or ReversalIndex configuration file path
		/// </summary>
		public static void SetCurrentConfiguration(IPropertyTable propertyTable, string currentConfig, bool fUpdate = true)
		{
			var pubLayoutPropName = GetInnerConfigDir(currentConfig) == DictionaryConfigurationDirectoryName
				? "DictionaryPublicationLayout"
				: "ReversalIndexPublicationLayout";
			propertyTable.SetProperty(pubLayoutPropName, currentConfig, fUpdate, true);
		}

		public bool OnWritingSystemUpdated(object param)
		{
			if (param == null)
				return false;

<<<<<<< HEAD
			var currentConfig = GetCurrentConfiguration(PropertyTable, true);
			var cache = PropertyTable.GetValue<FdoCache>("cache");
=======
			var currentConfig = GetCurrentConfiguration(m_propertyTable, true, null);
			var cache = m_propertyTable.GetValue<LcmCache>("cache");
>>>>>>> c1202904
			var configuration = new DictionaryConfigurationModel(currentConfig, cache);
			DictionaryConfigurationController.UpdateWritingSystemInModel(configuration, cache);
			configuration.Save();

			return true;
		}

		private static string GetInnerConfigDir(string configFilePath)
		{
			return Path.GetFileName(Path.GetDirectoryName(configFilePath));
		}
	}
}<|MERGE_RESOLUTION|>--- conflicted
+++ resolved
@@ -7,17 +7,7 @@
 using System.Linq;
 using System.Windows.Forms;
 using SIL.FieldWorks.Common.FwUtils;
-<<<<<<< HEAD
-using SIL.FieldWorks.FDO;
-=======
-using SIL.FieldWorks.Common.RootSites;
-using SIL.FieldWorks.Common.Widgets;
 using SIL.LCModel;
-using SIL.LCModel.DomainImpl;
-using SIL.FieldWorks.FwCoreDlgs;
-using SIL.FieldWorks.XWorks.LexText;
-using XCore;
->>>>>>> c1202904
 
 namespace SIL.FieldWorks.XWorks
 {
@@ -295,13 +285,8 @@
 			}
 			var isDictionary = innerConfigDir == DictionaryConfigurationDirectoryName;
 			var pubLayoutPropName = isDictionary ? "DictionaryPublicationLayout" : "ReversalIndexPublicationLayout";
-<<<<<<< HEAD
 			var currentConfig = propertyTable.GetValue(pubLayoutPropName, string.Empty);
-			var cache = propertyTable.GetValue<FdoCache>("cache");
-=======
-			var currentConfig = propertyTable.GetStringProperty(pubLayoutPropName, string.Empty);
 			var cache = propertyTable.GetValue<LcmCache>("cache");
->>>>>>> c1202904
 			if (!string.IsNullOrEmpty(currentConfig) && File.Exists(currentConfig))
 			{
 				SetConfigureHomographParameters(currentConfig, cache);
@@ -381,13 +366,8 @@
 			if (param == null)
 				return false;
 
-<<<<<<< HEAD
 			var currentConfig = GetCurrentConfiguration(PropertyTable, true);
-			var cache = PropertyTable.GetValue<FdoCache>("cache");
-=======
-			var currentConfig = GetCurrentConfiguration(m_propertyTable, true, null);
-			var cache = m_propertyTable.GetValue<LcmCache>("cache");
->>>>>>> c1202904
+			var cache = PropertyTable.GetValue<LcmCache>("cache");
 			var configuration = new DictionaryConfigurationModel(currentConfig, cache);
 			DictionaryConfigurationController.UpdateWritingSystemInModel(configuration, cache);
 			configuration.Save();
