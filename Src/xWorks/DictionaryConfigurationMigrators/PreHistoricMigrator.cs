// Copyright (c) 2017 SIL International
// This software is licensed under the LGPL, version 2.1 or later
// (http://www.gnu.org/licenses/lgpl-2.1.html)

using System;
using System.Collections.Generic;
using System.Diagnostics;
using System.IO;
using System.Linq;
<<<<<<< HEAD
using System.Xml.Linq;
using SIL.CoreImpl.Cellar;
using SIL.CoreImpl.Text;
using SIL.FieldWorks.Common.Controls;
using SIL.FieldWorks.Common.FwKernelInterfaces;
using SIL.FieldWorks.Common.FwUtils;
using SIL.FieldWorks.Common.Widgets;
using SIL.FieldWorks.FDO;
using SIL.FieldWorks.FDO.DomainServices;
using SIL.FieldWorks.FDO.Infrastructure;
using SIL.Xml;
=======
using System.Xml;
using SIL.LCModel.Core.Cellar;
using SIL.LCModel.Core.Text;
using SIL.FieldWorks.Common.Controls;
using SIL.LCModel.Core.KernelInterfaces;
using SIL.FieldWorks.Common.FwUtils;
using SIL.FieldWorks.Common.Widgets;
using SIL.LCModel;
using SIL.LCModel.DomainServices;
using SIL.LCModel.Infrastructure;
using SIL.Utils;
using XCore;
>>>>>>> c1202904
using DCM = SIL.FieldWorks.XWorks.DictionaryConfigurationMigrator;
using DCL = SIL.FieldWorks.XWorks.DictionaryConfigurationListener;

namespace SIL.FieldWorks.XWorks.DictionaryConfigurationMigrators
{
	/// <summary>
	/// The PreHistoricMigrator is responsible for migrating a pre-8.3Alpha db with the old layout
	/// system into the new configuration system. Other migrators will take it from there. Part of
	/// the process involves comparing converted nodes to the static 8.3Alpha configuration files
	/// stored in {DistFiles}/Language Explorer/AlphaConfigs.
	/// </summary>
	public class PreHistoricMigrator : IDictionaryConfigurationMigrator, ILayoutConverter
	{
		private IPropertyTable m_propertyTable;
		private IPublisher m_publisher;
		private Inventory m_layoutInventory;
		private Inventory m_partInventory;
		private SimpleLogger m_logger;

		/// <summary>
		/// Dictionary of custom fields for each parent field type: Key is parent field type (Type; e.g. ILexEntry)
		/// Value is Dictionary of custom fields: Key is custom field Label, Value is custom field Name
		/// Dictionary&lt;parent field type, Dictionary&lt;custom field label, custom field name&gt;&gt;
		/// Backwards because a freshly-migrated Dictionary Configuration comes with Labels but not Field Names.
		/// Needed because we can't look Custom Fields' Names up in our shipping Configurations as we do for standard Fields. Cached for performance.
		/// </summary>
		private Dictionary<string, Dictionary<string, string>> m_classToCustomFieldsLabelToName;

		/// <summary>
		/// The innermost directory of the configurations presently being migrated.
		/// To migrate, this class calls out to <see cref="LegacyConfigurationUtils"/>, which calls this class back through the
		/// <see cref="ILayoutConverter"/> interface. There is no way to pass this directory name out and back through the current
		/// interfaces, so we store it as a member variable.
		/// </summary>
		internal string m_configDirSuffixBeingMigrated;

		/// <summary>
		/// Constructor for tests
		/// </summary>
<<<<<<< HEAD
		internal PreHistoricMigrator(FdoCache cache, IPropertyTable propertyTable, IPublisher publisher)
=======
		internal PreHistoricMigrator(LcmCache cache, Mediator mediator, PropertyTable propertyTable)
>>>>>>> c1202904
		{
			Cache = cache;
			m_propertyTable = propertyTable;
			m_publisher = publisher;
		}

		public const int VersionPre83 = -1;
		public const int VersionAlpha1 = 1;

		/// <summary>
		/// Name of the folder where the static 8.3Alpha1 configuration files are stored
		/// for migration of older dbs.
		/// </summary>
		private const string AlphaConfigFolder = "AlphaConfigs";

		public void MigrateIfNeeded(SimpleLogger logger, IPropertyTable propertyTable, string appVersion)
		{
			m_logger = logger;
			m_propertyTable = propertyTable;
			Cache = propertyTable.GetValue<LcmCache>("cache");
			LayoutLevels = new LayoutLevels();
			m_layoutInventory = Inventory.GetInventory("layouts", Cache.ProjectId.Name);
			m_partInventory = Inventory.GetInventory("parts", Cache.ProjectId.Name);

			if (ConfigsNeedMigratingFromPre83())
			{
				m_logger.WriteLine(string.Format("{0}: Old configurations were found in need of migration. - {1}",
					appVersion, DateTime.Now.ToString("yyyy MMM d h:mm:ss")));
				var projectPath = LcmFileHelper.GetConfigSettingsDir(Cache.ProjectId.ProjectFolder);

				m_logger.WriteLine("Migrating dictionary configurations");
				m_configDirSuffixBeingMigrated = DictionaryConfigurationListener.DictionaryConfigurationDirectoryName;
				Directory.CreateDirectory(Path.Combine(projectPath, m_configDirSuffixBeingMigrated));
				UndoableUnitOfWorkHelper.DoUsingNewOrCurrentUOW(
					"Undo Migrate old Dictionary Configurations", "Redo Migrate old Dictionary Configurations",
					Cache.ActionHandlerAccessor, PerformMigrationUOW);
				m_logger.WriteLine(string.Format("Migrating Reversal Index configurations, if any - {0}",
					DateTime.Now.ToString("h:mm:ss")));
				m_configDirSuffixBeingMigrated = DCL.ReversalIndexConfigurationDirectoryName;
				Directory.CreateDirectory(Path.Combine(projectPath, m_configDirSuffixBeingMigrated));
				UndoableUnitOfWorkHelper.DoUsingNewOrCurrentUOW(
					"Undo Migrate old Reversal Configurations", "Redo Migrate old Reversal Configurations",
					Cache.ActionHandlerAccessor, PerformMigrationUOW);
			}
		}

		/// <summary>Perform the migration for Dictionary or Reversal (depending on m_configDirSuffixBeingMigrated.</summary>
		/// <remarks>Must be called in an UndoableUnitOfWork.</remarks>
		private void PerformMigrationUOW()
		{
			var tool = m_configDirSuffixBeingMigrated == DCL.DictionaryConfigurationDirectoryName
				? "lexiconDictionary"
				: "reversalToolEditComplete";
			var configureLayouts = GetConfigureLayoutsNodeForTool(tool);
			LegacyConfigurationUtils.BuildTreeFromLayoutAndParts(configureLayouts, this);
		}

		/// <summary>
		/// Loads the xml configuration for the given tool and returns its configureLayouts child.
		/// </summary>
		private XElement GetConfigureLayoutsNodeForTool(string tool)
		{
			var collector = new XElement[1];
			var parameter = new Tuple<string, string, XElement[]>("lexicon", tool, collector);
			m_publisher.Publish("GetContentControlParameters", parameter);
			var controlNode = collector[0];
			var parameters = controlNode.Elements("parameters").First();
			var configureLayouts = XmlUtils.FindElement(parameters, "configureLayouts");
			return configureLayouts;
		}

		/// <summary>
		/// In the old system, Dictionary and Reversal Index configurations were stored across a hairball of *.fwlayout files. Rather than trying to
		/// determine what the user has configured, if the user has configured anything, migrate everything.
		/// </summary>
		/// <remarks>Internal only for tests, production entry point is MigrateOldConfigurationsIfNeeded()</remarks>
		internal bool ConfigsNeedMigratingFromPre83()
		{
			// If the project already has up-to-date configurations then we don't need to migrate
			var configSettingsDir = LcmFileHelper.GetConfigSettingsDir(Path.GetDirectoryName(Cache.ProjectId.Path));
			var newDictionaryConfigLoc = Path.Combine(configSettingsDir, DCL.DictionaryConfigurationDirectoryName);
			if (DCM.ConfigFilesInDir(newDictionaryConfigLoc).Any())
			{
				return false;
			}
			var newReversalIndexConfigLoc = Path.Combine(configSettingsDir, DCL.ReversalIndexConfigurationDirectoryName);
			if (DCM.ConfigFilesInDir(newReversalIndexConfigLoc).Any())
			{
				return false;
			}
			// If the project has old configurations, we need to migrate them; if it doesn't, there is nothing worth migrating.
			return Directory.Exists(configSettingsDir) && Directory.EnumerateFiles(configSettingsDir, "*.fwlayout").Any();
		}

		/// <summary>ILayoutConverter implementation</summary>
		public void AddDictionaryTypeItem(XElement layoutNode, List<XmlDocConfigureDlg.LayoutTreeNode> oldNodes)
		{
			// layoutNode is expected to look similar to:
			//<layoutType label="Stem-based (complex forms as main entries)" layout="publishStem">
			//<configure class="LexEntry" label="Main Entry" layout="publishStemEntry" />
			//<configure class="LexEntry" label="Minor Entry" layout="publishStemMinorEntry" hideConfig="true" />
			//</layoutType>
			var label = XmlUtils.GetManditoryAttributeValue(layoutNode, "label");
			var layout = XmlUtils.GetManditoryAttributeValue(layoutNode, "layout");
			m_logger.WriteLine(string.Format("Migrating old fwlayout and parts config: '{0}' - {1}.", label, layout));
			m_logger.IncreaseIndent();
			var configNodeList = oldNodes.Select(ConvertLayoutTreeNodeToConfigNode).ToList();
			var convertedModel = new DictionaryConfigurationModel { Parts = configNodeList, Label = label, Version = VersionPre83, AllPublications = true };
			DictionaryConfigurationModel.SpecifyParentsAndReferences(convertedModel.Parts);
			CopyNewDefaultsIntoConvertedModel(layout, convertedModel);
			convertedModel.Save();
			MigratePublicationLayoutSelection(layout, convertedModel.FilePath);
			m_logger.DecreaseIndent();
		}

		/// <summary>
		/// This method will take a skeleton model which has been already converted from LayoutTreeNodes
		/// and fill in data that we did not convert for some reason. It will use the static 8.3Alpha1
		/// shipping model for the layout which the old model used. (eg. publishStem)
		/// </summary>
		internal void CopyNewDefaultsIntoConvertedModel(string layout, DictionaryConfigurationModel convertedModel)
		{
			if (convertedModel.Version != VersionPre83)
				return;
			DictionaryConfigurationModel alpha83DefaultModel;
			const string extension = DictionaryConfigurationModel.FileExtension;
			var projectPath = Path.Combine(LcmFileHelper.GetConfigSettingsDir(Cache.ProjectId.ProjectFolder), m_configDirSuffixBeingMigrated);
			var alphaConfigsPath = Path.Combine(FwDirectoryFinder.FlexFolder, AlphaConfigFolder);

			var newDictionaryConfigLoc = Path.Combine(FwDirectoryFinder.DefaultConfigurations, DCL.DictionaryConfigurationDirectoryName);
			var newReversalConfigLoc = Path.Combine(FwDirectoryFinder.DefaultConfigurations, DCL.ReversalIndexConfigurationDirectoryName);
			const string defaultLexemeName = DCM.LexemeFileName + extension;
			const string defaultRootName = DCM.RootFileName + extension;
			const string defaultReversalName = DCM.ReversalFileName + extension;
			switch (layout)
			{
				case "publishStem":
				{
					convertedModel.FilePath = Path.Combine(projectPath, defaultLexemeName);
					// Though the name change from Stem to Lexeme happened after we shipped the Alpha we will change the name here for pre-Alpha projects
					alpha83DefaultModel = DCM.LoadConfigWithCurrentDefaults(Path.Combine(alphaConfigsPath, "Stem.fwdictconfig"), Cache,
						Path.Combine(newDictionaryConfigLoc, defaultLexemeName));
					break;
				}
				case "publishRoot":
				{
					convertedModel.FilePath = Path.Combine(projectPath, defaultRootName);
					alpha83DefaultModel = DCM.LoadConfigWithCurrentDefaults(Path.Combine(alphaConfigsPath, defaultRootName), Cache,
						Path.Combine(newDictionaryConfigLoc, "Root.fwdictconfig"));
					break;
				}
				case "publishReversal":
				{
					convertedModel.FilePath = Path.Combine(projectPath, defaultReversalName);
					alpha83DefaultModel = DCM.LoadConfigWithCurrentDefaults(Path.Combine(alphaConfigsPath, defaultReversalName), Cache,
						Path.Combine(newReversalConfigLoc, "AllReversalIndexes.fwdictconfig"));
					break;
				}
				default:
				{
					// If a user copied an old configuration FLEx appended '#' followed by a unique integer to the layout name.
					// We will write out the new configuration to a file which uses what the user named it but preserving the integer
					// as a potential customer support aid.
					var customSuffixIndex = layout.IndexOf('#');
					if (customSuffixIndex > 0 && layout.StartsWith("publishStem"))
					{
						var customFileName = string.Format("{0}-Stem-{1}{2}", convertedModel.Label, layout.Substring(customSuffixIndex), extension);
						convertedModel.FilePath = Path.Combine(projectPath, customFileName);
						alpha83DefaultModel = DCM.LoadConfigWithCurrentDefaults(Path.Combine(alphaConfigsPath, "Stem.fwdictconfig"), Cache,
							Path.Combine(newDictionaryConfigLoc, defaultLexemeName));
					}
					else if (customSuffixIndex > 0 && layout.StartsWith("publishRoot"))
					{
						var customFileName = string.Format("{0}-Root-{1}{2}", convertedModel.Label, layout.Substring(customSuffixIndex), extension);
						convertedModel.FilePath = Path.Combine(projectPath, customFileName);
						alpha83DefaultModel = DCM.LoadConfigWithCurrentDefaults(Path.Combine(alphaConfigsPath, defaultRootName), Cache,
							Path.Combine(newDictionaryConfigLoc, "Root.fwdictconfig"));
					}
					else if (layout.StartsWith("publishReversal")) // a reversal index for a specific language or a copied Reversal Index Config
					{
						// Label similar to publishReversal-en#Engli704, including one or both suffixes
						var languageSuffixIndex = layout.IndexOf('-') + 1;
						string reversalIndex;
						if (languageSuffixIndex > 0)
						{
							var languageCode = customSuffixIndex > 0
								? layout.Substring(languageSuffixIndex, customSuffixIndex - languageSuffixIndex)
								: layout.Substring(languageSuffixIndex);
							reversalIndex = Cache.ServiceLocator.WritingSystemManager.Get(languageCode).DisplayLabel;
						}
						else
						{
							reversalIndex = "AllReversalIndexes";
						}
						var customFileName = customSuffixIndex > 0
							? string.Format("{0}-{1}-{2}{3}", convertedModel.Label, reversalIndex, layout.Substring(customSuffixIndex), extension)
							: string.Format("{0}{1}", reversalIndex, extension);
						convertedModel.FilePath = Path.Combine(projectPath, customFileName);
						alpha83DefaultModel = DCM.LoadConfigWithCurrentDefaults(Path.Combine(alphaConfigsPath, defaultReversalName), Cache,
							Path.Combine(newReversalConfigLoc, "AllReversalIndexes.fwdictconfig"));
					}
					else
						throw new NotImplementedException("Classified Dictionary migration or something has not yet been implemented.");
					break;
				}
			}
			CopyNewDefaultsIntoConvertedModel(convertedModel, alpha83DefaultModel);
		}

		/// <remarks>Internal only for tests; production entry point is MigrateOldConfigurationsIfNeeded()</remarks>
		internal void CopyNewDefaultsIntoConvertedModel(DictionaryConfigurationModel convertedModel, DictionaryConfigurationModel alphaDefaultModel)
		{
			convertedModel.SharedItems = convertedModel.SharedItems ?? new List<ConfigurableDictionaryNode>();
			convertedModel.IsRootBased = alphaDefaultModel.IsRootBased;

			// Stem-based treats Complex Forms as Main Entries. Previously, they had all been configured by the same Main Entries node,
			// but in FLEx versions 8.3.0 through 8.3.4, they were configured in a separate "Main Entries (Complex Forms)" node.
			// REVIEW (Hasso) 2017.02: would it be safe to rip out this intermediate step?
			if (Path.GetFileNameWithoutExtension(alphaDefaultModel.FilePath) == DCM.LexemeFileName)
			{
				convertedModel.Parts.Insert(0, convertedModel.Parts[0].DeepCloneUnderSameParent()); // Split Main into Main and Main (Complex)
				CopyDefaultsIntoConfigNode(convertedModel, convertedModel.Parts[0], alphaDefaultModel.Parts[0]); // Main Entry
				CopyDefaultsIntoMinorEntryNode(convertedModel, convertedModel.Parts[1], alphaDefaultModel.Parts[1], 0); // Main Entry (Complex Forms)
				convertedModel.Parts[1].Style = alphaDefaultModel.Parts[1].Style; // Main Entry had no style in the old model
				for (var i = 2; i < convertedModel.Parts.Count; ++i)
				{
					CopyDefaultsIntoMinorEntryNode(convertedModel, convertedModel.Parts[i], alphaDefaultModel.Parts[2], // Minor Entry (Variants)
						DictionaryNodeListOptions.ListIds.Variant);
				}
			}
			else
			{
				if (alphaDefaultModel.Label == DictionaryConfigurationModel.AllReversalIndexes
					&& convertedModel.Label != DictionaryConfigurationModel.AllReversalIndexes)
				{
					// If this is a WS-specific Reversal Index, set its WS
					DCM.SetWritingSystemForReversalModel(convertedModel, Cache);
				}
				else if (convertedModel.Label == DictionaryConfigurationModel.AllReversalIndexes)
				{
					convertedModel.WritingSystem = "";
				}

				CopyDefaultsIntoConfigNode(convertedModel, convertedModel.Parts[0], alphaDefaultModel.Parts[0]); // copy defaults into Main Entry
				for (var i = 1; i < convertedModel.Parts.Count; ++i)
				{
					// Any copies of the minor entry node in the model we are converting should use the defaults from the minor entry nodes,
					// split into Complex Forms and Variants
					var currentDefaultComplexNode = alphaDefaultModel.Parts[1];
					var currentDefaultVariantNode = alphaDefaultModel.Parts[2];

					var convertedNode = convertedModel.Parts[i];
					var selectedMinorEntryTypes = ((DictionaryNodeListOptions)convertedNode.DictionaryNodeOptions).Options;
					var hasComplexTypesSelected = HasComplexFormTypesSelected(selectedMinorEntryTypes);
					var hasVariantTypesSelected = HasVariantTypesSelected(selectedMinorEntryTypes);
					// We should create a Complex Forms node if this is the original (non-duplicate) node, if the user has selected at least one
					// Complex Form Type, or if the user has not selected any Types for display--otherwise this node would disappear entirely!
					var shouldCreateComplexNode = !convertedNode.IsDuplicate || hasComplexTypesSelected || !hasVariantTypesSelected;
					var shouldCreateVariantNode = !convertedNode.IsDuplicate || hasVariantTypesSelected || !hasComplexTypesSelected;
					if (shouldCreateComplexNode && shouldCreateVariantNode)
					{
						var convertedComplexNode = convertedNode;
						var convertedVariantNode = convertedNode.DeepCloneUnderSameParent();
						convertedModel.Parts.Insert(++i, convertedVariantNode);
						CopyDefaultsIntoMinorEntryNode(convertedModel, convertedComplexNode, currentDefaultComplexNode,
							DictionaryNodeListOptions.ListIds.Complex);
						CopyDefaultsIntoMinorEntryNode(convertedModel, convertedVariantNode, currentDefaultVariantNode,
							DictionaryNodeListOptions.ListIds.Variant);
					}
					else if (shouldCreateComplexNode)
					{
						CopyDefaultsIntoMinorEntryNode(convertedModel, convertedNode, currentDefaultComplexNode,
							DictionaryNodeListOptions.ListIds.Complex);
					}
					else // if (shouldCreateVariantNode)
					{
						CopyDefaultsIntoMinorEntryNode(convertedModel, convertedNode, currentDefaultVariantNode,
							DictionaryNodeListOptions.ListIds.Variant);
					}
				}
			}

			convertedModel.Version = VersionAlpha1; // Pre83 Migration is complete; update the version
		}

		private void CopyDefaultsIntoChildren(DictionaryConfigurationModel convertedModel, ConfigurableDictionaryNode convertedNode, ConfigurableDictionaryNode currentDefaultNode)
		{
			var currentDefaultChildren = new List<ConfigurableDictionaryNode>(currentDefaultNode.Children);
			var matchedChildren = new List<ConfigurableDictionaryNode>();
			foreach (var child in convertedNode.Children)
			{
				var pathStringToNode = DCM.BuildPathStringFromNode(child);
				child.Label = HandleChildNodeRenaming(convertedModel.Version, child);
				// Attempt to find a matching node from the current default model from which to copy defaults
				ConfigurableDictionaryNode matchFromBase;
				if (TryGetMatchingNode(child.Label, currentDefaultChildren, matchedChildren, out matchFromBase))
					CopyDefaultsIntoConfigNode(convertedModel, child, matchFromBase);
				else
				{
					// This node does not match anything in the shipping defaults; it may be a custom field, or it may
					// have been overlooked before, or we may have garbage.  See https://jira.sil.org/browse/LT-16735.
					var parentType = DictionaryConfigurationController.GetLookupClassForCustomFieldParent(currentDefaultNode, Cache);
					bool isCustom;
					if (IsFieldValid(child.Label, parentType, out isCustom))
					{
						if (isCustom)
						{
							m_logger.WriteLine(string.Format("Could not match '{0}' in defaults, but it is a valid custom field.", pathStringToNode));
							SetNodeAsCustom(child, parentType);
						}
						else
						{
							m_logger.WriteLine(string.Format("Could not match '{0}' in defaults, but it actually exists in the model.", pathStringToNode));
							if (child.FieldDescription == null)
								child.FieldDescription = child.Label;
						}
					}
					else
					{
						m_logger.WriteLine(string.Format(
							"Could not match '{0}' in defaults. It may have been valid in a previous version, but is no longer. It will be removed next time the model is loaded.",
							pathStringToNode));
						// Treat this as a custom field so that unit tests will pass.
						SetNodeAsCustom(child, parentType);
					}
				}
			}
			//remove all the matches from default list
			currentDefaultChildren.RemoveAll(matchedChildren.Contains);
			foreach (var newChild in currentDefaultChildren)
			{
				m_logger.WriteLine(string.Format("'{0}{1}{2}' was not in the old version; adding from default config.",
					DCM.BuildPathStringFromNode(convertedNode), // BuildPath from convertedNode to display LabelSuffixes
					DCM.NodePathSeparator, newChild));
				convertedNode.Children.Add(newChild);
			}
		}

		/// <remarks>Internal only for tests, production entry point is MigrateOldConfigurationsIfNeeded()</remarks>
		internal ConfigurableDictionaryNode ConvertLayoutTreeNodeToConfigNode(XmlDocConfigureDlg.LayoutTreeNode node)
		{
			var convertedNode = new ConfigurableDictionaryNode
			{
				IsDuplicate = node.IsDuplicate,
				LabelSuffix = node.DupString,
				Before = node.Before,
				After = node.After,
				Between = node.Between,
				Style = node.StyleName,
				Label = node.Label,
				IsEnabled = node.Checked,
				DictionaryNodeOptions = CreateOptionsFromLayoutTreeNode(node)
			};

			// Custom fields were implicitly marked in the old configuration files.  Decode the implicit marking.  See LT-17032.
			if (node.Configuration != null && node.Configuration.Attributes().Any())
			{
				var attr = node.Configuration.Attribute("ref");
				convertedNode.IsCustomField = (attr != null && attr.Value == "$child");
			}

			// LT-17356 Converting the Label in HandleChildNodeRenaming() requires more info than we have there.
			// ReSharper disable LocalizableElement - Justification: node.Parent.Text should not be localized during migration.
			if (node.Label == "Bibliography" && node.Parent.Text == "Referenced Senses")
				// ReSharper restore LocalizableElement
			{
				convertedNode.Label = node.ClassName == "LexEntry" ? "Bibliography (Entry)" : "Bibliography (Sense)";
			}

			// ConfigurableDictionaryNode.Label properties don't include the suffix like XmlDocConfigureDlg.LayoutTreeNode.Label properties do.
			if (convertedNode.IsDuplicate)
			{
				// XmlDocConfigureDlg.LayoutTreeNode's that are duplicates of duplicates will have a set of suffixes
				// in the DupString property, separated by hyphens. The last one is what we want.
				var i = convertedNode.LabelSuffix.LastIndexOf("-", StringComparison.Ordinal);
				if (i >= 0)
					convertedNode.LabelSuffix = convertedNode.LabelSuffix.Substring(i + 1);
				var suffixNotation = string.Format(" ({0})", convertedNode.LabelSuffix);
				if (convertedNode.Label.EndsWith(suffixNotation))
				{
					convertedNode.Label = convertedNode.Label.Remove(convertedNode.Label.Length - suffixNotation.Length);
				}
				else
				{
					m_logger.WriteLine(string.Format("The node '{0}' does not seem to be a duplicate; treating as original",
						BuildPathStringFromNode(node)));
					convertedNode.LabelSuffix = null;
					convertedNode.IsDuplicate = false;
				}
			}

			if (node.Nodes.Count > 0)
			{
				convertedNode.Children = new List<ConfigurableDictionaryNode>();
				foreach (XmlDocConfigureDlg.LayoutTreeNode childNode in node.Nodes)
				{
					convertedNode.Children.Add(ConvertLayoutTreeNodeToConfigNode(childNode));
				}
			}
			return convertedNode;
		}

		private static string BuildPathStringFromNode(XmlDocConfigureDlg.LayoutTreeNode child)
		{
			var path = string.Format("{0} ({1})", child.Label, child.DupString);
			var node = child;
			while (node.Parent != null // If 'Minor Entry' is duplicated, both copies get a new, common parent 'Minor Entry', which does not affect migration
				// apart from making log entries about 'Minor Entry > Minor Entry (1) > and so on'
				&& !(node.Parent.Parent == null || ((XmlDocConfigureDlg.LayoutTreeNode)node.Parent).Label.Equals(node.Label)))
			{
				node = (XmlDocConfigureDlg.LayoutTreeNode)node.Parent;
				path = node.Label + DCM.NodePathSeparator + path;
			}
			return path;
		}

		private DictionaryNodeOptions CreateOptionsFromLayoutTreeNode(XmlDocConfigureDlg.LayoutTreeNode node)
		{
			DictionaryNodeOptions options = null;
			if (!string.IsNullOrEmpty(node.WsType))
			{
				options = new DictionaryNodeWritingSystemOptions
				{
					DisplayWritingSystemAbbreviations = node.ShowWsLabels,
					WsType = DictionaryConfigurationController.GetWsTypeFromMagicWsName(node.WsType),
					Options = MigrateWsOptions(node.WsLabel)
				};
			}
			if (node.ShowSenseConfig)
			{
				string before = null, style = null, after = null;
				if (!string.IsNullOrEmpty(node.Number))
				{
					node.SplitNumberFormat(out before, out style, out after);
				}
				options = new DictionaryNodeSenseOptions
				{
					DisplayEachSenseInAParagraph = node.ShowSenseAsPara,
					ShowSharedGrammarInfoFirst = node.ShowSingleGramInfoFirst,
					NumberEvenASingleSense = node.NumberSingleSense,
					BeforeNumber = before,
					AfterNumber = after,
					NumberingStyle = style,
					NumberStyle = GenerateNumberStyleFromLayoutTreeNode(node)
				};
			}
			if (!string.IsNullOrEmpty(node.LexRelType))
			{
				options = new DictionaryNodeListOptions();
				SetListOptionsProperties(node.LexRelType, node.LexRelTypeSequence, (DictionaryNodeListOptions)options);
			}
			if (!string.IsNullOrEmpty(node.EntryType))
			{
				// Root-based Minor Entry - Components should not have a display-each-in-paragraph checkbox. See LT-15834.
				if (node.EntryType == "complex" && node.PartName != "LexEntry-Jt-StemMinorComponentsConfig")
				{
					options = new DictionaryNodeListAndParaOptions { DisplayEachInAParagraph = node.ShowComplexFormPara };

					if (node.PartName == "LexEntry-Jt-RootSubentriesConfig")
					{
						// LT-15834
						((DictionaryNodeListAndParaOptions)options).DisplayEachInAParagraph = true;
					}
				}
				else
				{
					options = new DictionaryNodeListOptions();
				}
				SetListOptionsProperties(node.EntryType, node.EntryTypeSequence, (DictionaryNodeListOptions)options);
			}

			return options;
		}

		/// <remarks>Internal only for tests; production entry point is MigrateOldConfigurationsIfNeeded()</remarks>
		internal void CopyDefaultsIntoMinorEntryNode(DictionaryConfigurationModel convertedModel, ConfigurableDictionaryNode convertedNode, ConfigurableDictionaryNode currentDefaultNode, DictionaryNodeListOptions.ListIds complexOrVariant)
		{
			convertedNode.Label = currentDefaultNode.Label;
			var nodeOptions = convertedNode.DictionaryNodeOptions as DictionaryNodeListOptions;
			if (nodeOptions != null)
			{
				nodeOptions.ListId = complexOrVariant;
				var availableOptions = complexOrVariant == DictionaryNodeListOptions.ListIds.Complex
					? AvailableComplexFormTypes
					: AvailableVariantTypes;
				nodeOptions.Options = nodeOptions.Options.Where(option => availableOptions.Contains(option.Id)).ToList();
			}
			CopyDefaultsIntoConfigNode(convertedModel, convertedNode, currentDefaultNode);
		}

		/// <remarks>Internal only for tests; production entry point is MigrateOldConfigurationsIfNeeded()</remarks>
		internal bool HasComplexFormTypesSelected(List<DictionaryNodeListOptions.DictionaryNodeOption> options)
		{
			return AvailableComplexFormTypes.Intersect(options.Where(option => option.IsEnabled).Select(option => option.Id)).Any();
		}

		/// <remarks>Internal only for tests, production entry point is MigrateOldConfigurationsIfNeeded()</remarks>
		internal IEnumerable<string> AvailableComplexFormTypes
		{
			get
			{
				return new[] { XmlViewsUtils.GetGuidForUnspecifiedComplexFormType().ToString() }
					.Union(Cache.LangProject.LexDbOA.ComplexEntryTypesOA.ReallyReallyAllPossibilities.Select(item => item.Guid.ToString()));
			}
		}

		/// <remarks>Internal only for tests, production entry point is MigrateOldConfigurationsIfNeeded()</remarks>
		internal bool HasVariantTypesSelected(List<DictionaryNodeListOptions.DictionaryNodeOption> options)
		{
			return AvailableVariantTypes.Intersect(options.Where(option => option.IsEnabled).Select(option => option.Id)).Any();
		}

		private IEnumerable<string> AvailableVariantTypes
		{
			get
			{
				return new[] { XmlViewsUtils.GetGuidForUnspecifiedVariantType().ToString() }
					.Union(Cache.LangProject.LexDbOA.VariantEntryTypesOA.ReallyReallyAllPossibilities.Select(item => item.Guid.ToString()));
			}
		}

		/// <summary>
		/// This method will copy values that were not converted (eg. FieldDescription and SubField) from the current default node
		/// into the converted node and add any children that are new in the current defaults to the converted node. The order of children
		/// in the converted node is maintained.
		/// </summary>
		internal void CopyDefaultsIntoConfigNode(DictionaryConfigurationModel convertedModel, ConfigurableDictionaryNode convertedNode, ConfigurableDictionaryNode currentDefaultNode)
		{
			if (convertedNode.Label != currentDefaultNode.Label)
			{
				// This check is necessary to handle splitting "Minor Entries" to
				// "Minor Entries (Complex Forms)" and "Minor Entries (Variants)".
				if (!currentDefaultNode.Label.StartsWith(convertedNode.Label + " "))
				{
					throw new ArgumentException(string.Format("Cannot merge two nodes that do not match. [{0}, {1}]",
						convertedNode.Label, currentDefaultNode.Label));
				}
			}
			convertedNode.FieldDescription = currentDefaultNode.FieldDescription;
			convertedNode.SubField = currentDefaultNode.SubField;
			convertedNode.ReferenceItem = currentDefaultNode.ReferenceItem;
			if (convertedNode.DictionaryNodeOptions == null)
				convertedNode.DictionaryNodeOptions = currentDefaultNode.DictionaryNodeOptions;
			if (string.IsNullOrEmpty(convertedNode.Style))
			{
				convertedNode.StyleType = currentDefaultNode.StyleType;
				convertedNode.Style = currentDefaultNode.Style;
			}
			convertedNode.CSSClassNameOverride = currentDefaultNode.CSSClassNameOverride;

			if (convertedModel.Version == VersionPre83 && IsReferencedEntriesNode(convertedNode))
			{
				ConvertReferencedEntries(convertedNode, currentDefaultNode);
				return;
			}

			// top-level nodes (Main, Minor, and Reversal Index Entry) don't need Surrounding Characters (Before, Between, After)
			if (convertedNode.Parent == null)
				convertedNode.After = convertedNode.Between = convertedNode.Before = null;

			if (convertedNode.Children == null || !convertedNode.Children.Any())
			{
				// if the new default node has children and the converted node doesn't, they need to be added
				if (currentDefaultNode.Children != null && currentDefaultNode.Children.Any())
				{
					convertedNode.Children = new List<ConfigurableDictionaryNode>(currentDefaultNode.Children);
					if (convertedNode.Label == "Subsenses")
					{
						// considering these clone recursive because we are presently copying the entire model
						convertedNode.Children = new List<ConfigurableDictionaryNode>(convertedNode.Parent.Children.Select(
							node => node.DeepCloneUnderParent(convertedNode, true)));
						CopyDefaultsIntoChildren(convertedModel, convertedNode, currentDefaultNode);
					}
				}
				return;
			}
			// if there are child lists to merge then merge them
			if (currentDefaultNode.Children != null && currentDefaultNode.Children.Any())
			{
				CopyDefaultsIntoChildren(convertedModel, convertedNode, currentDefaultNode);
			}
			else // if the converted node has children and default doesn't
			{
				throw new Exception("These nodes are not likely to match the convertedModel.");
			}
		}

		/// <summary>
		/// The new defaults made the following changes to this section of the old configuration (LT-15801):
		/// Removed Referenced Sense Headword from the configuration tree.
		///	Whether the target is a whole entry or a specific sense, show the Headword if "Referenced Headword" is checked.
		/// Remove Summary Definition.
		/// Change "Gloss" to "Gloss (or Summary Definition)".
		///	If the target is a specific sense, show that sense's gloss.
		///	If the target is a whole entry show the Summary Definition for the entry (if there is one)
		/// The IsEnabled property on the new nodes will be the logical or of the two old node values
		/// </summary>
		private void ConvertReferencedEntries(ConfigurableDictionaryNode convertedNode, ConfigurableDictionaryNode defaultNode)
		{
			var newChildren = new List<ConfigurableDictionaryNode>(defaultNode.Children.Select(n => n.DeepCloneUnderParent(convertedNode)));
			var newHeadword = newChildren.First(child => child.Label == "Referenced Headword");
			var oldHeadwordNode = convertedNode.Children.First(child => child.Label == "Referenced Headword");
			// Usually "Referenced Sense Headword" but in one case it is "Referenced Sense"
			var oldSenseHeadwordNode = convertedNode.Children.FirstOrDefault(child => child.Label.StartsWith("Referenced Sense"))
				?? new ConfigurableDictionaryNode();
			newHeadword.IsEnabled = oldHeadwordNode.IsEnabled || oldSenseHeadwordNode.IsEnabled;
			newHeadword.Before = !string.IsNullOrEmpty(oldHeadwordNode.Before) ? oldHeadwordNode.Before : oldSenseHeadwordNode.Before;
			newHeadword.Between = !string.IsNullOrEmpty(oldHeadwordNode.Between) ? oldHeadwordNode.Between : oldSenseHeadwordNode.Between;
			newHeadword.After = !string.IsNullOrEmpty(oldHeadwordNode.After) ? oldHeadwordNode.After : oldSenseHeadwordNode.After;
			// Set the new Headword options based off the old headword (or old sense headword) settings
			var oldOptions = oldHeadwordNode.DictionaryNodeOptions ?? oldSenseHeadwordNode.DictionaryNodeOptions;
			if (oldHeadwordNode.DictionaryNodeOptions != null)
			{
				newHeadword.DictionaryNodeOptions = oldOptions.DeepClone();
			}

			var newGloss = newChildren.First(child => child.Label == "Gloss (or Summary Definition)");
			var oldSummaryNode = convertedNode.Children.First(child => child.Label == "Summary Definition");
			var oldGlossNode = convertedNode.Children.FirstOrDefault(child => child.Label == "Gloss") ?? new ConfigurableDictionaryNode();
			newGloss.IsEnabled = oldSummaryNode.IsEnabled || oldGlossNode.IsEnabled;
			newGloss.Before = !string.IsNullOrEmpty(oldGlossNode.Before) ? oldGlossNode.Before : oldSummaryNode.Before;
			newGloss.Between = !string.IsNullOrEmpty(oldGlossNode.Between) ? oldGlossNode.Between : oldSummaryNode.Between;
			newGloss.After = !string.IsNullOrEmpty(oldGlossNode.After) ? oldGlossNode.After : oldSummaryNode.After;
			newGloss.Style = !string.IsNullOrEmpty(oldGlossNode.Style) ? oldGlossNode.Style : oldSummaryNode.Style;
			// Set the new gloss options based off the old summary definition (or old gloss) settings
			oldOptions = oldSummaryNode.DictionaryNodeOptions ?? oldGlossNode.DictionaryNodeOptions;
			if (oldHeadwordNode.DictionaryNodeOptions != null)
			{
				newGloss.DictionaryNodeOptions = oldOptions.DeepClone();
			}

			if (convertedNode.Children.Count != 4)
			{
				m_logger.WriteLine(string.Format("{0} had children (probably duplicates) that were not migrated.",
					DCM.BuildPathStringFromNode(convertedNode)));
			}
			convertedNode.Children = newChildren;
		}

		private static bool IsReferencedEntriesNode(ConfigurableDictionaryNode convertedNode)
		{
			return convertedNode.Label == "Referenced Entries";
		}


		private void SetNodeAsCustom(ConfigurableDictionaryNode child, string parentType)
		{
			m_logger.IncreaseIndent();
			SetupCustomFieldNameDictionaries();
			Dictionary<string, string> cfLabelToName;
			SetupCustomField(child,
				// If we know the Custom Field's parent's type, pass a dictionary of the Custom Fields available on that type
				(parentType != null && m_classToCustomFieldsLabelToName.TryGetValue(parentType, out cfLabelToName))
					? cfLabelToName
					: null);
			m_logger.DecreaseIndent();
		}

		/// <summary>
		/// Check whether the given field is valid for the given type (class/interface).  Also set an output flag for whether
		/// it is a custom field.
		/// </summary>
		private bool IsFieldValid(string field, string type, out bool isCustom)
		{
			isCustom = false;
			if (type == null)
				return false;
			try
			{
				// Convert an interface type name to a class type name if necessary.
				if (type.StartsWith("I") && char.IsUpper(type[1]))
					type = type.Substring(1);
				var metaDataCache = Cache.MetaDataCacheAccessor;
				var clsid = metaDataCache.GetClassId(type);
				if (clsid == 0)
					return false;
				var flid = metaDataCache.GetFieldId2(clsid, field, true);
				if (flid == 0)
					return false;
				isCustom = Cache.GetIsCustomField(flid);
			}
			catch
			{
				return false;
			}
			return true;
		}

		/// <summary>
		/// Some configuration nodes had name changes in the new verison
		/// </summary>
		/// <remarks>
		/// If we have later version label changes, we should no longer have to change this
		/// method. Later changes will go in FirstAlphaMigrator.HandleNodeWiseChanges().
		/// The only reason to put changes here is if we discover that the PreHistoricMigrator
		/// crashes loading an old database.
		/// </remarks>
		private static string HandleChildNodeRenaming(int version, ConfigurableDictionaryNode child)
		{
			if (version != VersionPre83) // safety valve; shouldn't ever happen
			{
				Debug.Assert(false, "PreHistoricMigrator should not be running on this file!");
				return child.Label;
			}
			switch (child.Label)
			{
				case "Components":
					if (child.Parent.Label == "Component References")
						return "Referenced Entries";
					break;
				case "Abbreviation":
					// Don't rename Components -> Complex Form Type -> Abbreviation,
					// but do rename Subentries -> CFT -> Abbreviations to Reverse Abbreviation
					if (child.Parent.Label == "Complex Form Type" &&
						child.Parent.Parent.Label == "Subentries")
						return "Reverse Abbreviation";
					break;
				case "Features":
					if (child.Parent.Label == "Grammatical Info.")
						return "Inflection Features";
					break;
				case "Form":
					if (child.Parent.Label == "Reversal Entry")
						return "Reversal Form";
					if (child.Parent.Label == "Subentry Under Reference")
						return "Referenced Headword";
					break;
				case "Category":
					if (child.Parent.Label == "Reversal Entry")
						return "Reversal Category";
					break;
				case "Type":
					if (child.Parent.Label == "Variants (of Entry)")
						return "Variant Type";
					break;
				case "Homograph Number":
					return "Secondary Homograph Number";
				//case "Headword": now handled in FirstAlphaMigrator
			}
			return child.Label;
		}

		private void SetupCustomFieldNameDictionaries()
		{
			if (m_classToCustomFieldsLabelToName != null)
				return;
			m_classToCustomFieldsLabelToName = new Dictionary<string, Dictionary<string, string>>();
			var metaDataCache = Cache.MetaDataCacheAccessor;

			foreach (var classToCustomFields in DictionaryConfigurationController.BuildCustomFieldMap(Cache))
			{
				var labelToName = m_classToCustomFieldsLabelToName[classToCustomFields.Key] = new Dictionary<string, string>();
				foreach (var flid in classToCustomFields.Value)
				{
					labelToName[metaDataCache.GetFieldLabel(flid)] = metaDataCache.GetFieldName(flid);
				}
			}
		}

		/// <param name="node">the node that has been identified as a Custom Field</param>
		/// <param name="labelToName">a Dictionary of possible Custom Field Names, keyed by Label</param>
		private void SetupCustomField(ConfigurableDictionaryNode node, IDictionary<string, string> labelToName)
		{
			node.IsCustomField = true;
			string nodeName;
			if (labelToName != null && labelToName.TryGetValue(node.Label, out nodeName))
			{
				m_logger.WriteLine(string.Format("Found name '{0}' for Custom Field labeled '{1}'; using.", nodeName, node.Label));
				node.FieldDescription = nodeName;
			}
			else
			{
				node.FieldDescription = node.Label;
			}

			var metaDataCache = (IFwMetaDataCacheManaged)Cache.MetaDataCacheAccessor;
			if (node.Children != null)
			{
				foreach (var child in node.Children)
				{
					m_logger.WriteLine(string.Format("Treating '{0}' as custom.",
						DCM.BuildPathStringFromNode(child)));
					SetupCustomField(child, null);
					// Children should be not marked as custom unless we know they are.
					var field = GetFieldIdForNode(child, metaDataCache);
					child.IsCustomField = field != 0 && metaDataCache.IsCustom(field);
				}
			}
			else
			{
				var field = GetFieldIdForNode(node, metaDataCache);
				if (field != 0)
				{
					var listId = metaDataCache.GetFieldListRoot(field);
					if (listId != Guid.Empty)
						DictionaryConfigurationController.AddFieldsForPossibilityList(node);
					var type = metaDataCache.GetFieldType(field);
					// Create the proper node options object.
					switch (type)
					{
						case (int)CellarPropertyType.ReferenceCollection:
						case (int)CellarPropertyType.ReferenceSequence:
							if (listId != Guid.Empty)
								node.DictionaryNodeOptions = new DictionaryNodeListOptions();
							break;
						case (int)CellarPropertyType.OwningCollection:
						case (int)CellarPropertyType.OwningSequence:
							break;
						case (int)CellarPropertyType.MultiUnicode:
						case (int)CellarPropertyType.MultiString:
							node.DictionaryNodeOptions = new DictionaryNodeWritingSystemOptions();
							break;
						case (int)CellarPropertyType.ReferenceAtomic:
							if (listId != Guid.Empty)
								node.DictionaryNodeOptions = new DictionaryNodeListOptions();
							break;
						case (int)CellarPropertyType.OwningAtomic:
							break;
						case (int)CellarPropertyType.GenDate:
						case (int)CellarPropertyType.Time:
							break;
						case (int)CellarPropertyType.String:
							break;
					}
				}
			}
		}

		private int GetFieldIdForNode(ConfigurableDictionaryNode node, IFwMetaDataCacheManaged metaDataCache)
		{
			try
			{
				var parentType = DictionaryConfigurationController.GetLookupClassForCustomFieldParent(node.Parent, Cache);
				if (parentType == null)
					return 0;
				var flid = metaDataCache.GetFieldId(parentType, node.FieldDescription, false);
				return flid;
			}
			catch (Exception)
			{
				return 0;
			}
		}
		/// <summary>Attempts to find and return a node from the currentDefaultChildren whose Label matches childLabel.</summary>
		/// <returns>true if successful</returns>
		private static bool TryGetMatchingNode(string childLabel,
			IEnumerable<ConfigurableDictionaryNode> currentDefaultChildren, List<ConfigurableDictionaryNode> matchedChildren,
			out ConfigurableDictionaryNode matchFromCurrentDefault)
		{
			matchFromCurrentDefault = currentDefaultChildren.FirstOrDefault(baseChild => childLabel == baseChild.Label);
			if (matchFromCurrentDefault != null)
			{
				matchedChildren.Add(matchFromCurrentDefault);
				return true;
			}
			return false;
		}
		private void SetListOptionsProperties(string type, string sequence, DictionaryNodeListOptions options)
		{
			options.Options = new List<DictionaryNodeListOptions.DictionaryNodeOption>();
			options.ListId = (DictionaryNodeListOptions.ListIds)Enum.Parse(typeof(DictionaryNodeListOptions.ListIds), type, true);
			// Create a list of dictionary node options from a string of the format "+guid,-guid,+guid"
			options.Options.AddRange(sequence.Split(',').Select(id => new DictionaryNodeListOptions.DictionaryNodeOption
			{
				IsEnabled = id.StartsWith("+"),
				Id = id.Trim('+', '-', ' ')
			}));
		}

		private string GenerateNumberStyleFromLayoutTreeNode(XmlDocConfigureDlg.LayoutTreeNode node)
		{
			var styleSheet = FontHeightAdjuster.StyleSheetFromPropertyTable(m_propertyTable);
			const string senseNumberStyleBase = "Dictionary-SenseNumber";
			var senseNumberStyleName = senseNumberStyleBase;
			var matchedOrCreated = false;
			var styleNumberSuffix = 1;
			do
			{
				if (styleSheet.FindStyle(senseNumberStyleName) == null)
				{
					var senseNumberStyle = Cache.ServiceLocator.GetInstance<IStStyleFactory>().Create();
					Cache.LangProject.StylesOC.Add(senseNumberStyle);
					senseNumberStyle.Name = senseNumberStyleName;
					senseNumberStyle.Type = StyleType.kstCharacter;
					senseNumberStyle.UserLevel = 1;
					senseNumberStyle.IsBuiltIn = false;
					var propsBldr = TsStringUtils.MakePropsBldr();
					propsBldr.SetStrPropValue((int)FwTextPropType.ktptFontFamily, node.NumFont);
					if (!string.IsNullOrEmpty(node.NumStyle))
					{
						if (node.NumStyle.Contains("-bold"))
						{
							propsBldr.SetIntPropValues((int)FwTextPropType.ktptBold, (int)FwTextPropVar.ktpvEnum, (int)FwTextToggleVal.kttvOff);
						}
						else if (node.NumStyle.Contains("bold"))
						{
							propsBldr.SetIntPropValues((int)FwTextPropType.ktptBold, (int)FwTextPropVar.ktpvEnum, (int)FwTextToggleVal.kttvForceOn);
						}
						if (node.NumStyle.Contains("-italic"))
						{
							propsBldr.SetIntPropValues((int)FwTextPropType.ktptItalic, (int)FwTextPropVar.ktpvEnum, (int)FwTextToggleVal.kttvOff);
						}
						else if (node.NumStyle.Contains("italic"))
						{
							propsBldr.SetIntPropValues((int)FwTextPropType.ktptItalic, (int)FwTextPropVar.ktpvEnum, (int)FwTextToggleVal.kttvForceOn);
						}
						senseNumberStyle.Rules = propsBldr.GetTextProps();
					}
					styleSheet.PutStyle(senseNumberStyleName, "Used for configuring some sense numbers in the dictionary",
						senseNumberStyle.Hvo, 0, 0, (int)StyleType.kstCharacter, false, false, propsBldr.GetTextProps());
					matchedOrCreated = true;
				}
				else if (LayoutOptionsMatchStyle(styleSheet.Styles[senseNumberStyleName], node))
				{
					matchedOrCreated = true;
				}
				else
				{
					senseNumberStyleName = string.Format("{0}-{1}", senseNumberStyleBase, ++styleNumberSuffix);
				}
			} while (!matchedOrCreated);
			return senseNumberStyleName;
		}

		private bool LayoutOptionsMatchStyle(BaseStyleInfo style, XmlDocConfigureDlg.LayoutTreeNode node)
		{
			// if the style isn't even a character style
			if (!style.IsCharacterStyle)
			{
				return false;
			}
			var fontInfo = style.DefaultCharacterStyleInfo;
			// if nothing about bold or italic are in the node but there is information in the style
			if (string.IsNullOrEmpty(node.NumStyle) && (fontInfo.Bold.ValueIsSet || fontInfo.Italic.ValueIsSet))
			{
				return false;
			}
			// if we have bold or italic info in the node but it doesn't match the style
			if (!string.IsNullOrEmpty(node.NumStyle) && ((node.NumStyle.Contains("-bold") && fontInfo.Bold.ValueIsSet && fontInfo.Bold.Value) ||
				(!node.NumStyle.Contains("-bold") && node.NumStyle.Contains("bold") && fontInfo.Bold.ValueIsSet && !fontInfo.Bold.Value) ||
				(node.NumStyle.Contains("bold") && !fontInfo.Bold.ValueIsSet) || (!node.NumStyle.Contains("bold") && fontInfo.Bold.ValueIsSet) ||
				(node.NumStyle.Contains("-italic") && fontInfo.Italic.ValueIsSet && fontInfo.Italic.Value) ||
				(!node.NumStyle.Contains("-italic") && node.NumStyle.Contains("italic") && fontInfo.Italic.ValueIsSet && !fontInfo.Italic.Value) ||
				(node.NumStyle.Contains("italic") && !fontInfo.Italic.ValueIsSet) || (!node.NumStyle.Contains("italic") && fontInfo.Italic.ValueIsSet)))
			{
				return false;
			}
			// if the font doesn't match
			if (string.IsNullOrEmpty(node.NumFont) && fontInfo.FontName.ValueIsSet || // node value is empty but fontInfo isn't
				!string.IsNullOrEmpty(node.NumFont) && !fontInfo.FontName.ValueIsSet || // fontinfo is empty but node value isn't
				(fontInfo.FontName.ValueIsSet && string.Compare(node.NumFont, fontInfo.FontName.Value, StringComparison.Ordinal) != 0))
			{
				// node value was empty but fontInfo isn't or
				// fontInfo was empty but node value wasn't or
				// both strings had content but it didn't match
				return false;
			}
			return true;
		}
		private List<DictionaryNodeListOptions.DictionaryNodeOption> MigrateWsOptions(string wsLabel)
		{
			return wsLabel.Split(',').Select(item => new DictionaryNodeListOptions.DictionaryNodeOption { Id = item.Trim(), IsEnabled = true }).ToList();
		}

		private void MigratePublicationLayoutSelection(string oldLayout, string newPath)
		{
			if (oldLayout.Equals(m_propertyTable.GetValue("DictionaryPublicationLayout", string.Empty)))
			{
				m_propertyTable.SetProperty("DictionaryPublicationLayout", newPath, true, false);
			}
			else if (oldLayout.Equals(m_propertyTable.GetValue("ReversalIndexPublicationLayout", string.Empty)))
			{
				m_propertyTable.SetProperty("ReversalIndexPublicationLayout", newPath, true, false);
			}
		}

		#region trivial portions of the ILayoutConverter implementation
		public IEnumerable<XElement> GetLayoutTypes()
		{
			return m_layoutInventory.GetLayoutTypes();
		}

<<<<<<< HEAD
		public FdoCache Cache { get; private set; }
		public bool UseStringTable { get { return false; } }
=======
		public LcmCache Cache { get; private set; }
		public StringTable StringTable { get { return null; } } // used solely for l10n of nodes, which is a hindrance to migration.
>>>>>>> c1202904
		public LayoutLevels LayoutLevels { get; private set; }

		public void ExpandWsTaggedNodes(string sWsTag)
		{
			m_layoutInventory.ExpandWsTaggedNodes(sWsTag);
		}

		public void SetOriginalIndexForNode(XmlDocConfigureDlg.LayoutTreeNode mainLayoutNode)
		{
			//Not important for migration
		}

		public XElement GetLayoutElement(string className, string layoutName)
		{
			return LegacyConfigurationUtils.GetLayoutElement(m_layoutInventory, className, layoutName);
		}

		public XElement GetPartElement(string className, string sRef)
		{
			return LegacyConfigurationUtils.GetPartElement(m_partInventory, className, sRef);
		}

		public void BuildRelationTypeList(XmlDocConfigureDlg.LayoutTreeNode ltn)
		{
			//Not important for migration - Handled separately by the new configuration dialog
		}

		public void BuildEntryTypeList(XmlDocConfigureDlg.LayoutTreeNode ltn, string layoutName)
		{
			//Not important for migration - Handled separately by the new configuration dialog
		}

		public void LogConversionError(string errorLog)
		{
			m_logger.WriteLine(errorLog);
		}
		#endregion

		/// <summary>
		/// Only use for tests which don't enter the migrator class at the standard entry point
		/// </summary>
		internal SimpleLogger SetTestLogger
		{
			set { m_logger = value; }
		}
	}
}<|MERGE_RESOLUTION|>--- conflicted
+++ resolved
@@ -7,20 +7,7 @@
 using System.Diagnostics;
 using System.IO;
 using System.Linq;
-<<<<<<< HEAD
 using System.Xml.Linq;
-using SIL.CoreImpl.Cellar;
-using SIL.CoreImpl.Text;
-using SIL.FieldWorks.Common.Controls;
-using SIL.FieldWorks.Common.FwKernelInterfaces;
-using SIL.FieldWorks.Common.FwUtils;
-using SIL.FieldWorks.Common.Widgets;
-using SIL.FieldWorks.FDO;
-using SIL.FieldWorks.FDO.DomainServices;
-using SIL.FieldWorks.FDO.Infrastructure;
-using SIL.Xml;
-=======
-using System.Xml;
 using SIL.LCModel.Core.Cellar;
 using SIL.LCModel.Core.Text;
 using SIL.FieldWorks.Common.Controls;
@@ -30,9 +17,7 @@
 using SIL.LCModel;
 using SIL.LCModel.DomainServices;
 using SIL.LCModel.Infrastructure;
-using SIL.Utils;
-using XCore;
->>>>>>> c1202904
+using SIL.Xml;
 using DCM = SIL.FieldWorks.XWorks.DictionaryConfigurationMigrator;
 using DCL = SIL.FieldWorks.XWorks.DictionaryConfigurationListener;
 
@@ -72,11 +57,7 @@
 		/// <summary>
 		/// Constructor for tests
 		/// </summary>
-<<<<<<< HEAD
-		internal PreHistoricMigrator(FdoCache cache, IPropertyTable propertyTable, IPublisher publisher)
-=======
-		internal PreHistoricMigrator(LcmCache cache, Mediator mediator, PropertyTable propertyTable)
->>>>>>> c1202904
+		internal PreHistoricMigrator(LcmCache cache, IPropertyTable propertyTable, IPublisher publisher)
 		{
 			Cache = cache;
 			m_propertyTable = propertyTable;
@@ -1059,13 +1040,8 @@
 			return m_layoutInventory.GetLayoutTypes();
 		}
 
-<<<<<<< HEAD
-		public FdoCache Cache { get; private set; }
+		public LcmCache Cache { get; private set; }
 		public bool UseStringTable { get { return false; } }
-=======
-		public LcmCache Cache { get; private set; }
-		public StringTable StringTable { get { return null; } } // used solely for l10n of nodes, which is a hindrance to migration.
->>>>>>> c1202904
 		public LayoutLevels LayoutLevels { get; private set; }
 
 		public void ExpandWsTaggedNodes(string sWsTag)
