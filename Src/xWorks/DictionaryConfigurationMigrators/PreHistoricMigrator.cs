// Copyright (c) 2017 SIL International
// This software is licensed under the LGPL, version 2.1 or later
// (http://www.gnu.org/licenses/lgpl-2.1.html)

using System;
using System.Collections.Generic;
using System.Diagnostics;
using System.IO;
using System.Linq;
using System.Xml;
using SIL.LCModel.Core.Cellar;
using SIL.LCModel.Core.Text;
using SIL.FieldWorks.Common.Controls;
using SIL.LCModel.Core.KernelInterfaces;
using SIL.FieldWorks.Common.FwUtils;
using SIL.FieldWorks.Common.Widgets;
using SIL.LCModel;
using SIL.LCModel.DomainServices;
using SIL.LCModel.Infrastructure;
using SIL.Utils;
using XCore;
using DCM = SIL.FieldWorks.XWorks.DictionaryConfigurationMigrator;
using DCL = SIL.FieldWorks.XWorks.DictionaryConfigurationListener;

namespace SIL.FieldWorks.XWorks.DictionaryConfigurationMigrators
{
	/// <summary>
	/// The PreHistoricMigrator is responsible for migrating a pre-8.3Alpha db with the old layout
	/// system into the new configuration system. Other migrators will take it from there. Part of
	/// the process involves comparing converted nodes to the static 8.3Alpha configuration files
	/// stored in {DistFiles}/Language Explorer/AlphaConfigs.
	/// </summary>
	public class PreHistoricMigrator : IDictionaryConfigurationMigrator, ILayoutConverter
	{
		private PropertyTable m_propertyTable;
		private Mediator m_mediator;
		private Inventory m_layoutInventory;
		private Inventory m_partInventory;
		private SimpleLogger m_logger;

		/// <summary>
		/// Dictionary of custom fields for each parent field type: Key is parent field type (Type; e.g. ILexEntry)
		/// Value is Dictionary of custom fields: Key is custom field Label, Value is custom field Name
		/// Dictionary&lt;parent field type, Dictionary&lt;custom field label, custom field name&gt;&gt;
		/// Backwards because a freshly-migrated Dictionary Configuration comes with Labels but not Field Names.
		/// Needed because we can't look Custom Fields' Names up in our shipping Configurations as we do for standard Fields. Cached for performance.
		/// </summary>
		private Dictionary<string, Dictionary<string, string>> m_classToCustomFieldsLabelToName;

		/// <summary>
		/// The innermost directory of the configurations presently being migrated.
		/// To migrate, this class calls out to <see cref="LegacyConfigurationUtils"/>, which calls this class back through the
		/// <see cref="ILayoutConverter"/> interface. There is no way to pass this directory name out and back through the current
		/// interfaces, so we store it as a member variable.
		/// </summary>
		internal string m_configDirSuffixBeingMigrated;

		/// <summary>
		/// The mediator is needed to retrieve information about the prehistoric configurations
		/// </summary>
		public PreHistoricMigrator(Mediator mediator) : this(null, mediator, null) {}

		/// <summary>
		/// Constructor for tests
		/// </summary>
		internal PreHistoricMigrator(LcmCache cache, Mediator mediator, PropertyTable propertyTable)
		{
			Cache = cache;
			m_propertyTable = propertyTable;
			m_mediator = mediator;
		}

		public const int VersionPre83 = -1;
		public const int VersionAlpha1 = 1;

		/// <summary>
		/// Name of the folder where the static 8.3Alpha1 configuration files are stored
		/// for migration of older dbs.
		/// </summary>
		private const string AlphaConfigFolder = "AlphaConfigs";

		public void MigrateIfNeeded(SimpleLogger logger, PropertyTable propertyTable, string appVersion)
		{
			m_logger = logger;
			m_propertyTable = propertyTable;
			Cache = propertyTable.GetValue<LcmCache>("cache");
			LayoutLevels = new LayoutLevels();
			m_layoutInventory = Inventory.GetInventory("layouts", Cache.ProjectId.Name);
			m_partInventory = Inventory.GetInventory("parts", Cache.ProjectId.Name);

			if (ConfigsNeedMigratingFromPre83())
			{
				m_logger.WriteLine(string.Format("{0}: Old configurations were found in need of migration. - {1}",
					appVersion, DateTime.Now.ToString("yyyy MMM d h:mm:ss")));
				var projectPath = LcmFileHelper.GetConfigSettingsDir(Cache.ProjectId.ProjectFolder);

				m_logger.WriteLine("Migrating dictionary configurations");
				m_configDirSuffixBeingMigrated = DictionaryConfigurationListener.DictionaryConfigurationDirectoryName;
				Directory.CreateDirectory(Path.Combine(projectPath, m_configDirSuffixBeingMigrated));
				UndoableUnitOfWorkHelper.DoUsingNewOrCurrentUOW(
					"Undo Migrate old Dictionary Configurations", "Redo Migrate old Dictionary Configurations",
					Cache.ActionHandlerAccessor, PerformMigrationUOW);
				m_logger.WriteLine(string.Format("Migrating Reversal Index configurations, if any - {0}",
					DateTime.Now.ToString("h:mm:ss")));
				m_configDirSuffixBeingMigrated = DictionaryConfigurationListener.ReversalIndexConfigurationDirectoryName;
				Directory.CreateDirectory(Path.Combine(projectPath, m_configDirSuffixBeingMigrated));
				UndoableUnitOfWorkHelper.DoUsingNewOrCurrentUOW(
					"Undo Migrate old Reversal Configurations", "Redo Migrate old Reversal Configurations",
					Cache.ActionHandlerAccessor, PerformMigrationUOW);
			}
		}

		/// <summary>Perform the migration for Dictionary or Reversal (depending on m_configDirSuffixBeingMigrated.</summary>
		/// <remarks>Must be called in an UndoableUnitOfWork.</remarks>
		private void PerformMigrationUOW()
		{
			var tool = m_configDirSuffixBeingMigrated == DictionaryConfigurationListener.DictionaryConfigurationDirectoryName
				? "lexiconDictionary"
				: "reversalToolEditComplete";
			var configureLayouts = GetConfigureLayoutsNodeForTool(tool);
			LegacyConfigurationUtils.BuildTreeFromLayoutAndParts(configureLayouts, this);
		}

		/// <summary>
		/// Loads the xml configuration for the given tool and returns its configureLayouts child.
		/// </summary>
		private XmlNode GetConfigureLayoutsNodeForTool(string tool)
		{
			var collector = new XmlNode[1];
			var parameter = new Tuple<string, string, XmlNode[]>("lexicon", tool, collector);
			m_mediator.SendMessage("GetContentControlParameters", parameter);
			var controlNode = collector[0];
			var parameters = controlNode.SelectSingleNode("parameters");
			var configureLayouts = XmlUtils.FindNode(parameters, "configureLayouts");
			return configureLayouts;
		}

		/// <summary>
		/// In the old system, Dictionary and Reversal Index configurations were stored across a hairball of *.fwlayout files. Rather than trying to
		/// determine what the user has configured, if the user has configured anything, migrate everything.
		/// </summary>
		/// <remarks>Internal only for tests, production entry point is MigrateOldConfigurationsIfNeeded()</remarks>
		internal bool ConfigsNeedMigratingFromPre83()
		{
			// If the project already has up-to-date configurations then we don't need to migrate
<<<<<<< HEAD
			var configSettingsDir = LcmFileHelper.GetConfigSettingsDir(Path.GetDirectoryName(Cache.ProjectId.Path));
=======
			var configSettingsDir = FdoFileHelper.GetConfigSettingsDir(Cache.ProjectId.ProjectFolder);
>>>>>>> b2dd58ff
			var newDictionaryConfigLoc = Path.Combine(configSettingsDir, DCL.DictionaryConfigurationDirectoryName);
			if (DCM.ConfigFilesInDir(newDictionaryConfigLoc).Any())
			{
				return false;
			}
			var newReversalIndexConfigLoc = Path.Combine(configSettingsDir, DCL.ReversalIndexConfigurationDirectoryName);
			if (DCM.ConfigFilesInDir(newReversalIndexConfigLoc).Any())
			{
				return false;
			}
			// If the project has old configurations, we need to migrate them; if it doesn't, there is nothing worth migrating.
			return Directory.Exists(configSettingsDir) && Directory.EnumerateFiles(configSettingsDir, "*.fwlayout").Any();
		}

		/// <summary>ILayoutConverter implementation</summary>
		public void AddDictionaryTypeItem(XmlNode layoutNode, List<XmlDocConfigureDlg.LayoutTreeNode> oldNodes)
		{
			// layoutNode is expected to look similar to:
			//<layoutType label="Stem-based (complex forms as main entries)" layout="publishStem">
			//<configure class="LexEntry" label="Main Entry" layout="publishStemEntry" />
			//<configure class="LexEntry" label="Minor Entry" layout="publishStemMinorEntry" hideConfig="true" />
			//</layoutType>
			var label = XmlUtils.GetMandatoryAttributeValue(layoutNode, "label");
			var layout = XmlUtils.GetMandatoryAttributeValue(layoutNode, "layout");
			m_logger.WriteLine(string.Format("Migrating old fwlayout and parts config: '{0}' - {1}.", label, layout));
			m_logger.IncreaseIndent();
			var configNodeList = oldNodes.Select(ConvertLayoutTreeNodeToConfigNode).ToList();
			var convertedModel = new DictionaryConfigurationModel { Parts = configNodeList, Label = label, Version = VersionPre83, AllPublications = true };
			DictionaryConfigurationModel.SpecifyParentsAndReferences(convertedModel.Parts);
			CopyNewDefaultsIntoConvertedModel(layout, convertedModel);
			convertedModel.Save();
			MigratePublicationLayoutSelection(layout, convertedModel.FilePath);
			m_logger.DecreaseIndent();
		}

		/// <summary>
		/// This method will take a skeleton model which has been already converted from LayoutTreeNodes
		/// and fill in data that we did not convert for some reason. It will use the static 8.3Alpha1
		/// shipping model for the layout which the old model used. (eg. publishStem)
		/// </summary>
		internal void CopyNewDefaultsIntoConvertedModel(string layout, DictionaryConfigurationModel convertedModel)
		{
			if (convertedModel.Version != VersionPre83)
				return;
			DictionaryConfigurationModel alpha83DefaultModel;
			const string extension = DictionaryConfigurationModel.FileExtension;
			var projectPath = Path.Combine(LcmFileHelper.GetConfigSettingsDir(Cache.ProjectId.ProjectFolder), m_configDirSuffixBeingMigrated);
			var alphaConfigsPath = Path.Combine(FwDirectoryFinder.FlexFolder, AlphaConfigFolder);

			var newDictionaryConfigLoc = Path.Combine(FwDirectoryFinder.DefaultConfigurations, DCL.DictionaryConfigurationDirectoryName);
			var newReversalConfigLoc = Path.Combine(FwDirectoryFinder.DefaultConfigurations, DCL.ReversalIndexConfigurationDirectoryName);
			const string defaultLexemeName = DCM.LexemeFileName + extension;
			const string defaultRootName = DCM.RootFileName + extension;
			const string defaultReversalName = DCM.ReversalFileName + extension;
			switch (layout)
			{
				case "publishStem":
				{
					convertedModel.FilePath = Path.Combine(projectPath, defaultLexemeName);
					// Though the name change from Stem to Lexeme happened after we shipped the Alpha we will change the name here for pre-Alpha projects
					alpha83DefaultModel = DCM.LoadConfigWithCurrentDefaults(Path.Combine(alphaConfigsPath, "Stem.fwdictconfig"), Cache,
						Path.Combine(newDictionaryConfigLoc, defaultLexemeName));
					break;
				}
				case "publishRoot":
				{
					convertedModel.FilePath = Path.Combine(projectPath, defaultRootName);
					alpha83DefaultModel = DCM.LoadConfigWithCurrentDefaults(Path.Combine(alphaConfigsPath, defaultRootName), Cache,
						Path.Combine(newDictionaryConfigLoc, "Root.fwdictconfig"));
					break;
				}
				case "publishReversal":
				{
					convertedModel.FilePath = Path.Combine(projectPath, defaultReversalName);
					alpha83DefaultModel = DCM.LoadConfigWithCurrentDefaults(Path.Combine(alphaConfigsPath, defaultReversalName), Cache,
						Path.Combine(newReversalConfigLoc, "AllReversalIndexes.fwdictconfig"));
					break;
				}
				default:
				{
					// If a user copied an old configuration FLEx appended '#' followed by a unique integer to the layout name.
					// We will write out the new configuration to a file which uses what the user named it but preserving the integer
					// as a potential customer support aid.
					var customSuffixIndex = layout.IndexOf('#');
					if (customSuffixIndex > 0 && layout.StartsWith("publishStem"))
					{
						var customFileName = string.Format("{0}-Stem-{1}{2}", convertedModel.Label, layout.Substring(customSuffixIndex), extension);
						convertedModel.FilePath = Path.Combine(projectPath, customFileName);
						alpha83DefaultModel = DCM.LoadConfigWithCurrentDefaults(Path.Combine(alphaConfigsPath, "Stem.fwdictconfig"), Cache,
							Path.Combine(newDictionaryConfigLoc, defaultLexemeName));
					}
					else if (customSuffixIndex > 0 && layout.StartsWith("publishRoot"))
					{
						var customFileName = string.Format("{0}-Root-{1}{2}", convertedModel.Label, layout.Substring(customSuffixIndex), extension);
						convertedModel.FilePath = Path.Combine(projectPath, customFileName);
						alpha83DefaultModel = DCM.LoadConfigWithCurrentDefaults(Path.Combine(alphaConfigsPath, defaultRootName), Cache,
							Path.Combine(newDictionaryConfigLoc, "Root.fwdictconfig"));
					}
					else if (layout.StartsWith("publishReversal")) // a reversal index for a specific language or a copied Reversal Index Config
					{
						// Label similar to publishReversal-en#Engli704, including one or both suffixes
						var languageSuffixIndex = layout.IndexOf('-') + 1;
						string reversalIndex;
						if (languageSuffixIndex > 0)
						{
							var languageCode = customSuffixIndex > 0
								? layout.Substring(languageSuffixIndex, customSuffixIndex - languageSuffixIndex)
								: layout.Substring(languageSuffixIndex);
							reversalIndex = Cache.ServiceLocator.WritingSystemManager.Get(languageCode).DisplayLabel;
						}
						else
						{
							reversalIndex = "AllReversalIndexes";
						}
						var customFileName = customSuffixIndex > 0
							? string.Format("{0}-{1}-{2}{3}", convertedModel.Label, reversalIndex, layout.Substring(customSuffixIndex), extension)
							: string.Format("{0}{1}", reversalIndex, extension);
						convertedModel.FilePath = Path.Combine(projectPath, customFileName);
						alpha83DefaultModel = DCM.LoadConfigWithCurrentDefaults(Path.Combine(alphaConfigsPath, defaultReversalName), Cache,
							Path.Combine(newReversalConfigLoc, "AllReversalIndexes.fwdictconfig"));
					}
					else
						throw new NotImplementedException("Classified Dictionary migration or something has not yet been implemented.");
					break;
				}
			}
			CopyNewDefaultsIntoConvertedModel(convertedModel, alpha83DefaultModel);
		}

		/// <remarks>Internal only for tests; production entry point is MigrateOldConfigurationsIfNeeded()</remarks>
		internal void CopyNewDefaultsIntoConvertedModel(DictionaryConfigurationModel convertedModel, DictionaryConfigurationModel alphaDefaultModel)
		{
			convertedModel.SharedItems = convertedModel.SharedItems ?? new List<ConfigurableDictionaryNode>();
			convertedModel.IsRootBased = alphaDefaultModel.IsRootBased;

			// Stem-based treats Complex Forms as Main Entries. Previously, they had all been configured by the same Main Entries node,
			// but in FLEx versions 8.3.0 through 8.3.4, they were configured in a separate "Main Entries (Complex Forms)" node.
			// REVIEW (Hasso) 2017.02: would it be safe to rip out this intermediate step?
			if (Path.GetFileNameWithoutExtension(alphaDefaultModel.FilePath) == DCM.LexemeFileName)
			{
				convertedModel.Parts.Insert(0, convertedModel.Parts[0].DeepCloneUnderSameParent()); // Split Main into Main and Main (Complex)
				CopyDefaultsIntoConfigNode(convertedModel, convertedModel.Parts[0], alphaDefaultModel.Parts[0]); // Main Entry
				CopyDefaultsIntoMinorEntryNode(convertedModel, convertedModel.Parts[1], alphaDefaultModel.Parts[1], 0); // Main Entry (Complex Forms)
				convertedModel.Parts[1].Style = alphaDefaultModel.Parts[1].Style; // Main Entry had no style in the old model
				for (var i = 2; i < convertedModel.Parts.Count; ++i)
				{
					CopyDefaultsIntoMinorEntryNode(convertedModel, convertedModel.Parts[i], alphaDefaultModel.Parts[2], // Minor Entry (Variants)
						DictionaryNodeListOptions.ListIds.Variant);
				}
			}
			else
			{
				if (alphaDefaultModel.Label == DictionaryConfigurationModel.AllReversalIndexes
					&& convertedModel.Label != DictionaryConfigurationModel.AllReversalIndexes)
				{
					// If this is a WS-specific Reversal Index, set its WS
					DCM.SetWritingSystemForReversalModel(convertedModel, Cache);
				}
				else if (convertedModel.Label == DictionaryConfigurationModel.AllReversalIndexes)
				{
					convertedModel.WritingSystem = "";
				}

				CopyDefaultsIntoConfigNode(convertedModel, convertedModel.Parts[0], alphaDefaultModel.Parts[0]); // copy defaults into Main Entry
				for (var i = 1; i < convertedModel.Parts.Count; ++i)
				{
					// Any copies of the minor entry node in the model we are converting should use the defaults from the minor entry nodes,
					// split into Complex Forms and Variants
					var currentDefaultComplexNode = alphaDefaultModel.Parts[1];
					var currentDefaultVariantNode = alphaDefaultModel.Parts[2];

					var convertedNode = convertedModel.Parts[i];
					var selectedMinorEntryTypes = ((DictionaryNodeListOptions)convertedNode.DictionaryNodeOptions).Options;
					var hasComplexTypesSelected = HasComplexFormTypesSelected(selectedMinorEntryTypes);
					var hasVariantTypesSelected = HasVariantTypesSelected(selectedMinorEntryTypes);
					// We should create a Complex Forms node if this is the original (non-duplicate) node, if the user has selected at least one
					// Complex Form Type, or if the user has not selected any Types for display--otherwise this node would disappear entirely!
					var shouldCreateComplexNode = !convertedNode.IsDuplicate || hasComplexTypesSelected || !hasVariantTypesSelected;
					var shouldCreateVariantNode = !convertedNode.IsDuplicate || hasVariantTypesSelected || !hasComplexTypesSelected;
					if (shouldCreateComplexNode && shouldCreateVariantNode)
					{
						var convertedComplexNode = convertedNode;
						var convertedVariantNode = convertedNode.DeepCloneUnderSameParent();
						convertedModel.Parts.Insert(++i, convertedVariantNode);
						CopyDefaultsIntoMinorEntryNode(convertedModel, convertedComplexNode, currentDefaultComplexNode,
							DictionaryNodeListOptions.ListIds.Complex);
						CopyDefaultsIntoMinorEntryNode(convertedModel, convertedVariantNode, currentDefaultVariantNode,
							DictionaryNodeListOptions.ListIds.Variant);
					}
					else if (shouldCreateComplexNode)
					{
						CopyDefaultsIntoMinorEntryNode(convertedModel, convertedNode, currentDefaultComplexNode,
							DictionaryNodeListOptions.ListIds.Complex);
					}
					else // if (shouldCreateVariantNode)
					{
						CopyDefaultsIntoMinorEntryNode(convertedModel, convertedNode, currentDefaultVariantNode,
							DictionaryNodeListOptions.ListIds.Variant);
					}
				}
			}

			convertedModel.Version = VersionAlpha1; // Pre83 Migration is complete; update the version
		}

		private void CopyDefaultsIntoChildren(DictionaryConfigurationModel convertedModel, ConfigurableDictionaryNode convertedNode, ConfigurableDictionaryNode currentDefaultNode)
		{
			var currentDefaultChildren = new List<ConfigurableDictionaryNode>(currentDefaultNode.Children);
			var matchedChildren = new List<ConfigurableDictionaryNode>();
			foreach (var child in convertedNode.Children)
			{
				var pathStringToNode = DCM.BuildPathStringFromNode(child);
				child.Label = HandleChildNodeRenaming(convertedModel.Version, child);
				// Attempt to find a matching node from the current default model from which to copy defaults
				ConfigurableDictionaryNode matchFromBase;
				if (TryGetMatchingNode(child.Label, currentDefaultChildren, matchedChildren, out matchFromBase))
					CopyDefaultsIntoConfigNode(convertedModel, child, matchFromBase);
				else
				{
					// This node does not match anything in the shipping defaults; it may be a custom field, or it may
					// have been overlooked before, or we may have garbage.  See https://jira.sil.org/browse/LT-16735.
					var parentType = DictionaryConfigurationController.GetLookupClassForCustomFieldParent(currentDefaultNode, Cache);
					bool isCustom;
					if (IsFieldValid(child.Label, parentType, out isCustom))
					{
						if (isCustom)
						{
							m_logger.WriteLine(string.Format("Could not match '{0}' in defaults, but it is a valid custom field.", pathStringToNode));
							SetNodeAsCustom(child, parentType);
						}
						else
						{
							m_logger.WriteLine(string.Format("Could not match '{0}' in defaults, but it actually exists in the model.", pathStringToNode));
							if (child.FieldDescription == null)
								child.FieldDescription = child.Label;
						}
					}
					else
					{
						m_logger.WriteLine(string.Format(
							"Could not match '{0}' in defaults. It may have been valid in a previous version, but is no longer. It will be removed next time the model is loaded.",
							pathStringToNode));
						// Treat this as a custom field so that unit tests will pass.
						SetNodeAsCustom(child, parentType);
					}
				}
			}
			//remove all the matches from default list
			currentDefaultChildren.RemoveAll(matchedChildren.Contains);
			foreach (var newChild in currentDefaultChildren)
			{
				m_logger.WriteLine(string.Format("'{0}{1}{2}' was not in the old version; adding from default config.",
					DCM.BuildPathStringFromNode(convertedNode), // BuildPath from convertedNode to display LabelSuffixes
					DCM.NodePathSeparator, newChild));
				convertedNode.Children.Add(newChild);
			}
		}

		/// <remarks>Internal only for tests, production entry point is MigrateOldConfigurationsIfNeeded()</remarks>
		internal ConfigurableDictionaryNode ConvertLayoutTreeNodeToConfigNode(XmlDocConfigureDlg.LayoutTreeNode node)
		{
			var convertedNode = new ConfigurableDictionaryNode
			{
				IsDuplicate = node.IsDuplicate,
				LabelSuffix = node.DupString,
				Before = node.Before,
				After = node.After,
				Between = node.Between,
				Style = node.StyleName,
				Label = node.Label,
				IsEnabled = node.Checked,
				DictionaryNodeOptions = CreateOptionsFromLayoutTreeNode(node)
			};

			// Custom fields were implicitly marked in the old configuration files.  Decode the implicit marking.  See LT-17032.
			if (node.Configuration != null && node.Configuration.Attributes != null)
			{
				var attr = node.Configuration.Attributes["ref"];
				convertedNode.IsCustomField = (attr != null && attr.Value == "$child");
			}

			// LT-17356 Converting the Label in HandleChildNodeRenaming() requires more info than we have there.
			// ReSharper disable LocalizableElement - Justification: node.Parent.Text should not be localized during migration.
			if (node.Label == "Bibliography" && node.Parent.Text == "Referenced Senses")
				// ReSharper restore LocalizableElement
			{
				convertedNode.Label = node.ClassName == "LexEntry" ? "Bibliography (Entry)" : "Bibliography (Sense)";
			}

			// ConfigurableDictionaryNode.Label properties don't include the suffix like XmlDocConfigureDlg.LayoutTreeNode.Label properties do.
			if (convertedNode.IsDuplicate)
			{
				// XmlDocConfigureDlg.LayoutTreeNode's that are duplicates of duplicates will have a set of suffixes
				// in the DupString property, separated by hyphens. The last one is what we want.
				var i = convertedNode.LabelSuffix.LastIndexOf("-", StringComparison.Ordinal);
				if (i >= 0)
					convertedNode.LabelSuffix = convertedNode.LabelSuffix.Substring(i + 1);
				var suffixNotation = string.Format(" ({0})", convertedNode.LabelSuffix);
				if (convertedNode.Label.EndsWith(suffixNotation))
				{
					convertedNode.Label = convertedNode.Label.Remove(convertedNode.Label.Length - suffixNotation.Length);
				}
				else
				{
					m_logger.WriteLine(string.Format("The node '{0}' does not seem to be a duplicate; treating as original",
						BuildPathStringFromNode(node)));
					convertedNode.LabelSuffix = null;
					convertedNode.IsDuplicate = false;
				}
			}

			if (node.Nodes.Count > 0)
			{
				convertedNode.Children = new List<ConfigurableDictionaryNode>();
				foreach (XmlDocConfigureDlg.LayoutTreeNode childNode in node.Nodes)
				{
					convertedNode.Children.Add(ConvertLayoutTreeNodeToConfigNode(childNode));
				}
			}
			return convertedNode;
		}

		private static string BuildPathStringFromNode(XmlDocConfigureDlg.LayoutTreeNode child)
		{
			var path = string.Format("{0} ({1})", child.Label, child.DupString);
			var node = child;
			while (node.Parent != null // If 'Minor Entry' is duplicated, both copies get a new, common parent 'Minor Entry', which does not affect migration
				// apart from making log entries about 'Minor Entry > Minor Entry (1) > and so on'
				&& !(node.Parent.Parent == null || ((XmlDocConfigureDlg.LayoutTreeNode)node.Parent).Label.Equals(node.Label)))
			{
				node = (XmlDocConfigureDlg.LayoutTreeNode)node.Parent;
				path = node.Label + DCM.NodePathSeparator + path;
			}
			return path;
		}

		private DictionaryNodeOptions CreateOptionsFromLayoutTreeNode(XmlDocConfigureDlg.LayoutTreeNode node)
		{
			DictionaryNodeOptions options = null;
			if (!string.IsNullOrEmpty(node.WsType))
			{
				options = new DictionaryNodeWritingSystemOptions
				{
					DisplayWritingSystemAbbreviations = node.ShowWsLabels,
					WsType = DictionaryConfigurationController.GetWsTypeFromMagicWsName(node.WsType),
					Options = MigrateWsOptions(node.WsLabel)
				};
			}
			if (node.ShowSenseConfig)
			{
				string before = null, style = null, after = null;
				if (!string.IsNullOrEmpty(node.Number))
				{
					node.SplitNumberFormat(out before, out style, out after);
				}
				options = new DictionaryNodeSenseOptions
				{
					DisplayEachSenseInAParagraph = node.ShowSenseAsPara,
					ShowSharedGrammarInfoFirst = node.ShowSingleGramInfoFirst,
					NumberEvenASingleSense = node.NumberSingleSense,
					BeforeNumber = before,
					AfterNumber = after,
					NumberingStyle = style,
					NumberStyle = GenerateNumberStyleFromLayoutTreeNode(node)
				};
			}
			if (!string.IsNullOrEmpty(node.LexRelType))
			{
				options = new DictionaryNodeListOptions();
				SetListOptionsProperties(node.LexRelType, node.LexRelTypeSequence, (DictionaryNodeListOptions)options);
			}
			if (!string.IsNullOrEmpty(node.EntryType))
			{
				// Root-based Minor Entry - Components should not have a display-each-in-paragraph checkbox. See LT-15834.
				if (node.EntryType == "complex" && node.PartName != "LexEntry-Jt-StemMinorComponentsConfig")
				{
					options = new DictionaryNodeListAndParaOptions { DisplayEachInAParagraph = node.ShowComplexFormPara };

					if (node.PartName == "LexEntry-Jt-RootSubentriesConfig")
					{
						// LT-15834
						((DictionaryNodeListAndParaOptions)options).DisplayEachInAParagraph = true;
					}
				}
				else
				{
					options = new DictionaryNodeListOptions();
				}
				SetListOptionsProperties(node.EntryType, node.EntryTypeSequence, (DictionaryNodeListOptions)options);
			}

			return options;
		}

		/// <remarks>Internal only for tests; production entry point is MigrateOldConfigurationsIfNeeded()</remarks>
		internal void CopyDefaultsIntoMinorEntryNode(DictionaryConfigurationModel convertedModel, ConfigurableDictionaryNode convertedNode, ConfigurableDictionaryNode currentDefaultNode, DictionaryNodeListOptions.ListIds complexOrVariant)
		{
			convertedNode.Label = currentDefaultNode.Label;
			var nodeOptions = convertedNode.DictionaryNodeOptions as DictionaryNodeListOptions;
			if (nodeOptions != null)
			{
				nodeOptions.ListId = complexOrVariant;
				var availableOptions = complexOrVariant == DictionaryNodeListOptions.ListIds.Complex
					? AvailableComplexFormTypes
					: AvailableVariantTypes;
				nodeOptions.Options = nodeOptions.Options.Where(option => availableOptions.Contains(option.Id)).ToList();
			}
			CopyDefaultsIntoConfigNode(convertedModel, convertedNode, currentDefaultNode);
		}

		/// <remarks>Internal only for tests; production entry point is MigrateOldConfigurationsIfNeeded()</remarks>
		internal bool HasComplexFormTypesSelected(List<DictionaryNodeListOptions.DictionaryNodeOption> options)
		{
			return AvailableComplexFormTypes.Intersect(options.Where(option => option.IsEnabled).Select(option => option.Id)).Any();
		}

		/// <remarks>Internal only for tests, production entry point is MigrateOldConfigurationsIfNeeded()</remarks>
		internal IEnumerable<string> AvailableComplexFormTypes
		{
			get
			{
				return new[] { XmlViewsUtils.GetGuidForUnspecifiedComplexFormType().ToString() }
					.Union(Cache.LangProject.LexDbOA.ComplexEntryTypesOA.ReallyReallyAllPossibilities.Select(item => item.Guid.ToString()));
			}
		}

		/// <remarks>Internal only for tests, production entry point is MigrateOldConfigurationsIfNeeded()</remarks>
		internal bool HasVariantTypesSelected(List<DictionaryNodeListOptions.DictionaryNodeOption> options)
		{
			return AvailableVariantTypes.Intersect(options.Where(option => option.IsEnabled).Select(option => option.Id)).Any();
		}

		private IEnumerable<string> AvailableVariantTypes
		{
			get
			{
				return new[] { XmlViewsUtils.GetGuidForUnspecifiedVariantType().ToString() }
					.Union(Cache.LangProject.LexDbOA.VariantEntryTypesOA.ReallyReallyAllPossibilities.Select(item => item.Guid.ToString()));
			}
		}

		/// <summary>
		/// This method will copy values that were not converted (eg. FieldDescription and SubField) from the current default node
		/// into the converted node and add any children that are new in the current defaults to the converted node. The order of children
		/// in the converted node is maintained.
		/// </summary>
		internal void CopyDefaultsIntoConfigNode(DictionaryConfigurationModel convertedModel, ConfigurableDictionaryNode convertedNode, ConfigurableDictionaryNode currentDefaultNode)
		{
			if (convertedNode.Label != currentDefaultNode.Label)
			{
				// This check is necessary to handle splitting "Minor Entries" to
				// "Minor Entries (Complex Forms)" and "Minor Entries (Variants)".
				if (!currentDefaultNode.Label.StartsWith(convertedNode.Label + " "))
				{
					throw new ArgumentException(string.Format("Cannot merge two nodes that do not match. [{0}, {1}]",
						convertedNode.Label, currentDefaultNode.Label));
				}
			}
			convertedNode.FieldDescription = currentDefaultNode.FieldDescription;
			convertedNode.SubField = currentDefaultNode.SubField;
			convertedNode.ReferenceItem = currentDefaultNode.ReferenceItem;
			if (convertedNode.DictionaryNodeOptions == null)
				convertedNode.DictionaryNodeOptions = currentDefaultNode.DictionaryNodeOptions;
			if (string.IsNullOrEmpty(convertedNode.Style))
			{
				convertedNode.StyleType = currentDefaultNode.StyleType;
				convertedNode.Style = currentDefaultNode.Style;
			}
			convertedNode.CSSClassNameOverride = currentDefaultNode.CSSClassNameOverride;

			if (convertedModel.Version == VersionPre83 && IsReferencedEntriesNode(convertedNode))
			{
				ConvertReferencedEntries(convertedNode, currentDefaultNode);
				return;
			}

			// top-level nodes (Main, Minor, and Reversal Index Entry) don't need Surrounding Characters (Before, Between, After)
			if (convertedNode.Parent == null)
				convertedNode.After = convertedNode.Between = convertedNode.Before = null;

			if (convertedNode.Children == null || !convertedNode.Children.Any())
			{
				// if the new default node has children and the converted node doesn't, they need to be added
				if (currentDefaultNode.Children != null && currentDefaultNode.Children.Any())
				{
					convertedNode.Children = new List<ConfigurableDictionaryNode>(currentDefaultNode.Children);
					if (convertedNode.Label == "Subsenses")
					{
						// considering these clone recursive because we are presently copying the entire model
						convertedNode.Children = new List<ConfigurableDictionaryNode>(convertedNode.Parent.Children.Select(
							node => node.DeepCloneUnderParent(convertedNode, true)));
						CopyDefaultsIntoChildren(convertedModel, convertedNode, currentDefaultNode);
					}
				}
				return;
			}
			// if there are child lists to merge then merge them
			if (currentDefaultNode.Children != null && currentDefaultNode.Children.Any())
			{
				CopyDefaultsIntoChildren(convertedModel, convertedNode, currentDefaultNode);
			}
			else // if the converted node has children and default doesn't
			{
				throw new Exception("These nodes are not likely to match the convertedModel.");
			}
		}

		/// <summary>
		/// The new defaults made the following changes to this section of the old configuration (LT-15801):
		/// Removed Referenced Sense Headword from the configuration tree.
		///	Whether the target is a whole entry or a specific sense, show the Headword if "Referenced Headword" is checked.
		/// Remove Summary Definition.
		/// Change "Gloss" to "Gloss (or Summary Definition)".
		///	If the target is a specific sense, show that sense's gloss.
		///	If the target is a whole entry show the Summary Definition for the entry (if there is one)
		/// The IsEnabled property on the new nodes will be the logical or of the two old node values
		/// </summary>
		private void ConvertReferencedEntries(ConfigurableDictionaryNode convertedNode, ConfigurableDictionaryNode defaultNode)
		{
			var newChildren = new List<ConfigurableDictionaryNode>(defaultNode.Children.Select(n => n.DeepCloneUnderParent(convertedNode)));
			var newHeadword = newChildren.First(child => child.Label == "Referenced Headword");
			var oldHeadwordNode = convertedNode.Children.First(child => child.Label == "Referenced Headword");
			// Usually "Referenced Sense Headword" but in one case it is "Referenced Sense"
			var oldSenseHeadwordNode = convertedNode.Children.FirstOrDefault(child => child.Label.StartsWith("Referenced Sense"))
				?? new ConfigurableDictionaryNode();
			newHeadword.IsEnabled = oldHeadwordNode.IsEnabled || oldSenseHeadwordNode.IsEnabled;
			newHeadword.Before = !string.IsNullOrEmpty(oldHeadwordNode.Before) ? oldHeadwordNode.Before : oldSenseHeadwordNode.Before;
			newHeadword.Between = !string.IsNullOrEmpty(oldHeadwordNode.Between) ? oldHeadwordNode.Between : oldSenseHeadwordNode.Between;
			newHeadword.After = !string.IsNullOrEmpty(oldHeadwordNode.After) ? oldHeadwordNode.After : oldSenseHeadwordNode.After;
			// Set the new Headword options based off the old headword (or old sense headword) settings
			var oldOptions = oldHeadwordNode.DictionaryNodeOptions ?? oldSenseHeadwordNode.DictionaryNodeOptions;
			if (oldHeadwordNode.DictionaryNodeOptions != null)
			{
				newHeadword.DictionaryNodeOptions = oldOptions.DeepClone();
			}

			var newGloss = newChildren.First(child => child.Label == "Gloss (or Summary Definition)");
			var oldSummaryNode = convertedNode.Children.First(child => child.Label == "Summary Definition");
			var oldGlossNode = convertedNode.Children.FirstOrDefault(child => child.Label == "Gloss") ?? new ConfigurableDictionaryNode();
			newGloss.IsEnabled = oldSummaryNode.IsEnabled || oldGlossNode.IsEnabled;
			newGloss.Before = !string.IsNullOrEmpty(oldGlossNode.Before) ? oldGlossNode.Before : oldSummaryNode.Before;
			newGloss.Between = !string.IsNullOrEmpty(oldGlossNode.Between) ? oldGlossNode.Between : oldSummaryNode.Between;
			newGloss.After = !string.IsNullOrEmpty(oldGlossNode.After) ? oldGlossNode.After : oldSummaryNode.After;
			newGloss.Style = !string.IsNullOrEmpty(oldGlossNode.Style) ? oldGlossNode.Style : oldSummaryNode.Style;
			// Set the new gloss options based off the old summary definition (or old gloss) settings
			oldOptions = oldSummaryNode.DictionaryNodeOptions ?? oldGlossNode.DictionaryNodeOptions;
			if (oldHeadwordNode.DictionaryNodeOptions != null)
			{
				newGloss.DictionaryNodeOptions = oldOptions.DeepClone();
			}

			if (convertedNode.Children.Count != 4)
			{
				m_logger.WriteLine(string.Format("{0} had children (probably duplicates) that were not migrated.",
					DCM.BuildPathStringFromNode(convertedNode)));
			}
			convertedNode.Children = newChildren;
		}

		private static bool IsReferencedEntriesNode(ConfigurableDictionaryNode convertedNode)
		{
			return convertedNode.Label == "Referenced Entries";
		}


		private void SetNodeAsCustom(ConfigurableDictionaryNode child, string parentType)
		{
			m_logger.IncreaseIndent();
			SetupCustomFieldNameDictionaries();
			Dictionary<string, string> cfLabelToName;
			SetupCustomField(child,
				// If we know the Custom Field's parent's type, pass a dictionary of the Custom Fields available on that type
				(parentType != null && m_classToCustomFieldsLabelToName.TryGetValue(parentType, out cfLabelToName))
					? cfLabelToName
					: null);
			m_logger.DecreaseIndent();
		}

		/// <summary>
		/// Check whether the given field is valid for the given type (class/interface).  Also set an output flag for whether
		/// it is a custom field.
		/// </summary>
		private bool IsFieldValid(string field, string type, out bool isCustom)
		{
			isCustom = false;
			if (type == null)
				return false;
			try
			{
				// Convert an interface type name to a class type name if necessary.
				if (type.StartsWith("I") && char.IsUpper(type[1]))
					type = type.Substring(1);
				var metaDataCache = Cache.MetaDataCacheAccessor;
				var clsid = metaDataCache.GetClassId(type);
				if (clsid == 0)
					return false;
				var flid = metaDataCache.GetFieldId2(clsid, field, true);
				if (flid == 0)
					return false;
				isCustom = Cache.GetIsCustomField(flid);
			}
			catch
			{
				return false;
			}
			return true;
		}

		/// <summary>
		/// Some configuration nodes had name changes in the new verison
		/// </summary>
		/// <remarks>
		/// If we have later version label changes, we should no longer have to change this
		/// method. Later changes will go in FirstAlphaMigrator.HandleNodeWiseChanges().
		/// The only reason to put changes here is if we discover that the PreHistoricMigrator
		/// crashes loading an old database.
		/// </remarks>
		private static string HandleChildNodeRenaming(int version, ConfigurableDictionaryNode child)
		{
			if (version != VersionPre83) // safety valve; shouldn't ever happen
			{
				Debug.Assert(false, "PreHistoricMigrator should not be running on this file!");
				return child.Label;
			}
			switch (child.Label)
			{
				case "Components":
					if (child.Parent.Label == "Component References")
						return "Referenced Entries";
					break;
				case "Abbreviation":
					// Don't rename Components -> Complex Form Type -> Abbreviation,
					// but do rename Subentries -> CFT -> Abbreviations to Reverse Abbreviation
					if (child.Parent.Label == "Complex Form Type" &&
						child.Parent.Parent.Label == "Subentries")
						return "Reverse Abbreviation";
					break;
				case "Features":
					if (child.Parent.Label == "Grammatical Info.")
						return "Inflection Features";
					break;
				case "Form":
					if (child.Parent.Label == "Reversal Entry")
						return "Reversal Form";
					if (child.Parent.Label == "Subentry Under Reference")
						return "Referenced Headword";
					break;
				case "Category":
					if (child.Parent.Label == "Reversal Entry")
						return "Reversal Category";
					break;
				case "Type":
					if (child.Parent.Label == "Variants (of Entry)")
						return "Variant Type";
					break;
				case "Homograph Number":
					return "Secondary Homograph Number";
				//case "Headword": now handled in FirstAlphaMigrator
			}
			return child.Label;
		}

		private void SetupCustomFieldNameDictionaries()
		{
			if (m_classToCustomFieldsLabelToName != null)
				return;
			m_classToCustomFieldsLabelToName = new Dictionary<string, Dictionary<string, string>>();
			var metaDataCache = Cache.MetaDataCacheAccessor;

			foreach (var classToCustomFields in DictionaryConfigurationController.BuildCustomFieldMap(Cache))
			{
				var labelToName = m_classToCustomFieldsLabelToName[classToCustomFields.Key] = new Dictionary<string, string>();
				foreach (var flid in classToCustomFields.Value)
				{
					labelToName[metaDataCache.GetFieldLabel(flid)] = metaDataCache.GetFieldName(flid);
				}
			}
		}

		/// <param name="node">the node that has been identified as a Custom Field</param>
		/// <param name="labelToName">a Dictionary of possible Custom Field Names, keyed by Label</param>
		private void SetupCustomField(ConfigurableDictionaryNode node, IDictionary<string, string> labelToName)
		{
			node.IsCustomField = true;
			string nodeName;
			if (labelToName != null && labelToName.TryGetValue(node.Label, out nodeName))
			{
				m_logger.WriteLine(string.Format("Found name '{0}' for Custom Field labeled '{1}'; using.", nodeName, node.Label));
				node.FieldDescription = nodeName;
			}
			else
			{
				node.FieldDescription = node.Label;
			}

			var metaDataCache = (IFwMetaDataCacheManaged)Cache.MetaDataCacheAccessor;
			if (node.Children != null)
			{
				foreach (var child in node.Children)
				{
					m_logger.WriteLine(string.Format("Treating '{0}' as custom.",
						DCM.BuildPathStringFromNode(child)));
					SetupCustomField(child, null);
					// Children should be not marked as custom unless we know they are.
					var field = GetFieldIdForNode(child, metaDataCache);
					child.IsCustomField = field != 0 && metaDataCache.IsCustom(field);
				}
			}
			else
			{
				var field = GetFieldIdForNode(node, metaDataCache);
				if (field != 0)
				{
					var listId = metaDataCache.GetFieldListRoot(field);
					if (listId != Guid.Empty)
						DictionaryConfigurationController.AddFieldsForPossibilityList(node);
					var type = metaDataCache.GetFieldType(field);
					// Create the proper node options object.
					switch (type)
					{
						case (int)CellarPropertyType.ReferenceCollection:
						case (int)CellarPropertyType.ReferenceSequence:
							if (listId != Guid.Empty)
								node.DictionaryNodeOptions = new DictionaryNodeListOptions();
							break;
						case (int)CellarPropertyType.OwningCollection:
						case (int)CellarPropertyType.OwningSequence:
							break;
						case (int)CellarPropertyType.MultiUnicode:
						case (int)CellarPropertyType.MultiString:
							node.DictionaryNodeOptions = new DictionaryNodeWritingSystemOptions();
							break;
						case (int)CellarPropertyType.ReferenceAtomic:
							if (listId != Guid.Empty)
								node.DictionaryNodeOptions = new DictionaryNodeListOptions();
							break;
						case (int)CellarPropertyType.OwningAtomic:
							break;
						case (int)CellarPropertyType.GenDate:
						case (int)CellarPropertyType.Time:
							break;
						case (int)CellarPropertyType.String:
							break;
					}
				}
			}
		}

		private int GetFieldIdForNode(ConfigurableDictionaryNode node, IFwMetaDataCacheManaged metaDataCache)
		{
			try
			{
				var parentType = DictionaryConfigurationController.GetLookupClassForCustomFieldParent(node.Parent, Cache);
				if (parentType == null)
					return 0;
				var flid = metaDataCache.GetFieldId(parentType, node.FieldDescription, false);
				return flid;
			}
			catch (Exception)
			{
				return 0;
			}
		}
		/// <summary>Attempts to find and return a node from the currentDefaultChildren whose Label matches childLabel.</summary>
		/// <returns>true if successful</returns>
		private static bool TryGetMatchingNode(string childLabel,
			IEnumerable<ConfigurableDictionaryNode> currentDefaultChildren, List<ConfigurableDictionaryNode> matchedChildren,
			out ConfigurableDictionaryNode matchFromCurrentDefault)
		{
			matchFromCurrentDefault = currentDefaultChildren.FirstOrDefault(baseChild => childLabel == baseChild.Label);
			if (matchFromCurrentDefault != null)
			{
				matchedChildren.Add(matchFromCurrentDefault);
				return true;
			}
			return false;
		}
		private void SetListOptionsProperties(string type, string sequence, DictionaryNodeListOptions options)
		{
			options.Options = new List<DictionaryNodeListOptions.DictionaryNodeOption>();
			options.ListId = (DictionaryNodeListOptions.ListIds)Enum.Parse(typeof(DictionaryNodeListOptions.ListIds), type, true);
			// Create a list of dictionary node options from a string of the format "+guid,-guid,+guid"
			options.Options.AddRange(sequence.Split(',').Select(id => new DictionaryNodeListOptions.DictionaryNodeOption
			{
				IsEnabled = id.StartsWith("+"),
				Id = id.Trim('+', '-', ' ')
			}));
		}

		private string GenerateNumberStyleFromLayoutTreeNode(XmlDocConfigureDlg.LayoutTreeNode node)
		{
			var styleSheet = FontHeightAdjuster.StyleSheetFromPropertyTable(m_propertyTable);
			const string senseNumberStyleBase = "Dictionary-SenseNumber";
			var senseNumberStyleName = senseNumberStyleBase;
			var matchedOrCreated = false;
			var styleNumberSuffix = 1;
			do
			{
				if (styleSheet.FindStyle(senseNumberStyleName) == null)
				{
					var senseNumberStyle = Cache.ServiceLocator.GetInstance<IStStyleFactory>().Create();
					Cache.LangProject.StylesOC.Add(senseNumberStyle);
					senseNumberStyle.Name = senseNumberStyleName;
					senseNumberStyle.Type = StyleType.kstCharacter;
					senseNumberStyle.UserLevel = 1;
					senseNumberStyle.IsBuiltIn = false;
					var propsBldr = TsStringUtils.MakePropsBldr();
					propsBldr.SetStrPropValue((int)FwTextPropType.ktptFontFamily, node.NumFont);
					if (!string.IsNullOrEmpty(node.NumStyle))
					{
						if (node.NumStyle.Contains("-bold"))
						{
							propsBldr.SetIntPropValues((int)FwTextPropType.ktptBold, (int)FwTextPropVar.ktpvEnum, (int)FwTextToggleVal.kttvOff);
						}
						else if (node.NumStyle.Contains("bold"))
						{
							propsBldr.SetIntPropValues((int)FwTextPropType.ktptBold, (int)FwTextPropVar.ktpvEnum, (int)FwTextToggleVal.kttvForceOn);
						}
						if (node.NumStyle.Contains("-italic"))
						{
							propsBldr.SetIntPropValues((int)FwTextPropType.ktptItalic, (int)FwTextPropVar.ktpvEnum, (int)FwTextToggleVal.kttvOff);
						}
						else if (node.NumStyle.Contains("italic"))
						{
							propsBldr.SetIntPropValues((int)FwTextPropType.ktptItalic, (int)FwTextPropVar.ktpvEnum, (int)FwTextToggleVal.kttvForceOn);
						}
						senseNumberStyle.Rules = propsBldr.GetTextProps();
					}
					styleSheet.PutStyle(senseNumberStyleName, "Used for configuring some sense numbers in the dictionary",
						senseNumberStyle.Hvo, 0, 0, (int)StyleType.kstCharacter, false, false, propsBldr.GetTextProps());
					matchedOrCreated = true;
				}
				else if (LayoutOptionsMatchStyle(styleSheet.Styles[senseNumberStyleName], node))
				{
					matchedOrCreated = true;
				}
				else
				{
					senseNumberStyleName = string.Format("{0}-{1}", senseNumberStyleBase, ++styleNumberSuffix);
				}
			} while (!matchedOrCreated);
			return senseNumberStyleName;
		}

		private bool LayoutOptionsMatchStyle(BaseStyleInfo style, XmlDocConfigureDlg.LayoutTreeNode node)
		{
			// if the style isn't even a character style
			if (!style.IsCharacterStyle)
			{
				return false;
			}
			var fontInfo = style.DefaultCharacterStyleInfo;
			// if nothing about bold or italic are in the node but there is information in the style
			if (string.IsNullOrEmpty(node.NumStyle) && (fontInfo.Bold.ValueIsSet || fontInfo.Italic.ValueIsSet))
			{
				return false;
			}
			// if we have bold or italic info in the node but it doesn't match the style
			if (!string.IsNullOrEmpty(node.NumStyle) && ((node.NumStyle.Contains("-bold") && fontInfo.Bold.ValueIsSet && fontInfo.Bold.Value) ||
				(!node.NumStyle.Contains("-bold") && node.NumStyle.Contains("bold") && fontInfo.Bold.ValueIsSet && !fontInfo.Bold.Value) ||
				(node.NumStyle.Contains("bold") && !fontInfo.Bold.ValueIsSet) || (!node.NumStyle.Contains("bold") && fontInfo.Bold.ValueIsSet) ||
				(node.NumStyle.Contains("-italic") && fontInfo.Italic.ValueIsSet && fontInfo.Italic.Value) ||
				(!node.NumStyle.Contains("-italic") && node.NumStyle.Contains("italic") && fontInfo.Italic.ValueIsSet && !fontInfo.Italic.Value) ||
				(node.NumStyle.Contains("italic") && !fontInfo.Italic.ValueIsSet) || (!node.NumStyle.Contains("italic") && fontInfo.Italic.ValueIsSet)))
			{
				return false;
			}
			// if the font doesn't match
			if (string.IsNullOrEmpty(node.NumFont) && fontInfo.FontName.ValueIsSet || // node value is empty but fontInfo isn't
				!string.IsNullOrEmpty(node.NumFont) && !fontInfo.FontName.ValueIsSet || // fontinfo is empty but node value isn't
				(fontInfo.FontName.ValueIsSet && string.Compare(node.NumFont, fontInfo.FontName.Value, StringComparison.Ordinal) != 0))
			{
				// node value was empty but fontInfo isn't or
				// fontInfo was empty but node value wasn't or
				// both strings had content but it didn't match
				return false;
			}
			return true;
		}
		private List<DictionaryNodeListOptions.DictionaryNodeOption> MigrateWsOptions(string wsLabel)
		{
			return wsLabel.Split(',').Select(item => new DictionaryNodeListOptions.DictionaryNodeOption { Id = item.Trim(), IsEnabled = true }).ToList();
		}

		private void MigratePublicationLayoutSelection(string oldLayout, string newPath)
		{
			if (oldLayout.Equals(m_propertyTable.GetStringProperty("DictionaryPublicationLayout", string.Empty)))
			{
				m_propertyTable.SetProperty("DictionaryPublicationLayout", newPath, true);
			}
			else if (oldLayout.Equals(m_propertyTable.GetStringProperty("ReversalIndexPublicationLayout", string.Empty)))
			{
				m_propertyTable.SetProperty("ReversalIndexPublicationLayout", newPath, true);
			}
		}

		#region trivial portions of the ILayoutConverter implementation
		public IEnumerable<XmlNode> GetLayoutTypes()
		{
			return m_layoutInventory.GetLayoutTypes();
		}

		public LcmCache Cache { get; private set; }
		public StringTable StringTable { get { return null; } } // used solely for l10n of nodes, which is a hindrance to migration.
		public LayoutLevels LayoutLevels { get; private set; }

		public void ExpandWsTaggedNodes(string sWsTag)
		{
			m_layoutInventory.ExpandWsTaggedNodes(sWsTag);
		}

		public void SetOriginalIndexForNode(XmlDocConfigureDlg.LayoutTreeNode mainLayoutNode)
		{
			//Not important for migration
		}

		public XmlNode GetLayoutElement(string className, string layoutName)
		{
			return LegacyConfigurationUtils.GetLayoutElement(m_layoutInventory, className, layoutName);
		}

		public XmlNode GetPartElement(string className, string sRef)
		{
			return LegacyConfigurationUtils.GetPartElement(m_partInventory, className, sRef);
		}

		public void BuildRelationTypeList(XmlDocConfigureDlg.LayoutTreeNode ltn)
		{
			//Not important for migration - Handled separately by the new configuration dialog
		}

		public void BuildEntryTypeList(XmlDocConfigureDlg.LayoutTreeNode ltn, string layoutName)
		{
			//Not important for migration - Handled separately by the new configuration dialog
		}

		public void LogConversionError(string errorLog)
		{
			m_logger.WriteLine(errorLog);
		}
		#endregion

		/// <summary>
		/// Only use for tests which don't enter the migrator class at the standard entry point
		/// </summary>
		internal SimpleLogger SetTestLogger
		{
			set { m_logger = value; }
		}
	}
}<|MERGE_RESOLUTION|>--- conflicted
+++ resolved
@@ -143,11 +143,7 @@
 		internal bool ConfigsNeedMigratingFromPre83()
 		{
 			// If the project already has up-to-date configurations then we don't need to migrate
-<<<<<<< HEAD
-			var configSettingsDir = LcmFileHelper.GetConfigSettingsDir(Path.GetDirectoryName(Cache.ProjectId.Path));
-=======
-			var configSettingsDir = FdoFileHelper.GetConfigSettingsDir(Cache.ProjectId.ProjectFolder);
->>>>>>> b2dd58ff
+			var configSettingsDir = LcmFileHelper.GetConfigSettingsDir(Cache.ProjectId.ProjectFolder);
 			var newDictionaryConfigLoc = Path.Combine(configSettingsDir, DCL.DictionaryConfigurationDirectoryName);
 			if (DCM.ConfigFilesInDir(newDictionaryConfigLoc).Any())
 			{
