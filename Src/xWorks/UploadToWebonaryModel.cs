--- conflicted
+++ resolved
@@ -8,10 +8,6 @@
 using System.Security.Cryptography;
 using System.Text;
 using SIL.FieldWorks.Common.FwUtils;
-<<<<<<< HEAD
-=======
-using XCore;
->>>>>>> c1202904
 
 namespace SIL.FieldWorks.XWorks
 {
@@ -98,20 +94,6 @@
 
 		private void LoadFromSettings()
 		{
-<<<<<<< HEAD
-			if (!string.IsNullOrEmpty(CoreImpl.Properties.Settings.Default.WebonaryPass))
-			{
-				RememberPassword = true;
-				Password = DecryptPassword(CoreImpl.Properties.Settings.Default.WebonaryPass);
-			}
-			UserName = CoreImpl.Properties.Settings.Default.WebonaryUser;
-			if(PropertyTable != null)
-			{
-				SiteName = PropertyTable.GetValue<string>(WebonarySite);
-				SelectedPublication = PropertyTable.GetValue<string>(WebonaryPublication);
-				SelectedConfiguration = PropertyTable.GetValue<string>(WebonaryConfiguration);
-				SelectedReversals = SplitReversalSettingString(PropertyTable.GetValue<string>(WebonaryReversals));
-=======
 			if (PropertyTable != null)
 			{
 				var appSettings = PropertyTable.GetValue<FwApplicationSettingsBase>("AppSettings");
@@ -122,11 +104,10 @@
 				}
 				UserName = appSettings.WebonaryUser;
 
-				SiteName = PropertyTable.GetStringProperty(WebonarySite, null);
-				SelectedPublication = PropertyTable.GetStringProperty(WebonaryPublication, null);
-				SelectedConfiguration = PropertyTable.GetStringProperty(WebonaryConfiguration, null);
-				SelectedReversals = SplitReversalSettingString(PropertyTable.GetStringProperty(WebonaryReversals, null));
->>>>>>> c1202904
+				SiteName = PropertyTable.GetValue<string>(WebonarySite, null);
+				SelectedPublication = PropertyTable.GetValue<string>(WebonaryPublication, null);
+				SelectedConfiguration = PropertyTable.GetValue<string>(WebonaryConfiguration, null);
+				SelectedReversals = SplitReversalSettingString(PropertyTable.GetValue<string>(WebonaryReversals, null));
 			}
 		}
 
