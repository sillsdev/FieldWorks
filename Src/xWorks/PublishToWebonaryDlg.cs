﻿// Copyright (c) 2014-2016 SIL International
// This software is licensed under the LGPL, version 2.1 or later
// (http://www.gnu.org/licenses/lgpl-2.1.html)

using System;
using System.Collections.Generic;
using System.ComponentModel;
using System.Diagnostics;
using System.Drawing;
using System.Linq;
using System.Windows.Forms;
using SIL.CoreImpl;
using SIL.FieldWorks.Common.Framework;
using SIL.FieldWorks.Common.FwUtils;
using SIL.Utils;
using SIL.Windows.Forms;

namespace SIL.FieldWorks.XWorks
{
#if RANDYTODO
	// TODO: This was creted in the old FwXWindow class.
	// TODO: Figure out who can create it now.
#endif
	/// <summary>
	/// Dialog for publishing data to Webonary web site.
	/// </summary>
	public partial class PublishToWebonaryDlg : Form, IPublishToWebonaryView
	{
		private readonly IHelpTopicProvider m_helpTopicProvider;
		private readonly PublishToWebonaryController m_controller;
<<<<<<< HEAD
=======
		// Mono 3 handles the display of the size gripper differently than .NET SWF and so the dialog needs to be taller. Part of LT-16433.
		private const int m_additionalMinimumHeightForMono = 26;

>>>>>>> aa882c6e
		/// <summary>
		/// Needed to get the HelpTopicProvider and to save project specific settings
		/// </summary>
		protected IPropertyTable PropertyTable { get; set; }

		public PublishToWebonaryDlg()
		{
			InitializeComponent();
			LoadFromModel();
		}

		public PublishToWebonaryDlg(PublishToWebonaryController controller, PublishToWebonaryModel model, IPropertyTable propertyTable)
		{
			InitializeComponent();

			if (MiscUtils.IsUnix)
				MinimumSize = new Size(MinimumSize.Width, MinimumSize.Height + m_additionalMinimumHeightForMono);

			m_controller = controller;
			Model = model;
			LoadFromModel();

			m_helpTopicProvider = propertyTable.GetValue<IFlexApp>("App");

			// When a link is clicked, open a web page to the URL.
			explanationLabel.LinkClicked += (sender, args) =>
			{
				using (Process.Start(((LinkLabel) sender).Text.Substring(args.Link.Start, args.Link.Length)))
				{}
			};

			// Restore the location and size from last time we called this dialog.
			if (PropertyTable != null)
			{
				object locWnd = PropertyTable.GetValue<object>("PublishToWebonaryDlg_Location");
				object szWnd = PropertyTable.GetValue<object>("PublishToWebonaryDlg_Size");
				if (locWnd != null && szWnd != null)
				{
					Rectangle rect = new Rectangle((Point) locWnd, (Size) szWnd);
					ScreenHelper.EnsureVisibleRect(ref rect);
					DesktopBounds = rect;
					StartPosition = FormStartPosition.Manual;
				}
			}

			// Start with output log area not shown by default
			// When a user clicks Publish, it is revealed. This is done within the context of having a resizable table of controls, and having
			// the output log area be the vertically growing control when a user increases the height of the dialog.
			this.Shown += (sender, args) => { this.Height = this.Height - outputLogTextbox.Height; };
		}

		private void UpdateEntriesToBePublishedLabel()
		{
			howManyPubsAlertLabel.Text = string.Format(xWorksStrings.PublicationEntriesLabel,
				m_controller.CountDictionaryEntries(), m_controller.CountReversalIndexEntries(GetSelectedReversals()));
		}

		private void PopulatePublicationsList()
		{
			foreach (var pub in Model.Publications)
			{
				publicationBox.Items.Add(pub);
			}
		}

		private void publicationBox_SelectedIndexChanged(object sender, EventArgs e)
		{
			PopulateConfigurationsListBySelectedPublication();
			PopulateReversalsCheckboxList();
		}

		private void configurationBox_SelectedIndexChanged(object sender, EventArgs e)
		{
			UpdateEntriesToBePublishedLabel();
		}

		private void reversalsCheckedListBox_SelectedIndexChanged(object sender, EventArgs e)
		{
			UpdateEntriesToBePublishedLabel();
		}

		private void PopulateConfigurationsListBySelectedPublication()
		{
			var selectedConfiguration =
				Model.Configurations.Where(prop => prop.Value.Publications.Contains(publicationBox.SelectedItem.ToString())).ToList();
			configurationBox.Items.Clear();
			foreach (var config in selectedConfiguration)
			{
				configurationBox.Items.Add(config.Value.Label);
			}
			if (selectedConfiguration.Count > 0)
				configurationBox.SelectedIndex = 0;
		}

		private void PopulateReversalsCheckboxList()
		{
			var selectedConfiguration =
				Model.Reversals.Where(prop => prop.Value.Publications.Contains(publicationBox.SelectedItem.ToString())).ToList();
			reversalsCheckedListBox.Items.Clear();
			foreach (var reversal in selectedConfiguration)
			{
				if (reversal.Value.Label != DictionaryConfigurationModel.AllReversalIndexes)
				reversalsCheckedListBox.Items.Add(reversal.Value.Label);
			}
		}

		public PublishToWebonaryModel Model { get; set; }

		private void LoadFromModel()
		{
			if(Model != null)
			{
				// Load the contents of the drop down and checkbox list controls
				PopulatePublicationsList();
				if(Model.RememberPassword)
				{
					rememberPasswordCheckbox.Checked = true;
					webonaryPasswordTextbox.Text = Model.Password;
				}
				webonaryUsernameTextbox.Text = Model.UserName;
				webonarySiteNameTextbox.Text = Model.SiteName;
				if (!String.IsNullOrEmpty(Model.SelectedPublication))
				{
					publicationBox.SelectedItem = Model.SelectedPublication;
				}
				else
				{
					publicationBox.SelectedIndex = 0;
				}
				PopulateReversalsCheckboxList();
				SetSelectedReversals(Model.SelectedReversals);
				if(!String.IsNullOrEmpty(Model.SelectedConfiguration))
				{
					configurationBox.SelectedItem = Model.SelectedConfiguration;
				}
				else
				{
					configurationBox.SelectedIndex = 0;
				}
			}
		}

		private void SaveToModel()
		{
			Model.RememberPassword = rememberPasswordCheckbox.Checked;
			Model.Password = webonaryPasswordTextbox.Text;
			Model.UserName = webonaryUsernameTextbox.Text;
			Model.SiteName = webonarySiteNameTextbox.Text;
			Model.SelectedReversals = GetSelectedReversals();
			if(configurationBox.SelectedItem != null)
			{
				Model.SelectedConfiguration = configurationBox.SelectedItem.ToString();
			}
			if(publicationBox.SelectedItem != null)
			{
				Model.SelectedPublication = publicationBox.SelectedItem.ToString();
			}
			Model.SaveToSettings();
		}

		private void SetSelectedReversals(IEnumerable<string> selectedReversals)
		{
			if(selectedReversals == null)
				return;
			//Check every reversal in the list that was in the given list (e.g. from settings)
			for(var i = 0; i < reversalsCheckedListBox.Items.Count; ++i)
			{
				if(selectedReversals.Contains(reversalsCheckedListBox.Items[i].ToString()))
				{
					reversalsCheckedListBox.SetItemChecked(i, true);
				}
			}
		}

		private IEnumerable<string> GetSelectedReversals()
		{
			return (from object item in reversalsCheckedListBox.CheckedItems select item.ToString()).ToList();
		}

		private void publishButton_Click(object sender, EventArgs e)
		{
			SaveToModel();

			// Increase height of form so the output log is shown.
			// Account for situations where the user already increased the height of the form
			// or maximized the form, and later reduces the height or unmaximizes the form
			// after clicking Publish.

			var allButTheLogRowHeight = this.tableLayoutPanel.GetRowHeights().Sum() - this.tableLayoutPanel.GetRowHeights().Last();
			var fudge = this.Height - this.tableLayoutPanel.Height;
			var minimumFormHeightToShowLog = allButTheLogRowHeight + this.outputLogTextbox.MinimumSize.Height + fudge;
			if (MiscUtils.IsUnix)
				minimumFormHeightToShowLog += m_additionalMinimumHeightForMono;
			this.MinimumSize = new Size(this.MinimumSize.Width, minimumFormHeightToShowLog);

			m_controller.PublishToWebonary(Model, this);
		}

		private void helpButton_Click(object sender, EventArgs e)
		{
			ShowHelp.ShowHelpTopic(m_helpTopicProvider, "khtpPublishToWebonary");
		}

		/// <summary>
		/// Add a message to the status area. Make sure the status area is redrawn so the
		/// user can see what's going on even if we are working on something.
		/// </summary>
		public void UpdateStatus(string statusString)
		{
			outputLogTextbox.AppendText(Environment.NewLine + statusString);
			outputLogTextbox.Refresh();
		}

		/// <summary>
		/// Respond to a new status condition by changing the background color of the
		/// output log.
		/// </summary>
		public void SetStatusCondition(WebonaryStatusCondition condition)
		{
			Color newColor;
			switch (condition)
			{
				case WebonaryStatusCondition.Success:
					// Green
					newColor = System.Drawing.ColorTranslator.FromHtml("#b8ffaa");
					break;
				case WebonaryStatusCondition.Error:
					// Red
					newColor = System.Drawing.ColorTranslator.FromHtml("#ffaaaa");
					break;
				case WebonaryStatusCondition.None:
				default:
					// Grey
					newColor = System.Drawing.ColorTranslator.FromHtml("#dcdad5");
					break;
			}
			outputLogTextbox.BackColor = newColor;
		}

		private void closeButton_Click(object sender, EventArgs e)
		{
			SaveToModel();
		}

		/// <summary>
		/// Save the location and size for next time.
		/// </summary>
		protected override void OnClosing(CancelEventArgs e)
		{
			if (PropertyTable != null)
			{
				PropertyTable.SetProperty("PublishToWebonaryDlg_Location", Location, true, false);
				PropertyTable.SetProperty("PublishToWebonaryDlg_Size", Size, true, false);
			}
			base.OnClosing(e);
		}

		protected override void OnResize(EventArgs e)
		{
			base.OnResize(e);

			// On Linux, when reducing the height of the dialog, the output log doesn't shrink with it.
			// Set its height back to something smaller to keep the whole control visible. It will expand as appropriate.
			if (MiscUtils.IsUnix)
				outputLogTextbox.Size = new Size(outputLogTextbox.Size.Width, outputLogTextbox.MinimumSize.Height);
		}
	}

	/// <summary>
	/// Interface for controller to interact with the dialog
	/// </summary>
	public interface IPublishToWebonaryView
	{
		void UpdateStatus(string statusString);
		void SetStatusCondition(WebonaryStatusCondition condition);
		PublishToWebonaryModel Model { get; set; }
	}

	/// <summary>
	/// Condition of status of publishing to webonary.
	/// </summary>
	public enum WebonaryStatusCondition
	{
		None,
		Success,
		Error
	}
}<|MERGE_RESOLUTION|>--- conflicted
+++ resolved
@@ -18,7 +18,7 @@
 namespace SIL.FieldWorks.XWorks
 {
 #if RANDYTODO
-	// TODO: This was creted in the old FwXWindow class.
+	// TODO: This was created in the old FwXWindow class.
 	// TODO: Figure out who can create it now.
 #endif
 	/// <summary>
@@ -28,12 +28,9 @@
 	{
 		private readonly IHelpTopicProvider m_helpTopicProvider;
 		private readonly PublishToWebonaryController m_controller;
-<<<<<<< HEAD
-=======
 		// Mono 3 handles the display of the size gripper differently than .NET SWF and so the dialog needs to be taller. Part of LT-16433.
 		private const int m_additionalMinimumHeightForMono = 26;
 
->>>>>>> aa882c6e
 		/// <summary>
 		/// Needed to get the HelpTopicProvider and to save project specific settings
 		/// </summary>
