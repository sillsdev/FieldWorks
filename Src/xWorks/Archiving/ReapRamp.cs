--- conflicted
+++ resolved
@@ -104,11 +104,7 @@
 
 			// create the dialog
 			using (var dlg = new ArchivingDlg(model, localizationMgrId, dialogFont, new FormSettings()))
-<<<<<<< HEAD
-			using (var reportingAdapter = new SilErrorReportingAdapter(dlg, mediator))
-=======
-			using (var reportingAdapter = new PalasoErrorReportingAdapter(dlg, propertyTable))
->>>>>>> c6cab8dd
+			using (var reportingAdapter = new SilErrorReportingAdapter(dlg, propertyTable))
 			{
 				ErrorReport.SetErrorReporter(reportingAdapter);
 				dlg.ShowDialog(owner);
