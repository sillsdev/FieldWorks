// Copyright (c) 2003-2013 SIL International
// This software is licensed under the LGPL, version 2.1 or later
// (http://www.gnu.org/licenses/lgpl-2.1.html)
using System;
using System.Collections.Generic;
using System.Diagnostics;
using System.Diagnostics.CodeAnalysis;
using System.Drawing;
using System.Linq;
using System.Text.RegularExpressions;
using System.Windows.Forms;
using SIL.FieldWorks.FDO.Application;
using SIL.FieldWorks.FwCoreDlgs;
using SIL.Utils;
using SIL.FieldWorks.FDO;
using SIL.FieldWorks.Common.Controls;
using SIL.FieldWorks.Common.RootSites;
using SIL.FieldWorks.Common.ViewsInterfaces;
using SIL.FieldWorks.Common.Framework;
using SIL.FieldWorks.Common.Widgets;
using SIL.FieldWorks.FDO.DomainServices;
using SIL.FieldWorks.Common.FwUtils;
using System.Drawing.Printing;
<<<<<<< HEAD
using System.Xml.Linq;
using SIL.CoreImpl;
=======
using SIL.FieldWorks.Common.FwKernelInterfaces;
using SIL.FieldWorks.FwCoreDlgControls;
>>>>>>> 95b9b36f

namespace SIL.FieldWorks.XWorks
{
	/// <summary>
	/// XmlDocView is a view that shows a complete list as a single view.
	/// A RecordClerk class does most of the work of managing the list and current object.
	///	list management and navigation is entirely(?) handled by the
	/// RecordClerk.
	///
	/// The actual view of each object is specified by a child <jtview></jtview> node
	/// of the view node. This specifies how to display an individual list item.
	/// </summary>
	public class XmlDocView : XWorksViewBase, IFindAndReplaceContext, IPostLayoutInit
	{
		protected int m_hvoOwner; // the root HVO.
		/// <summary>
		/// Object currently being edited.
		/// </summary>
		protected ICmObject m_currentObject;
		protected int m_currentIndex = -1;
		protected XmlSeqView m_mainView;
		protected string m_configObjectName;
		private string m_titleStr; // Helps avoid running through SetInfoBarText 4x!
		private string m_currentPublication;
		private string m_currentConfigView; // used when this is a Dictionary view to store which view is active.

		/// <summary>
		/// Required designer variable.
		/// </summary>
		private System.ComponentModel.Container components = null;

		#region Consruction and disposal
		/// -----------------------------------------------------------------------------------
		/// <summary>
		/// Initializes a new instance of the <see cref="ViewManager"/> class.
		/// </summary>
		/// -----------------------------------------------------------------------------------
		public XmlDocView()
		{
			m_fullyInitialized = false;

			// This call is required by the Windows.Forms Form Designer.
			InitializeComponent();


			base.AccNameDefault = "XmlDocView";		// default accessibility name
		}

		public XmlDocView(XElement configurationParametersElement, RecordClerk recordClerk)
			: base(configurationParametersElement, recordClerk)
		{
		}

		#region TitleBar Layout Menu

#if RANDYTODO
		/// <summary>
		/// Populate the list of layout views for the second dictionary titlebar menu.
		/// </summary>
		/// <param name="parameter">The parameter.</param>
		/// <param name="display">The display.</param>
		/// <returns></returns>
		public bool OnDisplayLayouts(object parameter, ref UIListDisplayProperties display)
		{
			var layoutList = GatherBuiltInAndUserLayouts();
			foreach (var view in layoutList)
			{
				display.List.Add(view.Item1, view.Item2, null, null, true);
			}
			return true;
		}
#endif

		private IEnumerable<Tuple<string, string>> GatherBuiltInAndUserLayouts()
		{
			var layoutList = new List<Tuple<string, string>>();
			layoutList.AddRange(GetBuiltInLayouts(PropertyTable.GetValue<XElement>("currentContentControlParameters", null)));
			var builtInLayoutList = new List<string>();
			builtInLayoutList.AddRange(from layout in layoutList select layout.Item2);
			var userLayouts = m_mainView.Vc.LayoutCache.LayoutInventory.GetLayoutTypes();
			layoutList.AddRange(GetUserDefinedDictLayouts(builtInLayoutList, userLayouts));
			return layoutList;
		}

<<<<<<< HEAD
		private static IEnumerable<Tuple<string, string>> GetBuiltInLayouts(XElement configNode)
=======
		private static IEnumerable<Tuple<string, string>> GetBuiltInLayouts(XmlNode configNode)
>>>>>>> 95b9b36f
		{
			var configLayouts = XmlUtils.FindNode(configNode, "configureLayouts");
			// The configureLayouts node doesn't always exist!
			if (configLayouts != null)
			{
				var layouts = configLayouts.Elements();
				return ExtractLayoutsFromLayoutTypeList(layouts);
			}
				return new List<Tuple<string, string>>();
		}

		private static IEnumerable<Tuple<string, string>> ExtractLayoutsFromLayoutTypeList(IEnumerable<XElement> layouts)
		{
			return from XElement layout in layouts
				   select new Tuple<string, string>(XmlUtils.GetAttributeValue(layout, "label"),
													XmlUtils.GetAttributeValue(layout, "layout"));
		}

		private static IEnumerable<Tuple<string, string>> GetUserDefinedDictLayouts(
			IEnumerable<string> builtInLayouts,
			IEnumerable<XElement> layouts)
		{
			var allUserLayoutTypes = ExtractLayoutsFromLayoutTypeList(layouts);
			var result = new List<Tuple<string, string>>();
			// This part prevents getting Reversal Index layouts or Notebook layouts in our (Dictionary) menu.
			result.AddRange(from layout in allUserLayoutTypes
							where builtInLayouts.Any(builtIn => builtIn == BaseLayoutName(layout.Item2))
							select layout);
			return result;
		}

		private static string BaseLayoutName(string name)
		{
			if (String.IsNullOrEmpty(name))
				return String.Empty;
			// Find out if this layout name has a hashmark (#) in it. Return the part before it.
			var parts = name.Split(Inventory.kcMarkLayoutCopy);
			var result = parts.Length > 1 ? parts[0] : name;
			return result;
		}

		#endregion

		/// <summary>
		/// Receives the broadcast message "PropertyChanged"
		/// </summary>
		public void OnPropertyChanged(string name)
		{
			switch (name)
			{
				case "SelectedPublication":
					var pubDecorator = GetPubDecorator();
					if (pubDecorator != null)
					{
						var pubName = GetSelectedPublication();
						if (xWorksStrings.AllEntriesPublication == pubName)
						{   // A null publication means show everything
							pubDecorator.Publication = null;
							m_mainView.RefreshDisplay();
						}
						else
						{   // look up the publication object
							var pub = (from item in Cache.LangProject.LexDbOA.PublicationTypesOA.PossibilitiesOS
									   where item.Name.UserDefaultWritingSystem.Text == pubName
									   select item).FirstOrDefault();
							if (pub != null && pub != pubDecorator.Publication)
							{   // change the publication if it is different from the current one
								pubDecorator.Publication = pub;
								m_mainView.RefreshDisplay();
							}
						}
					}
					break;
				case "DictionaryPublicationLayout":
					var layout = GetSelectedConfigView();
					m_mainView.Vc.ResetTables(layout);
					m_mainView.RefreshDisplay();
					break;
				default:
					// Not sure what other properties might change, but I'm not doing anything.
					break;
			}
			return;
		}


		public DictionaryPublicationDecorator GetPubDecorator()
		{
			var sda = m_mainView.DataAccess;
			while (sda != null && !(sda is DictionaryPublicationDecorator) && sda is DomainDataByFlidDecoratorBase)
				sda = ((DomainDataByFlidDecoratorBase) sda).BaseSda;
			return sda as DictionaryPublicationDecorator;
		}

		// Return CmPossibility if any alternative matches SelectedPublication.
		// If we don't have any record of what publication is selected (typically, first-time startup),
		// pick the first one as a default.
		// If the selected one is not found (typically it is $$all_entries$$), or there are none (pathological), return null.
		ICmPossibility Publication
		{
			get
			{
				// We don't want to use GetSelectedPublication here because it supplies a default,
				// and we want to treat that case specially.
				var pubName = PropertyTable.GetValue<string>("SelectedPublication");
				if (pubName == null)
				{
					if (Cache.LangProject.LexDbOA.PublicationTypesOA.PossibilitiesOS.Count > 0)
						return Cache.LangProject.LexDbOA.PublicationTypesOA.PossibilitiesOS[0];
					else
						return null;
				}
				var pub = (from item in Cache.LangProject.LexDbOA.PublicationTypesOA.PossibilitiesOS
					where IsDesiredPublication(item, pubName)
						   select item).FirstOrDefault();
				return pub;
			}
		}

		private bool IsDesiredPublication(ICmPossibility item, string name)
		{
			foreach (var ws in item.Name.AvailableWritingSystemIds)
			{
				if (item.Name.get_String(ws).Text == name)
					return true;
			}
			return false;
		}

		private string GetSelectedConfigView()
		{
			string sLayoutType = PropertyTable.GetValue("DictionaryPublicationLayout", String.Empty);
			if (String.IsNullOrEmpty(sLayoutType))
				sLayoutType = "publishStem";
			return sLayoutType;
		}

		private string GetSelectedPublication()
		{
			// Sometimes we just want the string value which might be '$$all_entries$$'
			return PropertyTable.GetValue("SelectedPublication",
				xWorksStrings.AllEntriesPublication);
		}

		/// -----------------------------------------------------------------------------------
		/// <summary>
		/// Clean up any resources being used.
		/// </summary>
		/// <param name="disposing"><c>true</c> to release both managed and unmanaged
		/// resources; <c>false</c> to release only unmanaged resources.
		/// </param>
		/// -----------------------------------------------------------------------------------
		protected override void Dispose( bool disposing )
		{
			//Debug.WriteLineIf(!disposing, "****************** " + GetType().Name + " 'disposing' is false. ******************");
			// Must not be run more than once.
			if (IsDisposed)
				return;

			if( disposing )
			{
				DisposeTooltip();
				if(components != null)
					components.Dispose();
			}
			m_currentObject = null;

			base.Dispose( disposing );
		}

		#endregion // Consruction and disposal

		#region Other methods

		protected override void SetInfoBarText()
		{
			if (m_informationBar == null)
				return;

			var context = XmlUtils.GetOptionalAttributeValue(m_configurationParametersElement, "persistContext", "");
			// SetInfoBarText() was getting run about 4 times just creating one XmlDocView!
			// To prevent that, add the following guards:
			if (m_titleStr != null && NoReasonToChangeTitle(context))
				return;
			var titleStr = GetBaseTitleStringFromConfig();

			bool fBaseCalled = false;
			if (titleStr == string.Empty)
			{
				base.SetInfoBarText();
				fBaseCalled = true;
				//				titleStr = ((IPaneBar)m_informationBar).Text;	// can't get to work.
				// (EricP) For some reason I can't provide an IPaneBar get-accessor to return
				// the new Text value. If it's desirable to allow TitleFormat to apply to
				// Clerk.CurrentObject, then we either have to duplicate what the
				// base.SetInfoBarText() does here, or get the string set by the base.
				// for now, let's just return.
				if (titleStr == null || titleStr == string.Empty)
					return;
			}
			if (context == "Dict")
			{
				m_currentPublication = GetSelectedPublication();
				m_currentConfigView = GetSelectedConfigView();
				titleStr = MakePublicationTitlePart(titleStr);
				SetConfigViewTitle();
			}

			// If we have a format attribute, format the title accordingly.
			string sFmt = XmlUtils.GetAttributeValue(m_configurationParametersElement, "TitleFormat");
			if (sFmt != null)
			{
				titleStr = String.Format(sFmt, titleStr);
			}

			// If we find that the title is something like ClassifiedDictionary ({SelectedPublication})
			// replace the {} with the name of the selected publication.
			// Enhance: by removing the Debug.Fail, this could be made to insert the value of any
			// property in the mediator's property table.
			var propertyFinder = new Regex(@"\{([^\}]+)\}");
			var match = propertyFinder.Match(titleStr);
			if (match.Success)
			{
				string replacement;
				if (match.Groups[1].Value == "SelectedPublication")
				{
					replacement = GetSelectedPublication();
					if (replacement == xWorksStrings.AllEntriesPublication)
						replacement = xWorksStrings.ksAllEntries;
				}
				else
				{
					Debug.Fail(@"Unexpected <> value in title string: " + match.Groups[0].Value);
					// This might be useful one day?
					replacement = PropertyTable.GetValue<string>(match.Groups[0].Value);
				}
				if (replacement != null)
					titleStr = propertyFinder.Replace(titleStr, replacement);
			}

			// if we haven't already set the text through the base,
			// or if we had some formatting to do, then set the infoBar text.
			if (!fBaseCalled || sFmt != null)
				((IPaneBar)m_informationBar).Text = titleStr;
			m_titleStr = titleStr;
		}

		#region Dictionary View TitleBar stuff

		private const int kSpaceForMenuButton = 26;

		private void SetConfigViewTitle()
		{
			if (!String.IsNullOrEmpty(m_currentConfigView))
			{
				var maxLayoutViewWidth = Width/2 - kSpaceForMenuButton;
				var result = GatherBuiltInAndUserLayouts();
				var curViewName = FindViewNameInList(result);
				// Limit length of View title to remaining available width
				curViewName = TrimToMaxPixelWidth(Math.Max(2, maxLayoutViewWidth), curViewName);
				ResetSpacer(maxLayoutViewWidth, curViewName);
			}
		}

		protected override void OnSizeChanged(EventArgs e)
		{
			base.OnSizeChanged(e);
			m_titleStr = null;
			SetInfoBarText();
		}

		private string FindViewNameInList(IEnumerable<Tuple<string, string>> layoutList)
		{
			var result = "";
			foreach (var tuple in layoutList.Where(tuple => tuple.Item2 == m_currentConfigView))
			{
				result = tuple.Item1;
				break;
			}
			return result;
		}

		private string MakePublicationTitlePart(string titleStr)
		{
			// titleStr to start is localized equivalent of 'Entries'
			// Limit length of Publication title to half of available width
			var maxPublicationTitleWidth = Math.Max(2, Width/2 - kSpaceForMenuButton);
			if (String.IsNullOrEmpty(m_currentPublication) ||
				m_currentPublication == xWorksStrings.AllEntriesPublication)
			{
				m_currentPublication = xWorksStrings.AllEntriesPublication;
				titleStr = xWorksStrings.ksAllEntries;
				// Limit length of Publication title to half of available width
				titleStr = TrimToMaxPixelWidth(maxPublicationTitleWidth, titleStr);
			}
			else
			{
				titleStr = String.Format(xWorksStrings.ksPublicationEntries,
					GetPublicationName(), titleStr);
				titleStr = TrimToMaxPixelWidth(maxPublicationTitleWidth, titleStr);
			}
			return titleStr;
		}

		private string GetPublicationName()
		{
			if (Publication == null || Publication.Name == null || Publication.Name.BestAnalysisAlternative == null)
				return "***"; // what we show in the menu for a pub with no name in any language.
			return Publication.Name.BestAnalysisAlternative.Text;
		}

		private bool NoReasonToChangeTitle(string context)
		{
			switch (context)
			{
				case "Reversal":
					return !IsCurrentReversalWsChanged();
				case "Dict":
					return !IsCurrentPublicationChanged() && !IsCurrentConfigViewChanged();
				default:
					// No need to change anything; dump out!
					return true;
			}
		}

		private bool IsCurrentReversalWsChanged()
		{
			if (m_currentObject == null)
				return true;
			var wsName = GetSafeWsName();
			return m_currentPublication == null || m_currentPublication != wsName;
		}

		private string GetSafeWsName()
		{
			if (m_currentObject == null || !m_currentObject.IsValidObject)
			{
				if (m_hvoOwner < 1)
					return String.Empty;
				return WritingSystemServices.GetReversalIndexWritingSystems(
					Cache, m_hvoOwner, false)[0].LanguageName;
			}
			return WritingSystemServices.GetReversalIndexEntryWritingSystem(
				Cache,
				m_currentObject.Hvo,
				Cache.LangProject.CurrentAnalysisWritingSystems[0]).LanguageName;
		}

		private bool IsCurrentPublicationChanged()
		{
			var newPub = GetSelectedPublication();
			return newPub != m_currentPublication;
		}

		private bool IsCurrentConfigViewChanged()
		{
			var newView = GetSelectedConfigView();
			return newView != m_currentConfigView;
		}

		#endregion

		/// <summary>
		/// Read in the parameters to determine which sequence/collection we are editing.
		/// </summary>
		protected override void ReadParameters()
		{
			base.ReadParameters();
			var backColorName = XmlUtils.GetOptionalAttributeValue(m_configurationParametersElement, "backColor", "Window");
			BackColor = Color.FromName(backColorName);
			m_configObjectName = XmlUtils.GetLocalizedAttributeValue(m_configurationParametersElement, "configureObjectName", null);
		}

		public virtual bool OnRecordNavigation(object argument)
		{
			CheckDisposed();

			if (!m_fullyInitialized
				|| RecordNavigationInfo.GetSendingClerk(argument) != Clerk) // Don't pretend to have handled it if it isn't our clerk.
				return false;

			// persist Clerk's CurrentIndex in a db specific way
			string propName = Clerk.PersistedIndexProperty;
			PropertyTable.SetProperty(propName, Clerk.CurrentIndex, SettingsGroup.LocalSettings, true, true);

			Clerk.SuppressSaveOnChangeRecord = (argument as RecordNavigationInfo).SuppressSaveOnChangeRecord;
			using (WaitCursor wc = new WaitCursor(this))
			{
				//DateTime dt0 = DateTime.Now;
				try
				{
					ShowRecord();
				}
				finally
				{
					Clerk.SuppressSaveOnChangeRecord = false;
				}
				//DateTime dt1 = DateTime.Now;
				//TimeSpan ts = TimeSpan.FromTicks(dt1.Ticks - dt0.Ticks);
				//Debug.WriteLine("XmlDocView.OnRecordNavigation(): ShowRecord() took " + ts.ToString() + " at " + dt1.ToString());
			}
			return true;	//we handled this.
		}

		protected override void OnMouseClick(MouseEventArgs e)
		{
			if ((ModifierKeys & Keys.Control) == Keys.Control)
			{
				TryToJumpToSelection(e.Location);
			}
			else if (e.Button == MouseButtons.Right)
			{
				var sel = m_mainView.GetSelectionAtPoint(e.Location, false);
				if (sel == null)
					return;
				if (XmlUtils.FindNode(m_configurationParametersElement, "configureLayouts") == null)
					return; // view is not configurable, don't show menu option.

				int hvo, tag, ihvo, cpropPrevious;
				IVwPropertyStore propStore;
				sel.PropInfo(false, 0, out hvo, out tag, out ihvo, out cpropPrevious, out propStore);
				string nodePath = null;
				if (propStore != null)
				{
					nodePath = propStore.get_StringProperty((int) FwTextPropType.ktptBulNumTxtBef);
				}
				if (string.IsNullOrEmpty(nodePath))
				{
					// may be a literal string, where we can get it from the string itself.
					ITsString tss;
					int ich, ws;
					bool fAssocPrev;
					sel.TextSelInfo(false, out tss, out ich, out fAssocPrev, out hvo, out tag, out ws);
					nodePath = tss.get_Properties(0).GetStrPropValue((int) FwTextPropType.ktptBulNumTxtBef);
				}
				string label;
				if (string.IsNullOrEmpty(nodePath))
					label = String.Format(xWorksStrings.ksConfigure, m_configObjectName);
				else
					label = string.Format(xWorksStrings.ksConfigureIn, nodePath.Split(':')[3], m_configObjectName);
				var m_contextMenu = new ContextMenuStrip();
				var item = new DisposableToolStripMenuItem(label);
				m_contextMenu.Items.Add(item);
				item.Click += RunConfigureDialogAt;
				item.Tag = nodePath;
				m_contextMenu.Show(m_mainView, e.Location);
				m_contextMenu.Closed += m_contextMenu_Closed;
			}
			else
			{
				base.OnMouseClick(e); // be nice to do this anyway, but it does undesirable highlighting.
			}
		}

		void m_contextMenu_Closed(object sender, ToolStripDropDownClosedEventArgs e)
		{
			Application.Idle += DisposeContextMenu;
		}

		void DisposeContextMenu(object sender, EventArgs e)
		{
			Application.Idle -= DisposeContextMenu;
			if (m_contextMenu != null)
			{
				m_contextMenu.Dispose();
				m_contextMenu = null;
			}
		}

		// Context menu exists just for one invocation (until idle).
		private ContextMenuStrip m_contextMenu;

		void RunConfigureDialogAt(object sender, EventArgs e)
		{
			var item = (ToolStripMenuItem) sender;
			var nodePath = (string) item.Tag;
			RunConfigureDialog(nodePath);
		}

		private void TryToJumpToSelection(Point where)
		{
			var obj = SubitemClicked(where, Clerk.ListItemsClass);
			if (obj != null && obj.Hvo != Clerk.CurrentObjectHvo)
			Clerk.JumpToRecord(obj.Hvo);
		}

		/// <summary>
		/// Return the most specific object identified by a click at the specified position.
		/// An object is considered indicated if it is or has an owner of the specified class.
		/// The object must be different from the outermost indicated object in the selection.
		/// </summary>
		internal ICmObject SubitemClicked(Point where, int clsid)
		{
			var adjuster = (m_currentConfigView != null && m_currentConfigView.StartsWith("publishRoot")) ?
				(IPreferedTargetAdjuster)new MainEntryFromSubEntryTargetAdjuster() :
				new NullTargetAdjuster();
			return SubitemClicked(where, clsid, m_mainView, Cache, Clerk.SortItemProvider, adjuster);
		}

		private ToolTip m_tooltip;
		private Point m_lastActiveLocation;

		protected override void OnMouseMove(MouseEventArgs e)
		{
			base.OnMouseMove(e);
			// don't try to update the tooltip by getting a selection while painting the view; leads to recursive expansion of lazy boxes.
			// also don't try and update the tooltip if we don't have a Clerk yet
			if (m_mainView.MouseMoveSuppressed || Clerk == null)
				return;
			var item = SubitemClicked(e.Location, Clerk.ListItemsClass);
			if (item == null || item.Hvo == Clerk.CurrentObjectHvo)
			{
				if (m_tooltip != null)
					m_tooltip.Active = false;
			}
			else
			{
				if (m_tooltip == null)
				{
					m_tooltip = new ToolTip();
					m_tooltip.InitialDelay = 10;
					m_tooltip.ReshowDelay = 10;
					m_tooltip.SetToolTip(m_mainView, xWorksStrings.ksCtrlClickJumpTooltip);
				}
				if (m_tooltip.Active)
				{
					var relLocation = e.Location;
					if (Math.Abs(m_lastActiveLocation.X - e.X) > 20 || Math.Abs(m_lastActiveLocation.Y - e.Y) > 10)
					{
						m_tooltip.Show(xWorksStrings.ksCtrlClickJumpTooltip, m_mainView, relLocation.X, relLocation.Y, 2000);
						m_lastActiveLocation = e.Location;
					}
				}
				else
				{
					m_lastActiveLocation = e.Location;
				}
				m_tooltip.Active = true;
			}
		}

		protected override void OnMouseLeave(EventArgs e)
		{
			DisposeTooltip();
			base.OnMouseLeave(e);
		}

		private void DisposeTooltip()
		{
			if (m_tooltip == null)
				return;
			m_tooltip.Active = false;
			m_tooltip.Dispose();
			m_tooltip = null;
		}

		/// <summary>
		/// Return an item of the specified class that is indicated by a click at the specified position,
		/// but only if it is part of a different object also of that class.
		/// </summary>
		internal static ICmObject SubitemClicked(Point where, int clsid, SimpleRootSite view, FdoCache cache, ISortItemProvider sortItemProvider,
			IPreferedTargetAdjuster adjuster)
		{
			var sel = view.GetSelectionAtPoint(where, false);
			if (sel == null)
				return null;
			Rect rcPrimary = view.GetPrimarySelRect(sel);
			Rectangle selRect = new Rectangle(rcPrimary.left, rcPrimary.top, rcPrimary.right - rcPrimary.left, rcPrimary.bottom - rcPrimary.top);
			selRect.Inflate(8,2);
			if (!selRect.Contains(where))
				return null; // off somewhere in white space, tooltip is confusing
			var helper = SelectionHelper.Create(sel, view);
			var levels = helper.GetLevelInfo(SelectionHelper.SelLimitType.Anchor);
			ICmObject firstMatch = null;
			ICmObject lastMatch = null;
			foreach (var info in levels)
			{
				int hvo = info.hvo;
				if (!cache.ServiceLocator.IsValidObjectId(hvo))
					continue; // may be some invalid numbers in there
				var obj = cache.ServiceLocator.GetObject(hvo);
				var target = GetTarget(obj, clsid);
				if (target == null)
					continue; // nothing interesting at this level.
				lastMatch = target; // last one we've seen.
				if (firstMatch == null)
					firstMatch = target; // first one we've seen
			}
			firstMatch = adjuster.AdjustTarget(firstMatch);
			if (firstMatch == lastMatch)
				return null; // the only object we can find to jump to is the top-level one we clicked inside. A jump would go nowhere.
			if (sortItemProvider.IndexOf(firstMatch.Hvo) != -1)
				return firstMatch;  // it's a link to a top-level item in the list, we can jump
			// Enhance JohnT: we'd like to be able to jump to the parent entry, if target is a subentry.
			// That's tricky, because this is generic code, and finding the right object requires domain knowledge.
			// For now I'm putting a special case in. At some point we could move this into a helper that could be configured by XML.
			if(firstMatch is ILexSense)
			{
				firstMatch = ((ILexSense) firstMatch).Entry;
				if (sortItemProvider.IndexOf(firstMatch.Hvo) != -1)
					return firstMatch;  // it's a link to a top-level item in the list, we can jump
			}
			return null;
		}

		static ICmObject GetTarget(ICmObject obj, int clsid)
		{
			if (obj.ClassID == clsid)
				return obj;
			if (obj.OwnerOfClass(clsid) != null)
				return obj.OwnerOfClass(clsid);
			return null;
		}

		public bool OnClerkOwningObjChanged(object sender)
		{
			CheckDisposed();

			if (this.Clerk != sender || (m_mainView == null))
				return false;

			if (Clerk.OwningObject == null)
			{
				//this happens, for example, when they user sets a filter on the
				//list we are dependent on, but no records are selected by the filter.
				//thus, we now do not have an object to get records out of,
				//so we need to just show a blank list.
				this.m_hvoOwner = -1;
			}
			else
			{
				m_hvoOwner = Clerk.OwningObject.Hvo;
				m_mainView.ResetRoot(m_hvoOwner);
				SetInfoBarText();
			}
			return false; //allow others clients of this clerk to know about it as well.
		}

		/// <summary>
		/// By default this returns Clerk.CurrentIndex. However, when we are using a decorator
		/// for the view, we may need to adjust the index.
		/// </summary>
		int AdjustedClerkIndex()
		{
			var sda = m_mainView.DataAccess as ISilDataAccessManaged;
			if (sda == null || sda == Clerk.VirtualListPublisher)
				return Clerk.CurrentIndex; // no tricks.
			if (Clerk.CurrentObjectHvo == 0)
				return -1;
			var items = sda.VecProp(m_hvoOwner, m_madeUpFieldIdentifier);
			// Search for the indicated item, working back from the place we expect it to be.
			// This is efficient, because usually only a few items are filtered and it will be close.
			// Also, currently the decorator only removes items, so we won't find it at a larger index.
			// Finally, if there are duplicates, we will find the one closest to the expected position.
			int target = Clerk.CurrentObjectHvo;
			int index = Math.Min(Clerk.CurrentIndex, items.Length - 1);
			while (index >= 0 && items[index] != target)
				index--;
			if (index < 0 && sda.get_VecSize(m_hvoOwner, m_madeUpFieldIdentifier) > 0)
				return 0; // can we do better? The object selected in other views is hidden in this.
			return index;
		}

		protected override void ShowRecord()
		{
			RecordClerk clerk = Clerk;

			var currentIndex = AdjustedClerkIndex();

			// See if it is showing the same record, as before.
			if (m_currentObject != null && clerk.CurrentObject != null
				&& m_currentIndex == currentIndex
				&& m_currentObject.Hvo == clerk.CurrentObject.Hvo)
			{
				SetInfoBarText();
				return;
			}

			// See if the main owning object has changed.
			if (clerk.OwningObject != null && clerk.OwningObject.Hvo != m_hvoOwner)
			{
				m_hvoOwner = clerk.OwningObject.Hvo;
				m_mainView.ResetRoot(m_hvoOwner);
			}

			m_currentObject = clerk.CurrentObject;
			m_currentIndex = currentIndex;
			//add our current state to the history system
			string toolName = PropertyTable.GetValue("currentContentControl", "");
			Guid guid = Guid.Empty;
			if (clerk.CurrentObject != null)
				guid = clerk.CurrentObject.Guid;
			Publisher.Publish("AddContextToHistory", new FwLinkArgs(toolName, guid));

			SelectAndScrollToCurrentRecord();
			base.ShowRecord();
		}

		/// <summary>
		/// Used to verify current content control so that Find Lexical Entry behaves differently
		/// in Dictionary View.
		/// </summary>
		private const string ksLexDictionary = "lexiconDictionary";

		/// <summary>
		/// Check to see if the user needs to be alerted that JumpToRecord is not possible.
		/// </summary>
		/// <param name="argument">the hvo of the record</param>
		/// <returns></returns>
		public bool OnCheckJump(object argument)
		{
			var hvoTarget = (int)argument;
			var currControl = PropertyTable.GetValue("currentContentControl", "");
			// Currently this (LT-11447) only applies to Dictionary view
			if (hvoTarget > 0 && currControl == ksLexDictionary)
			{
				DictionaryConfigurationController.ExclusionReasonCode xrc;
				// Make sure we explain to the user in case hvoTarget is not visible due to
				// the current Publication layout or Configuration view.
				if (!IsObjectVisible(hvoTarget, out xrc))
				{
					// Tell the user why we aren't jumping to his record
					GiveSimpleWarning(xrc);
				}
			}
			return true;
		}

		private void GiveSimpleWarning(DictionaryConfigurationController.ExclusionReasonCode xrc)
		{
			// Tell the user why we aren't jumping to his record
			var msg = xWorksStrings.ksSelectedEntryNotInDict;
			string caption;
			string reason;
			string shlpTopic;
			switch (xrc)
			{
				case DictionaryConfigurationController.ExclusionReasonCode.NotInPublication:
					caption = xWorksStrings.ksEntryNotPublished;
					reason = xWorksStrings.ksEntryNotPublishedReason;
					shlpTopic = "User_Interface/Menus/Edit/Find_a_lexical_entry.htm";		//khtpEntryNotPublished
					break;
				case DictionaryConfigurationController.ExclusionReasonCode.ExcludedHeadword:
					caption = xWorksStrings.ksMainNotShown;
					reason = xWorksStrings.ksMainNotShownReason;
					shlpTopic = "khtpMainEntryNotShown";
					break;
				case DictionaryConfigurationController.ExclusionReasonCode.ExcludedMinorEntry:
					caption = xWorksStrings.ksMinorNotShown;
					reason = xWorksStrings.ksMinorNotShownReason;
					shlpTopic = "khtpMinorEntryNotShown";
					break;
				default:
					throw new ArgumentException("Unknown ExclusionReasonCode");
			}
			msg = String.Format(msg, reason);
			// TODO-Linux: Help is not implemented on Mono
			MessageBox.Show(FindForm(), msg, caption, MessageBoxButtons.OK,
							MessageBoxIcon.Warning, MessageBoxDefaultButton.Button1, 0,
							PropertyTable.GetValue<IHelpTopicProvider>("HelpTopicProvider").HelpFile,
							HelpNavigator.Topic, shlpTopic);
		}

		private bool IsObjectVisible(int hvoTarget, out DictionaryConfigurationController.ExclusionReasonCode xrc)
		{
			xrc = DictionaryConfigurationController.ExclusionReasonCode.NotExcluded;
			var objRepo = Cache.ServiceLocator.GetInstance<ICmObjectRepository>();
			Debug.Assert(objRepo.IsValidObjectId(hvoTarget), "Invalid hvoTarget!");
			if (!objRepo.IsValidObjectId(hvoTarget))
				throw new ArgumentException("Unknown object.");
			var entry = objRepo.GetObject(hvoTarget) as ILexEntry;
			Debug.Assert(entry != null, "HvoTarget is not a LexEntry!");
			if (entry == null)
				throw new ArgumentException("Target is not a LexEntry.");

			// Now we have our LexEntry
			// First deal with whether the active Publication excludes it.
			if (m_currentPublication != xWorksStrings.AllEntriesPublication)
			{
				var currentPubPoss = Publication;
				if (!entry.PublishIn.Contains(currentPubPoss))
				{
					xrc = DictionaryConfigurationController.ExclusionReasonCode.NotInPublication;
					return false;
				}
				// Second deal with whether the entry shouldn't be shown as a headword
				if (!entry.ShowMainEntryIn.Contains(currentPubPoss))
				{
					xrc = DictionaryConfigurationController.ExclusionReasonCode.ExcludedHeadword;
					return false;
				}
			}
			// Third deal with whether the entry shouldn't be shown as a minor entry.
			// commented out until conditions are clarified (LT-11447)
			if (entry.EntryRefsOS.Count > 0 && !entry.PublishAsMinorEntry && IsRootBasedView)
			{
				xrc = DictionaryConfigurationController.ExclusionReasonCode.ExcludedMinorEntry;
				return false;
			}
			// If we get here, we should be able to display it.
			return true;
		}

		private const string ksRootBasedPrefix = "publishRoot";

		protected bool IsRootBasedView
		{
			get
			{
				if (String.IsNullOrEmpty(m_currentConfigView))
					return false;

				return m_currentConfigView.Split(
					new[] {"#"}, StringSplitOptions.None)[0] == ksRootBasedPrefix;
			}
		}

		/// <summary>
		/// Ensure that we have the current record selected and visible in the window.  See LT-9109.
		/// </summary>
		/// <param name="e"></param>
		protected override void OnPaint(PaintEventArgs e)
		{
			base.OnPaint(e);
			if (m_mainView != null && m_mainView.RootBox != null && !m_mainView.PaintInProgress && !m_mainView.LayoutInProgress
				&& m_mainView.RootBox.Selection == null)
			{
				SelectAndScrollToCurrentRecord();
			}
		}

		/// <summary>
		/// Pass command (from RecordEditView) on to printing view.
		/// </summary>
		/// <param name="pd">PrintDocument</param>
		/// <param name="recordHvo"></param>
		public void PrintFromDetail(PrintDocument pd, int recordHvo)
		{
			m_mainView.PrintFromDetail(pd, recordHvo);
		}

		private void SelectAndScrollToCurrentRecord()
		{
			// Scroll the display to the given record.  (See LT-927 for explanation.)
			try
			{
				RecordClerk clerk = Clerk;
				int levelFlid = 0;
				var indexes = new List<int>();
				if (Clerk is SubitemRecordClerk)
				{
					var subitemClerk = Clerk as SubitemRecordClerk;
					levelFlid = subitemClerk.SubitemFlid;
					if (subitemClerk.Subitem != null)
					{
						// There's a subitem. See if we can select it.
						var item = subitemClerk.Subitem;
						while (item.OwningFlid == levelFlid)
						{
							indexes.Add(item.OwnOrd);
							item = item.Owner;
						}
					}
				}
				var currentIndex = AdjustedClerkIndex();
				indexes.Add(currentIndex);
				// Suppose it is the fifth subrecord of the second subrecord of the ninth main record.
				// At this point, indexes holds 4, 1, 8. That is, like information for MakeSelection,
				// it holds the indexes we want to select from innermost to outermost.
				IVwRootBox rootb = (m_mainView as IVwRootSite).RootBox;
				if (rootb != null)
				{
					int idx = currentIndex;
					if (idx < 0)
						return;
					// Review JohnT: is there a better way to obtain the needed rgvsli[]?
					IVwSelection sel = rootb.Selection;
					if (sel != null)
					{
						// skip moving the selection if it's already in the right record.
						int clevels = sel.CLevels(false);
						if (clevels >= indexes.Count)
						{
							for (int ilevel = indexes.Count - 1; ilevel >= 0; ilevel--)
							{
								int hvoObj, tag, ihvo, cpropPrevious;
								IVwPropertyStore vps;
								sel.PropInfo(false, clevels - indexes.Count + ilevel, out hvoObj, out tag, out ihvo,
									out cpropPrevious, out vps);
								if (ihvo != indexes[ilevel] || tag != levelFlid)
									break;
								if (ilevel == 0)
								{
									// selection is already in the right object, just make sure it's visible.
									(m_mainView as IVwRootSite).ScrollSelectionIntoView(sel,
										VwScrollSelOpts.kssoDefault);
									return;
								}
							}
						}
					}
					var rgvsli = new SelLevInfo[indexes.Count];
					for (int i = 0; i < indexes.Count; i++)
					{
						rgvsli[i].ihvo = indexes[i];
						rgvsli[i].tag = levelFlid;
					}
					rgvsli[rgvsli.Length-1].tag = m_madeUpFieldIdentifier;
					rootb.MakeTextSelInObj(0, rgvsli.Length, rgvsli, rgvsli.Length, rgvsli, false, false, false, true, true);
					m_mainView.ScrollSelectionIntoView(rootb.Selection, VwScrollSelOpts.kssoBoth);

					// It's a pity this next step is needed!
					rootb.Activate(VwSelectionState.vssEnabled);
				}
			}
			catch
			{
				// not much we can do to handle errors, but don't let the program die just
				// because the display hasn't yet been laid out, so selections can't fully be
				// created and displayed.
			}
		}

		/// <summary>
		/// We wait until containing controls are laid out to try to scroll our selection into view,
		/// because it depends somewhat on the window being the true size.
		/// </summary>
		public void PostLayoutInit()
		{
			IVwRootBox rootb = (m_mainView as IVwRootSite).RootBox;
			if (rootb != null && rootb.Selection != null)
				(m_mainView as IVwRootSite).ScrollSelectionIntoView(rootb.Selection, VwScrollSelOpts.kssoBoth);
		}

		protected override void SetupDataContext()
		{
			TriggerMessageBoxIfAppropriate();
			using (new WaitCursor(this))
			{
				//m_flid = RecordClerk.GetFlidOfVectorFromName(m_vectorName, Cache, out m_owningObject);
				RecordClerk clerk = Clerk;
				clerk.ActivateUI(false);
				// Enhance JohnT: could use logic similar to RecordView.InitBase to load persisted list contents (filtered and sorted).
				if (clerk.RequestedLoadWhileSuppressed)
					clerk.UpdateList(false);
				m_madeUpFieldIdentifier = clerk.VirtualFlid;
				if (clerk.OwningObject != null)
				{
					m_hvoOwner = clerk.OwningObject.Hvo;
				}

				if (!clerk.SetCurrentFromRelatedClerk())
				{
					// retrieve persisted clerk index and set it.
					int idx = PropertyTable.GetValue(clerk.PersistedIndexProperty, SettingsGroup.LocalSettings, -1);
					if (idx >= 0 && !clerk.HasEmptyList)
					{
						int idxOld = clerk.CurrentIndex;
						try
						{
							clerk.JumpToIndex(idx);
						}
						catch
						{
							clerk.JumpToIndex(idxOld >= 0 ? idxOld : 0);
						}
					}
					clerk.SelectedRecordChanged(false);
				}

				clerk.IsDefaultSort = false;

				// Create the main view

				// Review JohnT: should it be m_configurationParametersElement or .FirstChild?
				var app = PropertyTable.GetValue<IFlexApp>("App");
				m_mainView = new XmlSeqView(Cache, m_hvoOwner, m_madeUpFieldIdentifier, m_configurationParametersElement, Clerk.VirtualListPublisher, app,
					Publication);
				m_mainView.InitializeFlexComponent(new FlexComponentParameters(PropertyTable, Publisher, Subscriber));
				m_mainView.Dock = DockStyle.Fill;
				m_mainView.Cache = Cache;
				m_mainView.SelectionChangedEvent +=
					new FwSelectionChangedEventHandler(OnSelectionChanged);
				m_mainView.MouseClick += m_mainView_MouseClick;
				m_mainView.MouseMove += m_mainView_MouseMove;
				m_mainView.MouseLeave += m_mainView_MouseLeave;
				m_mainView.ShowRangeSelAfterLostFocus = true;	// This makes selections visible.
				// If the rootsite doesn't have a rootbox, we can't display the record!
				// Calling ShowRecord() from InitBase() sets the state to appear that we have
				// displayed (and scrolled), even though we haven't.  See LT-7588 for the effect.
				m_mainView.MakeRoot();
				SetupStylesheet();
				Controls.Add(m_mainView);
				if (Controls.Count == 2)
				{
					Controls.SetChildIndex(m_mainView, 1);
					m_mainView.BringToFront();
				}

				m_fullyInitialized = true; // Review JohnT: was this really the crucial last step?
			}
		}

		void m_mainView_MouseLeave(object sender, EventArgs e)
		{
			DisposeTooltip();
		}

		void m_mainView_MouseMove(object sender, MouseEventArgs e)
		{
			OnMouseMove(e);
		}

		void m_mainView_MouseClick(object sender, MouseEventArgs e)
		{
			OnMouseClick(e);
		}

		protected override void SetupStylesheet()
		{
			FwStyleSheet ss = StyleSheet;
			if (ss != null)
				m_mainView.StyleSheet = ss;
		}

		private FwStyleSheet StyleSheet
		{
			get
			{
				return FontHeightAdjuster.StyleSheetFromPropertyTable(PropertyTable);
			}
		}

		/// <summary>
		///	invoked when our XmlDocView selection changes.
		/// </summary>
		/// <param name="sender">unused</param>
		/// <param name="e">the event arguments</param>
		public void OnSelectionChanged(object sender, FwObjectSelectionEventArgs e)
		{
			CheckDisposed();

			// paranoid sanity check.
			Debug.Assert(e.Hvo != 0);
			if (e.Hvo == 0)
				return;
			Clerk.ViewChangedSelectedRecord(e, m_mainView.RootBox.Selection);
			// Change it if it's actually changed.
			SetInfoBarText();
		}

#if RANDYTODO
		/// <summary>
		/// The configure dialog may be launched any time this tool is active.
		/// Its name is derived from the name of the tool.
		/// </summary>
		/// <param name="commandObject"></param>
		/// <param name="display"></param>
		/// <returns></returns>
		public virtual bool OnDisplayConfigureXmlDocView(object commandObject, ref UIItemDisplayProperties display)
		{
			CheckDisposed();

			if (string.IsNullOrEmpty(m_configObjectName))
			{
				display.Enabled = display.Visible = false;
				return true;
			}
			display.Enabled = true;
			display.Visible = true;
			// Enhance JohnT: make this configurable. We'd like to use the 'label' attribute of the 'tool'
			// element, but we don't have it, only the two-level-down 'parameters' element
			// so use "configureObjectName" parameter for now.
			// REVIEW: FOR LOCALIZABILITY, SHOULDN'T THE "..." BE PART OF THE SOURCE FOR display.Text?
			display.Text = String.Format(display.Text, m_configObjectName + "...");
			return true; //we've handled this
		}
#endif

		/// <summary>
		/// Launch the configure dialog.
		/// </summary>
		/// <param name="commandObject"></param>
		/// <returns></returns>
		public bool OnConfigureXmlDocView(object commandObject)
		{
			CheckDisposed();

			RunConfigureDialog("");
			return true; // we handled it
		}

		private void RunConfigureDialog(string nodePath)
		{
			string sProp = XmlUtils.GetOptionalAttributeValue(m_configurationParametersElement, "layoutProperty");
			if(String.IsNullOrEmpty(sProp))
				sProp = "DictionaryPublicationLayout";
			using(var dlg = new XmlDocConfigureDlg())
			{
				dlg.SetConfigDlgInfo(m_configurationParametersElement, Cache, StyleSheet,
					FindForm() as IFwMainWnd, PropertyTable, Publisher, sProp);
				dlg.SetActiveNode(nodePath);
				if(dlg.ShowDialog(this) == DialogResult.OK)
				{
					string sNewLayout = PropertyTable.GetValue<string>(sProp);
					m_mainView.ResetTables(sNewLayout);
					SelectAndScrollToCurrentRecord();
				}
				if (dlg.MasterRefreshRequired)
				{
					Publisher.Publish("MasterRefresh", null);
				}
			}
		}

		/// <summary>
		/// Initialize this.
		/// </summary>
		/// <remarks> subclasses must call this from their Init.
		/// This was done, rather than providing an Init() here in the normal way,
		/// to drive home the point that the subclass must set m_fullyInitialized
		/// to true when it is fully initialized.</remarks>
		protected void InitBase()
		{
			Debug.Assert(m_fullyInitialized == false, "No way we are fully initialized yet!");

			ReadParameters();

#if RANDYTODO
			PropertyTable.SetProperty("ShowRecordList", false, SettingsGroup.GlobalSettings, true, true);
#endif

			SetupDataContext();
			ShowRecord();
		}

		/// In some initialization paths (e.g., when a child of a MultiPane), we don't have
		/// a containing form by the time we get initialized. Try again when our parent is set.
		protected override void OnParentChanged(EventArgs e)
		{
			base.OnParentChanged(e);
			if (m_mainView != null && m_mainView.StyleSheet == null)
				SetupStylesheet();
		}

		#endregion // Other methods

		#region Overrides of XWorksViewBase

		/// <summary>
		/// Initialize a FLEx component with the basic interfaces.
		/// </summary>
		/// <param name="flexComponentParameters">Parameter object that contains the required three interfaces.</param>
		public override void InitializeFlexComponent(FlexComponentParameters flexComponentParameters)
		{
			base.InitializeFlexComponent(flexComponentParameters);

			InitBase();
		}

		#endregion

		#region Component Designer generated code
		/// -----------------------------------------------------------------------------------
		/// <summary>
		/// Required method for Designer support - do not modify
		/// the contents of this method with the code editor.
		/// </summary>
		/// -----------------------------------------------------------------------------------
		private void InitializeComponent()
		{
			this.SuspendLayout();
			//
			// RecordView
			//
			this.Name = "RecordView";
			this.Size = new System.Drawing.Size(752, 150);
			this.ResumeLayout(false);

		}
		#endregion

#if RANDYTODO
		/// <summary>
		///	see if it makes sense to provide the "delete record" command now.
		///	Currently we don't support this in document view, except for reversal entries.
		///	If we decide to support it, we will need to do additional work
		///	(cf LT-1222) to ensure that
		///		(a) The clerk's idea of the current entry corresponds to where the selection is
		///		(b) After deleting it, the clerk's list gets updated.
		///	The former is not happening because we haven't written a SelectionChange method
		///	to notice the selection in the view and change the clerk to match.
		///	Not sure why the clerk's list isn't being updated...it may be only a problem
		///	for homographs.
		/// </summary>
		/// <param name="commandObject"></param>
		/// <param name="display"></param>
		/// <returns></returns>
		public bool OnDisplayDeleteRecord(object commandObject,
			ref UIItemDisplayProperties display)
		{
			CheckDisposed();

			display.Enabled = false;
			// Don't claim to have handled it if the clerk is holding reversal entries.
			return Clerk.Id != "reversalEntries";
		}
#endif

		/// <summary>
		/// Implements the command that just does Find, without Replace.
		/// </summary>
		public bool OnFindAndReplaceText(object argument)
		{
			return ((IFwMainWnd)ParentForm).OnEditFind(argument);
		}

#if RANDYTODO
		/// <summary>
		/// Enables the command that just does Find, without Replace.
		/// </summary>
		public virtual bool OnDisplayFindAndReplaceText(object commandObject, ref UIItemDisplayProperties display)
		{
			display.Enabled = display.Visible = (ParentForm is IFwMainWnd);
			return true; //we've handled this
		}

		/// <summary>
		/// Implements the command that just does Find, without Replace.
		/// </summary>
		public bool OnReplaceText(object argument)
		{
			return ((IFwMainWnd)ParentForm).OnEditReplace(argument);
		}

		/// <summary>
		/// Enables the command that just does Find, without Replace.
		/// </summary>
		public virtual bool OnDisplayReplaceText(object commandObject, ref UIItemDisplayProperties display)
		{
			display.Enabled = !m_mainView.ReadOnlyView;
			return true; //we've handled this
		}
#endif

		/// <summary>
		/// If this gets called (which it never should), just say we did it, unless we are in the context of reversal entries.
		/// In the case of reversal entries, we say we did not do it, so the record clerk deals with it.
		/// </summary>
		/// <param name="commandObject"></param>
		/// <returns></returns>
		public bool OnDeleteRecord(object commandObject)
		{
			CheckDisposed();

			if (Clerk.Id == "reversalEntries")
			{
				return false; // Let the clerk do it.
			}
			else
			{
				Debug.Assert(false);
			}
			return true;
		}

		public string FindTabHelpId
		{
			get { return XmlUtils.GetOptionalAttributeValue(m_configurationParametersElement, "findHelpId", null); }
		}
	}

	/// <summary>
	/// Interface that may be implemented to adjust the object that we will try to jump to when it
	/// is clicked in the view.
	/// </summary>
	public interface IPreferedTargetAdjuster
	{
		ICmObject AdjustTarget(ICmObject target);
	}

	/// <summary>
	/// If the initial target is a subentry replace it with the appropriate top-level entry.
	/// </summary>
	internal class MainEntryFromSubEntryTargetAdjuster : IPreferedTargetAdjuster
	{
		public ICmObject AdjustTarget(ICmObject firstMatch)
		{
			if (firstMatch is ILexEntry)
			{
				var subentry = (ILexEntry)firstMatch;
				var componentsEntryRef =
					subentry.EntryRefsOS.Where(se => se.RefType == LexEntryRefTags.krtComplexForm).FirstOrDefault();
				if (componentsEntryRef != null)
				{
					var root = componentsEntryRef.PrimaryEntryRoots.FirstOrDefault();
					if (root != null)
						return root;
				}
			}
			return firstMatch; // by default change nothing.
		}
	}

	public class NullTargetAdjuster : IPreferedTargetAdjuster
	{
		public ICmObject AdjustTarget(ICmObject target)
		{
			return target;
		}
	}
}<|MERGE_RESOLUTION|>--- conflicted
+++ resolved
@@ -4,14 +4,12 @@
 using System;
 using System.Collections.Generic;
 using System.Diagnostics;
-using System.Diagnostics.CodeAnalysis;
 using System.Drawing;
 using System.Linq;
 using System.Text.RegularExpressions;
 using System.Windows.Forms;
 using SIL.FieldWorks.FDO.Application;
 using SIL.FieldWorks.FwCoreDlgs;
-using SIL.Utils;
 using SIL.FieldWorks.FDO;
 using SIL.FieldWorks.Common.Controls;
 using SIL.FieldWorks.Common.RootSites;
@@ -21,13 +19,11 @@
 using SIL.FieldWorks.FDO.DomainServices;
 using SIL.FieldWorks.Common.FwUtils;
 using System.Drawing.Printing;
-<<<<<<< HEAD
 using System.Xml.Linq;
 using SIL.CoreImpl;
-=======
 using SIL.FieldWorks.Common.FwKernelInterfaces;
 using SIL.FieldWorks.FwCoreDlgControls;
->>>>>>> 95b9b36f
+using SIL.Xml;
 
 namespace SIL.FieldWorks.XWorks
 {
@@ -112,13 +108,9 @@
 			return layoutList;
 		}
 
-<<<<<<< HEAD
 		private static IEnumerable<Tuple<string, string>> GetBuiltInLayouts(XElement configNode)
-=======
-		private static IEnumerable<Tuple<string, string>> GetBuiltInLayouts(XmlNode configNode)
->>>>>>> 95b9b36f
-		{
-			var configLayouts = XmlUtils.FindNode(configNode, "configureLayouts");
+		{
+			var configLayouts = XmlUtils.FindElement(configNode, "configureLayouts");
 			// The configureLayouts node doesn't always exist!
 			if (configLayouts != null)
 			{
@@ -131,8 +123,8 @@
 		private static IEnumerable<Tuple<string, string>> ExtractLayoutsFromLayoutTypeList(IEnumerable<XElement> layouts)
 		{
 			return from XElement layout in layouts
-				   select new Tuple<string, string>(XmlUtils.GetAttributeValue(layout, "label"),
-													XmlUtils.GetAttributeValue(layout, "layout"));
+				   select new Tuple<string, string>(XmlUtils.GetOptionalAttributeValue(layout, "label"),
+													XmlUtils.GetOptionalAttributeValue(layout, "layout"));
 		}
 
 		private static IEnumerable<Tuple<string, string>> GetUserDefinedDictLayouts(
@@ -326,7 +318,7 @@
 			}
 
 			// If we have a format attribute, format the title accordingly.
-			string sFmt = XmlUtils.GetAttributeValue(m_configurationParametersElement, "TitleFormat");
+			string sFmt = XmlUtils.GetOptionalAttributeValue(m_configurationParametersElement, "TitleFormat");
 			if (sFmt != null)
 			{
 				titleStr = String.Format(sFmt, titleStr);
@@ -487,7 +479,7 @@
 			base.ReadParameters();
 			var backColorName = XmlUtils.GetOptionalAttributeValue(m_configurationParametersElement, "backColor", "Window");
 			BackColor = Color.FromName(backColorName);
-			m_configObjectName = XmlUtils.GetLocalizedAttributeValue(m_configurationParametersElement, "configureObjectName", null);
+			m_configObjectName = StringTable.Table.LocalizeAttributeValue(XmlUtils.GetOptionalAttributeValue(m_configurationParametersElement, "configureObjectName", null));
 		}
 
 		public virtual bool OnRecordNavigation(object argument)
@@ -532,7 +524,7 @@
 				var sel = m_mainView.GetSelectionAtPoint(e.Location, false);
 				if (sel == null)
 					return;
-				if (XmlUtils.FindNode(m_configurationParametersElement, "configureLayouts") == null)
+				if (XmlUtils.FindElement(m_configurationParametersElement, "configureLayouts") == null)
 					return; // view is not configurable, don't show menu option.
 
 				int hvo, tag, ihvo, cpropPrevious;
