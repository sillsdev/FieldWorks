--- conflicted
+++ resolved
@@ -11,12 +11,7 @@
 using SIL.LCModel.Core.WritingSystems;
 using SIL.FieldWorks.Common.Controls.FileDialog;
 using SIL.FieldWorks.Common.FwUtils;
-<<<<<<< HEAD
-using SIL.FieldWorks.FDO;
-=======
 using SIL.LCModel;
-using XCore;
->>>>>>> c1202904
 
 namespace SIL.FieldWorks.XWorks
 {
@@ -28,13 +23,8 @@
 	/// ----------------------------------------------------------------------------------------
 	public partial class ExportTranslatedListsDlg : Form
 	{
-<<<<<<< HEAD
 		private IPropertyTable m_propertyTable;
-		FdoCache m_cache;
-=======
-		private PropertyTable m_propertyTable;
 		LcmCache m_cache;
->>>>>>> c1202904
 		string m_titleFrag;
 		string m_defaultExt;
 		string m_filter;
@@ -66,11 +56,7 @@
 		/// Initialize the dialog with all needed information.
 		/// </summary>
 		/// ------------------------------------------------------------------------------------
-<<<<<<< HEAD
-		public void Initialize(IPropertyTable propertyTable, FdoCache cache, string titleFrag,
-=======
-		public void Initialize(PropertyTable propertyTable, LcmCache cache, string titleFrag,
->>>>>>> c1202904
+		public void Initialize(IPropertyTable propertyTable, LcmCache cache, string titleFrag,
 			string defaultExt, string filter)
 		{
 			m_propertyTable = propertyTable;
