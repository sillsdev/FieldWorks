﻿// Copyright (c) 2014-2017 SIL International
// This software is licensed under the LGPL, version 2.1 or later
// (http://www.gnu.org/licenses/lgpl-2.1.html)

using System;
using System.Collections;
using System.Collections.Generic;
using System.Diagnostics;
using System.IO;
using System.Linq;
using System.Reflection;
using System.Text;
using System.Threading;
using System.Xml;
using SIL.CoreImpl.Cellar;
using SIL.CoreImpl.Text;
using SIL.CoreImpl.WritingSystems;
using SIL.FieldWorks.Common.Controls;
using SIL.FieldWorks.Filters;
using SIL.FieldWorks.Common.Framework;
using SIL.FieldWorks.Common.FwKernelInterfaces;
using SIL.FieldWorks.Common.FwUtils;
using SIL.FieldWorks.Common.Widgets;
using SIL.FieldWorks.FDO;
using SIL.FieldWorks.FDO.DomainServices;
using SIL.FieldWorks.FDO.Infrastructure;
using SIL.Utils;
using FileUtils = SIL.Utils.FileUtils;

namespace SIL.FieldWorks.XWorks
{
	/// <summary>
	/// This class groups the static methods used for generating XHTML, according to specified configurations, from Fieldworks model objects
	/// </summary>
	public static class ConfiguredXHTMLGenerator
	{
		/// <summary>
		/// Click-to-play icon for media files
		/// </summary>
		internal const string LoudSpeaker = "\uD83D\uDD0A";
		internal const string MovieCamera = "\U0001F3A5";

		/// <summary>
		/// The Assembly that the model Types should be loaded from. Allows test code to introduce a test model.
		/// </summary>
		internal static string AssemblyFile { get; set; }

		/// <summary>
		/// Map of the Assembly to the file name, so that different tests can use different models
		/// </summary>
		internal static Dictionary<string, Assembly> AssemblyMap = new Dictionary<string, Assembly>();

		internal const string LookupComplexEntryType = "LookupComplexEntryType";

		private const string PublicIdentifier = @"-//W3C//DTD XHTML 1.1//EN";

		/// <summary>
		/// This is the limit for the number of entries allowed on a single page of the output (used only when generating internal previews)
		/// </summary>
		public const int EntriesPerPage = 1000;

		/// <summary>
		/// The number of entries to add to a page when the user asks to see 'a few more'
		/// </summary>
		/// <remarks>internal to facilitate unit tests</remarks>
		internal static int EntriesToAddCount { get; set; }

		internal const string CurrentEntryMarker = "blueBubble.png";
		private const string ImagesFolder = "Images";

		/// <summary>
		/// Static initializer setting the AssemblyFile to the default Fieldworks model dll.
		/// </summary>
		static ConfiguredXHTMLGenerator()
		{
			AssemblyFile = "FDO";
			EntriesToAddCount = 5;
		}

		/// <summary>
		/// Generates self-contained XHTML for a single entry for, eg, the preview panes in Lexicon Edit and the Dictionary Config dialog
		/// </summary>
		/// <returns>The HTML as a string</returns>
		public static string GenerateEntryHtmlWithStyles(ICmObject entry, DictionaryConfigurationModel configuration,
																		 DictionaryPublicationDecorator pubDecorator, IPropertyTable propertyTable)
		{
			if (entry == null)
			{
				throw new ArgumentNullException("entry");
			}
			if (pubDecorator == null)
			{
				throw new ArgumentException("pubDecorator");
			}
			var configDir = Path.GetDirectoryName(configuration.FilePath);
			var projectPath = DictionaryConfigurationListener.GetProjectConfigurationDirectory(propertyTable);
			var previewCssPath = Path.Combine(projectPath, "Preview.css");
			var projType = new DirectoryInfo(configDir).Name;
			var cssName = projType == "Dictionary" ? "ProjectDictionaryOverrides.css" : "ProjectReversalOverrides.css";
			var custCssPath = Path.Combine(configDir, cssName);
			var stringBuilder = new StringBuilder();
			using (var writer = XmlWriter.Create(stringBuilder))
			using (var cssWriter = new StreamWriter(previewCssPath, false, Encoding.UTF8))
			{
				var exportSettings = new GeneratorSettings(propertyTable.GetValue<FdoCache>("cache"), propertyTable, false, false, null,
					IsNormalRtl(propertyTable));
				GenerateOpeningHtml(previewCssPath, custCssPath, exportSettings, writer);
				var content = GenerateXHTMLForEntry(entry, configuration, pubDecorator, exportSettings);
				writer.WriteRaw(content);
				GenerateClosingHtml(writer);
				writer.Flush();
				cssWriter.Write(CssGenerator.GenerateCssFromConfiguration(configuration, propertyTable));
				cssWriter.Flush();
			}

			return stringBuilder.ToString();
		}

		private static void GenerateOpeningHtml(string cssPath, string custCssFile, GeneratorSettings exportSettings, XmlWriter xhtmlWriter)
		{
			xhtmlWriter.WriteDocType("html", PublicIdentifier, null, null);
			xhtmlWriter.WriteStartElement("html", "http://www.w3.org/1999/xhtml");
			xhtmlWriter.WriteAttributeString("lang", "utf-8");
			if (exportSettings.RightToLeft)
				xhtmlWriter.WriteAttributeString("dir", "rtl");
			xhtmlWriter.WriteStartElement("head");
			CreateLinkElement(cssPath, xhtmlWriter, exportSettings.ExportPath);
			CreateLinkElement(custCssFile, xhtmlWriter, exportSettings.ExportPath);
			// write out schema links for writing system metadata
			xhtmlWriter.WriteStartElement("link");
			xhtmlWriter.WriteAttributeString("href", "http://purl.org/dc/terms/");
			xhtmlWriter.WriteAttributeString("rel", "schema.DCTERMS");
			xhtmlWriter.WriteEndElement(); //</link>
			xhtmlWriter.WriteStartElement("link");
			xhtmlWriter.WriteAttributeString("href", "http://purl.org/dc/elements/1.1/");
			xhtmlWriter.WriteAttributeString("rel", "schema.DC");
			xhtmlWriter.WriteEndElement(); //</link>
			GenerateWritingSystemsMetadata(exportSettings, xhtmlWriter);
			xhtmlWriter.WriteStartElement("title");
			// Use the WriteRaw, WriteFullEndElement hack to avoid a self closing tag which is invalid xhtml. This empty title is here to make more valid xhtml.
			xhtmlWriter.WriteRaw("");
			xhtmlWriter.WriteFullEndElement(); //</title>
			xhtmlWriter.WriteEndElement(); //</head>
			xhtmlWriter.WriteStartElement("body");
			if (exportSettings.RightToLeft)
				xhtmlWriter.WriteAttributeString("dir", "rtl");
			xhtmlWriter.WriteWhitespace(Environment.NewLine);
		}

		private static void CreateLinkElement(string cssFilePath, XmlWriter xhtmlWriter, string exportPath)
		{
			if (string.IsNullOrEmpty(cssFilePath) || !File.Exists(cssFilePath))
				return;

			var hrefValue = Path.GetFileName(cssFilePath);
			if (exportPath == null)
				//In some previews exportPath is null then we should use the full path for the link
				hrefValue = "file:///" + cssFilePath;

			xhtmlWriter.WriteStartElement("link");
			xhtmlWriter.WriteAttributeString("href", hrefValue);
			xhtmlWriter.WriteAttributeString("rel", "stylesheet");
			xhtmlWriter.WriteEndElement(); //</link>
		}

		private static void GenerateWritingSystemsMetadata(GeneratorSettings exportSettings, XmlWriter xhtmlWriter)
		{
			var lp = exportSettings.Cache.LangProject;
			var wsList = lp.CurrentAnalysisWritingSystems.Union(lp.CurrentVernacularWritingSystems.Union(lp.CurrentPronunciationWritingSystems));
			foreach (var ws in wsList)
			{
				xhtmlWriter.WriteStartElement("meta");
				xhtmlWriter.WriteAttributeString("name", "DC.language");
				xhtmlWriter.WriteAttributeString("content", String.Format("{0}:{1}", ws.LanguageTag, ws.LanguageName));
				xhtmlWriter.WriteAttributeString("scheme", "DCTERMS.RFC5646");
				xhtmlWriter.WriteEndElement();
				xhtmlWriter.WriteStartElement("meta");
				xhtmlWriter.WriteAttributeString("name", ws.LanguageTag);
				xhtmlWriter.WriteAttributeString("content", ws.DefaultFontName);
				xhtmlWriter.WriteAttributeString("scheme", "language to font");
				xhtmlWriter.WriteEndElement();
			}
		}

		private static void GenerateClosingHtml(XmlWriter xhtmlWriter)
		{
			xhtmlWriter.WriteWhitespace(Environment.NewLine);
			xhtmlWriter.WriteEndElement(); //</body>
			xhtmlWriter.WriteEndElement(); //</html>
		}

		private static string GetPreferredPreviewPath(DictionaryConfigurationModel config, FdoCache cache, bool isSingleEntryPreview)
		{
			var basePath = Path.Combine(Path.GetTempPath(), "DictionaryPreview", cache.ProjectId.Name);
			FileUtils.EnsureDirectoryExists(basePath);

			var confName = XhtmlDocView.MakeFilenameSafeForHtml(Path.GetFileNameWithoutExtension(config.FilePath));
			var fileName = isSingleEntryPreview ? confName + "-Preview" : confName;
			return Path.Combine(basePath, fileName);
		}

		/// <summary>
		/// Saves the generated content in the Temp directory, to a unique but discoverable and somewhat stable location.
		/// </summary>
		/// <returns>The path to the XHTML file</returns>
<<<<<<< HEAD
		public static string SavePreviewHtmlWithStyles(int[] entryHvos, DictionaryPublicationDecorator publicationDecorator,
			DictionaryConfigurationModel configuration, IPropertyTable propertyTable, IThreadedProgress progress = null)
=======
		public static string SavePreviewHtmlWithStyles(int[] entryHvos, DictionaryPublicationDecorator publicationDecorator, DictionaryConfigurationModel configuration, PropertyTable propertyTable,
			IThreadedProgress progress = null, int entriesPerPage = EntriesPerPage)
>>>>>>> 95b9b36f
		{
			var preferredPath = GetPreferredPreviewPath(configuration, propertyTable.GetValue<FdoCache>("cache"), entryHvos.Length == 1);
			var xhtmlPath = Path.ChangeExtension(preferredPath, "xhtml");
			try
			{
				SavePublishedHtmlWithStyles(entryHvos, publicationDecorator, entriesPerPage, configuration, propertyTable, xhtmlPath, progress);
			}
			catch (IOException ioEx)
			{
				// LT-17118: we should no longer be loading previews twice in a row, and each project gets its own tmp dir, but despite
				// our best efforts, we are previewing the same Config in the same Project two times "at once." Find a unique name.
				for (var i = 0; ioEx != null; ++i)
				{
					ioEx = null;
					xhtmlPath = Path.ChangeExtension(preferredPath + i, "xhtml");
					try
					{
						SavePublishedHtmlWithStyles(entryHvos, publicationDecorator, entriesPerPage, configuration, propertyTable, xhtmlPath, progress);
					}
					catch (IOException e)
					{
						ioEx = e; // somebody's way too busy; go around again
					}
				}
				Debug.WriteLine("{0}.xhtml was locked; preview saved to {1} instead", preferredPath, xhtmlPath);
			}
			return xhtmlPath;
		}

		private static bool IsClerkSortingByHeadword(RecordClerk clerk)
		{
			if (clerk.SortName == null) return false;
			return clerk.SortName.StartsWith("Headword") || clerk.SortName.StartsWith("Lexeme Form") || clerk.SortName.StartsWith("Citation Form")
				|| clerk.SortName.StartsWith("Form") || clerk.SortName.StartsWith("Reversal Form");
		}

		private static bool IsNormalRtl(PropertyTable propertyTable)
		{
			// Right-to-Left for the overall layout is determined by Dictionary-Normal
			var dictionaryNormalStyle = new ExportStyleInfo(FontHeightAdjuster.StyleSheetFromPropertyTable(propertyTable).Styles["Dictionary-Normal"]);
			return dictionaryNormalStyle.DirectionIsRightToLeft == TriStateBool.triTrue; // default is LTR
		}

		/// <summary>
		/// Saves the generated content into the given xhtml and css file paths for all the entries in
		/// the given collection.
		/// </summary>
<<<<<<< HEAD
		public static void SavePublishedHtmlWithStyles(int[] entryHvos, DictionaryPublicationDecorator publicationDecorator, DictionaryConfigurationModel configuration, IPropertyTable propertyTable, string xhtmlPath, IThreadedProgress progress = null)
=======
		public static void SavePublishedHtmlWithStyles(int[] entryHvos, DictionaryPublicationDecorator publicationDecorator, int entriesPerPage,
			DictionaryConfigurationModel configuration, PropertyTable propertyTable, string xhtmlPath, IThreadedProgress progress = null)
>>>>>>> 95b9b36f
		{
			var entryCount = entryHvos.Length;
			var cssPath = Path.ChangeExtension(xhtmlPath, "css");
			var configDir = Path.GetDirectoryName(configuration.FilePath);
			var clerk = propertyTable.GetValue<RecordClerk>("ActiveClerk", null);
			var cache = propertyTable.GetValue<FdoCache>("cache", null);
			// Don't display letter headers if we're showing a preview in the Edit tool or we're not sorting by headword
			var wantLetterHeaders = (entryCount > 1 || !IsLexEditPreviewOnly(publicationDecorator)) && (IsClerkSortingByHeadword(clerk));
			using (var xhtmlWriter = XmlWriter.Create(xhtmlPath))
			using (var cssWriter = new StreamWriter(cssPath, false, Encoding.UTF8))
			{
				var custCssPath = string.Empty;
				var projType = string.IsNullOrEmpty(configDir) ? null : new DirectoryInfo(configDir).Name;
				if (!string.IsNullOrEmpty(projType))
				{
					var cssName = projType == "Dictionary" ? "ProjectDictionaryOverrides.css" : "ProjectReversalOverrides.css";
					custCssPath = CopyCustomCssToTempFolder(configDir, xhtmlPath, cssName);
				}
				var settings = new GeneratorSettings(cache, propertyTable, true, true, Path.GetDirectoryName(xhtmlPath), IsNormalRtl(propertyTable));
				GenerateOpeningHtml(cssPath, custCssPath, settings, xhtmlWriter);
				Tuple<int, int> currentPageBounds = GetPageForCurrentEntry(settings, entryHvos, entriesPerPage);
				GenerateTopOfPageButtonsIfNeeded(settings, entryHvos, entriesPerPage, currentPageBounds, xhtmlWriter, cssWriter);
				string lastHeader = null;
				var itemsOnPage = currentPageBounds.Item2 - currentPageBounds.Item1;
				var entryContents = new Tuple<ICmObject, StringBuilder>[itemsOnPage + 1];
				var entryActions = new List<Action>();
				// For every entry in the page generate an action that will produce the xhtml document fragment for that entry
				for (var i = 0; i <= itemsOnPage; ++i)
				{
					var hvo = entryHvos.ElementAt(currentPageBounds.Item1 + i);
					var entry = cache.ServiceLocator.GetObject(hvo);
					var entryStringBuilder = new StringBuilder(100);
					entryContents[i] = new Tuple<ICmObject, StringBuilder>(entry, entryStringBuilder);

					var generateEntryAction = new Action(() =>
					{
						var entryContent = GenerateXHTMLForEntry(entry, configuration, publicationDecorator, settings);
						entryStringBuilder.Append(entryContent);
						if (progress != null)
							progress.Position++;
					});

					entryActions.Add(generateEntryAction);
				}
				if (progress != null)
					progress.Message = xWorksStrings.ksGeneratingDisplayFragments;
				// Generate all the document fragments (in parallel)
				SpawnEntryGenerationThreadsAndWait(entryActions, progress);
				// Generate the letter headers and insert the document fragments into the full xhtml file
				if (progress != null)
					progress.Message = xWorksStrings.ksArrangingDisplayFragments;
				foreach (var entryAndXhtml in entryContents)
				{
					if (wantLetterHeaders && !string.IsNullOrEmpty(entryAndXhtml.Item2.ToString()))
						GenerateLetterHeaderIfNeeded(entryAndXhtml.Item1, ref lastHeader, xhtmlWriter, settings);
					xhtmlWriter.WriteRaw(entryAndXhtml.Item2.ToString());
				}
				GenerateBottomOfPageButtonsIfNeeded(settings, entryHvos, entriesPerPage, currentPageBounds, xhtmlWriter);
				GenerateClosingHtml(xhtmlWriter);
				xhtmlWriter.Flush();

				if (progress != null)
					progress.Message = xWorksStrings.ksGeneratingStyleInfo;
				if (!IsLexEditPreviewOnly(publicationDecorator) && !IsExport(settings))
				{
					cssWriter.Write(CssGenerator.GenerateCssForSelectedEntry(settings.RightToLeft));
					CopyFileSafely(settings, Path.Combine(FwDirectoryFinder.FlexFolder, ImagesFolder, CurrentEntryMarker), CurrentEntryMarker);
				}
				cssWriter.Write(CssGenerator.GenerateCssFromConfiguration(configuration, propertyTable));
				cssWriter.Flush();
			}
		}

		private static bool IsLexEditPreviewOnly(DictionaryPublicationDecorator decorator)
		{
			return decorator == null;
		}

		private static bool IsExport(GeneratorSettings settings)
		{
			return !settings.ExportPath.StartsWith(Path.Combine(Path.GetTempPath(), "DictionaryPreview"));
		}

		/// <summary>
		/// Method to copy the custom Css file from Project folder to the Temp folder for Fieldworks preview
		/// </summary>
		private static string CopyCustomCssToTempFolder(string projectPath, string xhtmlPath, string custCssFileName)
		{
			if (xhtmlPath == null || projectPath == null)
				return string.Empty;
			var custCssProjectPath = Path.Combine(projectPath, custCssFileName);
			if (!File.Exists(custCssProjectPath))
				return string.Empty;
			var custCssTempPath = Path.Combine(Path.GetDirectoryName(xhtmlPath), custCssFileName);
			File.Copy(custCssProjectPath, custCssTempPath, true);
			return custCssTempPath;
		}

		private static void GenerateTopOfPageButtonsIfNeeded(GeneratorSettings settings, int[] entryHvos, int entriesPerPage, Tuple<int, int> currentPageBounds, XmlWriter xhtmlWriter, StreamWriter cssWriter)
		{
			var pageRanges = GetPageRanges(entryHvos, entriesPerPage);
			if (pageRanges.Count <= 1)
			{
				return;
			}
			GeneratePageButtons(settings, entryHvos, pageRanges, currentPageBounds, xhtmlWriter);
			cssWriter.Write(CssGenerator.GenerateCssForPageButtons());
		}

		private static void GenerateBottomOfPageButtonsIfNeeded(GeneratorSettings settings, int[] entryHvos, int entriesPerPage,
			Tuple<int, int> currentPageBounds, XmlWriter xhtmlWriter)
		{
			var pageRanges = GetPageRanges(entryHvos, entriesPerPage);
			if (pageRanges.Count <= 1)
			{
				return;
			}
			GeneratePageButtons(settings, entryHvos, pageRanges, currentPageBounds, xhtmlWriter);
		}

		public static List<string> GenerateNextFewEntries(DictionaryPublicationDecorator publicationDecorator, int[] entryHvos,
			string currentConfigPath, GeneratorSettings settings, Tuple<int, int> oldCurrentPageRange, Tuple<int, int> oldAdjacentPageRange,
			int entriesToAddCount, out Tuple<int, int> currentPage, out Tuple<int, int> adjacentPage)
		{
			GenerateAdjustedPageButtons(entryHvos, settings, oldCurrentPageRange, oldAdjacentPageRange,
				entriesToAddCount, out currentPage, out adjacentPage);
			var entries = new List<string>();
			DictionaryConfigurationModel currentConfig = new DictionaryConfigurationModel(currentConfigPath, settings.Cache);
			if (oldCurrentPageRange.Item1 > oldAdjacentPageRange.Item1)
			{
				var firstEntry = Math.Max(0, oldCurrentPageRange.Item1 - entriesToAddCount);
				for (var i = firstEntry; i < oldCurrentPageRange.Item1; ++i)
				{
					entries.Add(GenerateXHTMLForEntry(settings.Cache.ServiceLocator.ObjectRepository.GetObject(entryHvos[i]),
						currentConfig, publicationDecorator, settings));
				}
			}
			else
			{
				var lastEntry = Math.Min(oldAdjacentPageRange.Item2, oldCurrentPageRange.Item2 + entriesToAddCount);
				for (var i = oldCurrentPageRange.Item2 + 1; i <= lastEntry; ++i)
				{
					entries.Add(GenerateXHTMLForEntry(settings.Cache.ServiceLocator.ObjectRepository.GetObject(entryHvos[i]),
						currentConfig, publicationDecorator, settings));
				}
			}
			return entries;
		}

		internal static void GenerateAdjustedPageButtons(int[] entryHvos, GeneratorSettings settings, Tuple<int, int> currentPageRange, Tuple<int, int> adjacentPageRange,
			int entriesToAddCount, out Tuple<int, int> newCurrentPageRange, out Tuple<int, int> newAdjacentPageRange)
		{
			int currentPageStart;
			int currentPageEnd;
			var adjPageStart = -1;
			var adjPageEnd = -1;
			newAdjacentPageRange = null;
			var goingUp = currentPageRange.Item1 < adjacentPageRange.Item1;
			if (goingUp)
			{
				// If the current page range has swallowed up the adjacentPageRange
				if (currentPageRange.Item2 + entriesToAddCount >= adjacentPageRange.Item2)
				{
					currentPageStart = currentPageRange.Item1;
					currentPageEnd = adjacentPageRange.Item2;
				}
				else
				{
					currentPageStart = currentPageRange.Item1;
					currentPageEnd = currentPageRange.Item2 + entriesToAddCount;
					adjPageStart = adjacentPageRange.Item1 + entriesToAddCount;
					adjPageEnd = adjacentPageRange.Item2;
				}
			}
			else
			{
				// If the current page range has swallowed up the adjacentPageRange
				if (currentPageRange.Item1 - entriesToAddCount <= adjacentPageRange.Item1)
				{
					currentPageStart = Math.Max(currentPageRange.Item1 - entriesToAddCount, 0);
					currentPageEnd = currentPageRange.Item2;
				}
				else
				{
					adjPageStart = adjacentPageRange.Item1;
					adjPageEnd = adjacentPageRange.Item2 - entriesToAddCount;
					currentPageStart = currentPageRange.Item1 - entriesToAddCount;
					currentPageEnd = currentPageRange.Item2;
				}
			}
			newCurrentPageRange = new Tuple<int, int>(currentPageStart, currentPageEnd);
			if (adjPageStart != -1)
			{
				newAdjacentPageRange = new Tuple<int, int>(adjPageStart, adjPageEnd);
			}
		}

		private static void GeneratePageButtons(GeneratorSettings settings, int[] entryHvos, List<Tuple<int, int>> pageRanges, Tuple<int, int> currentPageBounds, XmlWriter xhtmlWriter)
		{
			xhtmlWriter.WriteStartElement("div");
			xhtmlWriter.WriteAttributeString("class", "pages");
			xhtmlWriter.WriteAttributeString("width", "100%");
			foreach (var page in pageRanges)
			{
				GeneratePageButton(settings, entryHvos, pageRanges, currentPageBounds, xhtmlWriter, page);
			}
			xhtmlWriter.WriteEndElement();
		}

		private static void GeneratePageButton(GeneratorSettings settings, int[] entryHvos, List<Tuple<int, int>> pageRanges,
			Tuple<int, int> currentPageBounds, XmlWriter xhtmlWriter, Tuple<int, int> page)
		{
			xhtmlWriter.WriteStartElement("span");
			xhtmlWriter.WriteAttributeString("class", "pagebutton");
			xhtmlWriter.WriteAttributeString("startIndex", page.Item1.ToString());
			xhtmlWriter.WriteAttributeString("endIndex", page.Item2.ToString());
			xhtmlWriter.WriteAttributeString("firstEntryGuid",
				settings.Cache.ServiceLocator.ObjectRepository.GetObject(entryHvos[page.Item1]).Guid.ToString());
			if (page.Equals(currentPageBounds))
			{
				xhtmlWriter.WriteAttributeString("id", "currentPageButton");
			}
			xhtmlWriter.WriteString(GeneratePageButtonText(entryHvos[page.Item1], entryHvos[page.Item2], settings, page.Item1 == 0));
			xhtmlWriter.WriteEndElement();
		}

		private static string GeneratePageButtonText(int firstEntryId, int lastEntryId, GeneratorSettings settings, bool isFirst)
		{
			var firstEntry = settings.Cache.ServiceLocator.GetObject(firstEntryId);
			var lastEntry = settings.Cache.ServiceLocator.GetObject(lastEntryId);
			var firstLetters = GetIndexLettersOfHeadword(GetHeadwordForLetterHead(firstEntry), isFirst);
			var lastLetters = GetIndexLettersOfHeadword(GetHeadwordForLetterHead(lastEntry));
			return firstEntryId == lastEntryId ? firstLetters : firstLetters + " .. " + lastLetters;
		}

		/// <summary>
		/// Get the page for the current entry, represented by the range of entries on the page containing the current entry
		/// </summary>
		private static Tuple<int, int> GetPageForCurrentEntry(GeneratorSettings settings, int[] entryHvos, int entriesPerPage)
		{
			var currentEntryHvo = 0;
			var clerk = settings.PropertyTable.GetValue<RecordClerk>("ActiveClerk");
			if (clerk != null)
			{
				currentEntryHvo = clerk.CurrentObjectHvo;
			}
			var pages = GetPageRanges(entryHvos, entriesPerPage);
			if (currentEntryHvo != 0)
			{
				var currentEntryIndex = Array.IndexOf(entryHvos, currentEntryHvo);
				foreach (Tuple<int, int> page in pages)
				{
					if (currentEntryIndex >= page.Item1 && currentEntryIndex < page.Item2)
					{
						return page;
					}
				}
			}
			return pages[0];
		}

		/// <summary>
		/// Return the first two letters of headword (or just one letter if headword is one character long, or if justFirstLetter is true
		/// </summary>
		private static string GetIndexLettersOfHeadword(string headWord, bool justFirstLetter = false)
		{
			// I don't know if we can have an empty headword. If we can then return empty string instead of crashing.
			if (headWord.Length == 0)
				return string.Empty;
			return TsStringUtils.Compose(headWord.Substring(0, headWord.Length <= 1 || justFirstLetter ? 1 : 2));
		}

		private static List<Tuple<int, int>> GetPageRanges(int[] entryHvos, int entriesPerPage)
		{
			if (entriesPerPage <= 0)
			{
				throw new ArgumentException(@"Bad page size", "entriesPerPage");
			}

			// Rather than complicate the logic below, handle the special cases of no entries and single entry first
			if (entryHvos.Length <= 1)
			{
				return new List<Tuple<int, int>>() { new Tuple<int, int>(0, entryHvos.Length - 1)};
			}

			var pageRanges = new List<Tuple<int, int>>();
			if (entryHvos.Length%entriesPerPage != 0) // If we didn't luck out and have exactly full pages
			{
				// If the last page is less than 10% of the max entries per page just add them to the last page
				if (entryHvos.Length%entriesPerPage <= entriesPerPage/10)
				{
					// Generate a last page including the 10% or less overflow entries
					pageRanges.Add(new Tuple<int, int>(Math.Max(entryHvos.Length - entryHvos.Length % entriesPerPage - entriesPerPage, 0), entryHvos.Length - 1));
				}
				else
				{
					// Generate the page with the last entries
					pageRanges.Add(new Tuple<int, int>(Math.Max(entryHvos.Length - entryHvos.Length % entriesPerPage, 0),
						entryHvos.Length - 1));
				}
			}
			else
			{
				// Generate the page with the last 'entriesPerPage' number of entries
				pageRanges.Add(new Tuple<int, int>(entryHvos.Length - entriesPerPage, entryHvos.Length - 1));
			}
			while (pageRanges[0].Item1 != 0)
			{
				pageRanges.Insert(0, new Tuple<int, int>(Math.Max(0, pageRanges[0].Item1 - entriesPerPage), pageRanges[0].Item1 - 1));
			}
			return pageRanges;
		}

		private static bool IsCanceling(IThreadedProgress progress)
		{
			return progress != null && progress.IsCanceling;
		}

		/// <summary>
		/// This method uses a ThreadPool to execute the given individualActions in parallel.
		/// It waits for all the individualActions to complete and then returns.
		/// </summary>
		private static void SpawnEntryGenerationThreadsAndWait(List<Action> individualActions, IThreadedProgress progress)
		{
			var actionCount = individualActions.Count;
			//Note that our COM classes all implement the STA threading model, while the ThreadPool always uses MTA model threads.
			//I don't understand why using the ThreadPool sometimes works, but not always.  Expliciting allocating STA model
			//threads as done here works in all the cases that have been tried.  (Windows/Linux, program/unit test)  Unfortunately,
			//the speedup on Linux is minimal.
			var maxThreadCount = Math.Min(16, (int)(Environment.ProcessorCount * 1.5));
			maxThreadCount = Math.Min(maxThreadCount, actionCount);
			Exception exceptionThrown = null;
			var threadActionArray = new Action[maxThreadCount];
			using (var countDown = new CountdownEvent(maxThreadCount))
			{
				// Note that the loop index variable startIndex cannot be used in an action defined as a closure.  So we have to define all the
				// possible closures explicitly to achieve the parallelism reliably.  (Remember your theoretical computer science lessons
				// about lambda expressions and the various ways that variables are bound.  For some of us, that's been over 40 years!)
				// ReSharper disable AccessToDisposedClosure Justification: threads are guaranteed to finish before countDown is disposed
				for (var startIndex = 0; startIndex < maxThreadCount; startIndex++)
				{
					// bind a copy of the current value of the loop index to the closure,
					// instead of depending on startIndex which will change
					var index = startIndex;
					threadActionArray[index] = () =>
					{
						try { for (var j = index; j < actionCount && !IsCanceling(progress); j += maxThreadCount) individualActions[j](); }
						catch (Exception e) { exceptionThrown = e; }
						finally { countDown.Signal(); }
					};
				}
				// ReSharper restore AccessToDisposedClosure
				var threads = new List<Thread>(maxThreadCount);
				for (var i = 0; i < maxThreadCount; ++i)
				{
					var x = new Thread(new ThreadStart(threadActionArray[i]));
					x.SetApartmentState(ApartmentState.STA);
					x.Start();
					threads.Add(x);		// ensure thread doesn't get garbage collected prematurely.
				}
				countDown.Wait();
				threads.Clear();
				// Throwing the exception out here avoids hanging up the Green screen AND the progress dialog.
				// The only downside is we see only one exception. See LT-17244.
				if (exceptionThrown != null)
					throw new WorkerThreadException("Exception generating Configured XHTML", exceptionThrown);
			}
		}

		internal static void GenerateLetterHeaderIfNeeded(ICmObject entry, ref string lastHeader, XmlWriter xhtmlWriter, GeneratorSettings settings)
		{
			// If performance is an issue these dummy's can be stored between calls
			var dummyOne = new Dictionary<string, ISet<string>>();
			var dummyTwo = new Dictionary<string, Dictionary<string, string>>();
			var dummyThree = new Dictionary<string, ISet<string>>();
			var cache = settings.Cache;
			var wsString = cache.WritingSystemFactory.GetStrFromWs(cache.DefaultVernWs);
			if (entry is IReversalIndexEntry)
				wsString = ((IReversalIndexEntry)entry).SortKeyWs;
			var firstLetter = ConfiguredExport.GetLeadChar(GetHeadwordForLetterHead(entry), wsString, dummyOne, dummyTwo, dummyThree,
				cache);
			if (firstLetter != lastHeader && !string.IsNullOrEmpty(firstLetter))
			{
				var headerTextBuilder = new StringBuilder();
				var upperCase = Icu.ToTitle(firstLetter, wsString);
				var lowerCase = firstLetter.Normalize();
				headerTextBuilder.Append(upperCase);
				if (lowerCase != upperCase)
				{
					headerTextBuilder.Append(' ');
					headerTextBuilder.Append(lowerCase);
				}
				xhtmlWriter.WriteStartElement("div");
				xhtmlWriter.WriteAttributeString("class", "letHead");
				xhtmlWriter.WriteStartElement("span");
				xhtmlWriter.WriteAttributeString("class", "letter");
				xhtmlWriter.WriteAttributeString("lang", wsString);
				var wsRightToLeft = cache.WritingSystemFactory.get_Engine(wsString).RightToLeftScript;
				if (wsRightToLeft != settings.RightToLeft)
					xhtmlWriter.WriteAttributeString("dir", wsRightToLeft ? "rtl" : "ltr");
				xhtmlWriter.WriteString(TsStringUtils.Compose(headerTextBuilder.ToString()));
				xhtmlWriter.WriteEndElement();
				xhtmlWriter.WriteEndElement();
				xhtmlWriter.WriteWhitespace(Environment.NewLine);

				lastHeader = firstLetter;
			}
		}

		/// <summary>
		/// To generating the letter headings, we need to check the first character of the "headword," which is a different
		/// field for ILexEntry and IReversalIndexEntry. Get the headword starting from entry-type-agnostic.
		/// </summary>
		/// <returns>the "headword" in NFD (the heading letter must be normalized to NFC before writing to XHTML, per LT-18177)</returns>
		private static string GetHeadwordForLetterHead(ICmObject entry)
		{
			var lexEntry = entry as ILexEntry;
			if (lexEntry == null)
			{
				var revEntry = entry as IReversalIndexEntry;
				return revEntry != null ? revEntry.ReversalForm.BestAnalysisAlternative.Text.TrimStart() : string.Empty;
			}
			return lexEntry.HomographForm.TrimStart();
		}

		/// <summary>
		/// Generating the xhtml representation for the given ICmObject using the given configuration node to select which data to write out
		/// If it is a Dictionary Main Entry or non-Dictionary entry, uses the first configuration node.
		/// If it is a Minor Entry, first checks whether the entry should be published as a Minor Entry; then, generates XHTML for each applicable
		/// Minor Entry configuration node.
		/// </summary>
		public static string GenerateXHTMLForEntry(ICmObject entryObj, DictionaryConfigurationModel configuration,
			DictionaryPublicationDecorator publicationDecorator, GeneratorSettings settings)
		{
			if (IsMainEntry(entryObj, configuration))
				return GenerateXHTMLForMainEntry(entryObj, configuration.Parts[0], publicationDecorator, settings);

			var entry = (ILexEntry)entryObj;
			return entry.PublishAsMinorEntry
				? GenerateXHTMLForMinorEntry(entry, configuration, publicationDecorator, settings)
				: string.Empty;
		}

		public static string GenerateXHTMLForMainEntry(ICmObject entry, ConfigurableDictionaryNode configuration,
			DictionaryPublicationDecorator publicationDecorator, GeneratorSettings settings)
		{
			if (configuration.DictionaryNodeOptions != null && ((ILexEntry)entry).ComplexFormEntryRefs.Any() && !IsListItemSelectedForExport(configuration, entry))
				return string.Empty;
			return GenerateXHTMLForEntry(entry, configuration, publicationDecorator, settings);
		}

		private static string GenerateXHTMLForMinorEntry(ICmObject entry, DictionaryConfigurationModel configuration,
			DictionaryPublicationDecorator publicationDecorator, GeneratorSettings settings)
		{
			// LT-15232: show minor entries using only the first applicable Minor Entry node (not more than once)
			var applicablePart = configuration.Parts.Skip(1).LastOrDefault(part => IsListItemSelectedForExport(part, entry));
			return applicablePart == null ? string.Empty : GenerateXHTMLForEntry(entry, applicablePart, publicationDecorator, settings);
		}

		/// <summary>
		/// If entry is a a Main Entry
		/// For Root-based configs, this means the entry is neither a Variant nor a Complex Form.
		/// For Lexeme-based configs, Complex Forms are considered Main Entries but Variants are not.
		/// </summary>
		internal static bool IsMainEntry(ICmObject entry, DictionaryConfigurationModel config)
		{
			var lexEntry = entry as ILexEntry;
			if (lexEntry == null // only LexEntries can be Minor; others (ReversalIndex, etc) are always Main.
				|| !lexEntry.EntryRefsOS.Any()) // owning an ILexEntryRef denotes Complex Forms or Variants (not owning any denotes Main Entries)
				return true;
			if (config.IsRootBased) // Root-based configs consider all Complex Forms and Variants to be Minor Entries
				return false;
			// Lexeme-Based and Hybrid configs consider Complex Forms to be Main Entries (Variants are still Minor Entries)
			return lexEntry.EntryRefsOS.Any(ler => ler.RefType == LexEntryRefTags.krtComplexForm);
		}

		/// <summary>Generates XHTML for an ICmObject for a specific ConfigurableDictionaryNode</summary>
		/// <remarks>the configuration node must match the entry type</remarks>
		internal static string GenerateXHTMLForEntry(ICmObject entry, ConfigurableDictionaryNode configuration, DictionaryPublicationDecorator publicationDecorator, GeneratorSettings settings)
		{
			if (settings == null || entry == null || configuration == null)
			{
				throw new ArgumentNullException();
			}
			// ReSharper disable LocalizableElement, because seriously, who cares about localized exceptions?
			if (string.IsNullOrEmpty(configuration.FieldDescription))
			{
				throw new ArgumentException("Invalid configuration: FieldDescription can not be null", "configuration");
			}
			if (entry.ClassID != settings.Cache.MetaDataCacheAccessor.GetClassId(configuration.FieldDescription))
			{
				throw new ArgumentException("The given argument doesn't configure this type", "configuration");
			}
			// ReSharper restore LocalizableElement
			if (!configuration.IsEnabled)
			{
				return string.Empty;
			}

			var pieces = configuration.ReferencedOrDirectChildren
				.Select(config => GenerateXHTMLForFieldByReflection(entry, config, publicationDecorator, settings))
				.Where(content => !string.IsNullOrEmpty(content)).ToList();
			if (pieces.Count == 0)
				return string.Empty;
			var bldr = new StringBuilder();
			using (var xw = XmlWriter.Create(bldr, new XmlWriterSettings { ConformanceLevel = ConformanceLevel.Fragment }))
			{
				xw.WriteStartElement("div");
				WriteClassNameAttributeForConfig(xw, configuration);
				xw.WriteAttributeString("id", "g" + entry.Guid);
				pieces.ForEach(xw.WriteRaw);
				xw.WriteEndElement(); // </div>
				xw.Flush();
				return Icu.Normalize(bldr.ToString(), Icu.UNormalizationMode.UNORM_NFC); // All content should be in NFC (LT-18177)
			}
		}

		/// <summary>
		/// This method will write out the class name attribute into the xhtml for the given configuration node
		/// taking into account the current information in ClassNameOverrides
		/// </summary>
		/// <param name="writer"></param>
		/// <param name="configNode">used to look up any mapping overrides</param>
		private static void WriteClassNameAttributeForConfig(XmlWriter writer, ConfigurableDictionaryNode configNode)
		{
			var classAtt = CssGenerator.GetClassAttributeForConfig(configNode);
			if (configNode.ReferencedNode != null)
				classAtt = string.Format("{0} {1}", classAtt, CssGenerator.GetClassAttributeForConfig(configNode.ReferencedNode));
			writer.WriteAttributeString("class", classAtt);
		}

		/// <summary>
		/// This method will use reflection to pull data out of the given object based on the given configuration and
		/// write out appropriate XHTML.
		/// </summary>
		/// <remarks>We use a significant amount of boilerplate code for fields and subfields. Make sure you update both.</remarks>
		internal static string GenerateXHTMLForFieldByReflection(object field, ConfigurableDictionaryNode config,
			DictionaryPublicationDecorator publicationDecorator, GeneratorSettings settings, SenseInfo info = new SenseInfo(),
			bool fUseReverseSubField = false)
		{
			if (!config.IsEnabled)
			{
				return string.Empty;
			}
			var cache = settings.Cache;
			var entryType = field.GetType();
			object propertyValue = null;
			if (config.DictionaryNodeOptions is DictionaryNodeGroupingOptions)
			{
				return GenerateXHTMLForGroupingNode(field, config, publicationDecorator, settings);
			}
			else if (config.IsCustomField && config.SubField == null)
			{
				var customFieldOwnerClassName = GetClassNameForCustomFieldParent(config, settings.Cache);
<<<<<<< HEAD
				int customFieldFlid;
				customFieldFlid = GetCustomFieldFlid(config, cache, customFieldOwnerClassName);
				if (customFieldFlid != 0)
				{
					var customFieldType = cache.MetaDataCacheAccessor.GetFieldType(customFieldFlid);
					switch (customFieldType)
					{
						case (int)CellarPropertyType.ReferenceCollection:
						case (int)CellarPropertyType.OwningCollection:
						// Collections are stored essentially the same as sequences.
						case (int)CellarPropertyType.ReferenceSequence:
						case (int)CellarPropertyType.OwningSequence:
							{
								var sda = cache.MainCacheAccessor;
								// This method returns the hvo of the object pointed to
								var chvo = sda.get_VecSize(((ICmObject)field).Hvo, customFieldFlid);
								int[] contents;
								using (var arrayPtr = MarshalEx.ArrayToNative<int>(chvo))
								{
									sda.VecProp(((ICmObject)field).Hvo, customFieldFlid, chvo, out chvo, arrayPtr);
									contents = MarshalEx.NativeToArray<int>(arrayPtr, chvo);
								}
								// if the hvo is invalid set propertyValue to null otherwise get the object
								propertyValue = contents.Select(id => cache.LangProject.Services.GetObject(id));
								break;
							}
						case (int)CellarPropertyType.ReferenceAtomic:
						case (int)CellarPropertyType.OwningAtomic:
							{
								// This method returns the hvo of the object pointed to
								propertyValue = cache.MainCacheAccessor.get_ObjectProp(((ICmObject)field).Hvo, customFieldFlid);
								// if the hvo is invalid set propertyValue to null otherwise get the object
								propertyValue = (int)propertyValue > 0 ? cache.LangProject.Services.GetObject((int)propertyValue) : null;
								break;
							}
						case (int)CellarPropertyType.GenDate:
							{
								propertyValue = new GenDate(cache.MainCacheAccessor.get_IntProp(((ICmObject)field).Hvo, customFieldFlid));
								break;
							}

						case (int)CellarPropertyType.Time:
							{
								propertyValue = SilTime.ConvertFromSilTime(cache.MainCacheAccessor.get_TimeProp(((ICmObject)field).Hvo, customFieldFlid));
								break;
							}
						case (int)CellarPropertyType.MultiUnicode:
						case (int)CellarPropertyType.MultiString:
							{
								propertyValue = cache.MainCacheAccessor.get_MultiStringProp(((ICmObject)field).Hvo, customFieldFlid);
								break;
							}
						case (int)CellarPropertyType.String:
							{
								propertyValue = cache.MainCacheAccessor.get_StringProp(((ICmObject)field).Hvo, customFieldFlid);
								break;
							}
						case (int)CellarPropertyType.Integer:
							{
								propertyValue = cache.MainCacheAccessor.get_IntProp(((ICmObject)field).Hvo, customFieldFlid);
								break;
							}
					}
				}
=======
				if (!GetPropValueForCustomField(field, config, cache, customFieldOwnerClassName, config.FieldDescription, ref propertyValue))
					return string.Empty;
>>>>>>> 95b9b36f
			}
			else
			{
				var property = entryType.GetProperty(config.FieldDescription);
				if (property == null)
				{
#if DEBUG
					var msg = string.Format("Issue with finding {0} for {1}", config.FieldDescription, entryType);
					ShowConfigDebugInfo(msg, config);
#endif
					return string.Empty;
				}
				propertyValue = property.GetValue(field, new object[] { });
				GetSortedReferencePropertyValue(config, ref propertyValue, field);
			}
			// If the property value is null there is nothing to generate
			if (propertyValue == null)
			{
				return string.Empty;
			}
			if (!string.IsNullOrEmpty(config.SubField))
			{
				if (config.IsCustomField)
				{
					// Get the custom field value (in SubField) using the property which came from the field object
					if (!GetPropValueForCustomField(propertyValue, config, cache, ((ICmObject) propertyValue).ClassName,
						config.SubField, ref propertyValue))
					{
						return string.Empty;
					}
				}
				else
				{
					var subType = propertyValue.GetType();
					var subField = fUseReverseSubField ? "Reverse" + config.SubField : config.SubField;
					var subProp = subType.GetProperty(subField);
					if (subProp == null)
					{
#if DEBUG
						var msg = String.Format("Issue with finding (subField) {0} for (subType) {1}", subField, subType);
						ShowConfigDebugInfo(msg, config);
#endif
						return string.Empty;
					}
					propertyValue = subProp.GetValue(propertyValue, new object[] { });
					GetSortedReferencePropertyValue(config, ref propertyValue, field);
				}
				// If the property value is null there is nothing to generate
				if (propertyValue == null)
					return string.Empty;
			}
			ICmFile fileProperty;
			ICmObject fileOwner;
			var typeForNode = config.IsCustomField
										? GetPropertyTypeFromReflectedTypes(propertyValue.GetType(), null)
										: GetPropertyTypeForConfigurationNode(config, propertyValue.GetType(), cache);
			switch (typeForNode)
			{
				case PropertyType.CollectionType:
					if (!IsCollectionEmpty(propertyValue))
						return GenerateXHTMLForCollection(propertyValue, config, publicationDecorator, field, settings, info);
					return string.Empty;

				case PropertyType.MoFormType:
					return GenerateXHTMLForMoForm(propertyValue as IMoForm, config, settings);

				case PropertyType.CmObjectType:
					return GenerateXHTMLForICmObject(propertyValue as ICmObject, config, settings);

				case PropertyType.CmPictureType:
					fileProperty = propertyValue as ICmFile;
					fileOwner = field as ICmObject;
					return fileProperty != null && fileOwner != null
						? GenerateXHTMLForPicture(fileProperty, config, fileOwner, settings)
						: GenerateXHTMLForPictureCaption(propertyValue, config, settings);

				case PropertyType.CmPossibility:
					return GenerateXHTMLForPossibility(propertyValue, config, publicationDecorator, settings);

				case PropertyType.CmFileType:
					fileProperty = propertyValue as ICmFile;
					if(fileProperty != null && !string.IsNullOrEmpty(fileProperty.InternalPath))
					{
						var srcAttr = GenerateSrcAttributeForMediaFromFilePath(fileProperty.InternalPath, "AudioVisual", settings);
						if (IsVideo(fileProperty.InternalPath))
							return GenerateXHTMLForVideoFile(fileProperty.ClassName, srcAttr, MovieCamera);
						fileOwner = field as ICmObject;
						if (fileOwner != null)
						{
							// the XHTML id attribute must be unique. The owning ICmMedia has a unique guid.
							// The ICmFile is used for all references to the same file within the project, so its guid is not unique.
							return GenerateXHTMLForAudioFile(fileProperty.ClassName, fileOwner.Guid.ToString(), srcAttr, LoudSpeaker);
						}
					}
					return string.Empty;
			}
			var bldr = new StringBuilder(GenerateXHTMLForValue(field, propertyValue, config, settings));
			if (config.ReferencedOrDirectChildren != null)
			{
				foreach (var child in config.ReferencedOrDirectChildren)
				{
					bldr.Append(GenerateXHTMLForFieldByReflection(propertyValue, child, publicationDecorator, settings));
				}
			}
			return bldr.ToString();
		}

		private static string GenerateXHTMLForGroupingNode(object field, ConfigurableDictionaryNode config,
			DictionaryPublicationDecorator publicationDecorator, GeneratorSettings settings)
		{
			if (config.ReferencedOrDirectChildren != null && config.ReferencedOrDirectChildren.Any(child => child.IsEnabled))
			{
				var bldr = new StringBuilder();
				using (var xw = XmlWriter.Create(bldr, new XmlWriterSettings {ConformanceLevel = ConformanceLevel.Fragment}))
				{
					xw.WriteStartElement("span");
					xw.WriteAttributeString("class", CssGenerator.GetClassAttributeForConfig(config));

					var innerBuilder = new StringBuilder();
					foreach (var child in config.ReferencedOrDirectChildren)
					{
						innerBuilder.Append(GenerateXHTMLForFieldByReflection(field, child, publicationDecorator, settings));
					}
					var innerContents = innerBuilder.ToString();
					if (string.IsNullOrEmpty(innerContents))
						return string.Empty;
					xw.WriteRaw(innerContents);
					xw.WriteEndElement(); // </span>
					xw.Flush();
				}
				return bldr.ToString();
			}
			return string.Empty;
		}

		/// <summary>
		/// Gets the value of the requested custom field associated with the fieldOwner object
		/// </summary>
		/// <returns>true if the custom field was valid and false otherwise</returns>
		/// <remarks>propertyValue can be null if the custom field is valid but no value is stored for the owning object</remarks>
		private static bool GetPropValueForCustomField(object fieldOwner, ConfigurableDictionaryNode config,
			FdoCache cache, string customFieldOwnerClassName, string customFieldName, ref object propertyValue)
		{
			int customFieldFlid = GetCustomFieldFlid(config, cache, customFieldOwnerClassName, customFieldName);
			if (customFieldFlid != 0)
			{
				var customFieldType = cache.MetaDataCacheAccessor.GetFieldType(customFieldFlid);
				ICmObject specificObject;
				if (fieldOwner is ISenseOrEntry)
				{
					specificObject = ((ISenseOrEntry) fieldOwner).Item;
					if (!((IFwMetaDataCacheManaged) cache.MetaDataCacheAccessor).GetFields(specificObject.ClassID,
						true, (int) CellarPropertyTypeFilter.All).Contains(customFieldFlid))
					{
						return false;
					}
				}
				else
				{
					specificObject = (ICmObject) fieldOwner;
				}

				switch (customFieldType)
				{
					case (int) CellarPropertyType.ReferenceCollection:
					case (int) CellarPropertyType.OwningCollection:
					// Collections are stored essentially the same as sequences.
					case (int) CellarPropertyType.ReferenceSequence:
					case (int) CellarPropertyType.OwningSequence:
					{
						var sda = cache.MainCacheAccessor;
						// This method returns the hvo of the object pointed to
						var chvo = sda.get_VecSize(specificObject.Hvo, customFieldFlid);
						int[] contents;
						using (var arrayPtr = MarshalEx.ArrayToNative<int>(chvo))
						{
							sda.VecProp(specificObject.Hvo, customFieldFlid, chvo, out chvo, arrayPtr);
							contents = MarshalEx.NativeToArray<int>(arrayPtr, chvo);
						}
						// if the hvo is invalid set propertyValue to null otherwise get the object
						propertyValue = contents.Select(id => cache.LangProject.Services.GetObject(id));
						break;
					}
					case (int) CellarPropertyType.ReferenceAtomic:
					case (int) CellarPropertyType.OwningAtomic:
					{
						// This method returns the hvo of the object pointed to
						propertyValue = cache.MainCacheAccessor.get_ObjectProp(specificObject.Hvo, customFieldFlid);
						// if the hvo is invalid set propertyValue to null otherwise get the object
						propertyValue = (int) propertyValue > 0 ? cache.LangProject.Services.GetObject((int) propertyValue) : null;
						break;
					}
					case (int) CellarPropertyType.GenDate:
					{
						propertyValue = new GenDate(cache.MainCacheAccessor.get_IntProp(specificObject.Hvo, customFieldFlid));
						break;
					}

					case (int) CellarPropertyType.Time:
					{
						propertyValue = SilTime.ConvertFromSilTime(cache.MainCacheAccessor.get_TimeProp(specificObject.Hvo, customFieldFlid));
						break;
					}
					case (int) CellarPropertyType.MultiUnicode:
					case (int) CellarPropertyType.MultiString:
					{
						propertyValue = cache.MainCacheAccessor.get_MultiStringProp(specificObject.Hvo, customFieldFlid);
						break;
					}
					case (int) CellarPropertyType.String:
					{
						propertyValue = cache.MainCacheAccessor.get_StringProp(specificObject.Hvo, customFieldFlid);
						break;
					}
					case (int) CellarPropertyType.Integer:
					{
						propertyValue = cache.MainCacheAccessor.get_IntProp(specificObject.Hvo, customFieldFlid);
						break;
					}
				}
			}
			return true;
		}

		private static string GenerateXHTMLForVideoFile(string className, string srcAttribute, string caption)
		{
			if (String.IsNullOrEmpty(srcAttribute) && String.IsNullOrEmpty(caption))
				return String.Empty;
			var bldr = new StringBuilder();
			using (var xw = XmlWriter.Create(bldr, new XmlWriterSettings { ConformanceLevel = ConformanceLevel.Fragment }))
			{
				// This creates a link that will open the video in the same window as the dictionary view/preview
				// refreshing will bring it back to the dictionary
				xw.WriteStartElement("a");
				xw.WriteAttributeString("class", className);
				xw.WriteAttributeString("href", srcAttribute);
				if (!String.IsNullOrEmpty(caption))
					xw.WriteString(caption);
				else
					xw.WriteRaw("");
				xw.WriteFullEndElement();
				xw.Flush();
				return bldr.ToString();
			}
		}

		private static bool IsVideo(string fileName)
		{
			var extension = Path.GetExtension(fileName);
			switch (extension.ToLowerInvariant())
			{
				// any others we should detect?
				case ".mp4":
				case ".avi":
				case ".swf":
				case ".mov":
				case ".flv":
				case ".ogv":
				case ".3gp":
					return true;
			}
			return false;
		}

#if DEBUG
		private static HashSet<ConfigurableDictionaryNode> s_reportedNodes = new HashSet<ConfigurableDictionaryNode>();

		private static void ShowConfigDebugInfo(string msg, ConfigurableDictionaryNode config)
					{
			lock (s_reportedNodes)
						{
				Debug.WriteLine(msg);
				if (s_reportedNodes.Contains(config))
						return;
				s_reportedNodes.Add(config);
				while (config != null)
				{
					Debug.WriteLine("    Label={0}, FieldDescription={1}, SubField={2}", config.Label, config.FieldDescription, config.SubField ?? "");
					config = config.Parent;
					}
					}
			}
#endif

		private static void GetSortedReferencePropertyValue(ConfigurableDictionaryNode config, ref object propertyValue, object parent)
		{
			var options = config.DictionaryNodeOptions as DictionaryNodeListOptions;
			var unsortedReferences = propertyValue as IEnumerable<ILexReference>;
			if (options == null || unsortedReferences == null || !unsortedReferences.Any())
				return;
			// Calculate and store the ids for each of the references once for efficiency.
			var refsAndIds = new List<Tuple<ILexReference, string>>();
			foreach (var reference in unsortedReferences)
			{
				var id = reference.OwnerType.Guid.ToString();
				if (LexRefTypeTags.IsAsymmetric((LexRefTypeTags.MappingTypes)reference.OwnerType.MappingType))
					id = id + LexRefDirection(reference, parent);
				refsAndIds.Add(new Tuple<ILexReference, string>(reference, id));
			}
			// LT-17384: LexReferences are not ordered (they are put in some order each time FLEx starts), but we want to have a consistent order each
			// time we export the dictionary (even after restarting FLEx), so we sort them here.
			// LT-15764 We're actually going to sort the ConfigTargets of the LexReference objects later, so what this really accomplishes
			// is sorting all the LexReferences of the same type together based on the DictionaryNodeListOptions.
			var sortedReferences = new List<ILexReference>();
			// REVIEW (Hasso) 2016.03: this Where is redundant to the IsListItemSelectedForExport call in GenerateCollectionItemContent
			// REVIEW (cont): Filtering here is more performant; the other filter can be removed if it is verifiably redundant.
			foreach (var option in options.Options.Where(optn => optn.IsEnabled))
			{
				foreach (var duple in refsAndIds)
				{
					if (option.Id == duple.Item2 && !sortedReferences.Contains(duple.Item1))
					{
						sortedReferences.Add(duple.Item1);
					}
				}
			}
			propertyValue = sortedReferences;
		}

		/// <summary/>
		/// <returns>Returns the flid of the custom field identified by the configuration nodes FieldDescription
		/// in the class identified by <code>customFieldOwnerClassName</code></returns>
		private static int GetCustomFieldFlid(ConfigurableDictionaryNode config, FdoCache cache,
														  string customFieldOwnerClassName, string customFieldName = null)
		{
			var fieldName = customFieldName ?? config.FieldDescription;
			var customFieldFlid = 0;
			var mdc = (IFwMetaDataCacheManaged)cache.MetaDataCacheAccessor;
			if (mdc.FieldExists(customFieldOwnerClassName, fieldName, false))
				customFieldFlid = cache.MetaDataCacheAccessor.GetFieldId(customFieldOwnerClassName, fieldName, false);
			else if (customFieldOwnerClassName == "SenseOrEntry")
			{
				// ENHANCE (Hasso) 2016.06: take pity on the poor user who has defined identically-named Custom Fields on both Sense and Entry
				if (mdc.FieldExists("LexSense", config.FieldDescription, false))
					customFieldFlid = mdc.GetFieldId("LexSense", fieldName, false);
				else if (mdc.FieldExists("LexEntry", config.FieldDescription, false))
					customFieldFlid = mdc.GetFieldId("LexEntry", fieldName, false);
			}
			return customFieldFlid;
		}

		/// <summary>
		/// This method will return the string representing the class name for the parent
		/// node of a configuration item representing a custom field.
		/// </summary>
		private static string GetClassNameForCustomFieldParent(ConfigurableDictionaryNode customFieldNode, FdoCache cache)
		{
			Type unneeded;
			// If the parent node of the custom field represents a collection, calling GetTypeForConfigurationNode
			// with the parent node returns the collection type. We want the type of the elements in the collection.
			var parentNodeType = GetTypeForConfigurationNode(customFieldNode.Parent, cache, out unneeded);
			if (parentNodeType == null)
			{
				Debug.Assert(parentNodeType != null, "Unable to find type for configuration node");
				return string.Empty;
			}
			if (IsCollectionType(parentNodeType))
			{
				parentNodeType = parentNodeType.GetGenericArguments()[0];
			}
			if (parentNodeType.IsInterface)
			{
				// Strip off the interface designation since custom fields are added to concrete classes
				return parentNodeType.Name.Substring(1);
			}
			return parentNodeType.Name;
		}

		private static string GenerateXHTMLForPossibility(object propertyValue, ConfigurableDictionaryNode config,
			DictionaryPublicationDecorator publicationDecorator, GeneratorSettings settings)
		{
			if (config.ReferencedOrDirectChildren == null || !config.ReferencedOrDirectChildren.Any(node => node.IsEnabled))
				return string.Empty;
			var bldr = new StringBuilder();
			foreach (var child in config.ReferencedOrDirectChildren)
			{
				var content = GenerateXHTMLForFieldByReflection(propertyValue, child, publicationDecorator, settings);
				bldr.Append(content);
			}
			if (bldr.Length > 0)
				return WriteRawElementContents("span", bldr.ToString(), config);
			return string.Empty;
		}

		private static string GenerateXHTMLForPictureCaption(object propertyValue, ConfigurableDictionaryNode config, GeneratorSettings settings)
		{
			// todo: get sense numbers and captions into the same div and get rid of this if else
			string content;
			if (config.DictionaryNodeOptions != null)
				content = GenerateXHTMLForStrings(propertyValue as IMultiString, config, settings);
			else
				content = GenerateXHTMLForString(propertyValue as ITsString, config, settings);
			if (!String.IsNullOrEmpty(content))
				return WriteRawElementContents("div", content, config);
			return String.Empty;
		}

		private static string GenerateXHTMLForPicture(ICmFile pictureFile, ConfigurableDictionaryNode config, ICmObject owner,
			GeneratorSettings settings)
		{
			var srcAttribute = GenerateSrcAttributeFromFilePath(pictureFile, settings.UseRelativePaths ? "pictures" : null, settings);
			if (!String.IsNullOrEmpty(srcAttribute))
			{
				var bldr = new StringBuilder();
				using (var xw = XmlWriter.Create(bldr, new XmlWriterSettings { ConformanceLevel = ConformanceLevel.Fragment }))
				{
					xw.WriteStartElement("img");
					WriteClassNameAttributeForConfig(xw, config);
					xw.WriteAttributeString("src", srcAttribute);
					// the XHTML id attribute must be unique. The owning ICmPicture has a unique guid.
					// The ICmFile is used for all references to the same file within the project, so its guid is not unique.
					xw.WriteAttributeString("id", GetSafeXHTMLId(owner.Guid.ToString()));
					xw.WriteEndElement();
					xw.Flush();
					return bldr.ToString();
				}
			}
			return String.Empty;
		}

		/// <summary>
		/// This method will generate a src attribute which will point to the given file from the xhtml.
		/// </summary>
		/// <para name="subfolder">If not null the path generated will be a relative path with the file in subfolder</para>
		private static string GenerateSrcAttributeFromFilePath(ICmFile file, string subFolder, GeneratorSettings settings)
		{
			string filePath;
			if (settings.UseRelativePaths && subFolder != null)
			{
				filePath = Path.Combine(subFolder, Path.GetFileName(MakeSafeFilePath(file.InternalPath)));
				if (settings.CopyFiles)
				{
					filePath = CopyFileSafely(settings, MakeSafeFilePath(file.AbsoluteInternalPath), filePath);
				}
			}
			else
			{
				filePath = MakeSafeFilePath(file.AbsoluteInternalPath);
			}
			return settings.UseRelativePaths ? filePath : new Uri(filePath).ToString();
		}

		private static string GenerateSrcAttributeForMediaFromFilePath(string filename, string subFolder, GeneratorSettings settings)
		{
			string filePath;
			var linkedFilesRootDir = settings.Cache.LangProject.LinkedFilesRootDir;
			var audioVisualFile = Path.GetDirectoryName(filename) == subFolder ?
				Path.Combine(linkedFilesRootDir, filename) :
				Path.Combine(linkedFilesRootDir, subFolder, filename);
			if (settings.UseRelativePaths && subFolder != null)
			{
				filePath = Path.Combine(subFolder, Path.GetFileName(MakeSafeFilePath(filename)));
				if (settings.CopyFiles)
				{
					filePath = CopyFileSafely(settings, MakeSafeFilePath(audioVisualFile), filePath);
				}
			}
			else
			{
				filePath = MakeSafeFilePath(audioVisualFile);
			}
			return settings.UseRelativePaths ? filePath : new Uri(filePath).ToString();
		}

		private static string CopyFileSafely(GeneratorSettings settings, string source, string relativeDestination)
		{
			var destination = Path.Combine(settings.ExportPath, relativeDestination);
			var subFolder = Path.GetDirectoryName(relativeDestination);
			FileUtils.EnsureDirectoryExists(Path.GetDirectoryName(destination));
			// If an audio file is referenced by multiple entries they could end up in separate threads.
			// Locking on the PropertyTable seems safe since it will be the same PropertyTable for each thread.
			lock (settings.PropertyTable)
			{
				if (!File.Exists(destination))
				{
					if (File.Exists(source))
					{
						FileUtils.Copy(source, destination);
					}
				}
				else if (!FileUtils.AreFilesIdentical(source, destination))
				{
					var fileWithoutExtension = Path.GetFileNameWithoutExtension(relativeDestination);
					var fileExtension = Path.GetExtension(relativeDestination);
					var copyNumber = 0;
					string newFileName;
					do
					{
						++copyNumber;
						newFileName = string.Format("{0}{1}{2}", fileWithoutExtension, copyNumber, fileExtension);
						destination = string.IsNullOrEmpty(subFolder) ? Path.Combine(settings.ExportPath, newFileName) :
								Path.Combine(settings.ExportPath, subFolder, newFileName);
					}
					while (File.Exists(destination));
					if (File.Exists(source))
					{
						FileUtils.Copy(source, destination);
					}
					// Change the filepath to point to the copied file
					relativeDestination = string.IsNullOrEmpty(subFolder) ? newFileName : Path.Combine(subFolder, newFileName);
				}
			}
			return relativeDestination;
		}

		private static string MakeSafeFilePath(string filePath)
		{
			if (Common.FwUtils.Unicode.CheckForNonAsciiCharacters(filePath))
			{
				// Flex keeps the filename as NFD in memory because it is unicode. We need NFC to actually link to the file
				filePath = Icu.Normalize(filePath, Icu.UNormalizationMode.UNORM_NFC);
			}
			if(!FileUtils.IsFilePathValid(filePath))
			{
				return "__INVALID_FILE_NAME__";
			}
			return filePath;
		}

		internal enum PropertyType
		{
			CollectionType,
			MoFormType,
			CmObjectType,
			CmPictureType,
			CmFileType,
			CmPossibility,
			PrimitiveType,
			InvalidProperty
		}

		private static Dictionary<ConfigurableDictionaryNode, PropertyType> _configNodeToTypeMap = new Dictionary<ConfigurableDictionaryNode, PropertyType>();

		/// <summary>
		/// Get the property type for a configuration node.  There is no other data available but the node itself.
		/// </summary>
		internal static PropertyType GetPropertyTypeForConfigurationNode(ConfigurableDictionaryNode config)
		{
			return GetPropertyTypeForConfigurationNode(config, null, null);
		}

		/// <summary>
		/// Get the property type for a configuration node, using a cache to help out if necessary.
		/// </summary>
		internal static PropertyType GetPropertyTypeForConfigurationNode(ConfigurableDictionaryNode config, FdoCache cache)
		{
			return GetPropertyTypeForConfigurationNode(config, null, cache);
		}

		/// <summary>
		/// This method will reflectively return the type that represents the given configuration node as
		/// described by the ancestry and FieldDescription and SubField properties of each node in it.
		/// </summary>
		/// <returns></returns>
		internal static PropertyType GetPropertyTypeForConfigurationNode(ConfigurableDictionaryNode config, Type fieldTypeFromData, FdoCache cache = null)
		{
			Type parentType;
			var fieldType = GetTypeForConfigurationNode(config, cache, out parentType);
			if (fieldType == null)
				fieldType = fieldTypeFromData;
			return GetPropertyTypeFromReflectedTypes(fieldType, parentType);
		}

		private static PropertyType GetPropertyTypeFromReflectedTypes(Type fieldType, Type parentType)
		{
			if (fieldType == null)
			{
				return PropertyType.InvalidProperty;
			}
			if (typeof(IStText).IsAssignableFrom(fieldType))
			{
				return PropertyType.PrimitiveType;
			}
			if (IsCollectionType(fieldType))
			{
				return PropertyType.CollectionType;
			}
			if (typeof(ICmPicture).IsAssignableFrom(parentType) && typeof(ICmFile).IsAssignableFrom(fieldType))
			{
				return PropertyType.CmPictureType;
			}
			if (typeof(ICmFile).IsAssignableFrom(fieldType))
			{
				return PropertyType.CmFileType;
			}
			if (typeof(IMoForm).IsAssignableFrom(fieldType))
			{
				return PropertyType.MoFormType;
			}
			if (typeof(ICmPossibility).IsAssignableFrom(fieldType))
			{
				return PropertyType.CmPossibility;
			}
			if (typeof(ICmObject).IsAssignableFrom(fieldType))
			{
				return PropertyType.CmObjectType;
			}
			return PropertyType.PrimitiveType;
		}

		/// <summary>
		/// This method will return the Type that represents the data in the given configuration node.
		/// </summary>
		/// <param name="config">This node and it's lineage will be used to find the type</param>
		/// <param name="cache">Used when dealing with custom field nodes</param>
		/// <param name="parentType">This will be set to the type of the parent of config which is sometimes useful to the callers</param>
		/// <returns></returns>
		internal static Type GetTypeForConfigurationNode(ConfigurableDictionaryNode config, FdoCache cache, out Type parentType)
		{
			if (config == null)
			{
				throw new ArgumentNullException("config", "The configuration node must not be null.");
			}

			parentType = null;
			var lineage = new Stack<ConfigurableDictionaryNode>();
			// Build a list of the direct line up to the top of the configuration
			lineage.Push(config);
			var next = config;
			while (next.Parent != null)
			{
				next = next.Parent;
				// Grouping nodes are skipped because they do not represent properties of the model and break type finding
				if(!(next.DictionaryNodeOptions is DictionaryNodeGroupingOptions))
					lineage.Push(next);
			}
			// pop off the root configuration and read the FieldDescription property to get our starting point
			var assembly = GetAssemblyForFile(AssemblyFile);
			var rootNode = lineage.Pop();
			var lookupType = assembly.GetType(rootNode.FieldDescription);
			if (lookupType == null) // If the FieldDescription didn't load prepend the default model namespace and try again
			{
				lookupType = assembly.GetType("SIL.FieldWorks.FDO.DomainImpl." + rootNode.FieldDescription);
			}
			if (lookupType == null)
			{
				throw new ArgumentException(String.Format(xWorksStrings.InvalidRootConfigurationNode, rootNode.FieldDescription));
			}
			var fieldType = lookupType;

			// Traverse the configuration reflectively inspecting the types in parent to child order
			foreach (var node in lineage)
			{
				if (node.IsCustomField)
				{
					fieldType = GetCustomFieldType(lookupType, node, cache);
				}
				else
				{
					var property = GetProperty(lookupType, node);
					if (property != null)
					{
						fieldType = property.PropertyType;
					}
					else
					{
						return null;
					}
					if (IsCollectionType(fieldType))
					{
						// When a node points to a collection all the child nodes operate on individual items in the
						// collection, so look them up in the type that the collection contains. e.g. IEnumerable<ILexEntry>
						// gives ILexEntry and IFdoVector<ICmObject> gives ICmObject
						lookupType = fieldType.GetGenericArguments()[0];
					}
					else
					{
						parentType = lookupType;
						lookupType = fieldType;
					}
				}
			}
			return fieldType;
		}

		private static Type GetCustomFieldType(Type lookupType, ConfigurableDictionaryNode config, FdoCache cache)
		{
			// FDO doesn't work with interfaces, just concrete classes so chop the I off any interface types
			var customFieldOwnerClassName = lookupType.Name.TrimStart('I');
			var customFieldFlid = GetCustomFieldFlid(config, cache, customFieldOwnerClassName);
			if (customFieldFlid != 0)
			{
				var customFieldType = cache.MetaDataCacheAccessor.GetFieldType(customFieldFlid);
				switch (customFieldType)
				{
					case (int)CellarPropertyType.ReferenceSequence:
					case (int)CellarPropertyType.OwningSequence:
					case (int)CellarPropertyType.ReferenceCollection:
						{
							return typeof(IFdoVector);
						}
					case (int)CellarPropertyType.ReferenceAtomic:
					case (int)CellarPropertyType.OwningAtomic:
						{
							var destClassId = cache.MetaDataCacheAccessor.GetDstClsId(customFieldFlid);
							if (destClassId == StTextTags.kClassId)
							{
								return typeof(IStText);
							}
							return typeof(ICmObject);
						}
					case (int)CellarPropertyType.Time:
						{
							return typeof(DateTime);
						}
					case (int)CellarPropertyType.MultiUnicode:
						{
							return typeof(IMultiUnicode);
						}
					case (int)CellarPropertyType.MultiString:
						{
							return typeof(IMultiString);
						}
					case (int)CellarPropertyType.String:
						{
							return typeof(string);
						}
					default:
						return null;
				}
			}
			return null;
		}

		/// <summary>
		/// Loading an assembly is expensive so we cache the assembly once it has been loaded
		/// for enahanced performance.
		/// </summary>
		private static Assembly GetAssemblyForFile(string assemblyFile)
		{
			if (!AssemblyMap.ContainsKey(assemblyFile))
			{
				AssemblyMap[assemblyFile] = Assembly.Load(AssemblyFile);
			}
			return AssemblyMap[assemblyFile];
		}

		/// <summary>
		/// Return the property info from a given class and node. Will check interface heirarchy for the property
		/// if <code>lookupType</code> is an interface.
		/// </summary>
		/// <param name="lookupType"></param>
		/// <param name="node"></param>
		/// <returns></returns>
		private static PropertyInfo GetProperty(Type lookupType, ConfigurableDictionaryNode node)
		{
			string propertyOfInterest;
			PropertyInfo propInfo;
			var typesToCheck = new Stack<Type>();
			typesToCheck.Push(lookupType);
			do
			{
				var current = typesToCheck.Pop();
				propertyOfInterest = node.FieldDescription;
				// if there is a SubField we need to use the type of the FieldDescription
				// for the rest of this method so set current to the FieldDescription type.
				if (node.SubField != null)
				{
					var property = current.GetProperty(node.FieldDescription);
					propertyOfInterest = node.SubField;
					if (property != null)
					{
						current = property.PropertyType;
					}
				}
				propInfo = current.GetProperty(propertyOfInterest, BindingFlags.Instance | BindingFlags.Public | BindingFlags.NonPublic);
				if (propInfo == null)
				{
					foreach (var i in current.GetInterfaces())
					{
						typesToCheck.Push(i);
					}
				}
			} while (propInfo == null && typesToCheck.Count > 0);
			return propInfo;
		}

		private static string GenerateXHTMLForMoForm(IMoForm moForm, ConfigurableDictionaryNode config, GeneratorSettings settings)
		{
			// Don't export if there is no such data
			if (moForm == null)
				return string.Empty;
			if (config.ReferencedOrDirectChildren != null && config.ReferencedOrDirectChildren.Any())
			{
				throw new NotImplementedException("Children for MoForm types not yet supported.");
			}
			return GenerateXHTMLForStrings(moForm.Form, config, settings, moForm.Owner.Guid);
		}

		/// <summary>
		/// This method will generate the XHTML that represents a collection and its contents
		/// </summary>
		private static string GenerateXHTMLForCollection(object collectionField, ConfigurableDictionaryNode config,
			DictionaryPublicationDecorator pubDecorator, object collectionOwner, GeneratorSettings settings, SenseInfo info = new SenseInfo())
		{
			var bldr = new StringBuilder();
			IEnumerable collection;
			if (collectionField is IEnumerable)
			{
				collection = (IEnumerable)collectionField;
			}
			else if (collectionField is IFdoVector)
			{
				collection = ((IFdoVector)collectionField).Objects;
			}
			else
			{
				throw new ArgumentException("The given field is not a recognized collection");
			}
			var cmOwner = collectionOwner as ICmObject ?? ((ISenseOrEntry)collectionOwner).Item;

			if (config.DictionaryNodeOptions is DictionaryNodeSenseOptions)
			{
				bldr.Append(GenerateXHTMLForSenses(config, pubDecorator, settings, collection, info));
			}
			else
			{
				FilterAndSortCollectionIfNeeded(ref collection, pubDecorator, config.SubField ?? config.FieldDescription);
				ConfigurableDictionaryNode lexEntryTypeNode;
				if (IsVariantEntryType(config, out lexEntryTypeNode))
				{
					bldr.Append(GenerateXHTMLForILexEntryRefCollection(config, collection, cmOwner, pubDecorator, settings, lexEntryTypeNode, false));
				}
				else if (IsComplexEntryType(config, out lexEntryTypeNode))
				{
					bldr.Append(GenerateXHTMLForILexEntryRefCollection(config, collection, cmOwner, pubDecorator, settings, lexEntryTypeNode, true));
				}
				else if (IsPrimaryEntryReference(config, out lexEntryTypeNode))
				{
					// Order by guid (to order things consistently; see LT-17384).
					// Though perhaps another sort key would be better, such as ICmObject.SortKey or ICmObject.SortKey2.
					var lerCollection = collection.Cast<ILexEntryRef>().OrderBy(ler => ler.Guid).ToList();
					// Group by Type only if Type is selected for output.
					if (lexEntryTypeNode.IsEnabled && lexEntryTypeNode.ReferencedOrDirectChildren != null
						&& lexEntryTypeNode.ReferencedOrDirectChildren.Any(y => y.IsEnabled))
					{
						Debug.Assert(config.DictionaryNodeOptions == null,
							"double calls to GenerateXHTMLForILexEntryRefsByType don't play nicely with ListOptions. Everything will be generated twice (if it doesn't crash)");
						// Display typeless refs
						foreach (var entry in lerCollection.Where(item => !item.ComplexEntryTypesRS.Any() && !item.VariantEntryTypesRS.Any()))
							bldr.Append(GenerateCollectionItemContent(config, pubDecorator, entry, collectionOwner, settings, lexEntryTypeNode));
						// Display refs of each type
						GenerateXHTMLForILexEntryRefsByType(config, lerCollection, collectionOwner, pubDecorator, settings, bldr, lexEntryTypeNode,
							true); // complex
						GenerateXHTMLForILexEntryRefsByType(config, lerCollection, collectionOwner, pubDecorator, settings, bldr, lexEntryTypeNode,
							false); // variants
					}
					else
					{
						Debug.WriteLine("Unable to group " + config.FieldDescription + " by LexRefType; generating sequentially");
						foreach (var item in lerCollection)
							bldr.Append(GenerateCollectionItemContent(config, pubDecorator, item, collectionOwner, settings));
					}
				}
				else if (config.FieldDescription.StartsWith("Subentries"))
				{
					GenerateXHTMLForSubentries(config, collection, cmOwner, pubDecorator, settings, bldr);
				}
				else if (IsLexReferenceCollection(config))
				{
					GenerateXHTMLForILexReferenceCollection(config, collection.Cast<ILexReference>(), cmOwner, pubDecorator, settings, bldr);
				}
				else
				{
					foreach (var item in collection)
						bldr.Append(GenerateCollectionItemContent(config, pubDecorator, item, collectionOwner, settings));
				}
			}
			if (bldr.Length > 0)
				return WriteRawElementContents("span", bldr.ToString(), config);
			return string.Empty;
		}

		private static bool IsLexReferenceCollection(ConfigurableDictionaryNode config)
		{
			var opt = config.DictionaryNodeOptions as DictionaryNodeListOptions;
			return opt != null && (opt.ListId == DictionaryNodeListOptions.ListIds.Entry ||
				opt.ListId == DictionaryNodeListOptions.ListIds.Sense);
		}

		internal static bool IsFactoredReference(ConfigurableDictionaryNode node, out ConfigurableDictionaryNode typeChild)
		{
			var paraOptions = node.DictionaryNodeOptions as IParaOption;
			if (paraOptions != null && paraOptions.DisplayEachInAParagraph)
			{
				typeChild = null;
				return false;
			}
			return IsVariantEntryType(node, out typeChild) || IsComplexEntryType(node, out typeChild) || IsPrimaryEntryReference(node, out typeChild);
		}

		/// <summary>
		/// Whether the selected node represents Complex Entries.
		/// This does *not* include Subentries, because Subentries are (a) never factored and (b) ILexEntries instead of ILexEntryRefs.
		/// </summary>
		private static bool IsComplexEntryType(ConfigurableDictionaryNode config, out ConfigurableDictionaryNode complexEntryTypeNode)
		{
			complexEntryTypeNode = null;
			// REVIEW (Hasso)2017.01: better to check ListId==Complex && !FieldDesc.StartsWith("Subentries")?
			if ((config.FieldDescription == "VisibleComplexFormBackRefs" || config.FieldDescription == "ComplexFormsNotSubentries")
				&& config.ReferencedOrDirectChildren != null)
			{
				complexEntryTypeNode = config.ReferencedOrDirectChildren.FirstOrDefault(child => child.FieldDescription == "ComplexEntryTypesRS");
				return complexEntryTypeNode != null;
			}
			return false;
		}

		private static bool IsVariantEntryType(ConfigurableDictionaryNode config, out ConfigurableDictionaryNode variantEntryTypeNode)
		{
			variantEntryTypeNode = null;
			var variantOptions = config.DictionaryNodeOptions as DictionaryNodeListOptions;
			if (variantOptions != null && variantOptions.ListId == DictionaryNodeListOptions.ListIds.Variant)
			{
				variantEntryTypeNode = config.ReferencedOrDirectChildren.FirstOrDefault(x => x.FieldDescription == "VariantEntryTypesRS");
				return variantEntryTypeNode != null;
			}
			return false;
		}

		private static bool IsPrimaryEntryReference(ConfigurableDictionaryNode config, out ConfigurableDictionaryNode entryTypesNode)
		{
			entryTypesNode = null;
			if (config.FieldDescription == "MainEntryRefs" || config.FieldDescription == "EntryRefsWithThisMainSense")
			{
				entryTypesNode = config.ReferencedOrDirectChildren.FirstOrDefault(n => n.FieldDescription == "EntryTypes");
				return entryTypesNode != null;
			}
			return false;
		}

		private static string GenerateXHTMLForILexEntryRefCollection(ConfigurableDictionaryNode config, IEnumerable collection, ICmObject collectionOwner,
			DictionaryPublicationDecorator pubDecorator, GeneratorSettings settings, ConfigurableDictionaryNode typeNode, bool isComplex)
		{
			var bldr = new StringBuilder();

			var lerCollection = collection.Cast<ILexEntryRef>().ToList();
			// ComplexFormsNotSubentries is a filtered version of VisibleComplexFormBackRefs, so it doesn't have it's own VirtualOrdering.
			var fieldForVO = config.FieldDescription == "ComplexFormsNotSubentries" ? "VisibleComplexFormBackRefs" : config.FieldDescription;
			if (lerCollection.Count > 1 && !VirtualOrderingServices.HasVirtualOrdering(collectionOwner, fieldForVO))
			{
				// Order things (LT-17384) alphabetically (LT-17762) if and only if the user hasn't specified an order (LT-17918).
				var wsId = settings.Cache.ServiceLocator.WritingSystemManager.Get(lerCollection.First().SortKeyWs);
				var comparer = new WritingSystemComparer(wsId);
				lerCollection.Sort((left, right) => comparer.Compare(left.SortKey, right.SortKey));
			}

			// Group by Type only if Type is selected for output.
			if (typeNode.IsEnabled && typeNode.ReferencedOrDirectChildren != null && typeNode.ReferencedOrDirectChildren.Any(y => y.IsEnabled))
			{
				// Display typeless refs
				foreach (var entry in lerCollection.Where(item => !item.ComplexEntryTypesRS.Any() && !item.VariantEntryTypesRS.Any()))
					bldr.Append(GenerateCollectionItemContent(config, pubDecorator, entry, collectionOwner, settings, typeNode));
				// Display refs of each type
				GenerateXHTMLForILexEntryRefsByType(config, lerCollection, collectionOwner, pubDecorator, settings, bldr, typeNode, isComplex);
			}
			else
			{
				Debug.WriteLine("Unable to group " + config.FieldDescription + " by LexRefType; generating sequentially");
				foreach (var item in lerCollection)
					bldr.Append(GenerateCollectionItemContent(config, pubDecorator, item, collectionOwner, settings));
			}
			return bldr.ToString();
		}

		private static void GenerateXHTMLForILexEntryRefsByType(ConfigurableDictionaryNode config, List<ILexEntryRef> lerCollection, object collectionOwner, DictionaryPublicationDecorator pubDecorator,
			GeneratorSettings settings, StringBuilder bldr, ConfigurableDictionaryNode typeNode, bool isComplex)
		{
			var lexEntryTypes = isComplex
				? settings.Cache.LangProject.LexDbOA.ComplexEntryTypesOA.ReallyReallyAllPossibilities
				: settings.Cache.LangProject.LexDbOA.VariantEntryTypesOA.ReallyReallyAllPossibilities;
			// Order the types by their order in their list in the configuration options, if any (LT-18018).
			var listOptions = config.DictionaryNodeOptions as DictionaryNodeListOptions;
			var lexEntryTypesFiltered = listOptions == null
				? lexEntryTypes.Select(t => t.Guid)
				: listOptions.Options.Where(o => o.IsEnabled).Select(o => new Guid(o.Id));
			// Don't factor out Types when displaying in a paragraph
			var paraOptions = config.DictionaryNodeOptions as IParaOption;
			if (paraOptions != null && paraOptions.DisplayEachInAParagraph)
				typeNode = null;
			// Generate XHTML by Type
			foreach (var typeGuid in lexEntryTypesFiltered)
			{
				var innerBldr = new StringBuilder();
				foreach (var lexEntRef in lerCollection)
				{
					if (isComplex ? lexEntRef.ComplexEntryTypesRS.Any(t => t.Guid == typeGuid) : lexEntRef.VariantEntryTypesRS.Any(t => t.Guid == typeGuid))
					{
						innerBldr.Append(GenerateCollectionItemContent(config, pubDecorator, lexEntRef, collectionOwner, settings, typeNode));
					}
				}
				// Display the Type iff there were refs of this Type (and we are factoring)
				if (innerBldr.Length > 0 && typeNode != null)
				{
					var lexEntryType = lexEntryTypes.First(t => t.Guid.Equals(typeGuid));
					bldr.Append(WriteRawElementContents("span",
						GenerateCollectionItemContent(typeNode, pubDecorator, lexEntryType,
							lexEntryType.Owner, settings), typeNode));
				}
				bldr.Append(innerBldr);
			}
		}

		private static void GenerateXHTMLForSubentries(ConfigurableDictionaryNode config, IEnumerable collection, ICmObject collectionOwner,
			DictionaryPublicationDecorator pubDecorator, GeneratorSettings settings, StringBuilder bldr)
		{
			var listOptions = config.DictionaryNodeOptions as DictionaryNodeListOptions;
			var typeNode = config.ReferencedOrDirectChildren.FirstOrDefault(n => n.FieldDescription == LookupComplexEntryType);
			if (listOptions != null && typeNode != null && typeNode.IsEnabled
				&& typeNode.ReferencedOrDirectChildren != null && typeNode.ReferencedOrDirectChildren.Any(n => n.IsEnabled))
			{
				// Get a list of Subentries including their relevant ILexEntryRefs. We will remove each Subentry from the list as it is
				// generated to prevent multiple generations on the odd chance that a Subentry has multiple Complex Form Types
				var subentries = collection.Cast<ILexEntry>()
					.Select(le => new Tuple<ILexEntryRef, ILexEntry>(EntryRefForSubentry(le, collectionOwner), le)).ToList();

				// Generate any Subentries with no ComplexFormType
				for (var i = 0; i < subentries.Count; i++)
				{
					if (subentries[i].Item1 == null || !subentries[i].Item1.ComplexEntryTypesRS.Any())
					{
						bldr.Append(GenerateCollectionItemContent(config, pubDecorator, subentries[i].Item2, collectionOwner, settings));
						subentries.RemoveAt(i--);
					}
				}
				// Generate Subentries by ComplexFormType
				foreach (var typeGuid in listOptions.Options.Where(o => o.IsEnabled).Select(o => new Guid(o.Id)))
				{
					for (var i = 0; i < subentries.Count; i++)
					{
						if (subentries[i].Item1.ComplexEntryTypesRS.Any(t => t.Guid == typeGuid))
						{
							bldr.Append(GenerateCollectionItemContent(config, pubDecorator, subentries[i].Item2, collectionOwner, settings));
							subentries.RemoveAt(i--);
						}
					}
				}
			}
			else
			{
				Debug.WriteLine("Unable to group " + config.FieldDescription + " by LexRefType; generating sequentially");
				foreach (var item in collection)
					bldr.Append(GenerateCollectionItemContent(config, pubDecorator, item, collectionOwner, settings));
			}
		}

		/// <summary>
		/// Don't show examples or subentries that have been marked to exclude from publication.
		/// See https://jira.sil.org/browse/LT-15697 and https://jira.sil.org/browse/LT-16775.
		/// Consistently sort indeterminately-ordered collections. See https://jira.sil.org/browse/LT-17384
		/// </summary>
		private static void FilterAndSortCollectionIfNeeded(ref IEnumerable collection, DictionaryPublicationDecorator decorator, string fieldDescr)
		{
			if (collection is IEnumerable<ICmObject>)
			{
				var cmCollection = collection.Cast<ICmObject>();
				if(decorator != null)
					cmCollection = cmCollection.Where(item => !decorator.IsExcludedObject(item));
				if (IsCollectionInNeedOfSorting(fieldDescr))
					cmCollection = cmCollection.OrderBy(x => x.SortKey2);
				collection = cmCollection;
			}
			else if (collection is IEnumerable<ISenseOrEntry>)
			{
				var seCollection = collection.Cast<ISenseOrEntry>();
				if(decorator != null)
					seCollection = seCollection.Where(item => !decorator.IsExcludedObject(item.Item));
				if (IsCollectionInNeedOfSorting(fieldDescr))
					seCollection = seCollection.OrderBy(x => x.Item.SortKey2);
				collection = seCollection;
			}
		}

		/// <remarks>Variants and Complex Forms may also need sorting, but it is more efficient to check for them elsewhere</remarks>
		private static bool IsCollectionInNeedOfSorting(string fieldDescr)
		{
			// REVIEW (Hasso) 2016.09: should we check the CellarPropertyType?
			return fieldDescr.EndsWith("RC") || fieldDescr.EndsWith("OC"); // Reference Collection, Owning Collection (vs. Sequence)
		}

		/// <summary>
		/// This method will generate the XHTML that represents a senses collection and its contents
		/// </summary>
		private static string GenerateXHTMLForSenses(ConfigurableDictionaryNode config, DictionaryPublicationDecorator publicationDecorator,
			GeneratorSettings settings, IEnumerable senseCollection, SenseInfo info)
		{
			// Check whether all the senses have been excluded from publication.  See https://jira.sil.org/browse/LT-15697.
			var filteredSenseCollection = new List<ILexSense>();
			foreach (ILexSense item in senseCollection)
			{
				Debug.Assert(item != null);
				if (publicationDecorator != null && publicationDecorator.IsExcludedObject(item))
					continue;
				filteredSenseCollection.Add(item);
			}
			if (filteredSenseCollection.Count == 0)
				return string.Empty;
			var bldr = new StringBuilder();
			var isSubsense = config.Parent != null && config.FieldDescription == config.Parent.FieldDescription;
			string lastGrammaticalInfo, langId;
			var isSameGrammaticalInfo = IsAllGramInfoTheSame(config, filteredSenseCollection, isSubsense, out lastGrammaticalInfo, out langId);
			if (isSameGrammaticalInfo && !isSubsense)
			{
				bldr.Append(InsertGramInfoBeforeSenses(filteredSenseCollection.First(),
					config.ReferencedOrDirectChildren.FirstOrDefault(e => e.FieldDescription == "MorphoSyntaxAnalysisRA" && e.IsEnabled),
					publicationDecorator, settings));
			}
			//sensecontent sensenumber sense morphosyntaxanalysis mlpartofspeech en
<<<<<<< HEAD
			int reversalcount = 0;
=======
			info.SenseCounter = 0; // This ticker is more efficient than computing the index for each sense individually
			var senseNode = (DictionaryNodeSenseOptions)config.DictionaryNodeOptions;
			if (senseNode != null)
				info.ParentSenseNumberingStyle = senseNode.ParentSenseNumberingStyle;

			// Calculating isThisSenseNumbered may make sense to do for each item in the foreach loop below, but because of how the answer
			// is determined, the answer for all sibling senses is the same as for the first sense in the collection.
			// So calculating outside the loop for performance.
			var isThisSenseNumbered = ShouldThisSenseBeNumbered(filteredSenseCollection[0], config, filteredSenseCollection);
>>>>>>> 95b9b36f
			foreach (var item in filteredSenseCollection)
			{
				info.SenseCounter++;
				bldr.Append(GenerateSenseContent(config, publicationDecorator, item, isThisSenseNumbered, settings, isSameGrammaticalInfo, info));
			}
			return bldr.ToString();
		}

		/// <summary>
		/// Some behaviour discussed regarding whether to show a sense number while working on LT-17906 is as follows.
		///
		/// Does the numbering style for senses say to number it?
		///  - No? Don't number.
		/// Yes? Is this the only sense-level sense?
		///  - No? Number it.
		/// Yes? Is the box for 'Number even a single sense' checked?
		///  - Yes? Number it.
		/// No? Is there a subsense?
		///  - No? Don't number.
		/// Yes? Is the subsense showing (enabled in the config)?
		///  - No? Don't number.
		/// Yes? Does the style for the subsense say to number the subsense?
		///  - No? Don't number.
		///  - Yes? Number it.
		/// </summary>
		internal static bool ShouldThisSenseBeNumbered(ILexSense sense, ConfigurableDictionaryNode senseConfiguration,
			IEnumerable<ILexSense> siblingSenses)
		{
			var senseOptions = senseConfiguration.DictionaryNodeOptions as DictionaryNodeSenseOptions;
			if (string.IsNullOrEmpty(senseOptions.NumberingStyle))
				return false;
			if (siblingSenses.Count() > 1)
				return true;
			if (senseOptions.NumberEvenASingleSense)
				return true;
			if (sense.SensesOS.Count == 0)
				return false;
			if (!AreThereEnabledSubsensesWithNumberingStyle(senseConfiguration))
				return false;
			return true;
		}

		/// <summary>
		/// Does this sense node have a subsenses node that is enabled in the configuration and has numbering style?
		/// </summary>
		/// <param name="senseNode">sense node that might have subsenses</param>
		internal static bool AreThereEnabledSubsensesWithNumberingStyle(ConfigurableDictionaryNode senseNode)
		{
			if (senseNode == null)
				return false;
			return senseNode.Children.Any(child =>
				child.DictionaryNodeOptions is DictionaryNodeSenseOptions &&
				child.IsEnabled &&
				!string.IsNullOrEmpty(((DictionaryNodeSenseOptions) child.DictionaryNodeOptions).NumberingStyle));
		}

		private static string InsertGramInfoBeforeSenses(ILexSense item, ConfigurableDictionaryNode gramInfoNode,
			DictionaryPublicationDecorator publicationDecorator, GeneratorSettings settings)
		{
			var content = GenerateXHTMLForFieldByReflection(item, gramInfoNode, publicationDecorator, settings);
			if (string.IsNullOrEmpty(content))
				return string.Empty;
			var bldr = new StringBuilder();
			using (var xw = XmlWriter.Create(bldr, new XmlWriterSettings { ConformanceLevel = ConformanceLevel.Fragment }))
			{
				xw.WriteStartElement("span");
				xw.WriteAttributeString("class", "sharedgrammaticalinfo");
				xw.WriteRaw(content);
				xw.WriteEndElement();
				xw.Flush();
				return bldr.ToString();
			}
		}

		private static bool IsAllGramInfoTheSame(ConfigurableDictionaryNode config, IEnumerable<ILexSense> collection, bool isSubsense,
			out string lastGrammaticalInfo, out string langId)
		{
			lastGrammaticalInfo = String.Empty;
			langId = String.Empty;
			var isSameGrammaticalInfo = false;
			if (config.FieldDescription == "SensesOS" || config.FieldDescription == "ReferringSenses")
			{
				var senseNode = (DictionaryNodeSenseOptions)config.DictionaryNodeOptions;
				if (senseNode == null)
					return false;
				if (senseNode.ShowSharedGrammarInfoFirst)
				{
					if (isSubsense)
					{
						// Add the owning sense to the collection that we want to check.
						var objs = new List<ILexSense>();
						objs.AddRange(collection);
						if (objs.Count == 0 || !(objs[0].Owner is ILexSense))
							return false;
						objs.Add((ILexSense)objs[0].Owner);
						if (!CheckIfAllGramInfoTheSame(config, objs, ref isSameGrammaticalInfo, ref lastGrammaticalInfo, ref langId))
							return false;
					}
					else
					{
						if (!CheckIfAllGramInfoTheSame(config, collection, ref isSameGrammaticalInfo, ref lastGrammaticalInfo, ref langId))
							return false;
					}
				}
			}
			return isSameGrammaticalInfo && !string.IsNullOrEmpty(lastGrammaticalInfo);
		}

		private static bool CheckIfAllGramInfoTheSame(ConfigurableDictionaryNode config, IEnumerable<ILexSense> collection,
			ref bool isSameGrammaticalInfo, ref string lastGrammaticalInfo, ref string langId)
		{
			foreach (var item in collection)
			{
				var requestedString = string.Empty;
				var owningObject = (ICmObject)item;
				var defaultWs = owningObject.Cache.WritingSystemFactory.get_EngineOrNull(owningObject.Cache.DefaultUserWs);
				langId = defaultWs.Id;
				var entryType = item.GetType();
				var grammaticalInfo = config.ReferencedOrDirectChildren.FirstOrDefault(e => e.FieldDescription == "MorphoSyntaxAnalysisRA" && e.IsEnabled);
				if (grammaticalInfo == null)
					return false;
				var property = entryType.GetProperty(grammaticalInfo.FieldDescription);
				var propertyValue = property.GetValue(item, new object[] { });
				if (propertyValue == null)
					return false;
				var child = grammaticalInfo.ReferencedOrDirectChildren.FirstOrDefault(e => e.IsEnabled && e.ReferencedOrDirectChildren.Count == 0);
				if (child == null)
					return false;
				entryType = propertyValue.GetType();
				property = entryType.GetProperty(child.FieldDescription);
				propertyValue = property.GetValue(propertyValue, new object[] { });
				if (propertyValue is ITsString)
				{
					ITsString fieldValue = (ITsString)propertyValue;
					requestedString = fieldValue.Text;
				}
				else
				{
					IMultiAccessorBase fieldValue = (IMultiAccessorBase)propertyValue;
					var bestStringValue = fieldValue.BestAnalysisAlternative.Text;
					if (bestStringValue != fieldValue.NotFoundTss.Text)
						requestedString = bestStringValue;
				}
				if (string.IsNullOrEmpty(lastGrammaticalInfo))
				{
					lastGrammaticalInfo = requestedString;
					isSameGrammaticalInfo = true;
				}
				else if(requestedString != lastGrammaticalInfo)
				{
					return false;
				}
			}
			return true;
		}

		private static string GenerateSenseContent(ConfigurableDictionaryNode config, DictionaryPublicationDecorator publicationDecorator,
<<<<<<< HEAD
			object item, bool isSingle, GeneratorSettings settings, bool isSameGrammaticalInfo, int reversalcount = 0)
=======
			object item, bool isThisSenseNumbered, GeneratorSettings settings, bool isSameGrammaticalInfo, SenseInfo info)
>>>>>>> 95b9b36f
		{
			var senseNumberSpan = GenerateSenseNumberSpanIfNeeded(config, isThisSenseNumbered, ref info);
			var bldr = new StringBuilder();
			if (config.ReferencedOrDirectChildren != null)
			{
				foreach (var child in config.ReferencedOrDirectChildren)
				{
					if (child.FieldDescription != "MorphoSyntaxAnalysisRA" || !isSameGrammaticalInfo)
					{
						bldr.Append(GenerateXHTMLForFieldByReflection(item, child, publicationDecorator, settings, info));
					}
				}
			}
			if (bldr.Length == 0)
				return string.Empty;
			var senseContent = bldr.ToString();
			bldr.Clear();
			using (var xw = XmlWriter.Create(bldr, new XmlWriterSettings { ConformanceLevel = ConformanceLevel.Fragment }))
			{
				// Wrap the number and sense combination in a sensecontent span so that can both be affected by DisplayEachSenseInParagraph
				xw.WriteStartElement("span");
				xw.WriteAttributeString("class", "sensecontent");
				xw.WriteRaw(senseNumberSpan);
				xw.WriteStartElement(GetElementNameForProperty(config));
				WriteCollectionItemClassAttribute(config, xw);
				xw.WriteAttributeString("entryguid", "g" + ((ICmObject)item).Owner.Guid.ToString());
				xw.WriteRaw(senseContent);
				xw.WriteEndElement();	// element name for property
				xw.WriteEndElement();	// </span>
				xw.Flush();
				return bldr.ToString();
			}
		}

		private static void GeneratePictureContent(ConfigurableDictionaryNode config, DictionaryPublicationDecorator publicationDecorator,
			object item, GeneratorSettings settings, StringBuilder bldr)
		{
			//Adding Thumbnail tag
			foreach (var child in config.ReferencedOrDirectChildren)
			{
				if (child.FieldDescription == "PictureFileRA")
				{
					var content = GenerateXHTMLForFieldByReflection(item, child, publicationDecorator, settings);
					bldr.Append(content);
					break;
				}
			}
			//Adding tags for Sense Number and Caption
			// Note: this SenseNumber comes from a field in the FDO model (not generated based on a DictionaryNodeSenseOptions).
			//  Should we choose in the future to generate the Picture's sense number using ConfiguredXHTMLGenerator based on a SenseOption,
			//  we will need to pass the SenseOptions to this point in the call tree.
			var captionBldr = new StringBuilder();
			foreach (var child in config.ReferencedOrDirectChildren)
			{
				if (child.FieldDescription != "PictureFileRA")
				{
					var content = GenerateXHTMLForFieldByReflection(item, child, publicationDecorator, settings);
					captionBldr.Append(content);
				}
			}
			if (captionBldr.Length == 0)
			return;
			//Adding div tag before Sense Number and Caption
			using (var xw = XmlWriter.Create(bldr, new XmlWriterSettings { ConformanceLevel = ConformanceLevel.Fragment }))
			{
				  xw.WriteStartElement("div");
				  xw.WriteAttributeString("class", "captionContent");
				  xw.WriteRaw(captionBldr.ToString());
				  xw.WriteEndElement();
			}
		}

		private static string GenerateCollectionItemContent(ConfigurableDictionaryNode config, DictionaryPublicationDecorator publicationDecorator,
			object item, object collectionOwner, GeneratorSettings settings, ConfigurableDictionaryNode factoredTypeField = null)
		{
			if (item is IMultiStringAccessor)
				return GenerateXHTMLForStrings((IMultiStringAccessor)item, config, settings);
			if ((config.DictionaryNodeOptions is DictionaryNodeListOptions && !IsListItemSelectedForExport(config, item, collectionOwner))
				|| config.ReferencedOrDirectChildren == null)
				return string.Empty;

			var bldr = new StringBuilder();
			var listOptions = config.DictionaryNodeOptions as DictionaryNodeListOptions;
			if (listOptions is DictionaryNodeListAndParaOptions)
			{
				foreach (var child in config.ReferencedOrDirectChildren.Where(child => !ReferenceEquals(child, factoredTypeField)))
				{
					bldr.Append(child.FieldDescription == LookupComplexEntryType
						? GenerateSubentryTypeChild(child, publicationDecorator, (ILexEntry)item, collectionOwner, settings)
						: GenerateXHTMLForFieldByReflection(item, child, publicationDecorator, settings));
				}
			}
			else if (config.DictionaryNodeOptions is DictionaryNodePictureOptions)
			{
				GeneratePictureContent(config, publicationDecorator, item, settings, bldr);
			}
			else
			{
				// If a type field has been factored out and generated then skip generating it here
				foreach (var child in config.ReferencedOrDirectChildren.Where(child => !ReferenceEquals(child, factoredTypeField)))
				{
					bldr.Append(GenerateXHTMLForFieldByReflection(item, child, publicationDecorator, settings));
				}
			}
			if (bldr.Length == 0)
				return string.Empty;
			var collectionContent = bldr.ToString();
			bldr.Clear();
			using (var xw = XmlWriter.Create(bldr, new XmlWriterSettings { ConformanceLevel = ConformanceLevel.Fragment }))
			{
				xw.WriteStartElement(GetElementNameForProperty(config));
				WriteCollectionItemClassAttribute(config, xw);
				xw.WriteRaw(collectionContent);
				xw.WriteEndElement();
				xw.Flush();
				return bldr.ToString();
			}
		}

		private static void GenerateXHTMLForILexReferenceCollection(ConfigurableDictionaryNode config,
			IEnumerable<ILexReference> collection, ICmObject cmOwner, DictionaryPublicationDecorator pubDecorator,
			GeneratorSettings settings, StringBuilder bldr)
		{
			// The collection of ILexReferences has already been sorted by type,
			// so we'll now group all the targets by LexRefType and sort their targets alphabetically before generating XHTML
			var organizedRefs = SortAndFilterLexRefsAndTargets(collection, cmOwner, config);
			// Now that we have things in the right order, try outputting one type at a time
			foreach (var referenceList in organizedRefs)
			{
				var xBldr = GenerateCrossReferenceChildren(config, pubDecorator, referenceList, cmOwner, settings);
				bldr.Append(xBldr);
			}
		}

		/// <returns>A list (by Type) of lists of Lex Reference Targets (tupled with their references)</returns>
		private static List<List<Tuple<ISenseOrEntry, ILexReference>>> SortAndFilterLexRefsAndTargets(
			IEnumerable<ILexReference> collection, ICmObject cmOwner, ConfigurableDictionaryNode config)
		{
			var orderedTargets = new List<List<Tuple<ISenseOrEntry, ILexReference>>>();
			var curType = new Tuple<ILexRefType, string>(null, null);
			var allTargetsForType = new List<Tuple<ISenseOrEntry, ILexReference>>();
			foreach (var lexReference in collection)
			{
				var type = new Tuple<ILexRefType, string>(lexReference.OwnerType, LexRefDirection(lexReference, cmOwner));
				if (!type.Item1.Equals(curType.Item1)
					|| (LexRefTypeTags.IsAsymmetric((LexRefTypeTags.MappingTypes)type.Item1.MappingType) && !type.Item2.Equals(curType.Item2)))
				{
					MoveTargetsToMasterList(cmOwner, curType.Item1, config, allTargetsForType, orderedTargets);
				}
				curType = type;
				if (LexRefTypeTags.IsAsymmetric((LexRefTypeTags.MappingTypes)curType.Item1.MappingType) &&
					LexRefDirection(lexReference, cmOwner) == ":r" && lexReference.ConfigTargets.Any())
				{
					// In the reverse direction of an asymmetric lexical reference, we want only the first item.
					// See https://jira.sil.org/browse/LT-16427.
					allTargetsForType.Add(new Tuple<ISenseOrEntry, ILexReference>(lexReference.ConfigTargets.First(t => !IsOwner(t, cmOwner)), lexReference));
				}
				else
				{
					allTargetsForType.AddRange(lexReference.ConfigTargets
						.Select(target => new Tuple<ISenseOrEntry, ILexReference>(target, lexReference)));
				}
			}
			MoveTargetsToMasterList(cmOwner, curType.Item1, config, allTargetsForType, orderedTargets);
			return orderedTargets;
		}

		private static void MoveTargetsToMasterList(ICmObject cmOwner, ILexRefType curType, ConfigurableDictionaryNode config,
			List<Tuple<ISenseOrEntry, ILexReference>> bucketList, List<List<Tuple<ISenseOrEntry, ILexReference>>> lexRefTargetList)
		{
			if (bucketList.Count == 0)
				return;
			if (!IsListItemSelectedForExport(config, bucketList.First().Item2, cmOwner))
			{
				bucketList.Clear();
				return;
			}

			// In a "Sequence" type lexical relation (e.g. days of the week), the current item should be displayed in its location in the sequence.
			if (!LexRefTypeTags.IsSequence((LexRefTypeTags.MappingTypes)curType.MappingType))
			{
				bucketList.RemoveAll(t => IsOwner(t.Item1, cmOwner));
				// "Unidirectional" relations, like Sequences, are user-orderable (but only sequences include their owner)
				if (!LexRefTypeTags.IsUnidirectional((LexRefTypeTags.MappingTypes)curType.MappingType))
					bucketList.Sort(CompareLexRefTargets);
			}
			lexRefTargetList.Add(new List<Tuple<ISenseOrEntry, ILexReference>>(bucketList));
			bucketList.Clear();
		}

		private static bool IsOwner(ISenseOrEntry target, ICmObject owner)
		{
			return target.EntryGuid.Equals(owner is ILexEntry ? ((ILexEntry)owner).Guid : ((ILexSense)owner).Entry.Guid);
		}

		private static int CompareLexRefTargets(Tuple<ISenseOrEntry, ILexReference> lhs,
			Tuple<ISenseOrEntry, ILexReference> rhs)
		{
			return string.Compare(lhs.Item1.HeadWord.Text, rhs.Item1.HeadWord.Text, StringComparison.CurrentCultureIgnoreCase);
		}

		/// <returns>Content for Targets and nodes, except Type, which is returned in ref string typeXHTML</returns>
		private static string GenerateCrossReferenceChildren(ConfigurableDictionaryNode config, DictionaryPublicationDecorator publicationDecorator,
			List<Tuple<ISenseOrEntry, ILexReference>> referenceList, object collectionOwner, GeneratorSettings settings)
		{
<<<<<<< HEAD
			var bldrTotal = new StringBuilder();
			if (config.Children != null)
			{
				foreach (var child in config.Children)
				{
					string contentChild = String.Empty;
					if (child.IsEnabled && child.FieldDescription == "ConfigTargets")
					{
						var bldr = new StringBuilder();
						var ownerHvo = collectionOwner is ILexEntry ? ((ILexEntry)collectionOwner).Guid : ((ILexSense)collectionOwner).Owner.Guid;
						// "Where" excludes the entry we are displaying. (The LexReference contains all involved entries)
						// If someone ever uses a "Sequence" type lexical relation, should the current item
						// be displayed in its location in the sequence?  Just asking...
						foreach (var target in reference.ConfigTargets.Where(x => x.EntryGuid != ownerHvo))
						{
							var content = GenerateCollectionItemContent(child, publicationDecorator, target, reference, settings);
							bldr.Append(content);
							if (LexRefTypeTags.IsAsymmetric((LexRefTypeTags.MappingTypes)reference.OwnerType.MappingType) &&
								LexRefDirection(reference, collectionOwner) == ":r")
=======
			if (config.ReferencedOrDirectChildren == null)
				return string.Empty;
			var xBldr = new StringBuilder();
			using (var xw = XmlWriter.Create(xBldr, new XmlWriterSettings { ConformanceLevel = ConformanceLevel.Fragment }))
			{
				xw.WriteStartElement(GetElementNameForProperty(config));
				WriteCollectionItemClassAttribute(config, xw);
				var targetInfo = referenceList.FirstOrDefault();
				if(targetInfo == null)
					return string.Empty;
				var reference = targetInfo.Item2;
				if (LexRefTypeTags.IsUnidirectional((LexRefTypeTags.MappingTypes)reference.OwnerType.MappingType) &&
					LexRefDirection(reference, collectionOwner) == ":r")
				{
					return string.Empty;
				}
				foreach (var child in config.ReferencedOrDirectChildren.Where(c => c.IsEnabled))
				{
					switch (child.FieldDescription)
					{
						case "ConfigTargets":
							var contentBldr = new StringBuilder();
							foreach (var referenceListItem in referenceList)
>>>>>>> 95b9b36f
							{
								var referenceItem = referenceListItem.Item2;
								var targetItem = referenceListItem.Item1;
								contentBldr.Append(GenerateCollectionItemContent(child, publicationDecorator, targetItem, referenceItem, settings));
							}
<<<<<<< HEAD
						}
						if (bldr.Length > 0)
							contentChild = WriteRawElementContents("span", bldr.ToString(), child);
					}
					else if (child.FieldDescription == "OwnerType"
						// OwnerType is a LexRefType, some of which are asymmetric (e.g. Part/Whole). If this Type is symmetric or we are currently
						// working in the forward direction, the generic code will work; however, if we are working on an asymmetric LexRefType
						// in the reverse direction, we need to display the ReverseName or ReverseAbbreviation instead of the Name or Abbreviation.
						&& LexRefTypeTags.IsAsymmetric((LexRefTypeTags.MappingTypes)reference.OwnerType.MappingType)
						&& LexRefDirection(reference, collectionOwner) == ":r")
					{
						// Changing the SubField changes the default CSS Class name.
						// If there is no override, override with the default before changing the SubField.
						if (string.IsNullOrEmpty(child.CSSClassNameOverride))
							child.CSSClassNameOverride = CssGenerator.GetClassAttributeForConfig(child);
						// Flag to prepend "Reverse" to child.SubField when it is used.
						contentChild = GenerateXHTMLForFieldByReflection(reference, child, publicationDecorator, settings, true);
					}
					else
					{
						contentChild = GenerateXHTMLForFieldByReflection(reference, child, publicationDecorator, settings);
=======
							if (contentBldr.Length > 0)
							{
								xw.WriteStartElement(GetElementNameForProperty(child));
								xw.WriteAttributeString("class", CssGenerator.GetClassAttributeForConfig(child));
								xw.WriteRaw(contentBldr.ToString());
								xw.WriteEndElement(); // targets
							}
							break;
						case "OwnerType":
							// OwnerType is a LexRefType, some of which are asymmetric (e.g. Part/Whole). If this Type is symmetric or we are currently
							// working in the forward direction, the generic code will work; however, if we are working on an asymmetric LexRefType
							// in the reverse direction, we need to display the ReverseName or ReverseAbbreviation instead of the Name or Abbreviation.
							if (LexRefTypeTags.IsAsymmetric((LexRefTypeTags.MappingTypes)reference.OwnerType.MappingType) && LexRefDirection(reference, collectionOwner) == ":r")
							{
								// Changing the SubField changes the default CSS Class name.
								// If there is no override, override with the default before changing the SubField.
								if (string.IsNullOrEmpty(child.CSSClassNameOverride))
									child.CSSClassNameOverride = CssGenerator.GetClassAttributeForConfig(child);
								// Flag to prepend "Reverse" to child.SubField when it is used.
								xw.WriteRaw(GenerateXHTMLForFieldByReflection(reference, child, publicationDecorator, settings, fUseReverseSubField: true));
							}
							else
							{
								xw.WriteRaw(GenerateXHTMLForFieldByReflection(reference, child, publicationDecorator, settings));
							}
							break;
						default:
							throw new NotImplementedException("The field " + child.FieldDescription + " is not supported on Cross References or Lexical Relations. Supported fields are OwnerType and ConfigTargets");
>>>>>>> 95b9b36f
					}
				}
				xw.WriteEndElement(); // config
				xw.Flush();
			}
			return xBldr.ToString();
		}

		private static string GenerateSubentryTypeChild(ConfigurableDictionaryNode config, DictionaryPublicationDecorator publicationDecorator,
			ILexEntry subEntry, object mainEntryOrSense, GeneratorSettings settings)
		{
			if (!config.IsEnabled)
				return string.Empty;

			var complexEntryRef = EntryRefForSubentry(subEntry, mainEntryOrSense);
			return complexEntryRef == null
				? string.Empty
				: GenerateXHTMLForCollection(complexEntryRef.ComplexEntryTypesRS, config, publicationDecorator, subEntry, settings);
		}

		private static ILexEntryRef EntryRefForSubentry(ILexEntry subEntry, object mainEntryOrSense)
		{
<<<<<<< HEAD
			var senseOptions = senseConfigNode.DictionaryNodeOptions as DictionaryNodeSenseOptions;
			if (senseOptions == null || (isSingle && !senseOptions.NumberEvenASingleSense))
				return String.Empty;
			if (string.IsNullOrEmpty(senseOptions.NumberingStyle))
				return String.Empty;
			string senseNumber;
			if (publicationDecorator != null)
				senseNumber = cache.GetOutlineNumber((ICmObject)sense, LexSenseTags.kflidSenses, false, true,
					publicationDecorator);
			else
				senseNumber = cache.GetOutlineNumber((ICmObject)sense, LexSenseTags.kflidSenses, false, true,
					cache.MainCacheAccessor);
			string formattedSenseNumber = GenerateOutlineNumber(senseOptions.NumberingStyle, senseNumber, senseConfigNode);
			if (String.IsNullOrEmpty(formattedSenseNumber))
				return String.Empty;
			var bldr = new StringBuilder();
			using (var xw = XmlWriter.Create(bldr, new XmlWriterSettings { ConformanceLevel = ConformanceLevel.Fragment }))
			{
				xw.WriteStartElement("span");
				xw.WriteAttributeString("class", "sensenumber");
				xw.WriteString(formattedSenseNumber);
				xw.WriteEndElement();
				xw.Flush();
				return bldr.ToString();
			}
=======
			var mainEntry = mainEntryOrSense as ILexEntry ?? ((ILexSense)mainEntryOrSense).Entry;
			var complexEntryRef = subEntry.ComplexFormEntryRefs.FirstOrDefault(entryRef => entryRef.PrimaryLexemesRS.Contains(mainEntry) // subsubentries
																						|| entryRef.PrimaryEntryRoots.Contains(mainEntry)); // subs under sense
			return complexEntryRef;
>>>>>>> 95b9b36f
		}

		private static string GenerateSenseNumberSpanIfNeeded(ConfigurableDictionaryNode senseConfigNode, bool isThisSenseNumbered, ref SenseInfo info)
		{
			if (!isThisSenseNumbered)
				return string.Empty;

			var senseOptions = senseConfigNode.DictionaryNodeOptions as DictionaryNodeSenseOptions;

			var formattedSenseNumber = GetSenseNumber(senseOptions.NumberingStyle, ref info);
			if (string.IsNullOrEmpty(formattedSenseNumber))
				return string.Empty;
			var bldr = new StringBuilder();
			using (var xw = XmlWriter.Create(bldr, new XmlWriterSettings { ConformanceLevel = ConformanceLevel.Fragment }))
			{
				xw.WriteStartElement("span");
				xw.WriteAttributeString("class", "sensenumber");
				xw.WriteString(formattedSenseNumber);
				xw.WriteEndElement();
				xw.Flush();
				return bldr.ToString();
			}
		}

		private static string GetSenseNumber(string numberingStyle, ref SenseInfo info)
		{
			string nextNumber;
			switch (numberingStyle)
			{
				case "%a":
				case "%A":
					nextNumber = GetAlphaSenseCounter(numberingStyle, info.SenseCounter);
					break;
				case "%i":
				case "%I":
					nextNumber = GetRomanSenseCounter(numberingStyle, info.SenseCounter);
					break;
				default: // handles %d and %O. We no longer support "%z" (1  b  iii) because users can hand-configure its equivalent
					nextNumber = info.SenseCounter.ToString();
					break;
			}
			info.SenseOutlineNumber = GenerateSenseOutlineNumber(info, nextNumber);
			return info.SenseOutlineNumber;
		}

		private static string GenerateSenseOutlineNumber(SenseInfo info, string nextNumber)
		{
			if (info.ParentSenseNumberingStyle == "%j")
				info.SenseOutlineNumber = string.Format("{0}{1}", info.SenseOutlineNumber, nextNumber);
			else if (info.ParentSenseNumberingStyle == "%.")
				info.SenseOutlineNumber = string.Format("{0}.{1}", info.SenseOutlineNumber, nextNumber);
			else
				info.SenseOutlineNumber = nextNumber;

			return info.SenseOutlineNumber;
		}

		private static string GetAlphaSenseCounter(string numberingStyle, int senseNumber)
		{
<<<<<<< HEAD
			string nextNumber;
			int asciiBytes = 64;
			asciiBytes = asciiBytes + GetLastPartOfSenseNumber(senseNumber);
			nextNumber = ((char)(asciiBytes)).ToString();
=======
			var asciiBytes = 64; // char 'A'
			asciiBytes = asciiBytes + senseNumber;
			var nextNumber = ((char) (asciiBytes)).ToString();
>>>>>>> 95b9b36f
			if (numberingStyle == "%a")
				nextNumber = nextNumber.ToLower();
			return nextNumber;
		}

		private static string GetRomanSenseCounter(string numberingStyle, int senseNumber)
		{
			string roman = string.Empty;
			roman = RomanNumerals.IntToRoman(senseNumber);
			if (numberingStyle == "%i")
				roman = roman.ToLower();
			return roman;
		}

		private static string GenerateXHTMLForICmObject(ICmObject propertyValue, ConfigurableDictionaryNode config, GeneratorSettings settings)
		{
			// Don't export if there is no such data
			if (propertyValue == null || config.ReferencedOrDirectChildren == null || !config.ReferencedOrDirectChildren.Any(node => node.IsEnabled))
				return string.Empty;
			var bldr = new StringBuilder();
			foreach (var child in config.ReferencedOrDirectChildren)
			{
				var content = GenerateXHTMLForFieldByReflection(propertyValue, child, null, settings);
				bldr.Append(content);
			}
			if (bldr.Length > 0)
				return WriteRawElementContents("span", bldr.ToString(), config);
			return String.Empty;
		}

		/// <summary>Write the class element in the span for an individual item in the collection</summary>
		private static void WriteCollectionItemClassAttribute(ConfigurableDictionaryNode config, XmlWriter writer)
		{
			var classAtt = CssGenerator.GetClassAttributeForCollectionItem(config);
			if (config.ReferencedNode != null)
				classAtt = string.Format("{0} {1}", classAtt, CssGenerator.GetClassAttributeForCollectionItem(config.ReferencedNode));
			writer.WriteAttributeString("class", classAtt);
		}

		/// <summary>
		/// This method is used to determine if we need to iterate through a property and generate xhtml for each item
		/// </summary>
		internal static bool IsCollectionType(Type entryType)
		{
			// The collections we test here are generic collection types (e.g. IEnumerable<T>). Note: This (and other code) does not work for arrays.
			// We do have at least one collection type with at least two generic arguments; hence `> 0` instead of `== 1`
			return entryType.GetGenericArguments().Length > 0 || typeof (IFdoVector).IsAssignableFrom(entryType);
		}

		internal static bool IsCollectionNode(ConfigurableDictionaryNode configNode, FdoCache cache)
		{
			return GetPropertyTypeForConfigurationNode(configNode, cache) == PropertyType.CollectionType;
		}

		/// <summary>
		/// Determines if the user has specified that this item should generate content.
		/// <returns><c>true</c> if the user has ticked the list item that applies to this object</returns>
		/// </summary>
		internal static bool IsListItemSelectedForExport(ConfigurableDictionaryNode config, object listItem, object parent = null)
		{
			var listOptions = config.DictionaryNodeOptions as DictionaryNodeListOptions;
			if (listOptions == null)
				throw new ArgumentException(string.Format("This configuration node had no options and we were expecting them: {0} ({1})", config.DisplayLabel, config.FieldDescription), "config");

			var selectedListOptions = new List<Guid>();
			var forwardReverseOptions = new List<Tuple<Guid, string>>();
			foreach (var option in listOptions.Options.Where(optn => optn.IsEnabled))
			{
				var forwardReverseIndicator = option.Id.IndexOf(':');
				if (forwardReverseIndicator > 0)
				{
					var guid = new Guid(option.Id.Substring(0, forwardReverseIndicator));
					forwardReverseOptions.Add(new Tuple<Guid, string>(guid, option.Id.Substring(forwardReverseIndicator)));
				}
				else
				{
					selectedListOptions.Add(new Guid(option.Id));
				}
			}
			switch (listOptions.ListId)
			{
				case DictionaryNodeListOptions.ListIds.Variant:
				case DictionaryNodeListOptions.ListIds.Complex:
				case DictionaryNodeListOptions.ListIds.Minor:
				case DictionaryNodeListOptions.ListIds.Note:
					return IsListItemSelectedForExportInternal(listOptions.ListId, listItem, selectedListOptions);
				case DictionaryNodeListOptions.ListIds.Entry:
				case DictionaryNodeListOptions.ListIds.Sense:
					var lexRef = (ILexReference)listItem;
					var entryTypeGuid = lexRef.OwnerType.Guid;
					if (selectedListOptions.Contains(entryTypeGuid))
						return true;
					var entryTypeGuidAndDirection = new Tuple<Guid, string>(entryTypeGuid, LexRefDirection(lexRef, parent));
					return forwardReverseOptions.Contains(entryTypeGuidAndDirection);
				case DictionaryNodeListOptions.ListIds.None:
					return true;
				default:
					Debug.WriteLine("Unhandled list ID encountered: " + listOptions.ListId);
					return true;
			}
		}

		private static bool IsListItemSelectedForExportInternal(DictionaryNodeListOptions.ListIds listId,
			object listItem, IEnumerable<Guid> selectedListOptions)
		{
			var entryTypeGuids = new HashSet<Guid>();
			var entryRef = listItem as ILexEntryRef;
			var entry = listItem as ILexEntry;
			var entryType = listItem as ILexEntryType;
			var note = listItem as ILexExtendedNote;
			if (entryRef != null)
			{
				if (listId == DictionaryNodeListOptions.ListIds.Variant || listId == DictionaryNodeListOptions.ListIds.Minor)
					GetVariantTypeGuidsForEntryRef(entryRef, entryTypeGuids);
				if (listId == DictionaryNodeListOptions.ListIds.Complex || listId == DictionaryNodeListOptions.ListIds.Minor)
					GetComplexFormTypeGuidsForEntryRef(entryRef, entryTypeGuids);
			}
			else if (entry != null)
			{
				if (listId == DictionaryNodeListOptions.ListIds.Variant || listId == DictionaryNodeListOptions.ListIds.Minor)
					foreach (var variantEntryRef in entry.VariantEntryRefs)
						GetVariantTypeGuidsForEntryRef(variantEntryRef, entryTypeGuids);
				if (listId == DictionaryNodeListOptions.ListIds.Complex || listId == DictionaryNodeListOptions.ListIds.Minor)
					foreach (var complexFormEntryRef in entry.ComplexFormEntryRefs)
						GetComplexFormTypeGuidsForEntryRef(complexFormEntryRef, entryTypeGuids);
			}
			else if (entryType != null)
			{
				entryTypeGuids.Add(entryType.Guid);
			}
			else if (note != null)
			{
				if (listId == DictionaryNodeListOptions.ListIds.Note)
					GetExtendedNoteGuidsForEntryRef(note, entryTypeGuids);
			}
			return entryTypeGuids.Intersect(selectedListOptions).Any();
		}

		private static void GetVariantTypeGuidsForEntryRef(ILexEntryRef entryRef, HashSet<Guid> entryTypeGuids)
		{
			if (entryRef.VariantEntryTypesRS.Any())
				entryTypeGuids.UnionWith(entryRef.VariantEntryTypesRS.Select(guid => guid.Guid));
			else
				entryTypeGuids.Add(XmlViewsUtils.GetGuidForUnspecifiedVariantType());
		}

		private static void GetComplexFormTypeGuidsForEntryRef(ILexEntryRef entryRef, HashSet<Guid> entryTypeGuids)
		{
			if (entryRef.ComplexEntryTypesRS.Any())
				entryTypeGuids.UnionWith(entryRef.ComplexEntryTypesRS.Select(guid => guid.Guid));
			else
				entryTypeGuids.Add(XmlViewsUtils.GetGuidForUnspecifiedComplexFormType());
		}

		private static void GetExtendedNoteGuidsForEntryRef(ILexExtendedNote entryRef, HashSet<Guid> entryTypeGuids)
		{
			if (entryRef.ExtendedNoteTypeRA != null)
				entryTypeGuids.Add(entryRef.ExtendedNoteTypeRA.Guid);
			else
				entryTypeGuids.Add(XmlViewsUtils.GetGuidForUnspecifiedExtendedNoteType());
		}

		/// <returns>
		/// ":f" if we are working in the forward direction (the parent is the head of a tree or asymmetric pair);
		/// ":r" if we are working in the reverse direction (the parent is a subordinate in a tree or asymmetric pair).
		/// </returns>
		/// <remarks>This method does not determine symmetry; use <see cref="LexRefTypeTags.IsAsymmetric"/> for that.</remarks>
		private static string LexRefDirection(ILexReference lexRef, object parent)
		{
			return Equals(lexRef.TargetsRS[0], parent) ? ":f" : ":r";
		}

		/// <summary>
		/// Returns true if the given collection is empty (type determined at runtime)
		/// </summary>
		/// <param name="collection"></param>
		/// <exception cref="ArgumentException">if the object given is null, or not a handled collection</exception>
		/// <returns></returns>
		private static bool IsCollectionEmpty(object collection)
		{
			if (collection == null)
			{
				throw new ArgumentNullException("collection");
			}
			if (collection is IEnumerable)
			{
				return !(((IEnumerable)collection).Cast<object>().Any());
			}
			if (collection is IFdoVector)
			{
				return ((IFdoVector)collection).ToHvoArray().Length == 0;
			}
			throw new ArgumentException(@"Cannot test something that isn't a collection", "collection");
		}

		/// <summary>
		/// This method generates XHTML content for a given object
		/// </summary>
		/// <param name="field">This is the object that owns the property, needed to look up writing system info for virtual string fields</param>
		/// <param name="propertyValue">data to generate xhtml for</param>
		/// <param name="config"></param>
		/// <param name="settings"></param>
		private static string GenerateXHTMLForValue(object field, object propertyValue, ConfigurableDictionaryNode config, GeneratorSettings settings)
		{
			// If we're working with a headword, either for this entry or another one (Variant or Complex Form, etc.), store that entry's GUID
			// so we can generate a link to the main or minor entry for this headword.
			var guid = Guid.Empty;
			if (config.IsHeadWord)
			{
				if (field is ILexEntry)
					guid = ((ILexEntry)field).Guid;
				else if (field is ILexEntryRef)
					guid = ((ILexEntryRef)field).OwningEntry.Guid;
				else if (field is ISenseOrEntry)
					guid = ((ISenseOrEntry)field).EntryGuid;
				else if (field is ILexSense)
					guid = ((ILexSense)field).OwnerOfClass(LexEntryTags.kClassId).Guid;
				else
					Debug.WriteLine(String.Format("Need to find Entry Guid for {0}",
						field == null ? DictionaryConfigurationMigrator.BuildPathStringFromNode(config) : field.GetType().Name));
			}

			if (propertyValue is ITsString)
			{
				if (!TsStringUtils.IsNullOrEmpty((ITsString)propertyValue))
				{
					var content = GenerateXHTMLForString((ITsString)propertyValue, config, settings, guid);
					if (!String.IsNullOrEmpty(content))
						return WriteRawElementContents("span", content, config);
				}
				return String.Empty;
			}
			else if (propertyValue is IMultiStringAccessor)
			{
				return GenerateXHTMLForStrings((IMultiStringAccessor)propertyValue, config, settings, guid);
			}
			else if (propertyValue is int)
			{
				return WriteElementContents(propertyValue, config);
			}
			else if (propertyValue is DateTime)
			{
				return WriteElementContents(((DateTime)propertyValue).ToLongDateString(), config);
			}
			else if (propertyValue is GenDate)
			{
				return WriteElementContents(((GenDate)propertyValue).ToLongString(), config);
			}
			else if (propertyValue is IMultiAccessorBase)
			{
				if (field is ISenseOrEntry)
					return GenerateXHTMLForVirtualStrings(((ISenseOrEntry)field).Item, (IMultiAccessorBase)propertyValue, config, settings, guid);
				return GenerateXHTMLForVirtualStrings((ICmObject)field, (IMultiAccessorBase)propertyValue, config, settings, guid);
			}
			else if (propertyValue is String)
			{
				return WriteElementContents(propertyValue, config);
			}
			else if (propertyValue is IStText)
			{
				var bldr = new StringBuilder();
				foreach (var para in (propertyValue as IStText).ParagraphsOS)
				{
					IStTxtPara stp = para as IStTxtPara;
					if (stp == null)
						continue;
					var contentPara = GenerateXHTMLForString(stp.Contents, config, settings, guid);
					if (!String.IsNullOrEmpty(contentPara))
					{
						bldr.Append(contentPara);
						bldr.AppendLine();
					}
				}
				if (bldr.Length > 0)
				{
					// Do we not have/want a class from the config node?
					return WriteRawElementContents("div", bldr.ToString(), null);
				}
				return String.Empty;
			}
			else
			{
				if (propertyValue == null)
				{
					Debug.WriteLine(String.Format("Bad configuration node: {0}", DictionaryConfigurationMigrator.BuildPathStringFromNode(config)));
				}
				else
				{
					Debug.WriteLine(String.Format("What do I do with {0}?", propertyValue.GetType().Name));
				}
				return String.Empty;
			}
		}

		private static string WriteElementContents(object propertyValue, ConfigurableDictionaryNode config)
		{
			var content = propertyValue.ToString();
			if (!String.IsNullOrEmpty(content))
			{
				var bldr = new StringBuilder();
				using (var xw = XmlWriter.Create(bldr, new XmlWriterSettings { ConformanceLevel = ConformanceLevel.Fragment }))
				{
					xw.WriteStartElement(GetElementNameForProperty(config));
					WriteClassNameAttributeForConfig(xw, config);
					xw.WriteString(content);
					xw.WriteEndElement();
					xw.Flush();
					return bldr.ToString();
				}
			}
			return String.Empty;
		}

		private static string WriteRawElementContents(string elementName, string xmlContent, ConfigurableDictionaryNode config)
		{
			if (!String.IsNullOrEmpty(xmlContent))
			{
				var bldr = new StringBuilder();
				using (var xw = XmlWriter.Create(bldr, new XmlWriterSettings { ConformanceLevel = ConformanceLevel.Fragment }))
				{
					xw.WriteStartElement(elementName);
					if (config != null)
						WriteClassNameAttributeForConfig(xw, config);
					xw.WriteRaw(xmlContent);
					xw.WriteEndElement();
					xw.Flush();
					return bldr.ToString();
				}
			}
			return String.Empty;
		}

		private static string GenerateXHTMLForStrings(IMultiStringAccessor multiStringAccessor, ConfigurableDictionaryNode config,
			GeneratorSettings settings)
		{
			return GenerateXHTMLForStrings(multiStringAccessor, config, settings, Guid.Empty);
		}

		/// <summary>
		/// This method will generate an XHTML span with a string for each selected writing system in the
		/// DictionaryWritingSystemOptions of the configuration that also has data in the given IMultiStringAccessor
		/// </summary>
		private static string GenerateXHTMLForStrings(IMultiStringAccessor multiStringAccessor, ConfigurableDictionaryNode config,
			GeneratorSettings settings, Guid guid)
		{
			var wsOptions = config.DictionaryNodeOptions as DictionaryNodeWritingSystemOptions;
			if (wsOptions == null)
			{
				throw new ArgumentException(@"Configuration nodes for MultiString fields should have WritingSystemOptions", "config");
			}
			// TODO pH 2014.12: this can generate an empty span if no checked WS's contain data
			// gjm 2015.12 but this will help some (LT-16846)
			if (multiStringAccessor == null || multiStringAccessor.StringCount == 0)
				return String.Empty;
			var bldr = new StringBuilder();
			foreach (var option in wsOptions.Options)
			{
				if (!option.IsEnabled)
				{
					continue;
				}
				var wsId = WritingSystemServices.GetMagicWsIdFromName(option.Id);
				// The string for the specific wsId in the option, or the best string option in the accessor if the wsId is magic
				ITsString bestString;
				if (wsId == 0)
				{
					// This is not a magic writing system, so grab the user requested string
					wsId = settings.Cache.WritingSystemFactory.GetWsFromStr(option.Id);
					if (wsId == 0) // The config is bad or stale, but we don't need to crash in this instance.
					{
						Debug.WriteLine("Writing system requested that is not known in local store: {0}", option.Id);
						continue;
					}
					bestString = multiStringAccessor.get_String(wsId);
				}
				else
				{
					// Writing system is magic i.e. 'best vernacular' or 'first pronunciation'
					// use the method in the multi-string to get the right string and set wsId to the used one
					bestString = multiStringAccessor.GetAlternativeOrBestTss(wsId, out wsId);
				}
				var contentItem = GenerateWsPrefixAndString(config, settings, wsOptions, wsId, bestString, guid);

				if (!String.IsNullOrEmpty(contentItem))
					bldr.Append(contentItem);
			}
			if (bldr.Length > 0)
			{
				return WriteRawElementContents("span", bldr.ToString(), config);
			}
			return String.Empty;
		}

		/// <summary>
		/// This method will generate an XHTML span with a string for each selected writing system in the
		/// DictionaryWritingSystemOptions of the configuration that also has data in the given IMultiAccessorBase
		/// </summary>
		private static string GenerateXHTMLForVirtualStrings(ICmObject owningObject, IMultiAccessorBase multiStringAccessor,
																			ConfigurableDictionaryNode config, GeneratorSettings settings, Guid guid)
		{
			var wsOptions = config.DictionaryNodeOptions as DictionaryNodeWritingSystemOptions;
			if (wsOptions == null)
			{
				throw new ArgumentException(@"Configuration nodes for MultiString fields should have WritingSystemOptions", "config");
			}
			var bldr = new StringBuilder();
			foreach (var option in wsOptions.Options)
			{
				if (!option.IsEnabled)
				{
					continue;
				}
				var wsId = WritingSystemServices.GetMagicWsIdFromName(option.Id);
				// The string for the specific wsId in the option, or the best string option in the accessor if the wsId is magic
				if (wsId == 0)
				{
					// This is not a magic writing system, so grab the user requested string
					wsId = settings.Cache.WritingSystemFactory.GetWsFromStr(option.Id);
				}
				else
				{
					var defaultWs = owningObject.Cache.WritingSystemFactory.get_EngineOrNull(owningObject.Cache.DefaultUserWs);
					wsId = WritingSystemServices.InterpretWsLabel(owningObject.Cache, option.Id, (CoreWritingSystemDefinition)defaultWs,
																					owningObject.Hvo, multiStringAccessor.Flid, (CoreWritingSystemDefinition)defaultWs);
				}
				var requestedString = multiStringAccessor.get_String(wsId);
				bldr.Append(GenerateWsPrefixAndString(config, settings, wsOptions, wsId, requestedString, guid));
			}
			if (bldr.Length > 0)
			{
				return WriteRawElementContents("span", bldr.ToString(), config);
			}
			return String.Empty;
		}

		private static string GenerateWsPrefixAndString(ConfigurableDictionaryNode config, GeneratorSettings settings,
			DictionaryNodeWritingSystemOptions wsOptions, int wsId, ITsString requestedString, Guid guid)
		{
			if (String.IsNullOrEmpty(requestedString.Text))
			{
				return String.Empty;
			}
			var wsName = settings.Cache.WritingSystemFactory.get_EngineOrNull(wsId).Id;
			var content = GenerateXHTMLForString(requestedString, config, settings, guid, wsName);
			if (String.IsNullOrEmpty(content))
				return String.Empty;
			var bldr = new StringBuilder();
			using (var xw = XmlWriter.Create(bldr, new XmlWriterSettings { ConformanceLevel = ConformanceLevel.Fragment }))
			{
				if (wsOptions.DisplayWritingSystemAbbreviations)
				{
					xw.WriteStartElement("span");
					xw.WriteAttributeString("class", CssGenerator.WritingSystemPrefix);
					var prefix = ((CoreWritingSystemDefinition)settings.Cache.WritingSystemFactory.get_EngineOrNull(wsId)).Abbreviation;
					xw.WriteString(prefix);
					xw.WriteEndElement();
				}
				xw.WriteRaw(content);
				xw.Flush();
				return bldr.ToString();
			}
		}

		private static string GenerateXHTMLForString(ITsString fieldValue, ConfigurableDictionaryNode config,
			GeneratorSettings settings, string writingSystem = null)
		{
			return GenerateXHTMLForString(fieldValue, config, settings, Guid.Empty, writingSystem);
		}

		private static string GenerateXHTMLForString(ITsString fieldValue, ConfigurableDictionaryNode config,
			GeneratorSettings settings, Guid linkTarget, string writingSystem = null)
		{
			if (TsStringUtils.IsNullOrEmpty(fieldValue))
				return string.Empty;
			if (writingSystem != null && writingSystem.Contains("audio"))
			{
				var fieldText = fieldValue.Text;
				if (fieldText.Contains("."))
				{
					var audioId = fieldText.Substring(0, fieldText.IndexOf(".", StringComparison.Ordinal));
					var srcAttr = GenerateSrcAttributeForMediaFromFilePath(fieldText, "AudioVisual", settings);
					var content = GenerateXHTMLForAudioFile(writingSystem, audioId, srcAttr, string.Empty);
					if (!string.IsNullOrEmpty(content))
						return WriteRawElementContents("span", content, null);
				}
			}
			else
			{
				// use the passed in writing system unless null
				// otherwise use the first option from the DictionaryNodeWritingSystemOptions or english if the options are null
				var bldr = new StringBuilder();
				using (var xw = XmlWriter.Create(bldr, new XmlWriterSettings { ConformanceLevel = ConformanceLevel.Fragment }))
				{
					var rightToLeft = settings.RightToLeft;
					if (fieldValue.RunCount > 1)
					{
						xw.WriteStartElement("span");
						writingSystem = writingSystem ?? GetLanguageFromFirstOption(config.DictionaryNodeOptions as DictionaryNodeWritingSystemOptions, settings.Cache);
						xw.WriteAttributeString("lang", writingSystem);
						var wsRtl = settings.Cache.WritingSystemFactory.get_Engine(writingSystem).RightToLeftScript;
						if (rightToLeft != wsRtl)
						{
							rightToLeft = wsRtl; // the outer WS direction will be used to identify embedded runs of the opposite direction.
							xw.WriteStartElement("span"); // set direction on a nested span to preserve Context's position and direction.
							xw.WriteAttributeString("dir", rightToLeft ? "rtl" : "ltr");
						}
					}
					for (int i = 0; i < fieldValue.RunCount; i++)
					{
						var text = fieldValue.get_RunText(i);
						var props = fieldValue.get_Properties(i);
						var style = props.GetStrPropValue((int)FwTextPropType.ktptNamedStyle);
						writingSystem = settings.Cache.WritingSystemFactory.GetStrFromWs(fieldValue.get_WritingSystem(i));
						GenerateSpanWithPossibleLink(settings, writingSystem, xw, style, text, linkTarget, rightToLeft);
					}
					if (fieldValue.RunCount > 1)
					{
						if (rightToLeft != settings.RightToLeft)
							xw.WriteEndElement(); // </span> (dir)
						xw.WriteEndElement(); // </span> (lang)
					}
					xw.Flush();
					return bldr.ToString();
				}
			}
			return string.Empty;
		}

		private static void GenerateSpanWithPossibleLink(GeneratorSettings settings, string writingSystem, XmlWriter writer, string style,
			string text, Guid linkDestination, bool rightToLeft)
		{
			writer.WriteStartElement("span");
			writer.WriteAttributeString("lang", writingSystem);
			var wsRtl = settings.Cache.WritingSystemFactory.get_Engine(writingSystem).RightToLeftScript;
			if (rightToLeft != wsRtl)
			{
				writer.WriteStartElement("span"); // set direction on a nested span to preserve Context's position and direction
				writer.WriteAttributeString("dir", wsRtl ? "rtl" : "ltr");
			}
			if (!String.IsNullOrEmpty(style))
			{
				var cssStyle = CssGenerator.GenerateCssStyleFromFwStyleSheet(style,
					settings.Cache.WritingSystemFactory.GetWsFromStr(writingSystem), settings.PropertyTable);
				var css = cssStyle.ToString();
				if (!String.IsNullOrEmpty(css))
					writer.WriteAttributeString("style", css);
			}
			if (linkDestination != Guid.Empty)
			{
				writer.WriteStartElement("a");
				writer.WriteAttributeString("href", "#g" + linkDestination);
			}
			const char txtlineSplit = (Char)8232; //Line-Seperator Decimal Code
			if (text.Contains(txtlineSplit))
			{
				var txtContents = text.Split(txtlineSplit);
				for (int i = 0; i < txtContents.Count(); i++)
				{
					writer.WriteString(txtContents[i]);
					if (i == txtContents.Count() - 1)
						break;
					writer.WriteStartElement("br");
					writer.WriteEndElement();
				}
			}
			else
			{
				writer.WriteString(text);
			}
			if (linkDestination != Guid.Empty)
			{
				writer.WriteEndElement(); // </a>
			}
<<<<<<< HEAD
			writer.WriteEndElement();
		}

#if HANDLELANGPROPERLY
		// See the comment above with the prior #if.

		// Cache the mapping from number to string for faster lookup.
		private static Dictionary<int, string> s_mapWsToLang = new Dictionary<int, string>();

		/// <summary>
		/// Get the RFC5646 language id string from the numeric writing system id.
		/// </summary>
		private static string GetLangFromWs(int wsid, FdoCache cache)
				{
			lock (s_mapWsToLang)
				{
				string lang;
				if (s_mapWsToLang.TryGetValue(wsid, out lang))
					return lang;
				var ws = cache.ServiceLocator.WritingSystemManager.Get(wsid);
				s_mapWsToLang.Add(wsid, ws.RFC5646);
				return ws.RFC5646;
=======
			if (rightToLeft != wsRtl)
			{
				writer.WriteEndElement(); // </span> (dir)
>>>>>>> 95b9b36f
			}
			writer.WriteEndElement(); // </span> (lang)
		}

		/// <summary>
		/// This method Generate XHTML for Audio file
		/// </summary>
		/// <param name="classname">value for class attribute for audio tag</param>
		/// <param name="writer"></param>
		/// <param name="audioId">value for Id attribute for audio tag</param>
		/// <param name="srcAttribute">Source location path for audio file</param>
		/// <param name="caption">Innertext for hyperlink</param>
		/// <returns></returns>
		private static string GenerateXHTMLForAudioFile(string classname,
			string audioId, string srcAttribute, string caption)
		{
			if (String.IsNullOrEmpty(audioId) && String.IsNullOrEmpty(srcAttribute) && String.IsNullOrEmpty(caption))
				return String.Empty;
			var safeAudioId = GetSafeXHTMLId(audioId);
			var bldr = new StringBuilder();
			using (var xw = XmlWriter.Create(bldr, new XmlWriterSettings { ConformanceLevel = ConformanceLevel.Fragment }))
			{
				xw.WriteStartElement("audio");
				xw.WriteAttributeString("id", safeAudioId);
				xw.WriteStartElement("source");
				xw.WriteAttributeString("src", srcAttribute);
				xw.WriteRaw("");
				xw.WriteFullEndElement();
				xw.WriteEndElement();
				xw.WriteStartElement("a");
				xw.WriteAttributeString("class", classname);
				xw.WriteAttributeString("href", "#" + safeAudioId);
				xw.WriteAttributeString("onclick", "document.getElementById('" + safeAudioId + "').play()");
				if (!String.IsNullOrEmpty(caption))
					xw.WriteString(caption);
				else
					xw.WriteRaw("");
				xw.WriteFullEndElement();
				xw.Flush();
				return bldr.ToString();
			}
		}

		private static string GetSafeXHTMLId(string audioId)
		{
			// Prepend a letter, since some filenames start with digits, which gives an invalid id
			// Are there other characters that are unsafe in XHTML Ids or Javascript?
			return "g" + audioId.Replace(" ", "_").Replace("'", "_");
		}

		/// <summary>
		/// This method is intended to produce the xhtml element that we want for given configuration objects.
		/// </summary>
		/// <param name="config"></param>
		/// <returns></returns>
		private static string GetElementNameForProperty(ConfigurableDictionaryNode config)
		{
			//TODO: Improve this logic to deal with subentries if necessary
			if (config.FieldDescription.Equals("LexEntry") || config.DictionaryNodeOptions is DictionaryNodePictureOptions)
			{
				return "div";
			}
			return "span";
		}

		/// <summary>
		/// This method returns the lang attribute value from the first selected writing system in the given options.
		/// </summary>
		/// <param name="wsOptions"></param>
		/// <param name="cache"></param>
		/// <returns></returns>
		private static string GetLanguageFromFirstOption(DictionaryNodeWritingSystemOptions wsOptions, FdoCache cache)
		{
			const string defaultLang = "en";
			if (wsOptions == null)
				return defaultLang;
			foreach (var option in wsOptions.Options)
			{
				if (option.IsEnabled)
				{
					var wsId = WritingSystemServices.GetMagicWsIdFromName(option.Id);
					// if the writing system isn't a magic name just use it
					if (wsId == 0)
					{
						return option.Id;
					}
					// otherwise get a list of the writing systems for the magic name, and use the first one
					return WritingSystemServices.GetWritingSystemList(cache, wsId, true).First().Id;
				}
			}
			// paranoid fallback to first option of the list in case there are no enabled options
			return wsOptions.Options[0].Id;
		}

		public static DictionaryPublicationDecorator GetPublicationDecoratorAndEntries(IPropertyTable propertyTable, out int[] entriesToSave, string dictionaryType)
		{
			var cache = propertyTable.GetValue<FdoCache>("cache");
			if (cache == null)
			{
				throw new ArgumentException(@"PropertyTable had no cache", "propertyTable");
			}
			var clerk = propertyTable.GetValue<RecordClerk>("ActiveClerk", null);
			if (clerk == null)
			{
				throw new ArgumentException(@"PropertyTable had no clerk", "propertyTable");
			}

			ICmPossibility currentPublication;
			var currentPublicationString = propertyTable.GetValue("SelectedPublication", xWorksStrings.AllEntriesPublication);
			if (currentPublicationString == xWorksStrings.AllEntriesPublication)
			{
				currentPublication = null;
			}
			else
			{
				currentPublication =
					(from item in cache.LangProject.LexDbOA.PublicationTypesOA.PossibilitiesOS
					 where item.Name.UserDefaultWritingSystem.Text == currentPublicationString
					 select item).FirstOrDefault();
			}
			var decorator = new DictionaryPublicationDecorator(cache, clerk.VirtualListPublisher, clerk.VirtualFlid, currentPublication);
			entriesToSave = decorator.GetEntriesToPublish(propertyTable, clerk.VirtualFlid, dictionaryType);
			return decorator;
		}

		public class GeneratorSettings
		{
			public FdoCache Cache { get; private set; }
			public PropertyTable PropertyTable { get; private set; }
			public bool UseRelativePaths { get; private set; }
			public bool CopyFiles { get; private set; }
			public string ExportPath { get; private set; }
<<<<<<< HEAD
			public IPropertyTable PropertyTable { get; private set; }
			public GeneratorSettings(FdoCache cache, IPropertyTable propertyTable, bool relativePaths, bool copyFiles, string exportPath)
=======
			public bool RightToLeft { get; private set; }
			public GeneratorSettings(FdoCache cache, PropertyTable propertyTable, bool relativePaths, bool copyFiles, string exportPath, bool rightToLeft = false)
>>>>>>> 95b9b36f
			{
				if (cache == null || propertyTable == null)
				{
					throw new ArgumentNullException();
				}
				Cache = cache;
				PropertyTable = propertyTable;
				UseRelativePaths = relativePaths;
				CopyFiles = copyFiles;
				ExportPath = exportPath;
				RightToLeft = rightToLeft;
			}
		}

		/// <remarks>
		/// Presently, this handles only Sense Info, but if other info needs to be handed down the call stack in the future, we could rename this
		/// </remarks>
		internal struct SenseInfo
		{
			public int SenseCounter { get; set; }
			public string SenseOutlineNumber { get; set; }
			public string ParentSenseNumberingStyle { get; set; }
		}
	}
}<|MERGE_RESOLUTION|>--- conflicted
+++ resolved
@@ -12,6 +12,7 @@
 using System.Text;
 using System.Threading;
 using System.Xml;
+using SIL.CoreImpl;
 using SIL.CoreImpl.Cellar;
 using SIL.CoreImpl.Text;
 using SIL.CoreImpl.WritingSystems;
@@ -203,13 +204,8 @@
 		/// Saves the generated content in the Temp directory, to a unique but discoverable and somewhat stable location.
 		/// </summary>
 		/// <returns>The path to the XHTML file</returns>
-<<<<<<< HEAD
-		public static string SavePreviewHtmlWithStyles(int[] entryHvos, DictionaryPublicationDecorator publicationDecorator,
-			DictionaryConfigurationModel configuration, IPropertyTable propertyTable, IThreadedProgress progress = null)
-=======
-		public static string SavePreviewHtmlWithStyles(int[] entryHvos, DictionaryPublicationDecorator publicationDecorator, DictionaryConfigurationModel configuration, PropertyTable propertyTable,
+		public static string SavePreviewHtmlWithStyles(int[] entryHvos, DictionaryPublicationDecorator publicationDecorator, DictionaryConfigurationModel configuration, IPropertyTable propertyTable,
 			IThreadedProgress progress = null, int entriesPerPage = EntriesPerPage)
->>>>>>> 95b9b36f
 		{
 			var preferredPath = GetPreferredPreviewPath(configuration, propertyTable.GetValue<FdoCache>("cache"), entryHvos.Length == 1);
 			var xhtmlPath = Path.ChangeExtension(preferredPath, "xhtml");
@@ -246,7 +242,7 @@
 				|| clerk.SortName.StartsWith("Form") || clerk.SortName.StartsWith("Reversal Form");
 		}
 
-		private static bool IsNormalRtl(PropertyTable propertyTable)
+		private static bool IsNormalRtl(IPropertyTable propertyTable)
 		{
 			// Right-to-Left for the overall layout is determined by Dictionary-Normal
 			var dictionaryNormalStyle = new ExportStyleInfo(FontHeightAdjuster.StyleSheetFromPropertyTable(propertyTable).Styles["Dictionary-Normal"]);
@@ -257,12 +253,8 @@
 		/// Saves the generated content into the given xhtml and css file paths for all the entries in
 		/// the given collection.
 		/// </summary>
-<<<<<<< HEAD
-		public static void SavePublishedHtmlWithStyles(int[] entryHvos, DictionaryPublicationDecorator publicationDecorator, DictionaryConfigurationModel configuration, IPropertyTable propertyTable, string xhtmlPath, IThreadedProgress progress = null)
-=======
 		public static void SavePublishedHtmlWithStyles(int[] entryHvos, DictionaryPublicationDecorator publicationDecorator, int entriesPerPage,
-			DictionaryConfigurationModel configuration, PropertyTable propertyTable, string xhtmlPath, IThreadedProgress progress = null)
->>>>>>> 95b9b36f
+			DictionaryConfigurationModel configuration, IPropertyTable propertyTable, string xhtmlPath, IThreadedProgress progress = null)
 		{
 			var entryCount = entryHvos.Length;
 			var cssPath = Path.ChangeExtension(xhtmlPath, "css");
@@ -817,75 +809,8 @@
 			else if (config.IsCustomField && config.SubField == null)
 			{
 				var customFieldOwnerClassName = GetClassNameForCustomFieldParent(config, settings.Cache);
-<<<<<<< HEAD
-				int customFieldFlid;
-				customFieldFlid = GetCustomFieldFlid(config, cache, customFieldOwnerClassName);
-				if (customFieldFlid != 0)
-				{
-					var customFieldType = cache.MetaDataCacheAccessor.GetFieldType(customFieldFlid);
-					switch (customFieldType)
-					{
-						case (int)CellarPropertyType.ReferenceCollection:
-						case (int)CellarPropertyType.OwningCollection:
-						// Collections are stored essentially the same as sequences.
-						case (int)CellarPropertyType.ReferenceSequence:
-						case (int)CellarPropertyType.OwningSequence:
-							{
-								var sda = cache.MainCacheAccessor;
-								// This method returns the hvo of the object pointed to
-								var chvo = sda.get_VecSize(((ICmObject)field).Hvo, customFieldFlid);
-								int[] contents;
-								using (var arrayPtr = MarshalEx.ArrayToNative<int>(chvo))
-								{
-									sda.VecProp(((ICmObject)field).Hvo, customFieldFlid, chvo, out chvo, arrayPtr);
-									contents = MarshalEx.NativeToArray<int>(arrayPtr, chvo);
-								}
-								// if the hvo is invalid set propertyValue to null otherwise get the object
-								propertyValue = contents.Select(id => cache.LangProject.Services.GetObject(id));
-								break;
-							}
-						case (int)CellarPropertyType.ReferenceAtomic:
-						case (int)CellarPropertyType.OwningAtomic:
-							{
-								// This method returns the hvo of the object pointed to
-								propertyValue = cache.MainCacheAccessor.get_ObjectProp(((ICmObject)field).Hvo, customFieldFlid);
-								// if the hvo is invalid set propertyValue to null otherwise get the object
-								propertyValue = (int)propertyValue > 0 ? cache.LangProject.Services.GetObject((int)propertyValue) : null;
-								break;
-							}
-						case (int)CellarPropertyType.GenDate:
-							{
-								propertyValue = new GenDate(cache.MainCacheAccessor.get_IntProp(((ICmObject)field).Hvo, customFieldFlid));
-								break;
-							}
-
-						case (int)CellarPropertyType.Time:
-							{
-								propertyValue = SilTime.ConvertFromSilTime(cache.MainCacheAccessor.get_TimeProp(((ICmObject)field).Hvo, customFieldFlid));
-								break;
-							}
-						case (int)CellarPropertyType.MultiUnicode:
-						case (int)CellarPropertyType.MultiString:
-							{
-								propertyValue = cache.MainCacheAccessor.get_MultiStringProp(((ICmObject)field).Hvo, customFieldFlid);
-								break;
-							}
-						case (int)CellarPropertyType.String:
-							{
-								propertyValue = cache.MainCacheAccessor.get_StringProp(((ICmObject)field).Hvo, customFieldFlid);
-								break;
-							}
-						case (int)CellarPropertyType.Integer:
-							{
-								propertyValue = cache.MainCacheAccessor.get_IntProp(((ICmObject)field).Hvo, customFieldFlid);
-								break;
-							}
-					}
-				}
-=======
 				if (!GetPropValueForCustomField(field, config, cache, customFieldOwnerClassName, config.FieldDescription, ref propertyValue))
 					return string.Empty;
->>>>>>> 95b9b36f
 			}
 			else
 			{
@@ -1994,9 +1919,6 @@
 					publicationDecorator, settings));
 			}
 			//sensecontent sensenumber sense morphosyntaxanalysis mlpartofspeech en
-<<<<<<< HEAD
-			int reversalcount = 0;
-=======
 			info.SenseCounter = 0; // This ticker is more efficient than computing the index for each sense individually
 			var senseNode = (DictionaryNodeSenseOptions)config.DictionaryNodeOptions;
 			if (senseNode != null)
@@ -2006,7 +1928,6 @@
 			// is determined, the answer for all sibling senses is the same as for the first sense in the collection.
 			// So calculating outside the loop for performance.
 			var isThisSenseNumbered = ShouldThisSenseBeNumbered(filteredSenseCollection[0], config, filteredSenseCollection);
->>>>>>> 95b9b36f
 			foreach (var item in filteredSenseCollection)
 			{
 				info.SenseCounter++;
@@ -2164,11 +2085,7 @@
 		}
 
 		private static string GenerateSenseContent(ConfigurableDictionaryNode config, DictionaryPublicationDecorator publicationDecorator,
-<<<<<<< HEAD
-			object item, bool isSingle, GeneratorSettings settings, bool isSameGrammaticalInfo, int reversalcount = 0)
-=======
 			object item, bool isThisSenseNumbered, GeneratorSettings settings, bool isSameGrammaticalInfo, SenseInfo info)
->>>>>>> 95b9b36f
 		{
 			var senseNumberSpan = GenerateSenseNumberSpanIfNeeded(config, isThisSenseNumbered, ref info);
 			var bldr = new StringBuilder();
@@ -2374,27 +2291,6 @@
 		private static string GenerateCrossReferenceChildren(ConfigurableDictionaryNode config, DictionaryPublicationDecorator publicationDecorator,
 			List<Tuple<ISenseOrEntry, ILexReference>> referenceList, object collectionOwner, GeneratorSettings settings)
 		{
-<<<<<<< HEAD
-			var bldrTotal = new StringBuilder();
-			if (config.Children != null)
-			{
-				foreach (var child in config.Children)
-				{
-					string contentChild = String.Empty;
-					if (child.IsEnabled && child.FieldDescription == "ConfigTargets")
-					{
-						var bldr = new StringBuilder();
-						var ownerHvo = collectionOwner is ILexEntry ? ((ILexEntry)collectionOwner).Guid : ((ILexSense)collectionOwner).Owner.Guid;
-						// "Where" excludes the entry we are displaying. (The LexReference contains all involved entries)
-						// If someone ever uses a "Sequence" type lexical relation, should the current item
-						// be displayed in its location in the sequence?  Just asking...
-						foreach (var target in reference.ConfigTargets.Where(x => x.EntryGuid != ownerHvo))
-						{
-							var content = GenerateCollectionItemContent(child, publicationDecorator, target, reference, settings);
-							bldr.Append(content);
-							if (LexRefTypeTags.IsAsymmetric((LexRefTypeTags.MappingTypes)reference.OwnerType.MappingType) &&
-								LexRefDirection(reference, collectionOwner) == ":r")
-=======
 			if (config.ReferencedOrDirectChildren == null)
 				return string.Empty;
 			var xBldr = new StringBuilder();
@@ -2418,35 +2314,11 @@
 						case "ConfigTargets":
 							var contentBldr = new StringBuilder();
 							foreach (var referenceListItem in referenceList)
->>>>>>> 95b9b36f
 							{
 								var referenceItem = referenceListItem.Item2;
 								var targetItem = referenceListItem.Item1;
 								contentBldr.Append(GenerateCollectionItemContent(child, publicationDecorator, targetItem, referenceItem, settings));
 							}
-<<<<<<< HEAD
-						}
-						if (bldr.Length > 0)
-							contentChild = WriteRawElementContents("span", bldr.ToString(), child);
-					}
-					else if (child.FieldDescription == "OwnerType"
-						// OwnerType is a LexRefType, some of which are asymmetric (e.g. Part/Whole). If this Type is symmetric or we are currently
-						// working in the forward direction, the generic code will work; however, if we are working on an asymmetric LexRefType
-						// in the reverse direction, we need to display the ReverseName or ReverseAbbreviation instead of the Name or Abbreviation.
-						&& LexRefTypeTags.IsAsymmetric((LexRefTypeTags.MappingTypes)reference.OwnerType.MappingType)
-						&& LexRefDirection(reference, collectionOwner) == ":r")
-					{
-						// Changing the SubField changes the default CSS Class name.
-						// If there is no override, override with the default before changing the SubField.
-						if (string.IsNullOrEmpty(child.CSSClassNameOverride))
-							child.CSSClassNameOverride = CssGenerator.GetClassAttributeForConfig(child);
-						// Flag to prepend "Reverse" to child.SubField when it is used.
-						contentChild = GenerateXHTMLForFieldByReflection(reference, child, publicationDecorator, settings, true);
-					}
-					else
-					{
-						contentChild = GenerateXHTMLForFieldByReflection(reference, child, publicationDecorator, settings);
-=======
 							if (contentBldr.Length > 0)
 							{
 								xw.WriteStartElement(GetElementNameForProperty(child));
@@ -2475,7 +2347,6 @@
 							break;
 						default:
 							throw new NotImplementedException("The field " + child.FieldDescription + " is not supported on Cross References or Lexical Relations. Supported fields are OwnerType and ConfigTargets");
->>>>>>> 95b9b36f
 					}
 				}
 				xw.WriteEndElement(); // config
@@ -2498,38 +2369,10 @@
 
 		private static ILexEntryRef EntryRefForSubentry(ILexEntry subEntry, object mainEntryOrSense)
 		{
-<<<<<<< HEAD
-			var senseOptions = senseConfigNode.DictionaryNodeOptions as DictionaryNodeSenseOptions;
-			if (senseOptions == null || (isSingle && !senseOptions.NumberEvenASingleSense))
-				return String.Empty;
-			if (string.IsNullOrEmpty(senseOptions.NumberingStyle))
-				return String.Empty;
-			string senseNumber;
-			if (publicationDecorator != null)
-				senseNumber = cache.GetOutlineNumber((ICmObject)sense, LexSenseTags.kflidSenses, false, true,
-					publicationDecorator);
-			else
-				senseNumber = cache.GetOutlineNumber((ICmObject)sense, LexSenseTags.kflidSenses, false, true,
-					cache.MainCacheAccessor);
-			string formattedSenseNumber = GenerateOutlineNumber(senseOptions.NumberingStyle, senseNumber, senseConfigNode);
-			if (String.IsNullOrEmpty(formattedSenseNumber))
-				return String.Empty;
-			var bldr = new StringBuilder();
-			using (var xw = XmlWriter.Create(bldr, new XmlWriterSettings { ConformanceLevel = ConformanceLevel.Fragment }))
-			{
-				xw.WriteStartElement("span");
-				xw.WriteAttributeString("class", "sensenumber");
-				xw.WriteString(formattedSenseNumber);
-				xw.WriteEndElement();
-				xw.Flush();
-				return bldr.ToString();
-			}
-=======
 			var mainEntry = mainEntryOrSense as ILexEntry ?? ((ILexSense)mainEntryOrSense).Entry;
 			var complexEntryRef = subEntry.ComplexFormEntryRefs.FirstOrDefault(entryRef => entryRef.PrimaryLexemesRS.Contains(mainEntry) // subsubentries
 																						|| entryRef.PrimaryEntryRoots.Contains(mainEntry)); // subs under sense
 			return complexEntryRef;
->>>>>>> 95b9b36f
 		}
 
 		private static string GenerateSenseNumberSpanIfNeeded(ConfigurableDictionaryNode senseConfigNode, bool isThisSenseNumbered, ref SenseInfo info)
@@ -2589,16 +2432,9 @@
 
 		private static string GetAlphaSenseCounter(string numberingStyle, int senseNumber)
 		{
-<<<<<<< HEAD
-			string nextNumber;
-			int asciiBytes = 64;
-			asciiBytes = asciiBytes + GetLastPartOfSenseNumber(senseNumber);
-			nextNumber = ((char)(asciiBytes)).ToString();
-=======
 			var asciiBytes = 64; // char 'A'
 			asciiBytes = asciiBytes + senseNumber;
 			var nextNumber = ((char) (asciiBytes)).ToString();
->>>>>>> 95b9b36f
 			if (numberingStyle == "%a")
 				nextNumber = nextNumber.ToLower();
 			return nextNumber;
@@ -3172,34 +3008,9 @@
 			{
 				writer.WriteEndElement(); // </a>
 			}
-<<<<<<< HEAD
-			writer.WriteEndElement();
-		}
-
-#if HANDLELANGPROPERLY
-		// See the comment above with the prior #if.
-
-		// Cache the mapping from number to string for faster lookup.
-		private static Dictionary<int, string> s_mapWsToLang = new Dictionary<int, string>();
-
-		/// <summary>
-		/// Get the RFC5646 language id string from the numeric writing system id.
-		/// </summary>
-		private static string GetLangFromWs(int wsid, FdoCache cache)
-				{
-			lock (s_mapWsToLang)
-				{
-				string lang;
-				if (s_mapWsToLang.TryGetValue(wsid, out lang))
-					return lang;
-				var ws = cache.ServiceLocator.WritingSystemManager.Get(wsid);
-				s_mapWsToLang.Add(wsid, ws.RFC5646);
-				return ws.RFC5646;
-=======
 			if (rightToLeft != wsRtl)
 			{
 				writer.WriteEndElement(); // </span> (dir)
->>>>>>> 95b9b36f
 			}
 			writer.WriteEndElement(); // </span> (lang)
 		}
@@ -3328,17 +3139,12 @@
 		public class GeneratorSettings
 		{
 			public FdoCache Cache { get; private set; }
-			public PropertyTable PropertyTable { get; private set; }
+			public IPropertyTable PropertyTable { get; private set; }
 			public bool UseRelativePaths { get; private set; }
 			public bool CopyFiles { get; private set; }
 			public string ExportPath { get; private set; }
-<<<<<<< HEAD
-			public IPropertyTable PropertyTable { get; private set; }
-			public GeneratorSettings(FdoCache cache, IPropertyTable propertyTable, bool relativePaths, bool copyFiles, string exportPath)
-=======
 			public bool RightToLeft { get; private set; }
-			public GeneratorSettings(FdoCache cache, PropertyTable propertyTable, bool relativePaths, bool copyFiles, string exportPath, bool rightToLeft = false)
->>>>>>> 95b9b36f
+			public GeneratorSettings(FdoCache cache, IPropertyTable propertyTable, bool relativePaths, bool copyFiles, string exportPath, bool rightToLeft = false)
 			{
 				if (cache == null || propertyTable == null)
 				{
