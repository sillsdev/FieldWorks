﻿// Copyright (c) 2014-2017 SIL International
// This software is licensed under the LGPL, version 2.1 or later
// (http://www.gnu.org/licenses/lgpl-2.1.html)

using System;
using System.Collections;
using System.Collections.Generic;
using System.Diagnostics;
using System.IO;
using System.Linq;
using System.Reflection;
using System.Text;
using System.Threading;
using System.Xml;
using SIL.LCModel.Core.Cellar;
using SIL.LCModel.Core.Text;
using SIL.LCModel.Core.WritingSystems;
using SIL.FieldWorks.Common.Controls;
using SIL.FieldWorks.Filters;
using SIL.FieldWorks.Common.Framework;
using SIL.LCModel.Core.KernelInterfaces;
using SIL.FieldWorks.Common.FwUtils;
using SIL.FieldWorks.Common.Widgets;
using SIL.LCModel;
using SIL.LCModel.DomainServices;
using SIL.LCModel.Infrastructure;
using SIL.LCModel.Utils;
using FileUtils = SIL.LCModel.Utils.FileUtils;

namespace SIL.FieldWorks.XWorks
{
	/// <summary>
	/// This class groups the static methods used for generating XHTML, according to specified configurations, from Fieldworks model objects
	/// </summary>
	public static class ConfiguredXHTMLGenerator
	{
		/// <summary>
		/// Click-to-play icon for media files
		/// </summary>
		internal const string LoudSpeaker = "\uD83D\uDD0A";
		internal const string MovieCamera = "\U0001F3A5";

		/// <summary>
		/// The Assembly that the model Types should be loaded from. Allows test code to introduce a test model.
		/// </summary>
		internal static string AssemblyFile { get; set; }

		/// <summary>
		/// Map of the Assembly to the file name, so that different tests can use different models
		/// </summary>
		internal static Dictionary<string, Assembly> AssemblyMap = new Dictionary<string, Assembly>();

		internal const string LookupComplexEntryType = "LookupComplexEntryType";

		private const string PublicIdentifier = @"-//W3C//DTD XHTML 1.1//EN";

		/// <summary>
		/// This is the limit for the number of entries allowed on a single page of the output (used only when generating internal previews)
		/// </summary>
		public const int EntriesPerPage = 1000;

		/// <summary>
		/// The number of entries to add to a page when the user asks to see 'a few more'
		/// </summary>
		/// <remarks>internal to facilitate unit tests</remarks>
		internal static int EntriesToAddCount { get; set; }

		internal const string CurrentEntryMarker = "blueBubble.png";
		private const string ImagesFolder = "Images";

		/// <summary>
		/// Static initializer setting the AssemblyFile to the default LCM dll.
		/// </summary>
		static ConfiguredXHTMLGenerator()
		{
			AssemblyFile = "SIL.LCModel";
			EntriesToAddCount = 5;
		}

		/// <summary>
		/// Generates self-contained XHTML for a single entry for, eg, the preview panes in Lexicon Edit and the Dictionary Config dialog
		/// </summary>
		/// <returns>The HTML as a string</returns>
		public static string GenerateEntryHtmlWithStyles(ICmObject entry, DictionaryConfigurationModel configuration,
																		 DictionaryPublicationDecorator pubDecorator, IPropertyTable propertyTable, LcmCache cache)
		{
			if (entry == null)
			{
				throw new ArgumentNullException("entry");
			}
			if (pubDecorator == null)
			{
				throw new ArgumentException("pubDecorator");
			}
			var configDir = Path.GetDirectoryName(configuration.FilePath);
			var projectPath = DictionaryConfigurationListener.GetProjectConfigurationDirectory(propertyTable);
			var previewCssPath = Path.Combine(projectPath, "Preview.css");
			var projType = new DirectoryInfo(configDir).Name;
			var cssName = projType == "Dictionary" ? "ProjectDictionaryOverrides.css" : "ProjectReversalOverrides.css";
			var custCssPath = Path.Combine(configDir, cssName);
			var stringBuilder = new StringBuilder();
			using (var writer = XmlWriter.Create(stringBuilder))
			using (var cssWriter = new StreamWriter(previewCssPath, false, Encoding.UTF8))
			{
				var exportSettings = new GeneratorSettings(cache, propertyTable, false, false, null,
					IsNormalRtl(propertyTable));
				GenerateOpeningHtml(previewCssPath, custCssPath, exportSettings, writer);
				var content = GenerateXHTMLForEntry(entry, configuration, pubDecorator, exportSettings);
				writer.WriteRaw(content);
				GenerateClosingHtml(writer);
				writer.Flush();
				cssWriter.Write(CssGenerator.GenerateCssFromConfiguration(configuration, propertyTable, cache));
				cssWriter.Flush();
			}

			return stringBuilder.ToString();
		}

		private static void GenerateOpeningHtml(string cssPath, string custCssFile, GeneratorSettings exportSettings, XmlWriter xhtmlWriter)
		{
			xhtmlWriter.WriteDocType("html", PublicIdentifier, null, null);
			xhtmlWriter.WriteStartElement("html", "http://www.w3.org/1999/xhtml");
			xhtmlWriter.WriteAttributeString("lang", "utf-8");
			if (exportSettings.RightToLeft)
				xhtmlWriter.WriteAttributeString("dir", "rtl");
			xhtmlWriter.WriteStartElement("head");
			CreateLinkElement(cssPath, xhtmlWriter, exportSettings.ExportPath);
			CreateLinkElement(custCssFile, xhtmlWriter, exportSettings.ExportPath);
			// write out schema links for writing system metadata
			xhtmlWriter.WriteStartElement("link");
			xhtmlWriter.WriteAttributeString("href", "http://purl.org/dc/terms/");
			xhtmlWriter.WriteAttributeString("rel", "schema.DCTERMS");
			xhtmlWriter.WriteEndElement(); //</link>
			xhtmlWriter.WriteStartElement("link");
			xhtmlWriter.WriteAttributeString("href", "http://purl.org/dc/elements/1.1/");
			xhtmlWriter.WriteAttributeString("rel", "schema.DC");
			xhtmlWriter.WriteEndElement(); //</link>
			GenerateWritingSystemsMetadata(exportSettings, xhtmlWriter);
			xhtmlWriter.WriteStartElement("title");
			// Use the WriteRaw, WriteFullEndElement hack to avoid a self closing tag which is invalid xhtml. This empty title is here to make more valid xhtml.
			xhtmlWriter.WriteRaw("");
			xhtmlWriter.WriteFullEndElement(); //</title>
			xhtmlWriter.WriteEndElement(); //</head>
			xhtmlWriter.WriteStartElement("body");
			if (exportSettings.RightToLeft)
				xhtmlWriter.WriteAttributeString("dir", "rtl");
			xhtmlWriter.WriteWhitespace(Environment.NewLine);
		}

		private static void CreateLinkElement(string cssFilePath, XmlWriter xhtmlWriter, string exportPath)
		{
			if (string.IsNullOrEmpty(cssFilePath) || !File.Exists(cssFilePath))
				return;

			var hrefValue = Path.GetFileName(cssFilePath);
			if (exportPath == null)
				//In some previews exportPath is null then we should use the full path for the link
				hrefValue = "file:///" + cssFilePath;

			xhtmlWriter.WriteStartElement("link");
			xhtmlWriter.WriteAttributeString("href", hrefValue);
			xhtmlWriter.WriteAttributeString("rel", "stylesheet");
			xhtmlWriter.WriteEndElement(); //</link>
		}

		private static void GenerateWritingSystemsMetadata(GeneratorSettings exportSettings, XmlWriter xhtmlWriter)
		{
			var lp = exportSettings.Cache.LangProject;
			var wsList = lp.CurrentAnalysisWritingSystems.Union(lp.CurrentVernacularWritingSystems.Union(lp.CurrentPronunciationWritingSystems));
			foreach (var ws in wsList)
			{
				xhtmlWriter.WriteStartElement("meta");
				xhtmlWriter.WriteAttributeString("name", "DC.language");
				xhtmlWriter.WriteAttributeString("content", String.Format("{0}:{1}", ws.LanguageTag, ws.LanguageName));
				xhtmlWriter.WriteAttributeString("scheme", "DCTERMS.RFC5646");
				xhtmlWriter.WriteEndElement();
				xhtmlWriter.WriteStartElement("meta");
				xhtmlWriter.WriteAttributeString("name", ws.LanguageTag);
				xhtmlWriter.WriteAttributeString("content", ws.DefaultFontName);
				xhtmlWriter.WriteAttributeString("scheme", "language to font");
				xhtmlWriter.WriteEndElement();
			}
		}

		private static void GenerateClosingHtml(XmlWriter xhtmlWriter)
		{
			xhtmlWriter.WriteWhitespace(Environment.NewLine);
			xhtmlWriter.WriteEndElement(); //</body>
			xhtmlWriter.WriteEndElement(); //</html>
		}

		private static string GetPreferredPreviewPath(DictionaryConfigurationModel config, LcmCache cache, bool isSingleEntryPreview)
		{
			var basePath = Path.Combine(Path.GetTempPath(), "DictionaryPreview", cache.ProjectId.Name);
			FileUtils.EnsureDirectoryExists(basePath);

			var confName = XhtmlDocView.MakeFilenameSafeForHtml(Path.GetFileNameWithoutExtension(config.FilePath));
			var fileName = isSingleEntryPreview ? confName + "-Preview" : confName;
			return Path.Combine(basePath, fileName);
		}

		/// <summary>
		/// Saves the generated content in the Temp directory, to a unique but discoverable and somewhat stable location.
		/// </summary>
		/// <returns>The path to the XHTML file</returns>
		public static string SavePreviewHtmlWithStyles(int[] entryHvos, DictionaryPublicationDecorator publicationDecorator, DictionaryConfigurationModel configuration, IPropertyTable propertyTable,
			LcmCache cache,
			RecordClerk activeClerk,
			IThreadedProgress progress = null, int entriesPerPage = EntriesPerPage)
		{
			var preferredPath = GetPreferredPreviewPath(configuration, cache, entryHvos.Length == 1);
			var xhtmlPath = Path.ChangeExtension(preferredPath, "xhtml");
			try
			{
				SavePublishedHtmlWithStyles(entryHvos, publicationDecorator, entriesPerPage, configuration, propertyTable, cache, activeClerk, xhtmlPath, progress);
			}
			catch (IOException ioEx)
			{
				// LT-17118: we should no longer be loading previews twice in a row, and each project gets its own tmp dir, but despite
				// our best efforts, we are previewing the same Config in the same Project two times "at once." Find a unique name.
				for (var i = 0; ioEx != null; ++i)
				{
					ioEx = null;
					xhtmlPath = Path.ChangeExtension(preferredPath + i, "xhtml");
					try
					{
						SavePublishedHtmlWithStyles(entryHvos, publicationDecorator, entriesPerPage, configuration, propertyTable, cache, activeClerk, xhtmlPath, progress);
					}
					catch (IOException e)
					{
						ioEx = e; // somebody's way too busy; go around again
					}
				}
				Debug.WriteLine("{0}.xhtml was locked; preview saved to {1} instead", preferredPath, xhtmlPath);
			}
			return xhtmlPath;
		}

		private static bool IsClerkSortingByHeadword(RecordClerk clerk)
		{
			if (clerk.SortName == null) return false;
			return clerk.SortName.StartsWith("Headword") || clerk.SortName.StartsWith("Lexeme Form") || clerk.SortName.StartsWith("Citation Form")
				|| clerk.SortName.StartsWith("Form") || clerk.SortName.StartsWith("Reversal Form");
		}

		private static bool IsNormalRtl(IPropertyTable propertyTable)
		{
			// Right-to-Left for the overall layout is determined by Dictionary-Normal
			var dictionaryNormalStyle = new ExportStyleInfo(FontHeightAdjuster.StyleSheetFromPropertyTable(propertyTable).Styles["Dictionary-Normal"]);
			return dictionaryNormalStyle.DirectionIsRightToLeft == TriStateBool.triTrue; // default is LTR
		}

		/// <summary>
		/// Saves the generated content into the given xhtml and css file paths for all the entries in
		/// the given collection.
		/// </summary>
		public static void SavePublishedHtmlWithStyles(int[] entryHvos, DictionaryPublicationDecorator publicationDecorator, int entriesPerPage,
			DictionaryConfigurationModel configuration, IPropertyTable propertyTable,
			LcmCache cache,
			RecordClerk activeClerk,
			string xhtmlPath, IThreadedProgress progress = null)
		{
			var entryCount = entryHvos.Length;
			var cssPath = Path.ChangeExtension(xhtmlPath, "css");
			var configDir = Path.GetDirectoryName(configuration.FilePath);
			// Don't display letter headers if we're showing a preview in the Edit tool or we're not sorting by headword
			var wantLetterHeaders = (entryCount > 1 || !IsLexEditPreviewOnly(publicationDecorator)) && (IsClerkSortingByHeadword(activeClerk));
			using (var xhtmlWriter = XmlWriter.Create(xhtmlPath))
			using (var cssWriter = new StreamWriter(cssPath, false, Encoding.UTF8))
			{
				var custCssPath = string.Empty;
				var projType = string.IsNullOrEmpty(configDir) ? null : new DirectoryInfo(configDir).Name;
				if (!string.IsNullOrEmpty(projType))
				{
					var cssName = projType == "Dictionary" ? "ProjectDictionaryOverrides.css" : "ProjectReversalOverrides.css";
					custCssPath = CopyCustomCssToTempFolder(configDir, xhtmlPath, cssName);
				}
				var settings = new GeneratorSettings(cache, propertyTable, true, true, Path.GetDirectoryName(xhtmlPath), IsNormalRtl(propertyTable), Path.GetFileName(cssPath) == "configured.css");
				GenerateOpeningHtml(cssPath, custCssPath, settings, xhtmlWriter);
				Tuple<int, int> currentPageBounds = GetPageForCurrentEntry(settings, entryHvos, entriesPerPage, activeClerk);
				GenerateTopOfPageButtonsIfNeeded(settings, entryHvos, entriesPerPage, currentPageBounds, xhtmlWriter, cssWriter);
				string lastHeader = null;
				var itemsOnPage = currentPageBounds.Item2 - currentPageBounds.Item1;
				var entryContents = new Tuple<ICmObject, StringBuilder>[itemsOnPage + 1];
				var entryActions = new List<Action>();
				// For every entry in the page generate an action that will produce the xhtml document fragment for that entry
				for (var i = 0; i <= itemsOnPage; ++i)
				{
					var hvo = entryHvos.ElementAt(currentPageBounds.Item1 + i);
					var entry = cache.ServiceLocator.GetObject(hvo);
					var entryStringBuilder = new StringBuilder(100);
					entryContents[i] = new Tuple<ICmObject, StringBuilder>(entry, entryStringBuilder);

					var generateEntryAction = new Action(() =>
					{
						var entryContent = GenerateXHTMLForEntry(entry, configuration, publicationDecorator, settings);
						entryStringBuilder.Append(entryContent);
						if (progress != null)
							progress.Position++;
					});

					entryActions.Add(generateEntryAction);
				}
				if (progress != null)
					progress.Message = xWorksStrings.ksGeneratingDisplayFragments;
				// Generate all the document fragments (in parallel)
				SpawnEntryGenerationThreadsAndWait(entryActions, progress);
				// Generate the letter headers and insert the document fragments into the full xhtml file
				if (progress != null)
					progress.Message = xWorksStrings.ksArrangingDisplayFragments;
				foreach (var entryAndXhtml in entryContents)
				{
					if (wantLetterHeaders && !string.IsNullOrEmpty(entryAndXhtml.Item2.ToString()))
						GenerateLetterHeaderIfNeeded(entryAndXhtml.Item1, ref lastHeader, xhtmlWriter, settings);
					xhtmlWriter.WriteRaw(entryAndXhtml.Item2.ToString());
				}
				GenerateBottomOfPageButtonsIfNeeded(settings, entryHvos, entriesPerPage, currentPageBounds, xhtmlWriter);
				GenerateClosingHtml(xhtmlWriter);
				xhtmlWriter.Flush();

				if (progress != null)
					progress.Message = xWorksStrings.ksGeneratingStyleInfo;
				if (!IsLexEditPreviewOnly(publicationDecorator) && !IsExport(settings))
				{
					cssWriter.Write(CssGenerator.GenerateCssForSelectedEntry(settings.RightToLeft));
					CopyFileSafely(settings, Path.Combine(FwDirectoryFinder.FlexFolder, ImagesFolder, CurrentEntryMarker), CurrentEntryMarker);
				}
				cssWriter.Write(CssGenerator.GenerateCssFromConfiguration(configuration, propertyTable, cache));
				cssWriter.Flush();
			}
		}

		private static bool IsLexEditPreviewOnly(DictionaryPublicationDecorator decorator)
		{
			return decorator == null;
		}

		private static bool IsExport(GeneratorSettings settings)
		{
			return !settings.ExportPath.StartsWith(Path.Combine(Path.GetTempPath(), "DictionaryPreview"));
		}

		/// <summary>
		/// Method to copy the custom Css file from Project folder to the Temp folder for Fieldworks preview
		/// </summary>
		private static string CopyCustomCssToTempFolder(string projectPath, string xhtmlPath, string custCssFileName)
		{
			if (xhtmlPath == null || projectPath == null)
				return string.Empty;
			var custCssProjectPath = Path.Combine(projectPath, custCssFileName);
			if (!File.Exists(custCssProjectPath))
				return string.Empty;
			var custCssTempPath = Path.Combine(Path.GetDirectoryName(xhtmlPath), custCssFileName);
			File.Copy(custCssProjectPath, custCssTempPath, true);
			return custCssTempPath;
		}

		private static void GenerateTopOfPageButtonsIfNeeded(GeneratorSettings settings, int[] entryHvos, int entriesPerPage, Tuple<int, int> currentPageBounds, XmlWriter xhtmlWriter, StreamWriter cssWriter)
		{
			var pageRanges = GetPageRanges(entryHvos, entriesPerPage);
			if (pageRanges.Count <= 1)
			{
				return;
			}
			GeneratePageButtons(settings, entryHvos, pageRanges, currentPageBounds, xhtmlWriter);
			cssWriter.Write(CssGenerator.GenerateCssForPageButtons());
		}

		private static void GenerateBottomOfPageButtonsIfNeeded(GeneratorSettings settings, int[] entryHvos, int entriesPerPage,
			Tuple<int, int> currentPageBounds, XmlWriter xhtmlWriter)
		{
			var pageRanges = GetPageRanges(entryHvos, entriesPerPage);
			if (pageRanges.Count <= 1)
			{
				return;
			}
			GeneratePageButtons(settings, entryHvos, pageRanges, currentPageBounds, xhtmlWriter);
		}

		public static List<string> GenerateNextFewEntries(DictionaryPublicationDecorator publicationDecorator, int[] entryHvos,
			string currentConfigPath, GeneratorSettings settings, Tuple<int, int> oldCurrentPageRange, Tuple<int, int> oldAdjacentPageRange,
			int entriesToAddCount, out Tuple<int, int> currentPage, out Tuple<int, int> adjacentPage)
		{
			GenerateAdjustedPageButtons(entryHvos, settings, oldCurrentPageRange, oldAdjacentPageRange,
				entriesToAddCount, out currentPage, out adjacentPage);
			var entries = new List<string>();
			DictionaryConfigurationModel currentConfig = new DictionaryConfigurationModel(currentConfigPath, settings.Cache);
			if (oldCurrentPageRange.Item1 > oldAdjacentPageRange.Item1)
			{
				var firstEntry = Math.Max(0, oldCurrentPageRange.Item1 - entriesToAddCount);
				for (var i = firstEntry; i < oldCurrentPageRange.Item1; ++i)
				{
					entries.Add(GenerateXHTMLForEntry(settings.Cache.ServiceLocator.ObjectRepository.GetObject(entryHvos[i]),
						currentConfig, publicationDecorator, settings));
				}
			}
			else
			{
				var lastEntry = Math.Min(oldAdjacentPageRange.Item2, oldCurrentPageRange.Item2 + entriesToAddCount);
				for (var i = oldCurrentPageRange.Item2 + 1; i <= lastEntry; ++i)
				{
					entries.Add(GenerateXHTMLForEntry(settings.Cache.ServiceLocator.ObjectRepository.GetObject(entryHvos[i]),
						currentConfig, publicationDecorator, settings));
				}
			}
			return entries;
		}

		internal static void GenerateAdjustedPageButtons(int[] entryHvos, GeneratorSettings settings, Tuple<int, int> currentPageRange, Tuple<int, int> adjacentPageRange,
			int entriesToAddCount, out Tuple<int, int> newCurrentPageRange, out Tuple<int, int> newAdjacentPageRange)
		{
			int currentPageStart;
			int currentPageEnd;
			var adjPageStart = -1;
			var adjPageEnd = -1;
			newAdjacentPageRange = null;
			var goingUp = currentPageRange.Item1 < adjacentPageRange.Item1;
			if (goingUp)
			{
				// If the current page range has swallowed up the adjacentPageRange
				if (currentPageRange.Item2 + entriesToAddCount >= adjacentPageRange.Item2)
				{
					currentPageStart = currentPageRange.Item1;
					currentPageEnd = adjacentPageRange.Item2;
				}
				else
				{
					currentPageStart = currentPageRange.Item1;
					currentPageEnd = currentPageRange.Item2 + entriesToAddCount;
					adjPageStart = adjacentPageRange.Item1 + entriesToAddCount;
					adjPageEnd = adjacentPageRange.Item2;
				}
			}
			else
			{
				// If the current page range has swallowed up the adjacentPageRange
				if (currentPageRange.Item1 - entriesToAddCount <= adjacentPageRange.Item1)
				{
					currentPageStart = Math.Max(currentPageRange.Item1 - entriesToAddCount, 0);
					currentPageEnd = currentPageRange.Item2;
				}
				else
				{
					adjPageStart = adjacentPageRange.Item1;
					adjPageEnd = adjacentPageRange.Item2 - entriesToAddCount;
					currentPageStart = currentPageRange.Item1 - entriesToAddCount;
					currentPageEnd = currentPageRange.Item2;
				}
			}
			newCurrentPageRange = new Tuple<int, int>(currentPageStart, currentPageEnd);
			if (adjPageStart != -1)
			{
				newAdjacentPageRange = new Tuple<int, int>(adjPageStart, adjPageEnd);
			}
		}

		private static void GeneratePageButtons(GeneratorSettings settings, int[] entryHvos, List<Tuple<int, int>> pageRanges, Tuple<int, int> currentPageBounds, XmlWriter xhtmlWriter)
		{
			xhtmlWriter.WriteStartElement("div");
			xhtmlWriter.WriteAttributeString("class", "pages");
			xhtmlWriter.WriteAttributeString("width", "100%");
			foreach (var page in pageRanges)
			{
				GeneratePageButton(settings, entryHvos, pageRanges, currentPageBounds, xhtmlWriter, page);
			}
			xhtmlWriter.WriteEndElement();
		}

		private static void GeneratePageButton(GeneratorSettings settings, int[] entryHvos, List<Tuple<int, int>> pageRanges,
			Tuple<int, int> currentPageBounds, XmlWriter xhtmlWriter, Tuple<int, int> page)
		{
			xhtmlWriter.WriteStartElement("span");
			xhtmlWriter.WriteAttributeString("class", "pagebutton");
			xhtmlWriter.WriteAttributeString("startIndex", page.Item1.ToString());
			xhtmlWriter.WriteAttributeString("endIndex", page.Item2.ToString());
			xhtmlWriter.WriteAttributeString("firstEntryGuid",
				settings.Cache.ServiceLocator.ObjectRepository.GetObject(entryHvos[page.Item1]).Guid.ToString());
			if (page.Equals(currentPageBounds))
			{
				xhtmlWriter.WriteAttributeString("id", "currentPageButton");
			}
			xhtmlWriter.WriteString(GeneratePageButtonText(entryHvos[page.Item1], entryHvos[page.Item2], settings, page.Item1 == 0));
			xhtmlWriter.WriteEndElement();
		}

		private static string GeneratePageButtonText(int firstEntryId, int lastEntryId, GeneratorSettings settings, bool isFirst)
		{
			var firstEntry = settings.Cache.ServiceLocator.GetObject(firstEntryId);
			var lastEntry = settings.Cache.ServiceLocator.GetObject(lastEntryId);
			var firstLetters = GetIndexLettersOfHeadword(GetHeadwordForLetterHead(firstEntry), isFirst);
			var lastLetters = GetIndexLettersOfHeadword(GetHeadwordForLetterHead(lastEntry));
			return firstEntryId == lastEntryId ? firstLetters : firstLetters + " .. " + lastLetters;
		}

		/// <summary>
		/// Get the page for the current entry, represented by the range of entries on the page containing the current entry
		/// </summary>
		private static Tuple<int, int> GetPageForCurrentEntry(GeneratorSettings settings, int[] entryHvos, int entriesPerPage, RecordClerk activeClerk)
		{
			var currentEntryHvo = 0;
			if (activeClerk != null)
			{
				currentEntryHvo = activeClerk.CurrentObjectHvo;
			}
			var pages = GetPageRanges(entryHvos, entriesPerPage);
			if (currentEntryHvo != 0)
			{
				var currentEntryIndex = Array.IndexOf(entryHvos, currentEntryHvo);
				foreach (Tuple<int, int> page in pages)
				{
					if (currentEntryIndex >= page.Item1 && currentEntryIndex < page.Item2)
					{
						return page;
					}
				}
			}
			return pages[0];
		}

		/// <summary>
		/// Return the first two letters of headword (or just one letter if headword is one character long, or if justFirstLetter is true
		/// </summary>
		private static string GetIndexLettersOfHeadword(string headWord, bool justFirstLetter = false)
		{
			// I don't know if we can have an empty headword. If we can then return empty string instead of crashing.
			if (headWord.Length == 0)
				return string.Empty;
			return TsStringUtils.Compose(headWord.Substring(0, headWord.Length <= 1 || justFirstLetter ? 1 : 2));
		}

		private static List<Tuple<int, int>> GetPageRanges(int[] entryHvos, int entriesPerPage)
		{
			if (entriesPerPage <= 0)
			{
				throw new ArgumentException(@"Bad page size", "entriesPerPage");
			}

			// Rather than complicate the logic below, handle the special cases of no entries and single entry first
			if (entryHvos.Length <= 1)
			{
				return new List<Tuple<int, int>>() { new Tuple<int, int>(0, entryHvos.Length - 1) };
			}

			var pageRanges = new List<Tuple<int, int>>();
			if (entryHvos.Length % entriesPerPage != 0) // If we didn't luck out and have exactly full pages
			{
				// If the last page is less than 10% of the max entries per page just add them to the last page
				if (entryHvos.Length % entriesPerPage <= entriesPerPage / 10)
				{
					// Generate a last page including the 10% or less overflow entries
					pageRanges.Add(new Tuple<int, int>(Math.Max(entryHvos.Length - entryHvos.Length % entriesPerPage - entriesPerPage, 0), entryHvos.Length - 1));
				}
				else
				{
					// Generate the page with the last entries
					pageRanges.Add(new Tuple<int, int>(Math.Max(entryHvos.Length - entryHvos.Length % entriesPerPage, 0),
						entryHvos.Length - 1));
				}
			}
			else
			{
				// Generate the page with the last 'entriesPerPage' number of entries
				pageRanges.Add(new Tuple<int, int>(entryHvos.Length - entriesPerPage, entryHvos.Length - 1));
			}
			while (pageRanges[0].Item1 != 0)
			{
				pageRanges.Insert(0, new Tuple<int, int>(Math.Max(0, pageRanges[0].Item1 - entriesPerPage), pageRanges[0].Item1 - 1));
			}
			return pageRanges;
		}

		private static bool IsCanceling(IThreadedProgress progress)
		{
			return progress != null && progress.IsCanceling;
		}

		/// <summary>
		/// This method uses a ThreadPool to execute the given individualActions in parallel.
		/// It waits for all the individualActions to complete and then returns.
		/// </summary>
		private static void SpawnEntryGenerationThreadsAndWait(List<Action> individualActions, IThreadedProgress progress)
		{
			var actionCount = individualActions.Count;
			//Note that our COM classes all implement the STA threading model, while the ThreadPool always uses MTA model threads.
			//I don't understand why using the ThreadPool sometimes works, but not always.  Expliciting allocating STA model
			//threads as done here works in all the cases that have been tried.  (Windows/Linux, program/unit test)  Unfortunately,
			//the speedup on Linux is minimal.
			var maxThreadCount = Math.Min(16, (int)(Environment.ProcessorCount * 1.5));
			maxThreadCount = Math.Min(maxThreadCount, actionCount);
			Exception exceptionThrown = null;
			var threadActionArray = new Action[maxThreadCount];
			using (var countDown = new CountdownEvent(maxThreadCount))
			{
				// Note that the loop index variable startIndex cannot be used in an action defined as a closure.  So we have to define all the
				// possible closures explicitly to achieve the parallelism reliably.  (Remember your theoretical computer science lessons
				// about lambda expressions and the various ways that variables are bound.  For some of us, that's been over 40 years!)
				// ReSharper disable AccessToDisposedClosure Justification: threads are guaranteed to finish before countDown is disposed
				for (var startIndex = 0; startIndex < maxThreadCount; startIndex++)
				{
					// bind a copy of the current value of the loop index to the closure,
					// instead of depending on startIndex which will change
					var index = startIndex;
					threadActionArray[index] = () =>
					{
						try { for (var j = index; j < actionCount && !IsCanceling(progress); j += maxThreadCount) individualActions[j](); }
						catch (Exception e) { exceptionThrown = e; }
						finally { countDown.Signal(); }
					};
				}
				// ReSharper restore AccessToDisposedClosure
				var threads = new List<Thread>(maxThreadCount);
				for (var i = 0; i < maxThreadCount; ++i)
				{
					var x = new Thread(new ThreadStart(threadActionArray[i]));
					x.SetApartmentState(ApartmentState.STA);
					x.Start();
					threads.Add(x);     // ensure thread doesn't get garbage collected prematurely.
				}
				countDown.Wait();
				threads.Clear();
				// Throwing the exception out here avoids hanging up the Green screen AND the progress dialog.
				// The only downside is we see only one exception. See LT-17244.
				if (exceptionThrown != null)
					throw new WorkerThreadException("Exception generating Configured XHTML", exceptionThrown);
			}
		}

		internal static void GenerateLetterHeaderIfNeeded(ICmObject entry, ref string lastHeader, XmlWriter xhtmlWriter, GeneratorSettings settings)
		{
			// If performance is an issue these dummy's can be stored between calls
			var dummyOne = new Dictionary<string, ISet<string>>();
			var dummyTwo = new Dictionary<string, Dictionary<string, string>>();
			var dummyThree = new Dictionary<string, ISet<string>>();
			var cache = settings.Cache;
			var wsString = cache.WritingSystemFactory.GetStrFromWs(cache.DefaultVernWs);
			if (entry is IReversalIndexEntry)
				wsString = ((IReversalIndexEntry)entry).SortKeyWs;
			var firstLetter = ConfiguredExport.GetLeadChar(GetHeadwordForLetterHead(entry), wsString, dummyOne, dummyTwo, dummyThree,
				cache);
			if (firstLetter != lastHeader && !string.IsNullOrEmpty(firstLetter))
			{
				var headerTextBuilder = new StringBuilder();
				var upperCase = Icu.ToTitle(firstLetter, wsString);
				var lowerCase = firstLetter.Normalize();
				headerTextBuilder.Append(upperCase);
				if (lowerCase != upperCase)
				{
					headerTextBuilder.Append(' ');
					headerTextBuilder.Append(lowerCase);
				}
				xhtmlWriter.WriteStartElement("div");
				xhtmlWriter.WriteAttributeString("class", "letHead");
				xhtmlWriter.WriteStartElement("span");
				xhtmlWriter.WriteAttributeString("class", "letter");
				xhtmlWriter.WriteAttributeString("lang", wsString);
				var wsRightToLeft = cache.WritingSystemFactory.get_Engine(wsString).RightToLeftScript;
				if (wsRightToLeft != settings.RightToLeft)
					xhtmlWriter.WriteAttributeString("dir", wsRightToLeft ? "rtl" : "ltr");
				xhtmlWriter.WriteString(TsStringUtils.Compose(headerTextBuilder.ToString()));
				xhtmlWriter.WriteEndElement();
				xhtmlWriter.WriteEndElement();
				xhtmlWriter.WriteWhitespace(Environment.NewLine);

				lastHeader = firstLetter;
			}
		}

		/// <summary>
		/// To generating the letter headings, we need to check the first character of the "headword," which is a different
		/// field for ILexEntry and IReversalIndexEntry. Get the headword starting from entry-type-agnostic.
		/// </summary>
		/// <returns>the "headword" in NFD (the heading letter must be normalized to NFC before writing to XHTML, per LT-18177)</returns>
		private static string GetHeadwordForLetterHead(ICmObject entry)
		{
			var lexEntry = entry as ILexEntry;
			if (lexEntry == null)
			{
				var revEntry = entry as IReversalIndexEntry;
				return revEntry != null ? revEntry.ReversalForm.BestAnalysisAlternative.Text.TrimStart() : string.Empty;
			}
			return lexEntry.HomographForm.TrimStart();
		}

		/// <summary>
		/// Generating the xhtml representation for the given ICmObject using the given configuration node to select which data to write out
		/// If it is a Dictionary Main Entry or non-Dictionary entry, uses the first configuration node.
		/// If it is a Minor Entry, first checks whether the entry should be published as a Minor Entry; then, generates XHTML for each applicable
		/// Minor Entry configuration node.
		/// </summary>
		public static string GenerateXHTMLForEntry(ICmObject entryObj, DictionaryConfigurationModel configuration,
			DictionaryPublicationDecorator publicationDecorator, GeneratorSettings settings)
		{
			if (IsMainEntry(entryObj, configuration))
				return GenerateXHTMLForMainEntry(entryObj, configuration.Parts[0], publicationDecorator, settings);

			var entry = (ILexEntry)entryObj;
			return entry.PublishAsMinorEntry
				? GenerateXHTMLForMinorEntry(entry, configuration, publicationDecorator, settings)
				: string.Empty;
		}

		public static string GenerateXHTMLForMainEntry(ICmObject entry, ConfigurableDictionaryNode configuration,
			DictionaryPublicationDecorator publicationDecorator, GeneratorSettings settings)
		{
			if (configuration.DictionaryNodeOptions != null && ((ILexEntry)entry).ComplexFormEntryRefs.Any() && !IsListItemSelectedForExport(configuration, entry))
				return string.Empty;
			return GenerateXHTMLForEntry(entry, configuration, publicationDecorator, settings);
		}

		private static string GenerateXHTMLForMinorEntry(ICmObject entry, DictionaryConfigurationModel configuration,
			DictionaryPublicationDecorator publicationDecorator, GeneratorSettings settings)
		{
			// LT-15232: show minor entries using only the first applicable Minor Entry node (not more than once)
			var applicablePart = configuration.Parts.Skip(1).LastOrDefault(part => IsListItemSelectedForExport(part, entry));
			return applicablePart == null ? string.Empty : GenerateXHTMLForEntry(entry, applicablePart, publicationDecorator, settings);
		}

		/// <summary>
		/// If entry is a a Main Entry
		/// For Root-based configs, this means the entry is neither a Variant nor a Complex Form.
		/// For Lexeme-based configs, Complex Forms are considered Main Entries but Variants are not.
		/// </summary>
		internal static bool IsMainEntry(ICmObject entry, DictionaryConfigurationModel config)
		{
			var lexEntry = entry as ILexEntry;
			if (lexEntry == null // only LexEntries can be Minor; others (ReversalIndex, etc) are always Main.
				|| !lexEntry.EntryRefsOS.Any()) // owning an ILexEntryRef denotes Complex Forms or Variants (not owning any denotes Main Entries)
				return true;
			if (config.IsRootBased) // Root-based configs consider all Complex Forms and Variants to be Minor Entries
				return false;
			// Lexeme-Based and Hybrid configs consider Complex Forms to be Main Entries (Variants are still Minor Entries)
			return lexEntry.EntryRefsOS.Any(ler => ler.RefType == LexEntryRefTags.krtComplexForm);
		}

		/// <summary>Generates XHTML for an ICmObject for a specific ConfigurableDictionaryNode</summary>
		/// <remarks>the configuration node must match the entry type</remarks>
		internal static string GenerateXHTMLForEntry(ICmObject entry, ConfigurableDictionaryNode configuration, DictionaryPublicationDecorator publicationDecorator, GeneratorSettings settings)
		{
			if (settings == null || entry == null || configuration == null)
			{
				throw new ArgumentNullException();
			}
			// ReSharper disable LocalizableElement, because seriously, who cares about localized exceptions?
			if (string.IsNullOrEmpty(configuration.FieldDescription))
			{
				throw new ArgumentException("Invalid configuration: FieldDescription can not be null", "configuration");
			}
			if (entry.ClassID != settings.Cache.MetaDataCacheAccessor.GetClassId(configuration.FieldDescription))
			{
				throw new ArgumentException("The given argument doesn't configure this type", "configuration");
			}
			// ReSharper restore LocalizableElement
			if (!configuration.IsEnabled)
			{
				return string.Empty;
			}

			var pieces = configuration.ReferencedOrDirectChildren
				.Select(config => GenerateXHTMLForFieldByReflection(entry, config, publicationDecorator, settings))
				.Where(content => !string.IsNullOrEmpty(content)).ToList();
			if (pieces.Count == 0)
				return string.Empty;
			var bldr = new StringBuilder();
			using (var xw = XmlWriter.Create(bldr, new XmlWriterSettings { ConformanceLevel = ConformanceLevel.Fragment }))
			{
				xw.WriteStartElement("div");
				WriteClassNameAttributeForConfig(xw, configuration);
				xw.WriteAttributeString("id", "g" + entry.Guid);
				pieces.ForEach(xw.WriteRaw);
				xw.WriteEndElement(); // </div>
				xw.Flush();
				return Icu.Normalize(bldr.ToString(), Icu.UNormalizationMode.UNORM_NFC); // All content should be in NFC (LT-18177)
			}
		}

		/// <summary>
		/// This method will write out the class name attribute into the xhtml for the given configuration node
		/// taking into account the current information in ClassNameOverrides
		/// </summary>
		/// <param name="writer"></param>
		/// <param name="configNode">used to look up any mapping overrides</param>
		private static void WriteClassNameAttributeForConfig(XmlWriter writer, ConfigurableDictionaryNode configNode)
		{
			var classAtt = CssGenerator.GetClassAttributeForConfig(configNode);
			if (configNode.ReferencedNode != null)
				classAtt = string.Format("{0} {1}", classAtt, CssGenerator.GetClassAttributeForConfig(configNode.ReferencedNode));
			writer.WriteAttributeString("class", classAtt);
		}

		/// <summary>
		/// This method will use reflection to pull data out of the given object based on the given configuration and
		/// write out appropriate XHTML.
		/// </summary>
		/// <remarks>We use a significant amount of boilerplate code for fields and subfields. Make sure you update both.</remarks>
		internal static string GenerateXHTMLForFieldByReflection(object field, ConfigurableDictionaryNode config,
			DictionaryPublicationDecorator publicationDecorator, GeneratorSettings settings, SenseInfo info = new SenseInfo(),
			bool fUseReverseSubField = false)
		{
			if (!config.IsEnabled)
			{
				return string.Empty;
			}
			var cache = settings.Cache;
			var entryType = field.GetType();
			object propertyValue = null;
			if (config.DictionaryNodeOptions is DictionaryNodeGroupingOptions)
			{
				return GenerateXHTMLForGroupingNode(field, config, publicationDecorator, settings);
			}
			else if (config.IsCustomField && config.SubField == null)
			{
				var customFieldOwnerClassName = GetClassNameForCustomFieldParent(config, settings.Cache);
				if (!GetPropValueForCustomField(field, config, cache, customFieldOwnerClassName, config.FieldDescription, ref propertyValue))
					return string.Empty;
			}
			else
			{
				var property = entryType.GetProperty(config.FieldDescription);
				if (property == null)
				{
#if DEBUG
					var msg = string.Format("Issue with finding {0} for {1}", config.FieldDescription, entryType);
					ShowConfigDebugInfo(msg, config);
#endif
					return string.Empty;
				}
				propertyValue = property.GetValue(field, new object[] { });
				GetSortedReferencePropertyValue(config, ref propertyValue, field);
			}
			// If the property value is null there is nothing to generate
			if (propertyValue == null)
			{
				return string.Empty;
			}
			if (!string.IsNullOrEmpty(config.SubField))
			{
				if (config.IsCustomField)
				{
					// Get the custom field value (in SubField) using the property which came from the field object
					if (!GetPropValueForCustomField(propertyValue, config, cache, ((ICmObject)propertyValue).ClassName,
						config.SubField, ref propertyValue))
					{
						return string.Empty;
					}
				}
				else
				{
					var subType = propertyValue.GetType();
					var subField = fUseReverseSubField ? "Reverse" + config.SubField : config.SubField;
					var subProp = subType.GetProperty(subField);
					if (subProp == null)
					{
#if DEBUG
						var msg = String.Format("Issue with finding (subField) {0} for (subType) {1}", subField, subType);
						ShowConfigDebugInfo(msg, config);
#endif
						return string.Empty;
					}
					propertyValue = subProp.GetValue(propertyValue, new object[] { });
					GetSortedReferencePropertyValue(config, ref propertyValue, field);
				}
				// If the property value is null there is nothing to generate
				if (propertyValue == null)
					return string.Empty;
			}
			ICmFile fileProperty;
			ICmObject fileOwner;
			var typeForNode = config.IsCustomField
										? GetPropertyTypeFromReflectedTypes(propertyValue.GetType(), null)
										: GetPropertyTypeForConfigurationNode(config, propertyValue.GetType(), cache);
			switch (typeForNode)
			{
				case PropertyType.CollectionType:
					if (!IsCollectionEmpty(propertyValue))
						return GenerateXHTMLForCollection(propertyValue, config, publicationDecorator, field, settings, info);
					return string.Empty;

				case PropertyType.MoFormType:
					return GenerateXHTMLForMoForm(propertyValue as IMoForm, config, settings);

				case PropertyType.CmObjectType:
					return GenerateXHTMLForICmObject(propertyValue as ICmObject, config, settings);

				case PropertyType.CmPictureType:
					fileProperty = propertyValue as ICmFile;
					fileOwner = field as ICmObject;
					return fileProperty != null && fileOwner != null
						? GenerateXHTMLForPicture(fileProperty, config, fileOwner, settings)
						: GenerateXHTMLForPictureCaption(propertyValue, config, settings);

				case PropertyType.CmPossibility:
					return GenerateXHTMLForPossibility(propertyValue, config, publicationDecorator, settings);

				case PropertyType.CmFileType:
					fileProperty = propertyValue as ICmFile;
					var internalPath = fileProperty.InternalPath;
					// fileProperty.InternalPath can have a backward slash so that gets replaced with a forward slash in Linux
#if __MonoCS__
					if(!string.IsNullOrEmpty(internalPath))
						internalPath = fileProperty.InternalPath.Replace('\\', '/');
#endif
					if (fileProperty != null && !string.IsNullOrEmpty(internalPath))
					{
						var srcAttr = GenerateSrcAttributeForMediaFromFilePath(internalPath, "AudioVisual", settings);
						if (IsVideo(fileProperty.InternalPath))
							return GenerateXHTMLForVideoFile(fileProperty.ClassName, srcAttr, MovieCamera);
						fileOwner = field as ICmObject;
						if (fileOwner != null)
						{
							// the XHTML id attribute must be unique. The owning ICmMedia has a unique guid.
							// The ICmFile is used for all references to the same file within the project, so its guid is not unique.
							return GenerateXHTMLForAudioFile(fileProperty.ClassName, fileOwner.Guid.ToString(), srcAttr, LoudSpeaker, settings);
						}
					}
					return string.Empty;
			}
			var bldr = new StringBuilder(GenerateXHTMLForValue(field, propertyValue, config, settings));
			if (config.ReferencedOrDirectChildren != null)
			{
				foreach (var child in config.ReferencedOrDirectChildren)
				{
					bldr.Append(GenerateXHTMLForFieldByReflection(propertyValue, child, publicationDecorator, settings));
				}
			}
			return bldr.ToString();
		}

		private static string GenerateXHTMLForGroupingNode(object field, ConfigurableDictionaryNode config,
			DictionaryPublicationDecorator publicationDecorator, GeneratorSettings settings)
		{
			if (config.ReferencedOrDirectChildren != null && config.ReferencedOrDirectChildren.Any(child => child.IsEnabled))
			{
				var bldr = new StringBuilder();
				using (var xw = XmlWriter.Create(bldr, new XmlWriterSettings { ConformanceLevel = ConformanceLevel.Fragment }))
				{
					xw.WriteStartElement("span");
					xw.WriteAttributeString("class", CssGenerator.GetClassAttributeForConfig(config));

					var innerBuilder = new StringBuilder();
					foreach (var child in config.ReferencedOrDirectChildren)
					{
						innerBuilder.Append(GenerateXHTMLForFieldByReflection(field, child, publicationDecorator, settings));
					}
					var innerContents = innerBuilder.ToString();
					if (string.IsNullOrEmpty(innerContents))
						return string.Empty;
					xw.WriteRaw(innerContents);
					xw.WriteEndElement(); // </span>
					xw.Flush();
				}
				return bldr.ToString();
			}
			return string.Empty;
		}

		/// <summary>
		/// Gets the value of the requested custom field associated with the fieldOwner object
		/// </summary>
		/// <returns>true if the custom field was valid and false otherwise</returns>
		/// <remarks>propertyValue can be null if the custom field is valid but no value is stored for the owning object</remarks>
		private static bool GetPropValueForCustomField(object fieldOwner, ConfigurableDictionaryNode config,
			LcmCache cache, string customFieldOwnerClassName, string customFieldName, ref object propertyValue)
		{
			int customFieldFlid = GetCustomFieldFlid(config, cache, customFieldOwnerClassName, customFieldName);
			if (customFieldFlid != 0)
			{
				var customFieldType = cache.MetaDataCacheAccessor.GetFieldType(customFieldFlid);
				ICmObject specificObject;
				if (fieldOwner is ISenseOrEntry)
				{
					specificObject = ((ISenseOrEntry)fieldOwner).Item;
					if (!((IFwMetaDataCacheManaged)cache.MetaDataCacheAccessor).GetFields(specificObject.ClassID,
						true, (int)CellarPropertyTypeFilter.All).Contains(customFieldFlid))
					{
						return false;
					}
				}
				else
				{
					specificObject = (ICmObject)fieldOwner;
				}

				switch (customFieldType)
				{
					case (int)CellarPropertyType.ReferenceCollection:
					case (int)CellarPropertyType.OwningCollection:
					// Collections are stored essentially the same as sequences.
					case (int)CellarPropertyType.ReferenceSequence:
					case (int)CellarPropertyType.OwningSequence:
						{
							var sda = cache.MainCacheAccessor;
							// This method returns the hvo of the object pointed to
							var chvo = sda.get_VecSize(specificObject.Hvo, customFieldFlid);
							int[] contents;
							using (var arrayPtr = MarshalEx.ArrayToNative<int>(chvo))
							{
								sda.VecProp(specificObject.Hvo, customFieldFlid, chvo, out chvo, arrayPtr);
								contents = MarshalEx.NativeToArray<int>(arrayPtr, chvo);
							}
							// if the hvo is invalid set propertyValue to null otherwise get the object
							propertyValue = contents.Select(id => cache.LangProject.Services.GetObject(id));
							break;
						}
					case (int)CellarPropertyType.ReferenceAtomic:
					case (int)CellarPropertyType.OwningAtomic:
						{
							// This method returns the hvo of the object pointed to
							propertyValue = cache.MainCacheAccessor.get_ObjectProp(specificObject.Hvo, customFieldFlid);
							// if the hvo is invalid set propertyValue to null otherwise get the object
							propertyValue = (int)propertyValue > 0 ? cache.LangProject.Services.GetObject((int)propertyValue) : null;
							break;
						}
					case (int)CellarPropertyType.GenDate:
						{
							propertyValue = new GenDate(cache.MainCacheAccessor.get_IntProp(specificObject.Hvo, customFieldFlid));
							break;
						}

					case (int)CellarPropertyType.Time:
						{
							propertyValue = SilTime.ConvertFromSilTime(cache.MainCacheAccessor.get_TimeProp(specificObject.Hvo, customFieldFlid));
							break;
						}
					case (int)CellarPropertyType.MultiUnicode:
					case (int)CellarPropertyType.MultiString:
						{
							propertyValue = cache.MainCacheAccessor.get_MultiStringProp(specificObject.Hvo, customFieldFlid);
							break;
						}
					case (int)CellarPropertyType.String:
						{
							propertyValue = cache.MainCacheAccessor.get_StringProp(specificObject.Hvo, customFieldFlid);
							break;
						}
					case (int)CellarPropertyType.Integer:
						{
							propertyValue = cache.MainCacheAccessor.get_IntProp(specificObject.Hvo, customFieldFlid);
							break;
						}
				}
			}
			return true;
		}

		private static string GenerateXHTMLForVideoFile(string className, string srcAttribute, string caption)
		{
			if (String.IsNullOrEmpty(srcAttribute) && String.IsNullOrEmpty(caption))
				return String.Empty;
			var bldr = new StringBuilder();
			using (var xw = XmlWriter.Create(bldr, new XmlWriterSettings { ConformanceLevel = ConformanceLevel.Fragment }))
			{
				// This creates a link that will open the video in the same window as the dictionary view/preview
				// refreshing will bring it back to the dictionary
				xw.WriteStartElement("a");
				xw.WriteAttributeString("class", className);
				xw.WriteAttributeString("href", srcAttribute);
				if (!String.IsNullOrEmpty(caption))
					xw.WriteString(caption);
				else
					xw.WriteRaw("");
				xw.WriteFullEndElement();
				xw.Flush();
				return bldr.ToString();
			}
		}

		private static bool IsVideo(string fileName)
		{
			var extension = Path.GetExtension(fileName);
			switch (extension.ToLowerInvariant())
			{
				// any others we should detect?
				case ".mp4":
				case ".avi":
				case ".swf":
				case ".mov":
				case ".flv":
				case ".ogv":
				case ".3gp":
					return true;
			}
			return false;
		}

#if DEBUG
		private static HashSet<ConfigurableDictionaryNode> s_reportedNodes = new HashSet<ConfigurableDictionaryNode>();

		private static void ShowConfigDebugInfo(string msg, ConfigurableDictionaryNode config)
					{
			lock (s_reportedNodes)
						{
				Debug.WriteLine(msg);
				if (s_reportedNodes.Contains(config))
						return;
				s_reportedNodes.Add(config);
				while (config != null)
				{
					Debug.WriteLine("    Label={0}, FieldDescription={1}, SubField={2}", config.Label, config.FieldDescription, config.SubField ?? "");
					config = config.Parent;
					}
					}
			}
#endif

		private static void GetSortedReferencePropertyValue(ConfigurableDictionaryNode config, ref object propertyValue, object parent)
		{
			var options = config.DictionaryNodeOptions as DictionaryNodeListOptions;
			var unsortedReferences = propertyValue as IEnumerable<ILexReference>;
			if (options == null || unsortedReferences == null || !unsortedReferences.Any())
				return;
			// Calculate and store the ids for each of the references once for efficiency.
			var refsAndIds = new List<Tuple<ILexReference, string>>();
			foreach (var reference in unsortedReferences)
			{
				var id = reference.OwnerType.Guid.ToString();
				if (LexRefTypeTags.IsAsymmetric((LexRefTypeTags.MappingTypes)reference.OwnerType.MappingType))
					id = id + LexRefDirection(reference, parent);
				refsAndIds.Add(new Tuple<ILexReference, string>(reference, id));
			}
			// LT-17384: LexReferences are not ordered (they are put in some order each time FLEx starts), but we want to have a consistent order each
			// time we export the dictionary (even after restarting FLEx), so we sort them here.
			// LT-15764 We're actually going to sort the ConfigTargets of the LexReference objects later, so what this really accomplishes
			// is sorting all the LexReferences of the same type together based on the DictionaryNodeListOptions.
			var sortedReferences = new List<ILexReference>();
			// REVIEW (Hasso) 2016.03: this Where is redundant to the IsListItemSelectedForExport call in GenerateCollectionItemContent
			// REVIEW (cont): Filtering here is more performant; the other filter can be removed if it is verifiably redundant.
			foreach (var option in options.Options.Where(optn => optn.IsEnabled))
			{
				foreach (var duple in refsAndIds)
				{
					if (option.Id == duple.Item2 && !sortedReferences.Contains(duple.Item1))
					{
						sortedReferences.Add(duple.Item1);
					}
				}
			}
			propertyValue = sortedReferences;
		}

		/// <summary/>
		/// <returns>Returns the flid of the custom field identified by the configuration nodes FieldDescription
		/// in the class identified by <code>customFieldOwnerClassName</code></returns>
		private static int GetCustomFieldFlid(ConfigurableDictionaryNode config, LcmCache cache,
														  string customFieldOwnerClassName, string customFieldName = null)
		{
			var fieldName = customFieldName ?? config.FieldDescription;
			var customFieldFlid = 0;
			var mdc = (IFwMetaDataCacheManaged)cache.MetaDataCacheAccessor;
			if (mdc.FieldExists(customFieldOwnerClassName, fieldName, false))
				customFieldFlid = cache.MetaDataCacheAccessor.GetFieldId(customFieldOwnerClassName, fieldName, false);
			else if (customFieldOwnerClassName == "SenseOrEntry")
			{
				// ENHANCE (Hasso) 2016.06: take pity on the poor user who has defined identically-named Custom Fields on both Sense and Entry
				if (mdc.FieldExists("LexSense", config.FieldDescription, false))
					customFieldFlid = mdc.GetFieldId("LexSense", fieldName, false);
				else if (mdc.FieldExists("LexEntry", config.FieldDescription, false))
					customFieldFlid = mdc.GetFieldId("LexEntry", fieldName, false);
			}
			return customFieldFlid;
		}

		/// <summary>
		/// This method will return the string representing the class name for the parent
		/// node of a configuration item representing a custom field.
		/// </summary>
		private static string GetClassNameForCustomFieldParent(ConfigurableDictionaryNode customFieldNode, LcmCache cache)
		{
			Type unneeded;
			// If the parent node of the custom field represents a collection, calling GetTypeForConfigurationNode
			// with the parent node returns the collection type. We want the type of the elements in the collection.
			var parentNodeType = GetTypeForConfigurationNode(customFieldNode.Parent, cache, out unneeded);
			if (parentNodeType == null)
			{
				Debug.Assert(parentNodeType != null, "Unable to find type for configuration node");
				return string.Empty;
			}
			if (IsCollectionType(parentNodeType))
			{
				parentNodeType = parentNodeType.GetGenericArguments()[0];
			}
			if (parentNodeType.IsInterface)
			{
				// Strip off the interface designation since custom fields are added to concrete classes
				return parentNodeType.Name.Substring(1);
			}
			return parentNodeType.Name;
		}

		private static string GenerateXHTMLForPossibility(object propertyValue, ConfigurableDictionaryNode config,
			DictionaryPublicationDecorator publicationDecorator, GeneratorSettings settings)
		{
			if (config.ReferencedOrDirectChildren == null || !config.ReferencedOrDirectChildren.Any(node => node.IsEnabled))
				return string.Empty;
			var bldr = new StringBuilder();
			foreach (var child in config.ReferencedOrDirectChildren)
			{
				var content = GenerateXHTMLForFieldByReflection(propertyValue, child, publicationDecorator, settings);
				bldr.Append(content);
			}
			if (bldr.Length > 0)
				return WriteRawElementContents("span", bldr.ToString(), config);
			return string.Empty;
		}

		private static string GenerateXHTMLForPictureCaption(object propertyValue, ConfigurableDictionaryNode config, GeneratorSettings settings)
		{
			// todo: get sense numbers and captions into the same div and get rid of this if else
			string content;
			if (config.DictionaryNodeOptions != null)
				content = GenerateXHTMLForStrings(propertyValue as IMultiString, config, settings);
			else
				content = GenerateXHTMLForString(propertyValue as ITsString, config, settings);
			if (!String.IsNullOrEmpty(content))
				return WriteRawElementContents("div", content, config);
			return String.Empty;
		}

		private static string GenerateXHTMLForPicture(ICmFile pictureFile, ConfigurableDictionaryNode config, ICmObject owner,
			GeneratorSettings settings)
		{
			var srcAttribute = GenerateSrcAttributeFromFilePath(pictureFile, settings.UseRelativePaths ? "pictures" : null, settings);
			if (!String.IsNullOrEmpty(srcAttribute))
			{
				var bldr = new StringBuilder();
				using (var xw = XmlWriter.Create(bldr, new XmlWriterSettings { ConformanceLevel = ConformanceLevel.Fragment }))
				{
					xw.WriteStartElement("img");
					WriteClassNameAttributeForConfig(xw, config);
					xw.WriteAttributeString("src", srcAttribute);
					// the XHTML id attribute must be unique. The owning ICmPicture has a unique guid.
					// The ICmFile is used for all references to the same file within the project, so its guid is not unique.
					xw.WriteAttributeString("id", GetSafeXHTMLId(owner.Guid.ToString()));
					xw.WriteEndElement();
					xw.Flush();
					return bldr.ToString();
				}
			}
			return String.Empty;
		}

		/// <summary>
		/// This method will generate a src attribute which will point to the given file from the xhtml.
		/// </summary>
		/// <para name="subfolder">If not null the path generated will be a relative path with the file in subfolder</para>
		private static string GenerateSrcAttributeFromFilePath(ICmFile file, string subFolder, GeneratorSettings settings)
		{
			string filePath;
			if (settings.UseRelativePaths && subFolder != null)
			{
				filePath = Path.Combine(subFolder, Path.GetFileName(MakeSafeFilePath(file.InternalPath)));
				if (settings.CopyFiles)
				{
					filePath = CopyFileSafely(settings, MakeSafeFilePath(file.AbsoluteInternalPath), filePath);
				}
			}
			else
			{
				filePath = MakeSafeFilePath(file.AbsoluteInternalPath);
			}
			return settings.UseRelativePaths ? filePath : new Uri(filePath).ToString();
		}

		private static string GenerateSrcAttributeForMediaFromFilePath(string filename, string subFolder, GeneratorSettings settings)
		{
			string filePath;
			var linkedFilesRootDir = settings.Cache.LangProject.LinkedFilesRootDir;
			var audioVisualFile = Path.GetDirectoryName(filename) == subFolder ?
				Path.Combine(linkedFilesRootDir, filename) :
				Path.Combine(linkedFilesRootDir, subFolder, filename);
			if (settings.UseRelativePaths && subFolder != null)
			{
				filePath = Path.Combine(subFolder, Path.GetFileName(MakeSafeFilePath(filename)));
				if (settings.CopyFiles)
				{
					filePath = CopyFileSafely(settings, MakeSafeFilePath(audioVisualFile), filePath);
				}
			}
			else
			{
				filePath = MakeSafeFilePath(audioVisualFile);
			}
			return settings.UseRelativePaths ? filePath : new Uri(filePath).ToString();
		}

		private static string CopyFileSafely(GeneratorSettings settings, string source, string relativeDestination)
		{
			if (!File.Exists(source))
				return relativeDestination;
			bool isWavExport = settings.IsWebExport && Path.GetExtension(relativeDestination).Equals(".wav");
			if (isWavExport)
				relativeDestination = Path.ChangeExtension(relativeDestination, ".mp3");
			var destination = Path.Combine(settings.ExportPath, relativeDestination);
			var subFolder = Path.GetDirectoryName(relativeDestination);
			FileUtils.EnsureDirectoryExists(Path.GetDirectoryName(destination));
			// If an audio file is referenced by multiple entries they could end up in separate threads.
			// Locking on the PropertyTable seems safe since it will be the same PropertyTable for each thread.
			lock (settings.PropertyTable)
			{
				if (!File.Exists(destination))
				{
					// converts audio files to correct format during Webonary export
					if (isWavExport)
						WavConverter.WavToMp3(source, destination);
					else
						FileUtils.Copy(source, destination);
				}
				else if (!AreFilesIdentical(source, destination, isWavExport))
				{
					var fileWithoutExtension = Path.GetFileNameWithoutExtension(relativeDestination);
					var fileExtension = Path.GetExtension(relativeDestination);
					var copyNumber = 0;
					string newFileName;
					do
					{
						++copyNumber;
						newFileName = string.Format("{0}{1}{2}", fileWithoutExtension, copyNumber, fileExtension);
						destination = string.IsNullOrEmpty(subFolder)
							? Path.Combine(settings.ExportPath, newFileName)
							: Path.Combine(settings.ExportPath, subFolder, newFileName);
					} while (File.Exists(destination) && !AreFilesIdentical(source, destination, isWavExport));
					// converts audio files to correct format if necessary during Webonary export
					if (!isWavExport)
						FileUtils.Copy(source, destination);
					else
						WavConverter.WavToMp3(source, destination);
					// Change the filepath to point to the copied file
					relativeDestination = string.IsNullOrEmpty(subFolder) ? newFileName : Path.Combine(subFolder, newFileName);
				}
			}
			return relativeDestination;
		}

		private static bool AreFilesIdentical(string source, string destination, bool isWavExport)
		{
			if (!isWavExport)
				return FileUtils.AreFilesIdentical(source, destination);
			SaveFile exists = WavConverter.AlreadyExists(source, destination);
			if (exists == SaveFile.IdenticalExists)
				return true;
			return false;
		}

		private static string MakeSafeFilePath(string filePath)
		{
			if (Common.FwUtils.Unicode.CheckForNonAsciiCharacters(filePath))
			{
				// Flex keeps the filename as NFD in memory because it is unicode. We need NFC to actually link to the file
				filePath = Icu.Normalize(filePath, Icu.UNormalizationMode.UNORM_NFC);
			}
			if (!FileUtils.IsFilePathValid(filePath))
			{
				return "__INVALID_FILE_NAME__";
			}
			return filePath;
		}

		internal enum PropertyType
		{
			CollectionType,
			MoFormType,
			CmObjectType,
			CmPictureType,
			CmFileType,
			CmPossibility,
			PrimitiveType,
			InvalidProperty
		}

		private static Dictionary<ConfigurableDictionaryNode, PropertyType> _configNodeToTypeMap = new Dictionary<ConfigurableDictionaryNode, PropertyType>();

		/// <summary>
		/// Get the property type for a configuration node.  There is no other data available but the node itself.
		/// </summary>
		internal static PropertyType GetPropertyTypeForConfigurationNode(ConfigurableDictionaryNode config)
		{
			return GetPropertyTypeForConfigurationNode(config, null, null);
		}

		/// <summary>
		/// Get the property type for a configuration node, using a cache to help out if necessary.
		/// </summary>
		internal static PropertyType GetPropertyTypeForConfigurationNode(ConfigurableDictionaryNode config, LcmCache cache)
		{
			return GetPropertyTypeForConfigurationNode(config, null, cache);
		}

		/// <summary>
		/// This method will reflectively return the type that represents the given configuration node as
		/// described by the ancestry and FieldDescription and SubField properties of each node in it.
		/// </summary>
		/// <returns></returns>
		internal static PropertyType GetPropertyTypeForConfigurationNode(ConfigurableDictionaryNode config, Type fieldTypeFromData, LcmCache cache = null)
		{
			Type parentType;
			var fieldType = GetTypeForConfigurationNode(config, cache, out parentType);
			if (fieldType == null)
				fieldType = fieldTypeFromData;
			return GetPropertyTypeFromReflectedTypes(fieldType, parentType);
		}

		private static PropertyType GetPropertyTypeFromReflectedTypes(Type fieldType, Type parentType)
		{
			if (fieldType == null)
			{
				return PropertyType.InvalidProperty;
			}
			if (typeof(IStText).IsAssignableFrom(fieldType))
			{
				return PropertyType.PrimitiveType;
			}
			if (IsCollectionType(fieldType))
			{
				return PropertyType.CollectionType;
			}
			if (typeof(ICmPicture).IsAssignableFrom(parentType) && typeof(ICmFile).IsAssignableFrom(fieldType))
			{
				return PropertyType.CmPictureType;
			}
			if (typeof(ICmFile).IsAssignableFrom(fieldType))
			{
				return PropertyType.CmFileType;
			}
			if (typeof(IMoForm).IsAssignableFrom(fieldType))
			{
				return PropertyType.MoFormType;
			}
			if (typeof(ICmPossibility).IsAssignableFrom(fieldType))
			{
				return PropertyType.CmPossibility;
			}
			if (typeof(ICmObject).IsAssignableFrom(fieldType))
			{
				return PropertyType.CmObjectType;
			}
			return PropertyType.PrimitiveType;
		}

		/// <summary>
		/// This method will return the Type that represents the data in the given configuration node.
		/// </summary>
		/// <param name="config">This node and it's lineage will be used to find the type</param>
		/// <param name="cache">Used when dealing with custom field nodes</param>
		/// <param name="parentType">This will be set to the type of the parent of config which is sometimes useful to the callers</param>
		/// <returns></returns>
		internal static Type GetTypeForConfigurationNode(ConfigurableDictionaryNode config, LcmCache cache, out Type parentType)
		{
			if (config == null)
			{
				throw new ArgumentNullException("config", "The configuration node must not be null.");
			}

			parentType = null;
			var lineage = new Stack<ConfigurableDictionaryNode>();
			// Build a list of the direct line up to the top of the configuration
			lineage.Push(config);
			var next = config;
			while (next.Parent != null)
			{
				next = next.Parent;
				// Grouping nodes are skipped because they do not represent properties of the model and break type finding
				if (!(next.DictionaryNodeOptions is DictionaryNodeGroupingOptions))
					lineage.Push(next);
			}
			// pop off the root configuration and read the FieldDescription property to get our starting point
			var assembly = GetAssemblyForFile(AssemblyFile);
			var rootNode = lineage.Pop();
			var lookupType = assembly.GetType(rootNode.FieldDescription);
			if (lookupType == null) // If the FieldDescription didn't load prepend the default model namespace and try again
			{
				lookupType = assembly.GetType("SIL.LCModel.DomainImpl." + rootNode.FieldDescription);
			}
			if (lookupType == null)
			{
				throw new ArgumentException(String.Format(xWorksStrings.InvalidRootConfigurationNode, rootNode.FieldDescription));
			}
			var fieldType = lookupType;

			// Traverse the configuration reflectively inspecting the types in parent to child order
			foreach (var node in lineage)
			{
				if (node.IsCustomField)
				{
					fieldType = GetCustomFieldType(lookupType, node, cache);
				}
				else
				{
					var property = GetProperty(lookupType, node);
					if (property != null)
					{
						fieldType = property.PropertyType;
					}
					else
					{
						return null;
					}
					if (IsCollectionType(fieldType))
					{
						// When a node points to a collection all the child nodes operate on individual items in the
						// collection, so look them up in the type that the collection contains. e.g. IEnumerable<ILexEntry>
						// gives ILexEntry and IFdoVector<ICmObject> gives ICmObject
						lookupType = fieldType.GetGenericArguments()[0];
					}
					else
					{
						parentType = lookupType;
						lookupType = fieldType;
					}
				}
			}
			return fieldType;
		}

		private static Type GetCustomFieldType(Type lookupType, ConfigurableDictionaryNode config, LcmCache cache)
		{
			// FDO doesn't work with interfaces, just concrete classes so chop the I off any interface types
			var customFieldOwnerClassName = lookupType.Name.TrimStart('I');
			var customFieldFlid = GetCustomFieldFlid(config, cache, customFieldOwnerClassName);
			if (customFieldFlid != 0)
			{
				var customFieldType = cache.MetaDataCacheAccessor.GetFieldType(customFieldFlid);
				switch (customFieldType)
				{
					case (int)CellarPropertyType.ReferenceSequence:
					case (int)CellarPropertyType.OwningSequence:
					case (int)CellarPropertyType.ReferenceCollection:
						{
							return typeof(ILcmVector);
						}
					case (int)CellarPropertyType.ReferenceAtomic:
					case (int)CellarPropertyType.OwningAtomic:
						{
							var destClassId = cache.MetaDataCacheAccessor.GetDstClsId(customFieldFlid);
							if (destClassId == StTextTags.kClassId)
							{
								return typeof(IStText);
							}
							return typeof(ICmObject);
						}
					case (int)CellarPropertyType.Time:
						{
							return typeof(DateTime);
						}
					case (int)CellarPropertyType.MultiUnicode:
						{
							return typeof(IMultiUnicode);
						}
					case (int)CellarPropertyType.MultiString:
						{
							return typeof(IMultiString);
						}
					case (int)CellarPropertyType.String:
						{
							return typeof(string);
						}
					default:
						return null;
				}
			}
			return null;
		}

		/// <summary>
		/// Loading an assembly is expensive so we cache the assembly once it has been loaded
		/// for enahanced performance.
		/// </summary>
		private static Assembly GetAssemblyForFile(string assemblyFile)
		{
			if (!AssemblyMap.ContainsKey(assemblyFile))
			{
				AssemblyMap[assemblyFile] = Assembly.Load(AssemblyFile);
			}
			return AssemblyMap[assemblyFile];
		}

		/// <summary>
		/// Return the property info from a given class and node. Will check interface heirarchy for the property
		/// if <code>lookupType</code> is an interface.
		/// </summary>
		/// <param name="lookupType"></param>
		/// <param name="node"></param>
		/// <returns></returns>
		private static PropertyInfo GetProperty(Type lookupType, ConfigurableDictionaryNode node)
		{
			string propertyOfInterest;
			PropertyInfo propInfo;
			var typesToCheck = new Stack<Type>();
			typesToCheck.Push(lookupType);
			do
			{
				var current = typesToCheck.Pop();
				propertyOfInterest = node.FieldDescription;
				// if there is a SubField we need to use the type of the FieldDescription
				// for the rest of this method so set current to the FieldDescription type.
				if (node.SubField != null)
				{
					var property = current.GetProperty(node.FieldDescription);
					propertyOfInterest = node.SubField;
					if (property != null)
					{
						current = property.PropertyType;
					}
				}
				propInfo = current.GetProperty(propertyOfInterest, BindingFlags.Instance | BindingFlags.Public | BindingFlags.NonPublic);
				if (propInfo == null)
				{
					foreach (var i in current.GetInterfaces())
					{
						typesToCheck.Push(i);
					}
				}
			} while (propInfo == null && typesToCheck.Count > 0);
			return propInfo;
		}

		private static string GenerateXHTMLForMoForm(IMoForm moForm, ConfigurableDictionaryNode config, GeneratorSettings settings)
		{
			// Don't export if there is no such data
			if (moForm == null)
				return string.Empty;
			if (config.ReferencedOrDirectChildren != null && config.ReferencedOrDirectChildren.Any())
			{
				throw new NotImplementedException("Children for MoForm types not yet supported.");
			}
			return GenerateXHTMLForStrings(moForm.Form, config, settings, moForm.Owner.Guid);
		}

		/// <summary>
		/// This method will generate the XHTML that represents a collection and its contents
		/// </summary>
		private static string GenerateXHTMLForCollection(object collectionField, ConfigurableDictionaryNode config,
			DictionaryPublicationDecorator pubDecorator, object collectionOwner, GeneratorSettings settings, SenseInfo info = new SenseInfo())
		{
			var bldr = new StringBuilder();
			IEnumerable collection;
			if (collectionField is IEnumerable)
			{
				collection = (IEnumerable)collectionField;
			}
			else if (collectionField is ILcmVector)
			{
				collection = ((ILcmVector)collectionField).Objects;
			}
			else
			{
				throw new ArgumentException("The given field is not a recognized collection");
			}
			var cmOwner = collectionOwner as ICmObject ?? ((ISenseOrEntry)collectionOwner).Item;

			if (config.DictionaryNodeOptions is DictionaryNodeSenseOptions)
			{
				bldr.Append(GenerateXHTMLForSenses(config, pubDecorator, settings, collection, info));
			}
			else
			{
				FilterAndSortCollectionIfNeeded(ref collection, pubDecorator, config.SubField ?? config.FieldDescription);
				ConfigurableDictionaryNode lexEntryTypeNode;
				if (IsVariantEntryType(config, out lexEntryTypeNode))
				{
					bldr.Append(GenerateXHTMLForILexEntryRefCollection(config, collection, cmOwner, pubDecorator, settings, lexEntryTypeNode, false));
				}
				else if (IsComplexEntryType(config, out lexEntryTypeNode))
				{
					bldr.Append(GenerateXHTMLForILexEntryRefCollection(config, collection, cmOwner, pubDecorator, settings, lexEntryTypeNode, true));
				}
				else if (IsPrimaryEntryReference(config, out lexEntryTypeNode))
				{
					// Order by guid (to order things consistently; see LT-17384).
					// Though perhaps another sort key would be better, such as ICmObject.SortKey or ICmObject.SortKey2.
					var lerCollection = collection.Cast<ILexEntryRef>().OrderBy(ler => ler.Guid).ToList();
					// Group by Type only if Type is selected for output.
					if (lexEntryTypeNode.IsEnabled && lexEntryTypeNode.ReferencedOrDirectChildren != null
						&& lexEntryTypeNode.ReferencedOrDirectChildren.Any(y => y.IsEnabled))
					{
						Debug.Assert(config.DictionaryNodeOptions == null,
							"double calls to GenerateXHTMLForILexEntryRefsByType don't play nicely with ListOptions. Everything will be generated twice (if it doesn't crash)");
						// Display typeless refs
						foreach (var entry in lerCollection.Where(item => !item.ComplexEntryTypesRS.Any() && !item.VariantEntryTypesRS.Any()))
							bldr.Append(GenerateCollectionItemContent(config, pubDecorator, entry, collectionOwner, settings, lexEntryTypeNode));
						// Display refs of each type
						GenerateXHTMLForILexEntryRefsByType(config, lerCollection, collectionOwner, pubDecorator, settings, bldr, lexEntryTypeNode,
							true); // complex
						GenerateXHTMLForILexEntryRefsByType(config, lerCollection, collectionOwner, pubDecorator, settings, bldr, lexEntryTypeNode,
							false); // variants
					}
					else
					{
						Debug.WriteLine("Unable to group " + config.FieldDescription + " by LexRefType; generating sequentially");
						foreach (var item in lerCollection)
							bldr.Append(GenerateCollectionItemContent(config, pubDecorator, item, collectionOwner, settings));
					}
				}
				else if (config.FieldDescription.StartsWith("Subentries"))
				{
					GenerateXHTMLForSubentries(config, collection, cmOwner, pubDecorator, settings, bldr);
				}
				else if (IsLexReferenceCollection(config))
				{
					GenerateXHTMLForILexReferenceCollection(config, collection.Cast<ILexReference>(), cmOwner, pubDecorator, settings, bldr);
				}
				else
				{
					foreach (var item in collection)
						bldr.Append(GenerateCollectionItemContent(config, pubDecorator, item, collectionOwner, settings));
				}
			}
			if (bldr.Length > 0)
				return WriteRawElementContents("span", bldr.ToString(), config);
			return string.Empty;
		}

		private static bool IsLexReferenceCollection(ConfigurableDictionaryNode config)
		{
			var opt = config.DictionaryNodeOptions as DictionaryNodeListOptions;
			return opt != null && (opt.ListId == DictionaryNodeListOptions.ListIds.Entry ||
				opt.ListId == DictionaryNodeListOptions.ListIds.Sense);
		}

		internal static bool IsFactoredReference(ConfigurableDictionaryNode node, out ConfigurableDictionaryNode typeChild)
		{
			var paraOptions = node.DictionaryNodeOptions as IParaOption;
			if (paraOptions != null && paraOptions.DisplayEachInAParagraph)
			{
				typeChild = null;
				return false;
			}
			return IsVariantEntryType(node, out typeChild) || IsComplexEntryType(node, out typeChild) || IsPrimaryEntryReference(node, out typeChild);
		}

		/// <summary>
		/// Whether the selected node represents Complex Entries.
		/// This does *not* include Subentries, because Subentries are (a) never factored and (b) ILexEntries instead of ILexEntryRefs.
		/// </summary>
		private static bool IsComplexEntryType(ConfigurableDictionaryNode config, out ConfigurableDictionaryNode complexEntryTypeNode)
		{
			complexEntryTypeNode = null;
			// REVIEW (Hasso)2017.01: better to check ListId==Complex && !FieldDesc.StartsWith("Subentries")?
			if ((config.FieldDescription == "VisibleComplexFormBackRefs" || config.FieldDescription == "ComplexFormsNotSubentries")
				&& config.ReferencedOrDirectChildren != null)
			{
				complexEntryTypeNode = config.ReferencedOrDirectChildren.FirstOrDefault(child => child.FieldDescription == "ComplexEntryTypesRS");
				return complexEntryTypeNode != null;
			}
			return false;
		}

		private static bool IsVariantEntryType(ConfigurableDictionaryNode config, out ConfigurableDictionaryNode variantEntryTypeNode)
		{
			variantEntryTypeNode = null;
			var variantOptions = config.DictionaryNodeOptions as DictionaryNodeListOptions;
			if (variantOptions != null && variantOptions.ListId == DictionaryNodeListOptions.ListIds.Variant)
			{
				variantEntryTypeNode = config.ReferencedOrDirectChildren.FirstOrDefault(x => x.FieldDescription == "VariantEntryTypesRS");
				return variantEntryTypeNode != null;
			}
			return false;
		}

		private static bool IsPrimaryEntryReference(ConfigurableDictionaryNode config, out ConfigurableDictionaryNode entryTypesNode)
		{
			entryTypesNode = null;
			if (config.FieldDescription == "MainEntryRefs" || config.FieldDescription == "EntryRefsWithThisMainSense")
			{
				entryTypesNode = config.ReferencedOrDirectChildren.FirstOrDefault(n => n.FieldDescription == "EntryTypes");
				return entryTypesNode != null;
			}
			return false;
		}

		private static string GenerateXHTMLForILexEntryRefCollection(ConfigurableDictionaryNode config, IEnumerable collection, ICmObject collectionOwner,
			DictionaryPublicationDecorator pubDecorator, GeneratorSettings settings, ConfigurableDictionaryNode typeNode, bool isComplex)
		{
			var bldr = new StringBuilder();

			var lerCollection = collection.Cast<ILexEntryRef>().ToList();
			// ComplexFormsNotSubentries is a filtered version of VisibleComplexFormBackRefs, so it doesn't have it's own VirtualOrdering.
			var fieldForVO = config.FieldDescription == "ComplexFormsNotSubentries" ? "VisibleComplexFormBackRefs" : config.FieldDescription;
			if (lerCollection.Count > 1 && !VirtualOrderingServices.HasVirtualOrdering(collectionOwner, fieldForVO))
			{
				// Order things (LT-17384) alphabetically (LT-17762) if and only if the user hasn't specified an order (LT-17918).
				var wsId = settings.Cache.ServiceLocator.WritingSystemManager.Get(lerCollection.First().SortKeyWs);
				var comparer = new WritingSystemComparer(wsId);
				lerCollection.Sort((left, right) => comparer.Compare(left.SortKey, right.SortKey));
			}

			// Group by Type only if Type is selected for output.
			if (typeNode.IsEnabled && typeNode.ReferencedOrDirectChildren != null && typeNode.ReferencedOrDirectChildren.Any(y => y.IsEnabled))
			{
				// Display typeless refs
				foreach (var entry in lerCollection.Where(item => !item.ComplexEntryTypesRS.Any() && !item.VariantEntryTypesRS.Any()))
					bldr.Append(GenerateCollectionItemContent(config, pubDecorator, entry, collectionOwner, settings, typeNode));
				// Display refs of each type
				GenerateXHTMLForILexEntryRefsByType(config, lerCollection, collectionOwner, pubDecorator, settings, bldr, typeNode, isComplex);
			}
			else
			{
				Debug.WriteLine("Unable to group " + config.FieldDescription + " by LexRefType; generating sequentially");
				foreach (var item in lerCollection)
					bldr.Append(GenerateCollectionItemContent(config, pubDecorator, item, collectionOwner, settings));
			}
			return bldr.ToString();
		}

		private static void GenerateXHTMLForILexEntryRefsByType(ConfigurableDictionaryNode config, List<ILexEntryRef> lerCollection, object collectionOwner, DictionaryPublicationDecorator pubDecorator,
			GeneratorSettings settings, StringBuilder bldr, ConfigurableDictionaryNode typeNode, bool isComplex)
		{
			var lexEntryTypes = isComplex
				? settings.Cache.LangProject.LexDbOA.ComplexEntryTypesOA.ReallyReallyAllPossibilities
				: settings.Cache.LangProject.LexDbOA.VariantEntryTypesOA.ReallyReallyAllPossibilities;
			// Order the types by their order in their list in the configuration options, if any (LT-18018).
			var listOptions = config.DictionaryNodeOptions as DictionaryNodeListOptions;
			var lexEntryTypesFiltered = listOptions == null
				? lexEntryTypes.Select(t => t.Guid)
				: listOptions.Options.Where(o => o.IsEnabled).Select(o => new Guid(o.Id));
			// Don't factor out Types when displaying in a paragraph
			var paraOptions = config.DictionaryNodeOptions as IParaOption;
			if (paraOptions != null && paraOptions.DisplayEachInAParagraph)
				typeNode = null;
			// Generate XHTML by Type
			foreach (var typeGuid in lexEntryTypesFiltered)
			{
				var innerBldr = new StringBuilder();
				foreach (var lexEntRef in lerCollection)
				{
					if (isComplex ? lexEntRef.ComplexEntryTypesRS.Any(t => t.Guid == typeGuid) : lexEntRef.VariantEntryTypesRS.Any(t => t.Guid == typeGuid))
					{
						innerBldr.Append(GenerateCollectionItemContent(config, pubDecorator, lexEntRef, collectionOwner, settings, typeNode));
					}
				}
				// Display the Type iff there were refs of this Type (and we are factoring)
				if (innerBldr.Length > 0 && typeNode != null)
				{
					var lexEntryType = lexEntryTypes.First(t => t.Guid.Equals(typeGuid));
					bldr.Append(WriteRawElementContents("span",
						GenerateCollectionItemContent(typeNode, pubDecorator, lexEntryType,
							lexEntryType.Owner, settings), typeNode));
				}
				bldr.Append(innerBldr);
			}
		}

		private static void GenerateXHTMLForSubentries(ConfigurableDictionaryNode config, IEnumerable collection, ICmObject collectionOwner,
			DictionaryPublicationDecorator pubDecorator, GeneratorSettings settings, StringBuilder bldr)
		{
			var listOptions = config.DictionaryNodeOptions as DictionaryNodeListOptions;
			var typeNode = config.ReferencedOrDirectChildren.FirstOrDefault(n => n.FieldDescription == LookupComplexEntryType);
			if (listOptions != null && typeNode != null && typeNode.IsEnabled
				&& typeNode.ReferencedOrDirectChildren != null && typeNode.ReferencedOrDirectChildren.Any(n => n.IsEnabled))
			{
				// Get a list of Subentries including their relevant ILexEntryRefs. We will remove each Subentry from the list as it is
				// generated to prevent multiple generations on the odd chance that a Subentry has multiple Complex Form Types
				var subentries = collection.Cast<ILexEntry>()
					.Select(le => new Tuple<ILexEntryRef, ILexEntry>(EntryRefForSubentry(le, collectionOwner), le)).ToList();

				// Generate any Subentries with no ComplexFormType
				for (var i = 0; i < subentries.Count; i++)
				{
					if (subentries[i].Item1 == null || !subentries[i].Item1.ComplexEntryTypesRS.Any())
					{
						bldr.Append(GenerateCollectionItemContent(config, pubDecorator, subentries[i].Item2, collectionOwner, settings));
						subentries.RemoveAt(i--);
					}
				}
				// Generate Subentries by ComplexFormType
				foreach (var typeGuid in listOptions.Options.Where(o => o.IsEnabled).Select(o => new Guid(o.Id)))
				{
					for (var i = 0; i < subentries.Count; i++)
					{
						if (subentries[i].Item1.ComplexEntryTypesRS.Any(t => t.Guid == typeGuid))
						{
							bldr.Append(GenerateCollectionItemContent(config, pubDecorator, subentries[i].Item2, collectionOwner, settings));
							subentries.RemoveAt(i--);
						}
					}
				}
			}
			else
			{
				Debug.WriteLine("Unable to group " + config.FieldDescription + " by LexRefType; generating sequentially");
				foreach (var item in collection)
					bldr.Append(GenerateCollectionItemContent(config, pubDecorator, item, collectionOwner, settings));
			}
		}

		/// <summary>
		/// Don't show examples or subentries that have been marked to exclude from publication.
		/// See https://jira.sil.org/browse/LT-15697 and https://jira.sil.org/browse/LT-16775.
		/// Consistently sort indeterminately-ordered collections. See https://jira.sil.org/browse/LT-17384
		/// </summary>
		private static void FilterAndSortCollectionIfNeeded(ref IEnumerable collection, DictionaryPublicationDecorator decorator, string fieldDescr)
		{
			if (collection is IEnumerable<ICmObject>)
			{
				var cmCollection = collection.Cast<ICmObject>();
				if (decorator != null)
					cmCollection = cmCollection.Where(item => !decorator.IsExcludedObject(item));
				if (IsCollectionInNeedOfSorting(fieldDescr))
					cmCollection = cmCollection.OrderBy(x => x.SortKey2);
				collection = cmCollection;
			}
			else if (collection is IEnumerable<ISenseOrEntry>)
			{
				var seCollection = collection.Cast<ISenseOrEntry>();
				if (decorator != null)
					seCollection = seCollection.Where(item => !decorator.IsExcludedObject(item.Item));
				if (IsCollectionInNeedOfSorting(fieldDescr))
					seCollection = seCollection.OrderBy(x => x.Item.SortKey2);
				collection = seCollection;
			}
		}

		/// <remarks>Variants and Complex Forms may also need sorting, but it is more efficient to check for them elsewhere</remarks>
		private static bool IsCollectionInNeedOfSorting(string fieldDescr)
		{
			// REVIEW (Hasso) 2016.09: should we check the CellarPropertyType?
			return fieldDescr.EndsWith("RC") || fieldDescr.EndsWith("OC"); // Reference Collection, Owning Collection (vs. Sequence)
		}

		/// <summary>
		/// This method will generate the XHTML that represents a senses collection and its contents
		/// </summary>
		private static string GenerateXHTMLForSenses(ConfigurableDictionaryNode config, DictionaryPublicationDecorator publicationDecorator,
			GeneratorSettings settings, IEnumerable senseCollection, SenseInfo info)
		{
			// Check whether all the senses have been excluded from publication.  See https://jira.sil.org/browse/LT-15697.
			var filteredSenseCollection = new List<ILexSense>();
			foreach (ILexSense item in senseCollection)
			{
				Debug.Assert(item != null);
				if (publicationDecorator != null && publicationDecorator.IsExcludedObject(item))
					continue;
				filteredSenseCollection.Add(item);
			}
			if (filteredSenseCollection.Count == 0)
				return string.Empty;
			var bldr = new StringBuilder();
			var isSubsense = config.Parent != null && config.FieldDescription == config.Parent.FieldDescription;
			string lastGrammaticalInfo, langId;
			var isSameGrammaticalInfo = IsAllGramInfoTheSame(config, filteredSenseCollection, isSubsense, out lastGrammaticalInfo, out langId);
			if (isSameGrammaticalInfo && !isSubsense)
			{
				bldr.Append(InsertGramInfoBeforeSenses(filteredSenseCollection.First(),
					config.ReferencedOrDirectChildren.FirstOrDefault(e => e.FieldDescription == "MorphoSyntaxAnalysisRA" && e.IsEnabled),
					publicationDecorator, settings));
			}
			//sensecontent sensenumber sense morphosyntaxanalysis mlpartofspeech en
			info.SenseCounter = 0; // This ticker is more efficient than computing the index for each sense individually
			var senseNode = (DictionaryNodeSenseOptions)config.DictionaryNodeOptions;
			if (senseNode != null)
				info.ParentSenseNumberingStyle = senseNode.ParentSenseNumberingStyle;

			// Calculating isThisSenseNumbered may make sense to do for each item in the foreach loop below, but because of how the answer
			// is determined, the answer for all sibling senses is the same as for the first sense in the collection.
			// So calculating outside the loop for performance.
			var isThisSenseNumbered = ShouldThisSenseBeNumbered(filteredSenseCollection[0], config, filteredSenseCollection);
			foreach (var item in filteredSenseCollection)
			{
				info.SenseCounter++;
				bldr.Append(GenerateSenseContent(config, publicationDecorator, item, isThisSenseNumbered, settings, isSameGrammaticalInfo, info));
			}
			return bldr.ToString();
		}

		/// <summary>
		/// Some behaviour discussed regarding whether to show a sense number while working on LT-17906 is as follows.
		///
		/// Does the numbering style for senses say to number it?
		///  - No? Don't number.
		/// Yes? Is this the only sense-level sense?
		///  - No? Number it.
		/// Yes? Is the box for 'Number even a single sense' checked?
		///  - Yes? Number it.
		/// No? Is there a subsense?
		///  - No? Don't number.
		/// Yes? Is the subsense showing (enabled in the config)?
		///  - No? Don't number.
		/// Yes? Does the style for the subsense say to number the subsense?
		///  - No? Don't number.
		///  - Yes? Number it.
		/// </summary>
		internal static bool ShouldThisSenseBeNumbered(ILexSense sense, ConfigurableDictionaryNode senseConfiguration,
			IEnumerable<ILexSense> siblingSenses)
		{
			var senseOptions = senseConfiguration.DictionaryNodeOptions as DictionaryNodeSenseOptions;
			if (string.IsNullOrEmpty(senseOptions.NumberingStyle))
				return false;
			if (siblingSenses.Count() > 1)
				return true;
			if (senseOptions.NumberEvenASingleSense)
				return true;
			if (sense.SensesOS.Count == 0)
				return false;
			if (!AreThereEnabledSubsensesWithNumberingStyle(senseConfiguration))
				return false;
			return true;
		}

		/// <summary>
		/// Does this sense node have a subsenses node that is enabled in the configuration and has numbering style?
		/// </summary>
		/// <param name="senseNode">sense node that might have subsenses</param>
		internal static bool AreThereEnabledSubsensesWithNumberingStyle(ConfigurableDictionaryNode senseNode)
		{
			if (senseNode == null)
				return false;
			return senseNode.Children.Any(child =>
				child.DictionaryNodeOptions is DictionaryNodeSenseOptions &&
				child.IsEnabled &&
				!string.IsNullOrEmpty(((DictionaryNodeSenseOptions)child.DictionaryNodeOptions).NumberingStyle));
		}

		private static string InsertGramInfoBeforeSenses(ILexSense item, ConfigurableDictionaryNode gramInfoNode,
			DictionaryPublicationDecorator publicationDecorator, GeneratorSettings settings)
		{
			var content = GenerateXHTMLForFieldByReflection(item, gramInfoNode, publicationDecorator, settings);
			if (string.IsNullOrEmpty(content))
				return string.Empty;
			var bldr = new StringBuilder();
			using (var xw = XmlWriter.Create(bldr, new XmlWriterSettings { ConformanceLevel = ConformanceLevel.Fragment }))
			{
				xw.WriteStartElement("span");
				xw.WriteAttributeString("class", "sharedgrammaticalinfo");
				xw.WriteRaw(content);
				xw.WriteEndElement();
				xw.Flush();
				return bldr.ToString();
			}
		}

		private static bool IsAllGramInfoTheSame(ConfigurableDictionaryNode config, IEnumerable<ILexSense> collection, bool isSubsense,
			out string lastGrammaticalInfo, out string langId)
		{
			lastGrammaticalInfo = String.Empty;
			langId = String.Empty;
			var isSameGrammaticalInfo = false;
			if (config.FieldDescription == "SensesOS" || config.FieldDescription == "ReferringSenses")
			{
				var senseNode = (DictionaryNodeSenseOptions)config.DictionaryNodeOptions;
				if (senseNode == null)
					return false;
				if (senseNode.ShowSharedGrammarInfoFirst)
				{
					if (isSubsense)
					{
						// Add the owning sense to the collection that we want to check.
						var objs = new List<ILexSense>();
						objs.AddRange(collection);
						if (objs.Count == 0 || !(objs[0].Owner is ILexSense))
							return false;
						objs.Add((ILexSense)objs[0].Owner);
						if (!CheckIfAllGramInfoTheSame(config, objs, ref isSameGrammaticalInfo, ref lastGrammaticalInfo, ref langId))
							return false;
					}
					else
					{
						if (!CheckIfAllGramInfoTheSame(config, collection, ref isSameGrammaticalInfo, ref lastGrammaticalInfo, ref langId))
							return false;
					}
				}
			}
			return isSameGrammaticalInfo && !string.IsNullOrEmpty(lastGrammaticalInfo);
		}

		private static bool CheckIfAllGramInfoTheSame(ConfigurableDictionaryNode config, IEnumerable<ILexSense> collection,
			ref bool isSameGrammaticalInfo, ref string lastGrammaticalInfo, ref string langId)
		{
			foreach (var item in collection)
			{
				var requestedString = string.Empty;
				var owningObject = (ICmObject)item;
				var defaultWs = owningObject.Cache.WritingSystemFactory.get_EngineOrNull(owningObject.Cache.DefaultUserWs);
				langId = defaultWs.Id;
				var entryType = item.GetType();
				var grammaticalInfo = config.ReferencedOrDirectChildren.FirstOrDefault(e => e.FieldDescription == "MorphoSyntaxAnalysisRA" && e.IsEnabled);
				if (grammaticalInfo == null)
					return false;
				var property = entryType.GetProperty(grammaticalInfo.FieldDescription);
				var propertyValue = property.GetValue(item, new object[] { });
				if (propertyValue == null)
					return false;
				var child = grammaticalInfo.ReferencedOrDirectChildren.FirstOrDefault(e => e.IsEnabled && e.ReferencedOrDirectChildren.Count == 0);
				if (child == null)
					return false;
				entryType = propertyValue.GetType();
				property = entryType.GetProperty(child.FieldDescription);
				propertyValue = property.GetValue(propertyValue, new object[] { });
				if (propertyValue is ITsString)
				{
					ITsString fieldValue = (ITsString)propertyValue;
					requestedString = fieldValue.Text;
				}
				else
				{
					IMultiAccessorBase fieldValue = (IMultiAccessorBase)propertyValue;
					var bestStringValue = fieldValue.BestAnalysisAlternative.Text;
					if (bestStringValue != fieldValue.NotFoundTss.Text)
						requestedString = bestStringValue;
				}
				if (string.IsNullOrEmpty(lastGrammaticalInfo))
				{
					lastGrammaticalInfo = requestedString;
					isSameGrammaticalInfo = true;
				}
				else if (requestedString != lastGrammaticalInfo)
				{
					return false;
				}
			}
			return true;
		}

		private static string GenerateSenseContent(ConfigurableDictionaryNode config, DictionaryPublicationDecorator publicationDecorator,
			object item, bool isThisSenseNumbered, GeneratorSettings settings, bool isSameGrammaticalInfo, SenseInfo info)
		{
			var senseNumberSpan = GenerateSenseNumberSpanIfNeeded(config, isThisSenseNumbered, ref info);
			var bldr = new StringBuilder();
			if (config.ReferencedOrDirectChildren != null)
			{
				foreach (var child in config.ReferencedOrDirectChildren)
				{
					if (child.FieldDescription != "MorphoSyntaxAnalysisRA" || !isSameGrammaticalInfo)
					{
						bldr.Append(GenerateXHTMLForFieldByReflection(item, child, publicationDecorator, settings, info));
					}
				}
			}
			if (bldr.Length == 0)
				return string.Empty;
			var senseContent = bldr.ToString();
			bldr.Clear();
			using (var xw = XmlWriter.Create(bldr, new XmlWriterSettings { ConformanceLevel = ConformanceLevel.Fragment }))
			{
				// Wrap the number and sense combination in a sensecontent span so that can both be affected by DisplayEachSenseInParagraph
				xw.WriteStartElement("span");
				xw.WriteAttributeString("class", "sensecontent");
				xw.WriteRaw(senseNumberSpan);
				xw.WriteStartElement(GetElementNameForProperty(config));
				WriteCollectionItemClassAttribute(config, xw);
				xw.WriteAttributeString("entryguid", "g" + ((ICmObject)item).Owner.Guid.ToString());
				xw.WriteRaw(senseContent);
				xw.WriteEndElement();   // element name for property
				xw.WriteEndElement();   // </span>
				xw.Flush();
				return bldr.ToString();
			}
		}

		private static void GeneratePictureContent(ConfigurableDictionaryNode config, DictionaryPublicationDecorator publicationDecorator,
			object item, GeneratorSettings settings, StringBuilder bldr)
		{
			//Adding Thumbnail tag
			foreach (var child in config.ReferencedOrDirectChildren)
			{
				if (child.FieldDescription == "PictureFileRA")
				{
					var content = GenerateXHTMLForFieldByReflection(item, child, publicationDecorator, settings);
					bldr.Append(content);
					break;
				}
			}
			//Adding tags for Sense Number and Caption
			// Note: this SenseNumber comes from a field in the FDO model (not generated based on a DictionaryNodeSenseOptions).
			//  Should we choose in the future to generate the Picture's sense number using ConfiguredXHTMLGenerator based on a SenseOption,
			//  we will need to pass the SenseOptions to this point in the call tree.
			var captionBldr = new StringBuilder();
			foreach (var child in config.ReferencedOrDirectChildren)
			{
				if (child.FieldDescription != "PictureFileRA")
				{
					var content = GenerateXHTMLForFieldByReflection(item, child, publicationDecorator, settings);
					captionBldr.Append(content);
				}
			}
			if (captionBldr.Length == 0)
				return;
			//Adding div tag before Sense Number and Caption
			using (var xw = XmlWriter.Create(bldr, new XmlWriterSettings { ConformanceLevel = ConformanceLevel.Fragment }))
			{
				xw.WriteStartElement("div");
				xw.WriteAttributeString("class", "captionContent");
				xw.WriteRaw(captionBldr.ToString());
				xw.WriteEndElement();
			}
		}

		private static string GenerateCollectionItemContent(ConfigurableDictionaryNode config, DictionaryPublicationDecorator publicationDecorator,
			object item, object collectionOwner, GeneratorSettings settings, ConfigurableDictionaryNode factoredTypeField = null)
		{
			if (item is IMultiStringAccessor)
				return GenerateXHTMLForStrings((IMultiStringAccessor)item, config, settings);
			if ((config.DictionaryNodeOptions is DictionaryNodeListOptions && !IsListItemSelectedForExport(config, item, collectionOwner))
				|| config.ReferencedOrDirectChildren == null)
				return string.Empty;

			var bldr = new StringBuilder();
			var listOptions = config.DictionaryNodeOptions as DictionaryNodeListOptions;
			if (listOptions is DictionaryNodeListAndParaOptions)
			{
				foreach (var child in config.ReferencedOrDirectChildren.Where(child => !ReferenceEquals(child, factoredTypeField)))
				{
					bldr.Append(child.FieldDescription == LookupComplexEntryType
						? GenerateSubentryTypeChild(child, publicationDecorator, (ILexEntry)item, collectionOwner, settings)
						: GenerateXHTMLForFieldByReflection(item, child, publicationDecorator, settings));
				}
			}
			else if (config.DictionaryNodeOptions is DictionaryNodePictureOptions)
			{
				GeneratePictureContent(config, publicationDecorator, item, settings, bldr);
			}
			else
			{
				// If a type field has been factored out and generated then skip generating it here
				foreach (var child in config.ReferencedOrDirectChildren.Where(child => !ReferenceEquals(child, factoredTypeField)))
				{
					bldr.Append(GenerateXHTMLForFieldByReflection(item, child, publicationDecorator, settings));
				}
			}
			if (bldr.Length == 0)
				return string.Empty;
			var collectionContent = bldr.ToString();
			bldr.Clear();
			using (var xw = XmlWriter.Create(bldr, new XmlWriterSettings { ConformanceLevel = ConformanceLevel.Fragment }))
			{
				xw.WriteStartElement(GetElementNameForProperty(config));
				WriteCollectionItemClassAttribute(config, xw);
				xw.WriteRaw(collectionContent);
				xw.WriteEndElement();
				xw.Flush();
				return bldr.ToString();
			}
		}

		private static void GenerateXHTMLForILexReferenceCollection(ConfigurableDictionaryNode config,
			IEnumerable<ILexReference> collection, ICmObject cmOwner, DictionaryPublicationDecorator pubDecorator,
			GeneratorSettings settings, StringBuilder bldr)
		{
			// The collection of ILexReferences has already been sorted by type,
			// so we'll now group all the targets by LexRefType and sort their targets alphabetically before generating XHTML
			var organizedRefs = SortAndFilterLexRefsAndTargets(collection, cmOwner, config);
			// Now that we have things in the right order, try outputting one type at a time
			foreach (var referenceList in organizedRefs)
			{
				var xBldr = GenerateCrossReferenceChildren(config, pubDecorator, referenceList, cmOwner, settings);
				bldr.Append(xBldr);
			}
		}

		/// <returns>A list (by Type) of lists of Lex Reference Targets (tupled with their references)</returns>
		private static List<List<Tuple<ISenseOrEntry, ILexReference>>> SortAndFilterLexRefsAndTargets(
			IEnumerable<ILexReference> collection, ICmObject cmOwner, ConfigurableDictionaryNode config)
		{
			var orderedTargets = new List<List<Tuple<ISenseOrEntry, ILexReference>>>();
			var curType = new Tuple<ILexRefType, string>(null, null);
			var allTargetsForType = new List<Tuple<ISenseOrEntry, ILexReference>>();
			foreach (var lexReference in collection)
			{
				var type = new Tuple<ILexRefType, string>(lexReference.OwnerType, LexRefDirection(lexReference, cmOwner));
				if (!type.Item1.Equals(curType.Item1)
					|| (LexRefTypeTags.IsAsymmetric((LexRefTypeTags.MappingTypes)type.Item1.MappingType) && !type.Item2.Equals(curType.Item2)))
				{
					MoveTargetsToMasterList(cmOwner, curType.Item1, config, allTargetsForType, orderedTargets);
				}
				curType = type;
				if (LexRefTypeTags.IsAsymmetric((LexRefTypeTags.MappingTypes)curType.Item1.MappingType) &&
					LexRefDirection(lexReference, cmOwner) == ":r" && lexReference.ConfigTargets.Any())
				{
					// In the reverse direction of an asymmetric lexical reference, we want only the first item.
					// See https://jira.sil.org/browse/LT-16427.
					allTargetsForType.Add(new Tuple<ISenseOrEntry, ILexReference>(lexReference.ConfigTargets.First(t => !IsOwner(t, cmOwner)), lexReference));
				}
				else
				{
					allTargetsForType.AddRange(lexReference.ConfigTargets
						.Select(target => new Tuple<ISenseOrEntry, ILexReference>(target, lexReference)));
				}
			}
			MoveTargetsToMasterList(cmOwner, curType.Item1, config, allTargetsForType, orderedTargets);
			return orderedTargets;
		}

		private static void MoveTargetsToMasterList(ICmObject cmOwner, ILexRefType curType, ConfigurableDictionaryNode config,
			List<Tuple<ISenseOrEntry, ILexReference>> bucketList, List<List<Tuple<ISenseOrEntry, ILexReference>>> lexRefTargetList)
		{
			if (bucketList.Count == 0)
				return;
			if (!IsListItemSelectedForExport(config, bucketList.First().Item2, cmOwner))
			{
				bucketList.Clear();
				return;
			}

			// In a "Sequence" type lexical relation (e.g. days of the week), the current item should be displayed in its location in the sequence.
			if (!LexRefTypeTags.IsSequence((LexRefTypeTags.MappingTypes)curType.MappingType))
			{
				bucketList.RemoveAll(t => IsOwner(t.Item1, cmOwner));
				// "Unidirectional" relations, like Sequences, are user-orderable (but only sequences include their owner)
				if (!LexRefTypeTags.IsUnidirectional((LexRefTypeTags.MappingTypes)curType.MappingType))
					bucketList.Sort(CompareLexRefTargets);
			}
			lexRefTargetList.Add(new List<Tuple<ISenseOrEntry, ILexReference>>(bucketList));
			bucketList.Clear();
		}

		private static bool IsOwner(ISenseOrEntry target, ICmObject owner)
		{
			return target.EntryGuid.Equals(owner is ILexEntry ? ((ILexEntry)owner).Guid : ((ILexSense)owner).Entry.Guid);
		}

		private static int CompareLexRefTargets(Tuple<ISenseOrEntry, ILexReference> lhs,
			Tuple<ISenseOrEntry, ILexReference> rhs)
		{
			return string.Compare(lhs.Item1.HeadWord.Text, rhs.Item1.HeadWord.Text, StringComparison.CurrentCultureIgnoreCase);
		}

		/// <returns>Content for Targets and nodes, except Type, which is returned in ref string typeXHTML</returns>
		private static string GenerateCrossReferenceChildren(ConfigurableDictionaryNode config, DictionaryPublicationDecorator publicationDecorator,
			List<Tuple<ISenseOrEntry, ILexReference>> referenceList, object collectionOwner, GeneratorSettings settings)
		{
			if (config.ReferencedOrDirectChildren == null)
				return string.Empty;
			var xBldr = new StringBuilder();
			using (var xw = XmlWriter.Create(xBldr, new XmlWriterSettings { ConformanceLevel = ConformanceLevel.Fragment }))
			{
				xw.WriteStartElement(GetElementNameForProperty(config));
				WriteCollectionItemClassAttribute(config, xw);
				var targetInfo = referenceList.FirstOrDefault();
				if (targetInfo == null)
					return string.Empty;
				var reference = targetInfo.Item2;
				if (LexRefTypeTags.IsUnidirectional((LexRefTypeTags.MappingTypes)reference.OwnerType.MappingType) &&
					LexRefDirection(reference, collectionOwner) == ":r")
				{
					return string.Empty;
				}
				foreach (var child in config.ReferencedOrDirectChildren.Where(c => c.IsEnabled))
				{
					switch (child.FieldDescription)
					{
						case "ConfigTargets":
							var contentBldr = new StringBuilder();
							foreach (var referenceListItem in referenceList)
							{
								var referenceItem = referenceListItem.Item2;
								var targetItem = referenceListItem.Item1;
								contentBldr.Append(GenerateCollectionItemContent(child, publicationDecorator, targetItem, referenceItem, settings));
							}
							if (contentBldr.Length > 0)
							{
								xw.WriteStartElement(GetElementNameForProperty(child));
								xw.WriteAttributeString("class", CssGenerator.GetClassAttributeForConfig(child));
								xw.WriteRaw(contentBldr.ToString());
								xw.WriteEndElement(); // targets
							}
							break;
						case "OwnerType":
							// OwnerType is a LexRefType, some of which are asymmetric (e.g. Part/Whole). If this Type is symmetric or we are currently
							// working in the forward direction, the generic code will work; however, if we are working on an asymmetric LexRefType
							// in the reverse direction, we need to display the ReverseName or ReverseAbbreviation instead of the Name or Abbreviation.
							if (LexRefTypeTags.IsAsymmetric((LexRefTypeTags.MappingTypes)reference.OwnerType.MappingType) && LexRefDirection(reference, collectionOwner) == ":r")
							{
								// Changing the SubField changes the default CSS Class name.
								// If there is no override, override with the default before changing the SubField.
								if (string.IsNullOrEmpty(child.CSSClassNameOverride))
									child.CSSClassNameOverride = CssGenerator.GetClassAttributeForConfig(child);
								// Flag to prepend "Reverse" to child.SubField when it is used.
								xw.WriteRaw(GenerateXHTMLForFieldByReflection(reference, child, publicationDecorator, settings, fUseReverseSubField: true));
							}
							else
							{
								xw.WriteRaw(GenerateXHTMLForFieldByReflection(reference, child, publicationDecorator, settings));
							}
							break;
						default:
							throw new NotImplementedException("The field " + child.FieldDescription + " is not supported on Cross References or Lexical Relations. Supported fields are OwnerType and ConfigTargets");
					}
				}
				xw.WriteEndElement(); // config
				xw.Flush();
			}
			return xBldr.ToString();
		}

		private static string GenerateSubentryTypeChild(ConfigurableDictionaryNode config, DictionaryPublicationDecorator publicationDecorator,
			ILexEntry subEntry, object mainEntryOrSense, GeneratorSettings settings)
		{
			if (!config.IsEnabled)
				return string.Empty;

			var complexEntryRef = EntryRefForSubentry(subEntry, mainEntryOrSense);
			return complexEntryRef == null
				? string.Empty
				: GenerateXHTMLForCollection(complexEntryRef.ComplexEntryTypesRS, config, publicationDecorator, subEntry, settings);
		}

		private static ILexEntryRef EntryRefForSubentry(ILexEntry subEntry, object mainEntryOrSense)
		{
			var mainEntry = mainEntryOrSense as ILexEntry ?? ((ILexSense)mainEntryOrSense).Entry;
			var complexEntryRef = subEntry.ComplexFormEntryRefs.FirstOrDefault(entryRef => entryRef.PrimaryLexemesRS.Contains(mainEntry) // subsubentries
																						|| entryRef.PrimaryEntryRoots.Contains(mainEntry)); // subs under sense
			return complexEntryRef;
		}

		private static string GenerateSenseNumberSpanIfNeeded(ConfigurableDictionaryNode senseConfigNode, bool isThisSenseNumbered, ref SenseInfo info)
		{
			if (!isThisSenseNumbered)
				return string.Empty;

			var senseOptions = senseConfigNode.DictionaryNodeOptions as DictionaryNodeSenseOptions;

			var formattedSenseNumber = GetSenseNumber(senseOptions.NumberingStyle, ref info);
			if (string.IsNullOrEmpty(formattedSenseNumber))
				return string.Empty;
			var bldr = new StringBuilder();
			using (var xw = XmlWriter.Create(bldr, new XmlWriterSettings { ConformanceLevel = ConformanceLevel.Fragment }))
			{
				xw.WriteStartElement("span");
				xw.WriteAttributeString("class", "sensenumber");
				xw.WriteString(formattedSenseNumber);
				xw.WriteEndElement();
				xw.Flush();
				return bldr.ToString();
			}
		}

		private static string GetSenseNumber(string numberingStyle, ref SenseInfo info)
		{
			string nextNumber;
			switch (numberingStyle)
			{
				case "%a":
				case "%A":
					nextNumber = GetAlphaSenseCounter(numberingStyle, info.SenseCounter);
					break;
				case "%i":
				case "%I":
					nextNumber = GetRomanSenseCounter(numberingStyle, info.SenseCounter);
					break;
				default: // handles %d and %O. We no longer support "%z" (1  b  iii) because users can hand-configure its equivalent
					nextNumber = info.SenseCounter.ToString();
					break;
			}
			info.SenseOutlineNumber = GenerateSenseOutlineNumber(info, nextNumber);
			return info.SenseOutlineNumber;
		}

		private static string GenerateSenseOutlineNumber(SenseInfo info, string nextNumber)
		{
			if (info.ParentSenseNumberingStyle == "%j")
				info.SenseOutlineNumber = string.Format("{0}{1}", info.SenseOutlineNumber, nextNumber);
			else if (info.ParentSenseNumberingStyle == "%.")
				info.SenseOutlineNumber = string.Format("{0}.{1}", info.SenseOutlineNumber, nextNumber);
			else
				info.SenseOutlineNumber = nextNumber;

			return info.SenseOutlineNumber;
		}

		private static string GetAlphaSenseCounter(string numberingStyle, int senseNumber)
		{
			var asciiBytes = 64; // char 'A'
			asciiBytes = asciiBytes + senseNumber;
			var nextNumber = ((char)(asciiBytes)).ToString();
			if (numberingStyle == "%a")
				nextNumber = nextNumber.ToLower();
			return nextNumber;
		}

		private static string GetRomanSenseCounter(string numberingStyle, int senseNumber)
		{
			string roman = string.Empty;
			roman = RomanNumerals.IntToRoman(senseNumber);
			if (numberingStyle == "%i")
				roman = roman.ToLower();
			return roman;
		}

		private static string GenerateXHTMLForICmObject(ICmObject propertyValue, ConfigurableDictionaryNode config, GeneratorSettings settings)
		{
			// Don't export if there is no such data
			if (propertyValue == null || config.ReferencedOrDirectChildren == null || !config.ReferencedOrDirectChildren.Any(node => node.IsEnabled))
				return string.Empty;
			var bldr = new StringBuilder();
			foreach (var child in config.ReferencedOrDirectChildren)
			{
				var content = GenerateXHTMLForFieldByReflection(propertyValue, child, null, settings);
				bldr.Append(content);
			}
			if (bldr.Length > 0)
				return WriteRawElementContents("span", bldr.ToString(), config);
			return String.Empty;
		}

		/// <summary>Write the class element in the span for an individual item in the collection</summary>
		private static void WriteCollectionItemClassAttribute(ConfigurableDictionaryNode config, XmlWriter writer)
		{
			var classAtt = CssGenerator.GetClassAttributeForCollectionItem(config);
			if (config.ReferencedNode != null)
				classAtt = string.Format("{0} {1}", classAtt, CssGenerator.GetClassAttributeForCollectionItem(config.ReferencedNode));
			writer.WriteAttributeString("class", classAtt);
		}

		/// <summary>
		/// This method is used to determine if we need to iterate through a property and generate xhtml for each item
		/// </summary>
		internal static bool IsCollectionType(Type entryType)
		{
			// The collections we test here are generic collection types (e.g. IEnumerable<T>). Note: This (and other code) does not work for arrays.
			// We do have at least one collection type with at least two generic arguments; hence `> 0` instead of `== 1`
			return entryType.GetGenericArguments().Length > 0 || typeof(ILcmVector).IsAssignableFrom(entryType);
		}

		internal static bool IsCollectionNode(ConfigurableDictionaryNode configNode, LcmCache cache)
		{
			return GetPropertyTypeForConfigurationNode(configNode, cache) == PropertyType.CollectionType;
		}

		/// <summary>
		/// Determines if the user has specified that this item should generate content.
		/// <returns><c>true</c> if the user has ticked the list item that applies to this object</returns>
		/// </summary>
		internal static bool IsListItemSelectedForExport(ConfigurableDictionaryNode config, object listItem, object parent = null)
		{
			var listOptions = config.DictionaryNodeOptions as DictionaryNodeListOptions;
			if (listOptions == null)
				throw new ArgumentException(string.Format("This configuration node had no options and we were expecting them: {0} ({1})", config.DisplayLabel, config.FieldDescription), "config");

			var selectedListOptions = new List<Guid>();
			var forwardReverseOptions = new List<Tuple<Guid, string>>();
			foreach (var option in listOptions.Options.Where(optn => optn.IsEnabled))
			{
				var forwardReverseIndicator = option.Id.IndexOf(':');
				if (forwardReverseIndicator > 0)
				{
					var guid = new Guid(option.Id.Substring(0, forwardReverseIndicator));
					forwardReverseOptions.Add(new Tuple<Guid, string>(guid, option.Id.Substring(forwardReverseIndicator)));
				}
				else
				{
					selectedListOptions.Add(new Guid(option.Id));
				}
			}
			switch (listOptions.ListId)
			{
				case DictionaryNodeListOptions.ListIds.Variant:
				case DictionaryNodeListOptions.ListIds.Complex:
				case DictionaryNodeListOptions.ListIds.Minor:
				case DictionaryNodeListOptions.ListIds.Note:
					return IsListItemSelectedForExportInternal(listOptions.ListId, listItem, selectedListOptions);
				case DictionaryNodeListOptions.ListIds.Entry:
				case DictionaryNodeListOptions.ListIds.Sense:
					var lexRef = (ILexReference)listItem;
					var entryTypeGuid = lexRef.OwnerType.Guid;
					if (selectedListOptions.Contains(entryTypeGuid))
						return true;
					var entryTypeGuidAndDirection = new Tuple<Guid, string>(entryTypeGuid, LexRefDirection(lexRef, parent));
					return forwardReverseOptions.Contains(entryTypeGuidAndDirection);
				case DictionaryNodeListOptions.ListIds.None:
					return true;
				default:
					Debug.WriteLine("Unhandled list ID encountered: " + listOptions.ListId);
					return true;
			}
		}

		private static bool IsListItemSelectedForExportInternal(DictionaryNodeListOptions.ListIds listId,
			object listItem, IEnumerable<Guid> selectedListOptions)
		{
			var entryTypeGuids = new HashSet<Guid>();
			var entryRef = listItem as ILexEntryRef;
			var entry = listItem as ILexEntry;
			var entryType = listItem as ILexEntryType;
			var note = listItem as ILexExtendedNote;
			if (entryRef != null)
			{
				if (listId == DictionaryNodeListOptions.ListIds.Variant || listId == DictionaryNodeListOptions.ListIds.Minor)
					GetVariantTypeGuidsForEntryRef(entryRef, entryTypeGuids);
				if (listId == DictionaryNodeListOptions.ListIds.Complex || listId == DictionaryNodeListOptions.ListIds.Minor)
					GetComplexFormTypeGuidsForEntryRef(entryRef, entryTypeGuids);
			}
			else if (entry != null)
			{
				if (listId == DictionaryNodeListOptions.ListIds.Variant || listId == DictionaryNodeListOptions.ListIds.Minor)
					foreach (var variantEntryRef in entry.VariantEntryRefs)
						GetVariantTypeGuidsForEntryRef(variantEntryRef, entryTypeGuids);
				if (listId == DictionaryNodeListOptions.ListIds.Complex || listId == DictionaryNodeListOptions.ListIds.Minor)
					foreach (var complexFormEntryRef in entry.ComplexFormEntryRefs)
						GetComplexFormTypeGuidsForEntryRef(complexFormEntryRef, entryTypeGuids);
			}
			else if (entryType != null)
			{
				entryTypeGuids.Add(entryType.Guid);
			}
			else if (note != null)
			{
				if (listId == DictionaryNodeListOptions.ListIds.Note)
					GetExtendedNoteGuidsForEntryRef(note, entryTypeGuids);
			}
			return entryTypeGuids.Intersect(selectedListOptions).Any();
		}

		private static void GetVariantTypeGuidsForEntryRef(ILexEntryRef entryRef, HashSet<Guid> entryTypeGuids)
		{
			if (entryRef.VariantEntryTypesRS.Any())
				entryTypeGuids.UnionWith(entryRef.VariantEntryTypesRS.Select(guid => guid.Guid));
			else
				entryTypeGuids.Add(XmlViewsUtils.GetGuidForUnspecifiedVariantType());
		}

		private static void GetComplexFormTypeGuidsForEntryRef(ILexEntryRef entryRef, HashSet<Guid> entryTypeGuids)
		{
			if (entryRef.ComplexEntryTypesRS.Any())
				entryTypeGuids.UnionWith(entryRef.ComplexEntryTypesRS.Select(guid => guid.Guid));
			else
				entryTypeGuids.Add(XmlViewsUtils.GetGuidForUnspecifiedComplexFormType());
		}

		private static void GetExtendedNoteGuidsForEntryRef(ILexExtendedNote entryRef, HashSet<Guid> entryTypeGuids)
		{
			if (entryRef.ExtendedNoteTypeRA != null)
				entryTypeGuids.Add(entryRef.ExtendedNoteTypeRA.Guid);
			else
				entryTypeGuids.Add(XmlViewsUtils.GetGuidForUnspecifiedExtendedNoteType());
		}

		/// <returns>
		/// ":f" if we are working in the forward direction (the parent is the head of a tree or asymmetric pair);
		/// ":r" if we are working in the reverse direction (the parent is a subordinate in a tree or asymmetric pair).
		/// </returns>
		/// <remarks>This method does not determine symmetry; use <see cref="LexRefTypeTags.IsAsymmetric"/> for that.</remarks>
		private static string LexRefDirection(ILexReference lexRef, object parent)
		{
			return Equals(lexRef.TargetsRS[0], parent) ? ":f" : ":r";
		}

		/// <summary>
		/// Returns true if the given collection is empty (type determined at runtime)
		/// </summary>
		/// <param name="collection"></param>
		/// <exception cref="ArgumentException">if the object given is null, or not a handled collection</exception>
		/// <returns></returns>
		private static bool IsCollectionEmpty(object collection)
		{
			if (collection == null)
			{
				throw new ArgumentNullException("collection");
			}
			if (collection is IEnumerable)
			{
				return !(((IEnumerable)collection).Cast<object>().Any());
			}
			if (collection is ILcmVector)
			{
				return ((ILcmVector)collection).ToHvoArray().Length == 0;
			}
			throw new ArgumentException(@"Cannot test something that isn't a collection", "collection");
		}

		/// <summary>
		/// This method generates XHTML content for a given object
		/// </summary>
		/// <param name="field">This is the object that owns the property, needed to look up writing system info for virtual string fields</param>
		/// <param name="propertyValue">data to generate xhtml for</param>
		/// <param name="config"></param>
		/// <param name="settings"></param>
		private static string GenerateXHTMLForValue(object field, object propertyValue, ConfigurableDictionaryNode config, GeneratorSettings settings)
		{
			// If we're working with a headword, either for this entry or another one (Variant or Complex Form, etc.), store that entry's GUID
			// so we can generate a link to the main or minor entry for this headword.
			var guid = Guid.Empty;
			if (config.IsHeadWord)
			{
				if (field is ILexEntry)
					guid = ((ILexEntry)field).Guid;
				else if (field is ILexEntryRef)
					guid = ((ILexEntryRef)field).OwningEntry.Guid;
				else if (field is ISenseOrEntry)
					guid = ((ISenseOrEntry)field).EntryGuid;
				else if (field is ILexSense)
					guid = ((ILexSense)field).OwnerOfClass(LexEntryTags.kClassId).Guid;
				else
					Debug.WriteLine(String.Format("Need to find Entry Guid for {0}",
						field == null ? DictionaryConfigurationMigrator.BuildPathStringFromNode(config) : field.GetType().Name));
			}

			if (propertyValue is ITsString)
			{
				if (!TsStringUtils.IsNullOrEmpty((ITsString)propertyValue))
				{
					var content = GenerateXHTMLForString((ITsString)propertyValue, config, settings, guid);
					if (!String.IsNullOrEmpty(content))
						return WriteRawElementContents("span", content, config);
				}
				return String.Empty;
			}
			else if (propertyValue is IMultiStringAccessor)
			{
				return GenerateXHTMLForStrings((IMultiStringAccessor)propertyValue, config, settings, guid);
			}
			else if (propertyValue is int)
			{
				return WriteElementContents(propertyValue, config);
			}
			else if (propertyValue is DateTime)
			{
				return WriteElementContents(((DateTime)propertyValue).ToLongDateString(), config);
			}
			else if (propertyValue is GenDate)
			{
				return WriteElementContents(((GenDate)propertyValue).ToLongString(), config);
			}
			else if (propertyValue is IMultiAccessorBase)
			{
				if (field is ISenseOrEntry)
					return GenerateXHTMLForVirtualStrings(((ISenseOrEntry)field).Item, (IMultiAccessorBase)propertyValue, config, settings, guid);
				return GenerateXHTMLForVirtualStrings((ICmObject)field, (IMultiAccessorBase)propertyValue, config, settings, guid);
			}
			else if (propertyValue is String)
			{
				return WriteElementContents(propertyValue, config);
			}
			else if (propertyValue is IStText)
			{
				var bldr = new StringBuilder();
				foreach (var para in (propertyValue as IStText).ParagraphsOS)
				{
					IStTxtPara stp = para as IStTxtPara;
					if (stp == null)
						continue;
					var contentPara = GenerateXHTMLForString(stp.Contents, config, settings, guid);
					if (!String.IsNullOrEmpty(contentPara))
					{
						bldr.Append(contentPara);
						bldr.AppendLine();
					}
				}
				if (bldr.Length > 0)
				{
					// Do we not have/want a class from the config node?
					return WriteRawElementContents("div", bldr.ToString(), null);
				}
				return String.Empty;
			}
			else
			{
				if (propertyValue == null)
				{
					Debug.WriteLine(String.Format("Bad configuration node: {0}", DictionaryConfigurationMigrator.BuildPathStringFromNode(config)));
				}
				else
				{
					Debug.WriteLine(String.Format("What do I do with {0}?", propertyValue.GetType().Name));
				}
				return String.Empty;
			}
		}

		private static string WriteElementContents(object propertyValue, ConfigurableDictionaryNode config)
		{
			var content = propertyValue.ToString();
			if (!String.IsNullOrEmpty(content))
			{
				var bldr = new StringBuilder();
				using (var xw = XmlWriter.Create(bldr, new XmlWriterSettings { ConformanceLevel = ConformanceLevel.Fragment }))
				{
					xw.WriteStartElement(GetElementNameForProperty(config));
					WriteClassNameAttributeForConfig(xw, config);
					xw.WriteString(content);
					xw.WriteEndElement();
					xw.Flush();
					return bldr.ToString();
				}
			}
			return String.Empty;
		}

		private static string WriteRawElementContents(string elementName, string xmlContent, ConfigurableDictionaryNode config)
		{
			if (!String.IsNullOrEmpty(xmlContent))
			{
				var bldr = new StringBuilder();
				using (var xw = XmlWriter.Create(bldr, new XmlWriterSettings { ConformanceLevel = ConformanceLevel.Fragment }))
				{
					xw.WriteStartElement(elementName);
					if (config != null)
						WriteClassNameAttributeForConfig(xw, config);
					xw.WriteRaw(xmlContent);
					xw.WriteEndElement();
					xw.Flush();
					return bldr.ToString();
				}
			}
			return String.Empty;
		}

		private static string GenerateXHTMLForStrings(IMultiStringAccessor multiStringAccessor, ConfigurableDictionaryNode config,
			GeneratorSettings settings)
		{
			return GenerateXHTMLForStrings(multiStringAccessor, config, settings, Guid.Empty);
		}

		/// <summary>
		/// This method will generate an XHTML span with a string for each selected writing system in the
		/// DictionaryWritingSystemOptions of the configuration that also has data in the given IMultiStringAccessor
		/// </summary>
		private static string GenerateXHTMLForStrings(IMultiStringAccessor multiStringAccessor, ConfigurableDictionaryNode config,
			GeneratorSettings settings, Guid guid)
		{
			var wsOptions = config.DictionaryNodeOptions as DictionaryNodeWritingSystemOptions;
			if (wsOptions == null)
			{
				throw new ArgumentException(@"Configuration nodes for MultiString fields should have WritingSystemOptions", "config");
			}
			// TODO pH 2014.12: this can generate an empty span if no checked WS's contain data
			// gjm 2015.12 but this will help some (LT-16846)
			if (multiStringAccessor == null || multiStringAccessor.StringCount == 0)
				return String.Empty;
			var bldr = new StringBuilder();
			foreach (var option in wsOptions.Options)
			{
				if (!option.IsEnabled)
				{
					continue;
				}
				var wsId = WritingSystemServices.GetMagicWsIdFromName(option.Id);
				// The string for the specific wsId in the option, or the best string option in the accessor if the wsId is magic
				ITsString bestString;
				if (wsId == 0)
				{
					// This is not a magic writing system, so grab the user requested string
					wsId = settings.Cache.WritingSystemFactory.GetWsFromStr(option.Id);
					if (wsId == 0) // The config is bad or stale, but we don't need to crash in this instance.
					{
						Debug.WriteLine("Writing system requested that is not known in local store: {0}", option.Id);
						continue;
					}
					bestString = multiStringAccessor.get_String(wsId);
				}
				else
				{
					// Writing system is magic i.e. 'best vernacular' or 'first pronunciation'
					// use the method in the multi-string to get the right string and set wsId to the used one
					bestString = multiStringAccessor.GetAlternativeOrBestTss(wsId, out wsId);
				}
				var contentItem = GenerateWsPrefixAndString(config, settings, wsOptions, wsId, bestString, guid);

				if (!String.IsNullOrEmpty(contentItem))
					bldr.Append(contentItem);
			}
			if (bldr.Length > 0)
			{
				return WriteRawElementContents("span", bldr.ToString(), config);
			}
			return String.Empty;
		}

		/// <summary>
		/// This method will generate an XHTML span with a string for each selected writing system in the
		/// DictionaryWritingSystemOptions of the configuration that also has data in the given IMultiAccessorBase
		/// </summary>
		private static string GenerateXHTMLForVirtualStrings(ICmObject owningObject, IMultiAccessorBase multiStringAccessor,
																			ConfigurableDictionaryNode config, GeneratorSettings settings, Guid guid)
		{
			var wsOptions = config.DictionaryNodeOptions as DictionaryNodeWritingSystemOptions;
			if (wsOptions == null)
			{
				throw new ArgumentException(@"Configuration nodes for MultiString fields should have WritingSystemOptions", "config");
			}
			var bldr = new StringBuilder();
			foreach (var option in wsOptions.Options)
			{
				if (!option.IsEnabled)
				{
					continue;
				}
				var wsId = WritingSystemServices.GetMagicWsIdFromName(option.Id);
				// The string for the specific wsId in the option, or the best string option in the accessor if the wsId is magic
				if (wsId == 0)
				{
					// This is not a magic writing system, so grab the user requested string
					wsId = settings.Cache.WritingSystemFactory.GetWsFromStr(option.Id);
				}
				else
				{
					var defaultWs = owningObject.Cache.WritingSystemFactory.get_EngineOrNull(owningObject.Cache.DefaultUserWs);
					wsId = WritingSystemServices.InterpretWsLabel(owningObject.Cache, option.Id, (CoreWritingSystemDefinition)defaultWs,
																					owningObject.Hvo, multiStringAccessor.Flid, (CoreWritingSystemDefinition)defaultWs);
				}
				var requestedString = multiStringAccessor.get_String(wsId);
				bldr.Append(GenerateWsPrefixAndString(config, settings, wsOptions, wsId, requestedString, guid));
			}
			if (bldr.Length > 0)
			{
				return WriteRawElementContents("span", bldr.ToString(), config);
			}
			return String.Empty;
		}

		private static string GenerateWsPrefixAndString(ConfigurableDictionaryNode config, GeneratorSettings settings,
			DictionaryNodeWritingSystemOptions wsOptions, int wsId, ITsString requestedString, Guid guid)
		{
			if (String.IsNullOrEmpty(requestedString.Text))
			{
				return String.Empty;
			}
			var wsName = settings.Cache.WritingSystemFactory.get_EngineOrNull(wsId).Id;
			var content = GenerateXHTMLForString(requestedString, config, settings, guid, wsName);
			if (String.IsNullOrEmpty(content))
				return String.Empty;
			var bldr = new StringBuilder();
			using (var xw = XmlWriter.Create(bldr, new XmlWriterSettings { ConformanceLevel = ConformanceLevel.Fragment }))
			{
				if (wsOptions.DisplayWritingSystemAbbreviations)
				{
					xw.WriteStartElement("span");
					xw.WriteAttributeString("class", CssGenerator.WritingSystemPrefix);
					var prefix = ((CoreWritingSystemDefinition)settings.Cache.WritingSystemFactory.get_EngineOrNull(wsId)).Abbreviation;
					xw.WriteString(prefix);
					xw.WriteEndElement();
				}
				xw.WriteRaw(content);
				xw.Flush();
				return bldr.ToString();
			}
		}

		private static string GenerateXHTMLForString(ITsString fieldValue, ConfigurableDictionaryNode config,
			GeneratorSettings settings, string writingSystem = null)
		{
			return GenerateXHTMLForString(fieldValue, config, settings, Guid.Empty, writingSystem);
		}

		private static string GenerateXHTMLForString(ITsString fieldValue, ConfigurableDictionaryNode config,
			GeneratorSettings settings, Guid linkTarget, string writingSystem = null)
		{
			if (TsStringUtils.IsNullOrEmpty(fieldValue))
				return string.Empty;
			if (writingSystem != null && writingSystem.Contains("audio"))
			{
				var fieldText = fieldValue.Text;
				if (fieldText.Contains("."))
				{
					var audioId = fieldText.Substring(0, fieldText.IndexOf(".", StringComparison.Ordinal));
					var srcAttr = GenerateSrcAttributeForMediaFromFilePath(fieldText, "AudioVisual", settings);
					var content = GenerateXHTMLForAudioFile(writingSystem, audioId, srcAttr, string.Empty, settings);
					if (!string.IsNullOrEmpty(content))
						return WriteRawElementContents("span", content, null);
				}
			}
			else
			{
				// use the passed in writing system unless null
				// otherwise use the first option from the DictionaryNodeWritingSystemOptions or english if the options are null
				var bldr = new StringBuilder();
				using (var xw = XmlWriter.Create(bldr, new XmlWriterSettings { ConformanceLevel = ConformanceLevel.Fragment }))
				{
					var rightToLeft = settings.RightToLeft;
					if (fieldValue.RunCount > 1)
					{
						xw.WriteStartElement("span");
						writingSystem = writingSystem ?? GetLanguageFromFirstOption(config.DictionaryNodeOptions as DictionaryNodeWritingSystemOptions, settings.Cache);
						xw.WriteAttributeString("lang", writingSystem);
						var wsRtl = settings.Cache.WritingSystemFactory.get_Engine(writingSystem).RightToLeftScript;
						if (rightToLeft != wsRtl)
						{
							rightToLeft = wsRtl; // the outer WS direction will be used to identify embedded runs of the opposite direction.
							xw.WriteStartElement("span"); // set direction on a nested span to preserve Context's position and direction.
							xw.WriteAttributeString("dir", rightToLeft ? "rtl" : "ltr");
						}
					}
					for (int i = 0; i < fieldValue.RunCount; i++)
					{
						var text = fieldValue.get_RunText(i);
						var props = fieldValue.get_Properties(i);
						var style = props.GetStrPropValue((int)FwTextPropType.ktptNamedStyle);
						writingSystem = settings.Cache.WritingSystemFactory.GetStrFromWs(fieldValue.get_WritingSystem(i));
						GenerateSpanWithPossibleLink(settings, writingSystem, xw, style, text, linkTarget, rightToLeft);
					}
					if (fieldValue.RunCount > 1)
					{
						if (rightToLeft != settings.RightToLeft)
							xw.WriteEndElement(); // </span> (dir)
						xw.WriteEndElement(); // </span> (lang)
					}
					xw.Flush();
					return bldr.ToString();
				}
			}
			return string.Empty;
		}

		private static void GenerateSpanWithPossibleLink(GeneratorSettings settings, string writingSystem, XmlWriter writer, string style,
			string text, Guid linkDestination, bool rightToLeft)
		{
			writer.WriteStartElement("span");
			writer.WriteAttributeString("lang", writingSystem);
			var wsRtl = settings.Cache.WritingSystemFactory.get_Engine(writingSystem).RightToLeftScript;
			if (rightToLeft != wsRtl)
			{
				writer.WriteStartElement("span"); // set direction on a nested span to preserve Context's position and direction
				writer.WriteAttributeString("dir", wsRtl ? "rtl" : "ltr");
			}
			if (!String.IsNullOrEmpty(style))
			{
				var cssStyle = CssGenerator.GenerateCssStyleFromLcmStyleSheet(style,
					settings.Cache.WritingSystemFactory.GetWsFromStr(writingSystem), settings.PropertyTable);
				var css = cssStyle.ToString();
				if (!String.IsNullOrEmpty(css))
					writer.WriteAttributeString("style", css);
			}
			if (linkDestination != Guid.Empty)
			{
				writer.WriteStartElement("a");
				writer.WriteAttributeString("href", "#g" + linkDestination);
			}
			const char txtlineSplit = (Char)8232; //Line-Seperator Decimal Code
			if (text.Contains(txtlineSplit))
			{
				var txtContents = text.Split(txtlineSplit);
				for (int i = 0; i < txtContents.Count(); i++)
				{
					writer.WriteString(txtContents[i]);
					if (i == txtContents.Count() - 1)
						break;
					writer.WriteStartElement("br");
					writer.WriteEndElement();
				}
			}
			else
			{
				writer.WriteString(text);
			}
			if (linkDestination != Guid.Empty)
			{
				writer.WriteEndElement(); // </a>
			}
			if (rightToLeft != wsRtl)
			{
				writer.WriteEndElement(); // </span> (dir)
			}
			writer.WriteEndElement(); // </span> (lang)
		}

		/// <summary>
		/// This method Generate XHTML for Audio file
		/// </summary>
		/// <param name="classname">value for class attribute for audio tag</param>
		/// <param name="writer"></param>
		/// <param name="audioId">value for Id attribute for audio tag</param>
		/// <param name="srcAttribute">Source location path for audio file</param>
		/// <param name="caption">Innertext for hyperlink</param>
		/// <returns></returns>
		private static string GenerateXHTMLForAudioFile(string classname,
<<<<<<< HEAD
			string audioId, string srcAttribute, string caption)
=======
			string audioId, string srcAttribute, string caption, GeneratorSettings settings)
>>>>>>> 908205f4
		{
			if (String.IsNullOrEmpty(audioId) && String.IsNullOrEmpty(srcAttribute) && String.IsNullOrEmpty(caption))
				return String.Empty;
			var safeAudioId = GetSafeXHTMLId(audioId);
			var bldr = new StringBuilder();
			using (var xw = XmlWriter.Create(bldr, new XmlWriterSettings { ConformanceLevel = ConformanceLevel.Fragment }))
			{
				xw.WriteStartElement("audio");
				xw.WriteAttributeString("id", safeAudioId);
				xw.WriteStartElement("source");
				xw.WriteAttributeString("src", srcAttribute);
				xw.WriteRaw("");
				xw.WriteFullEndElement();
				xw.WriteEndElement();
				xw.WriteStartElement("a");
				xw.WriteAttributeString("class", classname);
				xw.WriteAttributeString("href", "#" + safeAudioId);
				xw.WriteAttributeString("onclick", "document.getElementById('" + safeAudioId + "').play()");
				if (!String.IsNullOrEmpty(caption))
					xw.WriteString(caption);
				else
					xw.WriteRaw("");
				xw.WriteFullEndElement();
				xw.Flush();
				return bldr.ToString();
			}
		}

		private static string GetSafeXHTMLId(string audioId)
		{
			// Prepend a letter, since some filenames start with digits, which gives an invalid id
			// Are there other characters that are unsafe in XHTML Ids or Javascript?
			return "g" + audioId.Replace(" ", "_").Replace("'", "_");
		}

		/// <summary>
		/// This method is intended to produce the xhtml element that we want for given configuration objects.
		/// </summary>
		/// <param name="config"></param>
		/// <returns></returns>
		private static string GetElementNameForProperty(ConfigurableDictionaryNode config)
		{
			//TODO: Improve this logic to deal with subentries if necessary
			if (config.FieldDescription.Equals("LexEntry") || config.DictionaryNodeOptions is DictionaryNodePictureOptions)
			{
				return "div";
			}
			return "span";
		}

		/// <summary>
		/// This method returns the lang attribute value from the first selected writing system in the given options.
		/// </summary>
		/// <param name="wsOptions"></param>
		/// <param name="cache"></param>
		/// <returns></returns>
		private static string GetLanguageFromFirstOption(DictionaryNodeWritingSystemOptions wsOptions, LcmCache cache)
		{
			const string defaultLang = "en";
			if (wsOptions == null)
				return defaultLang;
			foreach (var option in wsOptions.Options)
			{
				if (option.IsEnabled)
				{
					var wsId = WritingSystemServices.GetMagicWsIdFromName(option.Id);
					// if the writing system isn't a magic name just use it
					if (wsId == 0)
					{
						return option.Id;
					}
					// otherwise get a list of the writing systems for the magic name, and use the first one
					return WritingSystemServices.GetWritingSystemList(cache, wsId, true).First().Id;
				}
			}
			// paranoid fallback to first option of the list in case there are no enabled options
			return wsOptions.Options[0].Id;
		}

		public static DictionaryPublicationDecorator GetPublicationDecoratorAndEntries(IPropertyTable propertyTable, out int[] entriesToSave, string dictionaryType, LcmCache cache, RecordClerk activeClerk)
		{
			if (cache == null)
			{
				throw new ArgumentException(@"No cache", nameof(cache));
			}
			if (activeClerk == null)
			{
				throw new ArgumentException(@"No clerk", nameof(activeClerk));
			}

			ICmPossibility currentPublication;
			var currentPublicationString = propertyTable.GetValue("SelectedPublication", xWorksStrings.AllEntriesPublication);
			if (currentPublicationString == xWorksStrings.AllEntriesPublication)
			{
				currentPublication = null;
			}
			else
			{
				currentPublication =
					(from item in cache.LangProject.LexDbOA.PublicationTypesOA.PossibilitiesOS
					 where item.Name.UserDefaultWritingSystem.Text == currentPublicationString
					 select item).FirstOrDefault();
			}
			var decorator = new DictionaryPublicationDecorator(cache, activeClerk.VirtualListPublisher, activeClerk.VirtualFlid, currentPublication);
			entriesToSave = decorator.GetEntriesToPublish(propertyTable, activeClerk.VirtualFlid, dictionaryType);
			return decorator;
		}

		public class GeneratorSettings
		{
			public LcmCache Cache { get; private set; }
			public IPropertyTable PropertyTable { get; private set; }
			public bool UseRelativePaths { get; private set; }
			public bool CopyFiles { get; private set; }
			public string ExportPath { get; private set; }
			public bool RightToLeft { get; private set; }
<<<<<<< HEAD
			public GeneratorSettings(LcmCache cache, IPropertyTable propertyTable, bool relativePaths, bool copyFiles, string exportPath, bool rightToLeft = false)
=======
			public bool IsWebExport { get; private set; }
			public GeneratorSettings(LcmCache cache, PropertyTable propertyTable, bool relativePaths, bool copyFiles, string exportPath, bool rightToLeft = false, bool isWebExport = false)
>>>>>>> 908205f4
			{
				if (cache == null || propertyTable == null)
				{
					throw new ArgumentNullException();
				}
				Cache = cache;
				PropertyTable = propertyTable;
				UseRelativePaths = relativePaths;
				CopyFiles = copyFiles;
				ExportPath = exportPath;
				RightToLeft = rightToLeft;
				IsWebExport = isWebExport;
			}
		}

		/// <remarks>
		/// Presently, this handles only Sense Info, but if other info needs to be handed down the call stack in the future, we could rename this
		/// </remarks>
		internal struct SenseInfo
		{
			public int SenseCounter { get; set; }
			public string SenseOutlineNumber { get; set; }
			public string ParentSenseNumberingStyle { get; set; }
		}
	}
}<|MERGE_RESOLUTION|>--- conflicted
+++ resolved
@@ -614,7 +614,7 @@
 					var x = new Thread(new ThreadStart(threadActionArray[i]));
 					x.SetApartmentState(ApartmentState.STA);
 					x.Start();
-					threads.Add(x);     // ensure thread doesn't get garbage collected prematurely.
+					threads.Add(x);		// ensure thread doesn't get garbage collected prematurely.
 				}
 				countDown.Wait();
 				threads.Clear();
@@ -987,56 +987,56 @@
 					// Collections are stored essentially the same as sequences.
 					case (int)CellarPropertyType.ReferenceSequence:
 					case (int)CellarPropertyType.OwningSequence:
+					{
+						var sda = cache.MainCacheAccessor;
+						// This method returns the hvo of the object pointed to
+						var chvo = sda.get_VecSize(specificObject.Hvo, customFieldFlid);
+						int[] contents;
+						using (var arrayPtr = MarshalEx.ArrayToNative<int>(chvo))
 						{
-							var sda = cache.MainCacheAccessor;
-							// This method returns the hvo of the object pointed to
-							var chvo = sda.get_VecSize(specificObject.Hvo, customFieldFlid);
-							int[] contents;
-							using (var arrayPtr = MarshalEx.ArrayToNative<int>(chvo))
-							{
-								sda.VecProp(specificObject.Hvo, customFieldFlid, chvo, out chvo, arrayPtr);
-								contents = MarshalEx.NativeToArray<int>(arrayPtr, chvo);
-							}
-							// if the hvo is invalid set propertyValue to null otherwise get the object
-							propertyValue = contents.Select(id => cache.LangProject.Services.GetObject(id));
-							break;
+							sda.VecProp(specificObject.Hvo, customFieldFlid, chvo, out chvo, arrayPtr);
+							contents = MarshalEx.NativeToArray<int>(arrayPtr, chvo);
 						}
+						// if the hvo is invalid set propertyValue to null otherwise get the object
+						propertyValue = contents.Select(id => cache.LangProject.Services.GetObject(id));
+						break;
+					}
 					case (int)CellarPropertyType.ReferenceAtomic:
 					case (int)CellarPropertyType.OwningAtomic:
-						{
-							// This method returns the hvo of the object pointed to
-							propertyValue = cache.MainCacheAccessor.get_ObjectProp(specificObject.Hvo, customFieldFlid);
-							// if the hvo is invalid set propertyValue to null otherwise get the object
+					{
+						// This method returns the hvo of the object pointed to
+						propertyValue = cache.MainCacheAccessor.get_ObjectProp(specificObject.Hvo, customFieldFlid);
+						// if the hvo is invalid set propertyValue to null otherwise get the object
 							propertyValue = (int)propertyValue > 0 ? cache.LangProject.Services.GetObject((int)propertyValue) : null;
-							break;
-						}
+						break;
+					}
 					case (int)CellarPropertyType.GenDate:
-						{
-							propertyValue = new GenDate(cache.MainCacheAccessor.get_IntProp(specificObject.Hvo, customFieldFlid));
-							break;
-						}
+					{
+						propertyValue = new GenDate(cache.MainCacheAccessor.get_IntProp(specificObject.Hvo, customFieldFlid));
+						break;
+					}
 
 					case (int)CellarPropertyType.Time:
-						{
-							propertyValue = SilTime.ConvertFromSilTime(cache.MainCacheAccessor.get_TimeProp(specificObject.Hvo, customFieldFlid));
-							break;
-						}
+					{
+						propertyValue = SilTime.ConvertFromSilTime(cache.MainCacheAccessor.get_TimeProp(specificObject.Hvo, customFieldFlid));
+						break;
+					}
 					case (int)CellarPropertyType.MultiUnicode:
 					case (int)CellarPropertyType.MultiString:
-						{
-							propertyValue = cache.MainCacheAccessor.get_MultiStringProp(specificObject.Hvo, customFieldFlid);
-							break;
-						}
+					{
+						propertyValue = cache.MainCacheAccessor.get_MultiStringProp(specificObject.Hvo, customFieldFlid);
+						break;
+					}
 					case (int)CellarPropertyType.String:
-						{
-							propertyValue = cache.MainCacheAccessor.get_StringProp(specificObject.Hvo, customFieldFlid);
-							break;
-						}
+					{
+						propertyValue = cache.MainCacheAccessor.get_StringProp(specificObject.Hvo, customFieldFlid);
+						break;
+					}
 					case (int)CellarPropertyType.Integer:
-						{
-							propertyValue = cache.MainCacheAccessor.get_IntProp(specificObject.Hvo, customFieldFlid);
-							break;
-						}
+					{
+						propertyValue = cache.MainCacheAccessor.get_IntProp(specificObject.Hvo, customFieldFlid);
+						break;
+					}
 				}
 			}
 			return true;
@@ -1086,20 +1086,20 @@
 		private static HashSet<ConfigurableDictionaryNode> s_reportedNodes = new HashSet<ConfigurableDictionaryNode>();
 
 		private static void ShowConfigDebugInfo(string msg, ConfigurableDictionaryNode config)
-					{
+		{
 			lock (s_reportedNodes)
-						{
+			{
 				Debug.WriteLine(msg);
 				if (s_reportedNodes.Contains(config))
-						return;
+					return;
 				s_reportedNodes.Add(config);
 				while (config != null)
 				{
 					Debug.WriteLine("    Label={0}, FieldDescription={1}, SubField={2}", config.Label, config.FieldDescription, config.SubField ?? "");
 					config = config.Parent;
-					}
-					}
-			}
+				}
+			}
+		}
 #endif
 
 		private static void GetSortedReferencePropertyValue(ConfigurableDictionaryNode config, ref object propertyValue, object parent)
@@ -1303,7 +1303,7 @@
 						WavConverter.WavToMp3(source, destination);
 					else
 						FileUtils.Copy(source, destination);
-				}
+					}
 				else if (!AreFilesIdentical(source, destination, isWavExport))
 				{
 					var fileWithoutExtension = Path.GetFileNameWithoutExtension(relativeDestination);
@@ -1528,14 +1528,14 @@
 						}
 					case (int)CellarPropertyType.ReferenceAtomic:
 					case (int)CellarPropertyType.OwningAtomic:
+					{
+						var destClassId = cache.MetaDataCacheAccessor.GetDstClsId(customFieldFlid);
+						if (destClassId == StTextTags.kClassId)
 						{
-							var destClassId = cache.MetaDataCacheAccessor.GetDstClsId(customFieldFlid);
-							if (destClassId == StTextTags.kClassId)
-							{
 								return typeof(IStText);
-							}
-							return typeof(ICmObject);
 						}
+						return typeof(ICmObject);
+					}
 					case (int)CellarPropertyType.Time:
 						{
 							return typeof(DateTime);
@@ -2137,8 +2137,8 @@
 				WriteCollectionItemClassAttribute(config, xw);
 				xw.WriteAttributeString("entryguid", "g" + ((ICmObject)item).Owner.Guid.ToString());
 				xw.WriteRaw(senseContent);
-				xw.WriteEndElement();   // element name for property
-				xw.WriteEndElement();   // </span>
+				xw.WriteEndElement();	// element name for property
+				xw.WriteEndElement();	// </span>
 				xw.Flush();
 				return bldr.ToString();
 			}
@@ -2171,14 +2171,14 @@
 				}
 			}
 			if (captionBldr.Length == 0)
-				return;
+			return;
 			//Adding div tag before Sense Number and Caption
 			using (var xw = XmlWriter.Create(bldr, new XmlWriterSettings { ConformanceLevel = ConformanceLevel.Fragment }))
 			{
-				xw.WriteStartElement("div");
-				xw.WriteAttributeString("class", "captionContent");
-				xw.WriteRaw(captionBldr.ToString());
-				xw.WriteEndElement();
+				  xw.WriteStartElement("div");
+				  xw.WriteAttributeString("class", "captionContent");
+				  xw.WriteRaw(captionBldr.ToString());
+				  xw.WriteEndElement();
 			}
 		}
 
@@ -3049,11 +3049,7 @@
 		/// <param name="caption">Innertext for hyperlink</param>
 		/// <returns></returns>
 		private static string GenerateXHTMLForAudioFile(string classname,
-<<<<<<< HEAD
-			string audioId, string srcAttribute, string caption)
-=======
 			string audioId, string srcAttribute, string caption, GeneratorSettings settings)
->>>>>>> 908205f4
 		{
 			if (String.IsNullOrEmpty(audioId) && String.IsNullOrEmpty(srcAttribute) && String.IsNullOrEmpty(caption))
 				return String.Empty;
@@ -3170,12 +3166,8 @@
 			public bool CopyFiles { get; private set; }
 			public string ExportPath { get; private set; }
 			public bool RightToLeft { get; private set; }
-<<<<<<< HEAD
-			public GeneratorSettings(LcmCache cache, IPropertyTable propertyTable, bool relativePaths, bool copyFiles, string exportPath, bool rightToLeft = false)
-=======
 			public bool IsWebExport { get; private set; }
-			public GeneratorSettings(LcmCache cache, PropertyTable propertyTable, bool relativePaths, bool copyFiles, string exportPath, bool rightToLeft = false, bool isWebExport = false)
->>>>>>> 908205f4
+			public GeneratorSettings(LcmCache cache, IPropertyTable propertyTable, bool relativePaths, bool copyFiles, string exportPath, bool rightToLeft = false, bool isWebExport = false)
 			{
 				if (cache == null || propertyTable == null)
 				{
