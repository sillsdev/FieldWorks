--- conflicted
+++ resolved
@@ -892,7 +892,6 @@
 
 				case PropertyType.CmFileType:
 					fileProperty = propertyValue as ICmFile;
-<<<<<<< HEAD
 					var internalPath = fileProperty.InternalPath;
 					// fileProperty.InternalPath can have a backward slash so that gets replaced with a forward slash in Linux
 #if __MonoCS__
@@ -900,9 +899,6 @@
 						internalPath = fileProperty.InternalPath.Replace('\\', '/');
 #endif
 					if (fileProperty != null && !string.IsNullOrEmpty(internalPath))
-=======
-					if (fileProperty != null && fileProperty.InternalPath != null)
->>>>>>> b2dd58ff
 					{
 						var srcAttr = GenerateSrcAttributeForMediaFromFilePath(internalPath, "AudioVisual", settings);
 						if (IsVideo(fileProperty.InternalPath))
@@ -2326,11 +2322,7 @@
 				xw.WriteStartElement(GetElementNameForProperty(config));
 				WriteCollectionItemClassAttribute(config, xw);
 				var targetInfo = referenceList.FirstOrDefault();
-<<<<<<< HEAD
 				if (targetInfo == null)
-=======
-				if(targetInfo == null)
->>>>>>> b2dd58ff
 					return string.Empty;
 				var reference = targetInfo.Item2;
 				if (LexRefTypeTags.IsUnidirectional((LexRefTypeTags.MappingTypes)reference.OwnerType.MappingType) &&
