--- conflicted
+++ resolved
@@ -191,11 +191,7 @@
 			try
 			{
 				var fwargs = new FwAppArgs(new[] {url});
-<<<<<<< HEAD
-				FdoCache cache = PropertyTable.GetValue<FdoCache>("cache");
-=======
-				LcmCache cache = m_propertyTable.GetValue<LcmCache>("cache");
->>>>>>> c1202904
+				LcmCache cache = PropertyTable.GetValue<LcmCache>("cache");
 				if (SameDatabase(fwargs, cache))
 				{
 					OnFollowLink(fwargs);
@@ -297,11 +293,7 @@
 			CheckDisposed();
 			if (m_currentContext != null)
 			{
-<<<<<<< HEAD
-				FdoCache cache = PropertyTable.GetValue<FdoCache>("cache");
-=======
-				LcmCache cache = m_propertyTable.GetValue<LcmCache>("cache");
->>>>>>> c1202904
+				LcmCache cache = PropertyTable.GetValue<LcmCache>("cache");
 				var args = new FwAppArgs(cache.ProjectId.Handle,
 					m_currentContext.ToolName, m_currentContext.TargetGuid);
 				ClipboardUtils.SetDataObject(args.ToString(), true);
@@ -380,11 +372,7 @@
 		public bool OnTestFollowLink(object unused)
 		{
 			CheckDisposed();
-<<<<<<< HEAD
-			FdoCache cache = PropertyTable.GetValue<FdoCache>("cache");
-=======
-			LcmCache cache = m_propertyTable.GetValue<LcmCache>("cache");
->>>>>>> c1202904
+			LcmCache cache = PropertyTable.GetValue<LcmCache>("cache");
 			Guid[] guids = (from entry in cache.LanguageProject.LexDbOA.Entries select entry.Guid).ToArray();
 			var commands = new List<string>
 									{
@@ -426,11 +414,7 @@
 				{
 					// Need some smarts here. The link creator was not sure what tool to use.
 					// The object may also be a child we don't know how to jump to directly.
-<<<<<<< HEAD
-					var cache = PropertyTable.GetValue<FdoCache>("cache");
-=======
-					var cache = m_propertyTable.GetValue<LcmCache>("cache");
->>>>>>> c1202904
+					var cache = PropertyTable.GetValue<LcmCache>("cache");
 					ICmObject target;
 					if (!cache.ServiceLocator.ObjectRepository.TryGetObject(m_lnkActive.TargetGuid, out target))
 						return false; // or message?
@@ -507,11 +491,7 @@
 				// or more likely, when the HVO was set to -1.
 				if (m_lnkActive.TargetGuid != Guid.Empty)
 				{
-<<<<<<< HEAD
-					FdoCache cache = PropertyTable.GetValue<FdoCache>("cache");
-=======
-					LcmCache cache = m_propertyTable.GetValue<LcmCache>("cache");
->>>>>>> c1202904
+					LcmCache cache = PropertyTable.GetValue<LcmCache>("cache");
 					ICmObject obj = cache.ServiceLocator.GetInstance<ICmObjectRepository>().GetObject(m_lnkActive.TargetGuid);
 					if (obj is IReversalIndexEntry && m_lnkActive.ToolName == "reversalEditComplete")
 					{
