// Copyright (c) 2015-2017 SIL International
// This software is licensed under the LGPL, version 2.1 or later
// (http://www.gnu.org/licenses/lgpl-2.1.html)

using System;
using System.Collections.Generic;
using System.Diagnostics;
using System.IO;
using System.Linq;
using System.Windows.Forms;
using System.Xml;
using SIL.CoreImpl;
using SIL.FieldWorks.Common.FwUtils;
using SIL.FieldWorks.Common.RootSites;
using SIL.FieldWorks.FDO;
using SIL.FieldWorks.FdoUi;
<<<<<<< HEAD
using SIL.Utils;
=======
using XCore;
>>>>>>> 95b9b36f

namespace SIL.FieldWorks.XWorks
{
	/// <summary>
	/// Just a shell class for containing runtime Switches for controling the diagnostic output.
	/// This could go in any file in the XWorks namespace, It's just here as a starting point.
	/// </summary>
	public class RuntimeSwitches
	{
		/// Tracing variable - used to control when and what is output to the debug and trace listeners
		public static TraceSwitch RecordTimingSwitch = new TraceSwitch("XWorks_Timing", "Used for diagnostic timing output", "Off");
		public static TraceSwitch linkListenerSwitch = new TraceSwitch("XWorks_LinkListener", "Used for diagnostic output", "Off");
	}

	/// <summary>
	/// LinkListenerListener handles Hyper linking and history
	/// See the class comment on FwLinkArgs for details on how all the parts of hyperlinking work.
	/// </summary>
<<<<<<< HEAD
	public class LinkListener : IFlexComponent, IFWDisposable
=======
	[XCore.MediatorDispose]
	public class LinkListener : IxCoreColleague, IDisposable
>>>>>>> 95b9b36f
	{
		const int kmaxDepth = 50;		// Limit the stacks to 50 elements (LT-729).
		protected LinkedList<FwLinkArgs> m_backStack;
		protected LinkedList<FwLinkArgs> m_forwardStack;
		protected FwLinkArgs m_currentContext;

		private bool m_fFollowingLink = false;
		private int m_cBackStackOrig = 0;
		private FwLinkArgs m_lnkActive = null;
		private bool m_fUsingHistory = false;

		/// -----------------------------------------------------------------------------------
		/// <summary>
		/// Initializes a new instance of the <see cref="LinkListener"/> class.
		/// </summary>
		/// -----------------------------------------------------------------------------------
		public LinkListener()
		{
			m_backStack = new LinkedList<FwLinkArgs>();
			m_forwardStack = new LinkedList<FwLinkArgs>();
			m_currentContext = null;
		}

		#region IDisposable & Co. implementation
		// Region last reviewed: never

		/// <summary>
		/// Check to see if the object has been disposed.
		/// All public Properties and Methods should call this
		/// before doing anything else.
		/// </summary>
		public void CheckDisposed()
		{
			if (IsDisposed)
				throw new ObjectDisposedException(String.Format("'{0}' in use after being disposed.", GetType().Name));
		}

		/// <summary>
		/// True, if the object has been disposed.
		/// </summary>
		private bool m_isDisposed = false;

		/// <summary>
		/// See if the object has been disposed.
		/// </summary>
		public bool IsDisposed
		{
			get { return m_isDisposed; }
		}

		/// <summary>
		/// Finalizer, in case client doesn't dispose it.
		/// Force Dispose(false) if not already called (i.e. m_isDisposed is true)
		/// </summary>
		/// <remarks>
		/// In case some clients forget to dispose it directly.
		/// </remarks>
		~LinkListener()
		{
			Dispose(false);
			// The base class finalizer is called automatically.
		}

		/// <summary>
		///
		/// </summary>
		/// <remarks>Must not be virtual.</remarks>
		public void Dispose()
		{
			Dispose(true);
			// This object will be cleaned up by the Dispose method.
			// Therefore, you should call GC.SupressFinalize to
			// take this object off the finalization queue
			// and prevent finalization code for this object
			// from executing a second time.
			GC.SuppressFinalize(this);
		}

		/// <summary>
		/// Executes in two distinct scenarios.
		///
		/// 1. If disposing is true, the method has been called directly
		/// or indirectly by a user's code via the Dispose method.
		/// Both managed and unmanaged resources can be disposed.
		///
		/// 2. If disposing is false, the method has been called by the
		/// runtime from inside the finalizer and you should not reference (access)
		/// other managed objects, as they already have been garbage collected.
		/// Only unmanaged resources can be disposed.
		/// </summary>
		/// <param name="disposing"></param>
		/// <remarks>
		/// If any exceptions are thrown, that is fine.
		/// If the method is being done in a finalizer, it will be ignored.
		/// If it is thrown by client code calling Dispose,
		/// it needs to be handled by fixing the bug.
		///
		/// If subclasses override this method, they should call the base implementation.
		/// </remarks>
		protected virtual void Dispose(bool disposing)
		{
			System.Diagnostics.Debug.WriteLineIf(!disposing, "****** Missing Dispose() call for " + GetType().Name + ". ****** ");
			// Must not be run more than once.
			if (m_isDisposed)
				return;

			if (disposing)
			{
				// Dispose managed resources here.
				if (PropertyTable != null)
				{
					PropertyTable.SetProperty("LinkListener", null, false, false);
				}
				if (m_backStack != null)
					m_backStack.Clear();
				if (m_forwardStack != null)
					m_forwardStack.Clear();
			}

			// Dispose unmanaged resources here, whether disposing is true or false.
			m_currentContext = null;
			m_backStack = null;
			m_forwardStack = null;
			PropertyTable = null;
			Publisher = null;
			Subscriber = null;

			m_isDisposed = true;
		}

		#endregion IDisposable & Co. implementation

		/// <summary>
		/// Return the current link.
		/// </summary>
		public FwLinkArgs CurrentContext
		{
			get
			{
				CheckDisposed();
				return m_currentContext;
			}
		}

		/// <summary>
		/// Handle the specified link if it is local.
		/// </summary>
		/// <param name="source"></param>
		/// <returns></returns>
		public bool OnHandleLocalHotlink(object source)
		{
			LocalLinkArgs args = source as LocalLinkArgs;
			if (args == null)
				return true; // we can't handle it, but probably no one else can either. Maybe should crash?
			var url = args.Link;
			if(!url.StartsWith(FwLinkArgs.kFwUrlPrefix))
				return true; // we can't handle it, but no other colleague can either. Needs to launch whatever can (see VwBaseVc.DoHotLinkAction).
			try
			{
				var fwargs = new FwAppArgs(new[] {url});
				FdoCache cache = PropertyTable.GetValue<FdoCache>("cache");
				if (SameDatabase(fwargs, cache))
				{
					OnFollowLink(fwargs);
					args.LinkHandledLocally = true;
				}
			}
			catch (Exception)
			{
				// Something went wrong, probably its not a kind of link we understand.
			}
			return true;
		}

		private bool SameDatabase(FwAppArgs fwargs, FdoCache cache)
		{
			return fwargs.Database == "this$" ||
				fwargs.Database.ToLowerInvariant() == cache.ProjectId.Name.ToLowerInvariant()
				|| fwargs.Database.ToLowerInvariant() == cache.ProjectId.Path.ToLowerInvariant()
				|| Path.GetFileName(fwargs.Database).ToLowerInvariant() == cache.ProjectId.Name.ToLowerInvariant();
		}

		/// <summary>
		///
		/// </summary>
		/// <returns></returns>
		public bool OnAddContextToHistory(object _link)
		{
			CheckDisposed();

			//Debug.WriteLineIf(RuntimeSwitches.linkListenerSwitch.TraceInfo, "OnAddContextToHistory(" + m_currentContext + ")", RuntimeSwitches.linkListenerSwitch.DisplayName);
			FwLinkArgs lnk = (FwLinkArgs)_link;
			if (lnk.EssentiallyEquals(m_currentContext))
			{
				//Debug.WriteLineIf(RuntimeSwitches.linkListenerSwitch.TraceInfo, "   Link equals current context.", RuntimeSwitches.linkListenerSwitch.DisplayName);
				return true;
			}
			if (m_currentContext != null &&
				//not where we just came from via a "Back" call
				((m_forwardStack.Count == 0) || (m_currentContext != m_forwardStack.Last.Value)))
			{
				//Debug.WriteLineIf(RuntimeSwitches.linkListenerSwitch.TraceInfo, "  Pushing current to back: " + m_currentContext, RuntimeSwitches.linkListenerSwitch.DisplayName);
				Push(m_backStack, m_currentContext);
			}
			// Try to omit intermediate targets which are added to the stack when switching
			// tools.  This doesn't work in OnFollowLink() because the behavior of following
			// the link is not synchronous even when SendMessage is used at the first two
			// levels of handling.
			if (m_fFollowingLink && lnk.EssentiallyEquals(m_lnkActive))
			{
				int howManyAdded = m_backStack.Count - m_cBackStackOrig;
				for( ; howManyAdded > 1; --howManyAdded)
				{
					m_backStack.RemoveLast();
				}
				m_fFollowingLink = false;
				m_cBackStackOrig = 0;
				m_lnkActive = null;
			}
			// The forward stack should be cleared by jump operations that are NOT spawned by
			// a Back or Forward (ie, history) operation.  This is the standard behavior in
			// browsers, for example (as far as I know).
			if (m_fUsingHistory)
			{
				if (lnk.EssentiallyEquals(m_lnkActive))
				{
					m_fUsingHistory = false;
					m_lnkActive = null;
				}
			}
			else
			{
				m_forwardStack.Clear();
			}

			m_currentContext = lnk;
			return true;
		}

		private void Push(LinkedList<FwLinkArgs> stack, FwLinkArgs context)
		{
			stack.AddLast(context);
			while (stack.Count > kmaxDepth)
				stack.RemoveFirst();
		}

		private FwLinkArgs Pop(LinkedList<FwLinkArgs> stack)
		{
			FwLinkArgs lnk = stack.Last.Value;
			stack.RemoveLast();
			return lnk;
		}

		/// <summary>
		///
		/// </summary>
		/// <returns></returns>
		public bool OnCopyLocationAsHyperlink(object unused)
		{
			CheckDisposed();
			if (m_currentContext != null)
			{
				FdoCache cache = PropertyTable.GetValue<FdoCache>("cache");
				var args = new FwAppArgs(cache.ProjectId.Handle,
					m_currentContext.ToolName, m_currentContext.TargetGuid);
				ClipboardUtils.SetDataObject(args.ToString(), true);
			}
			return true;
		}

		/// <summary>
		///
		/// </summary>
		/// <returns></returns>
		public bool OnHistoryBack(object unused)
		{
			CheckDisposed();

			if (m_backStack.Count > 0)
			{
				if (m_currentContext!= null)
				{
					Push(m_forwardStack, m_currentContext);
				}
				m_fUsingHistory = true;
				m_lnkActive = Pop(m_backStack);
				FollowActiveLink();
			}

			return true;
		}

		/// <summary>
		///
		/// </summary>
		/// <returns></returns>
		public bool OnHistoryForward(object unused)
		{
			CheckDisposed();

			if (m_forwardStack.Count > 0)
			{
				m_fUsingHistory = true;
				m_lnkActive = Pop(m_forwardStack);
				FollowActiveLink();
			}
			return true;
		}

#if RANDYTODO
		/// <summary>
		///
		/// </summary>
		/// <returns></returns>
		public bool OnDisplayHistoryForward(object commandObject, ref UIItemDisplayProperties display)
		{
			CheckDisposed();

			display.Enabled = m_forwardStack.Count > 0;
			return true;
		}
		/// <summary>
		///
		/// </summary>
		/// <returns></returns>
		public bool OnDisplayHistoryBack(object commandObject, ref UIItemDisplayProperties display)
		{
			CheckDisposed();

			display.Enabled = m_backStack.Count > 0;
			return true;
		}
#endif

		/// <summary>
		///
		/// </summary>
		/// <returns></returns>
		public bool OnTestFollowLink(object unused)
		{
			CheckDisposed();
			FdoCache cache = PropertyTable.GetValue<FdoCache>("cache");
			Guid[] guids = (from entry in cache.LanguageProject.LexDbOA.Entries select entry.Guid).ToArray();
			var commands = new List<string>
									{
										"AboutToFollowLink",
										"FollowLink"
									};
			var parms = new List<object>
									{
										null,
										new FwLinkArgs("lexiconEdit", guids[guids.Length - 1])
									};
			Publisher.Publish(commands, parms);
			return true;
		}

		/// <summary>
		/// NOTE: This will not handle link requests for other databases/applications. To handle other
		/// databases or applications, pass a FwAppArgs to the IFieldWorksManager.HandleLinkRequest method.
		/// </summary>
		/// <returns></returns>
		public bool OnFollowLink(object lnk)
		{
			CheckDisposed();

			m_fFollowingLink = true;
			m_cBackStackOrig = m_backStack.Count;
			m_lnkActive = lnk as FwLinkArgs;

			return FollowActiveLink();
		}

		private bool FollowActiveLink()
		{
			try
			{
				//Debug.Assert(!(m_lnkActive is FwAppArgs), "Beware: This will not handle link requests for other databases/applications." +
				//	" To handle other databases or applications, pass the FwAppArgs to the IFieldWorksManager.HandleLinkRequest method.");
				if (m_lnkActive.ToolName == "default")
				{
					// Need some smarts here. The link creator was not sure what tool to use.
					// The object may also be a child we don't know how to jump to directly.
					var cache = PropertyTable.GetValue<FdoCache>("cache");
					ICmObject target;
					if (!cache.ServiceLocator.ObjectRepository.TryGetObject(m_lnkActive.TargetGuid, out target))
						return false; // or message?
					var realTarget = GetObjectToShowInTool(target);
					string realTool;
					var majorObject = realTarget.Owner ?? realTarget;
					switch (majorObject.ClassID)
					{
						case ReversalIndexTags.kClassId:
							realTool = "reversalEditComplete";
							break;
						case TextTags.kClassId:
							realTool = "interlinearEdit";
							break;
						case LexEntryTags.kClassId:
							realTool = "lexiconEdit";
							break;
						case ScriptureTags.kClassId:
							ShowCantJumpMessage(xWorksStrings.ksCantJumpToScripture);
							return false; // Todo: don't know how to handle this yet.
							//app = FwUtils.ksTeAbbrev;
							//realTool = "reversalEditComplete";
							//break;
						case CmPossibilityListTags.kClassId:
							// The area listener knows about the possible list tools.
							// Unfortunately AreaListener is in an assembly we can't reference.
							// But there may be custom ones, so just listing them all here does not seem to be an option,
							// and anyway it would be hard to maintain.
							// Thus we've created this method (on AreaListener) which we call awkwardly throught the mediator.
							var parameters = new object[2];
							parameters[0] = majorObject;
							Publisher.Publish("GetToolForList", parameters);
							realTool = (string)parameters[1];
							break;
						case RnResearchNbkTags.kClassId:
							realTool = "notebookEdit";
							break;
						case DsConstChartTags.kClassId:
							realTarget = ((IDsConstChart) majorObject).BasedOnRA;
							realTool = "interlinearEdit";
							// Enhance JohnT: do something to make it switch to Discourse tab
							break;
						case LexDbTags.kClassId: // other things owned by this??
						case LangProjectTags.kClassId:
							ShowCantJumpMessage(xWorksStrings.ksCantJumpToLangProj);
							return false;
						default:
							var msg = string.Format(xWorksStrings.ksCantJumpToObject,
								cache.MetaDataCacheAccessor.GetClassName(majorObject.ClassID));
							ShowCantJumpMessage(msg);
							return false; // can't jump to it.
					}
					m_lnkActive = new FwLinkArgs(realTool, realTarget.Guid);
					// Todo JohnT: need to do something special here if we c
				}
				// It's important to do this AFTER we set the real tool name if it is "default". Otherwise, the code that
				// handles the jump never realizes we have reached the desired tool (as indicated by the value of
				// SuspendLoadingRecordUntilOnJumpToRecord) and we stop recording context history and various similar problems.
				if (m_lnkActive.TargetGuid != Guid.Empty)
				{
					// allow tools to skip loading a record if we're planning to jump to one.
					// interested tools will need to reset this "JumpToRecord" property after handling OnJumpToRecord.
					PropertyTable.SetProperty("SuspendLoadingRecordUntilOnJumpToRecord",
						m_lnkActive.ToolName + "," + m_lnkActive.TargetGuid,
						SettingsGroup.LocalSettings,
						false,
						true);
				}
#if RANDYTODO
				// TODO: I supect the following three 'Publish' calls need to be merged into one, or we may not be alive to come back to after one or the other of them.
#endif
				Publisher.Publish("SetToolFromName", m_lnkActive.ToolName);
				// Note: It can be Guid.Empty in cases where it was never set,
				// or more likely, when the HVO was set to -1.
				if (m_lnkActive.TargetGuid != Guid.Empty)
				{
					FdoCache cache = PropertyTable.GetValue<FdoCache>("cache");
					ICmObject obj = cache.ServiceLocator.GetInstance<ICmObjectRepository>().GetObject(m_lnkActive.TargetGuid);
					if (obj is IReversalIndexEntry && m_lnkActive.ToolName == "reversalEditComplete")
					{
						// For the reversal index tool, just getting the tool right isn't enough.  We
						// also need to be showing the proper index.  (See FWR-1105.)
						var guid = ReversalIndexEntryUi.GetObjectGuidIfValid(PropertyTable, "ReversalIndexGuid");
						if (!guid.Equals(obj.Owner.Guid))
						{
							PropertyTable.SetProperty("ReversalIndexGuid", obj.Owner.Guid.ToString(), true, true);
						}
					}
					// Allow this to happen after the processing of the tool change above by using the Broadcast
					// method on the mediator, the SendMessage would process it before the above msg and it would
					// use the wrong RecordList.  (LT-3260)
					Publisher.Publish("JumpToRecord", obj.Hvo);
				}

				foreach (Property property in m_lnkActive.PropertyTableEntries)
				{
					PropertyTable.SetProperty(property.name, property.value, true, true);
					//TODO: I can't think at the moment of what to do about setting
					//the persistence or ownership of the property...at the moment the only values we're putting
					//in there are strings or bools
				}
				Publisher.Publish("LinkFollowed", m_lnkActive);
			}
			catch(Exception err)
			{
				string s;
				if (err.InnerException != null && !string.IsNullOrEmpty(err.InnerException.Message))
					s = String.Format(xWorksStrings.UnableToFollowLink0, err.InnerException.Message);
				else
					s = xWorksStrings.UnableToFollowLink;
				MessageBox.Show(s, xWorksStrings.FailedJump, MessageBoxButtons.OK, MessageBoxIcon.Exclamation);
				return false;
			}
			return true;	//we handled this.
		}

		private void ShowCantJumpMessage(string msg)
		{
			var activeFlexWindow = PropertyTable.GetValue<Form>("window");
			if (activeFlexWindow == null)
				activeFlexWindow = Form.ActiveForm;
			if (activeFlexWindow == null)
				MessageBox.Show(activeFlexWindow, msg, xWorksStrings.ksCantJumpCaption);
			else
			{
				activeFlexWindow.Invoke(
					(Action) (() => MessageBox.Show(activeFlexWindow, msg, xWorksStrings.ksCantJumpCaption)));
			}
		}

		/// <summary>
		/// Get the object we want to point our tool at. This is typically the one that is one level down from
		/// a CmMajorObject.
		/// </summary>
		/// <param name="start"></param>
		/// <returns></returns>
		ICmObject GetObjectToShowInTool(ICmObject start)
		{
			for(var current = start;;current = current.Owner)
			{
				if (current.Owner == null)
					return current;
				if (current.Owner is ICmMajorObject)
					return current;
			}
		}

		#region Implementation of IPropertyTableProvider

		/// <summary>
		/// Placement in the IPropertyTableProvider interface lets FwApp call IPropertyTable.DoStuff.
		/// </summary>
		public IPropertyTable PropertyTable { get; private set; }

		#endregion

		#region Implementation of IPublisherProvider

		/// <summary>
		/// Get the IPublisher.
		/// </summary>
		public IPublisher Publisher { get; private set; }

		#endregion

		#region Implementation of ISubscriberProvider

		/// <summary>
		/// Get the ISubscriber.
		/// </summary>
		public ISubscriber Subscriber { get; private set; }

		/// <summary>
		/// Initialize a FLEx component with the basic interfaces.
		/// </summary>
		/// <param name="flexComponentParameters">Parameter object that contains the required three interfaces.</param>
		public void InitializeFlexComponent(FlexComponentParameters flexComponentParameters)
		{
			FlexComponentCheckingService.CheckInitializationValues(flexComponentParameters, new FlexComponentParameters(PropertyTable, Publisher, Subscriber));

			PropertyTable = flexComponentParameters.PropertyTable;
			Publisher = flexComponentParameters.Publisher;
			Subscriber = flexComponentParameters.Subscriber;

			PropertyTable.SetProperty("LinkListener", this, false, false);
		}

		#endregion
	}
}<|MERGE_RESOLUTION|>--- conflicted
+++ resolved
@@ -8,17 +8,11 @@
 using System.IO;
 using System.Linq;
 using System.Windows.Forms;
-using System.Xml;
 using SIL.CoreImpl;
 using SIL.FieldWorks.Common.FwUtils;
 using SIL.FieldWorks.Common.RootSites;
 using SIL.FieldWorks.FDO;
 using SIL.FieldWorks.FdoUi;
-<<<<<<< HEAD
-using SIL.Utils;
-=======
-using XCore;
->>>>>>> 95b9b36f
 
 namespace SIL.FieldWorks.XWorks
 {
@@ -37,12 +31,7 @@
 	/// LinkListenerListener handles Hyper linking and history
 	/// See the class comment on FwLinkArgs for details on how all the parts of hyperlinking work.
 	/// </summary>
-<<<<<<< HEAD
-	public class LinkListener : IFlexComponent, IFWDisposable
-=======
-	[XCore.MediatorDispose]
-	public class LinkListener : IxCoreColleague, IDisposable
->>>>>>> 95b9b36f
+	public class LinkListener : IFlexComponent, IDisposable
 	{
 		const int kmaxDepth = 50;		// Limit the stacks to 50 elements (LT-729).
 		protected LinkedList<FwLinkArgs> m_backStack;
