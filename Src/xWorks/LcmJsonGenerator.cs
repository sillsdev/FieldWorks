--- conflicted
+++ resolved
@@ -120,24 +120,16 @@
 			return new StringFragment();
 		}
 
-<<<<<<< HEAD
-		public IFragment AddCollectionItem(ConfigurableDictionaryNode config, ConfiguredLcmGenerator.GeneratorSettings settings, bool isBlock, string className, IFragment content, bool first)
-=======
 		public IFragment AddCollectionItem(List<ConfigurableDictionaryNode> nodeList,
 			ConfiguredLcmGenerator.GeneratorSettings settings, bool isBlock, string className, IFragment content, bool first)
->>>>>>> f0b55a25
 		{
 			var fragment = new StringFragment();
 			fragment.StrBuilder.Append(content.IsNullOrEmpty() ? string.Empty : $"{{{content}}},");
 			return fragment;
 		}
 
-<<<<<<< HEAD
-		public IFragment AddProperty(ConfigurableDictionaryNode config, ConfiguredLcmGenerator.GeneratorSettings settings, string className, bool isBlockProperty, string content, string writingSystem)
-=======
 		public IFragment AddProperty(List<ConfigurableDictionaryNode> nodeList,
 			ConfiguredLcmGenerator.GeneratorSettings settings, string className, bool isBlockProperty, string content, string writingSystem)
->>>>>>> f0b55a25
 		{
 			var fragment = new StringFragment($"\"{className}\": \"{content}\",");
 			return fragment;
@@ -174,12 +166,8 @@
 		{
 		}
 
-<<<<<<< HEAD
-		public void StartRun(IFragmentWriter writer, ConfigurableDictionaryNode config, ConfiguredLcmGenerator.GeneratorSettings settings, string writingSystem, bool first)
-=======
 		public void StartRun(IFragmentWriter writer, List<ConfigurableDictionaryNode> nodeList,
 			ConfiguredLcmGenerator.GeneratorSettings settings, string writingSystem, bool first)
->>>>>>> f0b55a25
 		{
 			var jsonWriter = (JsonFragmentWriter)writer;
 			jsonWriter.StartObject();
@@ -272,11 +260,7 @@
 			// TODO: decide on a useful json representation for tables
 		}
 
-<<<<<<< HEAD
-		public void StartEntry(IFragmentWriter xw, ConfigurableDictionaryNode config, ConfiguredLcmGenerator.GeneratorSettings settings, string className, Guid entryGuid, int index, RecordClerk clerk)
-=======
 		public void StartEntry(IFragmentWriter xw, List<ConfigurableDictionaryNode> nodeList, ConfiguredLcmGenerator.GeneratorSettings settings, string className, Guid entryGuid, int index, RecordClerk clerk)
->>>>>>> f0b55a25
 		{
 			var jsonWriter = (JsonFragmentWriter)xw;
 			jsonWriter.StartObject();
@@ -315,12 +299,8 @@
 			((JsonFragmentWriter)xw).EndObject();
 		}
 
-<<<<<<< HEAD
-		public void AddCollection(IFragmentWriter writer, ConfigurableDictionaryNode config, ConfiguredLcmGenerator.GeneratorSettings settings, bool isBlockProperty, string className, IFragment content)
-=======
 		public void AddCollection(IFragmentWriter writer, List<ConfigurableDictionaryNode> nodeList,
 			ConfiguredLcmGenerator.GeneratorSettings settings, bool isBlockProperty, string className, IFragment content)
->>>>>>> f0b55a25
 		{
 			((JsonFragmentWriter)writer).InsertPropertyName(className);
 			BeginArray(writer);
@@ -387,12 +367,8 @@
 			return new StringFragment(captionContent.ToString());
 		}
 
-<<<<<<< HEAD
-		public IFragment GenerateSenseNumber(ConfigurableDictionaryNode config, ConfiguredLcmGenerator.GeneratorSettings settings, string formattedSenseNumber, string wsId)
-=======
 		public IFragment GenerateSenseNumber(List<ConfigurableDictionaryNode> nodeList,
 			ConfiguredLcmGenerator.GeneratorSettings settings, string formattedSenseNumber, string wsId)
->>>>>>> f0b55a25
 		{
 			return new StringFragment(formattedSenseNumber);
 		}
@@ -471,12 +447,8 @@
 			return new StringFragment($"\\u+0FFF\\u+0FFF\\u+0FFF{badStrBuilder}");
 		}
 
-<<<<<<< HEAD
-		public IFragment AddSenseData(ConfigurableDictionaryNode config, ConfiguredLcmGenerator.GeneratorSettings settings, IFragment senseNumberSpan, Guid ownerGuid, IFragment senseContent, bool first)
-=======
 		public IFragment AddSenseData(List<ConfigurableDictionaryNode> nodeList,
 			ConfiguredLcmGenerator.GeneratorSettings settings, IFragment senseNumberSpan, Guid ownerGuid, IFragment senseContent, bool first)
->>>>>>> f0b55a25
 		{
 			var bldr = new StringBuilder();
 			var fragment = new StringFragment(bldr);
