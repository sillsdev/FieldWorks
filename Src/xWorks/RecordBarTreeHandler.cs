--- conflicted
+++ resolved
@@ -13,18 +13,13 @@
 using System.Collections.Generic;
 using System.Drawing;
 using System.Windows.Forms;
-using System.Xml;
+using SIL.CoreImpl;
 using SIL.FieldWorks.FDO;
 using SIL.FieldWorks.Common.Controls;
 using SIL.FieldWorks.Filters;
-using SIL.Utils;
 using SIL.CoreImpl.Text;
 using SIL.FieldWorks.FDO.Infrastructure;
-<<<<<<< HEAD
-using System.Diagnostics.CodeAnalysis;
 using SIL.FieldWorks.Common.Framework;
-=======
->>>>>>> 95b9b36f
 using SIL.FieldWorks.Common.FwUtils;
 using SIL.FieldWorks.FwCoreDlgControls;
 
@@ -217,7 +212,7 @@
 		protected virtual void UpdateHeaderVisibility()
 		{
 			var window = m_propertyTable.GetValue<IFwMainWnd>("window");
-			if (window == null || window.IsDisposed)
+			if (window == null)
 				return;
 
 			window.RecordBarControl.ShowHeaderControl = false;
@@ -471,37 +466,10 @@
 			var recordBarControl = window.RecordBarControl;
 			if (recordBarControl != null)
 			{
-<<<<<<< HEAD
 				using (new WaitCursor((Form)window))
-=======
-				window.TreeBarControl.IsFlatList = false;
-				var tree = (TreeView)window.TreeStyleRecordList;
-				var expandedItems = new HashSet<int>();
-				if (m_tree != null && !m_expand)
-					GetExpandedItems(m_tree.Nodes, expandedItems);
-				m_tree = tree;
-
-				// Removing the handlers first seems to be necessary because multiple tree handlers are
-				// working with one treeview. Only this active one should have handlers connected.
-				// If we fail to do this, switching to a different list causes drag and drop to stop working.
-				ReleaseRecordBar();
-
-				tree.NodeMouseClick += tree_NodeMouseClick;
-				if(editable)
-				{
-					tree.MouseDown += tree_MouseDown;
-					tree.MouseMove += tree_MouseMove;
-					tree.DragDrop += tree_DragDrop;
-					tree.DragOver += tree_DragOver;
-					tree.GiveFeedback += tree_GiveFeedback; // REVIEW (Hasso) 2015.02: this handler currently does nothing.  Needed?
-					tree.ContextMenuStrip = CreateTreebarContextMenuStrip();
-					tree.ContextMenuStrip.MouseClick += tree_MouseClicked;
-				}
-				else
->>>>>>> 95b9b36f
 				{
 					var tree = window.TreeStyleRecordList;
-					var expandedItems = new Set<int>();
+					var expandedItems = new HashSet<int>();
 					if (m_tree != null && !m_expand)
 						GetExpandedItems(m_tree.Nodes, expandedItems);
 					m_tree = tree;
