--- conflicted
+++ resolved
@@ -5,16 +5,10 @@
 using System.Collections.Generic;
 using System.Diagnostics;
 using System.Windows.Forms;
-<<<<<<< HEAD
 using System.Xml.Linq;
 using SIL.CoreImpl;
-using SIL.FieldWorks.Common.COMInterfaces;
-=======
-using System.Xml;
 using SIL.FieldWorks.Common.ViewsInterfaces;
->>>>>>> 95b9b36f
 using SIL.FieldWorks.Common.Controls;
-using SIL.FieldWorks.Common.FwKernelInterfaces;
 using SIL.FieldWorks.Common.FwUtils;
 using SIL.FieldWorks.Common.RootSites;
 using SIL.FieldWorks.Common.Widgets;
@@ -23,7 +17,7 @@
 using SIL.FieldWorks.FDO.Infrastructure;
 using SIL.FieldWorks.FdoUi;
 using SIL.FieldWorks.Filters;
-using SIL.Utils;
+using SIL.Xml;
 using WaitCursor = SIL.FieldWorks.Common.FwUtils.WaitCursor;
 
 namespace SIL.FieldWorks.XWorks
@@ -505,7 +499,7 @@
 
 			string titleStr = "";
 			// See if we have an AlternativeTitle string table id for an alternate title.
-			string titleId = XmlUtils.GetAttributeValue(m_configurationParametersElement,
+			string titleId = XmlUtils.GetOptionalAttributeValue(m_configurationParametersElement,
 				"altTitleId");
 			if (titleId != null)
 			{
@@ -551,7 +545,7 @@
 			}
 
 			// If we have a format attribute, format the title accordingly.
-			string sFmt = XmlUtils.GetAttributeValue(m_configurationParametersElement, "TitleFormat");
+			string sFmt = XmlUtils.GetOptionalAttributeValue(m_configurationParametersElement, "TitleFormat");
 			if (sFmt != null)
 			{
 				 titleStr = String.Format(sFmt, titleStr);
