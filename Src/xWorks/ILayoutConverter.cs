// Copyright (c) 2014-2017 SIL International
// This software is licensed under the LGPL, version 2.1 or later
// (http://www.gnu.org/licenses/lgpl-2.1.html)

using System.Collections.Generic;
<<<<<<< HEAD
using System.Xml.Linq;
=======
using System.Xml;
using SIL.FieldWorks.Common.FwUtils;
>>>>>>> 95b9b36f
using SIL.FieldWorks.FDO;

namespace SIL.FieldWorks.XWorks
{
	/// <summary>
	/// This interface is used in the conversion of xml configuration from layout and parts files into another form. i.e. TreeNodes
	/// </summary>
	public interface ILayoutConverter
	{
		/// <summary>
		/// This method is called when the entire layout has been converted a tree of LayoutTreeNodes
		/// </summary>
		void AddDictionaryTypeItem(XElement layoutNode, List<XmlDocConfigureDlg.LayoutTreeNode> oldNodes);

		/// <summary>
		/// Returns the configuration nodes for all layout types
		/// </summary>
		IEnumerable<XElement> GetLayoutTypes();

		/// <summary/>
		FdoCache Cache { get; }

		/// <summary/>
		StringTable StringTable { get; }

		/// <summary/>
		LayoutLevels LayoutLevels { get; }

		/// <summary/>
		void ExpandWsTaggedNodes(string sWsTag);

		/// <summary/>
		void SetOriginalIndexForNode(XmlDocConfigureDlg.LayoutTreeNode mainLayoutNode);

		/// <summary/>
		XElement GetLayoutElement(string className, string layoutName);

		/// <summary/>
		XElement GetPartElement(string className, string sRef);

		/// <summary/>
		void BuildRelationTypeList(XmlDocConfigureDlg.LayoutTreeNode ltn);

		/// <summary/>
		void BuildEntryTypeList(XmlDocConfigureDlg.LayoutTreeNode ltn, string layoutName);

		void LogConversionError(string errorLog);
	}
}<|MERGE_RESOLUTION|>--- conflicted
+++ resolved
@@ -3,12 +3,7 @@
 // (http://www.gnu.org/licenses/lgpl-2.1.html)
 
 using System.Collections.Generic;
-<<<<<<< HEAD
 using System.Xml.Linq;
-=======
-using System.Xml;
-using SIL.FieldWorks.Common.FwUtils;
->>>>>>> 95b9b36f
 using SIL.FieldWorks.FDO;
 
 namespace SIL.FieldWorks.XWorks
@@ -32,7 +27,7 @@
 		FdoCache Cache { get; }
 
 		/// <summary/>
-		StringTable StringTable { get; }
+		bool UseStringTable { get; }
 
 		/// <summary/>
 		LayoutLevels LayoutLevels { get; }
