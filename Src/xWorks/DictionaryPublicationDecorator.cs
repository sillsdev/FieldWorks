﻿// Copyright (c) 2012-2016 SIL International
// This software is licensed under the LGPL, version 2.1 or later
// (http://www.gnu.org/licenses/lgpl-2.1.html)

using System;
using System.Collections.Generic;
using System.Diagnostics;
using System.Diagnostics.CodeAnalysis;
using System.Linq;
using SIL.CoreImpl;
using SIL.FieldWorks.Common.COMInterfaces;
using SIL.FieldWorks.FdoUi;
using SIL.FieldWorks.FDO;
using SIL.FieldWorks.FDO.Application;
using SIL.FieldWorks.FDO.DomainImpl;
using SIL.FieldWorks.FDO.DomainServices;
using SIL.FieldWorks.FDO.Infrastructure;
using XCore;

namespace SIL.FieldWorks.XWorks
{
	/// <summary>
	/// DictionaryPublicationDecorator supports limiting lexical data in the Dictionary view by omitting
	/// items that should not be published in the selected publication. It builds a list of objects that
	/// should be omitted from the current publication, which currently can be LexEntries, LexSenses,
	/// or LexExampleSentences. It intercepts requests from the view for these properties and gives suitably
	/// modified answers. It implements IVwPropChanged and clears its cache when relevant properties change,
	/// though currently we do not try to generate automatic propchanges on additional affected properties.
	/// </summary>
	[SuppressMessage("Gendarme.Rules.Design", "TypesWithDisposableFieldsShouldBeDisposableRule",
		Justification="Cache is a reference")]
	public class DictionaryPublicationDecorator : DomainDataByFlidDecoratorBase
	{
		// a set of HVOs of entries, senses, and examples that should not be displayed in the publication.
		readonly HashSet<int> m_excludedItems = new HashSet<int>();
		readonly HashSet<int> m_excludeAsMainEntry = new HashSet<int>();

		private FdoCache Cache { get; set; }

		private int m_LexDbEntriesFlid; // similar to m_mainFlid in the XmlVc it decorates

		private ILexEntryRepository m_entryRepo;
		private ILexReferenceRepository m_lexRefRepo;
		private ILexSenseRepository m_senseRepo;
		private ILexEntryRefRepository m_lerRepo;

		private int m_headwordFlid;
		private int m_mlHeadwordFlid;
		private int m_picsOfSensesFlid;
		private int m_senseOutlineFlid;
		private int m_mlOwnerOutlineFlid;
		private int m_publishAsMinorEntryFlid;
		private int m_headwordRefFlid;
		private int m_headwordReversalFlid;
		private int m_reversalNameFlid;

		// Map from HVO (of LexEntry) to homograph number we should publish.
		private Dictionary<int, int> m_homographNumbers = new Dictionary<int, int>();

		// a set of flids for properties that return LexEntries, LexSenses, or LexExampleSentences
		HashSet<int> m_fieldsToFilter = new HashSet<int>();

		HashSet<int> m_lexRefFieldsToFilter = new HashSet<int>();
		HashSet<int> m_lexEntryRefFieldsToFilter = new HashSet<int>();

		private List<IVwNotifyChange> m_notifees = new List<IVwNotifyChange>(); // the things we have to notify of PropChanges.

		/// <summary>
		/// Make one. By default we filter to the main dictionary.
		/// </summary>
		public DictionaryPublicationDecorator(FdoCache cache, ISilDataAccessManaged domainDataByFlid, int mainFlid)
			: this(cache, domainDataByFlid, mainFlid, cache.LangProject.LexDbOA.PublicationTypesOA.PossibilitiesOS[0])
		{}

		/// <summary>
		/// Create one. The SDA passed MAY be the DomainDataByFlid of the cache, but it is usually another
		/// decorator.
		/// </summary>
		public DictionaryPublicationDecorator(FdoCache cache, ISilDataAccessManaged domainDataByFlid, int mainFlid, ICmPossibility publication)
			: base(domainDataByFlid)
		{
			Cache = cache;
			m_entryRepo = Cache.ServiceLocator.GetInstance<ILexEntryRepository>();
			m_lexRefRepo = Cache.ServiceLocator.GetInstance<ILexReferenceRepository>();
			m_senseRepo = Cache.ServiceLocator.GetInstance<ILexSenseRepository>();
			m_lerRepo = Cache.ServiceLocator.GetInstance<ILexEntryRefRepository>();
			m_LexDbEntriesFlid = mainFlid;
			m_headwordFlid = Cache.MetaDataCacheAccessor.GetFieldId2(LexEntryTags.kClassId, "HeadWord", false);
			m_mlHeadwordFlid = Cache.MetaDataCacheAccessor.GetFieldId2(LexEntryTags.kClassId, "MLHeadWord", false);
			m_picsOfSensesFlid = Cache.MetaDataCacheAccessor.GetFieldId2(LexEntryTags.kClassId, "PicturesOfSenses", false);
			m_senseOutlineFlid = Cache.MetaDataCacheAccessor.GetFieldId2(LexSenseTags.kClassId, "LexSenseOutline", false);
			m_mlOwnerOutlineFlid = Cache.MetaDataCacheAccessor.GetFieldId2(LexSenseTags.kClassId, "MLOwnerOutlineName", false);
			m_publishAsMinorEntryFlid = Cache.MetaDataCacheAccessor.GetFieldId2(LexEntryTags.kClassId, "PublishAsMinorEntry", false);
			m_headwordRefFlid = Cache.MetaDataCacheAccessor.GetFieldId2(LexEntryTags.kClassId, "HeadWordRef", false);
			m_headwordReversalFlid = Cache.MetaDataCacheAccessor.GetFieldId2(LexEntryTags.kClassId, "HeadWordReversal", false);
			m_reversalNameFlid = Cache.MetaDataCacheAccessor.GetFieldId2(LexSenseTags.kClassId, "ReversalName", false);
			Publication = publication;
			BuildExcludedObjects();
			BuildFieldsToFilter();
			BuildHomographInfo();
		}

		/// <summary>
		/// We want to intercept notifications. So instead of registering the root box with the wrapped
		/// SDA, we register ourself.
		/// </summary>
		/// <param name="nchng"></param>
		public override void AddNotification(IVwNotifyChange nchng)
		{
			base.AddNotification(this);
			m_notifees.Add(nchng);
		}

		public override void RemoveNotification(IVwNotifyChange nchng)
		{
			m_notifees.Remove(nchng);
			base.RemoveNotification(this);
		}

		/// <summary>
		/// When we get a PropChanged, it is really meant for our m_notifiee. However, it may have invalid
		/// arguments for ivMin etc, because the item(s) inserted or deleted in the real property may be
		/// in a different (or no) place in the filtered property. Rather than trying to figure out what
		/// really changed, we issue a PropChanged which is interpreted as changing the whole property.
		/// </summary>
		public override void PropChanged(int hvo, int tag, int ivMin, int cvIns, int cvDel)
		{
			base.PropChanged(hvo, tag, ivMin, cvIns, cvDel);
			if (m_fieldsToFilter.Contains(tag) || m_lexRefFieldsToFilter.Contains(tag) || m_lexEntryRefFieldsToFilter.Contains(tag))
			{
				foreach (var notifee in m_notifees)
					notifee.PropChanged(hvo, tag, 0, get_VecSize(hvo, tag), 0);
			}
			else
			{
				foreach (var notifee in m_notifees)
					notifee.PropChanged(hvo, tag, ivMin, cvIns, cvDel);
			}
		}

		private void BuildHomographInfo()
		{
			m_homographNumbers.Clear();
			var homographs = new Dictionary<string, SortedList<int, ILexEntry>>();
			var repo = Cache.ServiceLocator.GetInstance<ILexEntryRepository>();
			foreach (var entry in Cache.ServiceLocator.GetInstance<ILexEntryRepository>().AllInstances())
			{
				if (m_excludedItems.Contains(entry.Hvo))
					continue;
				var key = entry.HomographForm + repo.HomographMorphOrder(Cache, entry.PrimaryMorphType);
				SortedList<int, ILexEntry> collection;
				if (!homographs.TryGetValue(key, out collection))
				{
					collection = new SortedList<int, ILexEntry>();
					homographs[key] = collection;
				}
				if (collection.ContainsKey(entry.HomographNumber))
				{
					// Bother! duplicate. Force it in somehow: move all the entries with bigger numbers up.
					foreach (var fixKey in collection.Keys.Reverse().ToArray())
					{
						var val = collection[fixKey];
						if (val.HomographNumber <= entry.HomographNumber)
						{
							// we can insert the new entry just after val, since any entries with higher keys have been
							// moved up one.
							collection[fixKey + 1] = entry;
							break;
						}
						collection[fixKey + 1] = val;
					}
				}
				else
				{
					collection.Add(entry.HomographNumber, entry);
				}
			}
			foreach (var list in homographs.Values)
			{
				// If at most one item is shown as a headword, all items should have homograph number zero
				// (including the one and only one shown, if any).
				if ((from item in list where !m_excludeAsMainEntry.Contains(item.Value.Hvo) select item).Count() <= 1)
				{
					foreach(var item in list)
						m_homographNumbers[item.Value.Hvo] = 0;
					continue;
				}
				// otherwise number them sequentially, starting at 1, but any that are not headwords are numbered zero
				// and do not count.
				int index = 1;
				foreach (var item in list.Values)
					m_homographNumbers[item.Hvo] = (m_excludeAsMainEntry.Contains(item.Hvo) ? 0 : index++);
			}
		}

		public override bool get_BooleanProp(int hvo, int tag)
		{
			if (tag == m_publishAsMinorEntryFlid)
			{
				return VecProp(hvo, LexEntryTags.kflidEntryRefs).Select(hvoLer => m_lerRepo.GetObject(hvoLer)).Any(ler => ler.HideMinorEntry == 0);
			}
			return base.get_BooleanProp(hvo, tag);
		}

		public override int get_IntProp(int hvo, int tag)
		{
			if (tag == LexEntryTags.kflidHomographNumber)
			{
				int result;
				if (m_homographNumbers.TryGetValue(hvo, out result))
					return result;
				// In case it's one we somehow don't know about, we'll let the base method try to get the real HN.
			}
			return base.get_IntProp(hvo, tag);
		}

		public override ITsString get_StringProp(int hvo, int tag)
		{
			if (tag == m_headwordFlid)
			{
				int hn;
				if (m_homographNumbers.TryGetValue(hvo, out hn))
				{
					var entry = m_entryRepo.GetObject(hvo);
					return StringServices.HeadWordForWsAndHn(entry, Cache.DefaultVernWs, hn);
				}
				// In case it's one we somehow don't know about, we'll let the base method try to get the real HN.
			}
			else if (tag == m_senseOutlineFlid)
			{
				var sense = m_senseRepo.GetObject(hvo);
				return GetSenseNumberTss(sense);
			}
			return base.get_StringProp(hvo, tag);
		}

		private ITsString GetSenseNumberTss(ILexSense sense)
		{
			return Cache.TsStrFactory.MakeString(GetSenseNumber(sense),
				Cache.DefaultUserWs);
		}

		private string GetSenseNumber(ILexSense sense)
		{
			return Cache.GetOutlineNumber(sense, LexSenseTags.kflidSenses, false, true, this);
		}

		public override ITsString get_MultiStringAlt(int hvo, int tag, int ws)
		{
			if (tag == m_mlHeadwordFlid)
			{
				int hn;
				if (m_homographNumbers.TryGetValue(hvo, out hn))
				{
					var entry = m_entryRepo.GetObject(hvo);
					return StringServices.HeadWordForWsAndHn(entry, ws, hn, "",
						HomographConfiguration.HeadwordVariant.Main);
				}
				// In case it's one we somehow don't know about, we'll let the base method try to get the real HN.
			}
			else if (tag == m_headwordRefFlid)
			{
				int hn;
				if (m_homographNumbers.TryGetValue(hvo, out hn))
				{
					var entry = m_entryRepo.GetObject(hvo);
					return StringServices.HeadWordForWsAndHn(entry, ws, hn, "",
						HomographConfiguration.HeadwordVariant.DictionaryCrossRef);
				}
				// In case it's one we somehow don't know about, we'll let the base method try to get the real HN.
			}
			else if (tag == m_headwordReversalFlid)
			{
				int hn;
				if (m_homographNumbers.TryGetValue(hvo, out hn))
				{
					var entry = m_entryRepo.GetObject(hvo);
					return StringServices.HeadWordForWsAndHn(entry, ws, hn, "",
						HomographConfiguration.HeadwordVariant.ReversalCrossRef);
				}
				// In case it's one we somehow don't know about, we'll let the base method try to get the real HN.
			}
			else if (tag == m_mlOwnerOutlineFlid)
			{
				// This adapts the logic of LexSense.OwnerOutlineNameForWs
				var sense = m_senseRepo.GetObject(hvo);
				return OwnerOutlineNameForWs(sense, ws, HomographConfiguration.HeadwordVariant.DictionaryCrossRef);
			}
			else if (tag == m_reversalNameFlid)
			{
				// This adapts the logic of LexSense.OwnerOutlineNameForWs
				var sense = m_senseRepo.GetObject(hvo);
				return OwnerOutlineNameForWs(sense, ws, HomographConfiguration.HeadwordVariant.ReversalCrossRef);
			}
			return base.get_MultiStringAlt(hvo, tag, ws);
		}

		/// <summary>
		/// Returns a TsString with the entry headword and a sense number if there
		/// are more than one senses.
		/// </summary>
		public ITsString OwnerOutlineNameForWs(ILexSense sense, int wsVern, HomographConfiguration.HeadwordVariant hv)
		{
			var entry = sense.Entry;
			int hn;
			if (!m_homographNumbers.TryGetValue(entry.Hvo, out hn))
				hn = entry.HomographNumber; // unknown entry, use its own HN instead of our override
			ITsIncStrBldr tisb = TsIncStrBldrClass.Create();
			tisb.AppendTsString(StringServices.HeadWordForWsAndHn(entry, wsVern, hn, "", hv));
			var hc = sense.Services.GetInstance<HomographConfiguration>();
			if (hc.ShowSenseNumber(hv) && HasMoreThanOneSense(entry))
			{
				// These int props may not be needed, but they're safe.
				tisb.SetIntPropValues((int)FwTextPropType.ktptWs, 0,
									  Cache.DefaultAnalWs);
				tisb.SetStrPropValue((int)FwTextPropType.ktptNamedStyle,
									  HomographConfiguration.ksSenseReferenceNumberStyle);
				tisb.Append(" ");
				tisb.Append(GetSenseNumber(sense));
			}
			return tisb.GetString();
		}

		bool HasMoreThanOneSense(ILexEntry entry)
		{
			// We want
			//     return SensesOS.Count > 1
			//		|| (SensesOS.Count == 1 && SensesOS[0].SensesOS.Count > 0);
			// but must go through our own cache because some of them may be suppressed.
			var senseCount = get_VecSize(entry.Hvo, LexEntryTags.kflidSenses);
			if (senseCount > 1)
				return true;
			if (senseCount == 0)
				return false;
			int hvoSense = get_VecItem(entry.Hvo, LexEntryTags.kflidSenses, 0);
			return get_VecSize(hvoSense, LexSenseTags.kflidSenses) > 0;

		}

		private void BuildFieldsToFilter()
		{
			m_fieldsToFilter.Clear();
			var mdc = ((IFwMetaDataCacheManaged)Cache.MetaDataCacheAccessor);
			// Filter EVERY field in the entire model that stores entries, senses, examples, and (slightly differently)
			// LexReferences or LexEntryRefs in vector properties.
			foreach (var flid in mdc.GetFieldIds())
			{
				//This class currently can not handle filtering atomic values, if we need to do so a refactor is required,
				// At least override get_ObjectProp, also enhance PropChanged to not assume the property is a vector one.
				// PropChanged also needs work if for any reason we put non-object properties in any of these field collections
				if (mdc.GetFieldType(flid) != (int)CellarPropertyType.OwningAtomic && mdc.GetFieldType(flid) != (int)CellarPropertyType.ReferenceAtomic)
				{
					var dstCls = mdc.GetDstClsId(flid);
					if (dstCls == LexEntryTags.kClassId || dstCls == LexSenseTags.kClassId || dstCls == LexExampleSentenceTags.kClassId)
						m_fieldsToFilter.Add(flid);
					else if (dstCls == LexReferenceTags.kClassId)
						m_lexRefFieldsToFilter.Add(flid);
					else if (dstCls == LexEntryRefTags.kClassId)
						m_lexEntryRefFieldsToFilter.Add(flid);
				}
			}
			m_fieldsToFilter.Add(LexEntryRefTags.kflidComponentLexemes);
			m_fieldsToFilter.Add(LexEntryRefTags.kflidPrimaryLexemes);
			m_fieldsToFilter.Add(LexReferenceTags.kflidTargets);
			m_fieldsToFilter.Add(Cache.MetaDataCacheAccessor.GetFieldId2(LexEntryTags.kClassId, "PrimaryComponentLexemes", false));
			m_fieldsToFilter.Add(m_LexDbEntriesFlid);
		}

		/// <summary>
		/// Build the set of objects we want to hide: all the ones that refer to the Publication.
		/// Perhaps strictly we should exclude the ones that refer to it in DoNotPublishIn, but those are
		/// the only properties that refer to this target.
		/// </summary>
		private void BuildExcludedObjects()
		{
			m_excludedItems.Clear();
			m_excludeAsMainEntry.Clear();
			if (Publication != null)
			{
				foreach (var obj in Publication.ReferringObjects)
				{
					var entry = obj as ILexEntry;
					if (entry == null || entry.DoNotPublishInRC.Contains(Publication))
					{
						m_excludedItems.Add(obj.Hvo);
						if (obj is ILexEntry)
							foreach (var sense in ((ILexEntry)obj).SensesOS)
								ExcludeSense(sense);
						if (obj is ILexSense)
							ExcludeSense((ILexSense)obj);
					}
					else
					{
						// It's an entry, and the only other option is that it refers in DoNotShowAsMainEntry
						Debug.Assert(entry.DoNotShowMainEntryInRC.Contains(Publication));
						m_excludeAsMainEntry.Add(entry.Hvo);
					}
				}
			}
		}

		private void ExcludeSense(ILexSense sense)
		{
			m_excludedItems.Add(sense.Hvo);
			foreach (var subsense in sense.SensesOS)
				ExcludeSense(subsense);
			// It is probably not necessary to exclude examples, since there is no access path to
			// an example whose sense has been excluded.
		}

		/// <summary>
		/// The publication on which everything is based.
		/// When updating this after the initial construction of the decorator, the caller should RefreshDisplay
		/// on any views using the decorator, which will call Refresh on this, or if no view is using it,
		/// should call Refresh() directly.
		/// </summary>
		internal ICmPossibility Publication { get; set; }

		/// <summary>Returns HVO's of the entries to publish. If there are none, returns an empty array.</summary>
<<<<<<< HEAD
		public IEnumerable<int> GetEntriesToPublish(PropertyTable propertyTable, RecordClerk clerk)
		{
			switch(DictionaryConfigurationListener.GetDictionaryConfigurationType(propertyTable))
			{
				case "Dictionary":
					return VecProp(Cache.LangProject.LexDbOA.Hvo, clerk.VirtualFlid);
				case "Reversal Index":
				{
					var reversalIndexGuid = ReversalIndexEntryUi.GetObjectGuidIfValid(propertyTable, "ReversalIndexGuid");
					if(reversalIndexGuid != Guid.Empty)
=======
		public int[] GetEntriesToPublish(Mediator mediator, int virtualFlid, string dictionaryType = null)
		{
			if (dictionaryType == null)
			{
				dictionaryType = DictionaryConfigurationListener.GetDictionaryConfigurationBaseType(mediator);
			}
			// LT-16426: Listener here needs to return a non-localized version or all non-English dictionaries will be empty!
			switch (dictionaryType)
			{
				case "Dictionary":
					return VecProp(Cache.LangProject.LexDbOA.Hvo, virtualFlid);
				case "Reversal Index":
				{
					var reversalIndexGuid = ReversalIndexEntryUi.GetObjectGuidIfValid(mediator, "ReversalIndexGuid");
					if (reversalIndexGuid != Guid.Empty)
>>>>>>> 7adf6468
					{
						var currentReversalIndex = Cache.ServiceLocator.GetObject(reversalIndexGuid) as IReversalIndex;
						if (currentReversalIndex != null)
						{
<<<<<<< HEAD
							return currentReversalIndex.AllEntries.Select(indexEntry => indexEntry.Hvo);
=======
							return GetSortedAndFilteredReversalEntries(currentReversalIndex.Hvo, virtualFlid);
>>>>>>> 7adf6468
						}
					}
					break;
				}
			}
			return new int[] { };
		}

		public override int[] VecProp(int hvo, int tag)
		{
			var result = base.VecProp(hvo, tag);
			if (result.Length == 0)
				return result; // Not worth messing about if it's already empty!
			if (tag == m_LexDbEntriesFlid)
			{
				return result.Where(hvoDest => !m_excludedItems.Contains(hvoDest) && !m_excludeAsMainEntry.Contains(hvoDest)).ToArray();
			}
			if (m_fieldsToFilter.Contains(tag))
			{
				// Enhance JohnT: possibly we should cache this?
				return result.Where(hvoDest => !m_excludedItems.Contains(hvoDest)).ToArray();
			}
			if (m_lexRefFieldsToFilter.Contains(tag))
			{
				return result.Where(IsPublishableLexRef).ToArray();
			}
			if (m_lexEntryRefFieldsToFilter.Contains(tag))
			{
				return result.Where(hvoRef => IsPublishableLexEntryRef(hvo, hvoRef)).ToArray();
			}
			if (tag == m_picsOfSensesFlid)
			{
				return result.Where(IsPublishablePicture).ToArray();
			}
			return result;
		}

		/// <summary>
		/// Get the list of ReversalIndexEntries sorted and filtered the way the user has set it up.
		/// The default is presumably sorted by the writing system collator on ShortName.
		/// </summary>
		private int[] GetSortedAndFilteredReversalEntries(int currentReversalIndexHvo, int virtualFlid)
		{
			// Get the list of ReversalIndexItem objects sorted and filtered as set by the reversal bulk edit.
			var result = base.VecProp(currentReversalIndexHvo, virtualFlid);
			// Is there ever any more filtering that we need to do?  It would be done here.
			return result.Where(IsMainReversalEntry).ToArray();
		}

		private bool IsMainReversalEntry(int hvo)
		{
			var entry = Cache.ServiceLocator.GetObject(hvo) as IReversalIndexEntry;
			return entry != null && entry.Owner is IReversalIndex; // Subentries are owned by other Entries
		}

		/// <summary>
		/// Enhance JohnT: there is some evidence (see LexReference.ExtractMinimalLexReferences)
		/// that LexReferences of the three sequence types should be allowed to show up if only
		/// ONE item is present. However, such a 'relation' doesn't seem very useful, and a longer
		/// one that is reduced to a single item by filtering is even less likely to be what the user wants.
		/// </summary>
		/// <param name="hvoRef"></param>
		/// <returns></returns>
		private bool IsPublishableLexRef(int hvoRef)
		{
			var publishableItems = VecProp(hvoRef, LexReferenceTags.kflidTargets);
			int originalItemCount = BaseSda.get_VecSize(hvoRef, LexReferenceTags.kflidTargets);
			if (originalItemCount == publishableItems.Length)
				return true; // If filtering didn't change anything don't mess with it.
			if (publishableItems.Length < 2)
				return false;
			// If at least two are publishable, it depends on the type.
			// It can't be published if the first item, which represents the root of the tree, is not publishable.
			var lexRef = m_lexRefRepo.GetObject(hvoRef);
			switch(((ILexRefType)lexRef.Owner).MappingType)
			{
				case (int)LexRefTypeTags.MappingTypes.kmtEntryTree:
				case (int)LexRefTypeTags.MappingTypes.kmtSenseTree:
				case (int)LexRefTypeTags.MappingTypes.kmtEntryOrSenseTree:
					return !m_excludedItems.Contains(lexRef.TargetsRS[0].Hvo);
			}
			return true;
		}

		private bool IsPublishableLexEntryRef(int hvoSource, int hvoRef)
		{
			ILexEntryRef ler;
			ILexEntry refOwner = null;
			if(m_lerRepo.TryGetObject(hvoRef, out ler))
				refOwner = ler.Owner as ILexEntry;
			if (refOwner == null || refOwner.Hvo == hvoSource)
				return VecProp(hvoRef, LexEntryRefTags.kflidComponentLexemes).Length > 0;
			return !refOwner.DoNotPublishInRC.Contains(Publication);
		}

		// A picture is publishable if the sense it belongs to is not excluded.
		private bool IsPublishablePicture(int hvo)
		{
			var sense = Cache.ServiceLocator.GetObject(hvo).Owner as ILexSense;
			return sense != null && !m_excludedItems.Contains(sense.Hvo);
		}


		public override int get_VecSize(int hvo, int tag)
		{
			// Enhance JohnT: might be more efficient to call base if not a modified property?
			return VecProp(hvo, tag).Length;
		}

		public override int get_VecItem(int hvo, int tag, int index)
		{
			// Enhance JohnT: might be more efficient to call base if not a modified property?
			// Enhance JohnT: Sstop the enumeration filter when we get the one we need.
			return VecProp(hvo, tag)[index];
		}

		public override int GetObjIndex(int hvoOwn, int flid, int hvo)
		{
			return VecProp(hvoOwn, flid).ToList().IndexOf(hvo);
		}

		/// <summary>
		/// Update whatever needs it.
		/// </summary>
		public override void Refresh()
		{
			BuildExcludedObjects();
			// It probably isn't necessary to rebuild the fields, but one day we might be able to add a relevant custom field??
			BuildFieldsToFilter();
			BuildHomographInfo();
		}

		/// <summary>
		/// Return whether this object is explicitly excluded by the publication filtering.
		/// This is needed by ConfiguredXHTMLGenerator, which uses reflection to obtain data internally.
		/// </summary>
		internal bool IsExcludedObject(int hvo)
		{
			return m_excludedItems.Contains(hvo);
		}
	}
}<|MERGE_RESOLUTION|>--- conflicted
+++ resolved
@@ -417,23 +417,11 @@
 		internal ICmPossibility Publication { get; set; }
 
 		/// <summary>Returns HVO's of the entries to publish. If there are none, returns an empty array.</summary>
-<<<<<<< HEAD
-		public IEnumerable<int> GetEntriesToPublish(PropertyTable propertyTable, RecordClerk clerk)
-		{
-			switch(DictionaryConfigurationListener.GetDictionaryConfigurationType(propertyTable))
-			{
-				case "Dictionary":
-					return VecProp(Cache.LangProject.LexDbOA.Hvo, clerk.VirtualFlid);
-				case "Reversal Index":
-				{
-					var reversalIndexGuid = ReversalIndexEntryUi.GetObjectGuidIfValid(propertyTable, "ReversalIndexGuid");
-					if(reversalIndexGuid != Guid.Empty)
-=======
-		public int[] GetEntriesToPublish(Mediator mediator, int virtualFlid, string dictionaryType = null)
+		public int[] GetEntriesToPublish(PropertyTable propertyTable, int virtualFlid, string dictionaryType = null)
 		{
 			if (dictionaryType == null)
 			{
-				dictionaryType = DictionaryConfigurationListener.GetDictionaryConfigurationBaseType(mediator);
+				dictionaryType = DictionaryConfigurationListener.GetDictionaryConfigurationBaseType(propertyTable);
 			}
 			// LT-16426: Listener here needs to return a non-localized version or all non-English dictionaries will be empty!
 			switch (dictionaryType)
@@ -442,18 +430,13 @@
 					return VecProp(Cache.LangProject.LexDbOA.Hvo, virtualFlid);
 				case "Reversal Index":
 				{
-					var reversalIndexGuid = ReversalIndexEntryUi.GetObjectGuidIfValid(mediator, "ReversalIndexGuid");
+					var reversalIndexGuid = ReversalIndexEntryUi.GetObjectGuidIfValid(propertyTable, "ReversalIndexGuid");
 					if (reversalIndexGuid != Guid.Empty)
->>>>>>> 7adf6468
 					{
 						var currentReversalIndex = Cache.ServiceLocator.GetObject(reversalIndexGuid) as IReversalIndex;
 						if (currentReversalIndex != null)
 						{
-<<<<<<< HEAD
-							return currentReversalIndex.AllEntries.Select(indexEntry => indexEntry.Hvo);
-=======
 							return GetSortedAndFilteredReversalEntries(currentReversalIndex.Hvo, virtualFlid);
->>>>>>> 7adf6468
 						}
 					}
 					break;
