--- conflicted
+++ resolved
@@ -416,11 +416,7 @@
 		internal ICmPossibility Publication { get; set; }
 
 		/// <summary>Returns HVO's of the entries to publish. If there are none, returns an empty array.</summary>
-<<<<<<< HEAD
-		public IEnumerable<int> GetEntriesToPublish(IPropertyTable propertyTable, RecordClerk clerk)
-=======
-		public int[] GetEntriesToPublish(PropertyTable propertyTable, int virtualFlid, string dictionaryType = null)
->>>>>>> 32707667
+		public int[] GetEntriesToPublish(IPropertyTable propertyTable, int virtualFlid, string dictionaryType = null)
 		{
 			if (dictionaryType == null)
 			{
