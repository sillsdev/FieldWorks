--- conflicted
+++ resolved
@@ -501,16 +501,8 @@
 				sProp = "DictionaryPublicationLayout";
 			using(var dlg = new XmlDocConfigureDlg())
 			{
-<<<<<<< HEAD
-				string sProp = XmlUtils.GetOptionalAttributeValue(m_configurationParameters, "layoutProperty");
-				if (String.IsNullOrEmpty(sProp))
-					sProp = "DictionaryPublicationLayout";
 				dlg.SetConfigDlgInfo(m_configurationParameters, Cache, FontHeightAdjuster.StyleSheetFromPropertyTable(m_propertyTable),
 					FindForm() as IMainWindowDelegateCallbacks, m_mediator, m_propertyTable, sProp);
-=======
-				dlg.SetConfigDlgInfo(m_configurationParameters, Cache, StyleSheet,
-					this.FindForm() as IMainWindowDelegateCallbacks, m_mediator, sProp);
->>>>>>> 209b732a
 				if (dlg.ShowDialog(this) == DialogResult.OK)
 				{
 					// LT-8767 When this dialog is launched from the Configure Dictionary View dialog
