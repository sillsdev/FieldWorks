// Copyright (c) 2003-2013 SIL International
// This software is licensed under the LGPL, version 2.1 or later
// (http://www.gnu.org/licenses/lgpl-2.1.html)
//
// File: RecordDocView.cs
// Responsibility: John Thomson
// Last reviewed:
//
// <remarks>
// </remarks>
using System;
using System.Diagnostics;
using System.Diagnostics.CodeAnalysis;
using System.Drawing;
using System.Windows.Forms;
<<<<<<< HEAD
using System.Xml.Linq;
using SIL.CoreImpl;
using SIL.FieldWorks.Common.COMInterfaces;
=======
using System.Xml;
using SIL.FieldWorks.Common.ViewsInterfaces;
>>>>>>> 95b9b36f
using SIL.FieldWorks.Common.Controls;
using SIL.FieldWorks.Common.Framework;
using SIL.FieldWorks.Common.FwUtils;
using SIL.FieldWorks.Common.RootSites;
using SIL.FieldWorks.Common.Widgets;
using SIL.FieldWorks.FDO.DomainServices;
using SIL.Utils;

namespace SIL.FieldWorks.XWorks
{
	/// <summary>
	/// RecordDocView implements a RecordView (view showing one object at a time from a sequence)
	/// in which the single object is displayed using a FieldWorks view. This is an abstract class.
	/// The actual view is the responsibility of the subclass. Subclasses must:
	///
	/// 1. Implement a subclass of RootSite, including a MakeRoot method and suitable
	/// view constructor as needed. It must implement IChangeRootObject.
	/// 2. Override ConstructRoot, which should return a new instance of the SimpleRootSite subclass.
	///		(This class will take care of docking the root site and making it visible and setting
	///		its FdoCache, which will result in its MakeRoot being called.)
	/// </summary>
	public class RecordDocView : RecordView
	{
		#region Data members

		/// <summary>
		/// The RootSite that displays the current object.
		/// </summary>
		protected RootSite m_rootSite;

		#endregion // Data members

		#region Construction and Removal

		public RecordDocView(XElement configurationParametersElement, RecordClerk recordClerk)
			: base(configurationParametersElement, recordClerk)
		{
		}

		#region Overrides of XWorksViewBase

		/// <summary>
		/// Initialize a FLEx component with the basic interfaces.
		/// </summary>
		/// <param name="flexComponentParameters">Parameter object that contains the required three interfaces.</param>
		public override void InitializeFlexComponent(FlexComponentParameters flexComponentParameters)
		{
			base.InitializeFlexComponent(flexComponentParameters);

			InitBase();

			m_fullyInitialized = true;
		}

		#endregion

		/// -----------------------------------------------------------------------------------
		/// <summary>
		/// Clean up any resources being used.
		/// </summary>
		/// <param name="disposing"><c>true</c> to release both managed and unmanaged
		/// resources; <c>false</c> to release only unmanaged resources.
		/// </param>
		/// -----------------------------------------------------------------------------------
		protected override void Dispose(bool disposing)
		{
			//Debug.WriteLineIf(!disposing, "****************** " + GetType().Name + " 'disposing' is false. ******************");
			// Must not be run more than once.
			if (IsDisposed)
				return;

			if (disposing)
			{
				if (m_rootSite != null)
					m_rootSite.Dispose();
			}
			m_rootSite = null;
			// m_mediator = null; // Bad idea, since superclass still needs it.

			base.Dispose(disposing);
		}

		#endregion // Construction and Removal

		#region Message Handlers

		public bool OnConsideringClosing(object argument, System.ComponentModel.CancelEventArgs args)
		{
			CheckDisposed();

			args.Cancel = !PrepareToGoAway();
			return args.Cancel; // if we want to cancel, others don't need to be asked.
		}

		#endregion // Message Handlers

		#region Other methods

		protected override void OnHandleCreated(EventArgs e)
		{
			// Must do this BEFORE base.OnHandleCreated, which will otherwise create the root box
			// with no stylesheet.
			if (m_rootSite != null && m_rootSite.StyleSheet == null)
			{
				SetupStylesheet();
			}
			base.OnHandleCreated(e);
		}

		protected override void SetupStylesheet()
		{
			// If possible make it use the style sheet appropriate for its main window.
			m_rootSite.StyleSheet = FontHeightAdjuster.StyleSheetFromPropertyTable(PropertyTable);
		}
		protected virtual RootSite ConstructRoot()
		{
			Debug.Assert(false); // subclass must implement.
			return null;
		}

		protected override void ShowRecord()
		{
			Debug.Assert(Clerk.CurrentObject != null);
			Debug.Assert(m_rootSite != null);
#if !RANDYTODO
			// TODO: I run release builds, so the above assert doesn't do anything.
			// TODO: Remove this approach, when I'm satisfied all callers are well-behaved.
			if (Clerk.CurrentObject == null)
				throw new InvalidOperationException("'ShowRecord' called too early.");
			if (m_rootSite == null)
				throw new InvalidOperationException("'ShowRecord' called too early.");
#endif

			//todo: add the document view name to the task label
			//todo: fast machine, this doesn't really seem to do any good. I think maybe the parts that
			//are taking a long time are not getting Breath().
			//todo: test on a machine that is slow enough to see if this is helpful or not!
			using (var progress = ProgressState.CreatePredictiveProgressState(PropertyTable, ((RecordList)Clerk.SortItemProvider).PropertyName))
			{

				progress.Breath();

				base.ShowRecord();

				Clerk.SaveOnChangeRecord();

				progress.Breath();

				try
				{
					progress.SetMilestone();

					if (!m_rootSite.Visible)
					{
						m_rootSite.Visible = true;
					}
					BringToFront();
					m_rootSite.BringToFront();
					using (new WaitCursor(this))
					{
						IChangeRootObject root = m_rootSite as IChangeRootObject;
						if (root != null && !Clerk.SuspendLoadingRecordUntilOnJumpToRecord)
							root.SetRoot(Clerk.CurrentObject.Hvo);
					}
				}
				catch (Exception error)
				{
					using (var appSettingsKey = PropertyTable.GetValue<IFlexApp>("App").SettingsKey)
					{
						//don't really need to make the program stop just because we could not show this record.
						ErrorReporter.ReportException(error, appSettingsKey,
							PropertyTable.GetValue<IFeedbackInfoProvider>("FeedbackInfoProvider").SupportEmailAddress, null, false);
					}
				}
			}
		}

		protected override void SetupDataContext()
		{
			Debug.Assert(m_configurationParametersElement != null);

			base.SetupDataContext();
			m_rootSite = ConstructRoot();
			m_rootSite.InitializeFlexComponent(new FlexComponentParameters(PropertyTable, Publisher, Subscriber)); // Init it as Flex component.
			//m_rootSite.PersistenceProvder = new XCore.PersistenceProvider(m_mediator.PropertyTable);

			m_rootSite.Dock = System.Windows.Forms.DockStyle.Fill;
			m_rootSite.Cache = Cache;

			Controls.Add(m_rootSite);
			m_rootSite.BringToFront(); // Review JohnT: is this needed?
		}

		/// <summary>
		/// if the XML configuration does not specify the availability of the treebar
		/// (e.g. treeBarAvailibility="Required"), then use this.
		/// </summary>
		protected override TreebarAvailability DefaultTreeBarAvailability
		{
			get
			{
				return TreebarAvailability.NotAllowed;
			}
		}

		#endregion // Other methods
	}

	/// <summary>
	/// This is a class that can be used as the rootsite of a RecordDocView, to make it a
	/// RecordDocXmlView.
	/// </summary>
	public class XmlDocItemView : XmlView, IChangeRootObject
	{
		private string m_configObjectName;

		#region implemention of IChangeRootObject

		public void SetRoot(int hvo)
		{
			CheckDisposed();
			if (m_hvoRoot == hvo)
				return; // OnRecordNavigation is often called repeatedly wit the same HVO, we don't need to recompute every time.

			m_hvoRoot = hvo;
			if (RootBox != null)
				RootBox.SetRootObject(m_hvoRoot, m_xmlVc, 1, m_styleSheet);
			// If the root box doesn't exist yet, the right root will be used in MakeRoot.
		}
		#endregion

		public XmlDocItemView(int hvoRoot, XElement xnSpec, string sLayout) :
			base(hvoRoot, sLayout, XmlUtils.GetOptionalBooleanAttributeValue(xnSpec, "editable", true))
		{
			if (m_xnSpec == null)
				m_xnSpec = xnSpec;
		}

		public override void MakeRoot()
		{
			base.MakeRoot();
			m_xmlVc.IdentifySource = true; // We need this to know our context for the context menu!
		}

		// Context menu exists just for one invocation (until idle).
		private ContextMenuStrip m_contextMenu;

		/// -----------------------------------------------------------------------------------
		/// <summary>
		/// Provides a context menu so we can configure parts of the dictionary preview.
		/// </summary>
		/// <param name="sel"></param>
		/// <param name="pt"></param>
		/// <param name="rcSrcRoot"></param>
		/// <param name="rcDstRoot"></param>
		/// <returns></returns>
		/// -----------------------------------------------------------------------------------
		protected override bool DoContextMenu(IVwSelection sel, Point pt, Rectangle rcSrcRoot, Rectangle rcDstRoot)
		{
			int hvo, tag, ihvo, cpropPrevious;
			IVwPropertyStore propStore;
			sel.PropInfo(false, 0, out hvo, out tag, out ihvo, out cpropPrevious, out propStore);
			string nodePath = null;
			if (propStore != null)
			{
				nodePath = propStore.get_StringProperty((int) FwTextPropType.ktptBulNumTxtBef);
			}
			if (string.IsNullOrEmpty(nodePath))
			{
				if (sel.SelType == VwSelType.kstPicture)
					return true;
				// may be a literal string, where we can get it from the string itself.
				ITsString tss;
				int ich, ws;
				bool fAssocPrev;
				sel.TextSelInfo(false, out tss, out ich, out fAssocPrev, out hvo, out tag, out ws);
				nodePath = tss.get_Properties(0).GetStrPropValue((int) FwTextPropType.ktptBulNumTxtBef);
			}
			if (m_configObjectName == null)
				m_configObjectName = XmlUtils.GetLocalizedAttributeValue(m_xnSpec, "configureObjectName", null);
			string label;
			if (string.IsNullOrEmpty(nodePath))
				label = String.Format(xWorksStrings.ksConfigure, m_configObjectName);
			else
				label = String.Format(xWorksStrings.ksConfigureIn, nodePath.Split(':')[3], m_configObjectName);
			m_contextMenu = new ContextMenuStrip();
			var item = new ToolStripMenuItem(label);
			m_contextMenu.Items.Add(item);
			item.Click += RunConfigureDialogAt;
			item.Tag = nodePath;
			m_contextMenu.Show(this, pt);
			m_contextMenu.Closed += m_contextMenu_Closed;
			return true;
		}

		void RunConfigureDialogAt(object sender, EventArgs e)
		{
			var item = (ToolStripMenuItem)sender;
			var nodePath = (string)item.Tag;
			RunConfigureDialog(nodePath ?? "");
		}

		private void RunConfigureDialog(string nodePath)
		{
			using (var dlg = new XmlDocConfigureDlg())
			{
				// If this is optional and defaults to DictionaryPublicationLayout,
				// it messes up our Dictionary when we make something else configurable (like Classified Dictionary).
				var sProp = XmlUtils.GetAttributeValue(m_xnSpec, "layoutProperty");
				Debug.Assert(sProp != null, "When making a view configurable you need to put a 'layoutProperty' in the XML configuration.");
				dlg.SetConfigDlgInfo(m_xnSpec, Cache, (FwStyleSheet)StyleSheet,
					FindForm() as IFwMainWnd, PropertyTable, Publisher, sProp);
				if (nodePath != null)
					dlg.SetActiveNode(nodePath);
				if (dlg.ShowDialog(this) == DialogResult.OK)
				{
					// Configuration may well have changed. Reset XML tables and redraw.
					var sNewLayout = PropertyTable.GetValue<string>(sProp);
					ResetTables(sNewLayout);
				}
				if (dlg.MasterRefreshRequired)
				{
					Publisher.Publish("MasterRefresh", null);
				}
			}
		}

		void m_contextMenu_Closed(object sender, ToolStripDropDownClosedEventArgs e)
		{
			Application.Idle += DisposeContextMenu;
		}

		void DisposeContextMenu(object sender, EventArgs e)
		{
			Application.Idle -= DisposeContextMenu;
			if (m_contextMenu != null)
			{
				m_contextMenu.Dispose();
				m_contextMenu = null;
			}
		}

		protected override void OnHandleCreated(EventArgs e)
		{
			// Must do this BEFORE base.OnHandleCreated, which will otherwise create the root box
			// with no stylesheet.
			if (StyleSheet == null)
			{
				SetupStylesheet();
			}
			base.OnHandleCreated (e);
		}

		private void SetupStylesheet()
		{
			StyleSheet = FontHeightAdjuster.StyleSheetFromPropertyTable(PropertyTable);
		}
	}

	/// <summary>
	/// This is a RecordDocView in which the view of each object is specified by a jtview XML element that is the
	/// first child of the parameters node.
	/// </summary>
	public class RecordDocXmlView : RecordDocView
	{
		XElement m_jtSpecs; // node required by XmlView.
		protected string m_configObjectName; // name to display in Configure dialog.

		public RecordDocXmlView(XElement configurationParametersElement, RecordClerk recordClerk)
			: base(configurationParametersElement, recordClerk)
		{
		}

		#region IDisposable override

		/// <summary>
		/// Executes in two distinct scenarios.
		///
		/// 1. If disposing is true, the method has been called directly
		/// or indirectly by a user's code via the Dispose method.
		/// Both managed and unmanaged resources can be disposed.
		///
		/// 2. If disposing is false, the method has been called by the
		/// runtime from inside the finalizer and you should not reference (access)
		/// other managed objects, as they already have been garbage collected.
		/// Only unmanaged resources can be disposed.
		/// </summary>
		/// <param name="disposing"></param>
		/// <remarks>
		/// If any exceptions are thrown, that is fine.
		/// If the method is being done in a finalizer, it will be ignored.
		/// If it is thrown by client code calling Dispose,
		/// it needs to be handled by fixing the bug.
		///
		/// If subclasses override this method, they should call the base implementation.
		/// </remarks>
		protected override void Dispose(bool disposing)
		{
			//Debug.WriteLineIf(!disposing, "****************** " + GetType().Name + " 'disposing' is false. ******************");
			// Must not be run more than once.
			if (IsDisposed)
				return;

			if (disposing)
			{
				// Dispose managed resources here.
			}
			m_jtSpecs = null;

			// Dispose unmanaged resources here, whether disposing is true or false.

			base.Dispose(disposing);
		}

		#endregion IDisposable override

		protected override RootSite ConstructRoot()
		{
			string sLayout = GetLayoutName(m_jtSpecs, PropertyTable);
			return new XmlDocItemView(0, m_jtSpecs, sLayout);
		}

		protected override TreebarAvailability DefaultTreeBarAvailability
		{
			get { return TreebarAvailability.NotMyBusiness; }
		}

		/// <summary>
		/// This routine encapsulates the process for looking at the spec node of a tool (specifically the
		/// parameters node controlling the tool for a RecordDocView) and determining the layout that should
		/// be used as the root of the view.
		/// Three attributes contribute to this. First, if "layoutProperty" is present, it gives the name of
		/// a property to be looked up in the mediator to get the desired layout name.
		/// If nothing is found in the mediator, we fall back to using the "layout" attribute, which is
		/// mandatory, to determine the view.
		/// Then, if layoutSuffix is specified, it will be appended to whatever we got from the process above,
		/// typically appended to the end, but if there is a # suffix already, it goes before that.
		/// For example: The main dictionary view and the dictionary preview both use views like "publishRoot"
		/// and "publishStem", and optionally user-defined views like publishRoot#root-612, and both use the
		/// mediator property DictionaryPublicationLayout to record which view the user has selected. However,
		/// the preview specifies layoutSuffix "Preview" to indicate that the layout it actually uses
		/// is (e.g.) publishStemPreview. (This view wraps publishStem with some conditional logic to ensure
		/// that we display things like "Not published" if the entry is excluded from all publications.)
		/// </summary>
		public static string GetLayoutName(XElement xnSpec, IPropertyTable propertyTable)
		{
			string sLayout = null;
			string sProp = XmlUtils.GetOptionalAttributeValue(xnSpec, "layoutProperty", null);
			if (!String.IsNullOrEmpty(sProp))
				sLayout = propertyTable.GetValue<string>(sProp);
			if (String.IsNullOrEmpty(sLayout))
				sLayout = XmlUtils.GetManditoryAttributeValue(xnSpec, "layout");
			var parts = sLayout.Split('#');
			parts[0] += XmlUtils.GetOptionalAttributeValue(xnSpec, "layoutSuffix", "");
			return string.Join("#", parts);
		}
		protected override void SetupDataContext()
		{
			// The base class uses these specs, so locate them first!
			m_jtSpecs = m_configurationParametersElement;
			base.SetupDataContext();
		}

		protected override void ReadParameters()
		{
			m_configObjectName = XmlUtils.GetLocalizedAttributeValue(m_configurationParametersElement, "configureObjectName", null);
			base.ReadParameters();
		}

		internal void ReallyShowRecordNow()
		{
			ShowRecord();
		}

#if RANDYTODO
		/// <summary>
		/// The configure dialog may be launched any time this tool is active.
		/// Its name is derived from the name of the tool.
		/// </summary>
		/// <param name="commandObject"></param>
		/// <param name="display"></param>
		/// <returns></returns>
		public virtual bool OnDisplayConfigureXmlDocView(object commandObject, ref UIItemDisplayProperties display)
		{
			CheckDisposed();

			if (string.IsNullOrEmpty(m_configObjectName))
			{
				display.Enabled = display.Visible = false;
				return true;
			}
			display.Enabled = true;
			display.Visible = true;
			// Enhance JohnT: make this configurable. We'd like to use the 'label' attribute of the 'tool'
			// element, but we don't have it, only the two-level-down 'parameters' element
			// so use "configureObjectName" parameter for now.
			// REVIEW: SHOULD THE "..." BE LOCALIZABLE (BY MAKING IT PART OF THE SOURCE FOR display.Text)?
			display.Text = String.Format(display.Text, m_configObjectName + "...");
			return true; //we've handled this
		}
#endif

		/// <summary>
		/// Launch the configure dialog.
		/// </summary>
		/// <param name="commandObject"></param>
		/// <returns></returns>
		public bool OnConfigureXmlDocView(object commandObject)
		{
			CheckDisposed();
			string sProp = XmlUtils.GetOptionalAttributeValue(m_configurationParametersElement, "layoutProperty");
			if(String.IsNullOrEmpty(sProp))
				sProp = "DictionaryPublicationLayout";
			using(var dlg = new XmlDocConfigureDlg())
			{
				dlg.SetConfigDlgInfo(m_configurationParametersElement, Cache, FontHeightAdjuster.StyleSheetFromPropertyTable(PropertyTable),
					FindForm() as IFwMainWnd, PropertyTable, Publisher, sProp);
				if (dlg.ShowDialog(this) == DialogResult.OK)
				{
					// LT-8767 When this dialog is launched from the Configure Dictionary View dialog
					// m_mediator != null && m_rootSite == null so we need to handle this to prevent a crash.
					if (PropertyTable != null && m_rootSite != null)
					{
						(m_rootSite as XmlDocItemView).ResetTables(GetLayoutName(m_configurationParametersElement, PropertyTable));
					}
				}
				if (dlg.MasterRefreshRequired)
				{
					Publisher.Publish("MasterRefresh", null);
				}
				return true; // we handled it
			}
		}

	}
}<|MERGE_RESOLUTION|>--- conflicted
+++ resolved
@@ -10,24 +10,20 @@
 // </remarks>
 using System;
 using System.Diagnostics;
-using System.Diagnostics.CodeAnalysis;
 using System.Drawing;
 using System.Windows.Forms;
-<<<<<<< HEAD
 using System.Xml.Linq;
 using SIL.CoreImpl;
-using SIL.FieldWorks.Common.COMInterfaces;
-=======
-using System.Xml;
 using SIL.FieldWorks.Common.ViewsInterfaces;
->>>>>>> 95b9b36f
 using SIL.FieldWorks.Common.Controls;
 using SIL.FieldWorks.Common.Framework;
+using SIL.FieldWorks.Common.FwKernelInterfaces;
 using SIL.FieldWorks.Common.FwUtils;
 using SIL.FieldWorks.Common.RootSites;
 using SIL.FieldWorks.Common.Widgets;
 using SIL.FieldWorks.FDO.DomainServices;
 using SIL.Utils;
+using SIL.Xml;
 
 namespace SIL.FieldWorks.XWorks
 {
@@ -300,7 +296,7 @@
 				nodePath = tss.get_Properties(0).GetStrPropValue((int) FwTextPropType.ktptBulNumTxtBef);
 			}
 			if (m_configObjectName == null)
-				m_configObjectName = XmlUtils.GetLocalizedAttributeValue(m_xnSpec, "configureObjectName", null);
+				m_configObjectName = StringTable.Table.LocalizeAttributeValue(XmlUtils.GetOptionalAttributeValue(m_xnSpec, "configureObjectName", null));
 			string label;
 			if (string.IsNullOrEmpty(nodePath))
 				label = String.Format(xWorksStrings.ksConfigure, m_configObjectName);
@@ -329,7 +325,7 @@
 			{
 				// If this is optional and defaults to DictionaryPublicationLayout,
 				// it messes up our Dictionary when we make something else configurable (like Classified Dictionary).
-				var sProp = XmlUtils.GetAttributeValue(m_xnSpec, "layoutProperty");
+				var sProp = XmlUtils.GetOptionalAttributeValue(m_xnSpec, "layoutProperty");
 				Debug.Assert(sProp != null, "When making a view configurable you need to put a 'layoutProperty' in the XML configuration.");
 				dlg.SetConfigDlgInfo(m_xnSpec, Cache, (FwStyleSheet)StyleSheet,
 					FindForm() as IFwMainWnd, PropertyTable, Publisher, sProp);
@@ -486,7 +482,7 @@
 
 		protected override void ReadParameters()
 		{
-			m_configObjectName = XmlUtils.GetLocalizedAttributeValue(m_configurationParametersElement, "configureObjectName", null);
+			m_configObjectName = StringTable.Table.LocalizeAttributeValue(XmlUtils.GetOptionalAttributeValue(m_configurationParametersElement, "configureObjectName", null));
 			base.ReadParameters();
 		}
 
