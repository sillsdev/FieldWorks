// Copyright (c) 2003-2013 SIL International
// This software is licensed under the LGPL, version 2.1 or later
// (http://www.gnu.org/licenses/lgpl-2.1.html)
//
// File: RecordDocView.cs
// Responsibility: John Thomson
// Last reviewed:
//
// <remarks>
// </remarks>
using System;
using System.Diagnostics;
using System.Drawing;
using System.Windows.Forms;
using System.Xml.Linq;
using SIL.FieldWorks.Common.ViewsInterfaces;
using SIL.FieldWorks.Common.Controls;
using SIL.FieldWorks.Common.Framework;
using SIL.FieldWorks.Common.FwKernelInterfaces;
using SIL.FieldWorks.Common.FwUtils;
using SIL.FieldWorks.Common.RootSites;
using SIL.FieldWorks.Common.Widgets;
<<<<<<< HEAD
using SIL.FieldWorks.FDO.DomainServices;
using SIL.Utils;
using SIL.Xml;
=======
using SIL.LCModel.DomainServices;
using SIL.LCModel.Utils;
using XCore;
>>>>>>> c1202904

namespace SIL.FieldWorks.XWorks
{
	/// <summary>
	/// RecordDocView implements a RecordView (view showing one object at a time from a sequence)
	/// in which the single object is displayed using a FieldWorks view. This is an abstract class.
	/// The actual view is the responsibility of the subclass. Subclasses must:
	///
	/// 1. Implement a subclass of RootSite, including a MakeRoot method and suitable
	/// view constructor as needed. It must implement IChangeRootObject.
	/// 2. Override ConstructRoot, which should return a new instance of the SimpleRootSite subclass.
	///		(This class will take care of docking the root site and making it visible and setting
	///		its FdoCache, which will result in its MakeRoot being called.)
	/// </summary>
	public class RecordDocView : RecordView
	{
		#region Data members

		/// <summary>
		/// The RootSite that displays the current object.
		/// </summary>
		protected RootSite m_rootSite;

		#endregion // Data members

		#region Construction and Removal

		public RecordDocView(XElement configurationParametersElement, RecordClerk recordClerk)
			: base(configurationParametersElement, recordClerk)
		{
		}

		#region Overrides of XWorksViewBase

		/// <summary>
		/// Initialize a FLEx component with the basic interfaces.
		/// </summary>
		/// <param name="flexComponentParameters">Parameter object that contains the required three interfaces.</param>
		public override void InitializeFlexComponent(FlexComponentParameters flexComponentParameters)
		{
			base.InitializeFlexComponent(flexComponentParameters);

			InitBase();

			m_fullyInitialized = true;
		}

		#endregion

		/// -----------------------------------------------------------------------------------
		/// <summary>
		/// Clean up any resources being used.
		/// </summary>
		/// <param name="disposing"><c>true</c> to release both managed and unmanaged
		/// resources; <c>false</c> to release only unmanaged resources.
		/// </param>
		/// -----------------------------------------------------------------------------------
		protected override void Dispose(bool disposing)
		{
			//Debug.WriteLineIf(!disposing, "****************** " + GetType().Name + " 'disposing' is false. ******************");
			// Must not be run more than once.
			if (IsDisposed)
				return;

			if (disposing)
			{
				if (m_rootSite != null)
					m_rootSite.Dispose();
			}
			m_rootSite = null;
			// m_mediator = null; // Bad idea, since superclass still needs it.

			base.Dispose(disposing);
		}

		#endregion // Construction and Removal

		#region Message Handlers

		public bool OnConsideringClosing(object argument, System.ComponentModel.CancelEventArgs args)
		{
			CheckDisposed();

			args.Cancel = !PrepareToGoAway();
			return args.Cancel; // if we want to cancel, others don't need to be asked.
		}

		#endregion // Message Handlers

		#region Other methods

		protected override void OnHandleCreated(EventArgs e)
		{
			// Must do this BEFORE base.OnHandleCreated, which will otherwise create the root box
			// with no stylesheet.
			if (m_rootSite != null && m_rootSite.StyleSheet == null)
			{
				SetupStylesheet();
			}
			base.OnHandleCreated(e);
		}

		protected override void SetupStylesheet()
		{
			// If possible make it use the style sheet appropriate for its main window.
			m_rootSite.StyleSheet = FontHeightAdjuster.StyleSheetFromPropertyTable(PropertyTable);
		}
		protected virtual RootSite ConstructRoot()
		{
			Debug.Assert(false); // subclass must implement.
			return null;
		}

		protected override void ShowRecord()
		{
#if RANDYTODO
			Debug.Assert(Clerk.CurrentObject != null);
			Debug.Assert(m_rootSite != null);
#else
			// TODO: I run release builds, so the above assert doesn't do anything.
			// TODO: Remove this approach, when I'm satisfied all callers are well-behaved.
			if (Clerk.CurrentObject == null)
				throw new InvalidOperationException("'ShowRecord' called too early.");
			if (m_rootSite == null)
				throw new InvalidOperationException("'ShowRecord' called too early.");
#endif

			//todo: add the document view name to the task label
			//todo: fast machine, this doesn't really seem to do any good. I think maybe the parts that
			//are taking a long time are not getting Breath().
			//todo: test on a machine that is slow enough to see if this is helpful or not!
			using (var progress = ProgressState.CreatePredictiveProgressState(PropertyTable, ((RecordList)Clerk.SortItemProvider).PropertyName))
			{

				progress.Breath();

				base.ShowRecord();

				Clerk.SaveOnChangeRecord();

				progress.Breath();

				try
				{
					progress.SetMilestone();

					if (!m_rootSite.Visible)
					{
						m_rootSite.Visible = true;
					}
					BringToFront();
					m_rootSite.BringToFront();
					using (new WaitCursor(this))
					{
						IChangeRootObject root = m_rootSite as IChangeRootObject;
						if (root != null && !Clerk.SuspendLoadingRecordUntilOnJumpToRecord)
							root.SetRoot(Clerk.CurrentObject.Hvo);
					}
				}
				catch (Exception error)
				{
					var app = PropertyTable.GetValue<IFlexApp>("App");
					using (var appSettingsKey = app.SettingsKey)
					{
						//don't really need to make the program stop just because we could not show this record.
						ErrorReporter.ReportException(error, appSettingsKey,
							app.SupportEmailAddress, null, false);
					}
				}
			}
		}

		protected override void SetupDataContext()
		{
			Debug.Assert(m_configurationParametersElement != null);

			base.SetupDataContext();
			m_rootSite = ConstructRoot();
			m_rootSite.InitializeFlexComponent(new FlexComponentParameters(PropertyTable, Publisher, Subscriber)); // Init it as Flex component.
			//m_rootSite.PersistenceProvder = new XCore.PersistenceProvider(m_mediator.PropertyTable);

			m_rootSite.Dock = System.Windows.Forms.DockStyle.Fill;
			m_rootSite.Cache = Cache;

			Controls.Add(m_rootSite);
			m_rootSite.BringToFront(); // Review JohnT: is this needed?
		}

		/// <summary>
		/// if the XML configuration does not specify the availability of the treebar
		/// (e.g. treeBarAvailibility="Required"), then use this.
		/// </summary>
		protected override TreebarAvailability DefaultTreeBarAvailability
		{
			get
			{
				return TreebarAvailability.NotAllowed;
			}
		}

		#endregion // Other methods
	}

	/// <summary>
	/// This is a class that can be used as the rootsite of a RecordDocView, to make it a
	/// RecordDocXmlView.
	/// </summary>
	public class XmlDocItemView : XmlView, IChangeRootObject
	{
		private string m_configObjectName;

		#region implemention of IChangeRootObject

		public void SetRoot(int hvo)
		{
			CheckDisposed();
			if (m_hvoRoot == hvo)
				return; // OnRecordNavigation is often called repeatedly wit the same HVO, we don't need to recompute every time.

			m_hvoRoot = hvo;
			if (RootBox != null)
				RootBox.SetRootObject(m_hvoRoot, m_xmlVc, 1, m_styleSheet);
			// If the root box doesn't exist yet, the right root will be used in MakeRoot.
		}
		#endregion

		public XmlDocItemView(int hvoRoot, XElement xnSpec, string sLayout) :
			base(hvoRoot, sLayout, XmlUtils.GetOptionalBooleanAttributeValue(xnSpec, "editable", true))
		{
			if (m_xnSpec == null)
				m_xnSpec = xnSpec;
		}

		public override void MakeRoot()
		{
			base.MakeRoot();
			m_xmlVc.IdentifySource = true; // We need this to know our context for the context menu!
		}

		// Context menu exists just for one invocation (until idle).
		private ContextMenuStrip m_contextMenu;

		/// -----------------------------------------------------------------------------------
		/// <summary>
		/// Provides a context menu so we can configure parts of the dictionary preview.
		/// </summary>
		/// <param name="sel"></param>
		/// <param name="pt"></param>
		/// <param name="rcSrcRoot"></param>
		/// <param name="rcDstRoot"></param>
		/// <returns></returns>
		/// -----------------------------------------------------------------------------------
		protected override bool DoContextMenu(IVwSelection sel, Point pt, Rectangle rcSrcRoot, Rectangle rcDstRoot)
		{
			int hvo, tag, ihvo, cpropPrevious;
			IVwPropertyStore propStore;
			sel.PropInfo(false, 0, out hvo, out tag, out ihvo, out cpropPrevious, out propStore);
			string nodePath = null;
			if (propStore != null)
			{
				nodePath = propStore.get_StringProperty((int) FwTextPropType.ktptBulNumTxtBef);
			}
			if (string.IsNullOrEmpty(nodePath))
			{
				if (sel.SelType == VwSelType.kstPicture)
					return true;
				// may be a literal string, where we can get it from the string itself.
				ITsString tss;
				int ich, ws;
				bool fAssocPrev;
				sel.TextSelInfo(false, out tss, out ich, out fAssocPrev, out hvo, out tag, out ws);
				nodePath = tss.get_Properties(0).GetStrPropValue((int) FwTextPropType.ktptBulNumTxtBef);
			}
			if (m_configObjectName == null)
				m_configObjectName = StringTable.Table.LocalizeAttributeValue(XmlUtils.GetOptionalAttributeValue(m_xnSpec, "configureObjectName", null));
			string label;
			if (string.IsNullOrEmpty(nodePath))
				label = String.Format(xWorksStrings.ksConfigure, m_configObjectName);
			else
				label = String.Format(xWorksStrings.ksConfigureIn, nodePath.Split(':')[3], m_configObjectName);
			m_contextMenu = new ContextMenuStrip();
			var item = new ToolStripMenuItem(label);
			m_contextMenu.Items.Add(item);
			item.Click += RunConfigureDialogAt;
			item.Tag = nodePath;
			m_contextMenu.Show(this, pt);
			m_contextMenu.Closed += m_contextMenu_Closed;
			return true;
		}

		void RunConfigureDialogAt(object sender, EventArgs e)
		{
			var item = (ToolStripMenuItem)sender;
			var nodePath = (string)item.Tag;
			RunConfigureDialog(nodePath ?? "");
		}

		private void RunConfigureDialog(string nodePath)
		{
			using (var dlg = new XmlDocConfigureDlg())
			{
				// If this is optional and defaults to DictionaryPublicationLayout,
				// it messes up our Dictionary when we make something else configurable (like Classified Dictionary).
				var sProp = XmlUtils.GetOptionalAttributeValue(m_xnSpec, "layoutProperty");
				Debug.Assert(sProp != null, "When making a view configurable you need to put a 'layoutProperty' in the XML configuration.");
				dlg.SetConfigDlgInfo(m_xnSpec, Cache, (FwStyleSheet)StyleSheet,
					FindForm() as IFwMainWnd, PropertyTable, Publisher, sProp);
				if (nodePath != null)
					dlg.SetActiveNode(nodePath);
				if (dlg.ShowDialog(this) == DialogResult.OK)
				{
					// Configuration may well have changed. Reset XML tables and redraw.
					var sNewLayout = PropertyTable.GetValue<string>(sProp);
					ResetTables(sNewLayout);
				}
				if (dlg.MasterRefreshRequired)
				{
					Publisher.Publish("MasterRefresh", null);
				}
			}
		}

		void m_contextMenu_Closed(object sender, ToolStripDropDownClosedEventArgs e)
		{
			Application.Idle += DisposeContextMenu;
		}

		void DisposeContextMenu(object sender, EventArgs e)
		{
			Application.Idle -= DisposeContextMenu;
			if (m_contextMenu != null)
			{
				m_contextMenu.Dispose();
				m_contextMenu = null;
			}
		}

		protected override void OnHandleCreated(EventArgs e)
		{
			// Must do this BEFORE base.OnHandleCreated, which will otherwise create the root box
			// with no stylesheet.
			if (StyleSheet == null)
			{
				SetupStylesheet();
			}
			base.OnHandleCreated (e);
		}

		private void SetupStylesheet()
		{
			StyleSheet = FontHeightAdjuster.StyleSheetFromPropertyTable(PropertyTable);
		}
	}

	/// <summary>
	/// This is a RecordDocView in which the view of each object is specified by a jtview XML element that is the
	/// first child of the parameters node.
	/// </summary>
	public class RecordDocXmlView : RecordDocView
	{
		XElement m_jtSpecs; // node required by XmlView.
		protected string m_configObjectName; // name to display in Configure dialog.

		public RecordDocXmlView(XElement configurationParametersElement, RecordClerk recordClerk)
			: base(configurationParametersElement, recordClerk)
		{
		}

		#region IDisposable override

		/// <summary>
		/// Executes in two distinct scenarios.
		///
		/// 1. If disposing is true, the method has been called directly
		/// or indirectly by a user's code via the Dispose method.
		/// Both managed and unmanaged resources can be disposed.
		///
		/// 2. If disposing is false, the method has been called by the
		/// runtime from inside the finalizer and you should not reference (access)
		/// other managed objects, as they already have been garbage collected.
		/// Only unmanaged resources can be disposed.
		/// </summary>
		/// <param name="disposing"></param>
		/// <remarks>
		/// If any exceptions are thrown, that is fine.
		/// If the method is being done in a finalizer, it will be ignored.
		/// If it is thrown by client code calling Dispose,
		/// it needs to be handled by fixing the bug.
		///
		/// If subclasses override this method, they should call the base implementation.
		/// </remarks>
		protected override void Dispose(bool disposing)
		{
			//Debug.WriteLineIf(!disposing, "****************** " + GetType().Name + " 'disposing' is false. ******************");
			// Must not be run more than once.
			if (IsDisposed)
				return;

			if (disposing)
			{
				// Dispose managed resources here.
			}
			m_jtSpecs = null;

			// Dispose unmanaged resources here, whether disposing is true or false.

			base.Dispose(disposing);
		}

		#endregion IDisposable override

		protected override RootSite ConstructRoot()
		{
			string sLayout = GetLayoutName(m_jtSpecs, PropertyTable);
			return new XmlDocItemView(0, m_jtSpecs, sLayout);
		}

		protected override TreebarAvailability DefaultTreeBarAvailability
		{
			get { return TreebarAvailability.NotMyBusiness; }
		}

		/// <summary>
		/// This routine encapsulates the process for looking at the spec node of a tool (specifically the
		/// parameters node controlling the tool for a RecordDocView) and determining the layout that should
		/// be used as the root of the view.
		/// Three attributes contribute to this. First, if "layoutProperty" is present, it gives the name of
		/// a property to be looked up in the mediator to get the desired layout name.
		/// If nothing is found in the mediator, we fall back to using the "layout" attribute, which is
		/// mandatory, to determine the view.
		/// Then, if layoutSuffix is specified, it will be appended to whatever we got from the process above,
		/// typically appended to the end, but if there is a # suffix already, it goes before that.
		/// For example: The main dictionary view and the dictionary preview both use views like "publishRoot"
		/// and "publishStem", and optionally user-defined views like publishRoot#root-612, and both use the
		/// mediator property DictionaryPublicationLayout to record which view the user has selected. However,
		/// the preview specifies layoutSuffix "Preview" to indicate that the layout it actually uses
		/// is (e.g.) publishStemPreview. (This view wraps publishStem with some conditional logic to ensure
		/// that we display things like "Not published" if the entry is excluded from all publications.)
		/// </summary>
		public static string GetLayoutName(XElement xnSpec, IPropertyTable propertyTable)
		{
			string sLayout = null;
			string sProp = XmlUtils.GetOptionalAttributeValue(xnSpec, "layoutProperty", null);
			if (!String.IsNullOrEmpty(sProp))
				sLayout = propertyTable.GetValue<string>(sProp);
			if (String.IsNullOrEmpty(sLayout))
				sLayout = XmlUtils.GetManditoryAttributeValue(xnSpec, "layout");
			var parts = sLayout.Split('#');
			parts[0] += XmlUtils.GetOptionalAttributeValue(xnSpec, "layoutSuffix", "");
			return string.Join("#", parts);
		}
		protected override void SetupDataContext()
		{
			// The base class uses these specs, so locate them first!
			m_jtSpecs = m_configurationParametersElement;
			base.SetupDataContext();
		}

		protected override void ReadParameters()
		{
			m_configObjectName = StringTable.Table.LocalizeAttributeValue(XmlUtils.GetOptionalAttributeValue(m_configurationParametersElement, "configureObjectName", null));
			base.ReadParameters();
		}

		internal void ReallyShowRecordNow()
		{
			ShowRecord();
		}

#if RANDYTODO
		/// <summary>
		/// The configure dialog may be launched any time this tool is active.
		/// Its name is derived from the name of the tool.
		/// </summary>
		/// <param name="commandObject"></param>
		/// <param name="display"></param>
		/// <returns></returns>
		public virtual bool OnDisplayConfigureXmlDocView(object commandObject, ref UIItemDisplayProperties display)
		{
			CheckDisposed();

			if (string.IsNullOrEmpty(m_configObjectName))
			{
				display.Enabled = display.Visible = false;
				return true;
			}
			display.Enabled = true;
			display.Visible = true;
			// Enhance JohnT: make this configurable. We'd like to use the 'label' attribute of the 'tool'
			// element, but we don't have it, only the two-level-down 'parameters' element
			// so use "configureObjectName" parameter for now.
			// REVIEW: SHOULD THE "..." BE LOCALIZABLE (BY MAKING IT PART OF THE SOURCE FOR display.Text)?
			display.Text = String.Format(display.Text, m_configObjectName + "...");
			return true; //we've handled this
		}
#endif

		/// <summary>
		/// Launch the configure dialog.
		/// </summary>
		/// <param name="commandObject"></param>
		/// <returns></returns>
		public bool OnConfigureXmlDocView(object commandObject)
		{
			CheckDisposed();
			string sProp = XmlUtils.GetOptionalAttributeValue(m_configurationParametersElement, "layoutProperty");
			if(String.IsNullOrEmpty(sProp))
				sProp = "DictionaryPublicationLayout";
			using(var dlg = new XmlDocConfigureDlg())
			{
				dlg.SetConfigDlgInfo(m_configurationParametersElement, Cache, FontHeightAdjuster.StyleSheetFromPropertyTable(PropertyTable),
					FindForm() as IFwMainWnd, PropertyTable, Publisher, sProp);
				if (dlg.ShowDialog(this) == DialogResult.OK)
				{
					// LT-8767 When this dialog is launched from the Configure Dictionary View dialog
					// m_mediator != null && m_rootSite == null so we need to handle this to prevent a crash.
					if (PropertyTable != null && m_rootSite != null)
					{
						(m_rootSite as XmlDocItemView).ResetTables(GetLayoutName(m_configurationParametersElement, PropertyTable));
					}
				}
				if (dlg.MasterRefreshRequired)
				{
					Publisher.Publish("MasterRefresh", null);
				}
				return true; // we handled it
			}
		}

	}
}<|MERGE_RESOLUTION|>--- conflicted
+++ resolved
@@ -1,13 +1,7 @@
 // Copyright (c) 2003-2013 SIL International
 // This software is licensed under the LGPL, version 2.1 or later
 // (http://www.gnu.org/licenses/lgpl-2.1.html)
-//
-// File: RecordDocView.cs
-// Responsibility: John Thomson
-// Last reviewed:
-//
-// <remarks>
-// </remarks>
+
 using System;
 using System.Diagnostics;
 using System.Drawing;
@@ -16,19 +10,13 @@
 using SIL.FieldWorks.Common.ViewsInterfaces;
 using SIL.FieldWorks.Common.Controls;
 using SIL.FieldWorks.Common.Framework;
-using SIL.FieldWorks.Common.FwKernelInterfaces;
 using SIL.FieldWorks.Common.FwUtils;
 using SIL.FieldWorks.Common.RootSites;
 using SIL.FieldWorks.Common.Widgets;
-<<<<<<< HEAD
-using SIL.FieldWorks.FDO.DomainServices;
+using SIL.LCModel.Core.KernelInterfaces;
+using SIL.LCModel.DomainServices;
 using SIL.Utils;
 using SIL.Xml;
-=======
-using SIL.LCModel.DomainServices;
-using SIL.LCModel.Utils;
-using XCore;
->>>>>>> c1202904
 
 namespace SIL.FieldWorks.XWorks
 {
@@ -334,7 +322,7 @@
 				// it messes up our Dictionary when we make something else configurable (like Classified Dictionary).
 				var sProp = XmlUtils.GetOptionalAttributeValue(m_xnSpec, "layoutProperty");
 				Debug.Assert(sProp != null, "When making a view configurable you need to put a 'layoutProperty' in the XML configuration.");
-				dlg.SetConfigDlgInfo(m_xnSpec, Cache, (FwStyleSheet)StyleSheet,
+				dlg.SetConfigDlgInfo(m_xnSpec, Cache, (LcmStyleSheet)StyleSheet,
 					FindForm() as IFwMainWnd, PropertyTable, Publisher, sProp);
 				if (nodePath != null)
 					dlg.SetActiveNode(nodePath);
