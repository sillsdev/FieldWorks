// Copyright (c) 2015-2017 SIL International
// This software is licensed under the LGPL, version 2.1 or later
// (http://www.gnu.org/licenses/lgpl-2.1.html)

using System;
using System.Collections.Generic;
using System.Linq;
using System.Text.RegularExpressions;
using System.Windows.Forms;
<<<<<<< HEAD
using System.Xml.Linq;
using System.Xml.XPath;
using SIL.CoreImpl.Cellar;
using SIL.FieldWorks.Common.FwUtils;
using SIL.FieldWorks.FDO.DomainServices;
using SIL.FieldWorks.FDO.Infrastructure;
using SIL.FieldWorks.FDO;
using SIL.Xml;
=======
using System.Xml;
using SIL.LCModel.Core.Cellar;
using SIL.FieldWorks.Common.FwUtils;
using SIL.LCModel.DomainServices;
using SIL.LCModel.Infrastructure;
using SIL.LCModel;
using SIL.Utils;
using XCore;
>>>>>>> c1202904

namespace SIL.FieldWorks.XWorks
{
	/// <summary>
	/// Summary description for AddCustomFieldDlg.
	/// </summary>
	public class AddCustomFieldDlg : Form
	{
		public enum LocationType
		{
			Lexicon,
			Notebook
		}

		private enum CustomFieldType
		{
			SingleLineText,
			MultiparagraphText,
			Number,
			Date,
			ListRefAtomic,
			ListRefCollection
		}

		private Label m_locationLabel;
		private ComboBox m_locationComboBox;
		private Label m_fieldsLabel;
		private Button m_addButton;
		private Button m_deleteButton;
		private RichTextBox m_descTextBox;
		private ComboBox m_wsComboBox;
		private GroupBox m_groupBox1;
		private Button m_cancelButton;
		private Button m_okButton;
		private Label m_nameLabel;
		private Label m_descLabel;
		private Label m_wsLabel;

		// variables for managing the dlg
		private readonly IPropertyTable m_propertyTable;
		private readonly IPublisher m_publisher;

		private readonly Inventory m_layouts;
		private readonly Dictionary<int, ModifiedLabel> m_dictModLabels = new Dictionary<int, ModifiedLabel>();

		private FDWrapper m_fdwCurrentField;

		private readonly LcmCache m_cache;
		private TextBox m_nameTextBox;
		private readonly List<FDWrapper> m_customFields;
		private Button m_helpButton;	// list of current custom fields [db and mem]

		private const string s_helpTopic = "khtpCustomFields";
		private readonly HelpProvider m_helpProvider;

		private ListView m_fieldsListView;
		private ColumnHeader columnHeader1;
		private ColumnHeader columnHeader2;
		private ColumnHeader columnHeader3;

		private Label m_typeLabel;
		private ComboBox m_typeComboBox;
		private ComboBox m_listComboBox;
		private Label m_listLabel;

		/// <summary>
		/// Provide access (via reflection) to this dialog for use by the
		/// Data Notebook standard format importer.
		/// </summary>
		public static void ShowNotebookCustomFieldDlg(IPropertyTable propertyTable, IPublisher publisher)
		{
			using (var dlg = new AddCustomFieldDlg(propertyTable, publisher, LocationType.Notebook))
			{
				if (dlg.ShowCustomFieldWarning(null))
					dlg.ShowDialog();
			}
		}

		public AddCustomFieldDlg(IPropertyTable propertyTable, IPublisher publisher, LocationType locationType)
		{
			// create member variables
			m_propertyTable = propertyTable;
<<<<<<< HEAD
			m_publisher = publisher;
			m_cache = m_propertyTable.GetValue<FdoCache>("cache");
=======
			m_cache = m_propertyTable.GetValue<LcmCache>("cache");
>>>>>>> c1202904
			m_layouts = Inventory.GetInventory("layouts", m_cache.ProjectId.Name);

			InitializeComponent();		// form required method
			AccessibleName = GetType().Name;
			StartPosition = FormStartPosition.CenterParent;

			m_fieldsLabel.Tag = m_fieldsLabel.Text;	// Localizes Tag!

			m_helpProvider = new HelpProvider
			{
				HelpNamespace = m_propertyTable.GetValue<IHelpTopicProvider>("HelpTopicProvider").HelpFile
			};
			m_helpProvider.SetHelpKeyword(this, m_propertyTable.GetValue<IHelpTopicProvider>("HelpTopicProvider").GetHelpString(s_helpTopic));
			m_helpProvider.SetHelpNavigator(this, HelpNavigator.Topic);
			m_helpProvider.SetShowHelp(this, true);

			// initialize the 'Create in' combo box with the names and class id's
			switch (locationType)
			{
				case LocationType.Lexicon:
					// If you add classes here which have subclasses,  a change is also needed in BasicCustomPropertyFixer (FixFwDataDll).
					m_locationComboBox.Items.Add(new IdAndString<int>(LexEntryTags.kClassId, xWorksStrings.Entry));
					m_locationComboBox.Items.Add(new IdAndString<int>(LexSenseTags.kClassId, xWorksStrings.Sense));
					m_locationComboBox.Items.Add(new IdAndString<int>(LexExampleSentenceTags.kClassId, xWorksStrings.ExampleSentence));
					m_locationComboBox.Items.Add(new IdAndString<int>(MoFormTags.kClassId, xWorksStrings.Allomorph));
					break;

				case LocationType.Notebook:
					// If you add classes here which have subclasses,  a change is also needed in BasicCustomPropertyFixer (FixFwDataDll).
					m_locationComboBox.Items.Add(new IdAndString<int>(RnGenericRecTags.kClassId, xWorksStrings.ksRecord));
					break;
			}
			m_locationComboBox.SelectedIndex = 0;

			// get the custom fields
			FieldDescription.ClearDataAbout();
			m_customFields = (from fd in FieldDescription.FieldDescriptors(m_cache)
							  where fd.IsCustomField && GetItem(m_locationComboBox, fd.Class) != null
							  select new FDWrapper(fd, false)).ToList();

			PopulateWritingSystemsList();

			m_typeComboBox.Items.Add(new IdAndString<CustomFieldType>(CustomFieldType.SingleLineText, xWorksStrings.ksSingleLineText));
			m_typeComboBox.Items.Add(new IdAndString<CustomFieldType>(CustomFieldType.MultiparagraphText, xWorksStrings.kMultiparagraphText));
			m_typeComboBox.Items.Add(new IdAndString<CustomFieldType>(CustomFieldType.ListRefCollection, xWorksStrings.ksListRefCollection));
			m_typeComboBox.Items.Add(new IdAndString<CustomFieldType>(CustomFieldType.ListRefAtomic, xWorksStrings.ksListRefAtomic));
			// If you add additional value types here, a change is also needed in BasicCustomPropertyFixer (FixFwDataDll).
			m_typeComboBox.Items.Add(new IdAndString<CustomFieldType>(CustomFieldType.Date, xWorksStrings.ksDate));
			m_typeComboBox.Items.Add(new IdAndString<CustomFieldType>(CustomFieldType.Number, xWorksStrings.ksNumber));
			m_typeComboBox.SelectedIndex = 0;

			m_listComboBox.Items.AddRange(GetListsComboItems(m_cache, m_propertyTable.GetValue<XElement>("WindowConfiguration")).ToArray());

			m_listComboBox.SelectedIndex = 0;

			UpdateCustomFieldsListView();   //load the items from m_customfields into the ListView

			//if there is at least one existing Custom field then set the controls
			//to the settings it has.
			if (m_fieldsListView.Items.Count > 0)
			{
				SetControlsForField((FDWrapper) m_fieldsListView.Items[0].Tag);
				m_fieldsListView.Items[0].Selected = true;
			}
			else
			//********
			//I need to handle the situation where there are no custom fields in
			//existance yet. After discussion with Susanna we decided to open the dialog
			  //with the CustomFieldName and Description controls disabled.
			{
				SetStateNoCustomFields();
			}
			m_addButton.Select();
		}

		/// <summary>
		/// Show the warning we give the user before displaying the custom field dialog
		/// (if the project has a repository...otherwise the warning is not needed).
		/// </summary>
		/// <returns>true if editing the custom fields should proceed</returns>
		public bool ShowCustomFieldWarning(IWin32Window owner)
		{
			if (!FLExBridgeHelper.DoesProjectHaveFlexRepo(m_cache.ProjectId))
				return true;
			return MessageBox.Show(owner, xWorksStrings.kstCustomFieldSendReceive, xWorksStrings.ksWarning,
				MessageBoxButtons.OKCancel, MessageBoxIcon.Warning) == DialogResult.OK;
		}

		/// <summary>
		/// This method will populate the WritingSystemsList based off of the selection in the Type ComboBox.
		/// </summary>
		private void PopulateWritingSystemsList()
		{
			// Initialize the Writing Systems combo box.  This must be initialized before setting the
			// selected item in cbCreateIn.
			m_wsComboBox.Items.Clear();
			m_wsComboBox.Items.Add(new IdAndString<int>(WritingSystemServices.kwsAnal, xWorksStrings.FirstAnalysisWs));
			m_wsComboBox.Items.Add(new IdAndString<int>(WritingSystemServices.kwsVern, xWorksStrings.FirstVernacularWs));
			if (m_typeComboBox.SelectedItem != null
				&& ((IdAndString<CustomFieldType>)m_typeComboBox.SelectedItem).Id == CustomFieldType.SingleLineText)
			{
				m_wsComboBox.Items.Add(new IdAndString<int>(WritingSystemServices.kwsAnals, xWorksStrings.AllAnalysisWs));
				m_wsComboBox.Items.Add(new IdAndString<int>(WritingSystemServices.kwsVerns, xWorksStrings.AllVernacularWs));
				m_wsComboBox.Items.Add(new IdAndString<int>(WritingSystemServices.kwsAnalVerns,
															xWorksStrings.AllAnalysisVernacularWs));
				m_wsComboBox.Items.Add(new IdAndString<int>(WritingSystemServices.kwsVernAnals,
															xWorksStrings.AllVernacularAnalysisWs));
			}
			m_wsComboBox.SelectedIndex = 0;
		}

<<<<<<< HEAD
		public static List<IdAndString<Guid>> GetListsComboItems(FdoCache cache, XElement windowConfiguration)
=======
		public static List<IdAndString<Guid>> GetListsComboItems(LcmCache cache, XmlNode windowConfiguration)
>>>>>>> c1202904
		{
			var result = new List<IdAndString<Guid>>();
			var clerks = new Dictionary<string, XElement>();
			foreach (var elt in windowConfiguration.XPathSelectElements("//item[@value='lists' or @value='grammar']/parameters/clerks/clerk"))
			{
				clerks[elt.Attribute("id").Value] = elt;
			}
			// Key is a list we found, value is an index in result.
			var resultsByList = new Dictionary<ICmObject, int>();
			foreach (var elt in windowConfiguration.XPathSelectElements("//item[@value='lists' or @value='grammar']/parameters/tools/tool"))
			{
				var clerkNode = elt.XPathSelectElement("control/parameters//control/parameters[@clerk]");
				if (clerkNode == null)
					continue;
				var clerkId = clerkNode.Attribute("clerk").Value;
				XElement clerk;
				if (!clerks.TryGetValue(clerkId, out clerk))
					continue;
				var recordList = clerk.Element("recordList");
				if (recordList == null)
					continue;
				var owner = recordList.Attribute("owner").Value;
				var property = recordList.Attribute("property").Value;
#if RANDYTODO
				// TODO: Need another way to get the list, since that static is present now.
				var list = PossibilityRecordList.GetListFromOwnerAndProperty(cache, owner, property);
				if (!(list is ICmPossibilityList))
					continue; // some tools in the lists area are not actually lists.
				int oldIndex;
				if (resultsByList.TryGetValue(list, out oldIndex))
				{
					result[oldIndex] = new IdAndString<Guid>(list.Guid, list.ChooserNameTS.Text);
				}
				else
				{
					resultsByList[list] = result.Count;
					var label = elt.Attributes["label"].Value;
					result.Add(new IdAndString<Guid>(list.Guid, label));
				}
#endif
			}
			result.Sort((x, y) => x.Name.CompareTo(y.Name));
			return result;
		}

		/// <summary>
		/// Check to see if the object has been disposed.
		/// All public Properties and Methods should call this
		/// before doing anything else.
		/// </summary>
		public void CheckDisposed()
		{
			if (IsDisposed)
				throw new ObjectDisposedException(String.Format("'{0}' in use after being disposed.", GetType().Name));
		}

		/// <summary>
		/// Clean up any resources being used.
		/// </summary>
		protected override void Dispose( bool disposing )
		{
			System.Diagnostics.Debug.WriteLineIf(!disposing, "****** Missing Dispose() call for " + GetType().Name + ". ****** ");
			// Must not be run more than once.
			if (IsDisposed)
				return;

			if( disposing )
			{
			}
			base.Dispose( disposing );
		}

		/// <summary>
		/// This scans through the list of configured layouts for the given class, and returns a
		/// list of layout names which display the given custom field (as defined by its UserLabel).
		/// </summary>
		private List<XElement> FindAffectedLayouts(string sFieldLabel, string sName, string sClassName)
		{
			var xnlResults = new List<XElement>();
			var xnlLayouts = m_layouts.GetElements("layout", new[] {sClassName});
			foreach (var xnLayout in xnlLayouts)
			{
				var xnl = xnLayout.XPathSelectElements("descendant::part[@ref=\"$child\" or @ref=\"Custom\"]");
				foreach (var xn in xnl)
				{
					string sRef = XmlUtils.GetOptionalAttributeValue(xn, "ref");
					if (sRef == "$child")
					{
						string sLabel = XmlUtils.GetOptionalAttributeValue(xn, "label");
						if (sLabel == sFieldLabel)
						{
							xnlResults.Add(xnLayout);
							break;
						}
					}
					else if (sRef == "Custom")
					{
						string sParam = XmlUtils.GetOptionalAttributeValue(xn, "param");
						if (sParam == sName)
						{
							xnlResults.Add(xnLayout);
							break;
						}
					}
				}
			}

			return xnlResults;
		}

		/// <summary>
		/// Update the ListView with the custom fields.
		/// </summary>
		/// <returns>number of items in the ListView.</returns>
		private void UpdateCustomFieldsListView()
		{
			m_fieldsListView.BeginUpdate();
			m_fieldsListView.Items.Clear();

			//load all the custom fields into the Custom Fields List
			foreach (FDWrapper fdw in m_customFields)
			{
				//I better leave this in for the case a field was
				//marked for deletion already
				if (!fdw.Fd.MarkForDeletion)
				{
					var lvi = new ListViewItem(fdw.Fd.Userlabel) {Tag = fdw};
					lvi.SubItems.Add(GetItem(m_locationComboBox, fdw.Fd.Class).Name);
					lvi.SubItems.Add(GetItem(m_typeComboBox, GetCustomFieldType(fdw.Fd)).Name);
					m_fieldsListView.Items.Add(lvi);
				}
			}

			m_fieldsListView.EndUpdate();
		}

		private static IdAndString<T> GetItem<T>(ComboBox combo, T id)
		{
			return combo.Items.Cast<IdAndString<T>>().FirstOrDefault(item => EqualityComparer<T>.Default.Equals(item.Id, id));
		}

		private ListViewItem CurrentFieldListViewItem
		{
			get
			{
				return m_fieldsListView.Items.Cast<ListViewItem>().FirstOrDefault(item => item.Tag == m_fdwCurrentField);
			}
		}

		private static CustomFieldType GetCustomFieldType(FieldDescription fd)
		{
			switch (fd.Type)
			{
				case CellarPropertyType.MultiUnicode:
				case CellarPropertyType.String:
					return CustomFieldType.SingleLineText;
				case CellarPropertyType.OwningAtomic:
					return CustomFieldType.MultiparagraphText;
				case CellarPropertyType.GenDate:
					return CustomFieldType.Date;
				case CellarPropertyType.Integer:
					return CustomFieldType.Number;
				case CellarPropertyType.ReferenceAtomic:
					return CustomFieldType.ListRefAtomic;
				case CellarPropertyType.ReferenceCollection:
					return CustomFieldType.ListRefCollection;
				default:
					return CustomFieldType.SingleLineText;
			}
		}

		private void SetFieldType(FieldDescription fd)
		{
			fd.DstCls = 0;
			fd.WsSelector = 0;
			fd.ListRootId = Guid.Empty;
			switch (((IdAndString<CustomFieldType>) m_typeComboBox.SelectedItem).Id)
			{
				case CustomFieldType.SingleLineText:
					//if there is no selected item (for whatever reason) rather than crash just pick the first one in the combo.
					int ws = m_wsComboBox.SelectedItem != null ? ((IdAndString<int>)m_wsComboBox.SelectedItem).Id
															   : ((IdAndString<int>)m_wsComboBox.Items[0]).Id;
					fd.Type = ws == WritingSystemServices.kwsAnal || ws == WritingSystemServices.kwsVern ?
						CellarPropertyType.String : CellarPropertyType.MultiUnicode;
					fd.WsSelector = ws;
					break;

				case CustomFieldType.MultiparagraphText:
					fd.Type = CellarPropertyType.OwningAtomic;
					fd.DstCls = StTextTags.kClassId;
					break;

				case CustomFieldType.Number:
					fd.Type = CellarPropertyType.Integer;
					break;

				case CustomFieldType.Date:
					fd.Type = CellarPropertyType.GenDate;
					break;

				case CustomFieldType.ListRefAtomic:
					fd.Type = CellarPropertyType.ReferenceAtomic;
					fd.DstCls = CmPossibilityTags.kClassId;
					fd.ListRootId = ((IdAndString<Guid>)m_listComboBox.SelectedItem).Id;
					break;

				case CustomFieldType.ListRefCollection:
					fd.Type = CellarPropertyType.ReferenceCollection;
					fd.DstCls = CmPossibilityTags.kClassId;
					fd.ListRootId = ((IdAndString<Guid>)m_listComboBox.SelectedItem).Id;
					break;
			}
		}

		/// <summary>
		/// Create a new Custom field and insert it in
		/// m_customFields and listViewCustomFields
		/// </summary>
		/// <returns>true if a field was saved</returns>
		private void CreateNewCustomField()
		{
			m_fdwCurrentField = null;
			var location = (IdAndString<int>) m_locationComboBox.SelectedItem;
			// create new custom field
			var fd = new FieldDescription(m_cache)
						{
							Userlabel = xWorksStrings.ksNewCustomField,
							HelpString = string.Empty,
							Class = location.Id
						};
			SetFieldType(fd);

			var fdw = new FDWrapper(fd, true);
			m_customFields.Add(fdw); //add this new Custom Field to the list

			//now we need to add it to the listViewBox.
			m_fieldsListView.BeginUpdate();
			var lvi = new ListViewItem(fdw.Fd.Userlabel) {Tag = fdw, Selected = true};
			lvi.SubItems.Add(location.Name);
			var type = (IdAndString<CustomFieldType>) m_typeComboBox.SelectedItem;
			lvi.SubItems.Add(type.Name);
			m_fieldsListView.Items.Add(lvi);
			m_fieldsListView.EndUpdate();

			m_nameTextBox.Text = xWorksStrings.ksNewCustomField;
			m_descTextBox.Text = string.Empty;

			//now this is the current field
			m_fdwCurrentField = fdw;
		}

		/// <summary>
		/// Now go through the list of custom fields and allow the data to be updated
		/// in the DB, or added in the case of new fields.  Assign the 'Name' field
		/// before saving, using a 'safe' and uniquie flavor of the 'Userlabel' field.
		/// </summary>
		/// <returns>true if it was successfull</returns>
		private bool SaveCustomFieldsToDB()
		{
			bool didUpdate = false;	// will only be true if one of the fields has been changed

			NonUndoableUnitOfWorkHelper.Do(m_cache.ActionHandlerAccessor, () =>
			{
				foreach (FDWrapper fdw in m_customFields)
				{
					// If this is a new record, the 'Name' will get created in the
					// FieldDescription UpdateCustomField() method.
					if (fdw.Fd.IsDirty)
					{
						fdw.Fd.UpdateCustomField();
						didUpdate = true;
					}
				}
			});
			if (didUpdate)
			{
				FieldDescription.ClearDataAbout();
			}
			return didUpdate;
		}

		/// <summary>
		/// If any configured layouts use a deleted custom field, remove all references to the
		/// deleted custom field.  Otherwise, bad things happen (LT-5781).
		/// Better also explicitly delete any cached references from vectors that point to this field.
		/// (LT-12251)
		/// </summary>
		private bool UpdateCacheAndLayoutsForDeletions()
		{
			var didUpdate = false;

			// Query syntax seemed clearer here somehow.
			var deletedFieldList = from fdw in m_customFields
					   where fdw.Fd.IsCustomField && fdw.Fd.MarkForDeletion
					   select fdw.Fd;
			foreach (var fd in deletedFieldList)
			{
				didUpdate = UpdateLayouts(fd);
				didUpdate |= UpdateCachedObjects(m_cache, fd);
			}
			return didUpdate;
		}

		public static bool UpdateCachedObjects(LcmCache cache, FieldDescription fd)
		{
			// We need to find every instance of a reference from this flid to that custom list and delete it!
			// I can't figure out any other way of ensuring that EnsureCompleteIncomingRefs doesn't try to refer
			// to a non-existent flid at some point.
			var owningListGuid = fd.ListRootId;
			if (owningListGuid == Guid.Empty)
				return false;

			// This is only a problem for fields referencing a custom list
			if (!IsCustomList(cache, owningListGuid))
				return false;
			bool fchanged;
			var type = fd.Type;
			var objRepo = cache.ServiceLocator.GetInstance<ICmObjectRepository>();
			var objClass = fd.Class;
			var flid = fd.Id;
			var ddbf = cache.DomainDataByFlid;

			switch (type)
			{
				case CellarPropertyType.ReferenceSequence: // drop through
				case CellarPropertyType.ReferenceCollection:
					// Handle multiple reference fields
					// Is there a way to do this in LINQ without repeating the get_VecSize call?
					var tupleList = new List<Tuple<int, int>>();
					tupleList.AddRange(
						from obj in objRepo.AllInstances(objClass)
							where ddbf.get_VecSize(obj.Hvo, flid) > 0
							select new Tuple<int, int> (obj.Hvo, ddbf.get_VecSize(obj.Hvo, flid)));

					NonUndoableUnitOfWorkHelper.Do(cache.ActionHandlerAccessor, () =>
					{
						foreach (var partResult in tupleList)
							ddbf.Replace(partResult.Item1, flid, 0, partResult.Item2, null, 0);
					});

					fchanged = tupleList.Any();
					break;
				case CellarPropertyType.ReferenceAtomic:
					// Handle atomic reference fields
					// If there's a value for (Hvo, flid), nullify it!
					var objsWithDataThisFlid = new List<int>();
					objsWithDataThisFlid.AddRange(
						from obj in objRepo.AllInstances(objClass)
							where ddbf.get_ObjectProp(obj.Hvo, flid) > 0
							select obj.Hvo);

					// Delete these references
					NonUndoableUnitOfWorkHelper.Do(cache.ActionHandlerAccessor, () =>
					{
						foreach (var hvo in objsWithDataThisFlid)
							ddbf.SetObjProp(hvo, flid, LcmCache.kNullHvo);
					});

					fchanged = objsWithDataThisFlid.Any();
					break;
				default:
					fchanged = false;
					break;
			}
			return fchanged;
		}

		private static bool IsCustomList(LcmCache cache, Guid owningListGuid)
		{
			// Custom lists are unowned.
			var list = cache.ServiceLocator.GetInstance<ICmPossibilityListRepository>().GetObject(owningListGuid);
			return list.Owner == null;
		}

		private bool UpdateLayouts(FieldDescription fd)
		{
			var className = m_cache.DomainDataByFlid.MetaDataCache.GetClassName(fd.Class);
			var xnlLayouts = FindAffectedLayouts(fd.Userlabel, fd.Name, className);
			foreach (var xnLayout in xnlLayouts)
			{
				DeleteMatchingDescendants(xnLayout, fd);
				m_layouts.PersistOverrideElement(xnLayout);
			}
			return xnlLayouts.Count > 0;
		}

		private static void DeleteMatchingDescendants(XElement xnLayout, FieldDescription fd)
		{
			var rgxn = new List<XElement>();

			foreach (var xn in xnLayout.Elements())
			{
				string sRef = XmlUtils.GetOptionalAttributeValue(xn, "ref");
				if (sRef == "$child")
				{
					string sLabel = XmlUtils.GetOptionalAttributeValue(xn, "label");
					if (sLabel == fd.Userlabel)
						rgxn.Add(xn);
					else
						DeleteMatchingDescendants(xn, fd);		// recurse!
				}
				else if (sRef == "Custom")
				{
					string sParam = XmlUtils.GetOptionalAttributeValue(xn, "param");
					if (sParam == fd.Name)
						rgxn.Add(xn);
				}
				else
				{
					DeleteMatchingDescendants(xn, fd);		// recurse!
				}
			}

			foreach (var xn in rgxn)
			{
				xn.Remove();
			}
		}

		/// <summary>
		/// Check to see if the user label field is nonempty and unique.  If not show a message box.
		/// </summary>
		/// <returns>true if invalid, false otherwise.</returns>
		private bool CheckInvalidCustomField(FDWrapper fdwToCheck)
		{
			if (fdwToCheck.Fd.MarkForDeletion)
				return false;

			string fieldName = fdwToCheck.Fd.Userlabel.TrimEnd();
			if (fieldName.Length == 0)
			{
				MessageBox.Show(xWorksStrings.FieldNameShouldNotBeEmpty,
						xWorksStrings.EmptyFieldName, MessageBoxButtons.OK);
				return true;
			}

			if (new Regex(@"\p{P}").IsMatch(fieldName))
			{
				string msg = string.Format(xWorksStrings.PunctInFieldNameError, fieldName);
				MessageBox.Show(this, msg, xWorksStrings.PunctInfieldNameCaption, MessageBoxButtons.OK, MessageBoxIcon.Error);
				return true;
			}

			foreach (FDWrapper fdw in m_customFields)
			{
				if (!fdw.Fd.MarkForDeletion && CheckForRegularFieldDuplicateName(fdw))
				{
					var sClassName = GetItem(m_locationComboBox, fdw.Fd.Class).Name;
					var str1 = string.Format(xWorksStrings.ksCustomFieldMatchesNonCustomField,
						sClassName, fdw.Fd.Userlabel);
					MessageBox.Show(str1, xWorksStrings.LabelAlreadyExists, MessageBoxButtons.OK);
					m_nameTextBox.Select();  // we want focus on the new CustomFieldName.Text
					return true;
				}
				if (fdwToCheck != fdw && fdw.Fd.Userlabel == fieldName && fdwToCheck.Fd.Class == fdw.Fd.Class)
				{
					string sClassName = GetItem(m_locationComboBox, fdw.Fd.Class).Name;
					string str1 = string.Format(xWorksStrings.AlreadyFieldWithThisLabel, sClassName, fieldName);
					MessageBox.Show(str1, xWorksStrings.LabelAlreadyExists, MessageBoxButtons.OK);
					m_nameTextBox.Text = FindUniqueName(m_customFields, fdwToCheck);
					m_nameTextBox.Select();  // we want focus on the new CustomFieldName.Text
					return true;

				}
			}
			return false;
		}

		private bool CheckForRegularFieldDuplicateName(FDWrapper fdw)
		{
			// return false if Name is unique
			// If it already made it into the mdc we don't need to check again
			// because the Name won't change, even if the Userlabel does.
			if (fdw.Fd.IsInstalled)
				return false;
			// Name actually gets set later to whatever Userlabel is, so test Userlabel.
			try
			{
				var flid = m_cache.MetaDataCacheAccessor.GetFieldId2(fdw.Fd.Class, fdw.Fd.Userlabel, true);
			}
			catch (LcmInvalidFieldException e)
			{
				return false; // this is actually the 'good' case.
			}
			return true;
		}

		private static string FindUniqueName(IEnumerable<FDWrapper> allCustomFields,
			FDWrapper currentFdw)
		{
			// Handles case where user didn't change another default userlabel.
			var result = xWorksStrings.ksNewCustomField;
			var defaultLabel = result;
			var extraId = 0;
			while (!FieldNameIsUnique(result, allCustomFields, currentFdw))
			{
				extraId++;
				result = defaultLabel + extraId;
			}
			return result;
		}

		private static bool FieldNameIsUnique(string result,
			IEnumerable<FDWrapper> allCustomFields, FDWrapper currentFdw)
		{
			return allCustomFields.Where(fdw => fdw != currentFdw).All(
				fdw => fdw.Fd.Userlabel != result);
		}

		private void SaveModifiedLabelIfNeeded(FieldDescription fd)
		{
			string sNewLabel = m_nameTextBox.Text;
			if (fd.Userlabel != sNewLabel)
			{
				if (m_dictModLabels.ContainsKey(fd.Id))
				{
					m_dictModLabels[fd.Id].NewLabel = sNewLabel;
				}
				else
				{
					m_dictModLabels.Add(fd.Id, new ModifiedLabel(fd, sNewLabel, m_cache));
				}
			}
		}

		/// <summary>
		/// Find any layout which use a custom field whose label has been modified, and fix it.
		/// </summary>
		private bool AdjustLayoutsForNewLabels()
		{
			bool didUpdate = false;
			foreach (ModifiedLabel mod in m_dictModLabels.Values)
			{
				if (mod.OldLabel != mod.NewLabel)	// maybe the user changed his mind?
				{
					var xnlLayouts = FindAffectedLayouts(mod.OldLabel, null, mod.ClassName);
					foreach (var xnLayout in xnlLayouts)
					{
						FixLayoutPartLabels(xnLayout, mod.OldLabel, mod.NewLabel);
						m_layouts.PersistOverrideElement(xnLayout);
						didUpdate = true;
					}
				}
			}
			return didUpdate;
		}

		private static void FixLayoutPartLabels(XElement xnLayout, string sOldLabel, string sNewLabel)
		{
			foreach (var xn in xnLayout.Elements())
			{
				if (XmlUtils.GetOptionalAttributeValue(xn, "ref") == "$child")
				{
					foreach (var xa in xn.Attributes())
					{
						if (xa.Name.LocalName == "label" && xa.Value == sOldLabel)
						{
							xa.Value = sNewLabel;
							break;
						}
					}
				}
				else
				{
					FixLayoutPartLabels(xn, sOldLabel, sNewLabel);		// recurse!
				}
			}
		}

		/// <summary>
		/// Set the dialog to the proper state if there are no Custom fields displaying
		/// Note there can be some in m_customFields which the user has markedForDeletion
		///
		/// </summary>
		private void SetStateNoCustomFields()
		{
			m_fdwCurrentField = null;

			m_deleteButton.Enabled = false;
			m_addButton.Enabled = true;
			m_fieldsListView.Enabled = false;

			m_nameTextBox.Enabled = false;
			m_locationComboBox.Enabled = false;
			m_descTextBox.Enabled = false;
			m_typeComboBox.Enabled = false;
			m_listComboBox.Enabled = false;
			m_wsComboBox.Enabled = false;

			m_nameTextBox.Text = string.Empty;
			m_descTextBox.Text = string.Empty;
		}

		private void EnableTypeControls()
		{
			CustomFieldType type = ((IdAndString<CustomFieldType>) m_typeComboBox.SelectedItem).Id;
			m_listComboBox.Enabled = m_fdwCurrentField.IsNew && (type == CustomFieldType.ListRefAtomic || type == CustomFieldType.ListRefCollection);
			if (m_listComboBox.Enabled && m_listComboBox.SelectedItem == null)
				m_listComboBox.SelectedIndex = 0;
			m_wsComboBox.Enabled = m_fdwCurrentField.IsNew && (type == CustomFieldType.SingleLineText || type == CustomFieldType.MultiparagraphText);
			if (m_wsComboBox.Enabled && m_wsComboBox.SelectedItem == null)
				m_wsComboBox.SelectedIndex = 0;
		}

		private void SetControlsForField(FDWrapper field)
		{
			m_fdwCurrentField = field;

			m_locationComboBox.Enabled = field.IsNew;
			m_typeComboBox.Enabled = field.IsNew;

			m_nameTextBox.Text = m_fdwCurrentField.Fd.Userlabel;
			m_locationComboBox.SelectedItem = GetItem(m_locationComboBox, m_fdwCurrentField.Fd.Class);
			m_descTextBox.Text = m_fdwCurrentField.Fd.HelpString;
			m_typeComboBox.SelectedItem = GetItem(m_typeComboBox, GetCustomFieldType(m_fdwCurrentField.Fd));
			m_listComboBox.SelectedItem = GetItem(m_listComboBox, m_fdwCurrentField.Fd.ListRootId);
			m_wsComboBox.SelectedItem = GetItem(m_wsComboBox, m_fdwCurrentField.Fd.WsSelector);

			EnableTypeControls();
		}

		#region Event handlers

		private void m_okButton_Click(object sender, EventArgs e)
		{
			if (m_customFields.Any(CheckInvalidCustomField))
				return;

			bool changed = false;
			using (new WaitCursor(this))
			{
				// save any new or modified custom field(s)
				changed |= AdjustLayoutsForNewLabels();
				changed |= UpdateCacheAndLayoutsForDeletions();
				changed |= SaveCustomFieldsToDB();
			}
			if (changed) // only fire the 'big gun' if something has actually changed
			{
				m_publisher.Publish("MasterRefresh", null);
			}
			DialogResult = DialogResult.OK;
		}

		private void m_addButton_Click(object sender, EventArgs e)
		{
			// First check that any previously added field has a valid name
			var cfields = m_fieldsListView.Items.Count;
			if (cfields > 0)
			{
				var fdw = (FDWrapper) m_fieldsListView.Items[cfields - 1].Tag;
				if (fdw.IsNew && CheckInvalidCustomField(fdw))
					return;
			}
			m_fieldsListView.Enabled = true;
			m_deleteButton.Enabled = true;

			m_nameTextBox.Enabled = true;
			m_locationComboBox.Enabled = true;
			m_descTextBox.Enabled = true;
			m_typeComboBox.Enabled = true;

			// create new custom field
			// and add it to the list
			CreateNewCustomField();

			EnableTypeControls();
			PopulateWritingSystemsList();
			m_nameTextBox.Select();  //we want focus on the new CustomFieldName.Text
		}

		private void m_deleteButton_Click(object sender, EventArgs e)
		{
			//we need to make sure that a Custom field is actually selected
			//if we are going to allow the user to delete one.
			//Probably we should put up a dialog box telling the user to select one.
			if (m_fieldsListView.SelectedItems.Count == 0)
			{
				MessageBox.Show(this, xWorksStrings.FirstSelectItemToDelete,
					xWorksStrings.SelectCustomField, MessageBoxButtons.OK, MessageBoxIcon.Warning);
				return;
			}

			var wrapper = (FDWrapper) m_fieldsListView.SelectedItems[0].Tag;
			FieldDescription fd = wrapper.Fd;
			if (!fd.IsInstalled)
			{
				// One we just created, clobber it with no fuss.
				m_customFields.Remove(wrapper);
			}
			else
			{
				string userName = m_nameTextBox.Text;
				int clsid = ((IdAndString<int>) m_locationComboBox.SelectedItem).Id;
				string className = m_cache.DomainDataByFlid.MetaDataCache.GetClassName(clsid);
				string sUserLabel = fd.Userlabel;
				int count = fd.DataOccurrenceCount;
				if (m_dictModLabels.ContainsKey(fd.Id))
					sUserLabel = m_dictModLabels[fd.Id].OldLabel;
				var xnlLayouts = FindAffectedLayouts(sUserLabel, fd.Name, className);
				string message;
				if (count != 0 && xnlLayouts.Count != 0)
				{
					message = string.Format(xWorksStrings.DeletingFieldCannotBeUndone0Items1Views,
						count, xnlLayouts.Count, userName);
				}
				else if (xnlLayouts.Count != 0)
				{
					message = string.Format(xWorksStrings.DeletingFieldCannotBeUndone0Views,
						xnlLayouts.Count, userName);
				}
				else if (count != 0)
				{
					message = string.Format(xWorksStrings.DeletingFieldCannotBeUndone0Items,
						count, userName);
				}
				else
				{
					message = string.Format(xWorksStrings.DeletingFieldCannotBeUndone,
						userName);
				}
				if (MessageBox.Show(this, message, xWorksStrings.ReallyDeleteField, MessageBoxButtons.OKCancel,
					MessageBoxIcon.Warning) != DialogResult.OK)
				{
					return;
				}
				fd.MarkForDeletion = true;
				if (m_dictModLabels.ContainsKey(fd.Id))
				{
					fd.Userlabel = sUserLabel;		// layout to delete is using the old label.
					m_dictModLabels.Remove(fd.Id);
				}
			}

			UpdateCustomFieldsListView();
			//if there is at least one existing Custom field then set the controls
			//to the settings it has.  Otherwise, disable the CustomFieldName and
			//Description controls, as well as the Delete button.
			if (m_fieldsListView.Items.Count > 0)
				m_fieldsListView.Items[0].Selected = true;
			else
				SetStateNoCustomFields();
		}

		private void m_fieldsListView_ItemSelectionChanged(object sender, ListViewItemSelectionChangedEventArgs e)
		{
			if (m_fieldsListView.SelectedItems.Count > 0)
			{
				var selectedField = (FDWrapper) m_fieldsListView.SelectedItems[0].Tag;
				if (m_fdwCurrentField != null && m_fdwCurrentField != selectedField)
					SetControlsForField(selectedField);
			}
		}

		private void m_nameTextBox_TextChanged(object sender, EventArgs e)
		{
			if (m_fdwCurrentField != null)
			{
				if (!m_fdwCurrentField.IsNew)
					SaveModifiedLabelIfNeeded(m_fdwCurrentField.Fd);

				m_fdwCurrentField.Fd.Userlabel = m_nameTextBox.Text;
				CurrentFieldListViewItem.Text = m_nameTextBox.Text;
			}
		}

		private void m_locationComboBox_SelectedIndexChanged(object sender, EventArgs e)
		{
			if (m_fdwCurrentField != null && m_fdwCurrentField.IsNew)
			{
				var classItem = (IdAndString<int>) m_locationComboBox.SelectedItem;
				m_fdwCurrentField.Fd.Class = classItem.Id;
				CurrentFieldListViewItem.SubItems[1].Text = classItem.Name;
			}
		}

		private void m_descTextBox_TextChanged(object sender, EventArgs e)
		{
			if (m_fdwCurrentField != null)
			{
				if (m_descTextBox.Text.Length > 100)
				{
					string message1 = String.Format("The description is limited to 100 characters.");
					MessageBox.Show(this, message1, "Limit on Description", MessageBoxButtons.OK, MessageBoxIcon.Warning);
					m_descTextBox.Text = m_descTextBox.Text.Substring(0, 100);
				}

				//let's save the changes as we go along
				m_fdwCurrentField.Fd.HelpString = m_descTextBox.Text;
			}
		}

		private void m_typeComboBox_SelectedIndexChanged(object sender, EventArgs e)
		{
			if (m_fdwCurrentField != null && m_fdwCurrentField.IsNew)
			{
				EnableTypeControls();
				SetFieldType(m_fdwCurrentField.Fd);
				PopulateWritingSystemsList();
				CurrentFieldListViewItem.SubItems[2].Text = ((IdAndString<CustomFieldType>) m_typeComboBox.SelectedItem).Name;
			}
		}

		private void m_listComboBox_SelectedIndexChanged(object sender, EventArgs e)
		{
			if (m_fdwCurrentField != null && m_fdwCurrentField.IsNew &&
				m_listComboBox.SelectedItem != null)
			{
				var rootId = ((IdAndString<Guid>)m_listComboBox.SelectedItem).Id;
				ICmPossibilityList list;
				try
				{
					list = m_cache.ServiceLocator.GetObject(rootId) as ICmPossibilityList;
				}
				catch (KeyNotFoundException)
				{
					// Shouldn't happen, but... just being safe.
					// OTOH, what ought to happen if the list doesn't exist?!
					// Delete the offender!
					m_listComboBox.Items.Remove(m_listComboBox.SelectedItem);
					return;
				}
				if (list != null)
				{
					m_fdwCurrentField.Fd.ListRootId = rootId;
					m_fdwCurrentField.Fd.DstCls = list.ItemClsid;
				}
			}
		}

		private void m_wsComboBox_SelectedIndexChanged(object sender, EventArgs e)
		{
			//we only want to save the Writing System selection of the user
			//when we are in the process of adding a new Custom Field, and when that field
			//has a writing system selector (the ComboBox is enabled).  See FWR-563.
			if (m_fdwCurrentField != null && m_fdwCurrentField.IsNew &&
				m_wsComboBox.SelectedItem != null)
			{
				int ws = ((IdAndString<int>) m_wsComboBox.SelectedItem).Id;
				//If the type is String we may want to change it to MultiUnicode depending on the writing system.
				//however in other cases (e.g. when MultiParagraph is the type and OwningAtomic is the Fd.Type)
				//we should leave this alone.
				if (m_fdwCurrentField.Fd.Type == CellarPropertyType.String)
				{
					m_fdwCurrentField.Fd.Type = (ws == WritingSystemServices.kwsAnal || ws == WritingSystemServices.kwsVern)
													? CellarPropertyType.String
													: CellarPropertyType.MultiUnicode;
				}
				m_fdwCurrentField.Fd.WsSelector = ws;
			}
		}

		private void m_helpButton_Click(object sender, EventArgs e)
		{
			ShowHelp.ShowHelpTopic(m_propertyTable.GetValue<IHelpTopicProvider>("HelpTopicProvider"), s_helpTopic);
		}

		#endregion

		#region Windows Form Designer generated code
		/// <summary>
		/// Required method for Designer support - do not modify
		/// the contents of this method with the code editor.
		/// </summary>
		private void InitializeComponent()
		{
			System.ComponentModel.ComponentResourceManager resources = new System.ComponentModel.ComponentResourceManager(typeof(AddCustomFieldDlg));
			this.m_locationLabel = new System.Windows.Forms.Label();
			this.m_locationComboBox = new System.Windows.Forms.ComboBox();
			this.m_fieldsLabel = new System.Windows.Forms.Label();
			this.m_addButton = new System.Windows.Forms.Button();
			this.m_deleteButton = new System.Windows.Forms.Button();
			this.m_nameLabel = new System.Windows.Forms.Label();
			this.m_descLabel = new System.Windows.Forms.Label();
			this.m_nameTextBox = new System.Windows.Forms.TextBox();
			this.m_descTextBox = new System.Windows.Forms.RichTextBox();
			this.m_wsLabel = new System.Windows.Forms.Label();
			this.m_wsComboBox = new System.Windows.Forms.ComboBox();
			this.m_groupBox1 = new System.Windows.Forms.GroupBox();
			this.m_listLabel = new System.Windows.Forms.Label();
			this.m_listComboBox = new System.Windows.Forms.ComboBox();
			this.m_typeLabel = new System.Windows.Forms.Label();
			this.m_typeComboBox = new System.Windows.Forms.ComboBox();
			this.m_cancelButton = new System.Windows.Forms.Button();
			this.m_okButton = new System.Windows.Forms.Button();
			this.m_helpButton = new System.Windows.Forms.Button();
			this.m_fieldsListView = new System.Windows.Forms.ListView();
			this.columnHeader1 = ((System.Windows.Forms.ColumnHeader)(new System.Windows.Forms.ColumnHeader()));
			this.columnHeader2 = ((System.Windows.Forms.ColumnHeader)(new System.Windows.Forms.ColumnHeader()));
			this.columnHeader3 = ((System.Windows.Forms.ColumnHeader)(new System.Windows.Forms.ColumnHeader()));
			this.m_groupBox1.SuspendLayout();
			this.SuspendLayout();
			//
			// m_locationLabel
			//
			resources.ApplyResources(this.m_locationLabel, "m_locationLabel");
			this.m_locationLabel.Name = "m_locationLabel";
			//
			// m_locationComboBox
			//
			this.m_locationComboBox.DropDownStyle = System.Windows.Forms.ComboBoxStyle.DropDownList;
			resources.ApplyResources(this.m_locationComboBox, "m_locationComboBox");
			this.m_locationComboBox.Name = "m_locationComboBox";
			this.m_locationComboBox.SelectedIndexChanged += new System.EventHandler(this.m_locationComboBox_SelectedIndexChanged);
			//
			// m_fieldsLabel
			//
			resources.ApplyResources(this.m_fieldsLabel, "m_fieldsLabel");
			this.m_fieldsLabel.Name = "m_fieldsLabel";
			this.m_fieldsLabel.Tag = "&Custom Fields:";
			//
			// m_addButton
			//
			resources.ApplyResources(this.m_addButton, "m_addButton");
			this.m_addButton.Name = "m_addButton";
			this.m_addButton.Click += new System.EventHandler(this.m_addButton_Click);
			//
			// m_deleteButton
			//
			resources.ApplyResources(this.m_deleteButton, "m_deleteButton");
			this.m_deleteButton.Name = "m_deleteButton";
			this.m_deleteButton.Click += new System.EventHandler(this.m_deleteButton_Click);
			//
			// m_nameLabel
			//
			resources.ApplyResources(this.m_nameLabel, "m_nameLabel");
			this.m_nameLabel.Name = "m_nameLabel";
			//
			// m_descLabel
			//
			resources.ApplyResources(this.m_descLabel, "m_descLabel");
			this.m_descLabel.Name = "m_descLabel";
			//
			// m_nameTextBox
			//
			resources.ApplyResources(this.m_nameTextBox, "m_nameTextBox");
			this.m_nameTextBox.Name = "m_nameTextBox";
			this.m_nameTextBox.TextChanged += new System.EventHandler(this.m_nameTextBox_TextChanged);
			//
			// m_descTextBox
			//
			resources.ApplyResources(this.m_descTextBox, "m_descTextBox");
			this.m_descTextBox.Name = "m_descTextBox";
			this.m_descTextBox.TextChanged += new System.EventHandler(this.m_descTextBox_TextChanged);
			//
			// m_wsLabel
			//
			resources.ApplyResources(this.m_wsLabel, "m_wsLabel");
			this.m_wsLabel.Name = "m_wsLabel";
			//
			// m_wsComboBox
			//
			this.m_wsComboBox.DropDownStyle = System.Windows.Forms.ComboBoxStyle.DropDownList;
			resources.ApplyResources(this.m_wsComboBox, "m_wsComboBox");
			this.m_wsComboBox.Name = "m_wsComboBox";
			this.m_wsComboBox.SelectedIndexChanged += new System.EventHandler(this.m_wsComboBox_SelectedIndexChanged);
			//
			// m_groupBox1
			//
			this.m_groupBox1.Controls.Add(this.m_listLabel);
			this.m_groupBox1.Controls.Add(this.m_listComboBox);
			this.m_groupBox1.Controls.Add(this.m_typeLabel);
			this.m_groupBox1.Controls.Add(this.m_typeComboBox);
			this.m_groupBox1.Controls.Add(this.m_locationLabel);
			this.m_groupBox1.Controls.Add(this.m_nameLabel);
			this.m_groupBox1.Controls.Add(this.m_wsLabel);
			this.m_groupBox1.Controls.Add(this.m_descLabel);
			this.m_groupBox1.Controls.Add(this.m_nameTextBox);
			this.m_groupBox1.Controls.Add(this.m_descTextBox);
			this.m_groupBox1.Controls.Add(this.m_wsComboBox);
			this.m_groupBox1.Controls.Add(this.m_locationComboBox);
			resources.ApplyResources(this.m_groupBox1, "m_groupBox1");
			this.m_groupBox1.Name = "m_groupBox1";
			this.m_groupBox1.TabStop = false;
			//
			// m_listLabel
			//
			resources.ApplyResources(this.m_listLabel, "m_listLabel");
			this.m_listLabel.Name = "m_listLabel";
			//
			// m_listComboBox
			//
			this.m_listComboBox.DropDownStyle = System.Windows.Forms.ComboBoxStyle.DropDownList;
			this.m_listComboBox.FormattingEnabled = true;
			resources.ApplyResources(this.m_listComboBox, "m_listComboBox");
			this.m_listComboBox.Name = "m_listComboBox";
			this.m_listComboBox.SelectedIndexChanged += new System.EventHandler(this.m_listComboBox_SelectedIndexChanged);
			//
			// m_typeLabel
			//
			resources.ApplyResources(this.m_typeLabel, "m_typeLabel");
			this.m_typeLabel.Name = "m_typeLabel";
			//
			// m_typeComboBox
			//
			this.m_typeComboBox.DropDownStyle = System.Windows.Forms.ComboBoxStyle.DropDownList;
			this.m_typeComboBox.FormattingEnabled = true;
			resources.ApplyResources(this.m_typeComboBox, "m_typeComboBox");
			this.m_typeComboBox.Name = "m_typeComboBox";
			this.m_typeComboBox.SelectedIndexChanged += new System.EventHandler(this.m_typeComboBox_SelectedIndexChanged);
			//
			// m_cancelButton
			//
			this.m_cancelButton.DialogResult = System.Windows.Forms.DialogResult.Cancel;
			resources.ApplyResources(this.m_cancelButton, "m_cancelButton");
			this.m_cancelButton.Name = "m_cancelButton";
			//
			// m_okButton
			//
			resources.ApplyResources(this.m_okButton, "m_okButton");
			this.m_okButton.Name = "m_okButton";
			this.m_okButton.Click += new System.EventHandler(this.m_okButton_Click);
			//
			// m_helpButton
			//
			resources.ApplyResources(this.m_helpButton, "m_helpButton");
			this.m_helpButton.Name = "m_helpButton";
			this.m_helpButton.Click += new System.EventHandler(this.m_helpButton_Click);
			//
			// m_fieldsListView
			//
			this.m_fieldsListView.Columns.AddRange(new System.Windows.Forms.ColumnHeader[] {
			this.columnHeader1,
			this.columnHeader2,
			this.columnHeader3});
			this.m_fieldsListView.FullRowSelect = true;
			this.m_fieldsListView.HideSelection = false;
			this.m_fieldsListView.Items.AddRange(new System.Windows.Forms.ListViewItem[] {
			((System.Windows.Forms.ListViewItem)(resources.GetObject("m_fieldsListView.Items")))});
			resources.ApplyResources(this.m_fieldsListView, "m_fieldsListView");
			this.m_fieldsListView.MultiSelect = false;
			this.m_fieldsListView.Name = "m_fieldsListView";
			this.m_fieldsListView.UseCompatibleStateImageBehavior = false;
			this.m_fieldsListView.View = System.Windows.Forms.View.Details;
			this.m_fieldsListView.ItemSelectionChanged += new System.Windows.Forms.ListViewItemSelectionChangedEventHandler(this.m_fieldsListView_ItemSelectionChanged);
			//
			// columnHeader1
			//
			resources.ApplyResources(this.columnHeader1, "columnHeader1");
			//
			// columnHeader2
			//
			resources.ApplyResources(this.columnHeader2, "columnHeader2");
			//
			// columnHeader3
			//
			resources.ApplyResources(this.columnHeader3, "columnHeader3");
			//
			// AddCustomFieldDlg
			//
			this.AcceptButton = this.m_okButton;
			resources.ApplyResources(this, "$this");
			this.CancelButton = this.m_cancelButton;
			this.Controls.Add(this.m_fieldsListView);
			this.Controls.Add(this.m_helpButton);
			this.Controls.Add(this.m_okButton);
			this.Controls.Add(this.m_cancelButton);
			this.Controls.Add(this.m_fieldsLabel);
			this.Controls.Add(this.m_deleteButton);
			this.Controls.Add(this.m_groupBox1);
			this.Controls.Add(this.m_addButton);
			this.FormBorderStyle = System.Windows.Forms.FormBorderStyle.FixedDialog;
			this.MaximizeBox = false;
			this.MinimizeBox = false;
			this.Name = "AddCustomFieldDlg";
			this.m_groupBox1.ResumeLayout(false);
			this.m_groupBox1.PerformLayout();
			this.ResumeLayout(false);
			this.PerformLayout();

		}

		#endregion

		#region Helper classes
		/// <summary>
		/// This class is a wrapper class for containing the FieldDescription
		/// and the source of it : mem or DB.  This class is added to the LB
		/// of custom fields.
		/// </summary>
		private class FDWrapper
		{
			public FDWrapper(FieldDescription fd, bool isNew)
			{
				Fd = fd;
				IsNew = isNew;
			}
			public override string ToString()
			{
				return Fd.Userlabel ?? "";
			}
			// read only properties
			public FieldDescription Fd { get; private set; }
			public bool IsNew { get; private set; }
		}

		/// <summary>
		/// This class saves a relationship between old and new UserLabel values for a custom
		/// field.
		/// </summary>
		private class ModifiedLabel
		{
			public ModifiedLabel(FieldDescription fd, string sNewLabel, LcmCache cache)
			{
				OldLabel = fd.Userlabel;
				NewLabel = sNewLabel;
				ClassName = cache.DomainDataByFlid.MetaDataCache.GetClassName(fd.Class);
			}
			/// <summary>
			/// Get the class for the custom field.
			/// </summary>
			public string ClassName { get; private set; }

			/// <summary>
			/// Get the old label for the custom field.
			/// </summary>
			public string OldLabel { get; private set; }

			/// <summary>
			/// Get or set the new label for the custom field.
			/// </summary>
			public string NewLabel { get; set; }
		}
		#endregion
	}

	/// <summary>
	/// Helper class for storing an Int value and String value together
	/// </summary>
	public class IdAndString<T>
	{
		public IdAndString(T id, string name)
		{
			Id = id;
			Name = name;
		}
		public override string ToString() { return Name; }
		// read only properties
		public T Id { get; private set; }
		public string Name { get; private set; }
	}
}<|MERGE_RESOLUTION|>--- conflicted
+++ resolved
@@ -7,25 +7,14 @@
 using System.Linq;
 using System.Text.RegularExpressions;
 using System.Windows.Forms;
-<<<<<<< HEAD
 using System.Xml.Linq;
 using System.Xml.XPath;
-using SIL.CoreImpl.Cellar;
-using SIL.FieldWorks.Common.FwUtils;
-using SIL.FieldWorks.FDO.DomainServices;
-using SIL.FieldWorks.FDO.Infrastructure;
-using SIL.FieldWorks.FDO;
-using SIL.Xml;
-=======
-using System.Xml;
 using SIL.LCModel.Core.Cellar;
 using SIL.FieldWorks.Common.FwUtils;
 using SIL.LCModel.DomainServices;
 using SIL.LCModel.Infrastructure;
 using SIL.LCModel;
-using SIL.Utils;
-using XCore;
->>>>>>> c1202904
+using SIL.Xml;
 
 namespace SIL.FieldWorks.XWorks
 {
@@ -108,12 +97,8 @@
 		{
 			// create member variables
 			m_propertyTable = propertyTable;
-<<<<<<< HEAD
 			m_publisher = publisher;
-			m_cache = m_propertyTable.GetValue<FdoCache>("cache");
-=======
 			m_cache = m_propertyTable.GetValue<LcmCache>("cache");
->>>>>>> c1202904
 			m_layouts = Inventory.GetInventory("layouts", m_cache.ProjectId.Name);
 
 			InitializeComponent();		// form required method
@@ -225,11 +210,7 @@
 			m_wsComboBox.SelectedIndex = 0;
 		}
 
-<<<<<<< HEAD
-		public static List<IdAndString<Guid>> GetListsComboItems(FdoCache cache, XElement windowConfiguration)
-=======
-		public static List<IdAndString<Guid>> GetListsComboItems(LcmCache cache, XmlNode windowConfiguration)
->>>>>>> c1202904
+		public static List<IdAndString<Guid>> GetListsComboItems(LcmCache cache, XElement windowConfiguration)
 		{
 			var result = new List<IdAndString<Guid>>();
 			var clerks = new Dictionary<string, XElement>();
