--- conflicted
+++ resolved
@@ -2,29 +2,20 @@
 // This software is licensed under the LGPL, version 2.1 or later
 // (http://www.gnu.org/licenses/lgpl-2.1.html)
 using System.Collections.Generic;
-using System.Diagnostics.CodeAnalysis;
 using System.Drawing;
 using System.Windows.Forms;
-<<<<<<< HEAD
-using SIL.FieldWorks.Common.COMInterfaces;
-=======
-using System.Xml;
->>>>>>> 95b9b36f
 using SIL.FieldWorks.Common.Controls;
 using SIL.FieldWorks.Common.Framework.DetailControls;
 using SIL.FieldWorks.Common.FwUtils;
 using SIL.FieldWorks.Common.Widgets;
 using SIL.FieldWorks.FDO;
-using SIL.Utils;
 using System;
-<<<<<<< HEAD
 using System.Xml.Linq;
 using SIL.CoreImpl;
-using SIL.FieldWorks.Common.Framework;
-=======
 using SIL.CoreImpl.Text;
 using SIL.FieldWorks.Common.FwKernelInterfaces;
->>>>>>> 95b9b36f
+using SIL.FieldWorks.Common.Framework;
+using SIL.Xml;
 
 namespace SIL.FieldWorks.XWorks
 {
@@ -49,17 +40,8 @@
 		public SemanticDomainRdeTreeBarHandler(XElement configurationParametersElement, IPaneBar paneBar, IPropertyTable propertyTable, bool expand, bool hierarchical, bool includeAbbr, string bestWS)
 			: base(propertyTable, expand, hierarchical, includeAbbr, bestWS)
 		{
-<<<<<<< HEAD
 			m_configurationParametersElement = configurationParametersElement;
 			m_titleBar = paneBar;
-=======
-		}
-
-		internal override void Init(Mediator mediator, PropertyTable propertyTable, XmlNode node)
-		{
-			base.Init(mediator, propertyTable, node);
->>>>>>> 95b9b36f
-
 			m_semDomRepo = m_cache.ServiceLocator.GetInstance<ICmSemanticDomainRepository>();
 			m_stylesheet = FontHeightAdjuster.StyleSheetFromPropertyTable(m_propertyTable);
 			var treeBarControl = GetTreeBarControl();
@@ -72,13 +54,7 @@
 			m_listView.HeaderStyle = ColumnHeaderStyle.None; // We don't want a secondary "Records" title bar
 		}
 
-<<<<<<< HEAD
-		[SuppressMessage("Gendarme.Rules.Correctness", "EnsureLocalDisposalRule",
-			Justification="Panel gets added to controls collection and disposed there")]
 		private void SetupAndShowHeaderPanel(IRecordBar treeBarControl)
-=======
-		private void SetupAndShowHeaderPanel(XmlNode node, RecordBar treeBarControl)
->>>>>>> 95b9b36f
 		{
 			if (!treeBarControl.HasHeaderControl)
 			{
@@ -214,7 +190,7 @@
 		{
 			var titleStr = string.Empty;
 			// See if we have an AlternativeTitle string table id for an alternate title.
-			var titleId = XmlUtils.GetAttributeValue(m_configurationParametersElement, "altTitleId");
+			var titleId = XmlUtils.GetOptionalAttributeValue(m_configurationParametersElement, "altTitleId");
 			if (titleId != null)
 			{
 				XmlViewsUtils.TryFindString("AlternativeTitles", titleId, out titleStr);
@@ -232,7 +208,7 @@
 		protected override void UpdateHeaderVisibility()
 		{
 			var window = m_propertyTable.GetValue<IFwMainWnd>("window");
-			if (window == null || window.IsDisposed)
+			if (window == null)
 				return;
 
 			if (IsShowing)
