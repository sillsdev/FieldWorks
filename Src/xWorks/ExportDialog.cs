--- conflicted
+++ resolved
@@ -1,10 +1,6 @@
 // Copyright (c) 2005-2016 SIL International
 // This software is licensed under the LGPL, version 2.1 or later
 // (http://www.gnu.org/licenses/lgpl-2.1.html)
-<<<<<<< HEAD
-=======
-
->>>>>>> cb0e4331
 using System;
 using System.Collections.Generic;
 using System.Diagnostics;
@@ -18,18 +14,7 @@
 using System.Xml;
 using System.Xml.Xsl;
 using Microsoft.Win32;
-<<<<<<< HEAD
-=======
-
-using Palaso.Lift;
-using Palaso.Lift.Validation;
-using Palaso.Reporting;
-using SIL.FieldWorks.FdoUi;
-using SIL.Utils;
-using SIL.Utils.FileDialog;
-using SIL.FieldWorks.FDO;
-using SIL.FieldWorks.FDO.DomainImpl;
->>>>>>> cb0e4331
+using SIL.Reporting;
 using SIL.FieldWorks.Common.COMInterfaces;
 using SIL.FieldWorks.Common.Controls;
 using SIL.FieldWorks.Common.Controls.FileDialog;
@@ -453,22 +438,14 @@
 		private Control EnsureViewInfo()
 		{
 			string area, tool;
-<<<<<<< HEAD
 			m_areaOrig = m_propertyTable.GetStringProperty("areaChoice", null);
-=======
-			m_areaOrig = m_mediator.PropertyTable.GetStringProperty("areaChoice", null);
->>>>>>> cb0e4331
 			if (m_rgFxtTypes.Count == 0)
 				return null; // only non-Fxt exports available (like Discourse chart?)
 			var ft = m_rgFxtTypes[FxtIndex((string)m_exportItems[0].Tag)].m_ft;
 			if (m_areaOrig == "notebook")
 			{
 				if (ft != FxtTypes.kftConfigured) // Different from Configured Dictionary; Notebook uses a subclass of ExportDialog
-<<<<<<< HEAD
 					return null;	// nothing to do.
-=======
-					return null; // nothing to do.
->>>>>>> cb0e4331
 				area = m_areaOrig;
 				tool = "notebookDocument";
 			}
@@ -659,11 +636,7 @@
 					m_propertyTable.SetPropertyPersistence("ExportDlgShowInFolder", true);
 				}
 			}
-<<<<<<< HEAD
-			}
-=======
-		}
->>>>>>> cb0e4331
+			}
 
 		private static void OpenExportFolder(string sDirectory, string sFileName)
 		{
@@ -740,55 +713,16 @@
 			string fxtPath = (string)m_exportItems[0].Tag;
 			FxtType ft = m_rgFxtTypes[FxtIndex(fxtPath)];
 			using (new WaitCursor(this))
-<<<<<<< HEAD
 				using (var progressDlg = new ProgressDialogWithTask(this))
-=======
-			using (var progressDlg = new ProgressDialogWithTask(this))
-			{
+				{
 				UsageReporter.SendEvent(m_areaOrig + @"Export", @"Export", ft.m_ft.ToString(),
 					string.Format("{0} {1} {2}", ft.m_sDataType, ft.m_sFormat, ft.m_filtered ? "filtered" : "unfiltered"), 0);
-				try
->>>>>>> cb0e4331
-				{
-					progressDlg.Title = String.Format(xWorksStrings.Exporting0,
-						m_exportItems[0].SubItems[0].Text);
-					progressDlg.Message = xWorksStrings.Exporting_;
-
-					switch (ft.m_ft)
+					try
 					{
-						case FxtTypes.kftFxt:
-							m_dumper = new XDumper(m_cache);
-							m_dumper.UpdateProgress += OnDumperUpdateProgress;
-							m_dumper.SetProgressMessage += OnDumperSetProgressMessage;
-							progressDlg.Minimum = 0;
-							progressDlg.Maximum = m_dumper.GetProgressMaximum();
-							progressDlg.AllowCancel = true;
-							progressDlg.Restartable = true;
-
-							progressDlg.RunTask(true, ExportFxt, outPath, fxtPath, fLiftOutput);
-							break;
-						case FxtTypes.kftConfigured:
-						case FxtTypes.kftReversal:
-							progressDlg.Minimum = 0;
-							progressDlg.Maximum = 1; // max will be set by the task, since only it knows how many entries it will export
-							progressDlg.AllowCancel = true;
-							progressDlg.RunTask(true, ExportConfiguredXhtml, outPath);
-							break;
-						case FxtTypes.kftClassifiedDict:
-							progressDlg.Minimum = 0;
-							progressDlg.Maximum = m_seqView.ObjectCount;
-							progressDlg.AllowCancel = true;
-
-							IVwStylesheet vss = m_seqView.RootBox == null ? null : m_seqView.RootBox.Stylesheet;
-							progressDlg.RunTask(true, ExportConfiguredDocView,
-								outPath, fxtPath, ft, vss);
-							break;
-						case FxtTypes.kftTranslatedLists:
-							progressDlg.Minimum = 0;
-							progressDlg.Maximum = m_translatedLists.Count;
-							progressDlg.AllowCancel = true;
-
-<<<<<<< HEAD
+						progressDlg.Title = String.Format(xWorksStrings.Exporting0,
+							m_exportItems[0].SubItems[0].Text);
+						progressDlg.Message = xWorksStrings.Exporting_;
+
 						switch (ft.m_ft)
 						{
 							case FxtTypes.kftFxt:
@@ -851,42 +785,9 @@
 								progressDlg.RunTask(true, ExportGrammarSketch, outPath, ft.m_sDataType, ft.m_sXsltFiles);
 								break;
 						}
-=======
-							progressDlg.RunTask(true, ExportTranslatedLists, outPath);
-							break;
-						case FxtTypes.kftSemanticDomains:
-							// Potentially, we could count semantic domains and try to make the export update for each.
-							// In practice this only takes a second or two on a typical modern computer
-							// an the main export routine is borrowed from kftTranslatedLists and set up to count each
-							// list as one step. For now, claiming this export just has one step seems good enough.
-							progressDlg.Minimum = 0;
-							progressDlg.Maximum = 1;
-							progressDlg.AllowCancel = true;
-
-							progressDlg.RunTask(true, ExportSemanticDomains, outPath, ft, fxtPath, m_allQuestions);
-							break;
-						case FxtTypes.kftLift:
-							progressDlg.Minimum = 0;
-							progressDlg.Maximum = 1000;
-							progressDlg.AllowCancel = true;
-							progressDlg.Restartable = true;
-							progressDlg.RunTask(true, ExportLift, outPath, ft.m_filtered);
-							break;
-						case FxtTypes.kftGrammarSketch:
-							progressDlg.Minimum = 0;
-							progressDlg.Maximum = 1000;
-							progressDlg.AllowCancel = true;
-							progressDlg.Restartable = true;
-							progressDlg.RunTask(true, ExportGrammarSketch, outPath, ft.m_sDataType, ft.m_sXsltFiles);
-							break;
->>>>>>> cb0e4331
 					}
-				}
-				catch (WorkerThreadException e)
-				{
-					if (e.InnerException is CancelException)
+					catch (WorkerThreadException e)
 					{
-<<<<<<< HEAD
 						if (e.InnerException is CancelException)
 						{
 							MessageBox.Show(this, e.InnerException.Message);
@@ -905,30 +806,13 @@
 							string msg = xWorksStrings.ErrorExporting_ProbablyBug + Environment.NewLine + e.InnerException.Message;
 							MessageBox.Show(this, msg);
 						}
-=======
-						MessageBox.Show(this, e.InnerException.Message);
-						m_ce = null;
->>>>>>> cb0e4331
 					}
-					else if (e.InnerException is LiftFormatException)
+					finally
 					{
-						// Show the pretty yellow semi-crash dialog box, with instructions for the
-						// user to report the bug.
-						var app = (IApp) m_mediator.PropertyTable.GetValue("App");
-						ErrorReporter.ReportException(new Exception(xWorksStrings.ksLiftExportBugReport, e.InnerException),
-							app.SettingsKey, m_mediator.FeedbackInfoProvider.SupportEmailAddress, this, false);
+						m_progressDlg = null;
+						m_dumper = null;
+						Close();
 					}
-					else
-					{
-						string msg = xWorksStrings.ErrorExporting_ProbablyBug + Environment.NewLine + e.InnerException.Message;
-						MessageBox.Show(this, msg);
-					}
-				}
-				finally
-				{
-					m_progressDlg = null;
-					m_dumper = null;
-					Close();
 				}
 			}
 
@@ -944,23 +828,6 @@
 					break;
 				case FxtTypes.kftReversal:
 					new DictionaryExportService(m_propertyTable, m_mediator).ExportReversalContent(xhtmlPath, progress: progress);
-					break;
-			}
-			return null;
-		}
-
-		private object ExportConfiguredXhtml(IThreadedProgress progress, object[] args)
-		{
-			if(args.Length < 1)
-				return null;
-			var xhtmlPath = (string)args[0];
-			switch (m_rgFxtTypes[FxtIndex((string)m_exportItems[0].Tag)].m_ft)
-			{
-				case FxtTypes.kftConfigured:
-					new DictionaryExportService(m_mediator).ExportDictionaryContent(xhtmlPath, progress: progress);
-					break;
-				case FxtTypes.kftReversal:
-					new DictionaryExportService(m_mediator).ExportReversalContent(xhtmlPath, progress: progress);
 					break;
 			}
 			return null;
@@ -1949,11 +1816,7 @@
 		/// </summary>
 		private void ProcessWebonaryExport()
 		{
-<<<<<<< HEAD
-			FwXWindow.ShowPublishToWebonaryDialog(m_mediator, m_propertyTable);
-=======
-			FwXWindow.ShowUploadToWebonaryDialog(m_mediator);
->>>>>>> cb0e4331
+			FwXWindow.ShowUploadToWebonaryDialog(m_mediator, m_propertyTable);
 		}
 
 		private bool SelectOption(string exportFormat)
