--- conflicted
+++ resolved
@@ -15,13 +15,9 @@
 using System.Xml;
 using System.Xml.Xsl;
 using Microsoft.Win32;
-<<<<<<< HEAD
 using SIL.CoreImpl;
-using SIL.FieldWorks.Common.COMInterfaces;
-=======
 using SIL.CoreImpl.Text;
 using SIL.Reporting;
->>>>>>> 95b9b36f
 using SIL.FieldWorks.Common.Controls;
 using SIL.FieldWorks.Common.Controls.FileDialog;
 using SIL.FieldWorks.Common.FwKernelInterfaces;
@@ -38,6 +34,7 @@
 using SIL.Lift.Validation;
 using SIL.Utils;
 using SIL.Windows.Forms;
+using SIL.Xml;
 using ReflectionHelper = SIL.Utils.ReflectionHelper;
 
 namespace SIL.FieldWorks.XWorks
@@ -51,11 +48,7 @@
 	/// You will typically also need to override the actual Export process, unless it is
 	/// a standard FXT export.
 	/// </summary>
-<<<<<<< HEAD
-	public class ExportDialog : Form, IFlexComponent, IFWDisposable
-=======
-	public class ExportDialog : Form
->>>>>>> 95b9b36f
+	public class ExportDialog : Form, IFlexComponent
 	{
 		protected FdoCache m_cache;
 		private Label label1;
@@ -433,8 +426,8 @@
 			var controlNode = collector[0];
 			Debug.Assert(controlNode != null);
 			var dynLoaderNode = controlNode.Element("dynamicloaderinfo");
-			var contentAssemblyPath = XmlUtils.GetAttributeValue(dynLoaderNode, "assemblyPath");
-			var contentClass = XmlUtils.GetAttributeValue(dynLoaderNode, "class");
+			var contentAssemblyPath = XmlUtils.GetOptionalAttributeValue(dynLoaderNode, "assemblyPath");
+			var contentClass = XmlUtils.GetOptionalAttributeValue(dynLoaderNode, "class");
 			Control mainControl = (Control)DynamicLoader.CreateObject(contentAssemblyPath, contentClass);
 			var parameters = controlNode.Element("parameters");
 			((IFlexComponent)mainControl).InitializeFlexComponent(new FlexComponentParameters(PropertyTable, Publisher, Subscriber));
@@ -671,17 +664,10 @@
 			{
 				try
 				{
-<<<<<<< HEAD
-					progressDlg.Title = String.Format(xWorksStrings.Exporting0,
-						m_exportItems[0].SubItems[0].Text);
-					progressDlg.Message = xWorksStrings.Exporting_;
+				    UsageReporter.SendEvent(m_areaOrig + @"Export", @"Export", ft.m_ft.ToString(),
+					    string.Format("{0} {1} {2}", ft.m_sDataType, ft.m_sFormat, ft.m_filtered ? "filtered" : "unfiltered"), 0);
 
 					switch (ft.m_ft)
-=======
-				UsageReporter.SendEvent(m_areaOrig + @"Export", @"Export", ft.m_ft.ToString(),
-					string.Format("{0} {1} {2}", ft.m_sDataType, ft.m_sFormat, ft.m_filtered ? "filtered" : "unfiltered"), 0);
-					try
->>>>>>> 95b9b36f
 					{
 						case FxtTypes.kftFxt:
 							m_dumper = new XDumper(m_cache);
@@ -1761,13 +1747,9 @@
 		/// </summary>
 		private void ProcessWebonaryExport()
 		{
-<<<<<<< HEAD
 #if RANDYTODO
-			FwXWindow.ShowPublishToWebonaryDialog(m_mediator, m_propertyTable);
+			FwXWindow.ShowUploadToWebonaryDialog(m_mediator, m_propertyTable);
 #endif
-=======
-			FwXWindow.ShowUploadToWebonaryDialog(m_mediator, m_propertyTable);
->>>>>>> 95b9b36f
 		}
 
 		private bool SelectOption(string exportFormat)
