// Copyright (c) 2014-2016 SIL International
// This software is licensed under the LGPL, version 2.1 or later
// (http://www.gnu.org/licenses/lgpl-2.1.html)

using System;
using System.Collections.Generic;
using System.IO;
using System.Linq;
using Ionic.Zip;
<<<<<<< HEAD
using SIL.FieldWorks.FDO;
using System.Net;
using System.Reflection;
using System.Text;
using SIL.FieldWorks.Common.FwUtils;
using SIL.Utils;
=======
using SIL.LCModel;
using XCore;
using System.Net;
using System.Reflection;
using System.Text;
using SIL.LCModel.Utils;
>>>>>>> c1202904

namespace SIL.FieldWorks.XWorks
{
	/// <summary>
	/// Currently serves as the controller and the model for the UploadToWebonaryView
	/// </summary>
	public class UploadToWebonaryController : IDisposable
	{
<<<<<<< HEAD
		private readonly FdoCache m_cache;
		private readonly IPropertyTable m_propertyTable;
=======
		private readonly LcmCache m_cache;
		private readonly PropertyTable m_propertyTable;
>>>>>>> c1202904
		private readonly DictionaryExportService m_exportService;
		private DictionaryExportService.PublicationActivator m_publicationActivator;
		/// <summary>
		/// This action creates the WebClient for accessing webonary. Protected to enable a mock client for unit testing.
		/// </summary>
		protected Func<IWebonaryClient> CreateWebClient = () => new WebonaryClient();

		public IPropertyTable PropertyTable { private get; set; }

<<<<<<< HEAD
		public UploadToWebonaryController(FdoCache cache, IPropertyTable propertyTable, IPublisher publisher)
=======
		public UploadToWebonaryController(LcmCache cache, PropertyTable propertyTable, Mediator mediator)
>>>>>>> c1202904
		{
			m_cache = cache;
			m_propertyTable = propertyTable;
			m_exportService = new DictionaryExportService(propertyTable, publisher);
			m_publicationActivator = new DictionaryExportService.PublicationActivator(propertyTable);
		}

		#region Disposal
		protected virtual void Dispose(bool disposing)
		{
			System.Diagnostics.Debug.WriteLineIf(!disposing, "****** Missing Dispose() call for " + GetType().Name + ". ****** ");
			if (disposing && m_publicationActivator != null)
				m_publicationActivator.Dispose();
			m_publicationActivator = null;
		}

		public void Dispose()
		{
			Dispose(true);
			GC.SuppressFinalize(this);
		}

		~UploadToWebonaryController()
		{
			Dispose(false);
		}
		#endregion Disposal

		public int CountDictionaryEntries(DictionaryConfigurationModel config)
		{
			return m_exportService.CountDictionaryEntries(config);
		}

		/// <summary>
		/// Table of reversal indexes and their counts.
		/// </summary>
		public SortedDictionary<string,int> GetCountsOfReversalIndexes(IEnumerable<string> requestedIndexes)
		{
			return m_exportService.GetCountsOfReversalIndexes(requestedIndexes);
		}

		public void ActivatePublication(string publication)
		{
			m_publicationActivator.ActivatePublication(publication);
		}

		/// <summary>
		/// Exports the dictionary xhtml and css for the publication and configuration that the user had selected in the dialog.
		/// </summary>
		private void ExportDictionaryContent(string tempDirectoryToCompress, UploadToWebonaryModel model, IUploadToWebonaryView webonaryView)
		{
			webonaryView.UpdateStatus(String.Format(xWorksStrings.ExportingEntriesToWebonary, model.SelectedPublication, model.SelectedConfiguration));
			var xhtmlPath = Path.Combine(tempDirectoryToCompress, "configured.xhtml");
			var configuration = model.Configurations[model.SelectedConfiguration];
			m_exportService.ExportDictionaryContent(xhtmlPath, configuration);
			webonaryView.UpdateStatus(xWorksStrings.ExportingEntriesToWebonaryCompleted);
		}

		internal static void CompressExportedFiles(string tempDirectoryToCompress, string zipFileToUpload, IUploadToWebonaryView webonaryView)
		{
			webonaryView.UpdateStatus(xWorksStrings.BeginCompressingDataForWebonary);
			using(var zipFile = new ZipFile())
			{
				RecursivelyAddFilesToZip(zipFile, tempDirectoryToCompress, "", webonaryView);
				zipFile.Save(zipFileToUpload);
			}
			webonaryView.UpdateStatus(xWorksStrings.FinishedCompressingDataForWebonary);
		}

		/// <summary>
		/// This method will recurse into a directory and add files into the zip file with their relative path
		/// to the original dirToCompress.
		/// </summary>
		private static void RecursivelyAddFilesToZip(ZipFile zipFile, string dirToCompress, string dirInZip, IUploadToWebonaryView webonaryView)
		{
			foreach(var file in Directory.EnumerateFiles(dirToCompress))
			{
				if (!IsSupportedWebonaryFile(file))
				{
					webonaryView.UpdateStatus(string.Format("Excluding {0},{1} format is unsupported by Webonary.",
						Path.GetFileName(file), Path.GetExtension(file)));
					continue;
				}
				zipFile.AddFile(file, dirInZip);
				webonaryView.UpdateStatus(Path.GetFileName(file));
			}
			foreach(var dir in Directory.EnumerateDirectories(dirToCompress))
			{
				RecursivelyAddFilesToZip(zipFile, dir, Path.Combine(dirInZip, Path.GetFileName(dir.TrimEnd(Path.DirectorySeparatorChar))), webonaryView);
			}
		}

		/// <summary>
		/// Exports the reversal xhtml and css for the reversals that the user had selected in the dialog
		/// </summary>
		private void ExportReversalContent(string tempDirectoryToCompress, UploadToWebonaryModel model, IUploadToWebonaryView webonaryView)
		{
			if (model.Reversals == null)
				return;
			foreach (var reversal in model.SelectedReversals)
			{
				var revWsRFC5646 = model.Reversals.Where(prop => prop.Value.Label == reversal).Select(prop => prop.Value.WritingSystem).FirstOrDefault();
				webonaryView.UpdateStatus(string.Format(xWorksStrings.ExportingReversalsToWebonary, reversal));
				var reversalWs = m_cache.LangProject.AnalysisWritingSystems.FirstOrDefault(ws => ws.LanguageTag == revWsRFC5646);
				// The reversalWs should always match the RFC5646 of one of the AnalysisWritingSystems, this exception is for future programming errors
				if (reversalWs == null)
				{
					throw new ApplicationException(string.Format("Could not locate reversal writing system for {0}", reversal));
				}
				var xhtmlPath = Path.Combine(tempDirectoryToCompress, string.Format("reversal_{0}.xhtml", reversalWs.IcuLocale));
				var configurationFile = Path.Combine(m_propertyTable.UserSettingDirectory, "ReversalIndex", reversal + DictionaryConfigurationModel.FileExtension);
				var configuration = new DictionaryConfigurationModel(configurationFile, m_cache);
				m_exportService.ExportReversalContent(xhtmlPath, revWsRFC5646, configuration);
				webonaryView.UpdateStatus(xWorksStrings.ExportingReversalsToWebonaryCompleted);
			}
		}

		/// <summary>
		/// Return upload URI, based on siteName.
		/// </summary>
		internal virtual string DestinationURI(string siteName)
		{
			// To do local testing set the WEBONARYSERVER environment variable to something like 192.168.33.10
			var server = Environment.GetEnvironmentVariable("WEBONARYSERVER");
			server = string.IsNullOrEmpty(server) ? "webonary.org" : server;
			return string.Format("https://{0}.{1}/wp-json/webonary/import", siteName, server);
		}

		internal void UploadToWebonary(string zipFileToUpload, UploadToWebonaryModel model, IUploadToWebonaryView view)
		{
			if (zipFileToUpload == null)
				throw new ArgumentNullException("zipFileToUpload");
			if(model == null)
				throw new ArgumentNullException("model");
			if (view == null)
				throw new ArgumentNullException("view");

			view.UpdateStatus("Connecting to Webonary.");
			var targetURI = DestinationURI(model.SiteName);

			using (var client = CreateWebClient())
			{
				var credentials = string.Format("{0}:{1}", model.UserName, model.Password);
				client.Headers.Add("Authorization", "Basic " + Convert.ToBase64String(new UTF8Encoding().GetBytes(credentials)));
				client.Headers.Add("user-agent", string.Format("FieldWorks Language Explorer v.{0}", Assembly.GetExecutingAssembly().GetName().Version));
				client.Headers[HttpRequestHeader.Accept] = "*/*";

				byte[] response = null;
				try
				{
					response = client.UploadFileToWebonary(targetURI, zipFileToUpload);
				}
				catch (WebonaryClient.WebonaryException e)
				{
					if (e.StatusCode == HttpStatusCode.Redirect)
					{
						view.UpdateStatus("Error: There has been an error accessing webonary. Is your sitename correct?");
					}
					else
					{
						const string errorMessage = "Unable to connect to Webonary.  Please check your username and password and your Internet connection.";
						view.UpdateStatus(string.Format("An error occurred uploading your data: {0}{1}{2}:{3}",
							errorMessage, Environment.NewLine, e.StatusCode, e.Message));
					}
					view.SetStatusCondition(WebonaryStatusCondition.Error);
					return;
				}
				var responseText = Encoding.ASCII.GetString(response);

				if (client.ResponseStatusCode == HttpStatusCode.Found)
				{
					view.UpdateStatus("Error: There has been an error accessing webonary. Is your sitename correct?");
					view.SetStatusCondition(WebonaryStatusCondition.Error);
				}
				else if (responseText.Contains("Upload successful"))
				{
					if (!responseText.Contains("error"))
					{
						view.UpdateStatus("Upload successful. " +
							"Preparing your data for publication. " +
							"This may take several minutes to a few hours depending on the size of your dictionary. " +
							"You will receive an email when the process is complete. " +
							"You can examine the progress on the admin page of your Webonary site. "+
							"You may now safely close this dialog.");
						view.SetStatusCondition(WebonaryStatusCondition.Success);
						return;
					}

					view.UpdateStatus("The upload was successful; however, there were errors processing your data.");
					view.SetStatusCondition(WebonaryStatusCondition.Error);
				}

				if (responseText.Contains("Wrong username or password"))
				{
					view.UpdateStatus("Error: Wrong username or password");
					view.SetStatusCondition(WebonaryStatusCondition.Error);
				}
				else if (responseText.Contains("User doesn't have permission to import data"))
				{
					view.UpdateStatus("Error: User doesn't have permission to import data");
					view.SetStatusCondition(WebonaryStatusCondition.Error);
				}
				else // Unknown error, display the server response, but cut it off at 100 characters
				{
					view.UpdateStatus(string.Format("Response from server:{0}{1}{0}", Environment.NewLine,
						responseText.Substring(0, Math.Min(100, responseText.Length))));
				}
			}
		}

		///<summary>This stub is intended for other files related to front- and backmatter (things not really managed by FLEx itself)</summary>
		private void ExportOtherFilesContent(string tempDirectoryToCompress, UploadToWebonaryModel logTextbox, object outputLogTextbox)
		{
			//TODO: Copy the user selected other files into the temp directory and normalize filenames to NFC
		}

		public void UploadToWebonary(UploadToWebonaryModel model, IUploadToWebonaryView view)
		{
			view.UpdateStatus("Uploading to Webonary.");
			view.SetStatusCondition(WebonaryStatusCondition.None);

			if (string.IsNullOrEmpty(model.SiteName))
			{
				view.UpdateStatus("Error: No site name specified.");
				view.SetStatusCondition(WebonaryStatusCondition.Error);
				return;
			}

			if(string.IsNullOrEmpty(model.UserName))
			{
				view.UpdateStatus("Error: No username specified.");
				view.SetStatusCondition(WebonaryStatusCondition.Error);
				return;
			}

			if (string.IsNullOrEmpty(model.Password))
			{
				view.UpdateStatus("Error: No Password specified.");
				view.SetStatusCondition(WebonaryStatusCondition.Error);
				return;
			}

			if(string.IsNullOrEmpty(model.SelectedPublication))
			{
				view.UpdateStatus("Error: No Publication specified.");
				view.SetStatusCondition(WebonaryStatusCondition.Error);
				return;
			}

			if(string.IsNullOrEmpty(model.SelectedConfiguration))
			{
				view.UpdateStatus("Error: No Configuration specified.");
				view.SetStatusCondition(WebonaryStatusCondition.Error);
				return;
			}

			var tempDirectoryToCompress = Path.Combine(Path.GetTempPath(), Path.GetRandomFileName());
			var zipBasename = UploadFilename(model, view);
			if (zipBasename == null)
				return;
			var zipFileToUpload = Path.Combine(Path.GetTempPath(), zipBasename);
			Directory.CreateDirectory(tempDirectoryToCompress);
			ExportDictionaryContent(tempDirectoryToCompress, model, view);
			ExportReversalContent(tempDirectoryToCompress, model, view);
			ExportOtherFilesContent(tempDirectoryToCompress, model, view);
			CompressExportedFiles(tempDirectoryToCompress, zipFileToUpload, view);
			UploadToWebonary(zipFileToUpload, model, view);
		}

		/// <summary>
		/// Filename of zip file to upload to webonary, based on a particular model.
		/// If there are any characters that might cause a problem, null is returned.
		/// </summary>
		internal static string UploadFilename(UploadToWebonaryModel basedOnModel, IUploadToWebonaryView view)
		{
			if (basedOnModel == null)
				throw new ArgumentNullException("basedOnModel");
			if (string.IsNullOrEmpty(basedOnModel.SiteName))
				throw new ArgumentException("basedOnModel");
			var disallowedCharacters = MiscUtils.GetInvalidProjectNameChars(MiscUtils.FilenameFilterStrength.kFilterProjName) + "_ $.%";
			if (basedOnModel.SiteName.IndexOfAny(disallowedCharacters.ToCharArray()) >= 0)
			{
				view.UpdateStatus("Error: Invalid characters found in sitename.");
				view.SetStatusCondition(WebonaryStatusCondition.Error);
				return null;
			}
			return basedOnModel.SiteName + ".zip";
		}

		/// <summary>
		/// True if given a path to a file type that is acceptable to upload to Webonary. Otherwise false.
		/// </summary>
		/// <remarks>Could be changed to consider the magic number instead of file extension, if helpful.</remarks>
		internal static bool IsSupportedWebonaryFile(string path)
		{
			var supportedFileExtensions = new List<string>
			{
				".xhtml", ".css", ".html", ".htm", ".json", ".xml",
				".jpg", ".jpeg", ".gif", ".png", ".mp3", ".mp4", ".3gp"
			};
			return supportedFileExtensions.Any(path.ToLowerInvariant().EndsWith);
		}
	}
}<|MERGE_RESOLUTION|>--- conflicted
+++ resolved
@@ -7,21 +7,12 @@
 using System.IO;
 using System.Linq;
 using Ionic.Zip;
-<<<<<<< HEAD
-using SIL.FieldWorks.FDO;
+using SIL.LCModel;
 using System.Net;
 using System.Reflection;
 using System.Text;
 using SIL.FieldWorks.Common.FwUtils;
-using SIL.Utils;
-=======
-using SIL.LCModel;
-using XCore;
-using System.Net;
-using System.Reflection;
-using System.Text;
 using SIL.LCModel.Utils;
->>>>>>> c1202904
 
 namespace SIL.FieldWorks.XWorks
 {
@@ -30,13 +21,8 @@
 	/// </summary>
 	public class UploadToWebonaryController : IDisposable
 	{
-<<<<<<< HEAD
-		private readonly FdoCache m_cache;
+		private readonly LcmCache m_cache;
 		private readonly IPropertyTable m_propertyTable;
-=======
-		private readonly LcmCache m_cache;
-		private readonly PropertyTable m_propertyTable;
->>>>>>> c1202904
 		private readonly DictionaryExportService m_exportService;
 		private DictionaryExportService.PublicationActivator m_publicationActivator;
 		/// <summary>
@@ -46,11 +32,7 @@
 
 		public IPropertyTable PropertyTable { private get; set; }
 
-<<<<<<< HEAD
-		public UploadToWebonaryController(FdoCache cache, IPropertyTable propertyTable, IPublisher publisher)
-=======
-		public UploadToWebonaryController(LcmCache cache, PropertyTable propertyTable, Mediator mediator)
->>>>>>> c1202904
+		public UploadToWebonaryController(LcmCache cache, IPropertyTable propertyTable, IPublisher publisher)
 		{
 			m_cache = cache;
 			m_propertyTable = propertyTable;
