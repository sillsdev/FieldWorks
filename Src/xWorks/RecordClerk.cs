--- conflicted
+++ resolved
@@ -138,17 +138,11 @@
 		/// being sorted or that the current sorting should not be displayed (i.e. the default column
 		/// is being sorted).
 		/// </summary>
-<<<<<<< HEAD
-		private string m_sortName;
 		private bool m_isDefaultSort;
+		public string SortName { get; internal set; }
 		private RecordSorter m_defaultSorter;
 		private string m_defaultSortLabel;
 		private RecordFilter m_defaultFilter;
-=======
-
-		private bool m_isDefaultSort = false;
-		public string SortName { get; internal set; }
->>>>>>> aa882c6e
 
 		#region Event Handling
 		public event EventHandler SorterChangedByClerk;
@@ -677,11 +671,7 @@
 		/// <c>false</c>if the one installed matches the one we had stored to persist.</returns>
 		protected virtual bool TryRestoreSorter()
 		{
-<<<<<<< HEAD
-			m_sortName = PropertyTable.GetValue<string>(SortNamePropertyTableId, SettingsGroup.LocalSettings);
-=======
-			SortName = m_propertyTable.GetStringProperty(SortNamePropertyTableId, null, PropertyTable.SettingsGroup.LocalSettings);
->>>>>>> aa882c6e
+			SortName = PropertyTable.GetValue<string>(SortNamePropertyTableId, SettingsGroup.LocalSettings);
 
 			var persistSorter = PropertyTable.GetValue<string>(SorterPropertyTableId, SettingsGroup.LocalSettings);
 			if (m_list.Sorter != null)
@@ -706,16 +696,8 @@
 			}
 			if (sorter == null)
 			{
-<<<<<<< HEAD
 				sorter = m_defaultSorter;
-				m_sortName = m_defaultSortLabel;
-=======
-				XmlNode sorterNode = ToolConfiguration.GetDefaultSorter(clerkConfiguration);
-				if (sorterNode != null)
-				{
-					sorter = PropertyRecordSorter.Create(cache, sorterNode);
-					SortName = XmlUtils.GetOptionalAttributeValue(sorterNode, "label");
->>>>>>> aa882c6e
+				SortName = m_defaultSortLabel;
 				}
 			// If sorter is still null, allow any sorter which may have been installed during
 			// record list initialization to prevail.
@@ -2899,13 +2881,8 @@
 			if (b == null) //Other xworks apps may not have this panel
 				return;
 
-<<<<<<< HEAD
-			if (m_list.Sorter == null || m_sortName == null
+			if (m_list.Sorter == null || SortName == null
 				|| (m_isDefaultSort && m_defaultSorter != null))
-=======
-			if (m_list.Sorter == null || SortName == null
-				|| (m_isDefaultSort && ToolConfiguration.GetDefaultSorter(m_clerkConfiguration) != null))
->>>>>>> aa882c6e
 			{
 				b.BackBrush = System.Drawing.Brushes.Transparent;
 				b.TextForReal = "";
@@ -2980,13 +2957,8 @@
 
 			m_isDefaultSort = isDefaultSort;
 
-<<<<<<< HEAD
-			m_sortName = sortName;
-			PropertyTable.SetProperty(SortNamePropertyTableId, m_sortName, SettingsGroup.LocalSettings, true, true);
-=======
 			SortName = sortName;
-			m_propertyTable.SetProperty(SortNamePropertyTableId, SortName, PropertyTable.SettingsGroup.LocalSettings, true);
->>>>>>> aa882c6e
+			PropertyTable.SetProperty(SortNamePropertyTableId, SortName, SettingsGroup.LocalSettings, true, true);
 
 			m_list.ChangeSorter(sorter);
 			// Remember how we're sorted.
