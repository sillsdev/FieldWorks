--- conflicted
+++ resolved
@@ -34,21 +34,14 @@
 using System.Linq;
 using System.Text.RegularExpressions;
 using System.Windows.Forms;
-<<<<<<< HEAD
 using System.Xml.Linq;
 using System.Xml.XPath;
 using SIL.CoreImpl;
-using SIL.FieldWorks.Common.COMInterfaces;
-using SIL.FieldWorks.Common.Controls;
-=======
-using System.Xml;
 using SIL.CoreImpl.Cellar;
 using SIL.CoreImpl.Text;
 using SIL.FieldWorks.Common.ViewsInterfaces;
 using SIL.FieldWorks.Common.Controls;
-using SIL.FieldWorks.Common.Framework;
 using SIL.FieldWorks.Common.FwKernelInterfaces;
->>>>>>> 95b9b36f
 using SIL.FieldWorks.Common.FwUtils;
 using SIL.FieldWorks.Common.RootSites;
 using SIL.FieldWorks.FDO;
@@ -61,19 +54,16 @@
 using SIL.ObjectModel;
 using SIL.Reporting;
 using SIL.Utils;
+using SIL.Xml;
+using ConfigurationException = SIL.FieldWorks.Common.FwUtils.ConfigurationException;
 using WaitCursor = SIL.FieldWorks.Common.FwUtils.WaitCursor;
-using ConfigurationException = SIL.Utils.ConfigurationException;
 
 namespace SIL.FieldWorks.XWorks
 {
 	/// <summary>
 	/// Takes care of a list of records, standing between it and the UI.
 	/// </summary>
-<<<<<<< HEAD
-	public class RecordClerk : IFWDisposable, IFlexComponent, IRecordListUpdater, IAnalysisOccurrenceFromHvo, IVwNotifyChange, IBulkPropChanged
-=======
-	public class RecordClerk : IDisposable, IxCoreColleague, IRecordListUpdater, IAnalysisOccurrenceFromHvo, IVwNotifyChange, IBulkPropChanged
->>>>>>> 95b9b36f
+	public class RecordClerk : IDisposable, IFlexComponent, IRecordListUpdater, IAnalysisOccurrenceFromHvo, IVwNotifyChange, IBulkPropChanged
 	{
 		/// <summary>
 		/// Display for required default sorter.
@@ -91,13 +81,9 @@
 		/// gets to be represented by and interact with the tree bar.
 		/// </summary>
 		protected RecordBarHandler m_recordBarHandler;
-<<<<<<< HEAD
-=======
-		protected RecordList m_list;
 
 		private const string StatusBarRecordNumber = "StatusPanelRecordNumber";
 
->>>>>>> 95b9b36f
 		/// <summary>
 		/// The record list for the clerk.
 		/// </summary>
@@ -688,11 +674,7 @@
 		{
 			SortName = PropertyTable.GetValue<string>(SortNamePropertyTableId, SettingsGroup.LocalSettings);
 
-<<<<<<< HEAD
-			var persistSorter = PropertyTable.GetValue<string>(SorterPropertyTableId, SettingsGroup.LocalSettings);
-=======
-			string persistSorter = m_propertyTable.GetStringProperty(SorterPropertyTableId, null, PropertyTable.SettingsGroup.LocalSettings);
->>>>>>> 95b9b36f
+			var persistSorter = PropertyTable.GetValue<string>(SorterPropertyTableId, SettingsGroup.LocalSettings, null);
 			if (m_list.Sorter != null)
 			{
 				// if the persisted object string of the existing sorter matches the one in the property table
@@ -717,16 +699,13 @@
 			{
 				sorter = m_defaultSorter;
 				SortName = m_defaultSortLabel;
-				}
-			// If sorter is still null, allow any sorter which may have been installed during
+			}
+			// If sorter is null, allow any sorter which may have been installed during
 			// record list initialization to prevail.
-			if (sorter == null)
-			{
-<<<<<<< HEAD
-				return false; // we didn't change anything.
-			}
-=======
+			if (sorter != null)
+			{
 				// (LT-9515) restored sorters need to set some properties that could not be persisted.
+				var cache = PropertyTable.GetValue<FdoCache>("cache");
 				sorter.Cache = cache;
 				if (sorter is GenRecordSorter)
 				{
@@ -742,13 +721,15 @@
 							return false;
 					}
 				}
->>>>>>> 95b9b36f
 				if (m_list.Sorter == sorter)
 					return false;
-			// (LT-9515) restored sorters need to set some properties that could not be persisted.
+				// (LT-9515) restored sorters need to set some properties that could not be persisted.
 				m_list.Sorter = sorter;
+				m_list.TransferOwnership(sorter as IDisposable);
 				return true;
 			}
+			return false; // we didn't change anything.
+		}
 
 		/// <summary>
 		/// Compares the state of the filters and sorters to persisted values in property table
@@ -1620,11 +1601,7 @@
 					if (uiObj.CanDelete(out cannotDeleteMsg))
 						dlg.SetDlgInfo(uiObj, Cache, PropertyTable);
 					else
-<<<<<<< HEAD
-						dlg.SetDlgInfo(uiObj, Cache, PropertyTable, Cache.TsStrFactory.MakeString(cannotDeleteMsg, Cache.DefaultUserWs));
-=======
-						dlg.SetDlgInfo(uiObj, Cache, m_mediator, m_propertyTable, TsStringUtils.MakeString(cannotDeleteMsg, Cache.DefaultUserWs));
->>>>>>> 95b9b36f
+						dlg.SetDlgInfo(uiObj, Cache, PropertyTable, TsStringUtils.MakeString(cannotDeleteMsg, Cache.DefaultUserWs));
 				}
 				var window = PropertyTable.GetValue<Form>("window");
 				if (DialogResult.Yes == dlg.ShowDialog(window))
@@ -1937,7 +1914,7 @@
 		{
 			get
 			{
-				var currentControlObject = m_propertyTable.GetStringProperty("currentContentControl", null);
+				var currentControlObject = PropertyTable.GetValue<string>("currentContentControl", null);
 				return !(currentControlObject == "lexiconDictionary" || currentControlObject == "reversalToolEditComplete");
 			}
 		}
@@ -3442,17 +3419,11 @@
 		/// <summary>
 		/// Make up for weakness of XmlNode.SelectSingleNode.
 		/// </summary>
-<<<<<<< HEAD
-		[SuppressMessage("Gendarme.Rules.Correctness", "EnsureLocalDisposalRule",
-			Justification = "In .NET 4.5 XmlNodeList implements IDisposable, but not in 4.0.")]
 		private static XElement FindClerkNode(XElement parameterNode, string clerk)
-=======
-		private static XmlNode FindClerkNode(XmlNode parameterNode, string clerk)
->>>>>>> 95b9b36f
 		{
 			foreach (var node in parameterNode.XPathSelectElements("ancestor::parameters/clerks/clerk"))
 			{
-				string id = XmlUtils.GetAttributeValue(node, "id");
+				string id = XmlUtils.GetOptionalAttributeValue(node, "id");
 				if (id == clerk)
 					return node;
 			}
