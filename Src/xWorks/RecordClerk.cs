--- conflicted
+++ resolved
@@ -1407,15 +1407,9 @@
 			// Don't handle this message if you're not the primary clerk.  This allows, for
 			// example, XmlBrowseRDEView.cs to handle the message instead.
 
-<<<<<<< HEAD
 			// Note from RandyR: One of these days we should probably subclass this object, and perhaps the record list more.
-			// The "reversalEntries" clerk wants to handle the message, even though it isn't the primary clerk.
-			// The m_shouldHandleDeletion member was also added, so the "reversalEntries" clerk's primary clerk
-=======
-			// Note from RandyR: One of these days we should probably subclass this obejct, and perhaps the record list more.
 			// The "AllReversalEntries" clerk wants to handle the message, even though it isn't the primary clerk.
 			// The m_shouldHandleDeletion member was also added, so the "AllReversalEntries" clerk's primary clerk
->>>>>>> 28ca435e
 			// would not handle the message, and delete an entire reversal index.
 			if (ShouldNotHandleDeletionMessage)
 				return false;
