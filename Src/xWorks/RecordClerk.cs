--- conflicted
+++ resolved
@@ -1,4 +1,4 @@
-// Copyright (c) 2003-2017 SIL International
+// Copyright (c) 2003-2018 SIL International
 // This software is licensed under the LGPL, version 2.1 or later
 // (http://www.gnu.org/licenses/lgpl-2.1.html)
 //
@@ -34,16 +34,10 @@
 using System.Linq;
 using System.Text.RegularExpressions;
 using System.Windows.Forms;
-<<<<<<< HEAD
 using System.Xml.Linq;
 using System.Xml.XPath;
-using SIL.CoreImpl.Cellar;
-using SIL.CoreImpl.Text;
-=======
-using System.Xml;
 using SIL.LCModel.Core.Cellar;
 using SIL.LCModel.Core.Text;
->>>>>>> c1202904
 using SIL.FieldWorks.Common.ViewsInterfaces;
 using SIL.FieldWorks.Common.Controls;
 using SIL.FieldWorks.Common.Framework;
@@ -660,112 +654,6 @@
 			}
 		}
 
-<<<<<<< HEAD
-=======
-		#region IxCoreColleague implementation
-
-		/// <summary>
-		/// Initialize the IxCoreColleague
-		/// </summary>
-		/// <param name="mediator"></param>
-		/// <param name="propertyTable"></param>
-		/// <param name="viewConfiguration"></param>
-		public virtual void Init(Mediator mediator, PropertyTable propertyTable, XmlNode viewConfiguration)
-		{
-			CheckDisposed();
-
-			XmlNode clerkConfiguration = ToolConfiguration.GetClerkNodeFromToolParamsNode(viewConfiguration);
-			m_mediator = mediator;
-			m_propertyTable = propertyTable;
-			m_clerkConfiguration = clerkConfiguration;
-			m_id = XmlUtils.GetOptionalAttributeValue(clerkConfiguration, "id", "missingId");
-			m_clerkProvidingRootObject = XmlUtils.GetOptionalAttributeValue(clerkConfiguration,"clerkProvidingOwner");
-			m_shouldHandleDeletion = XmlUtils.GetOptionalBooleanAttributeValue(clerkConfiguration, "shouldHandleDeletion", true);
-			m_fAllowDeletions = XmlUtils.GetOptionalBooleanAttributeValue(clerkConfiguration, "allowDeletions", true);
-			var cache = m_propertyTable.GetValue<LcmCache>("cache");
-			m_list = RecordList.Create(cache, mediator, propertyTable, clerkConfiguration.SelectSingleNode("recordList"));
-			m_list.Clerk = this;
-			m_relatedClerk = XmlUtils.GetOptionalAttributeValue(clerkConfiguration, "relatedClerk");
-			m_relationToRelatedClerk = XmlUtils.GetOptionalAttributeValue(clerkConfiguration, "relationToRelatedClerk");
-
-			TryRestoreSorter(clerkConfiguration, cache);
-			TryRestoreFilter(clerkConfiguration, cache);
-			m_list.ListChanged += OnListChanged;
-			m_list.AboutToReload += m_list_AboutToReload;
-			m_list.DoneReload += m_list_DoneReload;
-
-			XmlNode recordFilterListProviderNode = ToolConfiguration.GetDefaultRecordFilterListProvider(clerkConfiguration);
-			bool fSetFilterMenu = false;
-			if (recordFilterListProviderNode != null)
-			{
-				m_filterProvider = RecordFilterListProvider.Create(m_mediator, m_propertyTable, recordFilterListProviderNode);
-				if (m_filterProvider != null && m_list.Filter != null)
-				{
-					// find any matching persisted menubar filter
-					// NOTE: for now assume we can only set/persist one such menubar filter at a time.
-					foreach (RecordFilter menuBarFilterOption in m_filterProvider.Filters)
-					{
-						if (m_list.Filter.Contains(menuBarFilterOption))
-						{
-							m_activeMenuBarFilter = menuBarFilterOption;
-							m_filterProvider.OnAdjustFilterSelection(m_activeMenuBarFilter);
-							m_propertyTable.SetDefault(CurrentFilterPropertyTableId, m_activeMenuBarFilter.id, PropertyTable.SettingsGroup.LocalSettings, false);
-							fSetFilterMenu = true;
-							break;
-						}
-					}
-				}
-			}
-			if (!fSetFilterMenu)
-			{
-				OnAdjustFilterSelection(null);
-			}
-
-			// we never want to persist this value, since it is dependent upon the filter property.
-			m_propertyTable.SetPropertyPersistence(CurrentFilterPropertyTableId, false, PropertyTable.SettingsGroup.LocalSettings);
-
-			//we handled the tree bar only if we are the root clerk
-			if (m_clerkProvidingRootObject == null)
-			{
-				m_recordBarHandler = RecordBarHandler.Create(m_mediator, m_propertyTable, clerkConfiguration);//,m_flid);
-			}
-			else
-			{
-				RecordClerk clerkProvidingRootObject;
-				Debug.Assert(TryClerkProvidingRootObject(out clerkProvidingRootObject),
-					"We expected to find clerkProvidingOwner '" + m_clerkProvidingRootObject +  "'. Possibly misspelled.");
-			}
-
-			//mediator. TraceLevel = TraceLevel.Info;
-
-			//we do not want to be a top-level colleague, because
-			//if we were, we would always receive events, for example navigation events
-			//which might be intended for another RecordClerk, specifically the RecordClerk
-			//being used by the currently active vector editor, browse view, etc.
-
-			//so, instead, we let the currently active view include us as a "child" colleague.
-			//NO! mediator.AddColleague(this);
-
-
-
-			// Install this object in the PropertyTable so that others can find it.
-			// NB: This *must* be done before the call to SetupDataContext,
-			// or we are asking for an infinite loop, has SetupDataContext()
-			// causes user interface widgets to wake up and look for this object.
-			// If we have not registered the existence of this object yet in the property table,
-			// those widgets will be inclined to try to create us.  Hence, the infinite loop.
-
-			//Note that, on the downside, this means that we need to be careful
-			//not to broadcast any record changes until we are actually initialize enough
-			//to deal with the resulting request that will come from those widgets.
-
-			StoreClerkInPropertyTable(clerkConfiguration);
-
-			SetupDataContext(false);
-
-		}
-
->>>>>>> c1202904
 		/// <summary>
 		/// Persist this list for retrieval by RestoreListFrom, if we are a primary Clerk.
 		/// </summary>
@@ -816,11 +704,7 @@
 		/// </summary>
 		/// <returns><c>true</c> if we changed or initialized a new filter,
 		/// <c>false</c> if the one installed matches the one we had stored to persist.</returns>
-<<<<<<< HEAD
 		protected virtual bool TryRestoreFilter()
-=======
-		protected virtual bool TryRestoreFilter(XmlNode clerkConfiguration, LcmCache cache)
->>>>>>> c1202904
 		{
 			RecordFilter filter = null;
 			var persistFilter = PropertyTable.GetValue<string>(FilterPropertyTableId, SettingsGroup.LocalSettings);
@@ -863,11 +747,7 @@
 		/// </summary>
 		/// <returns><c>true</c> if we changed or initialized a new sorter,
 		/// <c>false</c>if the one installed matches the one we had stored to persist.</returns>
-<<<<<<< HEAD
 		protected virtual bool TryRestoreSorter()
-=======
-		protected virtual bool TryRestoreSorter(XmlNode clerkConfiguration, LcmCache cache)
->>>>>>> c1202904
 		{
 			SortName = PropertyTable.GetValue<string>(SortNamePropertyTableId, SettingsGroup.LocalSettings);
 
@@ -904,7 +784,7 @@
 				return false; // we didn't change anything.
 			}
 			// (LT-9515) restored sorters need to set some properties that could not be persisted.
-			var cache = PropertyTable.GetValue<FdoCache>("cache");
+			var cache = PropertyTable.GetValue<LcmCache>("cache");
 			sorter.Cache = cache;
 			if (sorter is GenRecordSorter)
 			{
@@ -1059,7 +939,7 @@
 		/// </summary>
 		protected LcmCache Cache
 		{
-			get { return PropertyTable.GetValue<FdoCache>("cache"); }
+			get { return PropertyTable.GetValue<LcmCache>("cache"); }
 		}
 
 		/// <summary>
@@ -3492,135 +3372,9 @@
 		}
 	}
 
-<<<<<<< HEAD
 #if RANDYTODO
 	// TODO: The RecordClerkFactory class will go away.
 	// TODO: It could go away now, but it is useful to know what the old xml config node is supposed to contain.
-=======
-	/// <summary>
-	/// This is a record clerk that can be used in a disposable context such as in a
-	/// guicontrol in a dialog. For example, a normal RecordClerk will publish that it has become the "ActiveClerk"
-	/// whenever ActivateUI is called. We don't want this to happen for record clerks that will only be used in a dialog,
-	/// because the "ActiveClerk" will then become disposed after the dialog closes.
-	/// </summary>
-	public class TemporaryRecordClerk : RecordClerk
-	{
-		public override void ActivateUI(bool useRecordTreeBar, bool updateStatusBar = true)
-		{
-			// by default, we won't publish that we're the "ActiveClerk" or other usual effects.
-			// but we do want to say that we're being actively used in a gui.
-			m_fIsActiveInGui = true;
-		}
-		public override bool IsControllingTheRecordTreeBar
-		{
-			get
-			{
-				return true; // assume this will be true, say for instance in the context of a dialog.
-			}
-			set
-			{
-				// do not do anything here, unless you want to manage the "ActiveClerk" property.
-			}
-		}
-		public override void OnPropertyChanged(string name)
-		{
-			// Objects of this class do not respond to 'propchanged' actions.
-		}
-		public override void Init(Mediator mediator, PropertyTable propertyTable, XmlNode viewConfiguration)
-		{
-			base.Init(mediator, propertyTable, viewConfiguration);
-			// If we have a RecordList, it shouldn't generate PropChanged messages.
-			if (m_list != null)
-				m_list.EnableSendPropChanged = false;
-		}
-	}
-
-	/// <summary>
-	/// This is a record clerk that can be used in a guicontrol where the parent control knows
-	/// when the list contents have changed, and to what.  You must use a MatchingItemsRecordList
-	/// whenever you use a MatchingItemsRecordClerk.
-	/// </summary>
-	public class MatchingItemsRecordClerk : TemporaryRecordClerk
-	{
-		public void UpdateList(IEnumerable<int> objs)
-		{
-			((MatchingItemsRecordList) m_list).UpdateList(objs);
-		}
-
-
-		protected override void StoreClerkInPropertyTable(XmlNode clerkConfiguration)
-		{
-			// Don't bother storing in the property table.
-		}
-
-		/// <summary>
-		/// Set the specified index in the list.
-		/// </summary>
-		/// <param name="index"></param>
-		public void SetListIndex(int index)
-		{
-			CheckDisposed();
-
-			try
-			{
-				m_list.CurrentIndex = index;
-			}
-			catch (IndexOutOfRangeException error)
-			{
-				throw new IndexOutOfRangeException("The MatchingItemsRecordClerk tried to jump to a record which is not in the current active set of records.", error);
-			}
-		}
-
-		/// <summary>
-		/// Allow the sorter to be set according to the search criteria.
-		/// </summary>
-		public void SetSorter(RecordSorter sorter)
-		{
-			m_list.Sorter = sorter;
-		}
-
-		protected override bool TryRestoreFilter(XmlNode clerkConfiguration, LcmCache cache)
-		{
-			return false;
-		}
-
-		protected override bool TryRestoreSorter(XmlNode clerkConfiguration, LcmCache cache)
-		{
-			return false;
-		}
-	}
-
-	/// <summary>
-	/// This interface is implemented by ConcDecorator in LexEdDll, which is configured to be the
-	/// SDA that the Clerk's VirtualListPublisher decorates. This allows the Clerk to make available
-	/// the selected analysis occurrence, without introducing a (circular) dependency between xWorks and LexEdDll.
-	/// </summary>
-	public interface IAnalysisOccurrenceFromHvo
-	{
-		IParaFragment OccurrenceFromHvo(int hvo);
-	}
-
-	/// <summary>
-	/// This one is used for concordances. Currently a concordance never controls the record bar, and indicating this
-	/// prevents a variety of activity that undesirably calls CurrentObject, which causes problems because in a concordance
-	/// list the HVOs don't correspond to real FDO objects.
-	/// </summary>
-	public class ConcRecordClerk : TemporaryRecordClerk
-	{
-		public override bool IsControllingTheRecordTreeBar
-		{
-			get
-			{
-				return false;
-			}
-			set
-			{
-
-			}
-		}
-	}
-
->>>>>>> c1202904
 	/// <summary>
 	/// This class creates a RecordClerk, or one of its subclasses, based on what is declared in the main clerk element.
 	/// </summary>
