--- conflicted
+++ resolved
@@ -572,9 +572,6 @@
 			{
 				// (LT-9515) restored sorters need to set some properties that could not be persisted.
 				sorter.Cache = cache;
-<<<<<<< HEAD
-=======
-				sorter.StringTable = m_mediator.StringTbl;
 				if (sorter is GenRecordSorter)
 				{
 					var comparer = ((GenRecordSorter)sorter).Comparer;
@@ -589,7 +586,6 @@
 							return false;
 					}
 				}
->>>>>>> bb7cc4c5
 				if (m_list.Sorter == sorter)
 					return false;
 				m_list.Sorter = sorter;
@@ -1815,7 +1811,7 @@
 		{
 			get
 			{
-				var currentControlObject = m_mediator.PropertyTable.GetStringProperty("currentContentControl", null);
+				var currentControlObject = m_propertyTable.GetStringProperty("currentContentControl", null);
 				return !(currentControlObject == "lexiconDictionary" || currentControlObject == "reversalToolEditComplete");
 			}
 		}
