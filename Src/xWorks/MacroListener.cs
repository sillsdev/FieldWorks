﻿// Copyright (c) 2015 SIL International
// This software is licensed under the LGPL, version 2.1 or later
// (http://www.gnu.org/licenses/lgpl-2.1.html)

using System;
using System.Collections.Generic;
using System.Diagnostics.CodeAnalysis;
using System.Windows.Forms;
using System.Xml;
<<<<<<< HEAD
using SIL.CoreImpl;
using SIL.FieldWorks.Common.COMInterfaces;
using SIL.FieldWorks.Common.Framework;
=======
using SIL.FieldWorks.Common.FwKernelInterfaces;
using SIL.FieldWorks.Common.ViewsInterfaces;
>>>>>>> 95b9b36f
using SIL.FieldWorks.FDO;
using SIL.FieldWorks.FDO.Infrastructure;
using SIL.Utils;

namespace SIL.FieldWorks.XWorks
{
	/// <summary>
	/// The MacroListener class allows FLEx to have user-defined macros anywhere there is a view-based selection.
	/// To create a macro, make an Assembly with a name starting with "Macro" that implements IFlexMacro, build it,
	/// and drop the DLL in the FieldWorks root directory.
	/// </summary>
<<<<<<< HEAD
	[SuppressMessage("Gendarme.Rules.Design", "TypesWithDisposableFieldsShouldBeDisposableRule",
		Justification="m_mediator is a reference")]
	public class MacroListener : IFlexComponent
=======
	public class MacroListener : IxCoreColleague
>>>>>>> 95b9b36f
	{
		#region Implementation of IPropertyTableProvider

		/// <summary>
		/// Placement in the IPropertyTableProvider interface lets FwApp call IPropertyTable.DoStuff.
		/// </summary>
		public IPropertyTable PropertyTable { get; private set; }

		#endregion

		#region Implementation of IPublisherProvider

		/// <summary>
		/// Get the IPublisher.
		/// </summary>
		public IPublisher Publisher { get; private set; }

		#endregion

		#region Implementation of ISubscriberProvider

		/// <summary>
		/// Get the ISubscriber.
		/// </summary>
		public ISubscriber Subscriber { get; private set; }

		/// <summary>
		/// Initialize a FLEx component with the basic interfaces.
		/// </summary>
		/// <param name="flexComponentParameters">Parameter object that contains the required three interfaces.</param>
		public void InitializeFlexComponent(FlexComponentParameters flexComponentParameters)
		{
			FlexComponentCheckingService.CheckInitializationValues(flexComponentParameters, new FlexComponentParameters(PropertyTable, Publisher, Subscriber));

			PropertyTable = flexComponentParameters.PropertyTable;
			Publisher = flexComponentParameters.Publisher;
			Subscriber = flexComponentParameters.Subscriber;
		}

		#endregion

		// Number of distinct macros we support.
		// Note that just increasing this won't help. You will also need to add new commands and menu items to the
		// XML configuration, typically Main.xml, with appropriate key parameters. Even then some work will be needed in GetMacroIndex
		// to remove the assumption that slots are assigned to consecutive keys.
		private const int MacroCount = 11;

		private IFlexMacro[] m_macros;

		/// <summary>
		/// the macros; positions correspond to function keys, 0 => F2; unimplemented are null.
		/// </summary>
		internal IFlexMacro[] Macros
		{
			get
			{
				if (m_macros == null)
				{
					var macroImplementors = DynamicLoader.GetPlugins<IFlexMacro>("Macro*.dll");
					m_macros = AssignMacrosToSlots(macroImplementors);
				}
				return m_macros;
			}
			set { m_macros = value; } // for testing
		}

		internal IFlexMacro[] AssignMacrosToSlots(List<IFlexMacro> macroImplementors)
		{
			IFlexMacro[] macros = new IFlexMacro[MacroCount];
			var conflicts = new List<IFlexMacro>();
			// Put each at its preferred key if possible
			foreach (var macro in macroImplementors)
			{
				int index = GetMacroIndex(macro.PreferredFunctionKey);
				if (macros[index] == null)
					macros[index] = macro;
				else
					conflicts.Add(macro);
			}
			// Put any conflicts in remaining slots; if too many, arbitrary ones will be left out.
			foreach (var macro in conflicts)
			{
				for (int index = 0; index < MacroCount; index++)
				{
					if (macros[index] == null)
					{
						macros[index] = macro;
						break;
					}
				}
			}
			return macros;
		}

		private int GetMacroIndex(Keys key)
		{
			int result = key - Keys.F2;
			if (result < 0 || result >= MacroCount)
				throw new ArgumentException("Key assigned to macro must currently be between F2 and F12");
			return result;
		}

		/// <summary>
		/// Get the active selection in the mediator's main window. This determines what we will apply the command to.
		/// </summary>
		/// <returns></returns>
		private IVwSelection GetSelection()
		{
			var window = PropertyTable.GetValue<IFwMainWnd>("window");
			if (window == null || !(window.ActiveView is IVwRootSite))
				return null;
			var rootBox = ((IVwRootSite) window.ActiveView).RootBox;
			if (rootBox == null)
				return null; // paranoia
			return rootBox.Selection;
		}

		/// <summary>
		/// Invoked by reflection when the appropriate menu command is executed. Which one is indicated by the paramters node.
		/// </summary>
		/// <param name="commandObject"></param>
		/// <returns>true (always) to indicate that we handled this command</returns>
		public bool OnMacro(object commandObject)
		{
			return DoMacro(commandObject, GetSelection());
		}

		// The body of OnMacro is isolated so we don't have to fake all the objects needed to get the (typically mock) selection in testing.
		internal bool DoMacro(object commandObject, IVwSelection sel)
		{
			var macro = GetMacro(commandObject);
			if (macro == null)
				return true; // Paranoia, it should be disabled.

			int ichA, hvoA, flid, ws, ichE, start, length;
			ICmObject obj;
			if (!SafeToDoMacro(sel, out obj, out flid, out ws, out start, out length) || !macro.Enabled(obj, flid, ws, start, length))
				return true;
			string commandName = macro.CommandName;
			// We normally let undo and redo be localized independently, but we compromise in the interests of making macros
			// easier to create.
			string undo = string.Format(xWorksStrings.ksUndoMacro, commandName);
			string redo = string.Format(xWorksStrings.ksRedoMacro, commandName);
			UndoableUnitOfWorkHelper.Do(undo, redo, obj.Cache.ActionHandlerAccessor,
				() => macro.RunMacro(obj, flid, ws, start, length));
			return true;
		}

		internal bool SafeToDoMacro(IVwSelection sel, out ICmObject obj, out int flid, out int ws, out int start, out int length)
		{
			start = flid = ws = length = 0; // defaults so we can return early.
			obj = null;
			if (sel == null || !(sel.SelType == VwSelType.kstText))
				return false;
			ITsString dummy;
			int hvoA, hvoE, flidE, ichA, ichE, wsE;
			bool fAssocPrev;
			sel.TextSelInfo(false, out dummy, out ichA, out fAssocPrev, out hvoA, out flid, out ws);
			sel.TextSelInfo(true, out dummy, out ichE, out fAssocPrev, out hvoE, out flidE, out wsE);
			// for safety require selection to be in a single property.
			if (hvoA != hvoE || flid != flidE || ws != wsE)
				return false;
			var cache = PropertyTable.GetValue<FdoCache>("cache");
			obj = cache.ServiceLocator.ObjectRepository.GetObject(hvoA);
			start = Math.Min(ichA, ichE);
			length = Math.Max(ichA, ichE) - start;
			return true;
		}

		private IFlexMacro GetMacro(object commandObject)
		{
#if RANDYTODO
			var command = (Command)commandObject;
			var paramNode = XmlUtils.GetFirstNonCommentChild(command.ConfigurationNode);
			if (paramNode == null)
				throw new ArgumentException("macro configuration must have params node");
			int index = XmlUtils.GetMandatoryIntegerAttributeValue(paramNode, "key") - 2;
			if (index < 0 || index >= MacroCount)
				throw new ArgumentException("macro configuration must specify a key between 2 and " + (MacroCount + 1));
			var macro = Macros[index];
			return macro;
#else
			return null; // Fix this.
#endif
		}

#if RANDYTODO
		/// <summary>
		/// Invoked by reflection when displaying the appropriate menu item. Which one is indicated by the paramters node.
		/// This method is responsible to decide whether to display the command, whether to enable it, and what the text of the menu
		/// item should be.
		/// </summary>
		/// <param name="commandObject"></param>
		/// <param name="display"></param>
		/// <returns>true (always) to indicate that we handled this command</returns>
		public bool OnDisplayMacro(object commandObject, ref UIItemDisplayProperties display)
		{
			return DoDisplayMacro(commandObject, display, GetSelection());
		}

		// The body of OnDisplayMacro is isolated so we don't have to fake all the objects needed to get the (typically mock) selection in testing.
		internal bool DoDisplayMacro(object commandObject, UIItemDisplayProperties display, IVwSelection sel)
		{
			var macro = GetMacro(commandObject);
			int ichA, hvoA, flid, ws, ichE, start, length;
			ICmObject obj;
			if (macro == null)
			{
				display.Enabled = display.Visible = false;
				return true;
			}
			display.Visible = true;
			display.Text = macro.CommandName;
			if (!SafeToDoMacro(sel, out obj, out flid, out ws, out start, out length))
			{
				display.Enabled = false;
				return true;
			}
			display.Enabled = macro.Enabled(obj, flid, ws, start, length);

			return true;
		}
#endif
	}
}<|MERGE_RESOLUTION|>--- conflicted
+++ resolved
@@ -4,17 +4,11 @@
 
 using System;
 using System.Collections.Generic;
-using System.Diagnostics.CodeAnalysis;
 using System.Windows.Forms;
-using System.Xml;
-<<<<<<< HEAD
 using SIL.CoreImpl;
-using SIL.FieldWorks.Common.COMInterfaces;
-using SIL.FieldWorks.Common.Framework;
-=======
 using SIL.FieldWorks.Common.FwKernelInterfaces;
 using SIL.FieldWorks.Common.ViewsInterfaces;
->>>>>>> 95b9b36f
+using SIL.FieldWorks.Common.Framework;
 using SIL.FieldWorks.FDO;
 using SIL.FieldWorks.FDO.Infrastructure;
 using SIL.Utils;
@@ -26,13 +20,7 @@
 	/// To create a macro, make an Assembly with a name starting with "Macro" that implements IFlexMacro, build it,
 	/// and drop the DLL in the FieldWorks root directory.
 	/// </summary>
-<<<<<<< HEAD
-	[SuppressMessage("Gendarme.Rules.Design", "TypesWithDisposableFieldsShouldBeDisposableRule",
-		Justification="m_mediator is a reference")]
 	public class MacroListener : IFlexComponent
-=======
-	public class MacroListener : IxCoreColleague
->>>>>>> 95b9b36f
 	{
 		#region Implementation of IPropertyTableProvider
 
