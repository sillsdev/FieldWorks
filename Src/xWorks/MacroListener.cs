﻿// Copyright (c) 2015 SIL International
// This software is licensed under the LGPL, version 2.1 or later
// (http://www.gnu.org/licenses/lgpl-2.1.html)

using System;
using System.Collections.Generic;
using System.Windows.Forms;
<<<<<<< HEAD
using SIL.FieldWorks.Common.FwKernelInterfaces;
using SIL.FieldWorks.Common.ViewsInterfaces;
using SIL.FieldWorks.Common.Framework;
using SIL.FieldWorks.Common.FwUtils;
using SIL.FieldWorks.FDO;
using SIL.FieldWorks.FDO.Infrastructure;
=======
using System.Xml;
using SIL.LCModel.Core.KernelInterfaces;
using SIL.FieldWorks.Common.ViewsInterfaces;
using SIL.LCModel;
using SIL.LCModel.Infrastructure;
using XCore;
>>>>>>> c1202904
using SIL.Utils;

namespace SIL.FieldWorks.XWorks
{
	/// <summary>
	/// The MacroListener class allows FLEx to have user-defined macros anywhere there is a view-based selection.
	/// To create a macro, make an Assembly with a name starting with "Macro" that implements IFlexMacro, build it,
	/// and drop the DLL in the FieldWorks root directory.
	/// </summary>
	public class MacroListener : IFlexComponent
	{
		#region Implementation of IPropertyTableProvider

		/// <summary>
		/// Placement in the IPropertyTableProvider interface lets FwApp call IPropertyTable.DoStuff.
		/// </summary>
		public IPropertyTable PropertyTable { get; private set; }

		#endregion

		#region Implementation of IPublisherProvider

		/// <summary>
		/// Get the IPublisher.
		/// </summary>
		public IPublisher Publisher { get; private set; }

		#endregion

		#region Implementation of ISubscriberProvider

		/// <summary>
		/// Get the ISubscriber.
		/// </summary>
		public ISubscriber Subscriber { get; private set; }

		/// <summary>
		/// Initialize a FLEx component with the basic interfaces.
		/// </summary>
		/// <param name="flexComponentParameters">Parameter object that contains the required three interfaces.</param>
		public void InitializeFlexComponent(FlexComponentParameters flexComponentParameters)
		{
			FlexComponentCheckingService.CheckInitializationValues(flexComponentParameters, new FlexComponentParameters(PropertyTable, Publisher, Subscriber));

			PropertyTable = flexComponentParameters.PropertyTable;
			Publisher = flexComponentParameters.Publisher;
			Subscriber = flexComponentParameters.Subscriber;
		}

		#endregion

		// Number of distinct macros we support.
		// Note that just increasing this won't help. You will also need to add new commands and menu items to the
		// XML configuration, typically Main.xml, with appropriate key parameters. Even then some work will be needed in GetMacroIndex
		// to remove the assumption that slots are assigned to consecutive keys.
		private const int MacroCount = 11;

		private IFlexMacro[] m_macros;

		/// <summary>
		/// the macros; positions correspond to function keys, 0 => F2; unimplemented are null.
		/// </summary>
		internal IFlexMacro[] Macros
		{
			get
			{
				if (m_macros == null)
				{
					var macroImplementors = DynamicLoader.GetPlugins<IFlexMacro>("Macro*.dll");
					m_macros = AssignMacrosToSlots(macroImplementors);
				}
				return m_macros;
			}
			set { m_macros = value; } // for testing
		}

		internal IFlexMacro[] AssignMacrosToSlots(List<IFlexMacro> macroImplementors)
		{
			IFlexMacro[] macros = new IFlexMacro[MacroCount];
			var conflicts = new List<IFlexMacro>();
			// Put each at its preferred key if possible
			foreach (var macro in macroImplementors)
			{
				int index = GetMacroIndex(macro.PreferredFunctionKey);
				if (macros[index] == null)
					macros[index] = macro;
				else
					conflicts.Add(macro);
			}
			// Put any conflicts in remaining slots; if too many, arbitrary ones will be left out.
			foreach (var macro in conflicts)
			{
				for (int index = 0; index < MacroCount; index++)
				{
					if (macros[index] == null)
					{
						macros[index] = macro;
						break;
					}
				}
			}
			return macros;
		}

		private int GetMacroIndex(Keys key)
		{
			int result = key - Keys.F2;
			if (result < 0 || result >= MacroCount)
				throw new ArgumentException("Key assigned to macro must currently be between F2 and F12");
			return result;
		}

		/// <summary>
		/// Get the active selection in the mediator's main window. This determines what we will apply the command to.
		/// </summary>
		/// <returns></returns>
		private IVwSelection GetSelection()
		{
			var window = PropertyTable.GetValue<IFwMainWnd>("window");
			if (window == null || !(window.ActiveView is IVwRootSite))
				return null;
			var rootBox = ((IVwRootSite) window.ActiveView).RootBox;
			if (rootBox == null)
				return null; // paranoia
			return rootBox.Selection;
		}

		/// <summary>
		/// Invoked by reflection when the appropriate menu command is executed. Which one is indicated by the paramters node.
		/// </summary>
		/// <param name="commandObject"></param>
		/// <returns>true (always) to indicate that we handled this command</returns>
		public bool OnMacro(object commandObject)
		{
			return DoMacro(commandObject, GetSelection());
		}

		// The body of OnMacro is isolated so we don't have to fake all the objects needed to get the (typically mock) selection in testing.
		internal bool DoMacro(object commandObject, IVwSelection sel)
		{
			var macro = GetMacro(commandObject);
			if (macro == null)
				return true; // Paranoia, it should be disabled.

			int ichA, hvoA, flid, ws, ichE, start, length;
			ICmObject obj;
			if (!SafeToDoMacro(sel, out obj, out flid, out ws, out start, out length) || !macro.Enabled(obj, flid, ws, start, length))
				return true;
			string commandName = macro.CommandName;
			// We normally let undo and redo be localized independently, but we compromise in the interests of making macros
			// easier to create.
			string undo = string.Format(xWorksStrings.ksUndoMacro, commandName);
			string redo = string.Format(xWorksStrings.ksRedoMacro, commandName);
			UndoableUnitOfWorkHelper.Do(undo, redo, obj.Cache.ActionHandlerAccessor,
				() => macro.RunMacro(obj, flid, ws, start, length));
			return true;
		}

		internal bool SafeToDoMacro(IVwSelection sel, out ICmObject obj, out int flid, out int ws, out int start, out int length)
		{
			start = flid = ws = length = 0; // defaults so we can return early.
			obj = null;
			if (sel == null || !(sel.SelType == VwSelType.kstText))
				return false;
			ITsString dummy;
			int hvoA, hvoE, flidE, ichA, ichE, wsE;
			bool fAssocPrev;
			sel.TextSelInfo(false, out dummy, out ichA, out fAssocPrev, out hvoA, out flid, out ws);
			sel.TextSelInfo(true, out dummy, out ichE, out fAssocPrev, out hvoE, out flidE, out wsE);
			// for safety require selection to be in a single property.
			if (hvoA != hvoE || flid != flidE || ws != wsE)
				return false;
<<<<<<< HEAD
			var cache = PropertyTable.GetValue<FdoCache>("cache");
=======
			var cache = m_propertyTable.GetValue<LcmCache>("cache");
>>>>>>> c1202904
			obj = cache.ServiceLocator.ObjectRepository.GetObject(hvoA);
			start = Math.Min(ichA, ichE);
			length = Math.Max(ichA, ichE) - start;
			return true;
		}

		private IFlexMacro GetMacro(object commandObject)
		{
#if RANDYTODO
			var command = (Command)commandObject;
			var paramNode = XmlUtils.GetFirstNonCommentChild(command.ConfigurationNode);
			if (paramNode == null)
				throw new ArgumentException("macro configuration must have params node");
			int index = XmlUtils.GetMandatoryIntegerAttributeValue(paramNode, "key") - 2;
			if (index < 0 || index >= MacroCount)
				throw new ArgumentException("macro configuration must specify a key between 2 and " + (MacroCount + 1));
			var macro = Macros[index];
			return macro;
#else
			return null; // Fix this.
#endif
		}

#if RANDYTODO
		/// <summary>
		/// Invoked by reflection when displaying the appropriate menu item. Which one is indicated by the paramters node.
		/// This method is responsible to decide whether to display the command, whether to enable it, and what the text of the menu
		/// item should be.
		/// </summary>
		/// <param name="commandObject"></param>
		/// <param name="display"></param>
		/// <returns>true (always) to indicate that we handled this command</returns>
		public bool OnDisplayMacro(object commandObject, ref UIItemDisplayProperties display)
		{
			return DoDisplayMacro(commandObject, display, GetSelection());
		}

		// The body of OnDisplayMacro is isolated so we don't have to fake all the objects needed to get the (typically mock) selection in testing.
		internal bool DoDisplayMacro(object commandObject, UIItemDisplayProperties display, IVwSelection sel)
		{
			var macro = GetMacro(commandObject);
			int ichA, hvoA, flid, ws, ichE, start, length;
			ICmObject obj;
			if (macro == null)
			{
				display.Enabled = display.Visible = false;
				return true;
			}
			display.Visible = true;
			display.Text = macro.CommandName;
			if (!SafeToDoMacro(sel, out obj, out flid, out ws, out start, out length))
			{
				display.Enabled = false;
				return true;
			}
			display.Enabled = macro.Enabled(obj, flid, ws, start, length);

			return true;
		}
#endif
	}
}<|MERGE_RESOLUTION|>--- conflicted
+++ resolved
@@ -5,22 +5,12 @@
 using System;
 using System.Collections.Generic;
 using System.Windows.Forms;
-<<<<<<< HEAD
-using SIL.FieldWorks.Common.FwKernelInterfaces;
+using SIL.LCModel.Core.KernelInterfaces;
 using SIL.FieldWorks.Common.ViewsInterfaces;
 using SIL.FieldWorks.Common.Framework;
 using SIL.FieldWorks.Common.FwUtils;
-using SIL.FieldWorks.FDO;
-using SIL.FieldWorks.FDO.Infrastructure;
-=======
-using System.Xml;
-using SIL.LCModel.Core.KernelInterfaces;
-using SIL.FieldWorks.Common.ViewsInterfaces;
 using SIL.LCModel;
 using SIL.LCModel.Infrastructure;
-using XCore;
->>>>>>> c1202904
-using SIL.Utils;
 
 namespace SIL.FieldWorks.XWorks
 {
@@ -192,11 +182,7 @@
 			// for safety require selection to be in a single property.
 			if (hvoA != hvoE || flid != flidE || ws != wsE)
 				return false;
-<<<<<<< HEAD
-			var cache = PropertyTable.GetValue<FdoCache>("cache");
-=======
-			var cache = m_propertyTable.GetValue<LcmCache>("cache");
->>>>>>> c1202904
+			var cache = PropertyTable.GetValue<LcmCache>("cache");
 			obj = cache.ServiceLocator.ObjectRepository.GetObject(hvoA);
 			start = Math.Min(ichA, ichE);
 			length = Math.Max(ichA, ichE) - start;
