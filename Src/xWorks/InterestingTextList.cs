﻿// Copyright (c) 2015 SIL International
// This software is licensed under the LGPL, version 2.1 or later
// (http://www.gnu.org/licenses/lgpl-2.1.html)

using System;
using System.Collections.Generic;
using System.Diagnostics;
using System.Linq;
<<<<<<< HEAD
using SIL.CoreImpl;
using SIL.FieldWorks.Common.COMInterfaces;
=======
using SIL.FieldWorks.Common.FwKernelInterfaces;
using SIL.FieldWorks.Common.ViewsInterfaces;
>>>>>>> 95b9b36f
using SIL.FieldWorks.FDO;
using SIL.FieldWorks.FDO.DomainImpl;
using SIL.Utils;

namespace SIL.FieldWorks.XWorks
{
	/// <summary>
	/// The interesting texts list is responsible for maintaining a list of the texts that should be displayed
	/// in the Interlinear Texts tool and searched in the various concordance tools.
	/// Currently this is all the StTexts owned by Texts (that is, the main collection of interlinear texts
	/// in the language project), and selected sections of Scripture.
	/// The list is persisted in the mediator's property table, being thus specific to one user, and possibly
	/// a particular window.
	/// It implements IVwNotifyChange and updates the list when various relevant properties change.
	/// </summary>
	public class InterestingTextList : IVwNotifyChange
	{
		private readonly ITextRepository m_textRepository;
		private readonly IStTextRepository m_stTextRepository;
		private readonly IPropertyTable m_propertyTable;
		public const string PersistPropertyName = "InterestingScriptureTexts";
		public const string ExcludeCoreTextPropertyName = "ExcludedCoreTexts";
		/// <summary>
		/// This is kept containing the same items as InterestingTexts, as a set so membership can be
		/// tested efficiently.
		/// </summary>
		private HashSet<IStText> m_interestingTests;
		/// <summary>
		/// These two RecordClerks both need to respond to InterestingTextList changes EVEN when not loaded.
		/// (LT-13217)
		/// So if one changes this list of texts, the other's sort sequence file will be deleted.
		/// </summary>
		private static string[] RelatedClerkIds = { "interlinearTexts", "concordanceWords", "OccurrencesOfSelectedUnit", "complexConcOccurrencesOfSelectedUnit"};

		/// <summary>
		/// Used by InvalidateRelatedSortSequences()
		/// </summary>
		public FdoCache Cache { get; set; }

		public InterestingTextList(IPropertyTable propertyTable, ITextRepository repo, IStTextRepository stTextRepo)
			: this(propertyTable, repo, stTextRepo, true)
		{
		}

		public InterestingTextList(IPropertyTable propertyTable, ITextRepository repo,
			IStTextRepository stTextRepo, bool includeScripture)
		{
			m_textRepository = repo;
			m_propertyTable = propertyTable;
			m_stTextRepository = stTextRepo;
			CoreTexts = GetCoreTexts();
			m_scriptureTexts = GetScriptureTexts();
			IncludeScripture = includeScripture;
			GetCache();
		}

		private void GetCache()
		{
			Cache = m_propertyTable.GetValue<FdoCache>("cache");
		}

		private List<IStText> m_coreTexts;
		public List<IStText> CoreTexts
		{

			get
			{
				if (m_coreTexts == null)
					m_coreTexts = GetCoreTexts();
				return m_coreTexts;
			}
			set { m_coreTexts = value; }
		}
		private List<IStText> m_scriptureTexts;

		public bool IncludeScripture { get; private set; }

		/// <summary>
		/// Get the "core" (non-scripture) texts that we want to display. This is all the ones not on the excluded list.
		/// </summary>
		/// <returns></returns>
		private List<IStText> GetCoreTexts()
		{
			var result = AllCoreTexts.ToList();
			var excludedGuids = ExcludedCoreTextIdList();
			if (excludedGuids.Count == 0)
				return result;
			return (from obj in result where !excludedGuids.Contains(obj.Guid) select obj).ToList();
		}

		/// <summary>
		/// True if all (non-scripture) texts are published
		/// </summary>
		public bool AllCoreTextsAreIncluded
		{
			get { return ExcludedCoreTextIdList().Count == 0; }
		}

		private HashSet<Guid> ExcludedCoreTextIdList()
		{
			var idList = m_propertyTable.GetValue(ExcludeCoreTextPropertyName, "").Split(new[] { ',' }, StringSplitOptions.RemoveEmptyEntries);
			var excludedGuids = new HashSet<Guid>();
			foreach (string id in idList)
			{
				Guid guid;
				try
				{
					guid = new Guid(Convert.FromBase64String(id));
				}
				catch (FormatException)
				{
					// Just ignore this one. (I'd like to Assert, but a unit test verifies we can handle garbage).
					Debug.WriteLine(PersistPropertyName + "contains invalid guid " + id);
					continue;
				}
				excludedGuids.Add(guid);
			}
			return excludedGuids;
		}

		/// <summary>
		/// The core (non-Scripture) texts that might be selected to display and concord.
		/// </summary>
		public IEnumerable<IStText> AllCoreTexts
		{
			get
			{
				return from text in m_textRepository.AllInstances()
					where text.ContentsOA != null
					select text.ContentsOA;
			}
		}

		private List<IStText> GetScriptureTexts()
		{
			var result = new List<IStText>();
			var idList = m_propertyTable.GetValue(PersistPropertyName, "");
			foreach (string id in idList.Split(','))
			{
				if (id.Length == 0)
					continue; // we get one empty string even from splitting an empty one.
				Guid guid;
				try
				{
					guid = new Guid(Convert.FromBase64String(id));
				}
				catch (FormatException)
				{
					// Just ignore this one. (I'd like to Assert, but a unit test verifies we can handle garbage).
					Debug.WriteLine(PersistPropertyName + "contains invalid guid " + id);
					continue;
				}
				IStText item;
				if (m_stTextRepository.TryGetObject(guid, out item))
					result.Add(m_stTextRepository.GetObject(guid));
				// An invalid item is not an error, it may just have been deleted while the interesting
				// text list was not monitoring things.
			}
			return result;
		}

		public bool IsInterestingText(IStText text)
		{
			if (m_interestingTests == null)
				m_interestingTests = new HashSet<IStText>(InterestingTexts);
			return m_interestingTests.Contains(text);
		}

		/// <summary>
		/// Virtual for testing
		/// </summary>
		public virtual IEnumerable<IStText> InterestingTexts
		{
			get
			{
				foreach (var st in CoreTexts)
					yield return st;
				if (IncludeScripture)
				{
					foreach (var st in m_scriptureTexts)
						yield return st;
				}
			}
		}

		/// <summary>
		/// The subset of Scripture that we currently want to include (saved as part of project properties).
		/// </summary>
		public IEnumerable<IStText> ScriptureTexts
		{
			get { return m_scriptureTexts.ToArray(); }
		}

		public event EventHandler<InterestingTextsChangedArgs> InterestingTextsChanged;

		public void PropChanged(int hvo, int tag, int ivMin, int cvIns, int cvDel)
		{
			switch (tag)
			{
				case TextTags.kflidContents:
					if (cvIns > 0 && cvDel == 0)
					{
						var text = m_textRepository.GetObject(hvo);
						CoreTexts.Add(text.ContentsOA);
						if (m_interestingTests != null)
							m_interestingTests.Add(text.ContentsOA);
						RaiseInterestingTextsChanged(CoreTexts.Count - 1, 1, 0);
					}
					else if (cvIns == 1 && cvDel == 1)
					{
						ClearInvalidObjects(CoreTexts, 0, false); // get rid of the old one but do NOT raise notification.
						var text = m_textRepository.GetObject(hvo);
						CoreTexts.Add(text.ContentsOA);
						if (m_interestingTests != null)
							m_interestingTests.Add(text.ContentsOA);
						// We don't know where the old one was removed, safest to treat as changing all.
						RaiseInterestingTextsChanged(0, CoreTexts.Count, CoreTexts.Count);
					}
					else
					{
						// We could try getting the text and removing its ContentsOA from the list,
						// but that assumes a lot about the implementation of deleting objects,
						// such as that when a Text is deleted, it is still present in its repository
						// at the moment we clear ContentsOA. I think it's safest to do something generic.
						ClearInvalidObjects(CoreTexts, 0, true);
					}
					break;
				case RnGenericRecTags.kflidText:
					UpdateInterestingTexts();
					break;
				case ScrSectionTags.kflidHeading:
				case ScrSectionTags.kflidContent:
				case ScrBookTags.kflidSections:
				case ScriptureTags.kflidScriptureBooks:
				case ScrBookTags.kflidTitle:
				case ScrBookTags.kflidFootnotes:
					if (cvDel > 0)
					{
						if (ClearInvalidObjects(m_scriptureTexts, CoreTexts.Count, IncludeScripture))
							if (!m_propertyTable.IsDisposed)
								UpdatePropertyTable();
					}
					break;
				default:
					if (tag == Cache.ServiceLocator.GetInstance<Virtuals>().LangProjTexts)
					{
						UpdateInterestingTexts();
					}
					break;
			}
		}

		private void UpdateInterestingTexts()
		{
			// Need to add the new text(s). Have to find which ones to add.
			var coreTextsSet = new HashSet<IStText>(CoreTexts);
			int count = 0;
			foreach (var newText in (from sttext in GetCoreTexts() where !coreTextsSet.Contains(sttext) select sttext))
			{
				count++;
				CoreTexts.Add(newText);
				if (m_interestingTests != null)
					m_interestingTests.Add(newText);
			}
			RaiseInterestingTextsChanged(CoreTexts.Count - count, count, 0);
			ClearInvalidObjects(CoreTexts, 0, true);
		}

		private void RaiseInterestingTextsChanged(int insertAt, int inserted, int deleted)
		{
			if (inserted == 0 && deleted == 0)
				return;
			InvalidateRelatedSortSequences();
			if (InterestingTextsChanged != null)
				InterestingTextsChanged(this, new InterestingTextsChangedArgs(insertAt, inserted, deleted));
		}

		private void InvalidateRelatedSortSequences()
		{
			if (Cache == null)
				return;

			// We won't keep track of the clerk between calls since it could change from time to time.
			var clerk = m_propertyTable.GetValue<RecordClerk>("ActiveClerk", null);
			if (clerk == null)
				return;

			if (!RelatedClerkIds.Contains(clerk.Id))
			{
				Debug.Fail("We may need to add a new RelatedClerkId.");
				return; // somehow we got in here with the wrong clerk?!
			}
			var otherRelatedClerkIds = GetRelatedClerkIds(clerk.Id);
			foreach (var clerkId in otherRelatedClerkIds)
			{
				RemoveSortSequenceFile(RecordView.GetSortFilePersistPathname(Cache, clerkId));
			}
		}

		private void RemoveSortSequenceFile(string filename)
		{
			FileUtils.Delete(filename);
		}

		private static IEnumerable<string> GetRelatedClerkIds(string id)
		{
			return RelatedClerkIds.Where(clerkId => clerkId != id);
		}

		//Remove invalid objects from the list. Return true if any were removed.
		private bool ClearInvalidObjects(List<IStText> listToSearch, int offset, bool raiseChangeNotification)
		{
			bool didRemoveAny = false;
			for (int i = listToSearch.Count - 1; i >= 0; i--)
			{
				if (!listToSearch[i].IsValidObject || listToSearch[i].OwnerOfClass(ScrDraftTags.kClassId) != null)
				{
					// Enhance JohnT: if several are removed, especially close together, we might want
					// to combine the change notifications. However I think this will be quite unusual.
					if (m_interestingTests != null)
						m_interestingTests.Remove(listToSearch[i]);
					listToSearch.RemoveAt(i);
					if (raiseChangeNotification)
						RaiseInterestingTextsChanged(i + offset, 0, 1);
					didRemoveAny = true;
				}
			}
			return didRemoveAny;
		}

		/// <summary>
		/// Make a string that corresponds to a list of objects.
		/// </summary>
		public static string MakeIdList(IEnumerable<ICmObject> objects)
		{
			return string.Join(",", objects.Select(obj => Convert.ToBase64String(obj.Guid.ToByteArray())));
		}
		/// <summary>
		/// Make a string that corresponds to a list of guids.
		/// </summary>
		public static string MakeIdList(IEnumerable<Guid> objects)
		{
			return string.Join(",", objects.Select(guid => Convert.ToBase64String(guid.ToByteArray())));
		}

		/// <summary>
		/// This routine is where InterlinMaster sends the results of running the IFilterTextsDialog.
		/// The list may include regular as well as scripture texts.
		/// We persist them separately because Scripture is excluded by default and regular texts are included by default.
		/// Thus, storing a list of the INCLUDED scripture means that originally, or if we clear all saved settings,
		/// NO scripture is included, and any newly created Scripture is also excluded until manually added.
		/// Storing a lis of EXCLUDED regular texts means that originally, or if we clear all saved settings,
		/// ALL regular texts are included, and if we add a new one, it is automatically included.
		/// </summary>
		/// <param name="stTexts"></param>
		public void SetInterestingTexts(IEnumerable<IStText> stTexts)
		{
			var oldTexts = InterestingTexts.ToArray();
			m_scriptureTexts = new List<IStText>();
			var excludedGuids = new HashSet<Guid>(from obj in AllCoreTexts select obj.Guid);
			foreach (var obj in stTexts)
			{
				if (obj.Owner is IText)
					excludedGuids.Remove(obj.Guid);
				else
					m_scriptureTexts.Add(obj);
			}
			UpdatePropertyTable();
			UpdateExcludedCoreTexts(excludedGuids);
			m_coreTexts = null;
			m_interestingTests = null; // regenerate when next needed. (Before we raise changed, which may use it...)
			var newTexts = InterestingTexts.ToArray();
			int firstChange = 0;
			int minLength = Math.Min(oldTexts.Length, newTexts.Length);
			while (firstChange < minLength && newTexts[firstChange] == oldTexts[firstChange])
				firstChange++;
			int endMatchCount = 0;
			while (endMatchCount < minLength - firstChange && newTexts[newTexts.Length - endMatchCount - 1] == oldTexts[oldTexts.Length - endMatchCount - 1])
				endMatchCount++;
			// Enhance JohnT: could look for unchanged items in the list. But this is fairly rare,
			// typically when someone runs the configure dialog and OKs it.
			RaiseInterestingTextsChanged(firstChange, newTexts.Length - firstChange - endMatchCount, oldTexts.Length - firstChange - endMatchCount);
		}

		private void UpdateExcludedCoreTexts(HashSet<Guid> excludedGuids)
		{
			m_propertyTable.SetProperty(ExcludeCoreTextPropertyName, MakeIdList(excludedGuids), true, true);
		}

		private void UpdatePropertyTable()
		{
			SetScriptureTextsInPropertyTable(m_propertyTable, m_scriptureTexts);
		}

		/// <summary>
		/// Store in the property table what needs to be there so that we will use the specified set of scripture
		/// texts as 'interesting'.
		/// </summary>
		/// <param name="propertyTable"></param>
		/// <param name="texts"></param>
		public static void SetScriptureTextsInPropertyTable(IPropertyTable propertyTable, IEnumerable<IStText> texts)
		{
			propertyTable.SetProperty(PersistPropertyName, MakeIdList(texts), true, true);
		}

		/// <summary>
		/// This is invoked when TE (or some other program) invokes a link, typically to a Scripture Section text not in our filter.
		/// If possible, add it to the filter and return true. Also add any other sections in the same chapter.
		/// Also when jumping from Notebook to a text that is excluded.
		/// Todo JohnT: get it called from TE and test it; not currently used by TE (ported from parts of old InterlinearTextsVirtualHandler)
		/// </summary>
		public bool AddChapterToInterestingTexts(IStText newText)
		{
			int oldCount = m_scriptureTexts.Count;
			int targetPosition = TextPosition(newText);
			if (targetPosition < 0)
			{
				var excludedCoreTextIdList = ExcludedCoreTextIdList();
				if (newText.Owner is IText && excludedCoreTextIdList.Contains(newText.Guid))
				{
					CoreTexts.Add(newText);
					if (m_interestingTests != null)
						m_interestingTests.Add(newText);
					excludedCoreTextIdList.Remove(newText.Guid);
					UpdateExcludedCoreTexts(excludedCoreTextIdList);
					RaiseInterestingTextsChanged(CoreTexts.Count - 1, 1, 0);
					return true; // added sucessfully
				}
				return false; // not a text in current Scripture.
			}
			int index;
			for (index = 0; index < m_scriptureTexts.Count; index++)
			{
				if (TextPosition(m_scriptureTexts[index]) > targetPosition)
				{
					break;
				}
			}
			m_scriptureTexts.Insert(index, newText);
			// Also insert the other text in the same section
			var sec = newText.Owner as IScrSection;
			if (sec != null) // not a book title
			{
				if (newText == sec.ContentOA && sec.HeadingOA != null)
				{
					if (index == 0 || m_scriptureTexts[index - 1] != sec.HeadingOA)
						m_scriptureTexts.Insert(index, sec.HeadingOA);
					else
						index--; // move index to point at heading
				}
				else if (sec.ContentOA != null)
				{
					if (index >= m_scriptureTexts.Count - 1 || m_scriptureTexts[index + 1] != sec.ContentOA)
						m_scriptureTexts.Insert(index + 1, sec.ContentOA);
				}
				// At this point the heading and contents of the section for the inserted text
				// are at index. We look for adjacent sections in the same chapter and if necessary
				// add them too.
				int indexAfter = index + 1;
				if (sec.ContentOA != null && sec.HeadingOA != null)
					indexAfter++;
				// It would be nicer to use ScrReference, but not worth adding a whole project reference.
				int chapMax = sec.VerseRefMax / 1000;
				int chapMin = sec.VerseRefMin / 1000;
				var book = (IScrBook)sec.Owner;
				int csec = book.SectionsOS.Count;
				int isecCur = sec.IndexInOwner;
				for (int isec = isecCur + 1; isec < csec; isec++)
				{
					IScrSection secNext = book.SectionsOS[isec];
					if (secNext.VerseRefMin / 1000 != chapMax)
						break; // different chapter.
					indexAfter = AddAfter(indexAfter, secNext.HeadingOA);
					indexAfter = AddAfter(indexAfter, secNext.ContentOA);
				}
				for (int isec = isecCur - 1; isec >= 0; isec--)
				{
					IScrSection secPrev = book.SectionsOS[isec];
					if (secPrev.VerseRefMax / 1000 != chapMin)
						break;
					index = AddBefore(index, secPrev.ContentOA);
					index = AddBefore(index, secPrev.HeadingOA);
				}
			}
			// We could get fancy and try to figure the exact range that changed, but this is close enough.
			RaiseInterestingTextsChanged(CoreTexts.Count, m_scriptureTexts.Count, oldCount);
			return true;
		}

		private int AddBefore(int index, IStText item)
		{
			if (item == null)
				return index; // nothing to add
			if (index == 0 || m_scriptureTexts[index - 1] != item)
			{
				// Not present, add it.
				m_scriptureTexts.Insert(index, item);
				return index; // no change, things moved up.
			}
			return index - 1; // next earlier item goes before one already present.
		}

		private int AddAfter(int indexAfter, IStText item)
		{
			if (item == null)
				return indexAfter; // nothing to add
			if (indexAfter >= m_scriptureTexts.Count - 1 || m_scriptureTexts[indexAfter] != item)
			{
				// Not already present, add it.
				m_scriptureTexts.Insert(indexAfter, item);
			}
			return indexAfter + 1; // in either case next text goes after this one.
		}

		/// <summary>
		/// Return an index we can use to order StTexts in Scripture.
		/// Take the book index * 10,000.
		/// if not in the title, add (section index + 1)*2.
		/// If in contents add 1.
		/// </summary>
		/// <param name="text"></param>
		/// <returns></returns>
		int TextPosition(IStText text)
		{
			ICmObject owner = text.Owner;
			int flid = text.OwningFlid;
			if (flid != ScrSectionTags.kflidContent &&
				flid != ScrSectionTags.kflidHeading
				&& flid != ScrBookTags.kflidTitle)
			{
				return -1;
			}
			if (flid == ScrBookTags.kflidTitle)
				return BookPosition((IScrBook)owner);
			var section = (IScrSection)owner;
			var book = (IScrBook)section.Owner;
			return BookPosition(book)
				   + section.IndexInOwner * 2 + 2
				   + (flid == ScrSectionTags.kflidContent ? 1 : 0);
		}

		private int BookPosition(IScrBook book)
		{
			return book.IndexInOwner * 10000;
		}
	}

	public class InterestingTextsChangedArgs : EventArgs
	{
		public InterestingTextsChangedArgs(int insertAt, int inserted, int deleted)
		{
			InsertedAt = insertAt;
			NumberInserted = inserted;
			NumberDeleted = deleted;
		}
		public int InsertedAt { get; private set; }
		public int NumberInserted { get; private set; }
		public int NumberDeleted { get; private set; }
	}
}<|MERGE_RESOLUTION|>--- conflicted
+++ resolved
@@ -6,13 +6,8 @@
 using System.Collections.Generic;
 using System.Diagnostics;
 using System.Linq;
-<<<<<<< HEAD
 using SIL.CoreImpl;
-using SIL.FieldWorks.Common.COMInterfaces;
-=======
 using SIL.FieldWorks.Common.FwKernelInterfaces;
-using SIL.FieldWorks.Common.ViewsInterfaces;
->>>>>>> 95b9b36f
 using SIL.FieldWorks.FDO;
 using SIL.FieldWorks.FDO.DomainImpl;
 using SIL.Utils;
@@ -252,8 +247,7 @@
 					if (cvDel > 0)
 					{
 						if (ClearInvalidObjects(m_scriptureTexts, CoreTexts.Count, IncludeScripture))
-							if (!m_propertyTable.IsDisposed)
-								UpdatePropertyTable();
+							UpdatePropertyTable();
 					}
 					break;
 				default:
