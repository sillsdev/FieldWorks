--- conflicted
+++ resolved
@@ -38,6 +38,7 @@
 using SIL.FieldWorks.Common.FwUtils;
 using Logger = SIL.Utils.Logger;
 using System.Diagnostics.CodeAnalysis;
+using System.Linq;
 #if !__MonoCS__
 using NetSparkle;
 #endif
@@ -311,9 +312,6 @@
 			if (app != null) // if configFile in FwXApp == null
 			{
 				m_delegate.App = app;
-				string path = FdoFileHelper.GetConfigSettingsDir(app.Cache.ProjectId.ProjectFolder);
-				Directory.CreateDirectory(path);
-				m_propertyTable.UserSettingDirectory = path;
 
 				m_propertyTable.SetProperty("HelpTopicProvider", app, true);
 				m_propertyTable.SetPropertyPersistence("HelpTopicProvider", false);
@@ -535,6 +533,9 @@
 			m_propertyTable.SetPropertyPersistence("cache", false);
 			m_propertyTable.SetProperty("DocumentName", GetProjectName(cache), true);
 			m_propertyTable.SetPropertyPersistence("DocumentName", false);
+			var path = FdoFileHelper.GetConfigSettingsDir(cache.ProjectId.ProjectFolder);
+			Directory.CreateDirectory(path);
+			m_propertyTable.UserSettingDirectory = path;
 			Mediator.PathVariables["{DISTFILES}"] = FwDirectoryFinder.CodeDirectory;
 		}
 
@@ -1129,7 +1130,7 @@
 				return true;
 
 			ReapRamp ramp = new ReapRamp();
-			return ramp.ArchiveNow(this, MainMenuStrip.Font, Icon, filesToArchive, m_mediator, m_app, Cache);
+			return ramp.ArchiveNow(this, MainMenuStrip.Font, Icon, filesToArchive, m_propertyTable, m_app, Cache);
 		}
 
 		/// ------------------------------------------------------------------------------------
@@ -1189,23 +1190,18 @@
 		public bool OnPublishToWebonary(object command)
 		{
 			CheckDisposed();
-			ShowPublishToWebonaryDialog(m_mediator);
-			return true;
-		}
-
-		internal static void ShowPublishToWebonaryDialog(Mediator mediator)
-		{
-			var cache = (FdoCache)mediator.PropertyTable.GetValue("cache");
+			ShowPublishToWebonaryDialog(m_mediator, PropTable);
+			return true;
+		}
+
+		internal static void ShowPublishToWebonaryDialog(Mediator mediator, PropertyTable propertyTable)
+		{
+			var cache = propertyTable.GetValue<FdoCache>("cache");
 
 			var reversals = cache.ServiceLocator.GetInstance<IReversalIndexRepository>().AllInstances().Select(item => item.Name.BestAnalysisAlternative.Text);
 			var publications = cache.LangProject.LexDbOA.PublicationTypesOA.PossibilitiesOS.Select(p => p.Name.BestAnalysisAlternative.Text).ToList();
 
-<<<<<<< HEAD
-			// show the RAMP dialog
-			ReapRamp ramp = new ReapRamp();
-			return ramp.ArchiveNow(this, MainMenuStrip.Font, Icon, filesToArchive, m_propertyTable, m_app, Cache);
-=======
-			var projectConfigDir = DictionaryConfigurationListener.GetProjectConfigurationDirectory(mediator, DictionaryConfigurationListener.DictionaryConfigurationDirectoryName);
+			var projectConfigDir = DictionaryConfigurationListener.GetProjectConfigurationDirectory(propertyTable, DictionaryConfigurationListener.DictionaryConfigurationDirectoryName);
 			var defaultConfigDir = DictionaryConfigurationListener.GetDefaultConfigurationDirectory(DictionaryConfigurationListener.DictionaryConfigurationDirectoryName);
 			var configurations = DictionaryConfigurationController.GetDictionaryConfigurationLabels(cache, defaultConfigDir, projectConfigDir);
 
@@ -1213,21 +1209,19 @@
 			var controller = new PublishToWebonaryController
 			{
 				Cache = cache,
-				Mediator = mediator
+				PropertyTable = propertyTable
 			};
-			var model = new PublishToWebonaryModel(mediator)
+			var model = new PublishToWebonaryModel(propertyTable)
 			{
 				Reversals = reversals,
 				Configurations = configurations,
 				Publications = publications
 			};
-			using (var dialog = new PublishToWebonaryDlg(controller, model, mediator))
+			using(var dialog = new PublishToWebonaryDlg(controller, model, propertyTable))
 			{
 				dialog.ShowDialog();
 			}
->>>>>>> 209b732a
-		}
-
+		}
 
 		/// ------------------------------------------------------------------------------------
 		/// <summary>
@@ -2229,7 +2223,7 @@
 
 			/* Bad things happen, when this is done and the parser is running.
 			 * TODO: Figure out how they can co-exist.
-			if (Mediator.PropertyTable.GetBoolProperty("SyncOnIdle", false) && FwApp.App != null
+			if (PropertyTable.PropertyTable.GetBoolProperty("SyncOnIdle", false) && FwApp.App != null
 				&& FwApp.App.SyncGuid != Guid.Empty)
 			{
 				FwApp.App.SyncFromDb();
@@ -2504,7 +2498,7 @@
 		}
 
 		/// <summary>
-		/// Mediator message handling Priority.
+		/// PropertyTable message handling Priority.
 		/// To fix LT-13375, this needs to have a slightly higher priority than normal.
 		/// </summary>
 		public override int Priority
