﻿// Copyright (c) 2018 SIL International
// This software is licensed under the LGPL, version 2.1 or later
// (http://www.gnu.org/licenses/lgpl-2.1.html)

using System;
using System.ComponentModel;
using System.IO;
using System.ComponentModel.Composition;
using System.ComponentModel.Composition.Hosting;
using NUnit.Framework;
using Paratext.Data;
using PtxUtils;
using SIL.FieldWorks.Common.ScriptureUtils;
using SIL.FieldWorks.Common.FwUtils;

namespace Paratext8Plugin
{
	/// <summary>
	/// Stub class to simulate the Scripture Provider class.
	/// </summary>
	public class MockScriptureProvider
	{
		[Import]
		private ScriptureProvider.IScriptureProvider _potentialScriptureProvider;

		internal static ScriptureProvider.IScriptureProvider _provider;

		static MockScriptureProvider()
		{
			MockScriptureProvider provider = new MockScriptureProvider();
			AggregateCatalog catalog = new AggregateCatalog();
			var exePath = Path.Combine(Path.GetDirectoryName(FwDirectoryFinder.FlexExe));
			catalog.Catalogs.Add(new DirectoryCatalog(exePath, "Paratext8Plugin.dll"));
			using (CompositionContainer container = new CompositionContainer(catalog))
			{
				container.SatisfyImportsOnce(provider);
			}
			_provider = provider._potentialScriptureProvider;
		}

		public static void Initialize()
		{
			_provider.Initialize();
		}

		public static bool IsInstalled { get { return _provider != null && _provider.IsInstalled; } }
	}

	class ConsoleAlert : Alert
	{
		protected override void ShowLaterInternal(string text, string caption, AlertLevel alertLevel)
		{
			Console.WriteLine(text);
		}

		protected override AlertResult ShowInternal(IComponent owner, string text, string caption, AlertButtons alertButtons,
			AlertLevel alertLevel, AlertDefaultButton defaultButton, bool showInTaskbar)
		{
			Console.WriteLine(text);
			return AlertResult.Negative;
		}
	}

	/// <summary>
	/// Tests to determine that the ParatextData dll is functioning as expected.
	/// </summary>
	[TestFixture]
	public class ParatextDataIntegrationTests
	{

		[OneTimeSetUp]
		public void FixtureSetUp()
		{
			Alert.Implementation = new ConsoleAlert();
		}

		[SetUp]
		public void Setup()
		{
<<<<<<< HEAD
			if (!ParatextInfo.IsParatextInstalled)
				Assert.Ignore("Paratext is not installed");
=======
			try
			{
				if (!ParatextInfo.IsParatextInstalled)
					Assert.Ignore("Paratext is not installed");
			}
			catch (Exception)
			{
				Assert.Ignore("ParatextData can't tell us if PT is installed.");
			}
>>>>>>> 253e5931
		}

		[Test]
		public void ParatextCanInitialize()
		{
			try
			{
				MockScriptureProvider.Initialize();
			}
			catch (Exception e)
			{
				// A TypeInitializationException may also be thrown if ParaText 8 is not installed.
				Assert.False(MockScriptureProvider.IsInstalled);
				// A FileLoadException may indicate that ParatextData dependency (i.e. icu.net) has been undated to a new version.
				Assert.False(e.GetType().Name.Contains(typeof(FileLoadException).Name));
			}
		}
	}
}<|MERGE_RESOLUTION|>--- conflicted
+++ resolved
@@ -1,4 +1,4 @@
-﻿// Copyright (c) 2018 SIL International
+// Copyright (c) 2018 SIL International
 // This software is licensed under the LGPL, version 2.1 or later
 // (http://www.gnu.org/licenses/lgpl-2.1.html)
 
@@ -77,10 +77,6 @@
 		[SetUp]
 		public void Setup()
 		{
-<<<<<<< HEAD
-			if (!ParatextInfo.IsParatextInstalled)
-				Assert.Ignore("Paratext is not installed");
-=======
 			try
 			{
 				if (!ParatextInfo.IsParatextInstalled)
@@ -90,7 +86,6 @@
 			{
 				Assert.Ignore("ParatextData can't tell us if PT is installed.");
 			}
->>>>>>> 253e5931
 		}
 
 		[Test]
