--- conflicted
+++ resolved
@@ -36,10 +36,7 @@
     <Prefer32Bit>false</Prefer32Bit>
     <PlatformTarget>AnyCPU</PlatformTarget>
     <TreatWarningsAsErrors>true</TreatWarningsAsErrors>
-<<<<<<< HEAD
     <LangVersion>6</LangVersion>
-=======
->>>>>>> 76ebd6c4
   </PropertyGroup>
   <PropertyGroup Condition=" '$(Configuration)|$(Platform)' == 'Debug|x64' ">
     <DebugSymbols>true</DebugSymbols>
@@ -69,16 +66,6 @@
   <ItemGroup>
     <Reference Include="Paratext.LexicalContracts, Version=1.0.0.0, Culture=neutral, PublicKeyToken=9a5af29a0e638a7b, processorArchitecture=MSIL">
       <SpecificVersion>False</SpecificVersion>
-<<<<<<< HEAD
-      <HintPath>..\..\packages\ParatextData.8.1.6\lib\net461\Paratext.LexicalContracts.dll</HintPath>
-    </Reference>
-    <Reference Include="ParatextData">
-      <HintPath>..\..\packages\ParatextData.8.1.6\lib\net461\ParatextData.dll</HintPath>
-      <EmbedInteropTypes>False</EmbedInteropTypes>
-    </Reference>
-    <Reference Include="PtxUtils">
-      <HintPath>..\..\packages\ParatextData.8.1.6\lib\net461\PtxUtils.dll</HintPath>
-=======
       <HintPath>..\..\Output\Debug\Paratext.LexicalContracts.dll</HintPath>
     </Reference>
     <Reference Include="ParatextData">
@@ -87,7 +74,6 @@
     </Reference>
     <Reference Include="PtxUtils">
       <HintPath>..\..\Output\Debug\PtxUtils.dll</HintPath>
->>>>>>> 76ebd6c4
     </Reference>
     <Reference Include="ScriptureUtils">
       <HintPath>..\..\Output\Debug\ScriptureUtils.dll</HintPath>
