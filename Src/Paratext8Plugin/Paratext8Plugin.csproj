﻿<?xml version="1.0" encoding="utf-8"?>
<Project ToolsVersion="15.0" DefaultTargets="Build" xmlns="http://schemas.microsoft.com/developer/msbuild/2003">
  <Import Project="$(MSBuildExtensionsPath)\$(MSBuildToolsVersion)\Microsoft.Common.props" Condition="Exists('$(MSBuildExtensionsPath)\$(MSBuildToolsVersion)\Microsoft.Common.props')" />
  <PropertyGroup>
    <Configuration Condition=" '$(Configuration)' == '' ">Debug</Configuration>
    <Platform Condition=" '$(Platform)' == '' ">AnyCPU</Platform>
    <ProjectGuid>{B661C6AE-999D-4BA8-80C1-EA853F6D6A30}</ProjectGuid>
    <OutputType>Library</OutputType>
    <AppDesignerFolder>Properties</AppDesignerFolder>
    <RootNamespace>Paratext8Plugin</RootNamespace>
    <AssemblyName>Paratext8Plugin</AssemblyName>
    <TargetFrameworkVersion>v4.6.1</TargetFrameworkVersion>
    <FileAlignment>512</FileAlignment>
    <TargetFrameworkProfile />
  </PropertyGroup>
  <PropertyGroup Condition=" '$(Configuration)|$(Platform)' == 'Debug|x86' ">
    <DebugSymbols>true</DebugSymbols>
    <DebugType>full</DebugType>
    <Optimize>false</Optimize>
    <OutputPath>..\..\Output\Debug\</OutputPath>
    <DefineConstants>DEBUG;TRACE</DefineConstants>
    <ErrorReport>prompt</ErrorReport>
    <WarningLevel>4</WarningLevel>
    <Prefer32Bit>false</Prefer32Bit>
    <PlatformTarget>AnyCPU</PlatformTarget>
    <TreatWarningsAsErrors>true</TreatWarningsAsErrors>
    <LangVersion>6</LangVersion>
  </PropertyGroup>
  <PropertyGroup Condition=" '$(Configuration)|$(Platform)' == 'Release|x86' ">
    <DebugType>pdbonly</DebugType>
    <Optimize>true</Optimize>
    <OutputPath>..\..\Output\Release\</OutputPath>
    <DefineConstants>TRACE</DefineConstants>
    <ErrorReport>prompt</ErrorReport>
    <WarningLevel>4</WarningLevel>
    <Prefer32Bit>false</Prefer32Bit>
    <PlatformTarget>AnyCPU</PlatformTarget>
    <TreatWarningsAsErrors>true</TreatWarningsAsErrors>
<<<<<<< HEAD
    <LangVersion>6</LangVersion>
=======
>>>>>>> 8684b796
  </PropertyGroup>
  <PropertyGroup Condition=" '$(Configuration)|$(Platform)' == 'Debug|x64' ">
    <DebugSymbols>true</DebugSymbols>
    <DebugType>full</DebugType>
    <Optimize>false</Optimize>
    <OutputPath>..\..\Output\Debug\</OutputPath>
    <DefineConstants>DEBUG;TRACE</DefineConstants>
    <ErrorReport>prompt</ErrorReport>
    <WarningLevel>4</WarningLevel>
    <Prefer32Bit>false</Prefer32Bit>
    <PlatformTarget>AnyCPU</PlatformTarget>
    <TreatWarningsAsErrors>true</TreatWarningsAsErrors>
    <LangVersion>6</LangVersion>
  </PropertyGroup>
  <PropertyGroup Condition=" '$(Configuration)|$(Platform)' == 'Release|x64' ">
    <DebugType>pdbonly</DebugType>
    <Optimize>true</Optimize>
    <OutputPath>..\..\Output\Release\</OutputPath>
    <DefineConstants>TRACE</DefineConstants>
    <ErrorReport>prompt</ErrorReport>
    <WarningLevel>4</WarningLevel>
    <Prefer32Bit>false</Prefer32Bit>
    <PlatformTarget>AnyCPU</PlatformTarget>
    <TreatWarningsAsErrors>true</TreatWarningsAsErrors>
    <LangVersion>6</LangVersion>
  </PropertyGroup>
  <ItemGroup>
    <Reference Include="Paratext.LexicalContracts, Version=1.0.0.0, Culture=neutral, PublicKeyToken=9a5af29a0e638a7b, processorArchitecture=MSIL">
      <SpecificVersion>False</SpecificVersion>
      <HintPath>..\..\packages\ParatextData.8.1.6\lib\net461\Paratext.LexicalContracts.dll</HintPath>
    </Reference>
    <Reference Include="ParatextData">
      <HintPath>..\..\packages\ParatextData.8.1.6\lib\net461\ParatextData.dll</HintPath>
      <EmbedInteropTypes>False</EmbedInteropTypes>
    </Reference>
    <Reference Include="PtxUtils">
      <HintPath>..\..\packages\ParatextData.8.1.6\lib\net461\PtxUtils.dll</HintPath>
    </Reference>
    <Reference Include="ScriptureUtils">
      <HintPath>..\..\Output\Debug\ScriptureUtils.dll</HintPath>
    </Reference>
    <Reference Include="SIL.Scripture">
      <HintPath>..\..\Downloads\SIL.Scripture.dll</HintPath>
    </Reference>
    <Reference Include="System" />
    <Reference Include="System.ComponentModel.Composition" />
    <Reference Include="System.Core" />
    <Reference Include="System.Windows.Forms" />
    <Reference Include="System.Xml.Linq" />
    <Reference Include="System.Data.DataSetExtensions" />
    <Reference Include="Microsoft.CSharp" />
    <Reference Include="System.Data" />
    <Reference Include="System.Xml" />
  </ItemGroup>
  <ItemGroup>
    <Compile Include="Paratext8Provider.cs" />
    <Compile Include="ParatextAlert.cs" />
    <Compile Include="Properties\AssemblyInfo.cs" />
    <Compile Include="PT8VerseRefWrapper.cs" />
    <Compile Include="Pt8VerseWrapper.cs" />
    <Compile Include="PTScrTextWrapper.cs" />
  </ItemGroup>
  <Import Project="$(MSBuildToolsPath)\Microsoft.CSharp.targets" />
</Project><|MERGE_RESOLUTION|>--- conflicted
+++ resolved
@@ -36,10 +36,7 @@
     <Prefer32Bit>false</Prefer32Bit>
     <PlatformTarget>AnyCPU</PlatformTarget>
     <TreatWarningsAsErrors>true</TreatWarningsAsErrors>
-<<<<<<< HEAD
     <LangVersion>6</LangVersion>
-=======
->>>>>>> 8684b796
   </PropertyGroup>
   <PropertyGroup Condition=" '$(Configuration)|$(Platform)' == 'Debug|x64' ">
     <DebugSymbols>true</DebugSymbols>
