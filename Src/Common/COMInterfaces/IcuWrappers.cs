// Copyright (c) 2003-2013 SIL International
// This software is licensed under the LGPL, version 2.1 or later
// (http://www.gnu.org/licenses/lgpl-2.1.html)
//
// File: IcuWrappers.cs
// Responsibility: Eberhard Beilharz

using System;
using System.Diagnostics;
using System.Linq;
using System.Runtime.InteropServices;
using System.IO;
using System.Collections.Generic;
using System.Globalization;
using System.Text;
using System.Windows.Forms;
using SIL.Utils;

namespace SIL.FieldWorks.Common.COMInterfaces
{
	/// ----------------------------------------------------------------------------------------
	/// <summary>
	/// Wrapper for ICU methods
	/// </summary>
	/// ----------------------------------------------------------------------------------------
	public static class Icu
	{
		/// <summary>
		/// The ICU major version
		/// </summary>
		public const string Version = "54";

		private const string kIcuUcDllName =
#if !__MonoCS__
			"icuuc" + Version + ".dll";
#else // __MonoCS__
			"libicuuc.so";
#endif // __MonoCS__

		private const string kIcuinDllName =
#if !__MonoCS__
			"icuin" + Version + ".dll";
#else // __MonoCS__
			"libicui18n.so";
#endif // __MonoCS__

		private const string VersionSuffix = "_" + Version;

		#region Public Properties
		/// ------------------------------------------------------------------------------------
		/// <summary>
		/// Gets the currently supported Unicode version for the current version of ICU.
		/// </summary>
		/// ------------------------------------------------------------------------------------
		public static string UnicodeVersion
		{
			get
			{
				var arg = new byte[4];
				u_getUnicodeVersion(arg);
				return string.Format("{0}.{1}", arg[0], arg[1]);
			}
		}
		#endregion

		#region Public wrappers around the ICU methods

		/// ------------------------------------------------------------------------------------
		/// <summary>
		/// Gets the directory where the ICU data is located from ICU_DATA environment variable.
		/// Will not return null.
		/// </summary>
		/// ------------------------------------------------------------------------------------
		public static string DefaultDataDirectory
		{
			get
			{
<<<<<<< HEAD
				string dir = Path.Combine(Environment.GetFolderPath(
					Environment.SpecialFolder.CommonApplicationData), "SIL", string.Format("Icu{0}", Version));

				string icuDirValueName = string.Format("Icu{0}DataDir", Version);
				using(var userKey = RegistryHelper.CompanyKey)
				using(var machineKey = RegistryHelper.CompanyKeyLocalMachine)
=======
				// We use the ICU_DATA environment variable instead of directly reading a registry
				// value. This allows COMInterfaces.dll to be independent of WinForms.
				// ENHANCE: store data directory somewhere else other than registry (user.config
				// file?) and use that.
				string dir = Environment.GetEnvironmentVariable("ICU_DATA");
				if (string.IsNullOrEmpty(dir))
>>>>>>> 81ad6710
				{
					dir = Path.Combine(Environment.GetFolderPath(Environment.SpecialFolder.CommonApplicationData),
						string.Format("SIL/Icu{0}", Version));
				}
				return dir;
			}
		}

		///-------------------------------------------------------------------------------------
		/// <summary>
		/// Retrieve the ICU Directory from the ICU_DATA environment variable. As of ICU50, this
		/// is the same directory we want for the data directory, so just return that.
		/// </summary>
		///-------------------------------------------------------------------------------------
		public static string DefaultDirectory
		{
			get { return DefaultDataDirectory; }
		}

		#region Static methods to test codepoints' inclusion in various ranges
		/// ------------------------------------------------------------------------------------
		/// <summary>
		/// Pair of codepoints (strings containing a hexidecimal value) representing a range.
		/// </summary>
		/// ------------------------------------------------------------------------------------
		private class CharacterRange
		{
			public string Start;
			public string End;
		}

		/// ------------------------------------------------------------------------------------
		/// <summary>
		/// Determines whether the given codepoint is in any of the given ranges.
		/// </summary>
		/// <param name="codepoint">A string containing a hexidecimal value</param>
		/// <param name="rangesToCheck">One or more ranges of characters to check</param>
		/// ------------------------------------------------------------------------------------
		private static bool IsInRange(string codepoint, CharacterRange[] rangesToCheck)
		{
			foreach (CharacterRange range in rangesToCheck)
				if (MiscUtils.CompareHex(range.Start, codepoint) <= 0 && MiscUtils.CompareHex(range.End, codepoint) >= 0)
					return true;
			return false;
		}

		private static readonly CharacterRange[] s_validCodepointRanges =
			{
				new CharacterRange {Start = "0000", End = "10FFFD"}
			};

		/// ------------------------------------------------------------------------------------
		/// <summary>
		/// <c>true</c> when the codepoint is in the range of valid characters.
		/// </summary>
		/// <param name="codepoint">A string containing a hexidecimal value</param>
		/// ------------------------------------------------------------------------------------
		public static bool IsValidCodepoint(string codepoint)
		{
			return IsInRange(codepoint, s_validCodepointRanges);
		}

		// List of the ranges that are acceptable
		private static readonly CharacterRange[] s_puaRanges =
			{
				new CharacterRange { Start = "E000", End = "F8FF" },
				new CharacterRange { Start = "F0000", End = "FFFFD" },
				new CharacterRange { Start = "100000", End = "10FFFD" }
			};

		/// ------------------------------------------------------------------------------------
		/// <summary>
		/// <c>true</c> when the codepoint is in the Private Use range.
		/// </summary>
		/// <param name="codepoint">A string containing a hexidecimal value</param>
		/// ------------------------------------------------------------------------------------
		public static bool IsPrivateUse(string codepoint)
		{
			return IsInRange(codepoint, s_puaRanges);
		}

		// List of the ranges that are set aside for custom private-use characters
		// The actual ranges of PUA characters in the Unicode standard are E000-F8FF,
		// F0000-FFFFD, and 100000-10FFFD (see IsPrivateUse above).  We don't use the
		// full range because
		// 1) Microsoft has used codepoints from F000-F0FF
		// 2) NRSI wants to reserve F100-F8FF for its own purposes
		// 3) NRSI may prefer us to use plane 15 (F0000-FFFFD), not plane 16 (100000-10FFFD),
		//    but that's not clear, so we're adding plane 16 as of September 15, 2005.  If
		//    there's really a reason why plane 16 was not included here, remove it and
		//    document the reason!
		private static readonly CharacterRange[] s_customPuaRanges =
			{
				new CharacterRange { Start = "E000", End = "EFFF" },
				new CharacterRange { Start = "F0000", End = "FFFFD" },
				new CharacterRange { Start = "100000", End = "10FFFD"}
			};

		/// ------------------------------------------------------------------------------------
		/// <summary>
		/// <c>true</c> when the codepoint is in the custom Private Use range.
		/// </summary>
		/// <param name="codepoint">A string containing a hexidecimal value</param>
		/// ------------------------------------------------------------------------------------
		public static bool IsCustomUse(string codepoint)
		{
			return IsInRange(codepoint, s_customPuaRanges);
		}

		// List of the ranges that are set aside for surrogates
		private static readonly CharacterRange[] s_surrogateRanges =
			{
				new CharacterRange {Start = "D800", End = "DFFF"}
			};

		/// ------------------------------------------------------------------------------------
		/// <summary>
		/// <c>true</c> when the codepoint is in the surrogate ranges.
		/// </summary>
		/// <param name="codepoint">A string containing a hexidecimal value</param>
		/// ------------------------------------------------------------------------------------
		public static bool IsSurrogate(string codepoint)
		{
			return IsInRange(codepoint, s_surrogateRanges);
		}
		#endregion

		/// ------------------------------------------------------------------------------------
		/// <summary>
		/// Makes sure the icu directory is set, and any other initialization
		/// which must be done before we use ICU is done.
		/// </summary>
		/// ------------------------------------------------------------------------------------
		public static void InitIcuDataDir()
		{
			string szDir = DataDirectory;
			if (string.IsNullOrEmpty(szDir))
			{
				szDir = DefaultDataDirectory;
				DataDirectory = szDir;
			}
			// ICU docs say to do this after the directory is set, but before others are called.
			// And it can be called n times with little hit.
			UErrorCode errorCode;
			u_Init(out errorCode);

			string overrideDataPath = Path.Combine(szDir, "UnicodeDataOverrides.txt");
			if (!File.Exists(overrideDataPath))
			{
				// See if we can get the 'original' one in the data directory.
				overrideDataPath = Path.Combine(szDir, Path.Combine("data", "UnicodeDataOverrides.txt"));
			}
			bool result = SilIcuInit(overrideDataPath);
			if (!result)
			{
				// This provides a bit of extra info, especially if it fails on a no-gui build machine.
				Debug.Fail("SilIcuInit returned false. It was trying to load from " + overrideDataPath + ". The file " +
					(File.Exists(overrideDataPath) ? "exists." : "does not exist."));
				MessageBoxUtils.Show(string.Format(Properties.Resources.ksIcuInitFailed, overrideDataPath));
			}
		}

		/// ------------------------------------------------------------------------------------
		/// <summary>
		/// Cleans up the ICU files that could be locked
		/// </summary>
		/// ------------------------------------------------------------------------------------
		public static void Cleanup()
		{
			u_Cleanup();
		}

		/// ------------------------------------------------------------------------------------
		/// <summary>
		/// Gets or sets the current data directory.
		/// </summary>
		/// <returns>the pathname</returns>
		/// ------------------------------------------------------------------------------------
		public static string DataDirectory
		{
			get
			{
				IntPtr resPtr = u_GetDataDirectory();
				return Marshal.PtrToStringAnsi(resPtr);
			}
			set
			{
				// Remove a trailing backslash if it exists.
				if (value.Length > 0 && value[value.Length - 1] == '\\')
					value = value.Substring(0, value.Length - 1);
				u_SetDataDirectory(value);
			}
		}
		#endregion

		#region ICU methods that are not exposed directly

		/// <summary>SIL-specific initialization. Note that we do not currently define the kIcuVersion extension for this method.</summary>
		[DllImport(kIcuUcDllName, EntryPoint = "SilIcuInit",
			 CallingConvention = CallingConvention.Cdecl)]
		[return: MarshalAs(UnmanagedType.I1)]
		private static extern bool SilIcuInit(
			[MarshalAs(UnmanagedType.LPStr)]string pathname);

		/// <summary>get the name of an ICU code point</summary>
		[DllImport(kIcuUcDllName, EntryPoint = "u_init" + VersionSuffix,
			 CallingConvention = CallingConvention.Cdecl)]
		private static extern void u_Init(out UErrorCode errorCode);

		/// <summary>Clean up the ICU files that could be locked</summary>
		[DllImport(kIcuUcDllName, EntryPoint = "u_cleanup" + VersionSuffix,
			 CallingConvention = CallingConvention.Cdecl)]
		private static extern void u_Cleanup();

		/// <summary>Return the ICU data directory</summary>
		[DllImport(kIcuUcDllName, EntryPoint = "u_getDataDirectory" + VersionSuffix,
			 CallingConvention = CallingConvention.Cdecl)]
		private static extern IntPtr u_GetDataDirectory();

		/// <summary>Set the ICU data directory</summary>
		[DllImport(kIcuUcDllName, EntryPoint = "u_setDataDirectory" + VersionSuffix,
			 CallingConvention = CallingConvention.Cdecl)]
		private static extern void u_SetDataDirectory(
			[MarshalAs(UnmanagedType.LPStr)]string directory);

		/// <summary>get the name of an ICU code point</summary>
		[DllImport(kIcuUcDllName, EntryPoint = "u_charName" + VersionSuffix,
			 CallingConvention = CallingConvention.Cdecl)]
		private static extern int u_CharName(
			int code,
			UCharNameChoice nameChoice,
			IntPtr buffer,
			int bufferLength,
			out UErrorCode errorCode);

		#endregion

		/// ------------------------------------------------------------------------------------
		/// <summary>
		/// Return the path to an ICU file that is locked. This checks the standard ICU
		/// files that we modify during writing system modifications. An optional locale
		/// may be included, in which case this file is also checked in addition to the others.
		/// If the return is null, it means none of the files are locked.
		/// </summary>
		/// ------------------------------------------------------------------------------------
		public static string CheckIcuLocked(string locale)
		{
			string sIcuDir = DefaultDataDirectory;
			var files = new List<string>
							{
								"root.res",
								"res_index.res",
								"unorm.icu",
								"uprops.icu",
								"ubidi.icu",
								"ucase.icu",
								"unames.icu",
								Path.Combine("coll", "res_index.res")
							};
			if (locale != null)
			{
				string resourceFile = Path.ChangeExtension(locale, ".res");
				files.Add(resourceFile);
				files.Add(Path.Combine("coll", resourceFile));
			}
			foreach (string file in files)
			{
				string sFile = Path.Combine(sIcuDir, file);
				if (File.Exists(sFile))
				{
					// This is a kludgy way to test for memory-mapped files.
					// Hopefully someone else can come up with a better way that doesn't
					// modify files in the process. Everything I tried, including reading
					// the mapped file in various modes, and renaming files failed to catch
					// the lock. Only by deleting or writing to the file would it actually
					// catch the lock.
					File.Copy(sFile, sFile + "xxxxx", true);
					try
					{
						File.Delete(sFile);
						File.Move(sFile + "xxxxx", sFile);
					}
					catch (Exception)
					{
						File.Delete(sFile + "xxxxx");
						return sFile;
					}
				}
			}
			return null;
		}

		/// ------------------------------------------------------------------------------------
		/// <summary>
		/// get the numeric value for the Unicode digit
		/// </summary>
		/// ------------------------------------------------------------------------------------
		[DllImport(kIcuUcDllName, EntryPoint = "u_digit" + VersionSuffix,
			 CallingConvention = CallingConvention.Cdecl)]
		private static extern int u_digit(
			int characterCode,
			byte radix);

		/// <summary></summary>
		public static int u_Digit(int characterCode, byte radix)
		{
			return u_digit(characterCode, radix);
		}

		/// ------------------------------------------------------------------------------------
		/// <summary>
		/// gets any of a variety of integer property values for the Unicode digit
		/// </summary>
		/// <param name="characterCode">The codepoint to look up</param>
		/// <param name="choice">The property value to look up</param>
		/// <remarks>DO NOT expose this method directly. Instead, make a specific implementation
		/// for each property needed. This not only makes it easier to use, but more importantly
		/// it prevents accidental use of the UCHAR_GENERAL_CATEGORY, which returns an
		/// enumeration that doesn't match the enumeration in FwKernel: LgGeneralCharCategory
		/// </remarks>
		/// ------------------------------------------------------------------------------------
		[DllImport(kIcuUcDllName, EntryPoint = "u_getIntPropertyValue" + VersionSuffix,
			 CallingConvention = CallingConvention.Cdecl)]
		private static extern int u_getIntPropertyValue(
			int characterCode,
			UProperty choice);

		[DllImport(kIcuUcDllName, EntryPoint = "u_getUnicodeVersion" + VersionSuffix,
			 CallingConvention = CallingConvention.Cdecl)]
		private static extern void u_getUnicodeVersion(byte[] versionInfo);

		/// ------------------------------------------------------------------------------------
		/// <summary>
		/// Determines whether the specified character code is alphabetic, based on the
		/// Icu.UProperty.UCHAR_ALPHABETIC property.
		/// </summary>
		/// <param name="characterCode">The character code.</param>
		/// ------------------------------------------------------------------------------------
		public static bool IsAlphabetic(int characterCode)
		{
			return u_getIntPropertyValue(characterCode, UProperty.UCHAR_ALPHABETIC) != 0;
		}

		/// ------------------------------------------------------------------------------------
		/// <summary>
		/// Determines whether the specified character code is ideographic, based on the
		/// Icu.UProperty.UCHAR_IDEOGRAPHIC property.
		/// </summary>
		/// <param name="characterCode">The character code.</param>
		/// ------------------------------------------------------------------------------------
		public static bool IsIdeographic(int characterCode)
		{
			return u_getIntPropertyValue(characterCode, UProperty.UCHAR_IDEOGRAPHIC) != 0;
		}

		/// ------------------------------------------------------------------------------------
		/// <summary>
		/// Determines whether the specified character code is alphabetic, based on the
		/// Icu.UProperty.UCHAR_DIACRITIC property.
		/// </summary>
		/// <param name="characterCode">The character code.</param>
		/// ------------------------------------------------------------------------------------
		public static bool IsDiacritic(int characterCode)
		{
			return u_getIntPropertyValue(characterCode, UProperty.UCHAR_DIACRITIC) != 0;
		}

		/// <summary>
		/// Get the general character type.
		/// </summary>
		/// <param name="characterCode"></param>
		/// <returns></returns>
		[DllImport(kIcuUcDllName, EntryPoint = "u_charType" + VersionSuffix,
			 CallingConvention = CallingConvention.Cdecl)]
		private static extern int u_charType(int characterCode);

		/// ------------------------------------------------------------------------------------
		/// <summary>
		///	Determines whether the specified code point is a symbol character
		/// </summary>
		/// <param name="characterCode">the code point to be tested</param>
		/// ------------------------------------------------------------------------------------
		public static bool IsSymbol(int characterCode)
		{
			var nAns = u_charType(characterCode);
			return nAns == (int)UCharCategory.U_MATH_SYMBOL ||
				nAns == (int)UCharCategory.U_CURRENCY_SYMBOL ||
				nAns == (int)UCharCategory.U_MODIFIER_SYMBOL ||
				nAns == (int)UCharCategory.U_OTHER_SYMBOL;
		}

		///<summary>
		/// Get the general character category value for the given code point.
		///</summary>
		///<param name="ch">the code point to be checked</param>
		///<returns></returns>
		public static UCharCategory GetCharType(int ch)
		{
			return (UCharCategory)u_charType(ch);
		}


		/// ------------------------------------------------------------------------------------
		/// <summary>
		/// Determines whether the specified character code is numeric, based on the
		/// Icu.UProperty.UCHAR_NUMERIC_TYPE property.
		/// </summary>
		/// <param name="characterCode">The character code.</param>
		/// ------------------------------------------------------------------------------------
		public static bool IsNumeric(int characterCode)
		{
			return u_getIntPropertyValue(characterCode, UProperty.UCHAR_NUMERIC_TYPE) != 0;
		}

		/// ------------------------------------------------------------------------------------
		/// <summary>
		/// Gets the decomposition type of the given character.
		/// </summary>
		/// <param name="characterCode">The character code.</param>
		/// ------------------------------------------------------------------------------------
		public static UcdProperty GetDecompositionType(int characterCode)
		{
			return UcdProperty.GetInstance((UDecompositionType)u_getIntPropertyValue(characterCode, UProperty.UCHAR_DECOMPOSITION_TYPE));
		}

		/// ------------------------------------------------------------------------------------
		/// <summary>
		/// Gets the numeric type of the given character.
		/// </summary>
		/// <param name="characterCode">The character code.</param>
		/// ------------------------------------------------------------------------------------
		public static UcdProperty GetNumericType(int characterCode)
		{
			return UcdProperty.GetInstance((UNumericType)u_getIntPropertyValue(characterCode, UProperty.UCHAR_NUMERIC_TYPE));
		}

		/// ------------------------------------------------------------------------------------
		/// <summary>
		///Get the numeric value for a Unicode code point as defined in the Unicode Character Database.
		///A "double" return type is necessary because some numeric values are fractions, negative, or too large for int32_t.
		///For characters without any numeric values in the Unicode Character Database,
		///this function will return U_NO_NUMERIC_VALUE.
		///
		///Similar to java.lang.Character.getNumericValue(), but u_getNumericValue() also supports negative values,
		///large values, and fractions, while Java's getNumericValue() returns values 10..35 for ASCII letters.
		///</summary>
		///<remarks>
		///  See also:
		///      U_NO_NUMERIC_VALUE
		///  Stable:
		///      ICU 2.2
		/// http://oss.software.ibm.com/icu/apiref/uchar_8h.html#a477
		/// </remarks>
		///<param name="characterCode">Code point to get the numeric value for</param>
		///<returns>Numeric value of c, or U_NO_NUMERIC_VALUE if none is defined.</returns>
		/// ------------------------------------------------------------------------------------
		[DllImport(kIcuUcDllName, EntryPoint = "u_getNumericValue" + VersionSuffix,
			 CallingConvention = CallingConvention.Cdecl)]
		private static extern double u_getNumericValue(
			int characterCode);
		/// <summary></summary>
		public static double u_GetNumericValue(int characterCode)
		{
			return u_getNumericValue(characterCode);
		}

		/// ------------------------------------------------------------------------------------
		/// <summary>
		///	Determines whether the specified code point is a punctuation character.
		/// </summary>
		/// <param name="characterCode">the code point to be tested</param>
		/// ------------------------------------------------------------------------------------
		[DllImport(kIcuUcDllName, EntryPoint = "u_ispunct" + VersionSuffix,
			 CallingConvention = CallingConvention.Cdecl)]
		// Required because ICU returns a one-byte boolean. Without this C# assumes 4, and picks up 3 more random bytes,
		// which are usually zero, especially in debug builds...but one day we will be sorry.
		[return: MarshalAs(UnmanagedType.I1)]
		private static extern bool u_ispunct(
			int characterCode);
		/// <summary>Determines whether the specified code point is a punctuation character, as
		/// defined by the ICU u_ispunct function.</summary>
		public static bool IsPunct(int characterCode)
		{
			return u_ispunct(characterCode);
		}

		/// ------------------------------------------------------------------------------------
		/// <summary>
		///	Determines whether the code point has the Bidi_Mirrored property.
		///
		///	This property is set for characters that are commonly used in Right-To-Left contexts
		///	and need to be displayed with a "mirrored" glyph.
		///
		///	Same as java.lang.Character.isMirrored(). Same as UCHAR_BIDI_MIRRORED
		/// </summary>
		///	<remarks>
		///	See also:
		///	    UCHAR_BIDI_MIRRORED
		///
		///	Stable:
		///	    ICU 2.0
		///	</remarks>
		/// <param name="characterCode">the code point to be tested</param>
		/// <returns><c>true</c> if the character has the Bidi_Mirrored property</returns>
		/// ------------------------------------------------------------------------------------
		[DllImport(kIcuUcDllName, EntryPoint = "u_isMirrored" + VersionSuffix,
			 CallingConvention = CallingConvention.Cdecl)]
		// Required because ICU returns a one-byte boolean. Without this C# assumes 4, and picks up 3 more random bytes,
		// which are usually zero, especially in debug builds...but one day we will be sorry.
		[return: MarshalAs(UnmanagedType.I1)]
		private static extern bool u_isMirrored(
			int characterCode);
		/// <summary></summary>
		public static bool u_IsMirrored(int characterCode)
		{
			return u_isMirrored(characterCode);
		}

		/// ------------------------------------------------------------------------------------
		/// <summary>
		///	Determines whether the specified code point is a control character. A control
		///	character is one of the following:
		/// <list>
		///	<item>ISO 8-bit control character (U+0000..U+001f and U+007f..U+009f)</item>
		///	<item>U_CONTROL_CHAR (Cc)</item>
		///	<item>U_FORMAT_CHAR (Cf)</item>
		///	<item>U_LINE_SEPARATOR (Zl)</item>
		///	<item>U_PARAGRAPH_SEPARATOR (Zp)</item>
		///	</list>
		/// </summary>
		/// <param name="characterCode">the code point to be tested</param>
		/// ------------------------------------------------------------------------------------
		[DllImport(kIcuUcDllName, EntryPoint = "u_iscntrl" + VersionSuffix,
			 CallingConvention = CallingConvention.Cdecl)]
		// Required because ICU returns a one-byte boolean. Without this C# assumes 4, and picks up 3 more random bytes,
		// which are usually zero, especially in debug builds...but one day we will be sorry.
		[return: MarshalAs(UnmanagedType.I1)]
		private static extern bool u_iscntrl(
			int characterCode);
		/// <summary>Determines whether the specified code point is a control character, as
		/// defined by the ICU u_iscntrl function.</summary>
		public static bool IsControl(int characterCode)
		{
			return u_iscntrl(characterCode);
		}

		/// ------------------------------------------------------------------------------------
		/// <summary>
		///	Determines whether the specified character is a control character. A control
		///	character is one of the following:
		/// <list>
		///	<item>ISO 8-bit control character (U+0000..U+001f and U+007f..U+009f)</item>
		///	<item>U_CONTROL_CHAR (Cc)</item>
		///	<item>U_FORMAT_CHAR (Cf)</item>
		///	<item>U_LINE_SEPARATOR (Zl)</item>
		///	<item>U_PARAGRAPH_SEPARATOR (Zp)</item>
		///	</list>
		/// </summary>
		/// ------------------------------------------------------------------------------------
		public static bool IsControl(string chr)
		{
			return (!string.IsNullOrEmpty(chr) && chr.Length == 1 && IsControl(chr[0]));
		}

		/// ------------------------------------------------------------------------------------
		/// <summary>
		///	Determines whether the specified character is a space character.
		/// </summary>
		/// <remarks>
		///	See also:
		///	<list>
		///	<item>u_isJavaSpaceChar</item>
		///	<item>u_isWhitespace</item>
		/// <item>u_isUWhiteSpace</item>
		///	</list>
		///
		///	Stable:
		///	    ICU 2.0
		///	</remarks>
		/// <param name="characterCode">the code point to be tested</param>
		/// ------------------------------------------------------------------------------------
		[DllImport(kIcuUcDllName, EntryPoint = "u_isspace" + VersionSuffix,
			 CallingConvention = CallingConvention.Cdecl)]
		// Required because ICU returns a one-byte boolean. Without this C# assumes 4, and picks up 3 more random bytes,
		// which are usually zero, especially in debug builds...but one day we will be sorry.
		[return: MarshalAs(UnmanagedType.I1)]
		private static extern bool u_isspace(
			int characterCode);
		/// <summary>Determines whether the specified character is a space character, as
		/// defined by the ICU u_isspace function.</summary>
		public static bool IsSpace(int characterCode)
		{
			return u_isspace(characterCode);
		}

		/// ------------------------------------------------------------------------------------
		/// <summary>
		///	Determines whether the specified character is a space character.
		/// </summary>
		/// ------------------------------------------------------------------------------------
		public static bool IsSpace(string chr)
		{
			return (!string.IsNullOrEmpty(chr) && chr.Length == 1 && IsSpace(chr[0]));
		}

		/// ------------------------------------------------------------------------------------
		/// <summary>
		/// Get the description for a given ICU code point.
		/// </summary>
		/// <param name="code">the code point to get description/name of</param>
		/// <param name="nameChoice">what type of information to retrieve</param>
		/// <param name="name">return string</param>
		/// <param name="error">return error</param>
		/// <returns>length of string</returns>
		/// ------------------------------------------------------------------------------------
		public static int u_CharName(int code, UCharNameChoice nameChoice, out string name, out UErrorCode error)
		{
			const int nSize = 255;
			IntPtr resPtr = Marshal.AllocCoTaskMem(nSize);
			try
			{
				int nResult = u_CharName(code, nameChoice, resPtr, nSize, out error);
				name = Marshal.PtrToStringAnsi(resPtr);
				return nResult;
			}
			finally
			{
				Marshal.FreeCoTaskMem(resPtr);
			}
		}

		/// ------------------------------------------------------------------------------------
		/// <summary>
		/// Gets the ICU display name of the specified character.
		/// </summary>
		/// ------------------------------------------------------------------------------------
		public static string GetPrettyICUCharName(string chr)
		{
			if (!string.IsNullOrEmpty(chr) && chr.Length == 1)
			{
				string name;
				UErrorCode error;
				if (u_CharName(chr[0], UCharNameChoice.U_UNICODE_CHAR_NAME, out name, out error) > 0)
				{
					name = name.ToLower();
					return CultureInfo.CurrentUICulture.TextInfo.ToTitleCase(name);
				}
			}
			return null;
		}

		/// ------------------------------------------------------------------------------------
		/// <summary>
		/// Gets the raw ICU display name of the specified character code.
		/// </summary>
		/// ------------------------------------------------------------------------------------
		public static string GetCharName(int code)
		{
			string name;
			UErrorCode error;
			if (u_CharName(code, UCharNameChoice.U_UNICODE_CHAR_NAME, out name, out error) > 0 &&
				IsSuccess(error))
			{
				return name;
			}
			return null;
		}

		/// ------------------------------------------------------------------------------------
		/// <summary>
		/// Gets the exemplar characters for the given ICU locale.
		/// </summary>
		/// <param name="icuLocale">Code for the ICU locale.</param>
		/// <returns>
		/// string containing all the exemplar characters (typically only lowercase
		/// word-forming characters)
		/// </returns>
		/// ------------------------------------------------------------------------------------
		public static string GetExemplarCharacters(string icuLocale)
		{
			ILgIcuResourceBundle rbExemplarCharacters = null;
			ILgIcuResourceBundle rbLangDef = null;
			try
			{
				rbLangDef = LgIcuResourceBundleClass.Create();
				rbLangDef.Init(null, icuLocale);

				// if the name of the resource bundle doesn't match the LocaleAbbr
				// it loaded something else as a default (e.g. "en").
				// in that case we don't want to use the resource bundle so release it.
				if (rbLangDef.Name != icuLocale)
					return string.Empty;

				rbExemplarCharacters = rbLangDef.get_GetSubsection("ExemplarCharacters");
				return rbExemplarCharacters.String;
			}
			finally
			{
				if (rbExemplarCharacters != null)
					Marshal.FinalReleaseComObject(rbExemplarCharacters);

				if (rbLangDef != null)
					Marshal.FinalReleaseComObject(rbLangDef);
			}
		}

		#region Locale related
		/// ------------------------------------------------------------------------------------
		/// <summary>Get the ICU LCID for a locale</summary>
		/// ------------------------------------------------------------------------------------
		[DllImport(kIcuUcDllName, EntryPoint = "uloc_getLCID" + VersionSuffix,
			 CallingConvention = CallingConvention.Cdecl)]
		private static extern int uloc_getLCID(string localeID);
		/// <summary></summary>
		public static int GetLCID(string localeID)
		{
			return uloc_getLCID(localeID);
		}

		/// ------------------------------------------------------------------------------------
		/// <summary>Return the ISO 3 char value, if it exists</summary>
		/// ------------------------------------------------------------------------------------
		[DllImport(kIcuUcDllName, EntryPoint = "uloc_getISO3Country" + VersionSuffix,
			CallingConvention = CallingConvention.Cdecl)]
		private static extern IntPtr uloc_getISO3Country(
			[MarshalAs(UnmanagedType.LPStr)]string locale);

		/// <summary></summary>
		public static string GetISO3Country(string locale)
		{
			return Marshal.PtrToStringAuto(uloc_getISO3Country(locale));
		}

		/// ------------------------------------------------------------------------------------
		/// <summary>Return the ISO 3 char value, if it exists</summary>
		/// ------------------------------------------------------------------------------------
		[DllImport(kIcuUcDllName, EntryPoint = "uloc_getISO3Language" + VersionSuffix,
			 CallingConvention = CallingConvention.Cdecl)]
		private static extern IntPtr uloc_getISO3Language(
			[MarshalAs(UnmanagedType.LPStr)]string locale);

		/// <summary></summary>
		public static string GetISO3Language(string locale)
		{
			return Marshal.PtrToStringAuto(uloc_getISO3Language(locale));
		}


		/// ------------------------------------------------------------------------------------
		/// <summary>
		/// Gets the size of the all available locale list.
		/// </summary>
		/// <returns>the size of the locale list </returns>
		/// ------------------------------------------------------------------------------------
		[DllImport(kIcuUcDllName, EntryPoint = "uloc_countAvailable" + VersionSuffix,
			 CallingConvention = CallingConvention.Cdecl)]
		private static extern int uloc_countAvailable();
		/// <summary></summary>
		public static int CountAvailableLocales()
		{
			return uloc_countAvailable();
		}

		/// ------------------------------------------------------------------------------------
		/// <summary>
		/// Gets the specified locale from a list of all available locales.
		/// The return value is a pointer to an item of a locale name array. Both this array
		/// and the pointers it contains are owned by ICU and should not be deleted or written
		/// through by the caller. The locale name is terminated by a null pointer.
		/// </summary>
		/// <param name="n">n  the specific locale name index of the available locale list</param>
		/// <returns>a specified locale name of all available locales</returns>
		/// ------------------------------------------------------------------------------------
		[DllImport(kIcuUcDllName, EntryPoint = "uloc_getAvailable" + VersionSuffix,
			 CallingConvention = CallingConvention.Cdecl)]
		private static extern IntPtr uloc_getAvailable(int n);

		/// ------------------------------------------------------------------------------------
		/// <summary>
		/// Gets the specified locale from a list of all available locales.
		/// The return value is a pointer to an item of a locale name array. Both this array
		/// and the pointers it contains are owned by ICU and should not be deleted or written
		/// through by the caller. The locale name is terminated by a null pointer.
		/// </summary>
		/// <param name="n">n  the specific locale name index of the available locale list</param>
		/// <returns>a specified locale name of all available locales</returns>
		/// ------------------------------------------------------------------------------------
		public static string GetAvailableLocale(int n)
		{
			IntPtr str = uloc_getAvailable(n);
			return Marshal.PtrToStringAnsi(str);
		}

		/// ------------------------------------------------------------------------------------
		/// <summary>
		/// Gets the language code for the specified locale.
		/// </summary>
		/// <param name="localeID">the locale to get the language code with </param>
		/// <param name="language">the language code for localeID </param>
		/// <param name="languageCapacity">the size of the language buffer to store the language
		/// code with </param>
		/// <param name="err">error information if retrieving the language code failed</param>
		/// <returns>the actual buffer size needed for the language code. If it's greater
		/// than languageCapacity, the returned language code will be truncated</returns>
		/// ------------------------------------------------------------------------------------
		[DllImport(kIcuUcDllName, EntryPoint = "uloc_getLanguage" + VersionSuffix,
			 CallingConvention = CallingConvention.Cdecl)]
		private static extern int uloc_getLanguage(string localeID, IntPtr language,
			int languageCapacity, out UErrorCode err);

		/// ------------------------------------------------------------------------------------
		/// <summary>
		/// Gets the language code for the specified locale.
		/// </summary>
		/// <param name="localeID">the locale to get the language code with </param>
		/// <param name="language">the language code for localeID </param>
		/// <param name="err">error information if retrieving the language code failed</param>
		/// <returns>the actual buffer size needed for the language code. If it's greater
		/// than languageCapacity, the returned language code will be truncated</returns>
		/// ------------------------------------------------------------------------------------
		public static int GetLanguageCode(string localeID, out string language, out UErrorCode err)
		{
			const int nSize = 255;
			IntPtr resPtr = Marshal.AllocCoTaskMem(nSize);
			try
			{
				int nResult = uloc_getLanguage(localeID, resPtr, nSize, out err);
				language = Marshal.PtrToStringAnsi(resPtr);
				return nResult;
			}
			finally
			{
				Marshal.FreeCoTaskMem(resPtr);
			}
		}

		/// ------------------------------------------------------------------------------------
		/// <summary>
		/// Gets the language code for the specified locale.
		/// </summary>
		/// <param name="locale">the locale to get the language code with </param>
		/// <returns>the language code for the locale.</returns>
		/// ------------------------------------------------------------------------------------
		public static string GetLanguageCode(string locale)
		{
			string languageCode;
			UErrorCode err;
			GetLanguageCode(locale, out languageCode, out err);
			if (IsFailure(err))
				throw new IcuException(string.Format("uloc_getLanguage() with argument '{0}' failed with error {1}", locale, err), err);
			return languageCode;
		}

		/// ------------------------------------------------------------------------------------
		/// <summary>
		/// Gets the script code for the specified locale.
		/// </summary>
		/// <param name="localeID">the locale to get the script code with </param>
		/// <param name="script">the script code for localeID </param>
		/// <param name="scriptCapacity">the size of the script buffer to store the script
		/// code with </param>
		/// <param name="err">error information if retrieving the script code failed</param>
		/// <returns>the actual buffer size needed for the script code. If it's greater
		/// than scriptCapacity, the returned script code will be truncated</returns>
		/// ------------------------------------------------------------------------------------
		[DllImport(kIcuUcDllName, EntryPoint = "uloc_getScript" + VersionSuffix,
			 CallingConvention = CallingConvention.Cdecl)]
		private static extern int uloc_getScript(string localeID, IntPtr script,
			int scriptCapacity, out UErrorCode err);

		/// ------------------------------------------------------------------------------------
		/// <summary>
		/// Gets the script code for the specified locale.
		/// </summary>
		/// <param name="localeID">the locale to get the script code with </param>
		/// <param name="script">the script code for localeID </param>
		/// <param name="err">error information if retrieving the script code failed</param>
		/// <returns>the actual buffer size needed for the script code. If it's greater
		/// than scriptCapacity, the returned script code will be truncated</returns>
		/// ------------------------------------------------------------------------------------
		public static int GetScriptCode(string localeID, out string script, out UErrorCode err)
		{
			const int nSize = 255;
			IntPtr resPtr = Marshal.AllocCoTaskMem(nSize);
			try
			{
				int nResult = uloc_getScript(localeID, resPtr, nSize, out err);
				script = Marshal.PtrToStringAnsi(resPtr);
				return nResult;
			}
			finally
			{
				Marshal.FreeCoTaskMem(resPtr);
			}
		}

		/// ------------------------------------------------------------------------------------
		/// <summary>
		/// Gets the country code for the specified locale.
		/// </summary>
		/// <param name="localeID">the locale to get the country code with </param>
		/// <param name="country">the country code for localeID </param>
		/// <param name="countryCapacity">the size of the country buffer to store the country
		/// code with </param>
		/// <param name="err">error information if retrieving the country code failed</param>
		/// <returns>the actual buffer size needed for the country code. If it's greater
		/// than countryCapacity, the returned country code will be truncated</returns>
		/// ------------------------------------------------------------------------------------
		[DllImport(kIcuUcDllName, EntryPoint = "uloc_getCountry" + VersionSuffix,
			 CallingConvention = CallingConvention.Cdecl)]
		private static extern int uloc_getCountry(string localeID, IntPtr country,
			int countryCapacity, out UErrorCode err);

		/// ------------------------------------------------------------------------------------
		/// <summary>
		/// Gets the country code for the specified locale.
		/// </summary>
		/// <param name="localeID">the locale to get the country code with </param>
		/// <param name="country">the country code for localeID </param>
		/// <param name="err">error information if retrieving the country code failed</param>
		/// <returns>the actual buffer size needed for the country code. If it's greater
		/// than countryCapacity, the returned country code will be truncated</returns>
		/// ------------------------------------------------------------------------------------
		public static int GetCountryCode(string localeID, out string country, out UErrorCode err)
		{
			const int nSize = 255;
			IntPtr resPtr = Marshal.AllocCoTaskMem(nSize);
			try
			{
				int nResult = uloc_getCountry(localeID, resPtr, nSize, out err);
				country = Marshal.PtrToStringAnsi(resPtr);
				return nResult;
			}
			finally
			{
				Marshal.FreeCoTaskMem(resPtr);
			}
		}

		/// ------------------------------------------------------------------------------------
		/// <summary>
		/// Gets the country code for the specified locale.
		/// </summary>
		/// <param name="locale">the locale to get the country code with </param>
		/// <returns>The country code for the locale.</returns>
		/// ------------------------------------------------------------------------------------
		public static string GetCountryCode(string locale)
		{
			string countryCode;
			UErrorCode err;
			GetCountryCode(locale, out countryCode, out err);
			if (IsFailure(err))
				throw new IcuException(string.Format("uloc_getCountry() with argument '{0}' failed with error {1}", locale, err), err);
			return countryCode;
		}

		/// ------------------------------------------------------------------------------------
		/// <summary>
		/// Gets the variant code for the specified locale.
		/// </summary>
		/// <param name="localeID">the locale to get the variant code with </param>
		/// <param name="variant">the variant code for localeID </param>
		/// <param name="variantCapacity">the size of the variant buffer to store the variant
		/// code with </param>
		/// <param name="err">error information if retrieving the variant code failed</param>
		/// <returns>the actual buffer size needed for the variant code. If it's greater
		/// than variantCapacity, the returned variant code will be truncated</returns>
		/// ------------------------------------------------------------------------------------
		[DllImport(kIcuUcDllName, EntryPoint = "uloc_getVariant" + VersionSuffix,
			 CallingConvention = CallingConvention.Cdecl)]
		private static extern int uloc_getVariant(string localeID, IntPtr variant,
			int variantCapacity, out UErrorCode err);

		/// ------------------------------------------------------------------------------------
		/// <summary>
		/// Gets the variant code for the specified locale.
		/// </summary>
		/// <param name="localeID">the locale to get the variant code with </param>
		/// <param name="variant">the variant code for localeID </param>
		/// <param name="err">error information if retrieving the variant code failed</param>
		/// <returns>the actual buffer size needed for the variant code. If it's greater
		/// than variantCapacity, the returned variant code will be truncated</returns>
		/// ------------------------------------------------------------------------------------
		public static int GetVariantCode(string localeID, out string variant, out UErrorCode err)
		{
			const int nSize = 255;
			IntPtr resPtr = Marshal.AllocCoTaskMem(nSize);
			try
			{
				int nResult = uloc_getVariant(localeID, resPtr, nSize, out err);
				variant = Marshal.PtrToStringAnsi(resPtr);
				return nResult;
			}
			finally
			{
				Marshal.FreeCoTaskMem(resPtr);
			}
		}

		/// ------------------------------------------------------------------------------------
		/// <summary>
		/// Gets the full name suitable for display for the specified locale.
		/// </summary>
		/// <param name="localeID">the locale to get the displayable name with</param>
		/// <param name="inLocaleID">Specifies the locale to be used to display the name. In
		/// other words, if the locale's language code is "en", passing Locale::getFrench()
		/// for inLocale would result in "Anglais", while passing Locale::getGerman() for
		/// inLocale would result in "Englisch".  </param>
		/// <param name="result">the displayable name for localeID</param>
		/// <param name="maxResultSize">the size of the name buffer to store the displayable
		/// full name with</param>
		/// <param name="err">error information if retrieving the displayable name failed</param>
		/// <returns>the actual buffer size needed for the displayable name. If it's greater
		/// than variantCapacity, the returned displayable name will be truncated.</returns>
		/// ------------------------------------------------------------------------------------
		[DllImport(kIcuUcDllName, EntryPoint = "uloc_getDisplayName" + VersionSuffix,
			 CallingConvention = CallingConvention.Cdecl)]
		private static extern int uloc_getDisplayName(string localeID, string inLocaleID,
			IntPtr result, int maxResultSize, out UErrorCode err);

		//		/// ------------------------------------------------------------------------------------
		//		/// <summary>
		//		/// Gets the full name suitable for display for the specified locale.
		//		/// </summary>
		//		/// <param name="localeID">the locale to get the displayable name with</param>
		//		/// <param name="inLocaleID">Specifies the locale to be used to display the name. In
		//		/// other words, if the locale's language code is "en", passing Locale::getFrench()
		//		/// for inLocale would result in "Anglais", while passing Locale::getGerman() for
		//		/// inLocale would result in "Englisch".  </param>
		//		/// <param name="result">the displayable name for localeID</param>
		//		/// <param name="err">error information if retrieving the displayable name failed</param>
		//		/// <returns>the actual buffer size needed for the displayable name. If it's greater
		//		/// than variantCapacity, the returned displayable name will be truncated.</returns>
		//		/// ------------------------------------------------------------------------------------
		//		public static int GetDisplayName(string localeID, string inLocaleID, out string result,
		//			out UErrorCode err)
		//		{
		//			int nSize = 255;
		//			IntPtr resPtr = Marshal.AllocCoTaskMem(nSize);
		//			int nResult = Icu.uloc_getDisplayName(localeID, inLocaleID, resPtr, nSize, out err);
		//			result = Marshal.PtrToStringUni(resPtr);
		//			Marshal.FreeCoTaskMem(resPtr);
		//			return nResult;
		//		}

		enum DisplayType { Name, Language, Script, Country, Variant };


		[DllImport(kIcuUcDllName, EntryPoint = "uloc_getDisplayLanguage" + VersionSuffix,
			 CallingConvention = CallingConvention.Cdecl)]
		private static extern int uloc_getDisplayLanguage(string localeID, string displayLocaleID,
			IntPtr result, int maxResultSize, out UErrorCode err);

		[DllImport(kIcuUcDllName, EntryPoint = "uloc_getDisplayScript" + VersionSuffix,
			 CallingConvention = CallingConvention.Cdecl)]
		private static extern int uloc_getDisplayScript(string localeID, string displayLocaleID,
			IntPtr result, int maxResultSize, out UErrorCode err);

		[DllImport(kIcuUcDllName, EntryPoint = "uloc_getDisplayCountry" + VersionSuffix,
			 CallingConvention = CallingConvention.Cdecl)]
		private static extern int uloc_getDisplayCountry(string localeID, string displayLocaleID,
			IntPtr result, int maxResultSize, out UErrorCode err);

		[DllImport(kIcuUcDllName, EntryPoint = "uloc_getDisplayVariant" + VersionSuffix,
			 CallingConvention = CallingConvention.Cdecl)]
		private static extern int uloc_getDisplayVariant(string localeID, string displayLocaleID,
			IntPtr result, int maxResultSize, out UErrorCode err);

		/// <summary>
		/// Gets the displayable name.
		/// </summary>
		public static string GetDisplayName(string localeID)
		{
			string uilocale = Application.CurrentCulture.TwoLetterISOLanguageName;
			uilocale = uilocale.Replace('-', '_');

			string displayName;
			UErrorCode uerr;
			GetDisplayName(localeID, uilocale, out displayName, out uerr);
			if (IsSuccess(uerr))
				return displayName;
			return string.Empty;
		}

		/// ------------------------------------------------------------------------------------
		/// <summary>Get the displayable Name.</summary>
		/// ------------------------------------------------------------------------------------
		public static int GetDisplayName(string localeID, string displayLocaleID,
			out string result, out UErrorCode err)
		{
			return GetDisplayType(DisplayType.Name, localeID, displayLocaleID, out result, out err);
		}

		/// ------------------------------------------------------------------------------------
		/// <summary>Get the displayable Language name.</summary>
		/// ------------------------------------------------------------------------------------
		public static int GetDisplayLanguage(string localeID, string displayLocaleID,
			out string result, out UErrorCode err)
		{
			return GetDisplayType(DisplayType.Language, localeID, displayLocaleID, out result, out err);
		}

		/// ------------------------------------------------------------------------------------
		/// <summary>Get the displayable Script name.</summary>
		/// ------------------------------------------------------------------------------------
		public static int GetDisplayScript(string localeID, string displayLocaleID,
			out string result, out UErrorCode err)
		{
			return GetDisplayType(DisplayType.Script, localeID, displayLocaleID, out result, out err);
		}

		/// ------------------------------------------------------------------------------------
		/// <summary>Get the displayable Country name.</summary>
		/// ------------------------------------------------------------------------------------
		public static int GetDisplayCountry(string localeID, string displayLocaleID,
			out string result, out UErrorCode err)
		{
			return GetDisplayType(DisplayType.Country, localeID, displayLocaleID, out result, out err);
		}

		/// ------------------------------------------------------------------------------------
		/// <summary>Get the displayable Variant name.</summary>
		/// ------------------------------------------------------------------------------------
		public static int GetDisplayVariant(string localeID, string displayLocaleID,
			out string result, out UErrorCode err)
		{
			return GetDisplayType(DisplayType.Variant, localeID, displayLocaleID, out result, out err);
		}

		/// ------------------------------------------------------------------------------------
		/// <summary>
		/// Single method to handle four similiar functioning ICU methods.
		/// </summary>
		/// <param name="method">Which ICU method to call</param>
		/// <param name="localeID">the locale to get the displayable variant code with.
		/// NULL may be used to specify the default.</param>
		/// <param name="displayLocaleID">Specifies the locale to be used to display the name.
		/// In other words, if the locale's language code is "en", passing Locale::getFrench() for
		/// inLocale would result in "Anglais", while passing Locale::getGerman() for inLocale would
		/// result in "Englisch". NULL may be used to specify the default.</param>
		/// <param name="result">the displayable result string</param>
		/// <param name="err">error code</param>
		/// <returns>the actual buffer size needed for the 'result'</returns>
		/// ------------------------------------------------------------------------------------
		private static int GetDisplayType(DisplayType method, string localeID,
			string displayLocaleID, out string result, out UErrorCode err)
		{
			const int nSize = 255;
			IntPtr resPtr = Marshal.AllocCoTaskMem(nSize * 2);
			try
			{
				int nResult = -1;
				err = UErrorCode.U_ZERO_ERROR;
				switch (method)
				{
					case DisplayType.Name:
						nResult = uloc_getDisplayName(localeID, displayLocaleID, resPtr, nSize, out err);
						break;
					case DisplayType.Language:
						nResult = uloc_getDisplayLanguage(localeID, displayLocaleID, resPtr, nSize, out err);
						break;
					case DisplayType.Script:
						nResult = uloc_getDisplayScript(localeID, displayLocaleID, resPtr, nSize, out err);
						break;
					case DisplayType.Country:
						nResult = uloc_getDisplayCountry(localeID, displayLocaleID, resPtr, nSize, out err);
						break;
					case DisplayType.Variant:
						nResult = uloc_getDisplayVariant(localeID, displayLocaleID, resPtr, nSize, out err);
						break;
				}

				result = Marshal.PtrToStringUni(resPtr);
				return nResult;

			}
			finally
			{
				Marshal.FreeCoTaskMem(resPtr);
			}
		}

		/// <summary>
		/// Gets the full name for the specified locale.
		/// </summary>
		[DllImport(kIcuUcDllName, EntryPoint = "uloc_getName" + VersionSuffix, CharSet = CharSet.Ansi,
			 CallingConvention = CallingConvention.Cdecl)]
		private static extern int uloc_getName(
			string localeID,
			byte[] name,
			int nameCapacity,
			out UErrorCode err);

		/// <summary></summary>
		public static int uloc_GetName(string localeID, ref byte[] name, int nameCapacity, out UErrorCode err)
		{
			return uloc_getName(localeID, name, nameCapacity, out err);
		}

		[DllImport(kIcuUcDllName, EntryPoint = "uloc_getName" + VersionSuffix,
			 CallingConvention = CallingConvention.Cdecl)]
		private static extern int uloc_getName(string localeID, IntPtr name,
			int nameCapacity, out UErrorCode err);

		/// <summary>
		/// Gets the name of the locale (e.g. en_US).
		/// </summary>
		public static string GetName(string localeID)
		{
			if (string.IsNullOrEmpty(localeID))
				return string.Empty;

			const int nSize = 255;
			IntPtr resPtr = Marshal.AllocCoTaskMem(nSize);
			try
			{
				UErrorCode err;
				uloc_getName(localeID, resPtr, nSize, out err);
				if (IsFailure(err))
					throw new IcuException("uloc_getName() failed with code " + err, err);
				return Marshal.PtrToStringAnsi(resPtr);
			}
			finally
			{
				Marshal.FreeCoTaskMem(resPtr);
			}
		}

		#endregion // Locale related

		#region case related

		/// <summary>Return the lower case equivalent of the string.</summary>
		[DllImport(kIcuUcDllName, EntryPoint = "u_strToLower" + VersionSuffix,
			 CallingConvention = CallingConvention.Cdecl, CharSet = CharSet.Unicode)]
		private static extern int u_strToLower(IntPtr dest,
			 int destCapacity, string src, int srcLength, [MarshalAs(UnmanagedType.LPStr)] string locale, out UErrorCode errorCode);

		/// <summary>Return the title case equivalent of the string.</summary>
		[DllImport(kIcuUcDllName, EntryPoint = "u_strToTitle" + VersionSuffix,
			 CallingConvention = CallingConvention.Cdecl, CharSet = CharSet.Unicode)]
		private static extern int u_strToTitle(IntPtr dest,
			int destCapacity, string src, int srcLength, IntPtr titleIter, [MarshalAs(UnmanagedType.LPStr)] string locale, out UErrorCode errorCode);

		/// <summary>Return the upper case equivalent of the string.</summary>
		[DllImport(kIcuUcDllName, EntryPoint = "u_strToUpper" + VersionSuffix,
			 CallingConvention = CallingConvention.Cdecl, CharSet = CharSet.Unicode)]
		private static extern int u_strToUpper(IntPtr dest,
			int destCapacity, string src, int srcLength, [MarshalAs(UnmanagedType.LPStr)] string locale, out UErrorCode errorCode);

		/// ------------------------------------------------------------------------------------
		/// <summary>
		/// Convert the string to lower case, using the convention of the specified locale.
		/// This may be null for the universal locale, or "" for a 'root' locale (whatever that means).
		/// </summary>
		/// <param name="src"></param>
		/// <param name="locale"></param>
		/// <returns></returns>
		/// ------------------------------------------------------------------------------------
		public static string ToLower(string src, string locale)
		{
			if (src == null)
				return "";

			int length = src.Length + 10;
			IntPtr resPtr = Marshal.AllocCoTaskMem(length * 2);
			try
			{
				UErrorCode err;
				int outLength = u_strToLower(resPtr, length, src, src.Length, locale, out err);
				if (IsFailure(err) && err != UErrorCode.U_BUFFER_OVERFLOW_ERROR)
					throw new IcuException("u_strToLower() failed with code " + err, err);
				if (outLength > length)
				{
					Marshal.FreeCoTaskMem(resPtr);
					length = outLength + 1;
					resPtr = Marshal.AllocCoTaskMem(length * 2);
					u_strToLower(resPtr, length, src, src.Length, locale, out err);
				}
				if (IsFailure(err))
					throw new IcuException("u_strToLower() failed with code " + err, err);

				string result = Marshal.PtrToStringUni(resPtr);
				// Strip any garbage left over at the end of the string.
				if (err == UErrorCode.U_STRING_NOT_TERMINATED_WARNING && result != null)
					return result.Substring(0, outLength);
				return result;

			}
			finally
			{
				Marshal.FreeCoTaskMem(resPtr);
			}
		}

		/// <summary>
		/// Open a UCollator for comparing strings.
		/// </summary>
		[DllImport(kIcuinDllName, EntryPoint = "ucol_open" + VersionSuffix,
			 CallingConvention = CallingConvention.Cdecl)]
		private static extern IntPtr ucol_open(
			byte[] loc,
			out UErrorCode err);

		/// <summary></summary>
		public static IntPtr OpenCollator(string locale)
		{
			UErrorCode err;
			IntPtr collator = ucol_open(string.IsNullOrEmpty(locale) ? null : Encoding.UTF8.GetBytes(locale), out err);
			if (IsFailure(err))
				throw new IcuException("ucol_open() failed with code " + err, err);
			return collator;
		}

		/// <summary></summary>
		public static void CloseCollator(IntPtr collator)
		{
			ucol_close(collator);
		}

		/// <summary>
		/// Get a sort key for a string from a UCollator
		/// </summary>
		[DllImport(kIcuinDllName, EntryPoint = "ucol_getSortKey" + VersionSuffix, CharSet = CharSet.Unicode,
			 CallingConvention = CallingConvention.Cdecl)]
		private static extern int ucol_getSortKey(IntPtr col1, string source, int sourceLength, byte[] result, int resultLength);

		/// <summary></summary>
		public static byte[] GetSortKey(IntPtr collator, string source)
		{
			const int keyLength = 1024;
			var key = new byte[keyLength + 1];
			var len = ucol_getSortKey(collator, source, source.Length, key, keyLength);
			if (len > keyLength)
			{
				key = new byte[len + 1];
				len = ucol_getSortKey(collator, source, source.Length, key, len);
			}
			// Ensure that the byte array is truncated to its actual data length.
			Debug.Assert(len <= key.Length);
			if (len < key.Length)
			{
				var result = new byte[len];
				Array.Copy(key, result, len);
				return result;
			}
			return key;
		}


		/// <summary>
		///
		/// </summary>
		[StructLayout(LayoutKind.Sequential, CharSet = CharSet.Unicode)]
		internal struct UParseError
		{
			/// <summary></summary>
			public int line;
			/// <summary></summary>
			public int offset;
			/// <summary>text before the error</summary>
			[MarshalAs(UnmanagedType.ByValTStr, SizeConst = 16)]
			public string preContext;
			/// <summary>text following the error</summary>
			[MarshalAs(UnmanagedType.ByValTStr, SizeConst = 16)]
			public string postContext;
		}

		private enum UColRuleOption
		{
			UCOL_TAILORING_ONLY = 0,
			UCOL_FULL_RULES
		}

		[DllImport(kIcuinDllName, EntryPoint = "ucol_open" + VersionSuffix,
			 CallingConvention = CallingConvention.Cdecl, CharSet = CharSet.Unicode)]
		private static extern IntPtr ucol_open([MarshalAs(UnmanagedType.LPStr)] string locale, out UErrorCode errorCode);
		[DllImport(kIcuinDllName, EntryPoint = "ucol_getRulesEx" + VersionSuffix,
			 CallingConvention = CallingConvention.Cdecl, CharSet = CharSet.Unicode)]
		private static extern int ucol_getRulesEx(IntPtr coll, UColRuleOption delta, IntPtr buffer, int bufferLen);
		/// <summary>Test the rules to see if they are valid.</summary>
		[DllImport(kIcuinDllName, EntryPoint = "ucol_openRules" + VersionSuffix,
			 CallingConvention = CallingConvention.Cdecl, CharSet = CharSet.Unicode)]
		private static extern IntPtr ucol_openRules(string rules, int rulesLength, UColAttributeValue normalizationMode,
			UColAttributeValue strength, out UParseError parseError, out UErrorCode status);
		[DllImport(kIcuinDllName, EntryPoint = "ucol_close" + VersionSuffix,
			 CallingConvention = CallingConvention.Cdecl, CharSet = CharSet.Unicode)]
		private static extern void ucol_close(IntPtr coll);

		/// <summary>
		/// Opens the specified collation rules as a collator.
		/// </summary>
		/// <param name="rules">The rules.</param>
		/// <returns></returns>
		public static IntPtr OpenRuleBasedCollator(string rules)
		{
			UErrorCode err;
			UParseError parseError;
			IntPtr collator = ucol_openRules(rules, rules.Length, UColAttributeValue.UCOL_DEFAULT,
				UColAttributeValue.UCOL_DEFAULT_STRENGTH, out parseError, out err);
			if (IsSuccess(err))
				return collator;
			throw new CollationRuleException(err, new CollationRuleErrorInfo(parseError));
		}

		/// ------------------------------------------------------------------------------------
		/// <summary>
		/// Test collation rules and return an object with error information if it fails.
		/// </summary>
		/// <param name="rules">String containing the collation rules to check</param>
		/// <returns>A CollationRuleErrorInfo object with error information; or <c>null</c> if
		/// no errors are found.</returns>
		/// ------------------------------------------------------------------------------------
		public static CollationRuleErrorInfo CheckRules(string rules)
		{
			if (rules == null)
				return null;
			UErrorCode err;
			UParseError parseError;
			IntPtr col = ucol_openRules(rules, rules.Length, UColAttributeValue.UCOL_DEFAULT,
				UColAttributeValue.UCOL_DEFAULT_STRENGTH, out parseError, out err);
			try
			{
				if (IsSuccess(err))
					return null;

				return new CollationRuleErrorInfo(parseError);
			}
			finally
			{
				ucol_close(col);
			}
		}

		/// <summary>
		/// Gets the collation rules for the specified locale.
		/// </summary>
		/// <param name="locale">The locale.</param>
		/// <returns></returns>
		public static string GetCollationRules(string locale)
		{
			string sortRules = null;
			UErrorCode err;
			IntPtr coll = ucol_open(locale, out err);
			if (coll != IntPtr.Zero)
			{
				const int len = 1000;
				IntPtr buffer = Marshal.AllocCoTaskMem(len * 2);
				try
				{
					int actualLen = ucol_getRulesEx(coll, UColRuleOption.UCOL_TAILORING_ONLY, buffer, len);
					if (actualLen > len)
					{
						Marshal.FreeCoTaskMem(buffer);
						buffer = Marshal.AllocCoTaskMem(actualLen * 2);
						ucol_getRulesEx(coll, UColRuleOption.UCOL_TAILORING_ONLY, buffer, actualLen);
					}
					sortRules = Marshal.PtrToStringUni(buffer);
					ucol_close(coll);
				}
				finally
				{
					Marshal.FreeCoTaskMem(buffer);
				}
			}
			return sortRules;
		}


		/// <summary>
		/// The sort key bound mode
		/// </summary>
		public enum UColBoundMode
		{
			/// <summary>
			/// lower bound
			/// </summary>
			UCOL_BOUND_LOWER = 0,
			/// <summary>
			/// upper bound that will match strings of exact size
			/// </summary>
			UCOL_BOUND_UPPER,
			/// <summary>
			/// upper bound that will match all strings that have the same initial substring as the given string
			/// </summary>
			UCOL_BOUND_UPPER_LONG
		}

		[DllImport(kIcuinDllName, EntryPoint = "ucol_getBound" + VersionSuffix,
			 CallingConvention = CallingConvention.Cdecl, CharSet = CharSet.Unicode)]
		private static extern int ucol_getBound(byte[] source, int sourceLength, UColBoundMode boundType, int noOfLevels,
			byte[] result, int resultLength, out UErrorCode status);

		/// <summary>
		/// Produces a bound for a given sort key.
		/// </summary>
		/// <param name="sortKey">The sort key.</param>
		/// <param name="boundType">Type of the bound.</param>
		/// <param name="result">The result.</param>
		public static void GetSortKeyBound(byte[] sortKey, UColBoundMode boundType, ref byte[] result)
		{
			UErrorCode err;
			int size = ucol_getBound(sortKey, sortKey.Length, boundType, 1, result, result.Length, out err);
			if (IsFailure(err) && err != UErrorCode.U_BUFFER_OVERFLOW_ERROR)
				throw new IcuException("ucol_getBound() failed with code " + err, err);
			if (size > result.Length)
			{
				result = new byte[size + 1];
				ucol_getBound(sortKey, sortKey.Length, boundType, 1, result, result.Length, out err);
				if (IsFailure(err))
					throw new IcuException("ucol_getBound() failed with code " + err, err);
			}
		}

		[DllImport(kIcuinDllName, EntryPoint = "ucol_strcoll" + VersionSuffix,
			 CallingConvention = CallingConvention.Cdecl, CharSet = CharSet.Unicode)]
		private static extern int ucol_strcoll(IntPtr coll, string source, int sourceLength, string target, int targetLength);

		/// <summary>
		/// Compares strings using the specified collator.
		/// </summary>
		/// <param name="coll">The collator.</param>
		/// <param name="source">The source.</param>
		/// <param name="target">The target.</param>
		/// <returns></returns>
		public static int Compare(IntPtr coll, string source, string target)
		{
			return ucol_strcoll(coll, source, source.Length, target, target.Length);
		}

		/// <summary>
		/// Convert the string to title case, using the convention of the specified locale.
		/// This may be null for the universal locale, or "" for a 'root' locale (whatever that means).
		/// </summary>
		/// <param name="src"></param>
		/// <param name="locale"></param>
		/// <returns></returns>
		public static string ToTitle(string src, string locale)
		{
			if (src == null)
				return "";

			// The dotted I in Turkish and other characters like it are not handled properly unless we are NFC, since
			// by default ICU only looks at the first character.
			bool isNfd = IsNormalized(src, UNormalizationMode.UNORM_NFD);
			if (isNfd)
				src = Normalize(src, UNormalizationMode.UNORM_NFC);

			int length = src.Length + 10;
			IntPtr resPtr = Marshal.AllocCoTaskMem(length * 2);
			try
			{
				UErrorCode err;
				int outLength = u_strToTitle(resPtr, length, src, src.Length, IntPtr.Zero, locale, out err);
				if (IsFailure(err) && err != UErrorCode.U_BUFFER_OVERFLOW_ERROR)
					throw new IcuException("u_strToTitle() failed with code " + err, err);
				if (outLength > length)
				{
					Marshal.FreeCoTaskMem(resPtr);
					length = outLength + 1;
					resPtr = Marshal.AllocCoTaskMem(length * 2);
					u_strToTitle(resPtr, length, src, src.Length, IntPtr.Zero, locale, out err);
				}
				if (IsFailure(err))
					throw new IcuException("u_strToTitle() failed with code " + err, err);

				string result = Marshal.PtrToStringUni(resPtr);
				if (result != null)
				{
					// Strip any garbage left over at the end of the string.
					if (err == UErrorCode.U_STRING_NOT_TERMINATED_WARNING)
						result = result.Substring(0, outLength);
					if (isNfd)
						result = Normalize(result, UNormalizationMode.UNORM_NFD);
				}
				return result;
			}
			finally
			{
				Marshal.FreeCoTaskMem(resPtr);
			}
		}

		/// <summary>
		/// Convert the string to upper case, using the convention of the specified locale.
		/// This may be null for the universal locale, or "" for a 'root' locale (whatever that means).
		/// </summary>
		/// <param name="src"></param>
		/// <param name="locale"></param>
		/// <returns></returns>
		public static string ToUpper(string src, string locale)
		{
			if (src == null)
				return "";

			int length = src.Length + 10;
			IntPtr resPtr = Marshal.AllocCoTaskMem(length * 2);
			try
			{
				UErrorCode err;
				int outLength = u_strToUpper(resPtr, length, src, src.Length, locale, out err);
				if (IsFailure(err) && err != UErrorCode.U_BUFFER_OVERFLOW_ERROR)
					throw new IcuException("u_strToUpper() failed with code " + err, err);
				if (outLength > length)
				{
					err = UErrorCode.U_ZERO_ERROR; // ignore possible U_BUFFER_OVERFLOW_ERROR
					Marshal.FreeCoTaskMem(resPtr);
					length = outLength + 1;
					resPtr = Marshal.AllocCoTaskMem(length * 2);
					u_strToUpper(resPtr, length, src, src.Length, locale, out err);
				}
				if (IsFailure(err))
					throw new IcuException("u_strToUpper() failed with code " + err, err);

				string result = Marshal.PtrToStringUni(resPtr);
				// Strip any garbage left over at the end of the string.
				if (err == UErrorCode.U_STRING_NOT_TERMINATED_WARNING && result != null)
					return result.Substring(0, outLength);
				return result;
			}
			finally
			{
				Marshal.FreeCoTaskMem(resPtr);
			}
		}

		#endregion

		#region normalization
		/// <summary>
		/// Get a normalizer for the specified name and mode.
		/// </summary>
		[DllImport(kIcuUcDllName, EntryPoint = "unorm2_getInstance" + VersionSuffix,
			 CallingConvention = CallingConvention.Cdecl, CharSet = CharSet.Ansi)]
		private static extern IntPtr unorm2_getInstance(string packageName, string name, UNormalization2Mode mode, out UErrorCode errorCode);

		/// <summary>
		/// Normalize a string using the specified normalizer.
		/// </summary>
		[DllImport(kIcuUcDllName, EntryPoint = "unorm2_normalize" + VersionSuffix,
			 CallingConvention = CallingConvention.Cdecl, CharSet = CharSet.Unicode)]
		private static extern int unorm2_normalize(IntPtr normalizer, string source, int sourceLength,
			IntPtr result, int resultLength, out UErrorCode errorCode);

		/// <summary>
		/// Check whether a string is normalized according to the given mode and options.
		/// </summary>
		[DllImport(kIcuUcDllName, EntryPoint = "unorm2_isNormalized" + VersionSuffix,
			 CallingConvention = CallingConvention.Cdecl, CharSet = CharSet.Unicode)]
		// Note that ICU's UBool type is typedef to an 8-bit integer.
		private static extern byte unorm2_isNormalized(IntPtr normalizer, string source, int sourceLength,
			out UErrorCode errorCode);

		/// <summary>
		/// Normalization mode constants.
		/// </summary>
		public enum UNormalizationMode
		{
			/// <summary>No decomposition/composition.</summary>
			UNORM_NONE = 1,
			/// <summary>Canonical decomposition.</summary>
			UNORM_NFD = 2,
			/// <summary>Compatibility decomposition.</summary>
			UNORM_NFKD = 3,
			/// <summary>Canonical decomposition followed by canonical composition.</summary>
			UNORM_NFC = 4,
			/// <summary>Default normalization.</summary>
			UNORM_DEFAULT = UNORM_NFC,
			///<summary>Compatibility decomposition followed by canonical composition.</summary>
			UNORM_NFKC = 5,
			/// <summary>"Fast C or D" form.</summary>
			UNORM_FCD = 6
		}

		/// <summary>
		/// Normalization 2 modes
		/// </summary>
		private enum UNormalization2Mode
		{
			/// <summary>
			/// Decomposition followed by composition.
			/// </summary>
			UNORM2_COMPOSE = 0,
			/// <summary>
			/// Map, and reorder canonically.
			/// </summary>
			UNORM2_DECOMPOSE = 1,
			/// <summary>
			/// "Fast C or D" form.
			/// </summary>
			UNORM2_FCD = 2,
			/// <summary>
			/// Compose only contiguously.
			/// </summary>
			UNORM2_COMPOSE_CONTIGUOUS = 3
		}

		private static IntPtr GetIcuNormalizer(UNormalizationMode mode)
		{
			var err = UErrorCode.U_ZERO_ERROR;
			IntPtr normalizer = IntPtr.Zero;
			switch (mode)
			{
				case UNormalizationMode.UNORM_NFC:
					normalizer = unorm2_getInstance(null, "nfc_fw", UNormalization2Mode.UNORM2_COMPOSE, out err);
					break;

				case UNormalizationMode.UNORM_NFD:
					normalizer = unorm2_getInstance(null, "nfc_fw", UNormalization2Mode.UNORM2_DECOMPOSE, out err);
					break;

				case UNormalizationMode.UNORM_NFKC:
					normalizer = unorm2_getInstance(null, "nfkc_fw", UNormalization2Mode.UNORM2_COMPOSE, out err);
					break;

				case UNormalizationMode.UNORM_NFKD:
					normalizer = unorm2_getInstance(null, "nfkc_fw", UNormalization2Mode.UNORM2_DECOMPOSE, out err);
					break;

				case UNormalizationMode.UNORM_FCD:
					normalizer = unorm2_getInstance(null, "nfc_fw", UNormalization2Mode.UNORM2_FCD, out err);
					break;
			}

			if (IsFailure(err))
				throw new IcuException("unorm2_getInstance() failed with code " + err, err);

			return normalizer;
		}

		/// <summary>
		/// Normalize the string according to the given mode.
		/// </summary>
		/// <param name="src"></param>
		/// <param name="mode"></param>
		/// <returns></returns>
		public static string Normalize(string src, UNormalizationMode mode)
		{
			if (string.IsNullOrEmpty(src))
				return "";

			if (mode == UNormalizationMode.UNORM_NONE)
				return src;

			IntPtr norm = GetIcuNormalizer(mode);
			int length = src.Length + 10;
			IntPtr resPtr = Marshal.AllocCoTaskMem(length * 2);
			try
			{
				UErrorCode err;
				int outLength = unorm2_normalize(norm, src, src.Length, resPtr, length, out err);
				if (IsFailure(err) && err != UErrorCode.U_BUFFER_OVERFLOW_ERROR)
					throw new IcuException("unorm_normalize() failed with code " + err, err);
				if (outLength >= length)
				{
					err = UErrorCode.U_ZERO_ERROR; // ignore possible U_BUFFER_OVERFLOW_ERROR
					Marshal.FreeCoTaskMem(resPtr);
					length = outLength + 1;		// allow room for the terminating NUL (FWR-505)
					resPtr = Marshal.AllocCoTaskMem(length * 2);
					unorm2_normalize(norm, src, src.Length, resPtr, length, out err);
				}
				if (IsFailure(err))
					throw new IcuException("unorm2_normalize() failed with code " + err, err);

				string result = Marshal.PtrToStringUni(resPtr);
				// Strip any garbage left over at the end of the string.
				if (err == UErrorCode.U_STRING_NOT_TERMINATED_WARNING && result != null)
					return result.Substring(0, outLength);

				return result;

			}
			finally
			{
				Marshal.FreeCoTaskMem(resPtr);
			}
		}

		/// <summary>
		/// Check whether the string is normalized according to the given mode.
		/// </summary>
		/// <param name="src"></param>
		/// <param name="mode"></param>
		/// <returns></returns>
		public static bool IsNormalized(string src, UNormalizationMode mode)
		{
			if (string.IsNullOrEmpty(src) || mode == UNormalizationMode.UNORM_NONE)
				return true;

			IntPtr norm = GetIcuNormalizer(mode);
			UErrorCode err;
			byte fIsNorm = unorm2_isNormalized(norm, src, src.Length, out err);
			if (IsFailure(err))
				throw new IcuException("unorm2_isNormalized() failed with code " + err, err);
			return fIsNorm != 0;
		}

		#endregion

		#region Break iterator

		/// <summary>
		/// Value indicating all text boundaries have been returned.
		/// </summary>
		private const int UBRK_DONE = -1;

		/// <summary>
		/// Tag value for "words" that do not fit into any of other categories.
		/// Includes spaces and most punctuation.
		/// </summary>
		private const int UBRK_WORD_NONE = 0;
		/// <summary>
		/// Upper bound for tags for uncategorized words.
		/// </summary>
		private const int UBRK_WORD_NONE_LIMIT = 100;

		/// <summary>
		/// The possible types of text boundaries.
		/// </summary>
		public enum UBreakIteratorType
		{
			/// <summary>
			/// Character breaks.
			/// </summary>
			UBRK_CHARACTER = 0,
			/// <summary>
			/// Word breaks.
			/// </summary>
			UBRK_WORD,
			/// <summary>
			/// Line breaks.
			/// </summary>
			UBRK_LINE,
			/// <summary>
			/// Sentence breaks.
			/// </summary>
			UBRK_SENTENCE,
			/// <summary>
			/// Title Case breaks.
			/// </summary>
			UBRK_TITLE
		}

		/// <summary>
		/// Open a new UBreakIterator for locating text boundaries for a specified locale.
		/// </summary>
		/// <param name="type">The type.</param>
		/// <param name="locale">The locale.</param>
		/// <param name="text">The text.</param>
		/// <param name="textLength">Length of the text.</param>
		/// <param name="errorCode">The error code.</param>
		/// <returns></returns>
		[DllImport(kIcuUcDllName, EntryPoint = "ubrk_open" + VersionSuffix,
			 CallingConvention = CallingConvention.Cdecl, CharSet = CharSet.Unicode)]
		private static extern IntPtr ubrk_open(UBreakIteratorType type, string locale,
			IntPtr text, int textLength, out UErrorCode errorCode);

		/// <summary>
		/// Close a UBreakIterator.
		/// </summary>
		/// <param name="bi">The break iterator.</param>
		[DllImport(kIcuUcDllName, EntryPoint = "ubrk_close" + VersionSuffix,
			 CallingConvention = CallingConvention.Cdecl, CharSet = CharSet.Unicode)]
		private static extern void ubrk_close(IntPtr bi);

		/// <summary>
		/// Determine the index of the first character in the text being scanned.
		/// </summary>
		/// <param name="bi">The break iterator.</param>
		/// <returns></returns>
		[DllImport(kIcuUcDllName, EntryPoint = "ubrk_first" + VersionSuffix,
			 CallingConvention = CallingConvention.Cdecl, CharSet = CharSet.Unicode)]
		private static extern int ubrk_first(IntPtr bi);

		/// <summary>
		/// Determine the text boundary following the current text boundary.
		/// </summary>
		/// <param name="bi">The break iterator.</param>
		/// <returns></returns>
		[DllImport(kIcuUcDllName, EntryPoint = "ubrk_next" + VersionSuffix,
			 CallingConvention = CallingConvention.Cdecl, CharSet = CharSet.Unicode)]
		private static extern int ubrk_next(IntPtr bi);

		/// <summary>
		/// Return the status from the break rule that determined the most recently returned break position.
		/// </summary>
		/// <param name="bi">The break iterator.</param>
		/// <returns></returns>
		[DllImport(kIcuUcDllName, EntryPoint = "ubrk_getRuleStatus" + VersionSuffix,
			 CallingConvention = CallingConvention.Cdecl, CharSet = CharSet.Unicode)]
		private static extern int ubrk_getRuleStatus(IntPtr bi);

		/// <summary>
		/// Splits the specified text along the specified type of boundaries.
		/// </summary>
		/// <param name="type">The type.</param>
		/// <param name="locale">The locale.</param>
		/// <param name="text">The text.</param>
		/// <returns>The tokens.</returns>
		public static IEnumerable<string> Split(UBreakIteratorType type, string locale, string text)
		{
			if (string.IsNullOrEmpty(text))
				return Enumerable.Empty<string>();

			// ensure that the unmanaged string exists during the entire lifetime of the break iterator
			IntPtr textPtr = Marshal.StringToHGlobalUni(text);
			try
			{
				UErrorCode err;
				IntPtr bi = ubrk_open(type, locale, textPtr, -1, out err);
				if (IsFailure(err))
					throw new IcuException("ubrk_open() failed with code " + err, err);
				var tokens = new List<string>();
				int cur = ubrk_first(bi);
				while (cur != UBRK_DONE)
				{
					int next = ubrk_next(bi);
					if (next != UBRK_DONE)
						tokens.Add(text.Substring(cur, next - cur));
					cur = next;
				}
				ubrk_close(bi);
				return tokens;
			}
			finally
			{
				Marshal.FreeHGlobal(textPtr);
			}
		}

		#endregion Break iterator

		private static bool IsSuccess(UErrorCode errorCode)
		{
			return errorCode <= 0;
		}

		private static bool IsFailure(UErrorCode errorCode)
		{
			return errorCode > 0;
		}

		/**
		 * Selector constants for u_charName().
		 * u_charName() returns the "modern" name of a
		 * Unicode character; or the name that was defined in
		 * Unicode version 1.0, before the Unicode standard merged
		 * with ISO-10646; or an "extended" name that gives each
		 * Unicode code point a unique name.
		 *
		 * @see u_charName
		 * @stable ICU 2.0
		 */
		/// <summary></summary>
		public enum UCharNameChoice
		{
			/// <summary></summary>
			U_UNICODE_CHAR_NAME,
			/// <summary></summary>
			U_UNICODE_10_CHAR_NAME,
			/// <summary></summary>
			U_EXTENDED_CHAR_NAME,
			/// <summary></summary>
			U_CHAR_NAME_CHOICE_COUNT
		}


		/// <summary>
		/// ICU error code
		/// </summary>
		public enum UErrorCode
		{
			/// <summary></summary>
			U_USING_FALLBACK_WARNING = -128,   /** A resource bundle lookup returned a fallback result (not an error) */
			/// <summary></summary>
			U_ERROR_WARNING_START = -128,   /** Start of information results (semantically successful) */
			/// <summary></summary>
			U_USING_DEFAULT_WARNING = -127,   /** A resource bundle lookup returned a result from the root locale (not an error) */
			/// <summary></summary>
			U_SAFECLONE_ALLOCATED_WARNING = -126, /** A SafeClone operation required allocating memory (informational only) */
			/// <summary></summary>
			U_STATE_OLD_WARNING = -125,   /** ICU has to use compatibility layer to construct the service. Expect performance/memory usage degradation. Consider upgrading */
			/// <summary></summary>
			U_STRING_NOT_TERMINATED_WARNING = -124,/** An output string could not be NUL-terminated because output length==destCapacity. */
			/// <summary></summary>
			U_SORT_KEY_TOO_SHORT_WARNING = -123, /** Number of levels requested in getBound is higher than the number of levels in the sort key */
			/// <summary></summary>
			U_AMBIGUOUS_ALIAS_WARNING = -122,   /** This converter alias can go to different converter implementations */
			/// <summary></summary>
			U_DIFFERENT_UCA_VERSION = -121,     /** ucol_open encountered a mismatch between UCA version and collator image version, so the collator was constructed from rules. No impact to further function */
			/// <summary></summary>
			U_ERROR_WARNING_LIMIT,              /** This must always be the last warning value to indicate the limit for UErrorCode warnings (last warning code +1) */
			/// <summary></summary>
			U_ZERO_ERROR = 0,     /** No error, no warning. */
			/// <summary></summary>
			U_ILLEGAL_ARGUMENT_ERROR = 1,     /** Start of codes indicating failure */
			/// <summary></summary>
			U_MISSING_RESOURCE_ERROR = 2,     /** The requested resource cannot be found */
			/// <summary></summary>
			U_INVALID_FORMAT_ERROR = 3,     /** Data format is not what is expected */
			/// <summary></summary>
			U_FILE_ACCESS_ERROR = 4,     /** The requested file cannot be found */
			/// <summary></summary>
			U_INTERNAL_PROGRAM_ERROR = 5,     /** Indicates a bug in the library code */
			/// <summary></summary>
			U_MESSAGE_PARSE_ERROR = 6,     /** Unable to parse a message (message format) */
			/// <summary></summary>
			U_MEMORY_ALLOCATION_ERROR = 7,     /** Memory allocation error */
			/// <summary></summary>
			U_INDEX_OUTOFBOUNDS_ERROR = 8,     /** Trying to access the index that is out of bounds */
			/// <summary></summary>
			U_PARSE_ERROR = 9,     /** Equivalent to Java ParseException */
			/// <summary></summary>
			U_INVALID_CHAR_FOUND = 10,     /** In the Character conversion routines: Invalid character or sequence was encountered. In other APIs: Invalid character or code point name. */
			/// <summary></summary>
			U_TRUNCATED_CHAR_FOUND = 11,     /** In the Character conversion routines: More bytes are required to complete the conversion successfully */
			/// <summary></summary>
			U_ILLEGAL_CHAR_FOUND = 12,     /** In codeset conversion: a sequence that does NOT belong in the codepage has been encountered */
			/// <summary></summary>
			U_INVALID_TABLE_FORMAT = 13,     /** Conversion table file found, but corrupted */
			/// <summary></summary>
			U_INVALID_TABLE_FILE = 14,     /** Conversion table file not found */
			/// <summary></summary>
			U_BUFFER_OVERFLOW_ERROR = 15,     /** A result would not fit in the supplied buffer */
			/// <summary></summary>
			U_UNSUPPORTED_ERROR = 16,     /** Requested operation not supported in current context */
			/// <summary></summary>
			U_RESOURCE_TYPE_MISMATCH = 17,     /** an operation is requested over a resource that does not support it */
			/// <summary></summary>
			U_ILLEGAL_ESCAPE_SEQUENCE = 18,     /** ISO-2022 illlegal escape sequence */
			/// <summary></summary>
			U_UNSUPPORTED_ESCAPE_SEQUENCE = 19, /** ISO-2022 unsupported escape sequence */
			/// <summary></summary>
			U_NO_SPACE_AVAILABLE = 20,     /** No space available for in-buffer expansion for Arabic shaping */
			/// <summary></summary>
			U_CE_NOT_FOUND_ERROR = 21,     /** Currently used only while setting variable top, but can be used generally */
			/// <summary></summary>
			U_PRIMARY_TOO_LONG_ERROR = 22,     /** User tried to set variable top to a primary that is longer than two bytes */
			/// <summary></summary>
			U_STATE_TOO_OLD_ERROR = 23,     /** ICU cannot construct a service from this state, as it is no longer supported */
			/// <summary></summary>
			U_TOO_MANY_ALIASES_ERROR = 24,     /** There are too many aliases in the path to the requested resource.
											 It is very possible that a circular alias definition has occured */
			/// <summary></summary>
			U_ENUM_OUT_OF_SYNC_ERROR = 25,     /** UEnumeration out of sync with underlying collection */
			/// <summary></summary>
			U_INVARIANT_CONVERSION_ERROR = 26,  /** Unable to convert a UChar* string to char* with the invariant converter. */
			/// <summary></summary>
			U_STANDARD_ERROR_LIMIT,             /** This must always be the last value to indicate the limit for standard errors */
			/// <summary>
			/// the error code range 0x10000 0x10100 are reserved for Transliterator
			/// </summary>
			U_BAD_VARIABLE_DEFINITION = 0x10000,/** Missing '$' or duplicate variable name */
			/// <summary></summary>
			U_PARSE_ERROR_START = 0x10000,    /** Start of Transliterator errors */
			/// <summary></summary>
			U_MALFORMED_RULE,                 /** Elements of a rule are misplaced */
			/// <summary></summary>
			U_MALFORMED_SET,                  /** A UnicodeSet pattern is invalid*/
			/// <summary></summary>
			U_MALFORMED_SYMBOL_REFERENCE,     /** UNUSED as of ICU 2.4 */
			/// <summary></summary>
			U_MALFORMED_UNICODE_ESCAPE,       /** A Unicode escape pattern is invalid*/
			/// <summary></summary>
			U_MALFORMED_VARIABLE_DEFINITION,  /** A variable definition is invalid */
			/// <summary></summary>
			U_MALFORMED_VARIABLE_REFERENCE,   /** A variable reference is invalid */
			/// <summary></summary>
			U_MISMATCHED_SEGMENT_DELIMITERS,  /** UNUSED as of ICU 2.4 */
			/// <summary></summary>
			U_MISPLACED_ANCHOR_START,         /** A start anchor appears at an illegal position */
			/// <summary></summary>
			U_MISPLACED_CURSOR_OFFSET,        /** A cursor offset occurs at an illegal position */
			/// <summary></summary>
			U_MISPLACED_QUANTIFIER,           /** A quantifier appears after a segment close delimiter */
			/// <summary></summary>
			U_MISSING_OPERATOR,               /** A rule contains no operator */
			/// <summary></summary>
			U_MISSING_SEGMENT_CLOSE,          /** UNUSED as of ICU 2.4 */
			/// <summary></summary>
			U_MULTIPLE_ANTE_CONTEXTS,         /** More than one ante context */
			/// <summary></summary>
			U_MULTIPLE_CURSORS,               /** More than one cursor */
			/// <summary></summary>
			U_MULTIPLE_POST_CONTEXTS,         /** More than one post context */
			/// <summary></summary>
			U_TRAILING_BACKSLASH,             /** A dangling backslash */
			/// <summary></summary>
			U_UNDEFINED_SEGMENT_REFERENCE,    /** A segment reference does not correspond to a defined segment */
			/// <summary></summary>
			U_UNDEFINED_VARIABLE,             /** A variable reference does not correspond to a defined variable */
			/// <summary></summary>
			U_UNQUOTED_SPECIAL,               /** A special character was not quoted or escaped */
			/// <summary></summary>
			U_UNTERMINATED_QUOTE,             /** A closing single quote is missing */
			/// <summary></summary>
			U_RULE_MASK_ERROR,                /** A rule is hidden by an earlier more general rule */
			/// <summary></summary>
			U_MISPLACED_COMPOUND_FILTER,      /** A compound filter is in an invalid location */
			/// <summary></summary>
			U_MULTIPLE_COMPOUND_FILTERS,      /** More than one compound filter */
			/// <summary></summary>
			U_INVALID_RBT_SYNTAX,             /** A "::id" rule was passed to the RuleBasedTransliterator parser */
			/// <summary></summary>
			U_INVALID_PROPERTY_PATTERN,       /** UNUSED as of ICU 2.4 */
			/// <summary></summary>
			U_MALFORMED_PRAGMA,               /** A 'use' pragma is invlalid */
			/// <summary></summary>
			U_UNCLOSED_SEGMENT,               /** A closing ')' is missing */
			/// <summary></summary>
			U_ILLEGAL_CHAR_IN_SEGMENT,        /** UNUSED as of ICU 2.4 */
			/// <summary></summary>
			U_VARIABLE_RANGE_EXHAUSTED,       /** Too many stand-ins generated for the given variable range */
			/// <summary></summary>
			U_VARIABLE_RANGE_OVERLAP,         /** The variable range overlaps characters used in rules */
			/// <summary></summary>
			U_ILLEGAL_CHARACTER,              /** A special character is outside its allowed context */
			/// <summary></summary>
			U_INTERNAL_TRANSLITERATOR_ERROR,  /** Internal transliterator system error */
			/// <summary></summary>
			U_INVALID_ID,                     /** A "::id" rule specifies an unknown transliterator */
			/// <summary></summary>
			U_INVALID_FUNCTION,               /** A "&amp;fn()" rule specifies an unknown transliterator */
			/// <summary>The limit for Transliterator errors</summary>
			U_PARSE_ERROR_LIMIT,

			/// <summary>
			/// the error code range 0x10100 0x10200 are reserved for formatting API parsing error
			/// </summary>
			U_UNEXPECTED_TOKEN = 0x10100,       /** Syntax error in format pattern */
			/// <summary></summary>
			U_FMT_PARSE_ERROR_START = 0x10100,  /** Start of format library errors */
			/// <summary></summary>
			U_MULTIPLE_DECIMAL_SEPARATORS,    /** More than one decimal separator in number pattern */
			/// <summary></summary>
			U_MULTIPLE_DECIMAL_SEPERATORS = U_MULTIPLE_DECIMAL_SEPARATORS, /** Typo: kept for backward compatibility. Use U_MULTIPLE_DECIMAL_SEPARATORS */
			/// <summary></summary>
			U_MULTIPLE_EXPONENTIAL_SYMBOLS,   /** More than one exponent symbol in number pattern */
			/// <summary></summary>
			U_MALFORMED_EXPONENTIAL_PATTERN,  /** Grouping symbol in exponent pattern */
			/// <summary></summary>
			U_MULTIPLE_PERCENT_SYMBOLS,       /** More than one percent symbol in number pattern */
			/// <summary></summary>
			U_MULTIPLE_PERMILL_SYMBOLS,       /** More than one permill symbol in number pattern */
			/// <summary></summary>
			U_MULTIPLE_PAD_SPECIFIERS,        /** More than one pad symbol in number pattern */
			/// <summary></summary>
			U_PATTERN_SYNTAX_ERROR,           /** Syntax error in format pattern */
			/// <summary></summary>
			U_ILLEGAL_PAD_POSITION,           /** Pad symbol misplaced in number pattern */
			/// <summary></summary>
			U_UNMATCHED_BRACES,               /** Braces do not match in message pattern */
			/// <summary></summary>
			U_UNSUPPORTED_PROPERTY,           /** UNUSED as of ICU 2.4 */
			/// <summary></summary>
			U_UNSUPPORTED_ATTRIBUTE,          /** UNUSED as of ICU 2.4 */
			/// <summary>The limit for format library errors</summary>
			U_FMT_PARSE_ERROR_LIMIT,

			/// <summary>
			/// the error code range 0x10200 0x102ff are reserved for Break Iterator related error
			/// </summary>
			U_BRK_ERROR_START = 0x10200,             /** Start of codes indicating Break Iterator failures */
			/// <summary></summary>
			U_BRK_INTERNAL_ERROR,                  /** An internal error (bug) was detected.             */
			/// <summary></summary>
			U_BRK_HEX_DIGITS_EXPECTED,             /** Hex digits expected as part of a escaped char in a rule. */
			/// <summary></summary>
			U_BRK_SEMICOLON_EXPECTED,              /** Missing ';' at the end of a RBBI rule.            */
			/// <summary></summary>
			U_BRK_RULE_SYNTAX,                     /** Syntax error in RBBI rule.                        */
			/// <summary></summary>
			U_BRK_UNCLOSED_SET,                    /** UnicodeSet witing an RBBI rule missing a closing ']'.  */
			/// <summary></summary>
			U_BRK_ASSIGN_ERROR,                    /** Syntax error in RBBI rule assignment statement.   */
			/// <summary></summary>
			U_BRK_VARIABLE_REDFINITION,            /** RBBI rule $Variable redefined.                    */
			/// <summary></summary>
			U_BRK_MISMATCHED_PAREN,                /** Mis-matched parentheses in an RBBI rule.          */
			/// <summary></summary>
			U_BRK_NEW_LINE_IN_QUOTED_STRING,       /** Missing closing quote in an RBBI rule.            */
			/// <summary></summary>
			U_BRK_UNDEFINED_VARIABLE,              /** Use of an undefined $Variable in an RBBI rule.    */
			/// <summary></summary>
			U_BRK_INIT_ERROR,                      /** Initialization failure.  Probable missing ICU Data. */
			/// <summary></summary>
			U_BRK_RULE_EMPTY_SET,                  /** Rule contains an empty Unicode Set.               */
			/// <summary>This must always be the last value to indicate the limit for Break Iterator failures</summary>
			U_BRK_ERROR_LIMIT,

			/// <summary>
			/// The error codes in the range 0x10300-0x103ff are reserved for regular expression related errrs
			/// </summary>
			U_REGEX_ERROR_START = 0x10300,          /** Start of codes indicating Regexp failures          */
			/// <summary></summary>
			U_REGEX_INTERNAL_ERROR,               /** An internal error (bug) was detected.              */
			/// <summary></summary>
			U_REGEX_RULE_SYNTAX,                  /** Syntax error in regexp pattern.                    */
			/// <summary></summary>
			U_REGEX_INVALID_STATE,                /** RegexMatcher in invalid state for requested operation */
			/// <summary></summary>
			U_REGEX_BAD_ESCAPE_SEQUENCE,          /** Unrecognized backslash escape sequence in pattern  */
			/// <summary></summary>
			U_REGEX_PROPERTY_SYNTAX,              /** Incorrect Unicode property                         */
			/// <summary></summary>
			U_REGEX_UNIMPLEMENTED,                /** Use of regexp feature that is not yet implemented. */
			/// <summary></summary>
			U_REGEX_MISMATCHED_PAREN,             /** Incorrectly nested parentheses in regexp pattern.  */
			/// <summary></summary>
			U_REGEX_NUMBER_TOO_BIG,               /** Decimal number is too large.                       */
			/// <summary></summary>
			U_REGEX_BAD_INTERVAL,                 /** Error in {min,max} interval                        */
			/// <summary></summary>
			U_REGEX_MAX_LT_MIN,                   /** In {min,max}, max is less than min.                */
			/// <summary></summary>
			U_REGEX_INVALID_BACK_REF,             /** Back-reference to a non-existent capture group.    */
			/// <summary></summary>
			U_REGEX_INVALID_FLAG,                 /** Invalid value for match mode flags.                */
			/// <summary></summary>
			U_REGEX_LOOK_BEHIND_LIMIT,            /** Look-Behind pattern matches must have a bounded maximum length.    */
			/// <summary></summary>
			U_REGEX_SET_CONTAINS_STRING,          /** Regexps cannot have UnicodeSets containing strings.*/
			/// <summary>This must always be the last value to indicate the limit for regexp errors</summary>
			U_REGEX_ERROR_LIMIT,

			/// <summary>
			/// The error code in the range 0x10400-0x104ff are reserved for IDNA related error codes
			/// </summary>
			U_IDNA_ERROR_START = 0x10400,
			/// <summary></summary>
			U_IDNA_PROHIBITED_CODEPOINT_FOUND_ERROR,
			/// <summary></summary>
			U_IDNA_UNASSIGNED_CODEPOINT_FOUND_ERROR,
			/// <summary></summary>
			U_IDNA_CHECK_BIDI_ERROR,
			/// <summary></summary>
			U_IDNA_STD3_ASCII_RULES_ERROR,
			/// <summary></summary>
			U_IDNA_ACE_PREFIX_ERROR,
			/// <summary></summary>
			U_IDNA_VERIFICATION_ERROR,
			/// <summary></summary>
			U_IDNA_LABEL_TOO_LONG_ERROR,
			/// <summary></summary>
			U_IDNA_ERROR_LIMIT,
			/// <summary>This must always be the last value to indicate the limit for UErrorCode (last error code +1)</summary>
			U_ERROR_LIMIT = U_IDNA_ERROR_LIMIT
		}

		/// <summary>
		/// Defined in ICU uchar.h
		/// http://oss.software.ibm.com/icu/apiref/uchar_8h-source.html#l00158
		/// </summary>
		public enum UProperty
		{
			/*  See note !!.  Comments of the form "Binary property Dash",
				"Enumerated property Script", "Double property Numeric_Value",
				and "String property Age" are read by genpname. */

			/*  Note: Place UCHAR_ALPHABETIC before UCHAR_BINARY_START so that
				debuggers display UCHAR_ALPHABETIC as the symbolic name for 0,
				rather than UCHAR_BINARY_START.  Likewise for other *_START
				identifiers. */

			/// <summary>http://oss.software.ibm.com/icu/apiref/uchar_8h-source.html#l00158</summary>
			UCHAR_ALPHABETIC = 0,
			/// <summary>http://oss.software.ibm.com/icu/apiref/uchar_8h-source.html#l00158</summary>
			UCHAR_BINARY_START = UCHAR_ALPHABETIC,
			/// <summary>http://oss.software.ibm.com/icu/apiref/uchar_8h-source.html#l00158</summary>
			UCHAR_ASCII_HEX_DIGIT,
			/// <summary>http://oss.software.ibm.com/icu/apiref/uchar_8h-source.html#l00158</summary>
			UCHAR_BIDI_CONTROL,
			/// <summary>http://oss.software.ibm.com/icu/apiref/uchar_8h-source.html#l00158</summary>
			UCHAR_BIDI_MIRRORED,
			/// <summary>http://oss.software.ibm.com/icu/apiref/uchar_8h-source.html#l00158</summary>
			UCHAR_DASH,
			/// <summary>http://oss.software.ibm.com/icu/apiref/uchar_8h-source.html#l00158</summary>
			UCHAR_DEFAULT_IGNORABLE_CODE_POINT,
			/// <summary>http://oss.software.ibm.com/icu/apiref/uchar_8h-source.html#l00158</summary>
			UCHAR_DEPRECATED,
			/// <summary>http://oss.software.ibm.com/icu/apiref/uchar_8h-source.html#l00158</summary>
			UCHAR_DIACRITIC,
			/// <summary>http://oss.software.ibm.com/icu/apiref/uchar_8h-source.html#l00158</summary>
			UCHAR_EXTENDER,
			/// <summary>http://oss.software.ibm.com/icu/apiref/uchar_8h-source.html#l00158</summary>
			UCHAR_FULL_COMPOSITION_EXCLUSION,
			/// <summary>http://oss.software.ibm.com/icu/apiref/uchar_8h-source.html#l00158</summary>
			UCHAR_GRAPHEME_BASE,
			/// <summary>http://oss.software.ibm.com/icu/apiref/uchar_8h-source.html#l00158</summary>
			UCHAR_GRAPHEME_EXTEND,
			/// <summary>http://oss.software.ibm.com/icu/apiref/uchar_8h-source.html#l00158</summary>
			UCHAR_GRAPHEME_LINK,
			/// <summary>http://oss.software.ibm.com/icu/apiref/uchar_8h-source.html#l00158</summary>
			UCHAR_HEX_DIGIT,
			/// <summary>http://oss.software.ibm.com/icu/apiref/uchar_8h-source.html#l00158</summary>
			UCHAR_HYPHEN,
			/// <summary>http://oss.software.ibm.com/icu/apiref/uchar_8h-source.html#l00158</summary>
			UCHAR_ID_CONTINUE,
			/// <summary>http://oss.software.ibm.com/icu/apiref/uchar_8h-source.html#l00158</summary>
			UCHAR_ID_START,
			/// <summary>http://oss.software.ibm.com/icu/apiref/uchar_8h-source.html#l00158</summary>
			UCHAR_IDEOGRAPHIC,
			/// <summary>http://oss.software.ibm.com/icu/apiref/uchar_8h-source.html#l00158</summary>
			UCHAR_IDS_BINARY_OPERATOR,
			/// <summary>http://oss.software.ibm.com/icu/apiref/uchar_8h-source.html#l00158</summary>
			UCHAR_IDS_TRINARY_OPERATOR,
			/// <summary>http://oss.software.ibm.com/icu/apiref/uchar_8h-source.html#l00158</summary>
			UCHAR_JOIN_CONTROL,
			/// <summary>http://oss.software.ibm.com/icu/apiref/uchar_8h-source.html#l00158</summary>
			UCHAR_LOGICAL_ORDER_EXCEPTION,
			/// <summary>http://oss.software.ibm.com/icu/apiref/uchar_8h-source.html#l00158</summary>
			UCHAR_LOWERCASE,
			/// <summary>http://oss.software.ibm.com/icu/apiref/uchar_8h-source.html#l00158</summary>
			UCHAR_MATH,
			/// <summary>http://oss.software.ibm.com/icu/apiref/uchar_8h-source.html#l00158</summary>
			UCHAR_NONCHARACTER_CODE_POINT,
			/// <summary>http://oss.software.ibm.com/icu/apiref/uchar_8h-source.html#l00158</summary>
			UCHAR_QUOTATION_MARK,
			/// <summary>http://oss.software.ibm.com/icu/apiref/uchar_8h-source.html#l00158</summary>
			UCHAR_RADICAL,
			/// <summary>http://oss.software.ibm.com/icu/apiref/uchar_8h-source.html#l00158</summary>
			UCHAR_SOFT_DOTTED,
			/// <summary>http://oss.software.ibm.com/icu/apiref/uchar_8h-source.html#l00158</summary>
			UCHAR_TERMINAL_PUNCTUATION,
			/// <summary>http://oss.software.ibm.com/icu/apiref/uchar_8h-source.html#l00158</summary>
			UCHAR_UNIFIED_IDEOGRAPH,
			/// <summary>http://oss.software.ibm.com/icu/apiref/uchar_8h-source.html#l00158</summary>
			UCHAR_UPPERCASE,
			/// <summary>http://oss.software.ibm.com/icu/apiref/uchar_8h-source.html#l00158</summary>
			UCHAR_WHITE_SPACE,
			/// <summary>http://oss.software.ibm.com/icu/apiref/uchar_8h-source.html#l00158</summary>
			UCHAR_XID_CONTINUE,
			/// <summary>http://oss.software.ibm.com/icu/apiref/uchar_8h-source.html#l00158</summary>
			UCHAR_XID_START,
			/// <summary>http://oss.software.ibm.com/icu/apiref/uchar_8h-source.html#l00158</summary>
			UCHAR_CASE_SENSITIVE,
			/// <summary>http://oss.software.ibm.com/icu/apiref/uchar_8h-source.html#l00158</summary>
			UCHAR_S_TERM,
			/// <summary>http://oss.software.ibm.com/icu/apiref/uchar_8h-source.html#l00158</summary>
			UCHAR_VARIATION_SELECTOR,
			/// <summary>http://oss.software.ibm.com/icu/apiref/uchar_8h-source.html#l00158</summary>
			UCHAR_NFD_INERT,
			/// <summary>http://oss.software.ibm.com/icu/apiref/uchar_8h-source.html#l00158</summary>
			UCHAR_NFKD_INERT,
			/// <summary>http://oss.software.ibm.com/icu/apiref/uchar_8h-source.html#l00158</summary>
			UCHAR_NFC_INERT,
			/// <summary>http://oss.software.ibm.com/icu/apiref/uchar_8h-source.html#l00158</summary>
			UCHAR_NFKC_INERT,
			/// <summary>http://oss.software.ibm.com/icu/apiref/uchar_8h-source.html#l00158</summary>
			UCHAR_SEGMENT_STARTER,
			/// <summary>http://oss.software.ibm.com/icu/apiref/uchar_8h-source.html#l00158</summary>
			UCHAR_BINARY_LIMIT,

			/// <summary>http://oss.software.ibm.com/icu/apiref/uchar_8h-source.html#l00158</summary>
			UCHAR_BIDI_CLASS = 0x1000,
			/// <summary>http://oss.software.ibm.com/icu/apiref/uchar_8h-source.html#l00158</summary>
			UCHAR_INT_START = UCHAR_BIDI_CLASS,
			/// <summary>http://oss.software.ibm.com/icu/apiref/uchar_8h-source.html#l00158</summary>
			UCHAR_BLOCK,
			/// <summary>http://oss.software.ibm.com/icu/apiref/uchar_8h-source.html#l00158</summary>
			UCHAR_CANONICAL_COMBINING_CLASS,
			/// <summary>http://oss.software.ibm.com/icu/apiref/uchar_8h-source.html#l00158</summary>
			UCHAR_DECOMPOSITION_TYPE,
			/// <summary>http://oss.software.ibm.com/icu/apiref/uchar_8h-source.html#l00158</summary>
			UCHAR_EAST_ASIAN_WIDTH,
			/// <summary>http://oss.software.ibm.com/icu/apiref/uchar_8h-source.html#l00158</summary>
			UCHAR_GENERAL_CATEGORY,
			/// <summary>http://oss.software.ibm.com/icu/apiref/uchar_8h-source.html#l00158</summary>
			UCHAR_JOINING_GROUP,
			/// <summary>http://oss.software.ibm.com/icu/apiref/uchar_8h-source.html#l00158</summary>
			UCHAR_JOINING_TYPE,
			/// <summary>http://oss.software.ibm.com/icu/apiref/uchar_8h-source.html#l00158</summary>
			UCHAR_LINE_BREAK,
			/// <summary>http://oss.software.ibm.com/icu/apiref/uchar_8h-source.html#l00158</summary>
			UCHAR_NUMERIC_TYPE,
			/// <summary>http://oss.software.ibm.com/icu/apiref/uchar_8h-source.html#l00158</summary>
			UCHAR_SCRIPT,
			/// <summary>http://oss.software.ibm.com/icu/apiref/uchar_8h-source.html#l00158</summary>
			UCHAR_HANGUL_SYLLABLE_TYPE,
			/// <summary>http://oss.software.ibm.com/icu/apiref/uchar_8h-source.html#l00158</summary>
			UCHAR_NFD_QUICK_CHECK,
			/// <summary>http://oss.software.ibm.com/icu/apiref/uchar_8h-source.html#l00158</summary>
			UCHAR_NFKD_QUICK_CHECK,
			/// <summary>http://oss.software.ibm.com/icu/apiref/uchar_8h-source.html#l00158</summary>
			UCHAR_NFC_QUICK_CHECK,
			/// <summary>http://oss.software.ibm.com/icu/apiref/uchar_8h-source.html#l00158</summary>
			UCHAR_NFKC_QUICK_CHECK,
			/// <summary>http://oss.software.ibm.com/icu/apiref/uchar_8h-source.html#l00158</summary>
			UCHAR_LEAD_CANONICAL_COMBINING_CLASS,
			/// <summary>http://oss.software.ibm.com/icu/apiref/uchar_8h-source.html#l00158</summary>
			UCHAR_TRAIL_CANONICAL_COMBINING_CLASS,
			/// <summary>http://oss.software.ibm.com/icu/apiref/uchar_8h-source.html#l00158</summary>
			UCHAR_INT_LIMIT,

			/// <summary>http://oss.software.ibm.com/icu/apiref/uchar_8h-source.html#l00158</summary>
			UCHAR_GENERAL_CATEGORY_MASK = 0x2000,
			/// <summary>http://oss.software.ibm.com/icu/apiref/uchar_8h-source.html#l00158</summary>
			UCHAR_MASK_START = UCHAR_GENERAL_CATEGORY_MASK,
			/// <summary>http://oss.software.ibm.com/icu/apiref/uchar_8h-source.html#l00158</summary>
			UCHAR_MASK_LIMIT,

			/// <summary>http://oss.software.ibm.com/icu/apiref/uchar_8h-source.html#l00158</summary>
			UCHAR_NUMERIC_VALUE = 0x3000,
			/// <summary>http://oss.software.ibm.com/icu/apiref/uchar_8h-source.html#l00158</summary>
			UCHAR_DOUBLE_START = UCHAR_NUMERIC_VALUE,
			/// <summary>http://oss.software.ibm.com/icu/apiref/uchar_8h-source.html#l00158</summary>
			UCHAR_DOUBLE_LIMIT,

			/// <summary>http://oss.software.ibm.com/icu/apiref/uchar_8h-source.html#l00158</summary>
			UCHAR_AGE = 0x4000,
			/// <summary>http://oss.software.ibm.com/icu/apiref/uchar_8h-source.html#l00158</summary>
			UCHAR_STRING_START = UCHAR_AGE,
			/// <summary>http://oss.software.ibm.com/icu/apiref/uchar_8h-source.html#l00158</summary>
			UCHAR_BIDI_MIRRORING_GLYPH,
			/// <summary>http://oss.software.ibm.com/icu/apiref/uchar_8h-source.html#l00158</summary>
			UCHAR_CASE_FOLDING,
			/// <summary>http://oss.software.ibm.com/icu/apiref/uchar_8h-source.html#l00158</summary>
			UCHAR_ISO_COMMENT,
			/// <summary>http://oss.software.ibm.com/icu/apiref/uchar_8h-source.html#l00158</summary>
			UCHAR_LOWERCASE_MAPPING,
			/// <summary>http://oss.software.ibm.com/icu/apiref/uchar_8h-source.html#l00158</summary>
			UCHAR_NAME,
			/// <summary>http://oss.software.ibm.com/icu/apiref/uchar_8h-source.html#l00158</summary>
			UCHAR_SIMPLE_CASE_FOLDING,
			/// <summary>http://oss.software.ibm.com/icu/apiref/uchar_8h-source.html#l00158</summary>
			UCHAR_SIMPLE_LOWERCASE_MAPPING,
			/// <summary>http://oss.software.ibm.com/icu/apiref/uchar_8h-source.html#l00158</summary>
			UCHAR_SIMPLE_TITLECASE_MAPPING,
			/// <summary>http://oss.software.ibm.com/icu/apiref/uchar_8h-source.html#l00158</summary>
			UCHAR_SIMPLE_UPPERCASE_MAPPING,
			/// <summary>http://oss.software.ibm.com/icu/apiref/uchar_8h-source.html#l00158</summary>
			UCHAR_TITLECASE_MAPPING,
			/// <summary>http://oss.software.ibm.com/icu/apiref/uchar_8h-source.html#l00158</summary>
			UCHAR_UNICODE_1_NAME,
			/// <summary>http://oss.software.ibm.com/icu/apiref/uchar_8h-source.html#l00158</summary>
			UCHAR_UPPERCASE_MAPPING,
			/// <summary>http://oss.software.ibm.com/icu/apiref/uchar_8h-source.html#l00158</summary>
			UCHAR_STRING_LIMIT,

			/// <summary>http://oss.software.ibm.com/icu/apiref/uchar_8h-source.html#l00158</summary>
			UCHAR_INVALID_CODE = -1
		}

		/// <summary>
		/// The compatability decomposition type that appears in field 5 in the "tag".
		/// http://oss.software.ibm.com/icu/apiref/uchar_8h.html#a533
		/// http://oss.software.ibm.com/icu/apiref/uchar_8h-source.html#l01547
		/// </summary>
		public enum UDecompositionType
		{
			/// <summary>http://www.unicode.org/Public/UNIDATA/UCD.html#Character_Decomposition_Mappings</summary>
			U_DT_NONE,
			/// <summary>http://www.unicode.org/Public/UNIDATA/UCD.html#Character_Decomposition_Mappings</summary>
			U_DT_CANONICAL,
			/// <summary>http://www.unicode.org/Public/UNIDATA/UCD.html#Character_Decomposition_Mappings</summary>
			U_DT_COMPAT,
			/// <summary>http://www.unicode.org/Public/UNIDATA/UCD.html#Character_Decomposition_Mappings</summary>
			U_DT_CIRCLE,
			/// <summary>http://www.unicode.org/Public/UNIDATA/UCD.html#Character_Decomposition_Mappings</summary>
			U_DT_FINAL,
			/// <summary>http://www.unicode.org/Public/UNIDATA/UCD.html#Character_Decomposition_Mappings</summary>
			U_DT_FONT,
			/// <summary>http://www.unicode.org/Public/UNIDATA/UCD.html#Character_Decomposition_Mappings</summary>
			U_DT_FRACTION,
			/// <summary>http://www.unicode.org/Public/UNIDATA/UCD.html#Character_Decomposition_Mappings</summary>
			U_DT_INITIAL,
			/// <summary>http://www.unicode.org/Public/UNIDATA/UCD.html#Character_Decomposition_Mappings</summary>
			U_DT_ISOLATED,
			/// <summary>http://www.unicode.org/Public/UNIDATA/UCD.html#Character_Decomposition_Mappings</summary>
			U_DT_MEDIAL,
			/// <summary>http://www.unicode.org/Public/UNIDATA/UCD.html#Character_Decomposition_Mappings</summary>
			U_DT_NARROW,
			/// <summary>http://www.unicode.org/Public/UNIDATA/UCD.html#Character_Decomposition_Mappings</summary>
			U_DT_NOBREAK,
			/// <summary>http://www.unicode.org/Public/UNIDATA/UCD.html#Character_Decomposition_Mappings</summary>
			U_DT_SMALL,
			/// <summary>http://www.unicode.org/Public/UNIDATA/UCD.html#Character_Decomposition_Mappings</summary>
			U_DT_SQUARE,
			/// <summary>http://www.unicode.org/Public/UNIDATA/UCD.html#Character_Decomposition_Mappings</summary>
			U_DT_SUB,
			/// <summary>http://www.unicode.org/Public/UNIDATA/UCD.html#Character_Decomposition_Mappings</summary>
			U_DT_SUPER,
			/// <summary>http://www.unicode.org/Public/UNIDATA/UCD.html#Character_Decomposition_Mappings</summary>
			U_DT_VERTICAL,
			/// <summary>http://www.unicode.org/Public/UNIDATA/UCD.html#Character_Decomposition_Mappings</summary>
			U_DT_WIDE,
			/// <summary>http://www.unicode.org/Public/UNIDATA/UCD.html#Character_Decomposition_Mappings</summary>
			U_DT_COUNT
		}

		/// <summary>
		/// Numeric Type constants
		/// These are used for fields 6,7, and 8
		/// </summary>
		public enum UNumericType
		{
			/// <summary>http://oss.software.ibm.com/icu/apiref/uchar_8h-source.html</summary>
			U_NT_NONE,
			/// <summary>http://oss.software.ibm.com/icu/apiref/uchar_8h-source.html</summary>
			U_NT_DECIMAL,
			/// <summary>http://oss.software.ibm.com/icu/apiref/uchar_8h-source.html</summary>
			U_NT_DIGIT,
			/// <summary>http://oss.software.ibm.com/icu/apiref/uchar_8h-source.html</summary>
			U_NT_NUMERIC,
			/// <summary>http://oss.software.ibm.com/icu/apiref/uchar_8h-source.html</summary>
			U_NT_COUNT
		}
		/// <summary>
		/// Collation constants
		/// </summary>
		public enum UColAttributeValue
		{
			/// <summary>http://oss.software.ibm.com/icu/apiref/uchar_8h-source.html</summary>
			UCOL_DEFAULT = -1,
			/// <summary>http://oss.software.ibm.com/icu/apiref/uchar_8h-source.html</summary>
			UCOL_PRIMARY = 0,
			/// <summary>http://oss.software.ibm.com/icu/apiref/uchar_8h-source.html</summary>
			UCOL_SECONDARY = 1,
			/// <summary>http://oss.software.ibm.com/icu/apiref/uchar_8h-source.html</summary>
			UCOL_TERTIARY = 2,
			/// <summary>http://oss.software.ibm.com/icu/apiref/uchar_8h-source.html</summary>
			UCOL_DEFAULT_STRENGTH = UCOL_TERTIARY,
			/// <summary>http://oss.software.ibm.com/icu/apiref/uchar_8h-source.html</summary>
			UCOL_CE_STRENGTH_LIMIT,
			/// <summary>http://oss.software.ibm.com/icu/apiref/uchar_8h-source.html</summary>
			UCOL_QUATERNARY = 3,
			/// <summary>http://oss.software.ibm.com/icu/apiref/uchar_8h-source.html</summary>
			UCOL_IDENTICAL = 15,
			/// <summary>http://oss.software.ibm.com/icu/apiref/uchar_8h-source.html</summary>
			/// <summary>http://oss.software.ibm.com/icu/apiref/uchar_8h-source.html</summary>
			UCOL_STRENGTH_LIMIT,
			/// <summary>http://oss.software.ibm.com/icu/apiref/uchar_8h-source.html</summary>
			UCOL_OFF = 16,
			/// <summary>http://oss.software.ibm.com/icu/apiref/uchar_8h-source.html</summary>
			UCOL_ON = 17,
			/// <summary>http://oss.software.ibm.com/icu/apiref/uchar_8h-source.html</summary>
			UCOL_SHIFTED = 20,
			/// <summary>http://oss.software.ibm.com/icu/apiref/uchar_8h-source.html</summary>
			UCOL_NON_IGNORABLE = 21,
			/// <summary>http://oss.software.ibm.com/icu/apiref/uchar_8h-source.html</summary>
			UCOL_LOWER_FIRST = 24,
			/// <summary>http://oss.software.ibm.com/icu/apiref/uchar_8h-source.html</summary>
			UCOL_UPPER_FIRST = 25,
			/// <summary>http://oss.software.ibm.com/icu/apiref/uchar_8h-source.html</summary>
			UCOL_ATTRIBUTE_VALUE_COUNT
		}

		///<summary>
		/// enumerated Unicode general category types.
		/// See http://www.unicode.org/Public/UNIDATA/UnicodeData.html .
		/// ///</summary>
		public enum UCharCategory
		{
			///<summary>Non-category for unassigned and non-character code points.</summary>
			U_UNASSIGNED = 0,
			///<summary>Cn "Other, Not Assigned (no characters in [UnicodeData.txt] have this property)" (same as U_UNASSIGNED!)</summary>
			U_GENERAL_OTHER_TYPES = 0,
			///<summary>Lu</summary>
			U_UPPERCASE_LETTER = 1,
			///<summary>Ll</summary>
			U_LOWERCASE_LETTER = 2,
			///<summary>Lt</summary>
			U_TITLECASE_LETTER = 3,
			///<summary>Lm</summary>
			U_MODIFIER_LETTER = 4,
			///<summary>Lo</summary>
			U_OTHER_LETTER = 5,
			///<summary>Mn</summary>
			U_NON_SPACING_MARK = 6,
			///<summary>Me</summary>
			U_ENCLOSING_MARK = 7,
			///<summary>Mc</summary>
			U_COMBINING_SPACING_MARK = 8,
			///<summary>Nd</summary>
			U_DECIMAL_DIGIT_NUMBER = 9,
			///<summary>Nl</summary>
			U_LETTER_NUMBER = 10,
			///<summary>No</summary>
			U_OTHER_NUMBER = 11,
			///<summary>Zs</summary>
			U_SPACE_SEPARATOR = 12,
			///<summary>Zl</summary>
			U_LINE_SEPARATOR = 13,
			///<summary>Zp</summary>
			U_PARAGRAPH_SEPARATOR = 14,
			///<summary>Cc</summary>
			U_CONTROL_CHAR = 15,
			///<summary>Cf</summary>
			U_FORMAT_CHAR = 16,
			///<summary>Co</summary>
			U_PRIVATE_USE_CHAR = 17,
			///<summary>Cs</summary>
			U_SURROGATE = 18,
			///<summary>Pd</summary>
			U_DASH_PUNCTUATION = 19,
			///<summary>Ps</summary>
			U_START_PUNCTUATION = 20,
			///<summary>Pe</summary>
			U_END_PUNCTUATION = 21,
			///<summary>Pc</summary>
			U_CONNECTOR_PUNCTUATION = 22,
			///<summary>Po</summary>
			U_OTHER_PUNCTUATION = 23,
			///<summary>Sm</summary>
			U_MATH_SYMBOL = 24,
			///<summary>Sc</summary>
			U_CURRENCY_SYMBOL = 25,
			///<summary>Sk</summary>
			U_MODIFIER_SYMBOL = 26,
			///<summary>So</summary>
			U_OTHER_SYMBOL = 27,
			///<summary>Pi</summary>
			U_INITIAL_PUNCTUATION = 28,
			///<summary>Pf</summary>
			U_FINAL_PUNCTUATION = 29,
			///<summary>One higher than the last enum UCharCategory constant.</summary>
			U_CHAR_CATEGORY_COUNT
		}
	}
	// JT notes on how to pass arguments
	// const char *: pass string.


	/// <summary>
	/// General ICU exception
	/// </summary>
	public class IcuException : Exception
	{
		private readonly Icu.UErrorCode m_errorCode;

		/// <summary>
		/// Initializes a new instance of the <see cref="IcuException"/> class.
		/// </summary>
		/// <param name="message">The message.</param>
		/// <param name="errorCode">The error code.</param>
		public IcuException(string message, Icu.UErrorCode errorCode)
			: base(message)
		{
			m_errorCode = errorCode;
		}

		/// <summary>
		/// Gets the ICU error code.
		/// </summary>
		public Icu.UErrorCode ErrorCode
		{
			get { return m_errorCode; }
		}
	}

	/// ------------------------------------------------------------------------------------
	/// <summary>
	/// Simple class to allow passing collation error info back to the caller of CheckRules.
	/// </summary>
	/// ------------------------------------------------------------------------------------
	public class CollationRuleErrorInfo
	{
		internal CollationRuleErrorInfo(Icu.UParseError parseError)
		{
			Line = parseError.line + 1;
			Offset = parseError.offset + 1;
			PreContext = parseError.preContext;
			PostContext = parseError.postContext;
		}

		/// <summary>Line number (1-based) containing the error</summary>
		public int Line { get; private set; }
		/// <summary>Character offset (1-based) on Line where the error was detected</summary>
		public int Offset { get; private set; }
		/// <summary>Characters preceding the the error</summary>
		public String PreContext { get; private set; }
		/// <summary>Characters following the the error</summary>
		public String PostContext { get; private set; }
	}

	/// <summary>
	/// Collation rule exception
	/// </summary>
	public class CollationRuleException : IcuException
	{
		private readonly CollationRuleErrorInfo m_errorInfo;

		/// <summary>
		/// Initializes a new instance of the <see cref="CollationRuleException"/> class.
		/// </summary>
		/// <param name="errorCode">The ICU error code.</param>
		/// <param name="errorInfo">The error information.</param>
		public CollationRuleException(Icu.UErrorCode errorCode, CollationRuleErrorInfo errorInfo)
			: base("Failed to parse collation rules.", errorCode)
		{
			m_errorInfo = errorInfo;
		}

		/// <summary>
		/// Gets the parse error information.
		/// </summary>
		public CollationRuleErrorInfo ErrorInfo
		{
			get { return m_errorInfo; }
		}
	}
}<|MERGE_RESOLUTION|>--- conflicted
+++ resolved
@@ -75,22 +75,13 @@
 		{
 			get
 			{
-<<<<<<< HEAD
-				string dir = Path.Combine(Environment.GetFolderPath(
-					Environment.SpecialFolder.CommonApplicationData), "SIL", string.Format("Icu{0}", Version));
-
-				string icuDirValueName = string.Format("Icu{0}DataDir", Version);
-				using(var userKey = RegistryHelper.CompanyKey)
-				using(var machineKey = RegistryHelper.CompanyKeyLocalMachine)
-=======
 				// We use the ICU_DATA environment variable instead of directly reading a registry
 				// value. This allows COMInterfaces.dll to be independent of WinForms.
 				// ENHANCE: store data directory somewhere else other than registry (user.config
 				// file?) and use that.
 				string dir = Environment.GetEnvironmentVariable("ICU_DATA");
 				if (string.IsNullOrEmpty(dir))
->>>>>>> 81ad6710
-				{
+					{
 					dir = Path.Combine(Environment.GetFolderPath(Environment.SpecialFolder.CommonApplicationData),
 						string.Format("SIL/Icu{0}", Version));
 				}
