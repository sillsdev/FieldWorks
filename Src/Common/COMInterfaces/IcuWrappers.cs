--- conflicted
+++ resolved
@@ -1683,7 +1683,6 @@
 		#region normalization
 		/// <summary>
 		/// Get a normalizer for the specified name and mode.
-<<<<<<< HEAD
 		/// </summary>
 		[DllImport(kIcuUcDllName, EntryPoint = "unorm2_getInstance" + VersionSuffix,
 			 CallingConvention = CallingConvention.Cdecl, CharSet = CharSet.Ansi)]
@@ -1692,16 +1691,6 @@
 		/// <summary>
 		/// Normalize a string using the specified normalizer.
 		/// </summary>
-=======
-		/// </summary>
-		[DllImport(kIcuUcDllName, EntryPoint = "unorm2_getInstance" + VersionSuffix,
-			 CallingConvention = CallingConvention.Cdecl, CharSet = CharSet.Ansi)]
-		private static extern IntPtr unorm2_getInstance(string packageName, string name, UNormalization2Mode mode, out UErrorCode errorCode);
-
-		/// <summary>
-		/// Normalize a string using the specified normalizer.
-		/// </summary>
->>>>>>> 0ef1b79c
 		[DllImport(kIcuUcDllName, EntryPoint = "unorm2_normalize" + VersionSuffix,
 			 CallingConvention = CallingConvention.Cdecl, CharSet = CharSet.Unicode)]
 		private static extern int unorm2_normalize(IntPtr normalizer, string source, int sourceLength,
