// Copyright (c) 2004-2017 SIL International
// This software is licensed under the LGPL, version 2.1 or later
// (http://www.gnu.org/licenses/lgpl-2.1.html)
//
// <remarks>
//	At the moment (July 2004), the only instances of this class do filtering in memory.
//	This does not imply that all filtering will always be done in memory, only that we haven't
//	yet designed or implemented a way to do the filtering while querying.
//		when we do, we will probably split RecordFilter into two subclasses, one for in memory
//	filters which can use FDO properties, and one which will somehow contribute to the Where
//	clause which populates the RecordList. In that case, the RecordList will be aware of the filter
//	and will be responsible for somehow incorporating its filtering desires as it does the query.

// (JohnT, May 2004). Added additional classes and interfaces designed to support a filter bar
// in a Browse view. (Should these be spread across more files?)

// The filter bar looks like a set of combos, one per column, which the user can fill in to limit
// the items shown in the view to ones that satisfy some condition.

// The idea here is that, given the XML that defines a cell view, if it is one of the types we
// recognize, we instantiate a corresponding implementation of the StringFinder interface, which
// allows us to obtain the strings shown in the cell given the base object.

// Then, given the full object list, we populate a combo box menu with 'blanks', 'non-blanks',
// and a list of the unique values that occur (found by applying the string finder to the objects;
// if more than about 30 are found, give up). Menu could also contain 'use patterns' (then the user
// may type a regexp); a submenu of pattern functions; 'Any of...' (brings up a dialog with the
// complete list of values that occur, and check boxes); 'Any except...' (similar); and perhaps
// eventually something like what the 'Custom...' item brings up in Excel autofilters. The user can
// also just type a string; without pattern matching, only initial and final # (start and end of string)
// have special meaning.
//
// When the user selects a filter option for a cell, we instantiate the appropriate kind of Matcher,
// and combine this with the string finder to make a FilterBarCellFilter. If more than one cell
// is set, or there was an original filter defining the list, we further combine all the filters
// using an AndFilter.
// </remarks>

using System;
using System.Collections;
using System.Collections.Generic;
using System.Diagnostics;
using System.Linq;
<<<<<<< HEAD
using System.Xml.Linq;
using SIL.Utils;
using SIL.FieldWorks.FDO;
using SIL.FieldWorks.Common.ViewsInterfaces;
using SIL.CoreImpl.Text;
using SIL.CoreImpl.WritingSystems;
using SIL.FieldWorks.Common.FwKernelInterfaces;
using SIL.FieldWorks.Common.FwUtils;
=======
using System.Xml;
using SIL.LCModel;
using SIL.FieldWorks.Common.ViewsInterfaces;
using SIL.LCModel.Core.Text;
using SIL.LCModel.Core.WritingSystems;
using SIL.LCModel.Core.KernelInterfaces;
using SIL.Utils;
>>>>>>> c1202904
using SIL.WritingSystems;
using SIL.Xml;

namespace SIL.FieldWorks.Filters
{
	/// ----------------------------------------------------------------------------------------
	/// <summary>
	/// Event arguments for FilterChangeHandler event.
	/// Arguably, we could have separate events for adding and removing, but that would make it
	/// more difficult to avoid refreshing the list twice when switching from one filter to
	/// another. Arguably, both add and remove could be arrays. But so far there has been no
	/// need for this, and if we do, we can easily keep the current constructor but change
	/// the acessors, which are probably rather less used.
	/// </summary>
	/// ----------------------------------------------------------------------------------------
	public class FilterChangeEventArgs
	{
		/// <summary></summary>
		private RecordFilter m_added;
		/// <summary></summary>
		private RecordFilter m_removed;

		/// ------------------------------------------------------------------------------------
		/// <summary>
		/// Initializes a new instance of the <see cref="T:FilterChangeEventArgs"/> class.
		/// </summary>
		/// <param name="added">The added RecordFilter.</param>
		/// <param name="removed">The removed RecordFilter.</param>
		/// ------------------------------------------------------------------------------------
		public FilterChangeEventArgs(RecordFilter added, RecordFilter removed)
		{
			m_added = added;
			m_removed = removed;
		}

		/// ------------------------------------------------------------------------------------
		/// <summary>
		/// Gets the added RecordFilter.
		/// </summary>
		/// <value>The added RecordFilter.</value>
		/// ------------------------------------------------------------------------------------
		public RecordFilter Added
		{
			get { return m_added; }
		}

		/// ---------------------------------------------------------------------------------------
		/// <summary>
		/// Gets the removed RecordFilter.
		/// </summary>
		/// <value>The removed RecordFilter.</value>
		/// ---------------------------------------------------------------------------------------
		public RecordFilter Removed
		{
			get { return m_removed; }
		}
	}

	/// <summary></summary>
	/// <param name="sender"></param>
	/// <param name="e"></param>
	public delegate void FilterChangeHandler(object sender, FilterChangeEventArgs e);
	/// ----------------------------------------------------------------------------------------
	/// <summary>
	/// Summary description for RecordFilter.
	/// </summary>
	/// ----------------------------------------------------------------------------------------
	public abstract class RecordFilter : IPersistAsXml, IStoresLcmCache, IStoresDataAccess
	{

		/// <summary></summary>
		protected string m_name;
		protected string m_id;

		/// ------------------------------------------------------------------------------------
		/// <summary>
		/// Initializes a new instance of the <see cref="T:RecordFilter"/> class.
		/// </summary>
		/// ------------------------------------------------------------------------------------
		public RecordFilter()
		{
			m_name = FiltersStrings.ksUnknown;
			m_id = "Unknown";
		}


		/// ------------------------------------------------------------------------------------
		/// <summary>
		/// Set the cache on the specified object if it wants it.
		/// </summary>
		/// <param name="obj">The obj.</param>
		/// <param name="cache">The cache.</param>
		/// ------------------------------------------------------------------------------------
		internal void SetCache(object obj, LcmCache cache)
		{
			var sfc = obj as IStoresLcmCache;
			if (sfc != null)
				sfc.Cache = cache;
		}

		internal void SetDataAccess(object obj, ISilDataAccess sda)
		{
			var sfc = obj as IStoresDataAccess;
			if (sfc != null)
				sfc.DataAccess = sda;
		}

		/// ------------------------------------------------------------------------------------
		/// <summary>
		/// Gets the name.
		/// </summary>
		/// ------------------------------------------------------------------------------------
		public string Name
		{
			get
			{
				return m_name;
			}
		}
		/// ------------------------------------------------------------------------------------------
		/// <summary>
		/// this is used, for example, and persist in the selected id in the users xml preferences
		/// </summary>
		/// <value>The id.</value>
		/// ------------------------------------------------------------------------------------------
		public string id
		{
			get
			{
				return m_id;
			}
		}

		/// ------------------------------------------------------------------------------------------
		/// <summary>
		/// Gets the name of the image.
		/// </summary>
		/// <value>The name of the image.</value>
		/// ------------------------------------------------------------------------------------------
		public virtual string imageName
		{
			get
			{
				return "SimpleFilter";
			}
		}

		/// <summary>
		/// May be used to preload data for efficient filtering of many instances.
		/// </summary>
		public virtual void Preload(object rootObj)
		{
		}

		/// ------------------------------------------------------------------------------------
		/// <summary>
		/// decide whether this object should be included
		/// </summary>
		/// <param name="item">The item.</param>
		/// <returns>true if the object should be included</returns>
		/// ------------------------------------------------------------------------------------
		public abstract bool Accept(IManyOnePathSortItem item);

		/// ------------------------------------------------------------------------------------
		/// <summary>
		/// Tells whether the filter should be 'visible' to the user, in the sense that the
		/// status bar pane for 'Filtered' turns on. Some filters should not show up here,
		/// for example, built-in ones that define the possible contents of a view.
		/// By default a filter is not visible.
		/// </summary>
		/// <value>
		/// 	<c>true</c> if this instance is user visible; otherwise, <c>false</c>.
		/// </value>
		/// ------------------------------------------------------------------------------------
		public virtual bool IsUserVisible
		{
			get { return false; }
		}

		/// ------------------------------------------------------------------------------------
		/// <summary>
		/// Tells whether the filter is currently valid.  This is true by default.
		/// </summary>
		/// ------------------------------------------------------------------------------------
		public virtual bool IsValid
		{
			get { return true; }
		}

		/// ------------------------------------------------------------------------------------
		/// <summary>
		/// a factory method for filters
		/// </summary>
		/// <param name="cache">The cache.</param>
		/// <param name="configuration">The configuration.</param>
		/// <returns></returns>
		/// ------------------------------------------------------------------------------------
<<<<<<< HEAD
		static public RecordFilter Create(FdoCache cache, XElement configuration)
=======
		static public RecordFilter Create (LcmCache cache, XmlNode configuration)
>>>>>>> c1202904
		{
			var filter = (RecordFilter)DynamicLoader.CreateObject(configuration);
			filter.Init(cache, configuration);
			return filter;
		}

		/// ------------------------------------------------------------------------------------
		/// <summary>
		/// Initialize the filter
		/// </summary>
		/// <param name="cache">The cache.</param>
		/// <param name="filterNode">The filter node.</param>
		/// ------------------------------------------------------------------------------------
<<<<<<< HEAD
		public virtual void Init(FdoCache cache, XElement filterNode)
=======
		public virtual void Init(LcmCache cache,XmlNode filterNode)
>>>>>>> c1202904
		{
		}

		/// ---------------------------------------------------------------------------------------
		/// <summary>
		/// This is the start of an equality test for filters, but for now I (JohnT) am not
		/// making it an actual Equals function, since it may not be robust enough to
		/// satisfy all the functions of Equals, and I don't want to mess with changing the
		/// hash function. It is mainly for FilterBarRecordFilters, so for now other classes
		/// just answer false.
		/// </summary>
		/// <param name="other">The other.</param>
		/// <returns></returns>
		/// ---------------------------------------------------------------------------------------
		public virtual bool SameFilter(RecordFilter other)
		{
			return other == this;
		}

		/// <summary>
		/// If this or a contained filter is considered equal to the argument, answer true
		/// </summary>
		public bool Contains(RecordFilter other)
		{
			return EqualContainedFilter(other) != null;
		}

		/// <summary>
		/// If this or a contained filter is considered equal to the argument, answer the filter
		/// or subfilter that is consiered equal.
		/// Record Filters that can contain more than one filter (e.g. AndFilter) should override this.
		/// </summary>
		public virtual RecordFilter EqualContainedFilter(RecordFilter other)
		{
			return SameFilter(other) ? this : null;
		}

		#region IPersistAsXml Members

		/// ------------------------------------------------------------------------------------
		/// <summary>
		/// Persists as XML.
		/// </summary>
		/// <param name="node">The node.</param>
		/// ------------------------------------------------------------------------------------
		public virtual void PersistAsXml(XElement node)
		{
			XmlUtils.SetAttribute(node, "name", m_name);
		}

		/// ------------------------------------------------------------------------------------
		/// <summary>
		/// Inits the XML.
		/// </summary>
		/// <param name="node">The node.</param>
		/// ------------------------------------------------------------------------------------
		public virtual void InitXml(XElement node)
		{
			m_name = XmlUtils.GetManditoryAttributeValue(node, "name");
		}

		#endregion

		#region IStoresLcmCache
		/// ------------------------------------------------------------------------------------
		/// <summary>
		/// Set the cache.
		/// </summary>
		/// <value></value>
		/// ------------------------------------------------------------------------------------
		public virtual LcmCache Cache
		{
			set
			{
				//nothing to do
			}
		}
		#endregion

		/// <summary>
		/// Allows setting some data access other than the one derived from the Cache.
		/// To have this effect, it must be called AFTER setting the cache.
		/// </summary>
		public virtual ISilDataAccess DataAccess
		{
			set { }
		}
	}
	/// ----------------------------------------------------------------------------------------
	/// <summary>
	/// this filter passes CmAnnotations which are pointing at objects of the class listed
	/// in the targetClasses attribute.
	/// </summary>
	/// ----------------------------------------------------------------------------------------
	public class ProblemAnnotationFilter: RecordFilter
	{
		/// <summary></summary>
		protected List<int> m_classIds;

		private LcmCache m_cache;

		/// ------------------------------------------------------------------------------------
		/// <summary>
		/// Initializes a new instance of the <see cref="T:ProblemAnnotationFilter"/> class.
		/// </summary>
		/// <remarks>must have a constructor with no parameters, to use with the dynamic loader
		/// or IPersistAsXml</remarks>
		/// ------------------------------------------------------------------------------------
		public ProblemAnnotationFilter()
		{
			m_classIds = new List<int>();
		}

		/// ------------------------------------------------------------------------------------
		/// <summary>
		/// Persists as XML.
		/// </summary>
		/// <param name="node">The node.</param>
		/// ------------------------------------------------------------------------------------
		public override void PersistAsXml(XElement node)
		{
			base.PersistAsXml(node);
			XmlUtils.SetAttribute(node, "classIds", XmlUtils.MakeStringFromList(m_classIds));
		}

		/// ------------------------------------------------------------------------------------
		/// <summary>
		/// Inits the XML.
		/// </summary>
		/// <param name="node">The node.</param>
		/// ------------------------------------------------------------------------------------
		public override void InitXml(XElement node)
		{
			base.InitXml(node);
			m_classIds = new List<int>(XmlUtils.GetMandatoryIntegerListAttributeValue(node, "classIds"));
		}

		/// ------------------------------------------------------------------------------------------
		/// <summary>
		/// Gets the class ids.
		/// </summary>
		/// <value>The class ids.</value>
		/// ------------------------------------------------------------------------------------------
		public List<int> ClassIds
		{
			get { return m_classIds; }
		}

		public override LcmCache Cache
		{
			set
			{
				m_cache = value;
				base.Cache = value;
			}
		}
		/// ------------------------------------------------------------------------------------
		/// <summary>
		/// Initialize the filter
		/// </summary>
		/// <param name="cache"></param>
		/// <param name="filterNode"></param>
		/// ------------------------------------------------------------------------------------
<<<<<<< HEAD
		public override void Init(FdoCache cache, XElement filterNode)
=======
		public override void Init(LcmCache cache,XmlNode filterNode)
>>>>>>> c1202904
		{
			base.Init(cache, filterNode);
			m_cache = cache;
			string classList =XmlUtils.GetManditoryAttributeValue(filterNode, "targetClasses");
			string[] classes= classList.Split(',');

			//enhance: currently, this will require that we name every subclass as well.
			foreach(string name in classes)
			{
				int cls = cache.DomainDataByFlid.MetaDataCache.GetClassId(name.Trim());
				if (cls <= 0)
					throw new FwConfigurationException("The class name '" + name + "' is not valid");
				m_classIds.Add(cls);
			}
		}

		/// ------------------------------------------------------------------------------------
		/// <summary>
		/// decide whether this object should be included
		/// </summary>
		/// <param name="item"></param>
		/// <returns>true if the object should be included</returns>
		/// ------------------------------------------------------------------------------------
		public override bool Accept (IManyOnePathSortItem item)
		{
			var obj = item.KeyObjectUsing(m_cache);
			if (!(obj is ICmBaseAnnotation))
				return false; // It's not a base annotation

			var annotation = (ICmBaseAnnotation)obj;
			if (annotation.BeginObjectRA == null)
				return false;

			int cls = annotation.BeginObjectRA.ClassID;
			foreach(uint i in m_classIds)
			{
				if ( i == cls)
					return true;
			}
			return false;
		}
	}

	/// ----------------------------------------------------------------------------------------
	/// <summary>
	/// Matchers are able to tell whether a string matches a pattern.
	/// </summary>
	/// ----------------------------------------------------------------------------------------
	public interface IMatcher
	{
		/// <summary></summary>
		bool Accept(ITsString tssKey);
		/// <summary></summary>
		bool Matches(ITsString arg);
		/// <summary></summary>
		bool SameMatcher(IMatcher other);
		/// <summary></summary>
		bool IsValid();
		/// <summary></summary>
		string ErrorMessage();
		/// <summary></summary>
		bool CanMakeValid();
		/// <summary></summary>
		ITsString MakeValid();
		/// <summary></summary>
		ITsString Label { get; set; }
		/// <summary></summary>
		ILgWritingSystemFactory WritingSystemFactory { get; set; }
		/// <summary>
		/// If there is one specific writing system that the matcher looks for, return it;
		/// otherwise return 0.
		/// </summary>
		int WritingSystem { get; }
	}

	/// <summary>
	/// This is a base class for matchers; so far it just implements storing the label.
	/// </summary>
<<<<<<< HEAD
	public abstract class BaseMatcher : IMatcher, IPersistAsXml, IStoresFdoCache
=======
	/// ----------------------------------------------------------------------------------------
	public abstract class BaseMatcher : IMatcher, IPersistAsXml, IStoresLcmCache
>>>>>>> c1202904
	{
		private ITsString m_tssLabel;
		// Todo: get this initialized somehow.
		private ILgWritingSystemFactory m_wsf; // unfortunately needed for serialization
		// This is used only to save the value restored by InitXml until the Cache is set
		// so that m_tssLabel can be computed.
		private string m_xmlLabel;

		#region IMatcher Members

		/// <summary />
		public abstract bool Matches(ITsString arg);

		/// <summary />
		public abstract bool SameMatcher(IMatcher other);

		/// <summary>
		/// No specific writing system for most of these matchers.
		/// </summary>
		public virtual int WritingSystem { get { return 0; } }

		/// <summary />
		public ITsString Label
		{
			get	{ return m_tssLabel; }
			set	{ m_tssLabel = value; }
		}

		/// <summary />
		public virtual bool IsValid()
		{
			return true;	// most matchers won't have to override this - regex is one that does though
		}

		/// <summary />
		public virtual string ErrorMessage()
		{
			return String.Format(FiltersStrings.ksErrorMsg, IsValid().ToString());
		}

		/// <summary />
		public virtual bool CanMakeValid()
		{
			return false;
		}

		/// <summary />
		public virtual ITsString MakeValid()
		{
			return null;	// should only be called if CanMakeValid it true and that class should implement it.
		}
		#endregion

		/// <summary />
		public ILgWritingSystemFactory WritingSystemFactory
		{
			set { m_wsf = value; }
			get { return m_wsf; }
		}

		/// <summary>
		/// This is overridden only by BlankMatcher currently, which matches
		/// on an empty list of strings.
		/// </summary>
		public virtual bool Accept(ITsString tss)
		{
			return Matches(tss);
		}

		#region IPersistAsXml Members

		/// <summary>
		/// Persists as XML.
		/// </summary>
		public virtual void PersistAsXml(XElement node)
		{
			if (m_tssLabel != null)
			{
				string contents = TsStringUtils.GetXmlRep(m_tssLabel, m_wsf, 0, false);
				XmlUtils.SetAttribute(node, "label", contents);
			}
		}

		/// <summary>
		/// Inits the XML.
		/// </summary>
		public virtual void InitXml(XElement node)
		{
			m_xmlLabel = XmlUtils.GetOptionalAttributeValue(node, "label");
		}

		#endregion

		#region Implementation of IStoresLcmCache

		/// <summary>
		/// Set the cache. This may be used on initializers which only optionally pass
		/// information on to a child object, so there is no getter.
		/// </summary>
<<<<<<< HEAD
		public virtual FdoCache Cache
=======
		/// <value></value>
		/// ------------------------------------------------------------------------------------
		public virtual LcmCache Cache
>>>>>>> c1202904
		{
			set
			{
				m_wsf = value.WritingSystemFactory;
				if (m_xmlLabel != null)
					m_tssLabel = TsStringSerializer.DeserializeTsStringFromXml(m_xmlLabel, m_wsf);
			}
		}

		#endregion
	}

	/// <summary>
	/// Class to keep track of the ichMin/ichLim sets resulting from a FindIn() match.
	/// </summary>
	public struct MatchRangePair
	{
		internal int m_ichMin;
		internal int m_ichLim;

		public MatchRangePair(int ichMin, int ichLim)
		{
			m_ichMin = ichMin;
			m_ichLim = ichLim;
		}

		public void Reset()
		{
			m_ichMin = -1;
			m_ichLim = -1;
		}

		public int IchMin
		{
			get { return m_ichMin; }
		}
		public int IchLim
		{
			get { return m_ichLim; }
		}
	}


	/// <summary>
	/// A base class for several kinds of matcher that do various kinds of string equality/inequality testing.
	/// </summary>
	public abstract class SimpleStringMatcher : BaseMatcher
	{
		/// <summary />
		protected IVwPattern m_pattern;
		/// <summary />
		protected IVwTxtSrcInit m_textSourceInit;
		/// <summary />
		protected IVwTextSource m_ts;
		/// <summary />
		protected ITsString m_tssSource;
		/// <summary />
		protected const int m_MaxSearchStringLength = 1000;	// max length of search string
		/// <summary />
		protected XElement m_persistNode;
		/// <summary />
		protected MatchRangePair m_currentMatchRangePair = new MatchRangePair(-1, -1);
		/// <summary>
		/// Cache for the Match set resulting from FindIn() for a string;
		/// </summary>
		protected List<MatchRangePair> m_results = new List<MatchRangePair>();

		/// <summary>
		/// normal constructor
		/// </summary>
		/// <param name="pattern"></param>
		public SimpleStringMatcher(IVwPattern pattern)
		{
			m_pattern = pattern;
			Init();
		}

		/// <summary>
		/// This class explicitly looks for a particular ws.
		/// </summary>
		public override int WritingSystem
		{
			get
			{
				if (Pattern != null && !String.IsNullOrEmpty(Pattern.IcuLocale) && WritingSystemFactory != null)
					return WritingSystemFactory.GetWsFromStr(Pattern.IcuLocale);
				return 0;
			}
		}

		/// <summary>
		/// default for persistence
		/// </summary>
		public SimpleStringMatcher()
		{
			Init();
		}

		private void Init()
		{
			m_textSourceInit = VwStringTextSourceClass.Create();
			m_ts = m_textSourceInit as IVwTextSource;

			if (m_pattern == null)
				m_pattern = VwPatternClass.Create();
		}

		/// <summary>
		/// Retrieve pattern (for testing)
		/// </summary>
		public IVwPattern Pattern
		{
			get { return m_pattern; }
		}

		/// <summary>
		/// Finds the first match satisfying the abstract method CurrentResultDoesMatch().
		/// </summary>
		/// <param name="tssSource"></param>
		/// <returns>Min and Lim of the segment in the string matching the pattern
		/// and CurrentResultDoesMatch or {return}.IchMin = -1 if nothing was found.</returns>
		protected MatchRangePair FindFirstMatch(ITsString tssSource)
		{
			var mrp = new MatchRangePair();
			mrp.Reset();
			var mrpLast = new MatchRangePair();
			mrpLast.Reset();
			m_textSourceInit.SetString(tssSource);
			m_tssSource = tssSource;
			bool found = false;
			do
			{   // get first/next match and make sure it is not the same segment of the string
				mrp = FindNextPatternMatch(mrpLast);
				if (mrpLast.Equals(mrp))
					break; // it found the same segment again: Prevent cycles, eg, for Reg Exp "$" (LT-7041).
				mrpLast = mrp;
				found = mrp.IchMin >= 0; // see VwPattern.cpp STDMETHODIMP VwPattern::FindIn documentation
			} while (found && !CurrentResultDoesMatch(mrp)); // must match the overridden condition
			return mrp;
		}

		/// <summary>
		/// Finds the next match satisfying the pattern.
		/// For some odd cases like looking for "$" in a regular expression,
		/// this will return the same range. The calling code must check.
		/// </summary>
		/// <param name="lastMatch">A match that has been reset to start or the last one found.</param>
		/// <returns>Min and Lim of the segment in the string matching the pattern.</returns>
		protected MatchRangePair FindNextPatternMatch(MatchRangePair lastMatch)
		{
			int ichStart = 0;
			// if we already have a current match, then reset the starting position
			// NOTE: there seems to be a bug(?) in FindIn that prevents us from using IchMin + 1 to find overlapping matches.
			if (lastMatch.IchMin >= 0) // see VwPattern.cpp STDMETHODIMP VwPattern::FindIn documentation
				ichStart = lastMatch.IchLim;
			int ichMin;
			int ichLim;
			m_pattern.FindIn(m_ts, ichStart, m_tssSource.Length, true, out ichMin, out ichLim, null);
			return new MatchRangePair(ichMin, ichLim);
		}

		/// <summary>
		/// Override this method to match additional conditions not handled at the pattern level.
		/// </summary>
		/// <param name="match">The pattern-matched string segment limits to check against
		/// additional matching criteria.</param>
		/// <returns>true if the additional checks succeeded.</returns>
		abstract protected bool CurrentResultDoesMatch(MatchRangePair match);

		/// <summary>Gets all segments of the string that match the pattern. The caller must
		/// call Matches() first to check that there is at least one match. It also sets the
		/// first match this one returns.</summary>
		/// <returns>The list of all unique filter matches found.</returns>
		public List<MatchRangePair> GetAllResults()
		{
			m_results.Clear();
			Debug.Assert(m_currentMatchRangePair.IchMin >= 0, "SimpleStringMatcher.Matches() must set the first filter match.");
			m_results.Add(m_currentMatchRangePair);
			MatchRangePair mrpLast = m_currentMatchRangePair; // set via Matches()
			bool found = false;
			do
			{
				MatchRangePair mrp = FindNextPatternMatch(mrpLast);
				if (mrp.Equals(mrpLast))// presuming the only duplicate would be the last match that might be found ;-)
					break; // Prevent cycles, eg, for Reg Exp "$" (LT-7041).
				mrpLast = mrp;
				found = mrp.IchMin >= 0; // see VwPattern.cpp STDMETHODIMP VwPattern::FindIn documentation
				if (found && CurrentResultDoesMatch(mrp)) // must match the overridden condition
					m_results.Add(mrp);
			} while (found);
			return m_results;
		}

		/// <summary />
		protected MatchRangePair CurrentResult
		{
			get { return m_currentMatchRangePair; }
		}


		#region IMatcher Members

		/// ------------------------------------------------------------------------------------
		/// <summary>
		/// Answers the question "Are there any matches?" so that if there aren't,
		/// time is not wasted looking for them. To get all the matches, call GetAllResults() next.
		/// </summary>
		/// <param name="arg">The string to apply the pattern match to.</param>
		/// <returns>true if a match was found</returns>
		/// ------------------------------------------------------------------------------------
		public override bool Matches(ITsString arg)
		{
			m_currentMatchRangePair.Reset();
			try
			{
				m_currentMatchRangePair = FindFirstMatch(arg);
			}
			catch (Exception e)
			{
				System.Diagnostics.Debug.WriteLine(e.Message);
			}
			// see VwPattern.cpp STDMETHODIMP VwPattern::FindIn documentation for *.IchMin >= 0
			return m_currentMatchRangePair.IchMin >= 0;
		}

		/// ---------------------------------------------------------------------------------------
		/// <summary>
		/// </summary>
		/// <param name="other"></param>
		/// <returns></returns>
		/// <remarks>For most subclasses, it is enough if it is the same class and pattern.</remarks>
		/// ---------------------------------------------------------------------------------------
		public override bool SameMatcher(IMatcher other)
		{
			if (!(other is SimpleStringMatcher))
				return false;
			// TODO-Linux: System.Boolean System.Type::op_Inequality(System.Type,System.Type)
			// is marked with [MonoTODO] and might not work as expected in 4.0.
			if (other.GetType() != this.GetType())
				return false;
			IVwPattern otherPattern = (other as SimpleStringMatcher).m_pattern;
			if (otherPattern.Pattern == null)
			{
				if (m_pattern.Pattern != null)
					return false;
			}
			else if (!otherPattern.Pattern.Equals(m_pattern.Pattern))
				return false;
			return otherPattern.MatchCase == m_pattern.MatchCase
				&& otherPattern.MatchDiacritics == m_pattern.MatchDiacritics;
		}

		/// ---------------------------------------------------------------------------------------
		/// <summary>
		/// Check to see if the matcher is valid.
		/// </summary>
		/// <returns></returns>
		/// ---------------------------------------------------------------------------------------
		public override bool IsValid()
		{
			if (HasError())
				return false;
			return base.IsValid();
		}

		/// ---------------------------------------------------------------------------------------
		/// <summary>
		/// If the error was in this object, then return the error msg for it, otherwise return
		/// the base error msg.
		/// </summary>
		/// <returns></returns>
		/// ---------------------------------------------------------------------------------------
		public override string ErrorMessage()
		{
			if (HasError())
			{
				return String.Format(FiltersStrings.ksMatchStringToLongLength0, m_MaxSearchStringLength );
			}
			return base.ErrorMessage();
		}

		/// ---------------------------------------------------------------------------------------
		/// <summary>
		/// Does this object know how to make the matcher valid, in the case of SimpleStringMatcher
		/// it's just a matter of truncating the search string to be of a valid length.
		/// </summary>
		/// <returns></returns>
		/// ---------------------------------------------------------------------------------------
		public override bool CanMakeValid()
		{
			if (HasError())
				return true;
			return false;
		}

		/// ---------------------------------------------------------------------------------------
		/// <summary>
		/// Truncate the match pattern to be of a valid length if that was the error.
		/// </summary>
		/// <returns></returns>
		/// ---------------------------------------------------------------------------------------
		public override ITsString MakeValid()
		{
			if (HasError())
			{
				return m_pattern.Pattern.GetSubstring(0, m_MaxSearchStringLength - 1);
			}
			return base.MakeValid();
		}

		/// ---------------------------------------------------------------------------------------
		/// <summary>
		/// Local method for testing if there is an error: currently it's just the length of the string
		/// </summary>
		/// <returns></returns>
		/// ---------------------------------------------------------------------------------------
		private bool HasError()
		{
			if (m_pattern.Pattern.Length > m_MaxSearchStringLength)
				return true;
			return false;
		}

		#endregion

		/// ---------------------------------------------------------------------------------------
		/// <summary>
		/// Persists as XML.
		/// </summary>
		/// <param name="node">The node.</param>
		/// ---------------------------------------------------------------------------------------
		public override void PersistAsXml(XElement node)
		{
			base.PersistAsXml(node);
			XmlUtils.SetAttribute(node, "pattern", m_pattern.Pattern.Text);
			int var;
			int ws = m_pattern.Pattern.get_PropertiesAt(0).GetIntPropValues((int)FwTextPropType.ktptWs, out var);
			XmlUtils.SetAttribute(node, "ws", ws.ToString());
			XmlUtils.SetAttribute(node, "matchCase", m_pattern.MatchCase.ToString());
			XmlUtils.SetAttribute(node, "matchDiacritics", m_pattern.MatchDiacritics.ToString());
			// NOTE!! if any more properties of the matcher become significant, they should be
			// accounted for also in SameMatcher!
		}

		/// ------------------------------------------------------------------------------------
		/// <summary>
		/// Inits the XML.
		/// </summary>
		/// <param name="node">The node.</param>
		/// ------------------------------------------------------------------------------------
		public override void InitXml(XElement node)
		{
			base.InitXml(node);

			m_persistNode = node;
		}

<<<<<<< HEAD
		/// <summary>
		/// The Cache property finishes the initialization that was started with InitXML
		/// We wait until here because the cache is needed to get the writing system
		/// </summary>
		public override FdoCache Cache
=======
		// The Cache property finishes the initialization that was started with InitXML
		// We wait until here because the cache is needed to get the writing system
		public override LcmCache Cache
>>>>>>> c1202904
		{
			set
			{
				base.Cache = value;

				if (m_persistNode != null && m_pattern.Pattern == null)
				{
					int ws = XmlUtils.GetOptionalIntegerValue(m_persistNode,
						"ws",
						value.ServiceLocator.WritingSystems.DefaultAnalysisWritingSystem.Handle);
					ITsString tss = TsStringUtils.MakeString(XmlUtils.GetManditoryAttributeValue(m_persistNode, "pattern"), ws);
					m_pattern.Pattern = tss;

					m_pattern.MatchCase = XmlUtils.GetOptionalBooleanAttributeValue(m_persistNode, "matchCase", false);
					m_pattern.MatchDiacritics = XmlUtils.GetOptionalBooleanAttributeValue(m_persistNode, "matchDiacritics", false);

					// These values are currently never set to anything other than false, initialize them that way
					m_pattern.MatchOldWritingSystem = false;
					m_pattern.MatchWholeWord = false;
					// UseRegularExpressions is always assumed to be false, the RegExpMatcher class sets it to true in the constructor
					m_pattern.UseRegularExpressions = false;
					SetupPatternCollating(m_pattern, value);
				}
			}
		}

<<<<<<< HEAD
		/// <summary>
		/// After setting the Pattern (TsString) of the VwPattern, once we have a cache, we can figure out the locale
		/// and sort rules to use based on the WS of the pattern string.
		/// </summary>
		public static void SetupPatternCollating(IVwPattern pattern, FdoCache cache)
=======
		// After setting the Pattern (TsString) of the VwPattern, once we have a cache, we can figure out the locale
		// and sort rules to use based on the WS of the pattern string.
		public static void SetupPatternCollating(IVwPattern pattern, LcmCache cache)
>>>>>>> c1202904
		{
			pattern.IcuLocale = cache.ServiceLocator.WritingSystemFactory.GetStrFromWs(pattern.Pattern.get_WritingSystem(0));
			CoreWritingSystemDefinition ws = cache.ServiceLocator.WritingSystemManager.Get(pattern.IcuLocale);
			// Enhance JohnT: we would like to be able to make it use the defined collating rules for the
			// other sort types, but don't currently know how.
			if (ws != null)
			{
				var rulesCollation = ws.DefaultCollation as RulesCollationDefinition;
				if (rulesCollation != null && rulesCollation.IsValid)
					pattern.IcuCollatingRules = rulesCollation.CollationRules;
			}
		}
	}

	/// -------------------------------------------------------------------------------------------
	/// <summary>
	/// Matches if the pattern is exactly the argument.
	/// </summary>
	/// -------------------------------------------------------------------------------------------
	public class ExactMatcher : SimpleStringMatcher
	{
		/// <summary>
		/// normal constructor
		/// </summary>
		/// <param name="pattern"></param>
		public ExactMatcher(IVwPattern pattern) : base(pattern) {}
		/// <summary>
		/// default for persistence
		/// </summary>
		public ExactMatcher() {}

		/// ------------------------------------------------------------------------------------
		/// <summary>
		/// </summary>
		/// <param name="arg"></param>
		/// <returns></returns>
		/// ------------------------------------------------------------------------------------
		public override bool Matches(ITsString arg)
		{
			return base.Matches(arg);
		}

		protected override bool CurrentResultDoesMatch(MatchRangePair match)
		{
			return match.IchMin == 0 && match.IchLim == m_tssSource.Length;
		}
	}

	/// <summary>
	/// Matches if the pattern occurs at the start of the argument
	/// </summary>
	public class BeginMatcher : SimpleStringMatcher
	{
		/// <summary>
		/// normal constructor
		/// </summary>
		/// <param name="pattern"></param>
		public BeginMatcher(IVwPattern pattern) : base(pattern) {}
		/// <summary>
		/// default for persistence
		/// </summary>
		public BeginMatcher() {}

		/// ---------------------------------------------------------------------------------------
		/// <summary>
		/// </summary>
		/// <param name="arg"></param>
		/// <returns></returns>
		/// ---------------------------------------------------------------------------------------
		public override bool Matches(ITsString arg)
		{
			if(arg == null || arg.Length < m_pattern.Pattern.Length)
				return false;
			return base.Matches(arg);
		}

		protected override bool CurrentResultDoesMatch(MatchRangePair match)
		{
			return match.IchMin == 0;
		}
	}

	/// <summary>
	/// Matches if the pattern occurs at the end of the argument
	/// </summary>
	public class EndMatcher : SimpleStringMatcher
	{
		/// <summary>
		/// normal constructor
		/// </summary>
		/// <param name="pattern"></param>
		public EndMatcher(IVwPattern pattern) : base(pattern) {}
		/// <summary>
		/// default for persistence
		/// </summary>
		public EndMatcher() {}

		/// ------------------------------------------------------------------------------------
		/// <summary>
		/// </summary>
		/// <param name="arg"></param>
		/// <returns></returns>
		/// ------------------------------------------------------------------------------------
		public override bool Matches(ITsString arg)
		{
			if(arg == null || arg.Length < m_pattern.Pattern.Length)
				return false;

			return base.Matches(arg);
		}

		protected override bool CurrentResultDoesMatch(MatchRangePair match)
		{
			return match.IchLim == m_tssSource.Length;
		}
	}

	/// <summary>
	/// Matches if the pattern occurs anywhere in the argument
	/// </summary>
	public class AnywhereMatcher : SimpleStringMatcher
	{
		/// <summary>
		/// normal constructor
		/// </summary>
		/// <param name="pattern"></param>
		public AnywhereMatcher(IVwPattern pattern) : base(pattern) {}
		/// <summary>
		/// default for persistence
		/// </summary>
		public AnywhereMatcher() {}

		/// ------------------------------------------------------------------------------------
		/// <summary>
		/// </summary>
		/// <param name="arg"></param>
		/// <returns></returns>
		/// ------------------------------------------------------------------------------------
		public override bool Matches(ITsString arg)
		{
			if(arg == null)
				return false;

			return base.Matches(arg);
		}

		protected override bool CurrentResultDoesMatch(MatchRangePair match)
		{
			return match.IchMin >= 0;
		}
	}

	/// <summary>
	/// Matches if the pattern (interpreted as a regular expression) matches the argument
	/// </summary>
	public class RegExpMatcher : SimpleStringMatcher
	{
		/// <summary>
		/// normal constructor
		/// </summary>
		/// <param name="pattern"></param>
		public RegExpMatcher(IVwPattern pattern) : base(pattern)
		{
			Init();
		}

		/// <summary>
		/// default for persistence
		/// </summary>
		public RegExpMatcher() {}

		/// <summary />
		void Init()
		{
			m_pattern.UseRegularExpressions = true;
		}

		/// <summary />
		public override bool Matches(ITsString arg)
		{
			if (arg == null)
				return false;

			return base.Matches(arg);
		}

		/// <summary />
		protected override bool CurrentResultDoesMatch(MatchRangePair match)
		{
			return match.IchMin >= 0;
		}

<<<<<<< HEAD
		/// <summary />
		public override FdoCache Cache
=======
		public override LcmCache Cache
>>>>>>> c1202904
		{
			set
			{
				base.Cache = value;
				Init();
			}
		}

		/// <summary />
		public override bool IsValid()
		{
			string errMsg = m_pattern.ErrorMessage;
			if (errMsg == null && m_pattern.Pattern.Text != null)
				return base.IsValid();	// now see if there is a problem in the base classes
			return false;
		}

		/// <summary />
		public override string ErrorMessage()
		{
			string finalErrorMessage;
			string errMsg = m_pattern.ErrorMessage;
			if (m_pattern.Pattern.Text == null)
				errMsg = "U_REGEX_RULE_SYNTAX";

			// handle the case where the error msg has bubbled up from a base class
			if (errMsg == null)
			{
				if (base.IsValid() == false)
					return base.ErrorMessage();
			}

			switch (errMsg)
			{
				default:
					finalErrorMessage = String.Format(FiltersStrings.ksUnknownError, errMsg);
					break;
				case "U_ZERO_ERROR":
					finalErrorMessage = FiltersStrings.ksNoError;
					break;
				case "U_REGEX_ERROR_START":
					finalErrorMessage = FiltersStrings.ksRegexErrorStart;
					break;
				case "U_REGEX_INTERNAL_ERROR":
					finalErrorMessage = FiltersStrings.ksRegexInternalError;
					break;
				case "U_REGEX_RULE_SYNTAX":
					finalErrorMessage = FiltersStrings.ksRegexRuleSyntax;
					break;
				case "U_REGEX_INVALID_STATE":
					finalErrorMessage = FiltersStrings.ksRegexInvalidState;
					break;
				case "U_REGEX_BAD_ESCAPE_SEQUENCE":
					finalErrorMessage = FiltersStrings.ksRegexBadEscapeSequence;
					break;
				case "U_REGEX_PROPERTY_SYNTAX":
					finalErrorMessage = FiltersStrings.ksRegexPropertySyntax;
					break;
				case "U_REGEX_UNIMPLEMENTED":
					finalErrorMessage = FiltersStrings.ksRegexUnimplemented;
					break;
				case "U_REGEX_MISMATCHED_PAREN":
					finalErrorMessage = FiltersStrings.ksRegexMismatchedParen;
					break;
				case "U_REGEX_NUMBER_TOO_BIG":
					finalErrorMessage = FiltersStrings.ksRegexNumberTooBig;
					break;
				case "U_REGEX_BAD_INTERVAL":
					finalErrorMessage = FiltersStrings.ksRegexBadInterval;
					break;
				case "U_REGEX_MAX_LT_MIN":
					finalErrorMessage = FiltersStrings.ksRegexMaxLtMin;
					break;
				case "U_REGEX_INVALID_BACK_REF":
					finalErrorMessage = FiltersStrings.ksRegexInvalidBackRef;
					break;
				case "U_REGEX_INVALID_FLAG":
					finalErrorMessage = FiltersStrings.ksRegexInvalidFlag;
					break;
				case "U_REGEX_LOOK_BEHIND_LIMIT":
					finalErrorMessage = FiltersStrings.ksRegexLookBehindLimit;
					break;
				case "U_REGEX_SET_CONTAINS_STRING":
					finalErrorMessage = FiltersStrings.ksRegexSetContainsString;
					break;
				case "U_REGEX_ERROR_LIMIT":
					finalErrorMessage = FiltersStrings.ksRegexErrorLimit;
					break;
			}
			return finalErrorMessage;
		}

	}

	/// <summary>
	/// Matches blanks.
	/// </summary>
	public class BlankMatcher : BaseMatcher
	{
		/// ------------------------------------------------------------------------------------
		/// <summary>
		/// Matches any empty or null string, or one consisting entirely of white space
		/// characters. I think the .NET definition of white space is good enough; it's unlikely
		/// we'll need new PUA whitespace characters.
		/// </summary>
		/// <param name="arg"></param>
		/// <returns></returns>
		/// ------------------------------------------------------------------------------------
		public override bool Matches(ITsString arg)
		{
			if (arg == null || arg.Length == 0)
				return true;
			string text = arg.Text;
			for (int i = 0; i < text.Length; i++)
			{
				if (!System.Char.IsWhiteSpace(text[i]))
					return false;
			}
			return true;
		}

		/// <summary>
		/// True if it is the same class and member vars match.
		/// </summary>
		/// <param name="other"></param>
		/// <returns></returns>
		public override bool SameMatcher(IMatcher other)
		{
			return other is BlankMatcher;
		}
	}

	/// <summary>
	/// Matches non-blanks.
	/// </summary>
	public class NonBlankMatcher : BaseMatcher
	{
		/// ------------------------------------------------------------------------------------
		/// <summary>
		/// The exact opposite of BlankMatcher.
		/// </summary>
		/// <param name="arg"></param>
		/// <returns></returns>
		/// ------------------------------------------------------------------------------------
		public override bool Matches(ITsString arg)
		{
			if (arg == null || arg.Length == 0)
				return false;
			string text = arg.Text;
			for (int i = 0; i < text.Length; i++)
			{
				if (!System.Char.IsWhiteSpace(text[i]))
					return true;
			}
			return false;
		}
		/// <summary>
		/// True if it is the same class and member vars match.
		/// </summary>
		/// <param name="other"></param>
		/// <returns></returns>
		public override bool SameMatcher(IMatcher other)
		{
			return other is NonBlankMatcher;
		}
	}

	/// <summary>
	/// Matches if the embedded matcher fails.
	/// </summary>
	public class InvertMatcher : BaseMatcher, IStoresLcmCache, IStoresDataAccess
	{
		IMatcher m_matcher;

		/// <summary>
		/// regular constructor
		/// </summary>
		/// <param name="matcher"></param>
		public InvertMatcher (IMatcher matcher)
		{
			m_matcher = matcher;
		}

		/// <summary>
		/// default for persistence.
		/// </summary>
		public InvertMatcher()
		{
		}

		/// ------------------------------------------------------------------------------------
		/// <summary>
		/// Gets the matcher to invert.
		/// </summary>
		/// <value>The matcher to invert.</value>
		/// ------------------------------------------------------------------------------------
		public IMatcher MatcherToInvert
		{
			get { return m_matcher; }
		}

		/// <summary />
		public override bool Matches(ITsString arg)
		{
			return arg != null && !m_matcher.Matches(arg);
		}

		/// <summary>
		/// True if it is the same class and member vars match.
		/// </summary>
		public override bool SameMatcher(IMatcher other)
		{
			InvertMatcher other2 = other as InvertMatcher;
			if (other2 == null)
				return false;
			return m_matcher.SameMatcher(other2.m_matcher);
		}

		/// ------------------------------------------------------------------------------------
		/// <summary>
		/// Persists as XML.
		/// </summary>
		/// <param name="node">The node.</param>
		/// ------------------------------------------------------------------------------------
		public override void PersistAsXml(XElement node)
		{
			base.PersistAsXml(node);
			DynamicLoader.PersistObject(m_matcher, node, "invertMatcher");
		}

		/// ------------------------------------------------------------------------------------
		/// <summary>
		/// Inits the XML.
		/// </summary>
		/// <param name="node">The node.</param>
		/// ------------------------------------------------------------------------------------
		public override void InitXml(XElement node)
		{
			base.InitXml(node);
			m_matcher = DynamicLoader.RestoreFromChild(node, "invertMatcher") as IMatcher;
		}

		#region IStoresLcmCache Members

		LcmCache IStoresLcmCache.Cache
		{
			set
			{
				if (m_matcher is IStoresLcmCache)
					(m_matcher as IStoresLcmCache).Cache = value;
			}
		}

		ISilDataAccess IStoresDataAccess.DataAccess
		{
			set
			{
				if (m_matcher is IStoresDataAccess)
					(m_matcher as IStoresDataAccess).DataAccess = value;
			}
		}
		#endregion
	}

	// Enhance JohnT: other ideas:
	//  - ListMatcher: matches any string in a list; useful if we allow user to check multiple values to match.
	//  - OrFilter: matches if any subfilter matches.




	/// <summary>
	/// Implementors of this interface are responsible for finding one or more strings that are displayed
	/// as the value of one column in a browse view. The argument is the Hvo of the object that the browse
	/// row represents.
	///
	/// Optimize JohnT: it would be nice not to generate all the strings if an early one matches.
	/// For this reason, perhaps returning an enumerator would be better. However, it's a bit more
	/// complex, and I expect in most cases most objects will fail, and for those objects we have
	/// to try all the strings anyway.
	/// </summary>
	public interface IStringFinder
	{
		/// <summary>
		/// Stringses the specified hvo.
		/// </summary>
		/// <param name="hvo">The hvo.</param>
		/// <returns></returns>
		string[] Strings(int hvo);

		/// <summary>
		/// Strings the specified item.
		/// </summary>
		string[] Strings(IManyOnePathSortItem item, bool sortedFromEnd);
		string[] SortStrings(IManyOnePathSortItem item, bool sortedFromEnd); // similar key more suitable for sorting.
		ITsString Key(IManyOnePathSortItem item);

		/// <summary>
		/// Answer true if they are the 'same' finder (will find the same strings).
		/// </summary>
		/// <param name="other">The other.</param>
		/// <returns></returns>
		bool SameFinder(IStringFinder other);

		/// <summary>
		/// Add to collector the ManyOnePathSortItems which this sorter derives from
		/// the specified object. This default method makes a single mopsi not involving any
		/// path.
		/// </summary>
		void CollectItems(int hvo, ArrayList collector);

		/// <summary>
		/// Called in advance of 'finding' strings for many instances, typically all or most
		/// of the ones in existence. May preload data to make such a large succession of finds
		/// more efficient. Also permitted to do nothing.
		/// </summary>
		void Preload(object rootObj);

		/// <summary>
		/// Called if we need to ensure that a particular (typically decorator) DA is used to
		/// interpret properties.
		/// </summary>
		ISilDataAccess DataAccess { set; }
	}

	//------------------------------------------------------------------------------------------
	/// <summary>
	///
	/// </summary>
	//------------------------------------------------------------------------------------------
	public abstract class StringFinderBase : IStringFinder, IPersistAsXml, IStoresLcmCache
	{
		/// <summary></summary>
		protected ISilDataAccess m_sda;

		/// ------------------------------------------------------------------------------------
		/// <summary>
		/// Initializes a new instance of the <see cref="T:StringFinderBase"/> class.
		/// Default constructor for IPersistAsXml
		/// </summary>
		/// ------------------------------------------------------------------------------------
		public StringFinderBase()
		{
		}

		/// <summary>
		/// Normal constructor for most uses.
		/// </summary>
		/// <param name="sda"></param>
		public StringFinderBase(ISilDataAccess sda)
		{
			m_sda = sda;
		}

		/// <summary>
		/// Default is to return the strings for the key object.
		/// </summary>
		public string[] Strings(IManyOnePathSortItem item, bool sortedFromEnd)
		{
			string[] result = Strings(item.KeyObject);
			if (sortedFromEnd)
				for(int i = 0; i < result.Length; i++)
					result[i] = TsStringUtils.ReverseString(result[i]);

			return result;
		}

		/// ------------------------------------------------------------------------------------
		/// <summary>
		/// For most of these we want to return the same thing.
		/// </summary>
		public string[] SortStrings(IManyOnePathSortItem item, bool sortedFromEnd)
		{
			return Strings(item, sortedFromEnd);
		}

		public virtual ITsString Key(IManyOnePathSortItem item)
		{
			throw new NotImplementedException("Don't have new Key function implemented on class " + this.GetType());
		}


		public ISilDataAccess DataAccess
		{
			get { return m_sda; }
			set { m_sda = value; }
		}

		/// <summary>
		/// Stringses the specified hvo.
		/// </summary>
		/// <param name="hvo">The hvo.</param>
		/// <returns></returns>
		public abstract string[] Strings(int hvo);
		/// <summary>
		/// Answer true if they are the 'same' finder (will find the same strings).
		/// </summary>
		/// <param name="other">The other.</param>
		/// <returns></returns>
		public abstract bool SameFinder(IStringFinder other);
		/// <summary>
		/// Add to collector the IManyOnePathSortItems which this sorter derives from
		/// the specified object. This default method makes a single mopsi not involving any
		/// path.
		/// </summary>
		public virtual void CollectItems(int hvo, ArrayList collector)
		{
			collector.Add(new ManyOnePathSortItem(hvo, null, null));
		}

		/// <summary>
		/// Called in advance of 'finding' strings for many instances, typically all or most
		/// of the ones in existence. May preload data to make such a large succession of finds
		/// more efficient. Also permitted to do nothing, as in this default implementation.
		/// </summary>
		public virtual void Preload(object rootObj)
		{
		}

		#region IPersistAsXml Members

		/// ------------------------------------------------------------------------------------
		/// <summary>
		/// Persists as XML.
		/// </summary>
		/// <param name="node">The node.</param>
		/// ------------------------------------------------------------------------------------
		public virtual void PersistAsXml(XElement node)
		{
			// nothing to do in base class
		}

		/// ------------------------------------------------------------------------------------
		/// <summary>
		/// Inits the XML.
		/// </summary>
		/// <param name="node">The node.</param>
		/// ------------------------------------------------------------------------------------
		public virtual void InitXml(XElement node)
		{
			// nothing to do in base class
		}

		#endregion

		#region IStoresLcmCache
		/// ------------------------------------------------------------------------------------
		/// <summary>
		/// Set the cache. This may be used on initializers which only optionally pass
		/// information on to a child object, so there is no getter.
		/// </summary>
		/// <value></value>
		/// ------------------------------------------------------------------------------------
		public LcmCache Cache
		{
			set
			{
				m_sda = value.DomainDataByFlid;
			}
		}
		#endregion
	}

	/// <summary>
	/// This class implements StringFinder by looking up one multilingual property of the object
	/// itself.
	/// </summary>
	public class OwnMlPropFinder : StringFinderBase
	{
		int m_flid;
		int m_ws;

		/// <summary>
		/// Make one.
		/// </summary>
		/// <param name="sda"></param>
		/// <param name="flid"></param>
		/// <param name="ws"></param>
		public OwnMlPropFinder(ISilDataAccess sda, int flid, int ws)
			: base(sda)
		{
			m_flid = flid;
			m_ws = ws;
		}

		/// <summary>
		/// For persistence with IPersistAsXml
		/// </summary>
		public OwnMlPropFinder()
		{
		}

		/// ------------------------------------------------------------------------------------
		/// <summary>
		/// Gets the flid.
		/// </summary>
		/// <value>The flid.</value>
		/// ------------------------------------------------------------------------------------
		public int Flid
		{
			get { return m_flid; }
		}
		/// ------------------------------------------------------------------------------------
		/// <summary>
		/// Gets the ws.
		/// </summary>
		/// <value>The ws.</value>
		/// ------------------------------------------------------------------------------------
		public int Ws
		{
			get { return m_ws; }
		}

		/// ------------------------------------------------------------------------------------
		/// <summary>
		/// Persists as XML.
		/// </summary>
		/// <param name="node">The node.</param>
		/// ------------------------------------------------------------------------------------
		public override void PersistAsXml(XElement node)
		{
			base.PersistAsXml(node);
			XmlUtils.SetAttribute(node, "flid", m_flid.ToString());
		}

		/// ------------------------------------------------------------------------------------
		/// <summary>
		/// Inits the XML.
		/// </summary>
		/// <param name="node">The node.</param>
		/// ------------------------------------------------------------------------------------
		public override void InitXml(XElement node)
		{
			base.InitXml(node);
			m_flid = XmlUtils.GetMandatoryIntegerAttributeValue(node, "flid");
		}

		#region StringFinder Members

		/// ------------------------------------------------------------------------------------
		/// <summary>
		/// Stringses the specified hvo.
		/// </summary>
		/// <param name="hvo">The hvo.</param>
		/// <returns></returns>
		/// ------------------------------------------------------------------------------------
		public override string[] Strings(int hvo)
		{
			string val = m_sda.get_MultiStringAlt(hvo, m_flid, m_ws).Text;
			if (val == null)
				val = "";
			return new string[] {val};
		}

		/// <summary>
		/// Same if it is the same type for the same flid, ws, and DA.
		/// </summary>
		/// <param name="other"></param>
		/// <returns></returns>
		public override bool SameFinder(IStringFinder other)
		{
			OwnMlPropFinder other2 = other as OwnMlPropFinder;
			if (other2 == null)
				return false;
			return other2.m_flid == this.m_flid && other2.m_sda == this.m_sda && other2.m_ws == this.m_ws;
		}

		/// ------------------------------------------------------------------------------------
		/// <summary>
		/// Keys the specified item.
		/// </summary>
		/// <param name="item">The item.</param>
		/// <returns></returns>
		/// ------------------------------------------------------------------------------------
		public override ITsString Key(IManyOnePathSortItem item)
		{
			return m_sda.get_MultiStringAlt(item.KeyObject, m_flid, m_ws);
		}

		#endregion
	}

	/// <summary>
	/// This class implements StringFinder by looking up one monlingual property of the object
	/// itself.
	/// </summary>
	public class OwnMonoPropFinder : StringFinderBase
	{
		int m_flid;

		/// ------------------------------------------------------------------------------------------
		/// <summary>
		/// Initializes a new instance of the <see cref="T:OwnMonoPropFinder"/> class.
		/// </summary>
		/// <param name="sda">The sda.</param>
		/// <param name="flid">The flid.</param>
		/// ------------------------------------------------------------------------------------------
		public OwnMonoPropFinder(ISilDataAccess sda, int flid)
			: base(sda)
		{
			m_flid = flid;
		}

		/// ------------------------------------------------------------------------------------
		/// <summary>
		/// Initializes a new instance of the <see cref="T:OwnMonoPropFinder"/> class.
		/// </summary>
		/// ------------------------------------------------------------------------------------
		public OwnMonoPropFinder()
		{
		}

		/// ------------------------------------------------------------------------------------------
		/// <summary>
		/// Gets the flid.
		/// </summary>
		/// <value>The flid.</value>
		/// ------------------------------------------------------------------------------------------
		public int Flid
		{
			get { return m_flid; }
		}

		/// ------------------------------------------------------------------------------------
		/// <summary>
		/// Persists as XML.
		/// </summary>
		/// <param name="node">The node.</param>
		/// ------------------------------------------------------------------------------------
		public override void PersistAsXml(XElement node)
		{
			base.PersistAsXml(node);
			XmlUtils.SetAttribute(node, "flid", m_flid.ToString());
		}

		/// ---------------------------------------------------------------------------------------
		/// <summary>
		/// Inits the XML.
		/// </summary>
		/// <param name="node">The node.</param>
		/// ---------------------------------------------------------------------------------------
		public override void InitXml(XElement node)
		{
			base.InitXml(node);
			m_flid = XmlUtils.GetMandatoryIntegerAttributeValue(node, "flid");
		}

		#region StringFinder Members

		/// ------------------------------------------------------------------------------------
		/// <summary>
		/// Stringses the specified hvo.
		/// </summary>
		/// <param name="hvo">The hvo.</param>
		/// <returns></returns>
		/// ------------------------------------------------------------------------------------
		public override string[] Strings(int hvo)
		{
			string val = m_sda.get_StringProp(hvo, m_flid).Text;
			if (val == null)
				val = "";
			return new string[] {val};
		}

		/// <summary>
		/// Same if it is the same type for the same flid and DA.
		/// </summary>
		/// <param name="other"></param>
		/// <returns></returns>
		public override bool SameFinder(IStringFinder other)
		{
			OwnMonoPropFinder other2 = other as OwnMonoPropFinder;
			if (other2 == null)
				return false;
			return other2.m_flid == this.m_flid && other2.m_sda == this.m_sda;
		}

		#endregion
	}

	/// <summary>
	/// This class implements StringFinder in a way appropriate for a cell that shows a sequence
	/// of values from some kind of sequence or collection. We return the values of the
	/// displayed property for each item in the sequence.
	/// </summary>
	public class OneIndirectMlPropFinder : StringFinderBase
	{
		int m_flidVec;
		int m_flidString;
		int m_ws;

		/// ------------------------------------------------------------------------------------
		/// <summary>
		/// Initializes a new instance of the <see cref="T:OneIndirectMlPropFinder"/> class.
		/// </summary>
		/// <param name="sda">The sda.</param>
		/// <param name="flidVec">The flid vec.</param>
		/// <param name="flidString">The flid string.</param>
		/// <param name="ws">The ws.</param>
		/// ------------------------------------------------------------------------------------
		public OneIndirectMlPropFinder(ISilDataAccess sda, int flidVec, int flidString, int ws)
			: base(sda)
		{
			m_flidVec = flidVec;
			m_flidString = flidString;
			m_ws = ws;
		}

		/// ------------------------------------------------------------------------------------
		/// <summary>
		/// Gets the flid vec.
		/// </summary>
		/// <value>The flid vec.</value>
		/// ------------------------------------------------------------------------------------
		public int FlidVec
		{
			get { return m_flidVec; }
		}

		/// ------------------------------------------------------------------------------------
		/// <summary>
		/// Gets the flid string.
		/// </summary>
		/// <value>The flid string.</value>
		/// ------------------------------------------------------------------------------------
		public int FlidString
		{
			get { return m_flidString; }
		}

		/// ------------------------------------------------------------------------------------
		/// <summary>
		/// Gets the ws.
		/// </summary>
		/// <value>The ws.</value>
		/// ------------------------------------------------------------------------------------
		public int Ws
		{
			get { return m_ws; }
		}
		/// <summary>
		/// For use with IPersistAsXml
		/// </summary>
		public OneIndirectMlPropFinder()
		{
		}

		/// ------------------------------------------------------------------------------------
		/// <summary>
		/// Persists as XML.
		/// </summary>
		/// <param name="node">The node.</param>
		/// ------------------------------------------------------------------------------------
		public override void PersistAsXml(XElement node)
		{
			base.PersistAsXml(node);
			XmlUtils.SetAttribute(node, "flidVec", m_flidVec.ToString());
			XmlUtils.SetAttribute(node, "flidString", m_flidString.ToString());
			XmlUtils.SetAttribute(node, "ws", m_ws.ToString());
		}

		/// ------------------------------------------------------------------------------------
		/// <summary>
		/// Inits the XML.
		/// </summary>
		/// <param name="node">The node.</param>
		/// ------------------------------------------------------------------------------------
		public override void InitXml(XElement node)
		{
			base.InitXml(node);
			m_flidVec = XmlUtils.GetMandatoryIntegerAttributeValue(node, "flidVec");
			m_flidString = XmlUtils.GetMandatoryIntegerAttributeValue(node, "flidString");
			m_ws = XmlUtils.GetMandatoryIntegerAttributeValue(node, "ws");
		}

		#region StringFinder Members

		/// ------------------------------------------------------------------------------------
		/// <summary>
		/// Stringses the specified hvo.
		/// </summary>
		/// <param name="hvo">The hvo.</param>
		/// <returns></returns>
		/// ------------------------------------------------------------------------------------
		public override string[] Strings(int hvo)
		{
			int count = m_sda.get_VecSize(hvo, m_flidVec);
			string[] result = new string[count];
			for (int i = 0; i < count; ++i)
			{
				string val = m_sda.get_MultiStringAlt(m_sda.get_VecItem(hvo, m_flidVec, i), m_flidString, m_ws).Text;
				if (val == null)
					val = "";
				result[i] = val;
			}
			return result;
		}

		/// <summary>
		/// Same if it is the same type for the same flid and DA, etc.
		/// </summary>
		/// <param name="other"></param>
		/// <returns></returns>
		public override bool SameFinder(IStringFinder other)
		{
			OneIndirectMlPropFinder other2 = other as OneIndirectMlPropFinder;
			if (other2 == null)
				return false;
			return other2.m_flidVec == this.m_flidVec && other2.m_sda == this.m_sda
				&& other2.m_flidString == this.m_flidString && other2.m_ws == this.m_ws;
		}
		#endregion
	}

	/// <summary>
	/// This class implements StringFinder in a way appropriate for a cell that shows a sequence
	/// of strings derived from a multistring property of objects at the leaves of a tree.
	/// A sequence of flids specifies the (currently sequence) properties to follow to reach the
	/// leaves. Leaf objects are found from the root by taking retrieving property flidVec[0]
	/// of the root object, then flidVec[1] of the resulting object, and so forth.
	/// </summary>
	public class MultiIndirectMlPropFinder : StringFinderBase
	{
		int[] m_flidVec;
		int m_flidString;
		int m_ws;

		/// ------------------------------------------------------------------------------------
		/// <summary>
		/// Initializes a new instance of the <see cref="T:MultiIndirectMlPropFinder"/> class.
		/// </summary>
		/// <param name="sda">The sda.</param>
		/// <param name="flidVec">The flid vec.</param>
		/// <param name="flidString">The flid string.</param>
		/// <param name="ws">The ws.</param>
		/// ------------------------------------------------------------------------------------
		public MultiIndirectMlPropFinder(ISilDataAccess sda, int[] flidVec, int flidString, int ws)
			: base(sda)
		{
			m_flidVec = flidVec;
			m_flidString = flidString;
			m_ws = ws;
		}

		/// <summary>
		/// For use with IPersistAsXml
		/// </summary>
		public MultiIndirectMlPropFinder()
		{
		}

		/// ------------------------------------------------------------------------------------
		/// <summary>
		/// Gets the vec flids.
		/// </summary>
		/// <value>The vec flids.</value>
		/// ------------------------------------------------------------------------------------
		public int[] VecFlids
		{
			get { return m_flidVec; }
		}
		/// ------------------------------------------------------------------------------------
		/// <summary>
		/// Gets the flid string.
		/// </summary>
		/// <value>The flid string.</value>
		/// ------------------------------------------------------------------------------------
		public int FlidString
		{
			get { return m_flidString; }
		}
		/// ------------------------------------------------------------------------------------
		/// <summary>
		/// Gets the ws.
		/// </summary>
		/// <value>The ws.</value>
		/// ------------------------------------------------------------------------------------
		public int Ws
		{
			get { return m_ws; }
		}

		/// ------------------------------------------------------------------------------------
		/// <summary>
		/// Persists as XML.
		/// </summary>
		/// <param name="node">The node.</param>
		/// ------------------------------------------------------------------------------------
		public override void PersistAsXml(XElement node)
		{
			base.PersistAsXml(node);
			XmlUtils.SetAttribute(node, "flidVec", XmlUtils.MakeIntegerListValue(m_flidVec));
			XmlUtils.SetAttribute(node, "flidString", m_flidString.ToString());
			XmlUtils.SetAttribute(node, "ws", m_ws.ToString());
		}

		/// ------------------------------------------------------------------------------------
		/// <summary>
		/// Inits the XML.
		/// </summary>
		/// <param name="node">The node.</param>
		/// ------------------------------------------------------------------------------------
		public override void InitXml(XElement node)
		{
			base.InitXml(node);
			m_flidVec = XmlUtils.GetMandatoryIntegerListAttributeValue(node, "flidVec");
			m_flidString = XmlUtils.GetMandatoryIntegerAttributeValue(node, "flidString");
			m_ws = XmlUtils.GetMandatoryIntegerAttributeValue(node, "ws");
		}

		// Return the number of values in the tree rooted at hvo, where index (into m_flidVec)
		// gives the index of the property which should be followed from that object.
		int CountItems(int hvo, int index)
		{
			int count = m_sda.get_VecSize(hvo, m_flidVec[index]);
			if (index == m_flidVec.Length - 1)
				return count;
			int total = 0;
			for (int i = 0; i < count; ++i)
				total += CountItems(m_sda.get_VecItem(hvo, m_flidVec[index], i), index + 1);
			return total;
		}

		/// <summary>
		/// Insert into results, starting at resIndex, the strings obtained from the
		/// tree rooted at hvo. flidVec[flidIndex] is the property to follow from hvo.
		/// </summary>
		/// <param name="hvo"></param>
		/// <param name="flidIndex"></param>
		/// <param name="results"></param>
		/// <param name="resIndex"></param>
		void GetItems(int hvo, int flidIndex, string[] results, ref int resIndex)
		{
			if (flidIndex == m_flidVec.Length)
			{
				// add the string for this leaf object
				string val = m_sda.get_MultiStringAlt(hvo, m_flidString, m_ws).Text;
				if (val == null)
					val = "";
				results[resIndex] = val;
				resIndex++;
			}
			else
			{
				int count = m_sda.get_VecSize(hvo, m_flidVec[flidIndex]);
				for (int i = 0; i < count; ++i)
				{
					GetItems(m_sda.get_VecItem(hvo, m_flidVec[flidIndex], i), flidIndex + 1, results, ref resIndex);
				}
			}
		}

		#region StringFinder Members

		/// ------------------------------------------------------------------------------------------
		/// <summary>
		/// Stringses the specified hvo.
		/// </summary>
		/// <param name="hvo">The hvo.</param>
		/// <returns></returns>
		/// ------------------------------------------------------------------------------------------
		public override string[] Strings(int hvo)
		{
			string[] result = new string[CountItems(hvo, 0)];
			int resIndex = 0;
			GetItems(hvo, 0, result, ref resIndex);
			return result;
		}

		bool SameVec(int[] first, int[] second)
		{
			if (first.Length != second.Length)
				return false;
			for (int i = 0; i < first.Length; ++i)
				if (first[i] != second[i])
					return false;
			return true;
		}

		/// <summary>
		/// Same if it is the same type for the same flid and DA, etc.
		/// </summary>
		/// <param name="other"></param>
		/// <returns></returns>
		public override bool SameFinder(IStringFinder other)
		{
			MultiIndirectMlPropFinder other2 = other as MultiIndirectMlPropFinder;
			if (other2 == null)
				return false;
			return SameVec(other2.m_flidVec, this.m_flidVec) && other2.m_sda == this.m_sda
				&& other2.m_flidString == this.m_flidString && other2.m_ws == this.m_ws;
		}
		#endregion
	}

	/// <summary>
	/// This class implements StringFinder in a way appropriate for a cell that shows a single
	/// ML alternative from an object that is the value of an atomic property. We return the value of the
	/// displayed property for the target object.
	/// </summary>
	public class OneIndirectAtomMlPropFinder : StringFinderBase
	{
		int m_flidAtom;
		int m_flidString;
		int m_ws;

		/// ------------------------------------------------------------------------------------
		/// <summary>
		/// Initializes a new instance of the <see cref="T:OneIndirectAtomMlPropFinder"/> class.
		/// </summary>
		/// <param name="sda">The sda.</param>
		/// <param name="flidAtom">The flid atom.</param>
		/// <param name="flidString">The flid string.</param>
		/// <param name="ws">The ws.</param>
		/// ------------------------------------------------------------------------------------
		public OneIndirectAtomMlPropFinder(ISilDataAccess sda, int flidAtom, int flidString, int ws)
			: base(sda)
		{
			m_flidAtom = flidAtom;
			m_flidString = flidString;
			m_ws = ws;
		}

		/// <summary>
		/// For use with IPersistAsXml
		/// </summary>
		public OneIndirectAtomMlPropFinder()
		{
		}

		/// ------------------------------------------------------------------------------------
		/// <summary>
		/// Gets the flid atom.
		/// </summary>
		/// <value>The flid atom.</value>
		/// ------------------------------------------------------------------------------------
		public int FlidAtom
		{
			get { return m_flidAtom; }
		}

		/// ------------------------------------------------------------------------------------
		/// <summary>
		/// Gets the flid string.
		/// </summary>
		/// <value>The flid string.</value>
		/// ------------------------------------------------------------------------------------
		public int FlidString
		{
			get { return m_flidString; }
		}

		/// ------------------------------------------------------------------------------------
		/// <summary>
		/// Gets the ws.
		/// </summary>
		/// <value>The ws.</value>
		/// ------------------------------------------------------------------------------------
		public int Ws
		{
			get { return m_ws; }
		}

		/// ------------------------------------------------------------------------------------
		/// <summary>
		/// Persists as XML.
		/// </summary>
		/// <param name="node">The node.</param>
		/// ------------------------------------------------------------------------------------
		public override void PersistAsXml(XElement node)
		{
			base.PersistAsXml(node);
			XmlUtils.SetAttribute(node, "flidAtom", m_flidAtom.ToString());
			XmlUtils.SetAttribute(node, "flidString", m_flidString.ToString());
			XmlUtils.SetAttribute(node, "ws", m_ws.ToString());
		}

		/// ------------------------------------------------------------------------------------------
		/// <summary>
		/// Inits the XML.
		/// </summary>
		/// <param name="node">The node.</param>
		/// ------------------------------------------------------------------------------------------
		public override void InitXml(XElement node)
		{
			base.InitXml(node);
			m_flidAtom = XmlUtils.GetMandatoryIntegerAttributeValue(node, "flidAtom");
			m_flidString = XmlUtils.GetMandatoryIntegerAttributeValue(node, "flidString");
			m_ws = XmlUtils.GetMandatoryIntegerAttributeValue(node, "ws");
		}

		#region StringFinder Members

		/// ------------------------------------------------------------------------------------
		/// <summary>
		/// Stringses the specified hvo.
		/// </summary>
		/// <param name="hvo">The hvo.</param>
		/// <returns></returns>
		/// ------------------------------------------------------------------------------------
		public override string[] Strings(int hvo)
		{
			string val = m_sda.get_MultiStringAlt(m_sda.get_ObjectProp(hvo, m_flidAtom), m_flidString, m_ws).Text;
			if (val == null)
				val = "";
			return new string[] {val};
		}

		/// <summary>
		/// Same if it is the same type for the same flid and DA.
		/// </summary>
		/// <param name="other"></param>
		/// <returns></returns>
		public override bool SameFinder(IStringFinder other)
		{
			OneIndirectAtomMlPropFinder other2 = other as OneIndirectAtomMlPropFinder;
			if (other2 == null)
				return false;
			return other2.m_flidAtom == this.m_flidAtom && other2.m_sda == this.m_sda
				&& other2.m_flidString == this.m_flidString && other2.m_ws == this.m_ws;
		}

		#endregion
	}


	/// <summary>
	/// A FilterBarCellFilter handles one cell of a filter bar. It is made up of two components: a StringFinder
	/// specifies how to find target strings from the hvo of the target object, while a IMatcher
	/// specifies how to determine whether a string matches. An object passes if any of the target strings
	/// produced by the finder matches the pattern.
	///
	/// The design avoids using FDO objects as performance is likely to be critical. For a long list,
	/// it would be well to pre-load the cache with all relevant properties in as few queries as
	/// possible. It is designed to allow easy conversion to passing an HVO to Accept.
	/// </summary>
	public class FilterBarCellFilter : RecordFilter
	{
		private IStringFinder m_finder;
		private IMatcher m_matcher;

		/// <summary>
		/// Normal constructor.
		/// </summary>
		/// <param name="finder">A reference to a finder</param>
		/// <param name="matcher">A reference to a matcher</param>
		public FilterBarCellFilter(IStringFinder finder, IMatcher matcher)
		{
			m_finder = finder;
			m_matcher = matcher;
		}

		/// <summary>
		/// Default constructor for IPersistAsXml
		/// </summary>
		public FilterBarCellFilter()
		{
		}

		/// <summary>
		/// Get the finder
		/// </summary>
		public IStringFinder Finder
		{
			get { return m_finder; }
		}

		/// <summary>
		/// Get the matcher.
		/// </summary>
		public IMatcher Matcher
		{
			get { return m_matcher; }
		}

		/// ------------------------------------------------------------------------------------------
		/// <summary>
		/// decide whether this object should be included
		/// </summary>
		/// <param name="item">The item.</param>
		/// <returns>true if the object should be included</returns>
		/// ------------------------------------------------------------------------------------------
		public override bool Accept(IManyOnePathSortItem item)
		{
			return Matcher.Accept(m_finder.Key(item));
		}

		/// <summary>
		/// Let your finder preload whatever it wants to.
		/// </summary>
		public override void Preload(object rootObj)
		{
			m_finder.Preload(rootObj);
		}

		/// <summary>
		/// Valid if the matcher is (finder doesn't yet have a way to be invalid)
		/// </summary>
		public override bool IsValid
		{
			get
			{
				return base.IsValid && m_matcher.IsValid();
			}
		}

		/// ------------------------------------------------------------------------------------------
		/// <summary>
		/// This is the start of an equality test for filters, but for now I (JohnT) am not
		/// making it an actual Equals function, since it may not be robust enough to
		/// satisfy all the functions of Equals, and I don't want to mess with changing the
		/// hash function. It is mainly for FilterBarRecordFilters, so for now other classes
		/// just answer false.
		/// </summary>
		/// <param name="other">The other.</param>
		/// <returns></returns>
		/// ------------------------------------------------------------------------------------------
		public override bool SameFilter(RecordFilter other)
		{
			FilterBarCellFilter fbcOther = other as FilterBarCellFilter;
			if (fbcOther == null)
				return false;
			return fbcOther.m_finder.SameFinder(m_finder) && fbcOther.m_matcher.SameMatcher(m_matcher);
		}

		#region IPersistAsXml Members

		/// ------------------------------------------------------------------------------------------
		/// <summary>
		/// Persists as XML.
		/// </summary>
		/// <param name="node">The node.</param>
		/// ------------------------------------------------------------------------------------------
		public override void PersistAsXml(XElement node)
		{
			base.PersistAsXml(node);
			DynamicLoader.PersistObject(m_finder, node, "finder");
			DynamicLoader.PersistObject(m_matcher, node, "matcher");
		}

		/// ------------------------------------------------------------------------------------------
		/// <summary>
		/// Inits the XML.
		/// </summary>
		/// <param name="node">The node.</param>
		/// ------------------------------------------------------------------------------------------
		public override void InitXml(XElement node)
		{
			base.InitXml(node);
			Debug.Assert(m_finder == null);
			m_finder = DynamicLoader.RestoreFromChild(node, "finder") as IStringFinder;
			m_matcher = DynamicLoader.RestoreFromChild(node, "matcher") as IMatcher;
		}

		#endregion

		/// ------------------------------------------------------------------------------------------
		/// <summary>
		/// Set the cache.
		/// </summary>
		/// <value></value>
		/// ------------------------------------------------------------------------------------------
		public override LcmCache Cache
		{
			set
			{
				base.Cache = value;
				SetCache(m_finder, value);
				SetCache(m_matcher, value);
			}
		}

		public override ISilDataAccess DataAccess
		{
			set
			{
				base.DataAccess = value;
				SetDataAccess(m_finder, value);
				SetDataAccess(m_matcher, value);
			}
		}

		/// <summary>
		/// These filters are always created by user action in the filter bar, and thus visible to the user.
		/// </summary>
		public override bool IsUserVisible
		{
			get
			{
				return true;
			}
		}
	}

	/// <summary>
	/// An AndFilter is initialized with a sequence of other RecordFilters, and accepts anything
	/// they all accept. Typically there is one item for each non-blank cell in the FilterBar,
	/// plus possibly the original filter that helps define the collection we are viewing.
	/// </summary>
	public class AndFilter : RecordFilter
	{
		/// <summary>references to filters</summary>
		private ArrayList m_filters = new ArrayList();

		/// ------------------------------------------------------------------------------------------
		/// <summary>
		/// decide whether this object should be included
		/// </summary>
		/// <param name="item">The item.</param>
		/// <returns>true if the object should be included</returns>
		/// ------------------------------------------------------------------------------------------
		public override bool Accept(IManyOnePathSortItem item)
		{
			foreach (RecordFilter f in m_filters)
				if (!f.Accept(item))
					return false;
			return true;
		}

		/// ------------------------------------------------------------------------------------------
		/// <summary>
		/// Gets the filters.
		/// </summary>
		/// <value>The filters.</value>
		/// ------------------------------------------------------------------------------------------
		public ArrayList Filters
		{
			get
			{
				return m_filters;
			}
		}

		/// ------------------------------------------------------------------------------------------
		/// <summary>
		/// Adds the specified f.
		/// </summary>
		/// <param name="f">The f.</param>
		/// ------------------------------------------------------------------------------------------
		public void Add(RecordFilter f)
		{
			Debug.Assert(!this.Contains(f), "This filter (" + f + ") has already been added to the list.");
			m_filters.Add(f);
		}

		/// ------------------------------------------------------------------------------------------
		/// <summary>
		/// Removes the specified f.
		/// </summary>
		/// <param name="f">The f.</param>
		/// ------------------------------------------------------------------------------------------
		public void Remove(RecordFilter f)
		{
			for (int i = 0; i < m_filters.Count; ++i)
			{
				if (((RecordFilter)m_filters[i]).SameFilter(f))
				{
					var filterToRemove = m_filters[i];
					m_filters.RemoveAt(i);
					break;
				}
			}
		}

		/// ------------------------------------------------------------------------------------------
		/// <summary>
		/// Gets the count.
		/// </summary>
		/// <value>The count.</value>
		/// ------------------------------------------------------------------------------------------
		public int Count
		{
			get
			{
				return m_filters.Count;
			}
		}

		/// ------------------------------------------------------------------------------------------
		/// <summary>
		/// Persists as XML.
		/// </summary>
		/// <param name="node">The node.</param>
		/// ------------------------------------------------------------------------------------------
		public override void PersistAsXml(XElement node)
		{
			base.PersistAsXml(node);
			foreach(RecordFilter rf in m_filters)
				DynamicLoader.PersistObject(rf, node, "filter");
		}

		/// ------------------------------------------------------------------------------------------
		/// <summary>
		/// Inits the XML.
		/// </summary>
		/// <param name="node">The node.</param>
		/// ------------------------------------------------------------------------------------------
		public override void InitXml(XElement node)
		{
			base.InitXml (node);
			Debug.Assert(m_filters != null && m_filters.Count == 0);
			m_filters = new ArrayList(node.Elements().Count());
			foreach (var child in node.Elements())
			{
				var filter = DynamicLoader.RestoreFromChild(child, ".");
				m_filters.Add(filter);
			}
		}

		/// ------------------------------------------------------------------------------------------
		/// <summary>
		/// Set the cache.
		/// </summary>
		/// <value></value>
		/// ------------------------------------------------------------------------------------------
		public override LcmCache Cache
		{
			set
			{
				base.Cache = value;
				foreach(object obj in m_filters)
					SetCache(obj, value);
			}
		}

		/// <summary>
		/// Pass it on to any subfilters that can use it.
		/// </summary>
		public override ISilDataAccess DataAccess
		{
			set
			{
				base.DataAccess = value;
				foreach (object obj in m_filters)
				{
					if (obj is IStoresDataAccess)
						((IStoresDataAccess)obj).DataAccess = value;
				}
			}
		}

		/// <summary>
		///  An AndFilter is user-visible if ANY of its compoents is.
		/// </summary>
		public override bool IsUserVisible
		{
			get
			{
				return m_filters.Cast<RecordFilter>().Any(f => f.IsUserVisible);
			}
		}

		/// <summary>
		/// Does our AndFilter Contain the other recordfilter or one equal to it? If so answer the equal one.
		/// </summary>
		public override RecordFilter EqualContainedFilter(RecordFilter other)
		{
			for (int i = 0; i < Count; ++i)
			{
				RecordFilter filter = this.Filters[i] as RecordFilter;
				var result = filter.EqualContainedFilter(other);
				if (result != null)
					return result;
			}
			return null;
		}
	}

	/// <summary>
	/// not certain we will want to continue to have this... it simplifies the task I have
	/// at hand, which is providing a way,from the menu bar to clear all filters
	///
	/// the RecordList will recognize this has been set and will actually clear
	/// its filter... so this will not actually be used and us what actually slow down showing everything.
	/// </summary>
	public class NullFilter : RecordFilter
	{
		/// ------------------------------------------------------------------------------------------
		/// <summary>
		/// Initializes a new instance of the <see cref="T:NullFilter"/> class.
		/// </summary>
		/// ------------------------------------------------------------------------------------------
		public NullFilter()
		{
			m_name = FiltersStrings.ksNoFilter;
			m_id = "No Filter";
		}

		/// ------------------------------------------------------------------------------------------
		/// <summary>
		/// Gets the name of the image.
		/// </summary>
		/// <value>The name of the image.</value>
		/// ------------------------------------------------------------------------------------------
		public override string imageName
		{
			get
			{
				return "NoFilter";
			}
		}

		/// ------------------------------------------------------------------------------------------
		/// <summary>
		/// decide whether this object should be included
		/// </summary>
		/// <param name="item">The item.</param>
		/// <returns>true if the object should be included</returns>
		/// ------------------------------------------------------------------------------------------
		public override bool Accept(IManyOnePathSortItem item)
		{
			return true;
		}
	}

	/// <summary>
	/// A filter for the View/Filter menu/toolbar to turn off all filters.
	/// </summary>
	public class NoFilters : NullFilter
	{
		public NoFilters() : base()
		{
		}
	}

	/// <summary>
	/// A dummy filter to uncheck any selections in the View/Filters menu
	/// </summary>
	public class UncheckAll : NullFilter
	{
		public UncheckAll()
		{
			m_name = FiltersStrings.ksUncheckAll;
		}
	}

	/// <summary>
	/// Interface implemented by RecordSorter if it can send percent done messages.
	/// </summary>
	public interface IReportsSortProgress
	{
		Action<int> SetPercentDone { get; set;}
	}

	/// <summary>
	/// Interface implemented by RecordList, indicating it can be told when comparisons occur.
	/// </summary>
	internal interface INoteComparision
	{
		void ComparisonOccurred();
	}
}<|MERGE_RESOLUTION|>--- conflicted
+++ resolved
@@ -41,24 +41,13 @@
 using System.Collections.Generic;
 using System.Diagnostics;
 using System.Linq;
-<<<<<<< HEAD
 using System.Xml.Linq;
-using SIL.Utils;
-using SIL.FieldWorks.FDO;
-using SIL.FieldWorks.Common.ViewsInterfaces;
-using SIL.CoreImpl.Text;
-using SIL.CoreImpl.WritingSystems;
-using SIL.FieldWorks.Common.FwKernelInterfaces;
-using SIL.FieldWorks.Common.FwUtils;
-=======
-using System.Xml;
 using SIL.LCModel;
 using SIL.FieldWorks.Common.ViewsInterfaces;
 using SIL.LCModel.Core.Text;
 using SIL.LCModel.Core.WritingSystems;
 using SIL.LCModel.Core.KernelInterfaces;
-using SIL.Utils;
->>>>>>> c1202904
+using SIL.FieldWorks.Common.FwUtils;
 using SIL.WritingSystems;
 using SIL.Xml;
 
@@ -256,11 +245,7 @@
 		/// <param name="configuration">The configuration.</param>
 		/// <returns></returns>
 		/// ------------------------------------------------------------------------------------
-<<<<<<< HEAD
-		static public RecordFilter Create(FdoCache cache, XElement configuration)
-=======
-		static public RecordFilter Create (LcmCache cache, XmlNode configuration)
->>>>>>> c1202904
+		static public RecordFilter Create(LcmCache cache, XElement configuration)
 		{
 			var filter = (RecordFilter)DynamicLoader.CreateObject(configuration);
 			filter.Init(cache, configuration);
@@ -274,11 +259,7 @@
 		/// <param name="cache">The cache.</param>
 		/// <param name="filterNode">The filter node.</param>
 		/// ------------------------------------------------------------------------------------
-<<<<<<< HEAD
-		public virtual void Init(FdoCache cache, XElement filterNode)
-=======
-		public virtual void Init(LcmCache cache,XmlNode filterNode)
->>>>>>> c1202904
+		public virtual void Init(LcmCache cache, XElement filterNode)
 		{
 		}
 
@@ -442,11 +423,7 @@
 		/// <param name="cache"></param>
 		/// <param name="filterNode"></param>
 		/// ------------------------------------------------------------------------------------
-<<<<<<< HEAD
-		public override void Init(FdoCache cache, XElement filterNode)
-=======
-		public override void Init(LcmCache cache,XmlNode filterNode)
->>>>>>> c1202904
+		public override void Init(LcmCache cache, XElement filterNode)
 		{
 			base.Init(cache, filterNode);
 			m_cache = cache;
@@ -525,12 +502,7 @@
 	/// <summary>
 	/// This is a base class for matchers; so far it just implements storing the label.
 	/// </summary>
-<<<<<<< HEAD
-	public abstract class BaseMatcher : IMatcher, IPersistAsXml, IStoresFdoCache
-=======
-	/// ----------------------------------------------------------------------------------------
 	public abstract class BaseMatcher : IMatcher, IPersistAsXml, IStoresLcmCache
->>>>>>> c1202904
 	{
 		private ITsString m_tssLabel;
 		// Todo: get this initialized somehow.
@@ -630,13 +602,7 @@
 		/// Set the cache. This may be used on initializers which only optionally pass
 		/// information on to a child object, so there is no getter.
 		/// </summary>
-<<<<<<< HEAD
-		public virtual FdoCache Cache
-=======
-		/// <value></value>
-		/// ------------------------------------------------------------------------------------
 		public virtual LcmCache Cache
->>>>>>> c1202904
 		{
 			set
 			{
@@ -994,17 +960,11 @@
 			m_persistNode = node;
 		}
 
-<<<<<<< HEAD
 		/// <summary>
 		/// The Cache property finishes the initialization that was started with InitXML
 		/// We wait until here because the cache is needed to get the writing system
 		/// </summary>
-		public override FdoCache Cache
-=======
-		// The Cache property finishes the initialization that was started with InitXML
-		// We wait until here because the cache is needed to get the writing system
 		public override LcmCache Cache
->>>>>>> c1202904
 		{
 			set
 			{
@@ -1031,17 +991,11 @@
 			}
 		}
 
-<<<<<<< HEAD
 		/// <summary>
 		/// After setting the Pattern (TsString) of the VwPattern, once we have a cache, we can figure out the locale
 		/// and sort rules to use based on the WS of the pattern string.
 		/// </summary>
-		public static void SetupPatternCollating(IVwPattern pattern, FdoCache cache)
-=======
-		// After setting the Pattern (TsString) of the VwPattern, once we have a cache, we can figure out the locale
-		// and sort rules to use based on the WS of the pattern string.
 		public static void SetupPatternCollating(IVwPattern pattern, LcmCache cache)
->>>>>>> c1202904
 		{
 			pattern.IcuLocale = cache.ServiceLocator.WritingSystemFactory.GetStrFromWs(pattern.Pattern.get_WritingSystem(0));
 			CoreWritingSystemDefinition ws = cache.ServiceLocator.WritingSystemManager.Get(pattern.IcuLocale);
@@ -1234,12 +1188,8 @@
 			return match.IchMin >= 0;
 		}
 
-<<<<<<< HEAD
 		/// <summary />
-		public override FdoCache Cache
-=======
 		public override LcmCache Cache
->>>>>>> c1202904
 		{
 			set
 			{
