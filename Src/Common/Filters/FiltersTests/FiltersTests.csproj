--- conflicted
+++ resolved
@@ -158,15 +158,6 @@
     <Reference Include="FwUtilsTests">
       <HintPath>..\..\..\..\Output\Debug\FwUtilsTests.dll</HintPath>
     </Reference>
-<<<<<<< HEAD
-    <Reference Include="FwKernelInterfaces">
-      <HintPath>..\..\..\Output\Debug\FwKernelInterfaces.dll</HintPath>
-=======
-    <Reference Include="XMLUtils">
-      <Name>XMLUtils</Name>
-      <HintPath>..\..\..\..\Output\Debug\XMLUtils.dll</HintPath>
->>>>>>> c1202904
-    </Reference>
   </ItemGroup>
   <ItemGroup>
     <Compile Include="..\..\..\AssemblyInfoForTests.cs">
