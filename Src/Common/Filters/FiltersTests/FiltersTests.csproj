--- conflicted
+++ resolved
@@ -111,6 +111,7 @@
       <SpecificVersion>False</SpecificVersion>
       <HintPath>..\..\..\..\Output\Debug\SilUtilsTests.dll</HintPath>
     </Reference>
+    <Reference Include="System.Xml.Linq" />
     <Reference Include="ViewsInterfaces">
       <Name>ViewsInterfaces</Name>
       <HintPath>..\..\..\..\Output\Debug\ViewsInterfaces.dll</HintPath>
@@ -131,10 +132,6 @@
       <Name>Filters</Name>
       <HintPath>..\..\..\..\Output\Debug\Filters.dll</HintPath>
     </Reference>
-    <Reference Include="FwUtils, Version=9.0.0.28293, Culture=neutral, processorArchitecture=x86">
-      <SpecificVersion>False</SpecificVersion>
-      <HintPath>..\..\..\..\Output\Release\FwUtils.dll</HintPath>
-    </Reference>
     <Reference Include="Microsoft.Practices.ServiceLocation, Version=1.0.0.0, Culture=neutral, processorArchitecture=MSIL">
       <SpecificVersion>False</SpecificVersion>
       <HintPath>..\..\..\..\DistFiles\Microsoft.Practices.ServiceLocation.dll</HintPath>
@@ -157,17 +154,6 @@
     <Reference Include="System.Core" />
     <Reference Include="System.XML">
       <Name>System.XML</Name>
-    </Reference>
-<<<<<<< HEAD
-    <Reference Include="System.Xml.Linq" />
-    <Reference Include="TestUtils, Version=6.1.1.28258, Culture=neutral, processorArchitecture=MSIL">
-      <SpecificVersion>False</SpecificVersion>
-      <HintPath>..\..\..\..\Output\Debug\TestUtils.dll</HintPath>
-=======
-    <Reference Include="xCoreInterfaces, Version=6.9.0.14340, Culture=neutral, processorArchitecture=MSIL">
-      <SpecificVersion>False</SpecificVersion>
-      <HintPath>..\..\..\..\Output\Debug\xCoreInterfaces.dll</HintPath>
->>>>>>> 95b9b36f
     </Reference>
     <Reference Include="FwUtilsTests">
       <HintPath>..\..\..\..\Output\Debug\FwUtilsTests.dll</HintPath>
