--- conflicted
+++ resolved
@@ -4,15 +4,10 @@
 
 using System;
 using System.Globalization;
-<<<<<<< HEAD
 using System.Xml.Linq;
-using SIL.CoreImpl;
-using SIL.FieldWorks.Common.COMInterfaces;
-=======
 using SIL.CoreImpl.Cellar;
 using SIL.FieldWorks.Common.FwKernelInterfaces;
->>>>>>> 95b9b36f
-using SIL.Utils;
+using SIL.Xml;
 
 namespace SIL.FieldWorks.Filters
 {
@@ -275,15 +270,15 @@
 		public override void PersistAsXml(XElement node)
 		{
 			base.PersistAsXml(node);
-			XmlUtils.AppendAttribute(node, "start", m_start.ToString("s", DateTimeFormatInfo.InvariantInfo));
-			XmlUtils.AppendAttribute(node, "end", m_end.ToString("s", DateTimeFormatInfo.InvariantInfo));
-			XmlUtils.AppendAttribute(node, "type", ((int)m_type).ToString());
-			XmlUtils.AppendAttribute(node, "genDate", HandleGenDate.ToString());
+			XmlUtils.SetAttribute(node, "start", m_start.ToString("s", DateTimeFormatInfo.InvariantInfo));
+			XmlUtils.SetAttribute(node, "end", m_end.ToString("s", DateTimeFormatInfo.InvariantInfo));
+			XmlUtils.SetAttribute(node, "type", ((int)m_type).ToString());
+			XmlUtils.SetAttribute(node, "genDate", HandleGenDate.ToString());
 			if (HandleGenDate)
 			{
-				XmlUtils.AppendAttribute(node, "startAD", IsStartAD.ToString());
-				XmlUtils.AppendAttribute(node, "endAD", IsEndAD.ToString());
-				XmlUtils.AppendAttribute(node, "unspecific", UnspecificMatching.ToString());
+				XmlUtils.SetAttribute(node, "startAD", IsStartAD.ToString());
+				XmlUtils.SetAttribute(node, "endAD", IsEndAD.ToString());
+				XmlUtils.SetAttribute(node, "unspecific", UnspecificMatching.ToString());
 			}
 		}
 
