// Copyright (c) 2015 SIL International
// This software is licensed under the LGPL, version 2.1 or later
// (http://www.gnu.org/licenses/lgpl-2.1.html)

<<<<<<< HEAD
using System.Diagnostics;
using System.Diagnostics.CodeAnalysis;
using System.Xml.Linq;
using SIL.FieldWorks.Common.COMInterfaces;
=======
using System.Xml;
using System.Diagnostics;
using System.Diagnostics.CodeAnalysis;
using SIL.FieldWorks.Common.ViewsInterfaces;
>>>>>>> 95b9b36f
using SIL.Utils;
using SIL.FieldWorks.FDO;
using SIL.CoreImpl.SpellChecking;
using SIL.CoreImpl.Text;
using SIL.FieldWorks.Common.FwKernelInterfaces;

namespace SIL.FieldWorks.Filters
{
	/// <summary>
	/// A BadSpellingMatcher
	/// </summary>
	public class BadSpellingMatcher : BaseMatcher
	{
		int m_ws;

		/// <summary>
		/// Required constructor for persistence.
		/// </summary>
		public BadSpellingMatcher()
		{
		}

		public BadSpellingMatcher(int ws)
		{
			m_ws = ws;
		}

		/// <summary>
		/// Succeed if some word in the argument is mis-spelled.
		/// </summary>
		/// <param name="arg"></param>
		/// <returns></returns>
<<<<<<< HEAD
		[SuppressMessage("Gendarme.Rules.Correctness", "EnsureLocalDisposalRule",
			Justification="GetDictionary() returns a reference")]
=======
>>>>>>> 95b9b36f
		public override bool Matches(ITsString arg)
		{
			ISpellEngine dict = SpellingHelper.GetSpellChecker(m_ws, WritingSystemFactory);
			return new SpellCheckMethod(arg, dict, WritingSystemFactory.get_EngineOrNull(m_ws)).Run();
		}

		/// <summary>
		/// Same if it checks for the same writing system.
		/// </summary>
		/// <param name="other"></param>
		/// <returns></returns>
		public override bool SameMatcher(IMatcher other)
		{
			if (other is BadSpellingMatcher)
				return m_ws == (other as BadSpellingMatcher).m_ws;
			return false;
		}

		/// ---------------------------------------------------------------------------------------
		/// <summary>
		/// Persists as XML.
		/// </summary>
		/// <param name="node">The node.</param>
		/// ---------------------------------------------------------------------------------------
		public override void PersistAsXml(XElement node)
		{
			base.PersistAsXml(node);
			XmlUtils.AppendAttribute(node, "ws", m_ws.ToString());
		}

		/// ------------------------------------------------------------------------------------
		/// <summary>
		/// Inits the XML.
		/// </summary>
		/// <param name="node">The node.</param>
		/// ------------------------------------------------------------------------------------
		public override void InitXml(XElement node)
		{
			base.InitXml(node);
			m_ws = XmlUtils.GetMandatoryIntegerAttributeValue(node, "ws");
		}

		/// <summary>
		/// I think this usually gets called after InitXml. In either order, we should wind up with
		/// a dictionary.
		/// </summary>
		public override FdoCache Cache
		{
			set
			{
				base.Cache = value;
				Debug.Assert(m_ws != 0); // method should be called after InitXml.
			}
		}
	}

	/// <summary>
	/// Very like the class of the same name in VwTextBoxes.cpp
	/// </summary>
	internal class SpellCheckMethod
	{
		private readonly ITsString m_tss; // main string to check.
		private readonly string m_text; // to check, text of m_tss.
		private readonly int m_cch; // total count of characters in source.
		private readonly ISpellEngine m_dict;
		private readonly ILgWritingSystem m_ws; // only text in this language is checked.

		/// <summary>
		/// Make one
		/// </summary>
		/// <param name="tss"></param>
		/// <param name="dict"></param>
		/// <param name="ws"></param>
		public SpellCheckMethod(ITsString tss, ISpellEngine dict, ILgWritingSystem ws)
		{
			m_tss = tss;
			m_text = tss.Text ?? string.Empty;
			m_cch = m_text.Length;
			m_dict = dict;
			m_ws = ws;
		}

		/// <summary>
		/// Run the method, return true if match (i.e., found a spelling error).
		/// </summary>
		/// <returns></returns>
		public bool Run()
		{
			//if we have no valid dictionary then all the words must be spelled right?
			if (m_dict == null)
				return false;
			int ichMinWord = 0;
			bool fInWord = false;
			for (int ich = 0; ich < m_cch; ich++)
			{
				bool isWordForming = m_ws.get_IsWordForming(m_text[ich]);
				if (isWordForming)
				{
					if (!fInWord)
					{
						fInWord = true;
						ichMinWord = ich;
					}
				}
				else
				{
					if (fInWord)
					{
						if (CheckWord(ichMinWord, ich))
							return true;
						fInWord = false;
					}
				}
			}
			if (fInWord)
				return CheckWord(ichMinWord, m_cch);
			return false;
		}

		// Return true if a spelling error occurs in the word that is the specified substring of m_text.
		bool CheckWord(int ichMinWord, int ichLimWord)
		{
			string word = TsStringUtils.NormalizeToNFC(m_text.Substring(ichMinWord, ichLimWord - ichMinWord));
			TsRunInfo tri;
			ITsTextProps props = m_tss.FetchRunInfoAt(ichMinWord, out tri);
			int var;
			int ws = props.GetIntPropValues((int)FwTextPropType.ktptWs, out var);
			bool fFoundOurWs = ws == m_ws.Handle;
			bool fFoundOtherWs = ws != m_ws.Handle;

			while (tri.ichLim < ichLimWord)
			{
				props = m_tss.FetchRunInfoAt(tri.ichLim, out tri);
				ws = props.GetIntPropValues((int)FwTextPropType.ktptWs, out var);
				fFoundOurWs |= ws == m_ws.Handle;
				fFoundOtherWs |= ws != m_ws.Handle;
			}
			if (!fFoundOurWs)
				return false; // don't check words with nothing in interesting WS.
			if (fFoundOtherWs)
				return true; // mixed writing system in a 'word' always counts as a 'spelling' error.
			return !m_dict.Check(word); // succeed if check fails!
		}
	}
}<|MERGE_RESOLUTION|>--- conflicted
+++ resolved
@@ -2,22 +2,13 @@
 // This software is licensed under the LGPL, version 2.1 or later
 // (http://www.gnu.org/licenses/lgpl-2.1.html)
 
-<<<<<<< HEAD
 using System.Diagnostics;
-using System.Diagnostics.CodeAnalysis;
 using System.Xml.Linq;
-using SIL.FieldWorks.Common.COMInterfaces;
-=======
-using System.Xml;
-using System.Diagnostics;
-using System.Diagnostics.CodeAnalysis;
-using SIL.FieldWorks.Common.ViewsInterfaces;
->>>>>>> 95b9b36f
-using SIL.Utils;
 using SIL.FieldWorks.FDO;
 using SIL.CoreImpl.SpellChecking;
 using SIL.CoreImpl.Text;
 using SIL.FieldWorks.Common.FwKernelInterfaces;
+using SIL.Xml;
 
 namespace SIL.FieldWorks.Filters
 {
@@ -45,14 +36,9 @@
 		/// </summary>
 		/// <param name="arg"></param>
 		/// <returns></returns>
-<<<<<<< HEAD
-		[SuppressMessage("Gendarme.Rules.Correctness", "EnsureLocalDisposalRule",
-			Justification="GetDictionary() returns a reference")]
-=======
->>>>>>> 95b9b36f
 		public override bool Matches(ITsString arg)
 		{
-			ISpellEngine dict = SpellingHelper.GetSpellChecker(m_ws, WritingSystemFactory);
+			var dict = SpellingHelper.GetSpellChecker(m_ws, WritingSystemFactory);
 			return new SpellCheckMethod(arg, dict, WritingSystemFactory.get_EngineOrNull(m_ws)).Run();
 		}
 
@@ -74,10 +60,10 @@
 		/// </summary>
 		/// <param name="node">The node.</param>
 		/// ---------------------------------------------------------------------------------------
-		public override void PersistAsXml(XElement node)
+		public override void PersistAsXml(XElement element)
 		{
-			base.PersistAsXml(node);
-			XmlUtils.AppendAttribute(node, "ws", m_ws.ToString());
+			base.PersistAsXml(element);
+			XmlUtils.SetAttribute(element, "ws", m_ws.ToString());
 		}
 
 		/// ------------------------------------------------------------------------------------
@@ -86,10 +72,10 @@
 		/// </summary>
 		/// <param name="node">The node.</param>
 		/// ------------------------------------------------------------------------------------
-		public override void InitXml(XElement node)
+		public override void InitXml(XElement element)
 		{
-			base.InitXml(node);
-			m_ws = XmlUtils.GetMandatoryIntegerAttributeValue(node, "ws");
+			base.InitXml(element);
+			m_ws = XmlUtils.GetMandatoryIntegerAttributeValue(element, "ws");
 		}
 
 		/// <summary>
