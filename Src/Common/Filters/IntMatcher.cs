--- conflicted
+++ resolved
@@ -2,13 +2,10 @@
 // This software is licensed under the LGPL, version 2.1 or later
 // (http://www.gnu.org/licenses/lgpl-2.1.html)
 using System;
-<<<<<<< HEAD
+using System.Linq;
 using System.Xml.Linq;
-=======
 using SIL.FieldWorks.Common.FwKernelInterfaces;
-using System.Linq;
->>>>>>> 95b9b36f
-using SIL.Utils;
+using SIL.Xml;
 
 namespace  SIL.FieldWorks.Filters
 {
@@ -23,8 +20,8 @@
 	/// </summary>
 	public class RangeIntMatcher : IntMatcher
 	{
-		long m_min;
-		long m_max;
+		private long m_min;
+		private long m_max;
 
 		/// <summary>
 		/// Create one.
@@ -74,8 +71,8 @@
 		public override void PersistAsXml(XElement node)
 		{
 			base.PersistAsXml (node);
-			XmlUtils.AppendAttribute(node, "min", m_min.ToString());
-			XmlUtils.AppendAttribute(node, "max", m_max.ToString());
+			XmlUtils.SetAttribute(node, "min", m_min.ToString());
+			XmlUtils.SetAttribute(node, "max", m_max.ToString());
 		}
 
 		/// ------------------------------------------------------------------------------------
@@ -203,7 +200,7 @@
 		public override void PersistAsXml(XElement node)
 		{
 			base.PersistAsXml (node);
-			XmlUtils.AppendAttribute(node, "val", m_val.ToString());
+			XmlUtils.SetAttribute(node, "val", m_val.ToString());
 		}
 
 		/// ------------------------------------------------------------------------------------------
