--- conflicted
+++ resolved
@@ -3,11 +3,7 @@
 // (http://www.gnu.org/licenses/lgpl-2.1.html)
 
 using System;
-<<<<<<< HEAD
-using System.Diagnostics.CodeAnalysis;
-=======
 using System.Diagnostics;
->>>>>>> 95b9b36f
 using System.Windows.Forms;
 using System.Drawing;
 using System.Globalization;
@@ -15,7 +11,6 @@
 using System.Runtime.InteropServices;
 #if __MonoCS__
 using System.Collections.Generic;
-using System.IO;
 #endif
 using SIL.CoreImpl.WritingSystems;
 
@@ -52,7 +47,7 @@
 		public static string GeneratePipeHandle(string handle)
 		{
 			const string ksSuiteIdPrefix = ksSuiteName + ":";
-			return (handle.StartsWith(ksSuiteIdPrefix) ? String.Empty : ksSuiteIdPrefix) +
+			return (handle.StartsWith(ksSuiteIdPrefix) ? string.Empty : ksSuiteIdPrefix) +
 				handle.Replace('/', ':').Replace('\\', ':');
 		}
 
@@ -146,6 +141,12 @@
 			return fontName;
 		}
 #endif
+
+		/// <summary>
+		/// Return true if the application is in the process of shutting down after a crash.
+		/// Some settings should not be saved in this case.
+		/// </summary>
+		public static bool InCrashedState { get; set; }
 
 		/// <summary>
 		/// Whenever possible use this in place of new PalasoWritingSystemManager.
@@ -220,8 +221,6 @@
 		/// <param name="parentControl"></param>
 		/// <param name="nameOfChildToFocus"></param>
 		/// <returns></returns>
-		[SuppressMessage("Gendarme.Rules.Correctness", "EnsureLocalDisposalRule",
-			Justification = "controls contains references")]
 		public static Control FindControl(Control parentControl, string nameOfChildToFocus)
 		{
 			if (string.IsNullOrEmpty(nameOfChildToFocus))
@@ -252,12 +251,12 @@
 		/// ------------------------------------------------------------------------------------
 		public static Rectangle GetRcFromString(string str)
 		{
-			str = str.Replace("{", String.Empty);
-			str = str.Replace("}", String.Empty);
-			str = str.Replace("X=", String.Empty);
-			str = str.Replace("Y=", String.Empty);
-			str = str.Replace("Width=", String.Empty);
-			str = str.Replace("Height=", String.Empty);
+			str = str.Replace("{", string.Empty);
+			str = str.Replace("}", string.Empty);
+			str = str.Replace("X=", string.Empty);
+			str = str.Replace("Y=", string.Empty);
+			str = str.Replace("Width=", string.Empty);
+			str = str.Replace("Height=", string.Empty);
 
 			string[] strVals = str.Split(",".ToCharArray(), 4);
 			Rectangle rc = Rectangle.Empty;
@@ -265,13 +264,13 @@
 			if (strVals != null)
 			{
 				int val;
-				if (strVals.Length > 0 && Int32.TryParse(strVals[0], out val))
+				if (strVals.Length > 0 && int.TryParse(strVals[0], out val))
 					rc.X = val;
-				if (strVals.Length > 1 && Int32.TryParse(strVals[1], out val))
+				if (strVals.Length > 1 && int.TryParse(strVals[1], out val))
 					rc.Y = val;
-				if (strVals.Length > 2 && Int32.TryParse(strVals[2], out val))
+				if (strVals.Length > 2 && int.TryParse(strVals[2], out val))
 					rc.Width = val;
-				if (strVals.Length > 3 && Int32.TryParse(strVals[3], out val))
+				if (strVals.Length > 3 && int.TryParse(strVals[3], out val))
 					rc.Height = val;
 			}
 
