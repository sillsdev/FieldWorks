﻿<?xml version="1.0" encoding="utf-8"?>
<Project DefaultTargets="Build" xmlns="http://schemas.microsoft.com/developer/msbuild/2003" ToolsVersion="14.0">
  <PropertyGroup>
    <ProjectType>Local</ProjectType>
    <ProductVersion>9.0.21022</ProductVersion>
    <SchemaVersion>2.0</SchemaVersion>
    <ProjectGuid>{89EC1097-4786-4611-B6CB-2B8BC01CDDED}</ProjectGuid>
    <Configuration Condition=" '$(Configuration)' == '' ">Debug</Configuration>
    <Platform Condition=" '$(Platform)' == '' ">AnyCPU</Platform>
    <ApplicationIcon>
    </ApplicationIcon>
    <AssemblyKeyContainerName>
    </AssemblyKeyContainerName>
    <AssemblyName>FwUtils</AssemblyName>
    <AssemblyOriginatorKeyFile>
    </AssemblyOriginatorKeyFile>
    <DefaultClientScript>JScript</DefaultClientScript>
    <DefaultHTMLPageLayout>Grid</DefaultHTMLPageLayout>
    <DefaultTargetSchema>IE50</DefaultTargetSchema>
    <DelaySign>false</DelaySign>
    <OutputType>Library</OutputType>
    <RootNamespace>SIL.FieldWorks.Common.FwUtils</RootNamespace>
    <RunPostBuildEvent>OnBuildSuccess</RunPostBuildEvent>
    <StartupObject>
    </StartupObject>
    <FileUpgradeFlags>
    </FileUpgradeFlags>
    <UpgradeBackupLocation>
    </UpgradeBackupLocation>
    <OldToolsVersion>3.5</OldToolsVersion>
    <TargetFrameworkVersion>v4.6.1</TargetFrameworkVersion>
    <IsWebBootstrapper>false</IsWebBootstrapper>
    <TargetFrameworkProfile />
    <PublishUrl>publish\</PublishUrl>
    <Install>true</Install>
    <InstallFrom>Disk</InstallFrom>
    <UpdateEnabled>false</UpdateEnabled>
    <UpdateMode>Foreground</UpdateMode>
    <UpdateInterval>7</UpdateInterval>
    <UpdateIntervalUnits>Days</UpdateIntervalUnits>
    <UpdatePeriodically>false</UpdatePeriodically>
    <UpdateRequired>false</UpdateRequired>
    <MapFileExtensions>true</MapFileExtensions>
    <ApplicationRevision>0</ApplicationRevision>
    <ApplicationVersion>1.0.0.%2a</ApplicationVersion>
    <UseApplicationTrust>false</UseApplicationTrust>
    <BootstrapperEnabled>true</BootstrapperEnabled>
  </PropertyGroup>
  <PropertyGroup Condition=" '$(Configuration)|$(Platform)' == 'Debug|AnyCPU' ">
    <OutputPath>..\..\..\Output\Debug\</OutputPath>
    <AllowUnsafeBlocks>false</AllowUnsafeBlocks>
    <BaseAddress>285212672</BaseAddress>
    <CheckForOverflowUnderflow>false</CheckForOverflowUnderflow>
    <ConfigurationOverrideFile>
    </ConfigurationOverrideFile>
    <DefineConstants>DEBUG;TRACE</DefineConstants>
    <DocumentationFile>..\..\..\Output\Debug\FwUtils.xml</DocumentationFile>
    <DebugSymbols>true</DebugSymbols>
    <FileAlignment>4096</FileAlignment>
    <NoStdLib>false</NoStdLib>
    <NoWarn>168,169,219,414,649,1591,1635,1702,1701</NoWarn>
    <Optimize>false</Optimize>
    <RegisterForComInterop>false</RegisterForComInterop>
    <RemoveIntegerChecks>false</RemoveIntegerChecks>
    <TreatWarningsAsErrors>true</TreatWarningsAsErrors>
    <WarningLevel>4</WarningLevel>
    <DebugType>full</DebugType>
    <ErrorReport>prompt</ErrorReport>
    <CodeAnalysisRuleSet>AllRules.ruleset</CodeAnalysisRuleSet>
    <PlatformTarget>AnyCPU</PlatformTarget>
  </PropertyGroup>
  <PropertyGroup Condition=" '$(Configuration)|$(Platform)' == 'Release|AnyCPU' ">
    <OutputPath>..\..\..\Output\Release\</OutputPath>
    <AllowUnsafeBlocks>false</AllowUnsafeBlocks>
    <BaseAddress>285212672</BaseAddress>
    <CheckForOverflowUnderflow>false</CheckForOverflowUnderflow>
    <ConfigurationOverrideFile>
    </ConfigurationOverrideFile>
    <DefineConstants>TRACE</DefineConstants>
    <DocumentationFile>
    </DocumentationFile>
    <DebugSymbols>true</DebugSymbols>
    <FileAlignment>4096</FileAlignment>
    <NoStdLib>false</NoStdLib>
    <NoWarn>168,169,219,414,649,1635,1702,1701</NoWarn>
    <Optimize>true</Optimize>
    <RegisterForComInterop>false</RegisterForComInterop>
    <RemoveIntegerChecks>false</RemoveIntegerChecks>
    <TreatWarningsAsErrors>false</TreatWarningsAsErrors>
    <WarningLevel>4</WarningLevel>
    <DebugType>full</DebugType>
    <ErrorReport>prompt</ErrorReport>
    <CodeAnalysisRuleSet>AllRules.ruleset</CodeAnalysisRuleSet>
    <PlatformTarget>AnyCPU</PlatformTarget>
  </PropertyGroup>
  <ItemGroup>
    <Reference Include="Accessibility" />
    <Reference Include="SIL.Core.Desktop, Version=4.0.0.0, Culture=neutral, processorArchitecture=MSIL">
      <SpecificVersion>False</SpecificVersion>
      <HintPath>..\..\..\Downloads\SIL.Core.Desktop.dll</HintPath>
    </Reference>
    <Reference Include="Microsoft.Practices.ServiceLocation, Version=1.0.0.0, Culture=neutral, processorArchitecture=MSIL">
      <SpecificVersion>False</SpecificVersion>
      <HintPath>..\..\..\DistFiles\Microsoft.Practices.ServiceLocation.dll</HintPath>
    </Reference>
<<<<<<< HEAD
    <Reference Include="SIL.Windows.Forms, Version=3.1.0.0, Culture=neutral, processorArchitecture=x86">
      <SpecificVersion>False</SpecificVersion>
      <HintPath>..\..\..\Downloads\SIL.Windows.Forms.dll</HintPath>
    </Reference>
    <Reference Include="SIL.WritingSystems, Version=4.0.0.0, Culture=neutral, PublicKeyToken=cab3c8c5232dfcf2, processorArchitecture=MSIL">
      <SpecificVersion>False</SpecificVersion>
      <HintPath>..\..\..\Output\Debug\SIL.WritingSystems.dll</HintPath>
    </Reference>
=======
    <Reference Include="System.Configuration" />
>>>>>>> c1202904
    <Reference Include="System.Management" />
    <Reference Include="System.Xml.Linq" />
    <Reference Include="ViewsInterfaces, Version=4.1.0.9, Culture=neutral, processorArchitecture=MSIL">
      <SpecificVersion>False</SpecificVersion>
      <HintPath>..\..\..\Output\Debug\ViewsInterfaces.dll</HintPath>
    </Reference>
<<<<<<< HEAD
    <Reference Include="System.Xml.Linq" />
    <Reference Include="CoreImpl, Version=6.1.0.24960, Culture=neutral, processorArchitecture=MSIL">
=======
    <Reference Include="SIL.LCModel.Core, Version=9.0.0.0, Culture=neutral, processorArchitecture=x86">
>>>>>>> c1202904
      <SpecificVersion>False</SpecificVersion>
      <HintPath>..\..\..\Output\Debug\SIL.LCModel.Core.dll</HintPath>
    </Reference>
    <Reference Include="SIL.LCModel, Version=9.0.0.0, Culture=neutral, processorArchitecture=x86">
      <SpecificVersion>False</SpecificVersion>
      <HintPath>..\..\..\Output\Debug\SIL.LCModel.dll</HintPath>
    </Reference>
    <Reference Include="FwResources">
      <Name>FwResources</Name>
      <HintPath>..\..\..\Output\Debug\FwResources.dll</HintPath>
    </Reference>
    <Reference Include="IPCFramework, Version=1.0.4932.38422, Culture=neutral, processorArchitecture=MSIL">
      <SpecificVersion>False</SpecificVersion>
      <HintPath>..\..\..\Downloads\IPCFramework.dll</HintPath>
    </Reference>
    <Reference Include="SIL.Core, Version=2.6.0.0, Culture=neutral, PublicKeyToken=cab3c8c5232dfcf2, processorArchitecture=x86">
      <SpecificVersion>False</SpecificVersion>
      <HintPath>..\..\..\Downloads\SIL.Core.dll</HintPath>
    </Reference>
    <Reference Include="SIL.LCModel.Utils, Version=9.0.0.0, Culture=neutral, processorArchitecture=MSIL">
      <SpecificVersion>False</SpecificVersion>
<<<<<<< HEAD
      <HintPath>..\..\..\Output\Debug\SilUtils.dll</HintPath>
    </Reference>
    <Reference Include="MsHtmHstInterop">
      <Name>MsHtmHstInterop</Name>
      <HintPath>..\..\..\Bin\MsHtmHstInterop.dll</HintPath>
    </Reference>
    <Reference Include="FwKernelInterfaces">
      <HintPath>..\..\Output\Debug\FwKernelInterfaces.dll</HintPath>
=======
      <HintPath>..\..\..\Output\Debug\SIL.LCModel.Utils.dll</HintPath>
>>>>>>> c1202904
    </Reference>
    <Reference Include="System">
      <Name>System</Name>
    </Reference>
    <Reference Include="System.Core" />
    <Reference Include="System.Drawing" />
    <Reference Include="System.ServiceModel">
      <RequiredTargetFramework>3.0</RequiredTargetFramework>
    </Reference>
    <Reference Include="System.Web" />
    <Reference Include="System.Windows.Forms">
      <Name>System.Windows.Forms</Name>
    </Reference>
    <Reference Include="System.Xml">
      <Name>System.XML</Name>
    </Reference>
    <Reference Include="Geckofx-Core">
      <HintPath>..\..\Output\Debug\Geckofx-Core.dll</HintPath>
    </Reference>
    <Reference Include="Geckofx-Winforms">
      <HintPath>..\..\Output\Debug\Geckofx-Winforms.dll</HintPath>
    </Reference>
  </ItemGroup>
  <ItemGroup>
    <Compile Include="..\..\CommonAssemblyInfo.cs">
      <Link>Properties\CommonAssemblyInfo.cs</Link>
    </Compile>
    <Compile Include="ActivationContextHelper.cs" />
    <Compile Include="AlphaOutline.cs" />
    <Compile Include="FwApplicationSettings.cs" />
    <Compile Include="FwApplicationSettingsBase.cs" />
    <Compile Include="Properties\AssemblyInfo.cs" />
    <Compile Include="Benchmark.cs" />
    <Compile Include="CachePair.cs" />
    <Compile Include="CharacterCategorizer.cs" />
    <Compile Include="CharEnumeratorForByteArray.cs" />
    <Compile Include="ConsoleProgress.cs" />
    <Compile Include="DebugProcs.cs" />
    <Compile Include="DisposableObjectsSet.cs" />
    <Compile Include="DriveUtil.cs" />
    <Compile Include="DynamicLoader.cs" />
    <Compile Include="FLExBridgeHelper.cs" />
    <Compile Include="FlexComponentCheckingService.cs" />
    <Compile Include="FlexComponentParameters.cs" />
    <Compile Include="FwAccessibleObject.cs" />
    <Compile Include="GeneratedFwUtils.cs" />
    <Compile Include="IChecksDataSource.cs" />
    <Compile Include="HiMetric.cs" />
    <Compile Include="HtmlControl.cs">
      <SubType>UserControl</SubType>
    </Compile>
    <Compile Include="ICtrlTabProvider.cs" />
    <Compile Include="IdleQueue.cs" />
    <Compile Include="IFeedbackInfoProvider.cs" />
    <Compile Include="IFlexComponent.cs" />
    <Compile Include="IFocusablePanePortion.cs" />
    <Compile Include="FwDirectoryFinder.cs" />
    <Compile Include="FwLinkArgs.cs" />
    <Compile Include="FwRegistryHelper.cs" />
    <Compile Include="FwSubKey.cs" />
    <Compile Include="FwUtils.cs" />
    <Compile Include="FwUtilsStrings.Designer.cs">
      <AutoGen>True</AutoGen>
      <DesignTime>True</DesignTime>
      <DependentUpon>FwUtilsStrings.resx</DependentUpon>
    </Compile>
    <Compile Include="IHelpTopicProvider.cs" />
    <Compile Include="IIdleQueueProvider.cs" />
    <Compile Include="IMainContentControl.cs" />
    <Compile Include="IMainUserControl.cs" />
    <Compile Include="InstallationException.cs" />
    <Compile Include="Inventory.cs" />
    <Compile Include="IPaneBar.cs" />
    <Compile Include="IPaneBarContainer.cs" />
    <Compile Include="IPaneBarUser.cs" />
    <Compile Include="IPersistenceProvider.cs" />
    <Compile Include="IPostLayoutInit.cs" />
    <Compile Include="IProjectSpecificSettingsKeyProvider.cs" />
    <Compile Include="IPropertyTable.cs" />
    <Compile Include="IPropertyTableProvider.cs" />
    <Compile Include="IPublisher.cs" />
    <Compile Include="IPublisherProvider.cs" />
    <Compile Include="IRecordListUpdater.cs" />
    <Compile Include="IScriptureCheck.cs" />
    <Compile Include="ISubscriber.cs" />
    <Compile Include="ISubscriberProvider.cs" />
    <Compile Include="ITextToken.cs" />
    <Compile Include="IReceiveSequentialMessages.cs" />
    <Compile Include="IRecordBar.cs" />
    <Compile Include="ISnapSplitPosition.cs" />
    <Compile Include="LayoutKeyUtils.cs" />
    <Compile Include="MainUserControl.cs">
      <SubType>UserControl</SubType>
    </Compile>
    <Compile Include="MatchedPairs.cs" />
    <Compile Include="LinuxPackageUtils.cs" />
    <Compile Include="MeasurementUtils.cs" />
    <Compile Include="Folders.cs" />
    <Compile Include="MessageSequencer.cs" />
    <Compile Include="MergeSort.cs" />
    <Compile Include="ParagraphCorrelation.cs" />
    <Compile Include="PictureHolder.cs" />
    <Compile Include="ProgressMessageArgs.cs" />
<<<<<<< HEAD
    <Compile Include="ProjectId.cs" />
    <Compile Include="PubSubSystemFactory.cs" />
=======
    <Compile Include="Properties\Settings.Designer.cs">
      <AutoGen>True</AutoGen>
      <DesignTimeSharedInput>True</DesignTimeSharedInput>
      <DependentUpon>Settings.settings</DependentUpon>
    </Compile>
>>>>>>> c1202904
    <Compile Include="PunctuationPatterns.cs" />
    <Compile Include="QuotationMarks.cs" />
    <Compile Include="RecordErrorEventArgs.cs" />
    <Compile Include="RecordFilterListProvider.cs" />
    <Compile Include="ReversalIndexServices.cs" />
    <Compile Include="SearchTimer.cs" />
    <Compile Include="SelectionEvents.cs" />
<<<<<<< HEAD
    <Compile Include="SettingsGroup.cs" />
=======
    <Compile Include="Properties\Settings.cs" />
>>>>>>> c1202904
    <Compile Include="ShowHelp.cs">
      <SubType>Code</SubType>
    </Compile>
    <Compile Include="SILExceptions.cs" />
    <Compile Include="StartupException.cs" />
    <Compile Include="StringTable.cs" />
    <Compile Include="VersionInfoProvider.cs" />
    <Compile Include="XmlSerializationHelper.cs" />
    <EmbeddedResource Include="FwUtilsStrings.resx">
      <SubType>Designer</SubType>
      <Generator>ResXFileCodeGenerator</Generator>
      <LastGenOutput>FwUtilsStrings.Designer.cs</LastGenOutput>
    </EmbeddedResource>
    <Compile Include="IFwRegistryHelper.cs" />
    <Compile Include="Pathway\SilSubKey.cs" />
    <Compile Include="Pathway\PathwayUtils.cs" />
    <Compile Include="ComponentsExtensionMethods.cs" />
    <Compile Include="StandardCheckIds.cs" />
    <Compile Include="StyleMarkupInfo.cs" />
    <Compile Include="TextFileDataSource.cs" />
    <Compile Include="SimpleLogger.cs" />
    <Compile Include="Unicode.cs" />
    <Compile Include="ViewSizeEvents.cs" />
    <Compile Include="TextTokenSubstring.cs" />
    <Compile Include="Win32Wrappers.cs" />
    <Compile Include="UserActivityMonitor.cs" />
    <Compile Include="MessageBoxUtils.cs" />
    <Compile Include="AccessibleNameCreator.cs" />
    <Compile Include="ClipboardUtils.cs" />
    <Compile Include="ThreadHelper.cs" />
    <Compile Include="ImagePicture.cs" />
    <Compile Include="OLEConvert.cs">
      <SubType>Component</SubType>
    </Compile>
    <Compile Include="ManagedPictureFactory.cs" />
    <Compile Include="GraphicsManager.cs" />
    <Compile Include="Property.cs" />
    <Compile Include="WaitCursor.cs" />
    <Compile Include="RegistryGroup.cs" />
    <Compile Include="PersistenceProviderFactory.cs" />
    <Compile Include="PropertyTableFactory.cs" />
    <Compile Include="Impls\PersistenceProvider.cs" />
    <Compile Include="Impls\PropertyTable.cs" />
    <EmbeddedResource Include="HtmlControl.resx">
      <DependentUpon>HtmlControl.cs</DependentUpon>
    </EmbeddedResource>
    <Compile Include="MessageBoxEx\MessageBoxEx.cs" />
    <Compile Include="MessageBoxEx\MessageBoxExButton.cs" />
    <Compile Include="MessageBoxEx\MessageBoxExButtons.cs" />
    <Compile Include="MessageBoxEx\MessageBoxExForm.cs">
      <SubType>Form</SubType>
    </Compile>
    <Compile Include="MessageBoxEx\MessageBoxExIcon.cs" />
    <Compile Include="MessageBoxEx\MessageBoxExManager.cs" />
    <Compile Include="MessageBoxEx\MessageBoxExResult.cs" />
    <Compile Include="MessageBoxEx\TimeoutResult.cs" />
    <EmbeddedResource Include="MessageBoxEx\MessageBoxExForm.resx">
      <DependentUpon>MessageBoxExForm.cs</DependentUpon>
    </EmbeddedResource>
    <Content Include="MessageBoxEx\Notes.txt" />
  </ItemGroup>
  <ItemGroup>
    <BootstrapperPackage Include="Microsoft.Net.Client.3.5">
      <Visible>False</Visible>
      <ProductName>.NET Framework 3.5 SP1 Client Profile</ProductName>
      <Install>false</Install>
    </BootstrapperPackage>
    <BootstrapperPackage Include="Microsoft.Net.Framework.3.5.SP1">
      <Visible>False</Visible>
      <ProductName>.NET Framework 3.5 SP1</ProductName>
      <Install>true</Install>
    </BootstrapperPackage>
    <BootstrapperPackage Include="Microsoft.Windows.Installer.3.1">
      <Visible>False</Visible>
      <ProductName>Windows Installer 3.1</ProductName>
      <Install>true</Install>
    </BootstrapperPackage>
  </ItemGroup>
  <ItemGroup>
    <None Include="app.config" />
    <None Include="BuildInclude.targets" />
    <None Include="FwUtils.dll.config">
      <CopyToOutputDirectory>PreserveNewest</CopyToOutputDirectory>
    </None>
    <None Include="Properties\Settings.settings">
      <Generator>SettingsSingleFileGenerator</Generator>
      <LastGenOutput>Settings.Designer.cs</LastGenOutput>
    </None>
  </ItemGroup>
  <Import Project="$(MSBuildBinPath)\Microsoft.CSharp.targets" />
  <PropertyGroup>
    <DistFiles>../../../DistFiles</DistFiles>
  </PropertyGroup>
  <Import Project="BuildInclude.targets" />
</Project><|MERGE_RESOLUTION|>--- conflicted
+++ resolved
@@ -103,7 +103,6 @@
       <SpecificVersion>False</SpecificVersion>
       <HintPath>..\..\..\DistFiles\Microsoft.Practices.ServiceLocation.dll</HintPath>
     </Reference>
-<<<<<<< HEAD
     <Reference Include="SIL.Windows.Forms, Version=3.1.0.0, Culture=neutral, processorArchitecture=x86">
       <SpecificVersion>False</SpecificVersion>
       <HintPath>..\..\..\Downloads\SIL.Windows.Forms.dll</HintPath>
@@ -112,21 +111,15 @@
       <SpecificVersion>False</SpecificVersion>
       <HintPath>..\..\..\Output\Debug\SIL.WritingSystems.dll</HintPath>
     </Reference>
-=======
     <Reference Include="System.Configuration" />
->>>>>>> c1202904
     <Reference Include="System.Management" />
     <Reference Include="System.Xml.Linq" />
     <Reference Include="ViewsInterfaces, Version=4.1.0.9, Culture=neutral, processorArchitecture=MSIL">
       <SpecificVersion>False</SpecificVersion>
       <HintPath>..\..\..\Output\Debug\ViewsInterfaces.dll</HintPath>
     </Reference>
-<<<<<<< HEAD
     <Reference Include="System.Xml.Linq" />
-    <Reference Include="CoreImpl, Version=6.1.0.24960, Culture=neutral, processorArchitecture=MSIL">
-=======
     <Reference Include="SIL.LCModel.Core, Version=9.0.0.0, Culture=neutral, processorArchitecture=x86">
->>>>>>> c1202904
       <SpecificVersion>False</SpecificVersion>
       <HintPath>..\..\..\Output\Debug\SIL.LCModel.Core.dll</HintPath>
     </Reference>
@@ -148,18 +141,11 @@
     </Reference>
     <Reference Include="SIL.LCModel.Utils, Version=9.0.0.0, Culture=neutral, processorArchitecture=MSIL">
       <SpecificVersion>False</SpecificVersion>
-<<<<<<< HEAD
-      <HintPath>..\..\..\Output\Debug\SilUtils.dll</HintPath>
+      <HintPath>..\..\..\Output\Debug\SIL.LCModel.Utils.dll</HintPath>
     </Reference>
     <Reference Include="MsHtmHstInterop">
       <Name>MsHtmHstInterop</Name>
       <HintPath>..\..\..\Bin\MsHtmHstInterop.dll</HintPath>
-    </Reference>
-    <Reference Include="FwKernelInterfaces">
-      <HintPath>..\..\Output\Debug\FwKernelInterfaces.dll</HintPath>
-=======
-      <HintPath>..\..\..\Output\Debug\SIL.LCModel.Utils.dll</HintPath>
->>>>>>> c1202904
     </Reference>
     <Reference Include="System">
       <Name>System</Name>
@@ -263,16 +249,13 @@
     <Compile Include="ParagraphCorrelation.cs" />
     <Compile Include="PictureHolder.cs" />
     <Compile Include="ProgressMessageArgs.cs" />
-<<<<<<< HEAD
-    <Compile Include="ProjectId.cs" />
-    <Compile Include="PubSubSystemFactory.cs" />
-=======
     <Compile Include="Properties\Settings.Designer.cs">
       <AutoGen>True</AutoGen>
       <DesignTimeSharedInput>True</DesignTimeSharedInput>
       <DependentUpon>Settings.settings</DependentUpon>
     </Compile>
->>>>>>> c1202904
+    <Compile Include="ProjectId.cs" />
+    <Compile Include="PubSubSystemFactory.cs" />
     <Compile Include="PunctuationPatterns.cs" />
     <Compile Include="QuotationMarks.cs" />
     <Compile Include="RecordErrorEventArgs.cs" />
@@ -280,11 +263,8 @@
     <Compile Include="ReversalIndexServices.cs" />
     <Compile Include="SearchTimer.cs" />
     <Compile Include="SelectionEvents.cs" />
-<<<<<<< HEAD
+    <Compile Include="Properties\Settings.cs" />
     <Compile Include="SettingsGroup.cs" />
-=======
-    <Compile Include="Properties\Settings.cs" />
->>>>>>> c1202904
     <Compile Include="ShowHelp.cs">
       <SubType>Code</SubType>
     </Compile>
