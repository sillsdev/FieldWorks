--- conflicted
+++ resolved
@@ -1,4 +1,4 @@
-<?xml version="1.0" encoding="utf-8"?>
+﻿<?xml version="1.0" encoding="utf-8"?>
 <Project DefaultTargets="Build" xmlns="http://schemas.microsoft.com/developer/msbuild/2003" ToolsVersion="15.0">
   <PropertyGroup>
     <ProjectType>Local</ProjectType>
@@ -238,10 +238,7 @@
     <Compile Include="FwUpdater.cs" />
     <Compile Include="GraphiteFontFeatures.cs" />
     <Compile Include="HelpTopicProviderBase.cs" />
-<<<<<<< HEAD
-=======
     <Compile Include="ImportExportStep.cs" />
->>>>>>> 253e5931
     <Compile Include="Properties\AssemblyInfo.cs" />
     <Compile Include="Benchmark.cs" />
     <Compile Include="CachePair.cs" />
