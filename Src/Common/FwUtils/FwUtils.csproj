--- conflicted
+++ resolved
@@ -95,15 +95,18 @@
   </PropertyGroup>
   <ItemGroup>
     <Reference Include="Accessibility" />
-    <Reference Include="SIL.Core.Desktop, Version=4.0.0.0, Culture=neutral, processorArchitecture=MSIL">
-      <SpecificVersion>False</SpecificVersion>
-      <HintPath>..\..\..\Downloads\SIL.Core.Desktop.dll</HintPath>
-    </Reference>
     <Reference Include="Microsoft.Practices.ServiceLocation, Version=1.0.0.0, Culture=neutral, processorArchitecture=MSIL">
       <SpecificVersion>False</SpecificVersion>
       <HintPath>..\..\..\DistFiles\Microsoft.Practices.ServiceLocation.dll</HintPath>
     </Reference>
-<<<<<<< HEAD
+    <Reference Include="NHunspell, Version=1.2.5554.16953, Culture=neutral, PublicKeyToken=1ac793ea843b4366, processorArchitecture=MSIL">
+      <SpecificVersion>False</SpecificVersion>
+      <HintPath>..\..\..\Output\Debug\NHunspell.dll</HintPath>
+    </Reference>
+    <Reference Include="SIL.Core.Desktop, Version=4.0.0.0, Culture=neutral, PublicKeyToken=cab3c8c5232dfcf2, processorArchitecture=MSIL">
+      <SpecificVersion>False</SpecificVersion>
+      <HintPath>..\..\..\Output\Debug\SIL.Core.Desktop.dll</HintPath>
+    </Reference>
     <Reference Include="SIL.Windows.Forms, Version=3.1.0.0, Culture=neutral, processorArchitecture=x86">
       <SpecificVersion>False</SpecificVersion>
       <HintPath>..\..\..\Downloads\SIL.Windows.Forms.dll</HintPath>
@@ -111,15 +114,6 @@
     <Reference Include="SIL.WritingSystems, Version=4.0.0.0, Culture=neutral, PublicKeyToken=cab3c8c5232dfcf2, processorArchitecture=MSIL">
       <SpecificVersion>False</SpecificVersion>
       <HintPath>..\..\..\Output\Debug\SIL.WritingSystems.dll</HintPath>
-=======
-    <Reference Include="NHunspell, Version=1.2.5554.16953, Culture=neutral, PublicKeyToken=1ac793ea843b4366, processorArchitecture=MSIL">
-      <SpecificVersion>False</SpecificVersion>
-      <HintPath>..\..\..\Output\Debug\NHunspell.dll</HintPath>
-    </Reference>
-    <Reference Include="SIL.Core.Desktop, Version=4.0.0.0, Culture=neutral, PublicKeyToken=cab3c8c5232dfcf2, processorArchitecture=MSIL">
-      <SpecificVersion>False</SpecificVersion>
-      <HintPath>..\..\..\Output\Debug\SIL.Core.Desktop.dll</HintPath>
->>>>>>> 6354e61e
     </Reference>
     <Reference Include="System.Configuration" />
     <Reference Include="System.Management" />
