﻿<?xml version="1.0" encoding="utf-8"?>
<Project DefaultTargets="Build" xmlns="http://schemas.microsoft.com/developer/msbuild/2003" ToolsVersion="14.0">
  <PropertyGroup>
    <ProjectType>Local</ProjectType>
    <ProductVersion>9.0.30729</ProductVersion>
    <SchemaVersion>2.0</SchemaVersion>
    <ProjectGuid>{2126F423-4858-42DA-9697-AB6C60B85810}</ProjectGuid>
    <Configuration Condition=" '$(Configuration)' == '' ">Debug</Configuration>
    <Platform Condition=" '$(Platform)' == '' ">AnyCPU</Platform>
    <ApplicationIcon>
    </ApplicationIcon>
    <AssemblyKeyContainerName>
    </AssemblyKeyContainerName>
    <AssemblyName>FwUtilsTests</AssemblyName>
    <AssemblyOriginatorKeyFile>
    </AssemblyOriginatorKeyFile>
    <DefaultClientScript>JScript</DefaultClientScript>
    <DefaultHTMLPageLayout>Grid</DefaultHTMLPageLayout>
    <DefaultTargetSchema>IE50</DefaultTargetSchema>
    <DelaySign>false</DelaySign>
    <OutputType>Library</OutputType>
    <RootNamespace>SIL.FieldWorks.Common.FwUtils</RootNamespace>
    <RunPostBuildEvent>OnBuildSuccess</RunPostBuildEvent>
    <StartupObject>
    </StartupObject>
    <FileUpgradeFlags>
    </FileUpgradeFlags>
    <UpgradeBackupLocation>
    </UpgradeBackupLocation>
    <OldToolsVersion>3.5</OldToolsVersion>
    <TargetFrameworkVersion>v4.6.1</TargetFrameworkVersion>
    <PublishUrl>publish\</PublishUrl>
    <Install>true</Install>
    <InstallFrom>Disk</InstallFrom>
    <UpdateEnabled>false</UpdateEnabled>
    <UpdateMode>Foreground</UpdateMode>
    <UpdateInterval>7</UpdateInterval>
    <UpdateIntervalUnits>Days</UpdateIntervalUnits>
    <UpdatePeriodically>false</UpdatePeriodically>
    <UpdateRequired>false</UpdateRequired>
    <MapFileExtensions>true</MapFileExtensions>
    <ApplicationRevision>0</ApplicationRevision>
    <ApplicationVersion>1.0.0.%2a</ApplicationVersion>
    <IsWebBootstrapper>false</IsWebBootstrapper>
    <UseApplicationTrust>false</UseApplicationTrust>
    <BootstrapperEnabled>true</BootstrapperEnabled>
    <TargetFrameworkProfile />
  </PropertyGroup>
  <PropertyGroup Condition=" '$(Configuration)|$(Platform)' == 'Debug|AnyCPU' ">
    <OutputPath>..\..\..\..\Output\Debug\</OutputPath>
    <AllowUnsafeBlocks>false</AllowUnsafeBlocks>
    <BaseAddress>285212672</BaseAddress>
    <CheckForOverflowUnderflow>false</CheckForOverflowUnderflow>
    <ConfigurationOverrideFile>
    </ConfigurationOverrideFile>
    <DefineConstants>DEBUG;TRACE</DefineConstants>
    <DocumentationFile>..\..\..\..\Output\Debug\FwUtilsTests.xml</DocumentationFile>
    <DebugSymbols>true</DebugSymbols>
    <FileAlignment>4096</FileAlignment>
    <NoStdLib>false</NoStdLib>
    <NoWarn>168,169,219,414,649,1635,1702,1701</NoWarn>
    <Optimize>false</Optimize>
    <RegisterForComInterop>false</RegisterForComInterop>
    <RemoveIntegerChecks>false</RemoveIntegerChecks>
    <TreatWarningsAsErrors>true</TreatWarningsAsErrors>
    <WarningLevel>4</WarningLevel>
    <DebugType>full</DebugType>
    <ErrorReport>prompt</ErrorReport>
    <PlatformTarget>x86</PlatformTarget>
    <CodeAnalysisRuleSet>AllRules.ruleset</CodeAnalysisRuleSet>
  </PropertyGroup>
  <PropertyGroup Condition=" '$(Configuration)|$(Platform)' == 'Release|AnyCPU' ">
    <OutputPath>..\..\..\..\Output\Release\</OutputPath>
    <AllowUnsafeBlocks>false</AllowUnsafeBlocks>
    <BaseAddress>285212672</BaseAddress>
    <CheckForOverflowUnderflow>false</CheckForOverflowUnderflow>
    <ConfigurationOverrideFile>
    </ConfigurationOverrideFile>
    <DefineConstants>TRACE</DefineConstants>
    <DocumentationFile>
    </DocumentationFile>
    <DebugSymbols>true</DebugSymbols>
    <FileAlignment>4096</FileAlignment>
    <NoStdLib>false</NoStdLib>
    <NoWarn>168,169,219,414,649,1635,1702,1701</NoWarn>
    <Optimize>true</Optimize>
    <RegisterForComInterop>false</RegisterForComInterop>
    <RemoveIntegerChecks>false</RemoveIntegerChecks>
    <TreatWarningsAsErrors>false</TreatWarningsAsErrors>
    <WarningLevel>4</WarningLevel>
    <DebugType>full</DebugType>
    <ErrorReport>prompt</ErrorReport>
    <CodeAnalysisRuleSet>AllRules.ruleset</CodeAnalysisRuleSet>
    <PlatformTarget>x86</PlatformTarget>
  </PropertyGroup>
  <ItemGroup>
    <Reference Include="CoreImplTests, Version=1.0.0.0, Culture=neutral, processorArchitecture=x86">
      <SpecificVersion>False</SpecificVersion>
      <HintPath>..\..\..\..\Output\Debug\CoreImplTests.dll</HintPath>
    </Reference>
    <Reference Include="SIL.TestUtilities, Version=3.1.0.0, Culture=neutral, PublicKeyToken=cab3c8c5232dfcf2, processorArchitecture=MSIL">
      <SpecificVersion>False</SpecificVersion>
      <HintPath>..\..\..\..\Downloads\SIL.TestUtilities.dll</HintPath>
    </Reference>
    <Reference Include="SilUtilsTests, Version=0.0.0.0, Culture=neutral, processorArchitecture=MSIL">
      <SpecificVersion>False</SpecificVersion>
      <HintPath>..\..\..\..\Output\Debug\SilUtilsTests.dll</HintPath>
    </Reference>
    <Reference Include="System.Xml.Linq" />
    <Reference Include="ViewsInterfaces">
      <Name>ViewsInterfaces</Name>
      <HintPath>..\..\..\..\Output\Debug\ViewsInterfaces.dll</HintPath>
    </Reference>
    <Reference Include="FDO, Version=9.0.0.33131, Culture=neutral, processorArchitecture=x86">
      <SpecificVersion>False</SpecificVersion>
      <HintPath>..\..\..\..\Output\Release\FDO.dll</HintPath>
    </Reference>
    <Reference Include="nunit.framework">
      <Name>nunit.framework</Name>
      <HintPath>..\..\..\..\packages\NUnit.2.6.4\lib\nunit.framework.dll</HintPath>
    </Reference>
    <Reference Include="System">
      <Name>System</Name>
    </Reference>
    <Reference Include="System.Core" />
    <Reference Include="System.Windows.Forms" />
    <Reference Include="System.Drawing" />
    <Reference Include="SIL.Windows.Forms.Keyboarding">
      <SpecificVersion>False</SpecificVersion>
      <HintPath>..\..\..\..\Downloads\SIL.Windows.Forms.Keyboarding.dll</HintPath>
    </Reference>
<<<<<<< HEAD
    <Reference Include="BasicUtils">
      <SpecificVersion>False</SpecificVersion>
      <HintPath>..\..\..\..\Output\Debug\BasicUtils.dll</HintPath>
    </Reference>
    <Reference Include="BasicUtilsTests">
      <SpecificVersion>False</SpecificVersion>
      <HintPath>..\..\..\..\Output\Debug\BasicUtilsTests.dll</HintPath>
    </Reference>
=======
>>>>>>> 95b9b36f
    <Reference Include="CoreImpl">
      <SpecificVersion>False</SpecificVersion>
      <HintPath>..\..\..\..\Output\Debug\CoreImpl.dll</HintPath>
    </Reference>
    <Reference Include="FwUtils">
      <SpecificVersion>False</SpecificVersion>
      <HintPath>..\..\..\..\Output\Debug\FwUtils.dll</HintPath>
    </Reference>
<<<<<<< HEAD
    <Reference Include="NMock">
      <SpecificVersion>False</SpecificVersion>
      <HintPath>..\..\..\..\Bin\nmock\NMock.dll</HintPath>
    </Reference>
=======
>>>>>>> 95b9b36f
    <Reference Include="SilUtils">
      <SpecificVersion>False</SpecificVersion>
      <HintPath>..\..\..\..\Output\Debug\SilUtils.dll</HintPath>
    </Reference>
    <Reference Include="System.Xml" />
<<<<<<< HEAD
    <Reference Include="System.Xml.Linq" />
    <Reference Include="TestUtils">
      <SpecificVersion>False</SpecificVersion>
      <HintPath>..\..\..\..\Output\Debug\TestUtils.dll</HintPath>
    </Reference>
=======
    <Reference Include="System.Drawing" />
>>>>>>> 95b9b36f
    <Reference Include="SIL.Core">
      <SpecificVersion>False</SpecificVersion>
      <HintPath>..\..\..\..\Downloads\SIL.Core.dll</HintPath>
    </Reference>
<<<<<<< HEAD
    <Reference Include="XMLUtils, Version=9.0.0.16028, Culture=neutral, processorArchitecture=x86">
      <SpecificVersion>False</SpecificVersion>
      <HintPath>..\..\..\..\Output\Release\XMLUtils.dll</HintPath>
    </Reference>
  </ItemGroup>
  <ItemGroup>
    <Compile Include="ProjectIDTests.cs" />
    <Compile Include="TestBaseForTestsThatCreateTempFilesBasedOnResources.cs" />
=======
    <Reference Include="FwKernelInterfaces">
      <HintPath>..\..\..\Output\Debug\FwKernelInterfaces.dll</HintPath>
    </Reference>
  </ItemGroup>
  <ItemGroup>
    <Compile Include="AlphaOutlineTests.cs" />
    <Compile Include="Attributes\CreateComObjectsFromManifestAttribute.cs" />
    <Compile Include="Attributes\HandleApplicationThreadExceptionAttribute.cs" />
    <Compile Include="Attributes\SuppressErrorBeepsAttribute.cs" />
    <Compile Include="CharEnumeratorForByteArrayTests.cs" />
    <Compile Include="DebugProcsTests.cs" />
    <Compile Include="InterfacesTests.cs" />
    <Compile Include="DisposableObjectsSetTests.cs" />
    <Compile Include="IVwCacheDaTests.cs" />
    <Compile Include="LayoutKeyUtilsTests.cs" />
    <Compile Include="Properties\Resources.Designer.cs">
      <AutoGen>True</AutoGen>
      <DesignTime>True</DesignTime>
      <DependentUpon>Resources.resx</DependentUpon>
    </Compile>
    <Compile Include="SimpleLoggerTests.cs" />
    <Compile Include="StringTableTests.cs" />
    <Compile Include="TempSFFileMaker.cs" />
    <Compile Include="TempSFFileMakerTests.cs" />
    <Compile Include="TestBaseForTestsThatCreateTempFilesBasedOnResources.cs" />
    <Compile Include="TestFwStylesheet.cs" />
    <Compile Include="TestFwStylesheetTests.cs" />
    <Compile Include="XmlHelper.cs" />
>>>>>>> 95b9b36f
    <None Include="App.config" />
    <Compile Include="FwDirectoryFinderTests.cs" />
    <Compile Include="DummyFwRegistryHelper.cs" />
    <Compile Include="FwLinkArgsTests.cs" />
    <Compile Include="FwRegistryHelperTests.cs" />
<<<<<<< HEAD
    <Compile Include="InventoryTests.cs" />
=======
    <Compile Include="MatchedPairsTests.cs" />
>>>>>>> 95b9b36f
    <Compile Include="MeasurementUtilsTest.cs" />
    <Compile Include="ParagraphCorrelationTests.cs" />
<<<<<<< HEAD
    <EmbeddedResource Include="Properties\Resources.resx">
      <Generator>ResXFileCodeGenerator</Generator>
      <LastGenOutput>Resources.Designer.cs</LastGenOutput>
    </EmbeddedResource>
    <Compile Include="Properties\Resources.Designer.cs">
      <AutoGen>True</AutoGen>
      <DesignTime>True</DesignTime>
      <DependentUpon>Resources.resx</DependentUpon>
    </Compile>
    <Compile Include="ShowHelpTests.cs" />
    <None Include="BuildInclude.targets" />
=======
    <Compile Include="QuotationMarksTests.cs" />
>>>>>>> 95b9b36f
    <Compile Include="ClipboardStub.cs" />
    <Compile Include="ImagePictureTest.cs" />
    <Compile Include="MessageBoxStub.cs" />
    <Compile Include="Attributes\InitializeNoOpKeyboardControllerAttribute.cs" />
    <Compile Include="Attributes\InitializeRealKeyboardControllerAttribute.cs" />
    <Compile Include="Attributes\SetMessageBoxAdapterAttribute.cs" />
    <Compile Include="DummyKeyboardAdaptor.cs" />
    <Compile Include="Attributes\InitializeFwRegistryHelperAttribute.cs" />
    <Compile Include="..\..\..\AssemblyInfoForTests.cs">
      <Link>AssemblyInfoForTests.cs</Link>
    </Compile>
    <Compile Include="ManagedPictureFactoryTests.cs" />
  </ItemGroup>
  <ItemGroup>
    <EmbeddedResource Include="food\fruit\citrus\strings-en.xml" />
    <EmbeddedResource Include="food\fruit\strings-en.xml" />
    <EmbeddedResource Include="Properties\Resources.resx">
      <Generator>ResXFileCodeGenerator</Generator>
      <LastGenOutput>Resources.Designer.cs</LastGenOutput>
    </EmbeddedResource>
  </ItemGroup>
  <ItemGroup>
    <BootstrapperPackage Include="Microsoft.Net.Client.3.5">
      <Visible>False</Visible>
      <ProductName>.NET Framework 3.5 SP1 Client Profile</ProductName>
      <Install>false</Install>
    </BootstrapperPackage>
    <BootstrapperPackage Include="Microsoft.Net.Framework.3.5.SP1">
      <Visible>False</Visible>
      <ProductName>.NET Framework 3.5 SP1</ProductName>
      <Install>true</Install>
    </BootstrapperPackage>
    <BootstrapperPackage Include="Microsoft.Windows.Installer.3.1">
      <Visible>False</Visible>
      <ProductName>Windows Installer 3.1</ProductName>
      <Install>true</Install>
    </BootstrapperPackage>
  </ItemGroup>
  <ItemGroup>
    <Content Include="InventoryBaseTestFiles\Base1Layouts.xml" />
    <Content Include="InventoryBaseTestFiles\Base2Layouts.xml" />
    <Content Include="InventoryLaterTestFiles\Override1Layouts.xml" />
  </ItemGroup>
  <Import Project="$(MSBuildBinPath)\Microsoft.CSharp.targets" />
  <PropertyGroup>
    <PreBuildEvent>
    </PreBuildEvent>
    <PostBuildEvent>
    </PostBuildEvent>
  </PropertyGroup>
<<<<<<< HEAD
  <ItemGroup />
=======
>>>>>>> 95b9b36f
</Project><|MERGE_RESOLUTION|>--- conflicted
+++ resolved
@@ -111,10 +111,6 @@
       <Name>ViewsInterfaces</Name>
       <HintPath>..\..\..\..\Output\Debug\ViewsInterfaces.dll</HintPath>
     </Reference>
-    <Reference Include="FDO, Version=9.0.0.33131, Culture=neutral, processorArchitecture=x86">
-      <SpecificVersion>False</SpecificVersion>
-      <HintPath>..\..\..\..\Output\Release\FDO.dll</HintPath>
-    </Reference>
     <Reference Include="nunit.framework">
       <Name>nunit.framework</Name>
       <HintPath>..\..\..\..\packages\NUnit.2.6.4\lib\nunit.framework.dll</HintPath>
@@ -124,65 +120,23 @@
     </Reference>
     <Reference Include="System.Core" />
     <Reference Include="System.Windows.Forms" />
+    <Reference Include="SIL.Windows.Forms.Keyboarding">
+      <HintPath>..\..\..\..\Downloads\SIL.Windows.Forms.Keyboarding.dll</HintPath>
+    </Reference>
+    <Reference Include="CoreImpl">
+      <HintPath>..\..\..\..\Output\Debug\CoreImpl.dll</HintPath>
+    </Reference>
+    <Reference Include="FwUtils">
+      <HintPath>..\..\..\..\Output\Debug\FwUtils.dll</HintPath>
+    </Reference>
+    <Reference Include="SilUtils">
+      <HintPath>..\..\..\..\Output\Debug\SilUtils.dll</HintPath>
+    </Reference>
+    <Reference Include="System.Xml" />
     <Reference Include="System.Drawing" />
-    <Reference Include="SIL.Windows.Forms.Keyboarding">
-      <SpecificVersion>False</SpecificVersion>
-      <HintPath>..\..\..\..\Downloads\SIL.Windows.Forms.Keyboarding.dll</HintPath>
-    </Reference>
-<<<<<<< HEAD
-    <Reference Include="BasicUtils">
-      <SpecificVersion>False</SpecificVersion>
-      <HintPath>..\..\..\..\Output\Debug\BasicUtils.dll</HintPath>
-    </Reference>
-    <Reference Include="BasicUtilsTests">
-      <SpecificVersion>False</SpecificVersion>
-      <HintPath>..\..\..\..\Output\Debug\BasicUtilsTests.dll</HintPath>
-    </Reference>
-=======
->>>>>>> 95b9b36f
-    <Reference Include="CoreImpl">
-      <SpecificVersion>False</SpecificVersion>
-      <HintPath>..\..\..\..\Output\Debug\CoreImpl.dll</HintPath>
-    </Reference>
-    <Reference Include="FwUtils">
-      <SpecificVersion>False</SpecificVersion>
-      <HintPath>..\..\..\..\Output\Debug\FwUtils.dll</HintPath>
-    </Reference>
-<<<<<<< HEAD
-    <Reference Include="NMock">
-      <SpecificVersion>False</SpecificVersion>
-      <HintPath>..\..\..\..\Bin\nmock\NMock.dll</HintPath>
-    </Reference>
-=======
->>>>>>> 95b9b36f
-    <Reference Include="SilUtils">
-      <SpecificVersion>False</SpecificVersion>
-      <HintPath>..\..\..\..\Output\Debug\SilUtils.dll</HintPath>
-    </Reference>
-    <Reference Include="System.Xml" />
-<<<<<<< HEAD
-    <Reference Include="System.Xml.Linq" />
-    <Reference Include="TestUtils">
-      <SpecificVersion>False</SpecificVersion>
-      <HintPath>..\..\..\..\Output\Debug\TestUtils.dll</HintPath>
-    </Reference>
-=======
-    <Reference Include="System.Drawing" />
->>>>>>> 95b9b36f
     <Reference Include="SIL.Core">
-      <SpecificVersion>False</SpecificVersion>
       <HintPath>..\..\..\..\Downloads\SIL.Core.dll</HintPath>
     </Reference>
-<<<<<<< HEAD
-    <Reference Include="XMLUtils, Version=9.0.0.16028, Culture=neutral, processorArchitecture=x86">
-      <SpecificVersion>False</SpecificVersion>
-      <HintPath>..\..\..\..\Output\Release\XMLUtils.dll</HintPath>
-    </Reference>
-  </ItemGroup>
-  <ItemGroup>
-    <Compile Include="ProjectIDTests.cs" />
-    <Compile Include="TestBaseForTestsThatCreateTempFilesBasedOnResources.cs" />
-=======
     <Reference Include="FwKernelInterfaces">
       <HintPath>..\..\..\Output\Debug\FwKernelInterfaces.dll</HintPath>
     </Reference>
@@ -211,34 +165,15 @@
     <Compile Include="TestFwStylesheet.cs" />
     <Compile Include="TestFwStylesheetTests.cs" />
     <Compile Include="XmlHelper.cs" />
->>>>>>> 95b9b36f
     <None Include="App.config" />
     <Compile Include="FwDirectoryFinderTests.cs" />
     <Compile Include="DummyFwRegistryHelper.cs" />
     <Compile Include="FwLinkArgsTests.cs" />
     <Compile Include="FwRegistryHelperTests.cs" />
-<<<<<<< HEAD
-    <Compile Include="InventoryTests.cs" />
-=======
     <Compile Include="MatchedPairsTests.cs" />
->>>>>>> 95b9b36f
     <Compile Include="MeasurementUtilsTest.cs" />
     <Compile Include="ParagraphCorrelationTests.cs" />
-<<<<<<< HEAD
-    <EmbeddedResource Include="Properties\Resources.resx">
-      <Generator>ResXFileCodeGenerator</Generator>
-      <LastGenOutput>Resources.Designer.cs</LastGenOutput>
-    </EmbeddedResource>
-    <Compile Include="Properties\Resources.Designer.cs">
-      <AutoGen>True</AutoGen>
-      <DesignTime>True</DesignTime>
-      <DependentUpon>Resources.resx</DependentUpon>
-    </Compile>
-    <Compile Include="ShowHelpTests.cs" />
-    <None Include="BuildInclude.targets" />
-=======
     <Compile Include="QuotationMarksTests.cs" />
->>>>>>> 95b9b36f
     <Compile Include="ClipboardStub.cs" />
     <Compile Include="ImagePictureTest.cs" />
     <Compile Include="MessageBoxStub.cs" />
@@ -278,9 +213,13 @@
     </BootstrapperPackage>
   </ItemGroup>
   <ItemGroup>
-    <Content Include="InventoryBaseTestFiles\Base1Layouts.xml" />
-    <Content Include="InventoryBaseTestFiles\Base2Layouts.xml" />
-    <Content Include="InventoryLaterTestFiles\Override1Layouts.xml" />
+    <None Include="food\fruit\sortOfFruitInclude.xml" />
+  </ItemGroup>
+  <ItemGroup>
+    <None Include="food\veggiesInclude.xml" />
+  </ItemGroup>
+  <ItemGroup>
+    <None Include="food\veggiesIncludeWithSubInclude.xml" />
   </ItemGroup>
   <Import Project="$(MSBuildBinPath)\Microsoft.CSharp.targets" />
   <PropertyGroup>
@@ -289,8 +228,4 @@
     <PostBuildEvent>
     </PostBuildEvent>
   </PropertyGroup>
-<<<<<<< HEAD
-  <ItemGroup />
-=======
->>>>>>> 95b9b36f
 </Project>