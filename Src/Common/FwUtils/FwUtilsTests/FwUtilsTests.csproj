--- conflicted
+++ resolved
@@ -107,65 +107,52 @@
     </Reference>
     <Reference Include="System.Core" />
     <Reference Include="System.Windows.Forms" />
+    <Reference Include="System.Drawing" />
     <Reference Include="SIL.Windows.Forms.Keyboarding">
+      <SpecificVersion>False</SpecificVersion>
       <HintPath>..\..\..\..\Downloads\SIL.Windows.Forms.Keyboarding.dll</HintPath>
     </Reference>
     <Reference Include="BasicUtils">
+      <SpecificVersion>False</SpecificVersion>
       <HintPath>..\..\..\..\Output\Debug\BasicUtils.dll</HintPath>
     </Reference>
     <Reference Include="BasicUtilsTests">
+      <SpecificVersion>False</SpecificVersion>
       <HintPath>..\..\..\..\Output\Debug\BasicUtilsTests.dll</HintPath>
     </Reference>
-    <Reference Include="COMInterfacesTests">
-      <HintPath>..\..\..\..\Output\Debug\COMInterfacesTests.dll</HintPath>
-    </Reference>
     <Reference Include="CoreImpl">
+      <SpecificVersion>False</SpecificVersion>
       <HintPath>..\..\..\..\Output\Debug\CoreImpl.dll</HintPath>
     </Reference>
-    <Reference Include="FDO">
-      <HintPath>..\..\..\..\Output\Debug\FDO.dll</HintPath>
-    </Reference>
     <Reference Include="FwUtils">
+      <SpecificVersion>False</SpecificVersion>
       <HintPath>..\..\..\..\Output\Debug\FwUtils.dll</HintPath>
     </Reference>
     <Reference Include="NMock">
+      <SpecificVersion>False</SpecificVersion>
       <HintPath>..\..\..\..\Bin\nmock\NMock.dll</HintPath>
     </Reference>
     <Reference Include="SilUtils">
+      <SpecificVersion>False</SpecificVersion>
       <HintPath>..\..\..\..\Output\Debug\SilUtils.dll</HintPath>
     </Reference>
-<<<<<<< HEAD
-    <Reference Include="System">
-      <Name>System</Name>
-    </Reference>
-    <Reference Include="System.Core" />
     <Reference Include="System.Xml" />
     <Reference Include="System.Xml.Linq" />
-    <Reference Include="TestUtils, Version=6.1.1.28258, Culture=neutral, processorArchitecture=MSIL">
+    <Reference Include="TestUtils">
       <SpecificVersion>False</SpecificVersion>
       <HintPath>..\..\..\..\Output\Debug\TestUtils.dll</HintPath>
     </Reference>
+    <Reference Include="SIL.Core">
+      <SpecificVersion>False</SpecificVersion>
+      <HintPath>..\..\..\..\Downloads\SIL.Core.dll</HintPath>
+    </Reference>
     <Reference Include="XMLUtils, Version=9.0.0.16028, Culture=neutral, processorArchitecture=x86">
       <SpecificVersion>False</SpecificVersion>
       <HintPath>..\..\..\..\Output\Release\XMLUtils.dll</HintPath>
     </Reference>
-    <Reference Include="XMLUtilsTests, Version=0.0.0.0, Culture=neutral, processorArchitecture=x86">
-      <SpecificVersion>False</SpecificVersion>
-      <HintPath>..\..\..\..\Output\Release\XMLUtilsTests.dll</HintPath>
-=======
-    <Reference Include="TestUtils">
-      <HintPath>..\..\..\..\Output\Debug\TestUtils.dll</HintPath>
-    </Reference>
-    <Reference Include="xCoreInterfaces">
-      <HintPath>..\..\..\..\Output\Debug\xCoreInterfaces.dll</HintPath>
->>>>>>> 5a77a746
-    </Reference>
-    <Reference Include="System.Drawing" />
-    <Reference Include="SIL.Core">
-      <HintPath>..\..\..\..\Downloads\SIL.Core.dll</HintPath>
-    </Reference>
-  </ItemGroup>
-  <ItemGroup>
+  </ItemGroup>
+  <ItemGroup>
+    <Compile Include="TestBaseForTestsThatCreateTempFilesBasedOnResources.cs" />
     <None Include="App.config" />
     <Compile Include="CaseFunctionsTest.cs" />
     <Compile Include="FwDirectoryFinderTests.cs" />
@@ -173,11 +160,7 @@
     <Compile Include="DummyFwRegistryHelper.cs" />
     <Compile Include="FwLinkArgsTests.cs" />
     <Compile Include="FwRegistryHelperTests.cs" />
-<<<<<<< HEAD
-    <Compile Include="IcuWrapperTest.cs" />
     <Compile Include="InventoryTests.cs" />
-=======
->>>>>>> 5a77a746
     <Compile Include="MeasurementUtilsTest.cs" />
     <Compile Include="MoreStringUtilsTests.cs" />
     <Compile Include="ParagraphCorrelationTests.cs" />
@@ -191,9 +174,7 @@
       <DependentUpon>Resources.resx</DependentUpon>
     </Compile>
     <Compile Include="ShowHelpTests.cs" />
-<<<<<<< HEAD
     <None Include="BuildInclude.targets" />
-=======
     <Compile Include="ClipboardStub.cs" />
     <Compile Include="ImagePictureTest.cs" />
     <Compile Include="MessageBoxStub.cs" />
@@ -206,7 +187,6 @@
       <Link>AssemblyInfoForTests.cs</Link>
     </Compile>
     <Compile Include="ManagedPictureFactoryTests.cs" />
->>>>>>> 5a77a746
   </ItemGroup>
   <ItemGroup>
     <BootstrapperPackage Include="Microsoft.Net.Client.3.5">
@@ -237,7 +217,5 @@
     <PostBuildEvent>
     </PostBuildEvent>
   </PropertyGroup>
-  <ItemGroup>
-    <Folder Include="Attributes\" />
-  </ItemGroup>
+  <ItemGroup />
 </Project>