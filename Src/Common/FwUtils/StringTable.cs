--- conflicted
+++ resolved
@@ -120,13 +120,8 @@
 
 			foreach (var customGroupNode in customGroupElementList)
 			{
-<<<<<<< HEAD
-				string customGroupId = XmlUtils.GetManditoryAttributeValue(customGroupNode, "id");
+				string customGroupId = XmlUtils.GetMandatoryAttributeValue(customGroupNode, "id");
 				var srcMatchingGroupNode = parentNode.XPathSelectElement("group[@id='" + customGroupId + "']");
-=======
-				string customGroupId = XmlUtils.GetMandatoryAttributeValue(customGroupNode, "id");
-				XmlNode srcMatchingGroupNode = parentNode.SelectSingleNode("group[@id='" + customGroupId + "']");
->>>>>>> b02fd4f6
 				if (srcMatchingGroupNode == null)
 				{
 					// Import the entire custom node.
@@ -137,15 +132,9 @@
 					// 1. Import new strings, or override extant strings with custom strings.
 					foreach (var customStringNode in customGroupNode.Elements("string"))
 					{
-<<<<<<< HEAD
-						var customId = XmlUtils.GetManditoryAttributeValue(customStringNode, "id");
+						var customId = XmlUtils.GetMandatoryAttributeValue(customStringNode, "id");
 						var customTxt = GetTxtAtributeValue(customStringNode);
 						var srcMatchingStringNode = srcMatchingGroupNode.XPathSelectElement("string[@id='" + customId + "']");
-=======
-						string customId = XmlUtils.GetMandatoryAttributeValue(customStringNode, "id");
-						string customTxt = GetTxtAtributeValue(customStringNode);
-						XmlNode srcMatchingStringNode = srcMatchingGroupNode.SelectSingleNode("string[@id='" + customId + "']");
->>>>>>> b02fd4f6
 						if (srcMatchingStringNode == null)
 						{
 							// Import the new string into the extant group.
@@ -174,11 +163,7 @@
 			return XmlUtils.GetOptionalAttributeValue(
 				element,
 				"txt",
-<<<<<<< HEAD
-				XmlUtils.GetManditoryAttributeValue(element, "id")); // 'id' is default, if no 'txt' attribute is present.
-=======
-				XmlUtils.GetMandatoryAttributeValue(node, "id")); // 'id' is default, if no 'txt' attribute is present.
->>>>>>> b02fd4f6
+				XmlUtils.GetMandatoryAttributeValue(element, "id")); // 'id' is default, if no 'txt' attribute is present.
 		}
 
 		/// <summary>
@@ -362,11 +347,7 @@
 		/// <returns></returns>
 		public string[] GetStringsFromStringListNode(XElement node)
 		{
-<<<<<<< HEAD
-			string ids = XmlUtils.GetManditoryAttributeValue(node, "ids");
-=======
-			string ids=XmlUtils.GetMandatoryAttributeValue(node, "ids");
->>>>>>> b02fd4f6
+			string ids = XmlUtils.GetMandatoryAttributeValue(node, "ids");
 			string[] idList = ids.Split(',');
 			string[] strings = new string[idList.Length];
 			string groupPath = "";
