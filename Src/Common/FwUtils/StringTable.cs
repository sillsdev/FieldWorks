--- conflicted
+++ resolved
@@ -5,16 +5,10 @@
 using System;
 using System.Collections.Generic;
 using System.IO;
-<<<<<<< HEAD
 using System.Linq;
 using System.Xml.Linq;
 using System.Xml.XPath;
-=======
-using System.Reflection;
-using System.Xml;
-using SIL.LCModel.Utils;
 using SIL.PlatformUtilities;
->>>>>>> 629950e4
 using SIL.Xml;
 
 namespace SIL.FieldWorks.Common.FwUtils
@@ -39,53 +33,7 @@
 		/// <summary>
 		/// Return the singleton StringTable instance.
 		/// </summary>
-<<<<<<< HEAD
 		public static StringTable Table => s_singletonStringTable ?? (s_singletonStringTable = new StringTable(Path.Combine(FwDirectoryFinder.FlexFolder, "Configuration")));
-=======
-		public static StringTable Table
-		{
-			get
-			{
-				if (s_singletonStringTable == null)
-				{
-					// Half my kingdom to be able to get at FwDirectoryFinder.FlexFolder from here!
-					var parentOfLanguageExplorerFolder = Path.GetDirectoryName(FileUtils.StripFilePrefix(typeof(StringTable).Assembly.CodeBase));
-					var installedBinary = false;
-					if (Platform.IsLinux)
-					{
-						// First check if we're running an installed version. If so, replace
-						// /usr/lib/fieldworks with /usr/share/fieldworks
-						if (parentOfLanguageExplorerFolder.EndsWith("lib/fieldworks"))
-						{
-							installedBinary = true;
-							parentOfLanguageExplorerFolder = Path.Combine(
-								Environment.GetFolderPath(Environment.SpecialFolder.CommonApplicationData),
-								"fieldworks");
-						}
-					}
-					if (!installedBinary)
-					{
-						while (parentOfLanguageExplorerFolder.ToLowerInvariant().LastIndexOf("output") > -1)
-						{
-							// If a dev machine, move up to parent of 'output' folder.
-							parentOfLanguageExplorerFolder = Path.GetDirectoryName(parentOfLanguageExplorerFolder);
-						}
-						var distFilesDir = Path.Combine(parentOfLanguageExplorerFolder, "DistFiles");
-						if (Directory.Exists(distFilesDir))
-						{
-							// If a dev machine, move down to "Distfiles" folder.
-							parentOfLanguageExplorerFolder = distFilesDir;
-						}
-					}
-					// Finally, "parentOfLanguageExplorerFolder" should have the child folder named "Language Explorer" for devs or users.
-					// I suppose I could throw if that is not the case, as StringTable can't load if it isn't.
-					// Naw, just let it crash and someone will make a new JIRA issue for the crash. ;-)
-					s_singletonStringTable = new StringTable(Path.Combine(parentOfLanguageExplorerFolder, "Language Explorer", "Configuration"));
-				}
-				return s_singletonStringTable;
-			}
-		}
->>>>>>> 629950e4
 
 		/// <summary>
 		/// Create an instance of the StringTable.
