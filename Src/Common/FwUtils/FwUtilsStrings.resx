--- conflicted
+++ resolved
@@ -181,7 +181,6 @@
 because a project with the same name is already open.
 If you want to use Paratext with this project, make a change in this project (so that it will start first), close both projects, then restart FLEx.</value>
   </data>
-<<<<<<< HEAD
   <data name="ErrorReadingXMLFile0" xml:space="preserve">
     <value>There was an error while reading in the XML file: {0}.</value>
   </data>
@@ -200,7 +199,7 @@
   <data name="kstidNoProjectName" xml:space="preserve">
     <value>FieldWorks project name not specified.</value>
     <comment>Message shown when FLEx is started with one of the project types but no database name is supplied.</comment>
-=======
+  </data>
   <data name="kstidAppVersionFmt" xml:space="preserve">
     <value>Version: {0}  {1}  {2}</value>
     <comment>Displays in the Help/About box and the splash screen</comment>
@@ -216,6 +215,8 @@
   <data name="kstidMajorVersionFmt" xml:space="preserve">
     <value>Version: {0}</value>
     <comment>Displays in the Help/About box and the splash screen</comment>
->>>>>>> 95b9b36f
+  </data>
+  <data name="XMLConfigurationError" xml:space="preserve">
+    <value>XML Configuration Error</value>
   </data>
 </root>