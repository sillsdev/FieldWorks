﻿<?xml version="1.0" encoding="utf-8"?>
<Project DefaultTargets="Build" xmlns="http://schemas.microsoft.com/developer/msbuild/2003" ToolsVersion="14.0">
  <PropertyGroup>
    <ProjectType>Local</ProjectType>
    <ProductVersion>9.0.30729</ProductVersion>
    <SchemaVersion>2.0</SchemaVersion>
    <ProjectGuid>{C4A415C6-AB60-4118-BE82-5777C0877A8B}</ProjectGuid>
    <SccProjectName>
    </SccProjectName>
    <SccLocalPath>
    </SccLocalPath>
    <SccProvider>
    </SccProvider>
    <Configuration Condition=" '$(Configuration)' == '' ">Debug</Configuration>
    <Platform Condition=" '$(Platform)' == '' ">AnyCPU</Platform>
    <ApplicationIcon>
    </ApplicationIcon>
    <AssemblyKeyContainerName>
    </AssemblyKeyContainerName>
    <AssemblyName>Framework</AssemblyName>
    <AssemblyOriginatorKeyFile>
    </AssemblyOriginatorKeyFile>
    <DefaultClientScript>JScript</DefaultClientScript>
    <DefaultHTMLPageLayout>Grid</DefaultHTMLPageLayout>
    <DefaultTargetSchema>IE50</DefaultTargetSchema>
    <DelaySign>false</DelaySign>
    <OutputType>Library</OutputType>
    <RootNamespace>SIL.FieldWorks.Common.Framework</RootNamespace>
    <RunPostBuildEvent>OnBuildSuccess</RunPostBuildEvent>
    <StartupObject>
    </StartupObject>
    <FileUpgradeFlags>
    </FileUpgradeFlags>
    <UpgradeBackupLocation>
    </UpgradeBackupLocation>
    <SccAuxPath>
    </SccAuxPath>
    <OldToolsVersion>3.5</OldToolsVersion>
    <TargetFrameworkVersion>v4.6.1</TargetFrameworkVersion>
    <PublishUrl>publish\</PublishUrl>
    <Install>true</Install>
    <InstallFrom>Disk</InstallFrom>
    <UpdateEnabled>false</UpdateEnabled>
    <UpdateMode>Foreground</UpdateMode>
    <UpdateInterval>7</UpdateInterval>
    <UpdateIntervalUnits>Days</UpdateIntervalUnits>
    <UpdatePeriodically>false</UpdatePeriodically>
    <UpdateRequired>false</UpdateRequired>
    <MapFileExtensions>true</MapFileExtensions>
    <ApplicationRevision>0</ApplicationRevision>
    <ApplicationVersion>1.0.0.%2a</ApplicationVersion>
    <IsWebBootstrapper>false</IsWebBootstrapper>
    <UseApplicationTrust>false</UseApplicationTrust>
    <BootstrapperEnabled>true</BootstrapperEnabled>
    <TargetFrameworkProfile />
  </PropertyGroup>
  <PropertyGroup Condition=" '$(Configuration)|$(Platform)' == 'Debug|AnyCPU' ">
    <OutputPath>..\..\..\Output\Debug\</OutputPath>
    <AllowUnsafeBlocks>false</AllowUnsafeBlocks>
    <BaseAddress>285212672</BaseAddress>
    <CheckForOverflowUnderflow>false</CheckForOverflowUnderflow>
    <ConfigurationOverrideFile>
    </ConfigurationOverrideFile>
    <DefineConstants>DEBUG;TRACE</DefineConstants>
    <DocumentationFile>..\..\..\Output\Debug\Framework.xml</DocumentationFile>
    <DebugSymbols>true</DebugSymbols>
    <FileAlignment>4096</FileAlignment>
    <NoStdLib>false</NoStdLib>
    <NoWarn>168,169,219,414,649,1635,1702,1701</NoWarn>
    <Optimize>false</Optimize>
    <RegisterForComInterop>false</RegisterForComInterop>
    <RemoveIntegerChecks>false</RemoveIntegerChecks>
    <TreatWarningsAsErrors>true</TreatWarningsAsErrors>
    <WarningLevel>4</WarningLevel>
    <DebugType>full</DebugType>
    <ErrorReport>prompt</ErrorReport>
    <CodeAnalysisRuleSet>AllRules.ruleset</CodeAnalysisRuleSet>
    <PlatformTarget>AnyCPU</PlatformTarget>
  </PropertyGroup>
  <PropertyGroup Condition=" '$(Configuration)|$(Platform)' == 'Release|AnyCPU' ">
    <OutputPath>..\..\..\Output\Release\</OutputPath>
    <AllowUnsafeBlocks>false</AllowUnsafeBlocks>
    <BaseAddress>285212672</BaseAddress>
    <CheckForOverflowUnderflow>false</CheckForOverflowUnderflow>
    <ConfigurationOverrideFile>
    </ConfigurationOverrideFile>
    <DefineConstants>TRACE</DefineConstants>
    <DocumentationFile>
    </DocumentationFile>
    <DebugSymbols>true</DebugSymbols>
    <FileAlignment>4096</FileAlignment>
    <NoStdLib>false</NoStdLib>
    <NoWarn>168,169,219,414,649,1635,1702,1701</NoWarn>
    <Optimize>true</Optimize>
    <RegisterForComInterop>false</RegisterForComInterop>
    <RemoveIntegerChecks>false</RemoveIntegerChecks>
    <TreatWarningsAsErrors>true</TreatWarningsAsErrors>
    <WarningLevel>4</WarningLevel>
    <DebugType>full</DebugType>
    <ErrorReport>prompt</ErrorReport>
    <CodeAnalysisRuleSet>AllRules.ruleset</CodeAnalysisRuleSet>
    <PlatformTarget>AnyCPU</PlatformTarget>
  </PropertyGroup>
  <ItemGroup>
    <Reference Include="Accessibility">
      <Name>Accessibility</Name>
    </Reference>
    <Reference Include="ViewsInterfaces, Version=5.5.0.18125, Culture=neutral, processorArchitecture=MSIL">
      <HintPath>..\..\..\Output\Debug\ViewsInterfaces.dll</HintPath>
      <SpecificVersion>False</SpecificVersion>
    </Reference>
    <Reference Include="SIL.LCModel.Core, Version=9.0.0.0, Culture=neutral, processorArchitecture=x86">
      <SpecificVersion>False</SpecificVersion>
      <HintPath>..\..\..\Output\Debug\SIL.LCModel.Core.dll</HintPath>
    </Reference>
    <Reference Include="SIL.LCModel, Version=9.0.0.0, Culture=neutral, processorArchitecture=x86">
      <HintPath>..\..\..\Output\Debug\SIL.LCModel.dll</HintPath>
      <SpecificVersion>False</SpecificVersion>
    </Reference>
    <Reference Include="FwControls, Version=5.5.0.18143, Culture=neutral, processorArchitecture=MSIL">
      <HintPath>..\..\..\Output\Debug\FwControls.dll</HintPath>
      <SpecificVersion>False</SpecificVersion>
      <Private>True</Private>
    </Reference>
    <Reference Include="FwCoreDlgControls, Version=3.2.0.9, Culture=neutral, processorArchitecture=MSIL">
      <SpecificVersion>False</SpecificVersion>
      <HintPath>..\..\..\Output\Debug\FwCoreDlgControls.dll</HintPath>
    </Reference>
    <Reference Include="FwCoreDlgs, Version=5.5.0.18251, Culture=neutral, processorArchitecture=MSIL">
      <HintPath>..\..\..\Output\Debug\FwCoreDlgs.dll</HintPath>
      <SpecificVersion>False</SpecificVersion>
    </Reference>
    <Reference Include="FwResources, Version=5.5.0.17728, Culture=neutral, processorArchitecture=MSIL">
      <HintPath>..\..\..\Output\Debug\FwResources.dll</HintPath>
      <SpecificVersion>False</SpecificVersion>
    </Reference>
    <Reference Include="FwUtils, Version=5.5.0.18127, Culture=neutral, processorArchitecture=MSIL">
      <HintPath>..\..\..\Output\Debug\FwUtils.dll</HintPath>
      <SpecificVersion>False</SpecificVersion>
    </Reference>
    <Reference Include="Interop.IWshRuntimeLibrary, Version=1.0.0.0, Culture=neutral">
      <HintPath>..\..\..\Bin\Interop.IWshRuntimeLibrary.dll</HintPath>
      <SpecificVersion>False</SpecificVersion>
    </Reference>
    <Reference Include="L10NSharp, Version=2.0.33.0, Culture=neutral, processorArchitecture=MSIL">
      <SpecificVersion>False</SpecificVersion>
      <HintPath>..\..\..\Downloads\L10NSharp.dll</HintPath>
    </Reference>
    <Reference Include="Microsoft.Practices.ServiceLocation, Version=1.0.0.0, Culture=neutral, processorArchitecture=MSIL">
      <SpecificVersion>False</SpecificVersion>
      <HintPath>..\..\..\DistFiles\Microsoft.Practices.ServiceLocation.dll</HintPath>
    </Reference>
    <Reference Include="Reporting, Version=1.0.3490.18153, Culture=neutral, processorArchitecture=MSIL">
      <HintPath>..\..\..\Output\Debug\Reporting.dll</HintPath>
      <SpecificVersion>False</SpecificVersion>
    </Reference>
    <Reference Include="RootSite, Version=5.5.0.18225, Culture=neutral, processorArchitecture=MSIL">
      <HintPath>..\..\..\Output\Debug\RootSite.dll</HintPath>
      <SpecificVersion>False</SpecificVersion>
    </Reference>
    <Reference Include="SIL.Core, Version=2.6.0.0, Culture=neutral, PublicKeyToken=cab3c8c5232dfcf2, processorArchitecture=x86">
      <SpecificVersion>False</SpecificVersion>
      <HintPath>..\..\..\Downloads\SIL.Core.dll</HintPath>
    </Reference>
    <Reference Include="SIL.WritingSystems, Version=2.6.0.0, Culture=neutral, PublicKeyToken=cab3c8c5232dfcf2, processorArchitecture=x86">
      <SpecificVersion>False</SpecificVersion>
      <HintPath>..\..\..\Downloads\SIL.WritingSystems.dll</HintPath>
    </Reference>
<<<<<<< HEAD
    <Reference Include="SIL.Archiving, Version=2.6.0.0, Culture=neutral, processorArchitecture=MSIL">
      <SpecificVersion>False</SpecificVersion>
      <HintPath>..\..\..\Output\Release\SIL.Archiving.dll</HintPath>
    </Reference>
    <Reference Include="SilUtils, Version=1.0.0.0, Culture=neutral, processorArchitecture=MSIL">
=======
    <Reference Include="SIL.LCModel.Utils, Version=9.0.0.0, Culture=neutral, processorArchitecture=MSIL">
>>>>>>> c1202904
      <SpecificVersion>False</SpecificVersion>
      <HintPath>..\..\..\Output\Debug\SIL.LCModel.Utils.dll</HintPath>
    </Reference>
    <Reference Include="SimpleRootSite, Version=5.5.0.18221, Culture=neutral, processorArchitecture=MSIL">
      <HintPath>..\..\..\Output\Debug\SimpleRootSite.dll</HintPath>
      <SpecificVersion>False</SpecificVersion>
    </Reference>
    <Reference Include="System, Version=2.0.0.0, Culture=neutral, PublicKeyToken=b77a5c561934e089, processorArchitecture=MSIL">
      <SpecificVersion>False</SpecificVersion>
    </Reference>
    <Reference Include="System.Configuration">
      <SpecificVersion>False</SpecificVersion>
    </Reference>
    <Reference Include="System.Core" />
    <Reference Include="System.Data">
      <SpecificVersion>False</SpecificVersion>
    </Reference>
    <Reference Include="System.Design, Version=2.0.0.0, Culture=neutral, PublicKeyToken=b03f5f7f11d50a3a, processorArchitecture=MSIL">
      <SpecificVersion>False</SpecificVersion>
    </Reference>
    <Reference Include="System.Drawing, Version=2.0.0.0, Culture=neutral, PublicKeyToken=b03f5f7f11d50a3a, processorArchitecture=MSIL">
      <SpecificVersion>False</SpecificVersion>
    </Reference>
    <Reference Include="System.Drawing.Design, Version=2.0.0.0, Culture=neutral, PublicKeyToken=b03f5f7f11d50a3a, processorArchitecture=MSIL">
      <SpecificVersion>False</SpecificVersion>
    </Reference>
    <Reference Include="System.Web, Version=2.0.0.0, Culture=neutral, PublicKeyToken=b03f5f7f11d50a3a, processorArchitecture=x86">
      <SpecificVersion>False</SpecificVersion>
    </Reference>
    <Reference Include="System.Windows.Forms, Version=2.0.0.0, Culture=neutral, PublicKeyToken=b77a5c561934e089, processorArchitecture=MSIL">
      <SpecificVersion>False</SpecificVersion>
    </Reference>
    <Reference Include="System.Xml, Version=2.0.0.0, Culture=neutral, PublicKeyToken=b77a5c561934e089, processorArchitecture=MSIL">
      <SpecificVersion>False</SpecificVersion>
    </Reference>
    <Reference Include="System.Xml.Linq" />
    <Reference Include="Widgets, Version=5.5.0.18237, Culture=neutral, processorArchitecture=MSIL">
      <HintPath>..\..\..\Output\Debug\Widgets.dll</HintPath>
      <SpecificVersion>False</SpecificVersion>
    </Reference>
    <Reference Include="SIL.Windows.Forms">
      <HintPath>..\..\..\Downloads\SIL.Windows.Forms.dll</HintPath>
    </Reference>
  </ItemGroup>
  <ItemGroup>
    <Compile Include="..\..\CommonAssemblyInfo.cs">
      <Link>CommonAssemblyInfo.cs</Link>
    </Compile>
    <Compile Include="AssemblyInfo.cs">
      <SubType>Code</SubType>
    </Compile>
    <Compile Include="ExportStyleInfo.cs" />
    <Compile Include="HelpTopicProviderBase.cs" />
    <Compile Include="ExternalSettingsAccessorBase.cs" />
    <Compile Include="FrameworkStrings.Designer.cs">
      <AutoGen>True</AutoGen>
      <DesignTime>True</DesignTime>
      <DependentUpon>FrameworkStrings.resx</DependentUpon>
    </Compile>
    <Compile Include="FwEditingHelper.cs">
      <SubType>Code</SubType>
    </Compile>
    <Compile Include="FwRegistrySettings.cs">
      <SubType>Code</SubType>
    </Compile>
    <Compile Include="FwRootSite.cs">
      <SubType>UserControl</SubType>
    </Compile>
    <Compile Include="IFieldWorksManager.cs" />
    <Compile Include="IFlexApp.cs" />
    <Compile Include="IFwMainWnd.cs" />
    <Compile Include="SettingsXmlAccessorBase.cs" />
    <Compile Include="StatusBarProgressHandler.cs" />
    <Compile Include="StylesXmlAccessor.cs" />
    <Compile Include="UndoRedoDropDown.cs">
      <SubType>UserControl</SubType>
    </Compile>
    <Compile Include="XhtmlHelper.cs" />
    <EmbeddedResource Include="FrameworkStrings.resx">
      <SubType>Designer</SubType>
      <Generator>PublicResXFileCodeGenerator</Generator>
      <LastGenOutput>FrameworkStrings.Designer.cs</LastGenOutput>
    </EmbeddedResource>
    <EmbeddedResource Include="FwRootSite.resx">
      <DependentUpon>FwRootSite.cs</DependentUpon>
      <SubType>Designer</SubType>
    </EmbeddedResource>
    <EmbeddedResource Include="UndoRedoDropDown.resx">
      <DependentUpon>UndoRedoDropDown.cs</DependentUpon>
      <SubType>Designer</SubType>
    </EmbeddedResource>
  </ItemGroup>
  <ItemGroup>
    <BootstrapperPackage Include="Microsoft.Net.Client.3.5">
      <Visible>False</Visible>
      <ProductName>.NET Framework 3.5 SP1 Client Profile</ProductName>
      <Install>false</Install>
    </BootstrapperPackage>
    <BootstrapperPackage Include="Microsoft.Net.Framework.3.5.SP1">
      <Visible>False</Visible>
      <ProductName>.NET Framework 3.5 SP1</ProductName>
      <Install>true</Install>
    </BootstrapperPackage>
    <BootstrapperPackage Include="Microsoft.Windows.Installer.3.1">
      <Visible>False</Visible>
      <ProductName>Windows Installer 3.1</ProductName>
      <Install>true</Install>
    </BootstrapperPackage>
  </ItemGroup>
  <ItemGroup>
    <EmbeddedResource Include="LT.ico" />
  </ItemGroup>
  <ItemGroup>
    <Folder Include="Impls\" />
  </ItemGroup>
  <Import Project="$(MSBuildBinPath)\Microsoft.CSharp.targets" />
  <PropertyGroup>
    <PreBuildEvent>
    </PreBuildEvent>
    <PostBuildEvent>
    </PostBuildEvent>
  </PropertyGroup>
</Project><|MERGE_RESOLUTION|>--- conflicted
+++ resolved
@@ -166,15 +166,11 @@
       <SpecificVersion>False</SpecificVersion>
       <HintPath>..\..\..\Downloads\SIL.WritingSystems.dll</HintPath>
     </Reference>
-<<<<<<< HEAD
     <Reference Include="SIL.Archiving, Version=2.6.0.0, Culture=neutral, processorArchitecture=MSIL">
       <SpecificVersion>False</SpecificVersion>
       <HintPath>..\..\..\Output\Release\SIL.Archiving.dll</HintPath>
     </Reference>
-    <Reference Include="SilUtils, Version=1.0.0.0, Culture=neutral, processorArchitecture=MSIL">
-=======
     <Reference Include="SIL.LCModel.Utils, Version=9.0.0.0, Culture=neutral, processorArchitecture=MSIL">
->>>>>>> c1202904
       <SpecificVersion>False</SpecificVersion>
       <HintPath>..\..\..\Output\Debug\SIL.LCModel.Utils.dll</HintPath>
     </Reference>
