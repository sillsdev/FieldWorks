// Copyright (c) 2015 SIL International
// This software is licensed under the LGPL, version 2.1 or later
// (http://www.gnu.org/licenses/lgpl-2.1.html)

using System;
using System.Collections.Generic;
using System.Drawing;
using System.IO;
using System.Linq;
using System.Text;
using System.Text.RegularExpressions;
<<<<<<< HEAD
using System.Xml.Linq;
using SIL.Utils;
using SIL.FieldWorks.FDO;
using SIL.FieldWorks.FDO.DomainServices;
using SIL.CoreImpl.WritingSystems;
using SIL.FieldWorks.Common.FwKernelInterfaces;
using SIL.Xml;
=======
using System.Xml;
using SIL.LCModel.Utils;
using SIL.LCModel;
using SIL.LCModel.DomainServices;
using SIL.LCModel.Core.WritingSystems;
using SIL.LCModel.Core.KernelInterfaces;
using SIL.LCModel.Core.Text;
using SIL.Utils;
>>>>>>> c1202904

namespace SIL.FieldWorks.Common.Framework
{
	/// <summary>
	/// This class contains method that are useful for XHTML export in both Flex and TE.
	/// </summary>
	public class XhtmlHelper
	{
		/// <summary>
		/// List the possible types of Cascading Stylesheet that we can produce.
		/// </summary>
		public enum CssType
		{
			/// <summary>Dictionary type display</summary>
			Dictionary,
			/// <summary>Scripture type display</summary>
			Scripture,
			/// <summary>Notebook type display</summary>
			Notebook
		};

		StyleInfoTable m_styleTable;
		// The keys in these three dictionaries are VALID CSS class names, that is, typically the output
		// of calling GetValidCssClassName. (This is not necessary with fixed strings known not to contain
		// illegal characters).
		SortedDictionary<string, List<string>> m_dictClassData = new SortedDictionary<string, List<string>>();
		SortedDictionary<string, XElement> m_mapCssClassToXnode = new SortedDictionary<string, XElement>();
		SortedDictionary<string, List<string>> m_mapCssToStyleEnv = new SortedDictionary<string, List<string>>();
		/// <summary>
		/// Map from the specified class to its base FieldWorks style name.  This is used for
		/// paragraph styles used for publishing sections of a definition as a paragraph.
		/// </summary>
		Dictionary<string, string> m_mapClassToStyle = new Dictionary<string, string>();

		/// <summary>
		/// This dictionary is used to keep track of sequences that specify sequence numbering with 'number' and 'cssNumber' attributes.
		/// </summary>
		public Dictionary<string, Tuple<string, string>> NumberStyles = new Dictionary<string, Tuple<string, string>>();

		private TextWriter m_writer;
		private LcmCache m_cache;
		private bool m_fRTL = false;
		private int m_cColumns = 2;		// default for dictionary output.

		/// <summary>
		/// Constructor.
		/// </summary>
		/// <param name="w"></param>
		/// <param name="cache"></param>
		public XhtmlHelper(TextWriter w, LcmCache cache)
		{
			m_writer = w;
			m_cache = cache;

			CoreWritingSystemDefinition ws = cache.ServiceLocator.WritingSystems.DefaultVernacularWritingSystem;
			m_fRTL = ws.RightToLeftScript;
		}

		// Test-only
		internal XhtmlHelper()
		{
		}

		/// <summary>
		///
		/// </summary>
		/// <param name="cssClass"></param>
		/// <param name="node"></param>
		public void MapCssClassToXElement(string cssClass, XElement node)
		{
			m_mapCssClassToXnode.Add(GetValidCssClassName(cssClass), node);
		}

		/// <summary>
		///
		/// </summary>
		/// <param name="cssClass"></param>
		/// <param name="node"></param>
		/// <returns></returns>
		public bool TryGetNodeFromCssClass(string cssClass, out XElement node)
		{
			return m_mapCssClassToXnode.TryGetValue(GetValidCssClassName(cssClass), out node);
		}

		/// <summary>
		/// This method adds the given List of envirs strings with the key of cssClass, throws on duplicate key
		/// </summary>
		/// <param name="cssClass"></param>
		/// <param name="envirs"></param>
		public void MapCssToStyleEnv(string cssClass, List<string> envirs)
		{
			m_mapCssToStyleEnv.Add(cssClass, envirs);
		}

		/// <summary>
		///
		/// </summary>
		/// <param name="cssClass"></param>
		/// <param name="envirs"></param>
		/// <returns></returns>
		public bool MapCssToStyleEnv(string cssClass, out List<string> envirs)
		{
			return m_mapCssToStyleEnv.TryGetValue(cssClass, out envirs);
		}

		/// <summary>
		/// This method will take a List of languages(string representation) and map this list to a given
		/// cssClass string. This will throw an exception if the cssClass string has already been used in the dictionary.
		/// </summary>
		/// <param name="cssClass"></param>
		/// <param name="rgsLangs"></param>
		public void MapCssToLangs(string cssClass, List<string> rgsLangs)
		{
			m_dictClassData.Add(GetValidCssClassName(cssClass), rgsLangs);
		}

		/// <summary>
		/// This method will take a single string representing a language, and add it to the member dictionary using the given
		/// cssClass string. If the cssClass has already been used it will add the language to the existing language list. If no list exists
		/// one will be created.
		/// </summary>
		/// <param name="cssClass"></param>
		/// <param name="sLang"></param>
		public void MapCssToLang(string cssClass, string sLang)
		{
			var key = GetValidCssClassName(cssClass);

			List<string> rgsLangs;
			if (!m_dictClassData.TryGetValue(key, out rgsLangs))
			{
				rgsLangs = new List<string>();
				m_dictClassData.Add(key, rgsLangs);
			}
			if (!rgsLangs.Contains(sLang))
				rgsLangs.Add(sLang);
		}

		/// <summary>
		/// Get the list of languages from the given cssClass if possible. Returns false if there is no associated list.
		/// </summary>
		/// <param name="cssClass">the cssClass string to search with</param>
		/// <param name="rgsLangs">out parameter to be filled in with the list of languages</param>
		/// <returns>true if value was found, false otherwise</returns>
		public bool TryGetLangsFromCss(string cssClass, out List<string> rgsLangs)
		{
			return m_dictClassData.TryGetValue(GetValidCssClassName(cssClass), out rgsLangs);
		}

		/// <summary>
		/// Write the initial lines of an XHTML output file.
		/// </summary>
		public void WriteXhtmlHeading(string sOutPath, string sDescription, string sBodyClass)
		{
			string sOutFile = Path.GetFileName(sOutPath);
			m_writer.WriteLine("<?xml version=\"1.0\" encoding=\"UTF-8\"?>");
			m_writer.WriteLine("<html xml:lang=\"utf-8\" lang=\"utf-8\">");
			WriteWritingSystemInfo();
			m_writer.WriteLine("<head>");
			m_writer.WriteLine("<title/>");
			m_writer.WriteLine("<link rel=\"stylesheet\" href=\"{0}\" type=\"text/css\"/>",
				XmlUtils.MakeSafeXmlAttribute(Path.ChangeExtension(sOutFile, ".css")));
			m_writer.WriteLine("<meta name=\"linkedFilesRootDir\" content=\"{0}\"/>",
				XmlUtils.MakeSafeXmlAttribute(m_cache.LangProject.LinkedFilesRootDir));
			if (!String.IsNullOrEmpty(sDescription))
				m_writer.WriteLine("<meta name=\"description\" content=\"{0}\"/>", XmlUtils.MakeSafeXmlAttribute(sDescription));
			m_writer.WriteLine("<meta name=\"filename\" content=\"{0}\"/>", XmlUtils.MakeSafeXmlAttribute(sOutFile));
			m_writer.WriteLine("</head>");
			m_writer.WriteLine("<body class=\"{0}\">", sBodyClass);
		}

		/// <summary>
		/// Write the final lines of an XHTML output file.
		/// </summary>
		public void WriteXhtmlEnding()
		{
			//if (m_chCurrent != '\0')
			//    m_writer.WriteLine("</div>");	// for letData
			m_writer.WriteLine("</body>");
			m_writer.WriteLine("</html>");
		}

		private void WriteWritingSystemInfo()
		{
			foreach (CoreWritingSystemDefinition ws in m_cache.ServiceLocator.WritingSystems.AllWritingSystems)
			{
				m_writer.Write("<WritingSystemInfo lang=\"{0}\" dir=\"{1}\"",
					ws.Id, ws.RightToLeftScript ? "rtl" : "ltr");
				WriteWsListTag(ws, m_cache.ServiceLocator.WritingSystems.CurrentVernacularWritingSystems, "vernTag");
				WriteWsListTag(ws, m_cache.ServiceLocator.WritingSystems.CurrentAnalysisWritingSystems, "analTag");
				WriteWsListTag(ws, m_cache.ServiceLocator.WritingSystems.CurrentPronunciationWritingSystems, "pronTag");
				if (!String.IsNullOrEmpty(ws.DefaultFontName))
					m_writer.Write(" font=\"{0}\"", XmlUtils.MakeSafeXmlAttribute(ws.DefaultFontName));
				if (!String.IsNullOrEmpty(ws.LanguageName))
					m_writer.Write(" name=\"{0}\"", XmlUtils.MakeSafeXmlAttribute(ws.DisplayLabel));
				m_writer.WriteLine("/>");
			}
		}

		private void WriteWsListTag(CoreWritingSystemDefinition ws, IEnumerable<CoreWritingSystemDefinition> wss, string sAttr)
		{
			int i = 0;
			foreach (CoreWritingSystemDefinition curWs in wss)
			{
				if (ws == curWs)
				{
					string sTag = string.Empty;
					if (i > 0)
						sTag = string.Format("_L{0}", i + 1);
					m_writer.Write(" {0}=\"{1}\"", sAttr, sTag);
				}
				i++;
			}
		}

		/// <summary>
		/// Set true currently only for classified dictionary, to allow entries to indent from domain headings.
		/// Used in WriteParaStyleInfoToCss, it controls how paragraph styles are exported in WriteParaStyleInfoToCss.
		/// A comment there says that LT-12658 calls for suppressing indentation inside paragraphs (entries).
		/// This is not obvious to me (JohnT) reading the issue, but I wanted to change things minimally
		/// so added this property which is set only for the new export style.
		/// </summary>
		public bool AllowDictionaryParagraphIndent { get; set; }

		/// <summary>
		/// Write a Cascading Style Sheet file based on the layouts accumulated in
		/// m_dictCssXnode and the given stylesheet.
		/// </summary>
		/// <param name="sOutputFile"></param>
		/// <param name="vss"></param>
		/// <param name="type"></param>
		/// <param name="pub"></param>
		public void WriteCssFile(string sOutputFile, IVwStylesheet vss, CssType type,
			IPublication pub)
		{
			// Read all the style information from the database.
			ReadStyles(vss);
			// Write the Cascading Style Sheet.
			using (m_writer = FileUtils.OpenFileForWrite(sOutputFile, Encoding.UTF8))
			{
				m_writer.WriteLine("/* Cascading Style Sheet generated by {0} version {1} on {2} {3} */",
					System.Reflection.Assembly.GetEntryAssembly().GetName().Name,
					System.Reflection.Assembly.GetEntryAssembly().GetName().Version,
					DateTime.Now.ToLongDateString(), DateTime.Now.ToShortTimeString());
				m_writer.WriteLine("@page {");
				m_writer.WriteLine("    counter-increment: page;");
				if (pub != null)
				{
					//pub.BaseFontSize;
					//pub.BaseLineSpacing;
					//pub.BindingEdge;
					//pub.GutterLoc;
					//pub.GutterMargin;
					//pub.PageHeight;
					//pub.PageWidth;
					//pub.SheetLayout;
					//pub.SheetsPerSig;
					if (pub.PaperHeight != 0 && pub.PaperWidth != 0)
					{
						m_writer.WriteLine("    height: {0}pt;", ConvertMptToPt(pub.PaperHeight));
						m_writer.WriteLine("    width: {0}pt;", ConvertMptToPt(pub.PaperWidth));
					}
					else if (pub.IsLandscape)
					{
						m_writer.WriteLine("    height: 8.5in;");
						m_writer.WriteLine("    width: 11in;");
					}
					else
					{
						m_writer.WriteLine("    height: 11in;");
						m_writer.WriteLine("    width: 8.5in;");
					}
					if (pub.DivisionsOS.Count > 0)
					{
						m_writer.WriteLine("    margin: {0}pt {1}pt {2}pt {3}pt;",
							ConvertMptToPt(pub.DivisionsOS[0].PageLayoutOA.MarginTop),
							ConvertMptToPt(pub.IsLeftBound ?
								pub.DivisionsOS[0].PageLayoutOA.MarginOutside :
								pub.DivisionsOS[0].PageLayoutOA.MarginInside),
							ConvertMptToPt(pub.DivisionsOS[0].PageLayoutOA.MarginBottom),
							ConvertMptToPt(pub.IsLeftBound ?
								pub.DivisionsOS[0].PageLayoutOA.MarginInside :
								pub.DivisionsOS[0].PageLayoutOA.MarginOutside));
						string sInside = pub.IsLeftBound ? "left" : "right";
						string sOutside = pub.IsLeftBound ? "right" : "left";
						WriteHeaderFooterBlock("top-" + sInside, pub.DivisionsOS[0].HFSetOA.DefaultHeaderOA.InsideAlignedText);
						WriteHeaderFooterBlock("top-center", pub.DivisionsOS[0].HFSetOA.DefaultHeaderOA.CenteredText);
						WriteHeaderFooterBlock("top-" + sOutside, pub.DivisionsOS[0].HFSetOA.DefaultHeaderOA.OutsideAlignedText);
						WriteHeaderFooterBlock("bottom-" + sInside, pub.DivisionsOS[0].HFSetOA.DefaultFooterOA.InsideAlignedText);
						WriteHeaderFooterBlock("bottom-center", pub.DivisionsOS[0].HFSetOA.DefaultFooterOA.CenteredText);
						WriteHeaderFooterBlock("bottom-"+sOutside, pub.DivisionsOS[0].HFSetOA.DefaultFooterOA.OutsideAlignedText);
						//pub.DivisionsOS[0].PageLayoutOA.PosFooter;
						//pub.DivisionsOS[0].PageLayoutOA.PosHeader;
						//pub.DivisionsOS[0].StartAt;
						WriteFootnotesBlock(type);
						if (pub.DivisionsOS[0].DifferentEvenHF)
						{
							m_writer.WriteLine("}");
							if (pub.IsLeftBound)
								m_writer.WriteLine("@page :left {");
							else
								m_writer.WriteLine("@page :right {");
							WriteHeaderFooterBlock("top-" + sInside, pub.DivisionsOS[0].HFSetOA.EvenHeaderOA.OutsideAlignedText);
							WriteHeaderFooterBlock("top-center", pub.DivisionsOS[0].HFSetOA.EvenHeaderOA.CenteredText);
							WriteHeaderFooterBlock("top-" + sOutside, pub.DivisionsOS[0].HFSetOA.EvenHeaderOA.InsideAlignedText);
							WriteHeaderFooterBlock("bottom-" + sInside, pub.DivisionsOS[0].HFSetOA.EvenFooterOA.OutsideAlignedText);
							WriteHeaderFooterBlock("bottom-center", pub.DivisionsOS[0].HFSetOA.EvenFooterOA.CenteredText);
							WriteHeaderFooterBlock("bottom-" + sOutside, pub.DivisionsOS[0].HFSetOA.EvenFooterOA.InsideAlignedText);
						}
						if (pub.DivisionsOS[0].DifferentFirstHF)
						{
							m_writer.WriteLine("}");
							m_writer.WriteLine("@page :first {");
							WriteHeaderFooterBlock("top-" + sInside, pub.DivisionsOS[0].HFSetOA.FirstHeaderOA.InsideAlignedText);
							WriteHeaderFooterBlock("top-center", pub.DivisionsOS[0].HFSetOA.FirstHeaderOA.CenteredText);
							WriteHeaderFooterBlock("top-" + sOutside, pub.DivisionsOS[0].HFSetOA.FirstHeaderOA.OutsideAlignedText);
							WriteHeaderFooterBlock("bottom-" + sInside, pub.DivisionsOS[0].HFSetOA.FirstFooterOA.InsideAlignedText);
							WriteHeaderFooterBlock("bottom-center", pub.DivisionsOS[0].HFSetOA.FirstFooterOA.CenteredText);
							WriteHeaderFooterBlock("bottom-" + sOutside, pub.DivisionsOS[0].HFSetOA.FirstFooterOA.OutsideAlignedText);
						}
						m_cColumns = pub.DivisionsOS[0].NumColumns;
					}
				}
				else if (type == CssType.Dictionary)
				{
					m_writer.WriteLine("    margin: 2cm 2cm 2cm 2cm;");
					m_writer.WriteLine("    @top-left {");
					m_writer.WriteLine("        content: string(guideword, first);");
					WriteSansSerifFontFamilyForWs(m_cache.DefaultVernWs, true);
					m_writer.WriteLine("        font-weight: bold;");
					m_writer.WriteLine("        font-size: 12pt;");
					m_writer.WriteLine("        margin-top: 1em;");
					m_writer.WriteLine("    }");
					m_writer.WriteLine("    @top-center {");
					m_writer.WriteLine("        content: counter(page);");
					m_writer.WriteLine("        margin-top: 1em");
					m_writer.WriteLine("    }");
					m_writer.WriteLine("    @top-right {");
					m_writer.WriteLine("        content: string(guideword, last);");
					WriteSansSerifFontFamilyForWs(m_cache.DefaultVernWs, true);
					m_writer.WriteLine("        font-weight: bold;");
					m_writer.WriteLine("        font-size: 12pt;");
					m_writer.WriteLine("        margin-top: 1em;");
					m_writer.WriteLine("    }");
					WriteFootnotesBlock(type);
					m_writer.WriteLine("}");
					m_writer.WriteLine("@page :first {");
					m_writer.WriteLine("    @top-left { content: ''; }");
					m_writer.WriteLine("    @top-center { content: ''; }");
					m_writer.WriteLine("    @top-right { content: ''; }");
				}
				else if (type == CssType.Scripture)
				{
					m_writer.WriteLine("    margin: 2cm 2cm 2cm 2cm;");
					m_writer.WriteLine("    counter-increment: page;");
					WriteFootnotesBlock(type);
				}
				else if (type == CssType.Notebook)
				{
					m_writer.WriteLine("    margin: 2cm 2cm 2cm 2cm;");
					m_writer.WriteLine("    counter-increment: page;");
				}
				m_writer.WriteLine("}");
				m_writer.WriteLine();
				var langProj = m_cache.LangProject;
				foreach (var ws in langProj.CurrentAnalysisWritingSystems.Union(langProj.CurrentPronunciationWritingSystems).Union(langProj.CurrentVernacularWritingSystems))
				{
					var dir = ws.RightToLeftScript;
					m_writer.WriteLine(":lang(" + ws.IcuLocale+ ") {direction:" + (dir ? "rtl" : "ltr") + "}");
				}
				m_writer.WriteLine();
				if (type == CssType.Dictionary)
				{
					ProcessDictionaryTypeClasses();
				}
				else if (type == CssType.Scripture)
				{
					foreach (string sClass in m_dictClassData.Keys)
						ProcessScriptureCssStyle(sClass, m_dictClassData[sClass]);
				}
				else if (type == CssType.Notebook)
				{
					ProcessNotebookTypeClasses();
				}
				m_writer.Close();
			}
			m_writer = null;
		}

		private void WriteFootnotesBlock(CssType type)
		{
			if (type != CssType.Scripture)
				return;
			m_writer.WriteLine("    @footnotes {");		// Prince XML
			m_writer.WriteLine("        border-top: thin solid black;");
			m_writer.WriteLine("        padding: 0.3em 0;");
			m_writer.WriteLine("        margin-top: 0.6em;");
			m_writer.WriteLine("        margin-left: 2pi;");
			m_writer.WriteLine("    }");
			m_writer.WriteLine("    @footnote {");		// CSS3
			m_writer.WriteLine("        border-top: thin solid black;");
			m_writer.WriteLine("        padding: 0.3em 0;");
			m_writer.WriteLine("        margin-top: 0.6em;");
			m_writer.WriteLine("        margin-left: 2pi;");
			m_writer.WriteLine("    }");
		}

		// it would be nice to get these from HeaderFooterVc, but that DLL depends on this one,
		// so we can't get there from here.  But since these are constant, and this is probably
		// a fixed list that won't change much if at all, ...
		static readonly Guid PageNumberGuid = new Guid("644DF48A-3B60-45f4-80C7-739BE6E56A96");
		static readonly Guid FirstReferenceGuid = new Guid("397F43AE-E2B2-4f20-928A-1DF193C07674");
		static readonly Guid LastReferenceGuid = new Guid("85EE15C6-0799-46c6-8769-F9B3CE313AE2");
		static readonly Guid TotalPagesGuid = new Guid("E0EF9EDA-E4E2-4fcf-8720-5BC361BCE110");
		static readonly Guid PrintDateGuid = new Guid("C4556A21-41A8-4675-A74D-59B2C1A7E2B8");
		static readonly Guid DivisionNameGuid = new Guid("2277B85F-47BB-45c9-BC7A-7232E26E901C");
		static readonly Guid PublicationTitleGuid = new Guid("C8136D98-6957-43bd-BEA9-7DCE35200900");
		static readonly Guid PageReferenceGuid = new Guid("8978089A-8969-424e-AE54-B94C554F882D");
		static readonly Guid ProjectNameGuid = new Guid("5610D086-635F-4ae2-8E85-A95896F3D62D");
		static readonly Guid BookNameGuid = new Guid("48C0E5E3-C909-42e1-8F82-3489E3DE96FA");

		private void WriteHeaderFooterBlock(string sBlockName, ITsString tss)
		{
			if (tss == null)
				return;
			StringBuilder bldr = new StringBuilder();
			int crun = tss.RunCount;
			for (int i = 0; i < crun; ++i)
			{
				string sRun = tss.get_RunText(i);
				if (String.IsNullOrEmpty(sRun))
					continue;
				ITsTextProps ttp = tss.get_Properties(i);
				if (sRun.Length == 1 && sRun[0] == StringUtils.kChObject)
				{
					string objData = ttp.GetStrPropValue((int)FwTextPropType.ktptObjData);
					if (!String.IsNullOrEmpty(objData) && objData[0] == (char)FwObjDataTypes.kodtContextString)
					{
						Guid guid = MiscUtils.GetGuidFromObjData(objData.Substring(1));
						if (guid == PageNumberGuid)
							bldr.Append("counter(page) ");
						else if (guid == FirstReferenceGuid)
							bldr.AppendFormat("string(bookname, first) ' ' string(chapter, first) '{0}' string(verse, first) ",
								m_cache.LangProject.TranslatedScriptureOA.ChapterVerseSepr);
						else if (guid == LastReferenceGuid)
							bldr.AppendFormat("string(bookname, last) ' ' string(chapter, last) '{0}' string(verse, last) ",
								m_cache.LangProject.TranslatedScriptureOA.ChapterVerseSepr);
						else if (guid == TotalPagesGuid)
							bldr.Append("totalpagecount() ");
						else if (guid == PrintDateGuid)
							bldr.AppendFormat("'{0}' ", DateTime.Now.ToShortDateString());
						else if (guid == DivisionNameGuid)
							bldr.Append("string(divisionname) ");
						else if (guid == PublicationTitleGuid)
							bldr.Append("string(title)");
						else if (guid == PageReferenceGuid)
							bldr.Append("string(reference, page) ");
						else if (guid == ProjectNameGuid)
							bldr.AppendFormat("'{0}' ", m_cache.ProjectId.Name);
						else if (guid == BookNameGuid)
							bldr.Append("string(bookname)");
					}
				}
				else
				{
					bldr.AppendFormat("'{0}' ", sRun);
				}
			}
			if (bldr.Length > 0)
			{
				m_writer.WriteLine("    @{0} {{", sBlockName);
				m_writer.WriteLine("        content: {0};", bldr);
				WriteSansSerifFontFamilyForWs(m_cache.DefaultVernWs, true);
				/*
			font-weight: bold;
			font-size: 12pt;
			margin-top: 1em;
				 */
				m_writer.WriteLine("    }");
			}
			else
			{
				m_writer.WriteLine("    @{0} {{ content: ''; }}", sBlockName);
			}
		}

		private void ProcessScriptureCssStyle(string sClass, List<string> langs)
		{
			switch (sClass)
			{
				case "scrBody":
					WriteCssEmptyDefinition("scrBody");
					break;
				case "scrBook":
					WriteCssScrBook();
					break;
				case "scrBookName":
					WriteCssScrBookName();
					break;
				case "scrIntroSection":
					WriteCssScrIntroSection();
					break;
				case "scrSection":
					WriteCssScrSection();
					break;
				case "picture":
					WriteCssPicture();
					break;
				case "pictureRight":
					WriteCssPictureRight();
					break;
				case "pictureCenter":
					WriteCssPictureCenter();
					break;
				case "pictureCaption":
					WriteCssEmptyDefinition("pictureCaption");
					break;
				case "scrFootnote":
					WriteCssEmptyDefinition("scrFootnote");	// shouldn't be used, but just in case...
					break;
				case "scrFootnoteMarker":
					WriteCssScrFootnoteMarker();
					break;
				default:
					WriteScriptureCssStyle(sClass, langs);
					break;
			}
		}

		private void WriteScriptureCssStyle(string sStyle, List<string> langs)
		{
			string sCssStyleName = GetValidCssClassName(sStyle);
			string sStyleName;
			if (!m_mapCssClassToFwStyle.TryGetValue(sCssStyleName, out sStyleName))
				sStyleName = sStyle.Replace('_', ' ');		// just in case...
			m_writer.WriteLine(".{0} {{", sCssStyleName);
			ExportStyleInfo esi = WriteFontInfoToCss(m_cache.DefaultVernWs, sStyleName, null);
			if (esi != null)
				WriteParaStyleInfoToCss(esi);
			if (sStyleName == "Chapter Number")
			{
				if (m_fRTL)
					m_writer.WriteLine("    float: right;");
				else
					m_writer.WriteLine("    float: left;");
				m_writer.WriteLine("    string-set: chapter content();");
			}
			else if (sStyleName == "Verse Number")
			{
				m_writer.WriteLine("    string-set: verse content();");
			}
			else if (sStyleName == "Note General Paragraph" ||
				sStyleName == "Note Cross-Reference Paragraph")
			{
				m_writer.WriteLine("    display: inline;");
				m_writer.WriteLine("    display: footnote;");
				m_writer.WriteLine("    display: prince-footnote;");
				m_writer.WriteLine("    position: footnote;");
				m_writer.WriteLine("    list-style-position: inside;");
			}
			else if (sStyleName == "columns")
			{
				m_writer.WriteLine("    column-count: 2; -moz-column-count: 2;");
				m_writer.WriteLine("    column-gap: .5cm; -moz-column-gap: .5cm;");

			}
			m_writer.WriteLine("}");
			foreach (string sLang in langs)
			{
				int ws = m_cache.LanguageWritingSystemFactoryAccessor.GetWsFromStr(sLang);
				if (ws != 0 && ws != m_cache.DefaultVernWs)
				{
					m_writer.WriteLine(".{0}[lang='{1}'] {{", sCssStyleName, sLang);
					esi = WriteFontInfoToCss(ws, sStyleName, null);
					if (esi != null)
						WriteParaStyleInfoToCss(esi);
					m_writer.WriteLine("}");
				}
			}
			if (sStyleName == "Note General Paragraph" ||
				sStyleName == "Note Cross-Reference Paragraph")
			{
				m_writer.WriteLine(".{0}::footnote-call {{", sCssStyleName);
				m_writer.WriteLine("    color: purple;");
				m_writer.WriteLine("    content: attr(title);");
				m_writer.WriteLine("    font-size: 6pt;");
				m_writer.WriteLine("    vertical-align: super;");
				m_writer.WriteLine("    line-height: none;");
				m_writer.WriteLine("}");
				m_writer.WriteLine(".{0}::footnote-marker {{", sCssStyleName);
				m_writer.WriteLine("    font-size: 10pt;");
				m_writer.WriteLine("    font-weight: bold;");
				m_writer.WriteLine("    content: string(chapter) ':' string(verse) ' = ';");
				m_writer.WriteLine("    /* content: string(footnoteMarker); font-size: 6pt; vertical-align: super; color: purple; */");
				m_writer.WriteLine("    text-align: left;");
				m_writer.WriteLine("}");
			}
		}

		private Dictionary<string, string> m_mapFwStyleToCssClass = new Dictionary<string, string>();
		private Dictionary<string, string> m_mapCssClassToFwStyle = new Dictionary<string, string>();
		/// <summary>
		/// Convert a FieldWorks Style name into a valid CSS class name.
		/// This is also used for other names that need to be valid CSS classes, such as internal names that might
		/// be modified by adding #ClassN, since # is an invalid character that breaks browser behavior.
		/// When in doubt, if you want a safe class name, call it. It never modifies a class name that it outputs, so
		/// repeated applications are harmless. They are also fairly fast, because previously-seen inputs
		/// are remembered.
		/// </summary>
		public string GetValidCssClassName(string sFwStyle)
		{
			string sCssClassName;
			if (m_mapFwStyleToCssClass.TryGetValue(sFwStyle, out sCssClassName))
				return sCssClassName;
			sCssClassName = sFwStyle.Replace(' ', '_');
			char[] rgchStyleName = sCssClassName.ToCharArray();
			for (int i = 0; i < rgchStyleName.Length; ++i)
			{
				char ch1 = rgchStyleName[i];
				int ch32;
				string sChar;
				if (Surrogates.IsLeadSurrogate(ch1))
				{
					if (++i < rgchStyleName.Length)
					{
						char ch2 = rgchStyleName[i];
						ch32 = Surrogates.Int32FromSurrogates(ch1, ch2);
						sChar = ch1.ToString() + ch2.ToString();
					}
					else
					{
						break;	// invalid data, but we can't fix it!
					}
				}
				else
				{
					ch32 = ch1;
					sChar = ch1.ToString();
				}
				if (ch32 != '_'  && ch32 != '-' && !Icu.IsAlphabetic(ch32) && !Icu.IsNumeric(ch32) && !Icu.IsDiacritic(ch32))
				{
					string sCharName;
					Icu.UErrorCode error;
					Icu.u_CharName(ch32, Icu.UCharNameChoice.U_UNICODE_CHAR_NAME, out sCharName, out error);
					sCharName = sCharName.Replace('-', '_');
					sCharName = sCharName.Replace(' ', '_');
					sCssClassName = sCssClassName.Replace(sChar, sCharName);
				}
			}
			var validStarts = new Regex("^[a-zA-Z]"); // standard allows _, -, but these are reserved for browser specials and have other conditions.
			if (!validStarts.IsMatch(sCssClassName))
				sCssClassName = 'X' + sCssClassName;
			m_mapFwStyleToCssClass.Add(sFwStyle, sCssClassName);
			string sOldStyle;
			if (!m_mapCssClassToFwStyle.TryGetValue(sCssClassName, out sOldStyle))
				m_mapCssClassToFwStyle.Add(sCssClassName, sFwStyle);
			return sCssClassName;
		}

		private void WriteCssScrFootnoteMarker()
		{
			m_writer.WriteLine(".scrFootnoteMarker {");
			m_writer.WriteLine("}");
		}

		private void WriteCssScrIntroSection()
		{
			m_writer.WriteLine(".scrIntroSection {");
			m_writer.WriteLine("    text-align: {0};", m_fRTL ? "right" : "left");
			m_writer.WriteLine("}");
		}

		private void WriteCssScrSection()
		{
			m_writer.WriteLine(".scrSection {");
			if (m_cColumns > 1)
			{
				m_writer.WriteLine("    column-count: {0};   -moz-column-count: {0};", m_cColumns);
				m_writer.WriteLine("    column-gap: 1.5em; -moz-column-gap: 1.5em;");
				m_writer.WriteLine("    column-fill: auto;");
			}
			m_writer.WriteLine("    text-align: {0};", m_fRTL ? "right" : "left");
			m_writer.WriteLine("}");
		}

		private void WriteCssScrBook()
		{
			m_writer.WriteLine(".scrBook {");
			m_writer.WriteLine("    column-count: 1;");
			m_writer.WriteLine("    clear: both;");
			m_writer.WriteLine("}");
		}

		private void WriteCssScrBookName()
		{
			m_writer.WriteLine(".scrBookName {");
			m_writer.WriteLine("    string-set: bookname content();");
			m_writer.WriteLine("    display: none;");
			m_writer.WriteLine("}");
		}

		private void ProcessDictionaryTypeClasses()
		{
			if (m_dictClassData.ContainsKey("headref"))
			{
				WriteCssHeadref();
				m_dictClassData.Remove("headref");
			}
			if (m_dictClassData.ContainsKey("headref-before"))
			{
				WriteCssHeadrefBefore();
				m_dictClassData.Remove("headref-before");
			}
			if (m_dictClassData.ContainsKey("headref-after"))
			{
				WriteCssHeadrefAfter();
				m_dictClassData.Remove("headref-after");
			}
			if (m_dictClassData.ContainsKey("dicBody"))
			{
				WriteCssEmptyDefinition("dicBody");
				m_dictClassData.Remove("dicBody");
			}
			if (m_dictClassData.ContainsKey("letHead"))
			{
				WriteCssLetHead();
				m_dictClassData.Remove("letHead");
			}
			if (m_dictClassData.ContainsKey("letter"))
			{
				WriteCssLetter();
				m_dictClassData.Remove("letter");
			}
			if (m_dictClassData.ContainsKey("letData"))
			{
				WriteCssLetData();
				m_dictClassData.Remove("letData");
			}
			if (m_dictClassData.ContainsKey("entry"))
			{
				WriteCssEntry();
				m_dictClassData.Remove("entry");
			}
			if (m_dictClassData.ContainsKey("subentry"))
			{
				WriteCssSubentry();
				m_dictClassData.Remove("subentry");
			}
			if (m_dictClassData.ContainsKey("xhomographnumber"))
			{
				WriteCssXHomographNumber();
				m_dictClassData.Remove("xhomographnumber");
			}
			if (m_dictClassData.ContainsKey("homographnumberrev"))
			{
				WriteCssHomographNumberRev();
				m_dictClassData.Remove("homographnumberrev");
			}
			if (m_dictClassData.ContainsKey("sense"))
			{
				WriteCssSense();
				m_dictClassData.Remove("sense");
			}
			if (m_dictClassData.ContainsKey("sensepara"))
			{
				WriteCssSensePara();
				m_dictClassData.Remove("sensepara");
			}
			if (m_dictClassData.ContainsKey("bulletpara"))
			{
				WriteCssBulletPara();
				m_dictClassData.Remove("bulletpara");
			}
			if (m_dictClassData.ContainsKey("xsensenumber"))
			{
				WriteCssXSenseNumber();
				m_dictClassData.Remove("xsensenumber");
			}
			/*
			 * This is a kludgy yet simple fix for LT-14606.
			 * We are actually writing class="xsensenumber bold" to the XHTML
			 * which are two distinct Css classes: ".xsensenumber" and ".bold".
			 * However, GetValidCssClassName() joins these together in m_dictClassData dictionary
			 * as "xsensenumber_bold". Oh well, we know this means two classes.
			 */
			if (m_dictClassData.ContainsKey("xsensenumber_bold"))
			{
				WriteCssXSenseNumber();
				WriteCssBold();
				m_dictClassData.Remove("xsensenumber_bold");
			}
			if (m_dictClassData.ContainsKey("xsensexrefnumber"))
			{
				WriteCssXSenseXrefNumber();
				m_dictClassData.Remove("xsensexrefnumber");
			}
			if (m_dictClassData.ContainsKey("xsensenumber-sub"))
			{
				WriteCssXSenseNumberSub();
				m_dictClassData.Remove("xsensenumber-sub");
			}
			if (m_dictClassData.ContainsKey("sensenumberref"))
			{
				WriteCssSenseNumberRef();
				m_dictClassData.Remove("sensenumberref");
			}
			if (m_dictClassData.ContainsKey("pictureRight"))
			{
				WriteCssPictureRight();
				m_dictClassData.Remove("pictureRight");
			}
			if (m_dictClassData.ContainsKey("picture"))
			{
				WriteCssPicture();
				m_dictClassData.Remove("picture");
			}
			if (m_dictClassData.ContainsKey("pictureCaption"))
			{
				WriteCssEmptyDefinition("pictureCaption");
				m_dictClassData.Remove("pictureCaption");
			}
			if (m_dictClassData.ContainsKey("xlanguagetag"))
			{
				WriteCssXLanguageTag();
				m_dictClassData.Remove("xlanguagetag");
			}
			if (m_dictClassData.ContainsKey("customtext"))
			{
				WriteCssCustomText();
				m_dictClassData.Remove("customtext");
			}
			if (m_dictClassData.ContainsKey("complexform"))
			{
				WriteCssComplexForm();
				m_dictClassData.Remove("complexform");
			}
			if (m_dictClassData.ContainsKey("minorentry"))
			{
				WriteCssMinorEntry();
				m_dictClassData.Remove("minorentry");
			}
			List<string> rgsLangs;
			if (m_dictClassData.TryGetValue("xitem", out rgsLangs))
			{
				WriteCssXItem(rgsLangs);
				m_dictClassData.Remove("xitem");
			}
			m_writer.WriteLine();
			XElement xnDummy = new XElement("dummy", new XAttribute("style", string.Empty));
			foreach (string sClass in m_dictClassData.Keys)
			{
				// Check for actual FW style names (possibly munged) that appear in the
				// exported data, but aren't mapped to an XmlNode containing necessary
				// information.  Map them simply to the FW style.
				XElement xn;
				if (!m_mapCssClassToXnode.TryGetValue(sClass, out xn))
				{
					// We probably need to put this out anyway if it's an actual FW style name.
					string sStyle = null;
					if (m_styleTable.ContainsKey(sClass))
					{
						sStyle = sClass;
					}
					else if (m_styleTable.ContainsKey(sClass.Replace('_', ' ')))
					{
						sStyle = sClass.Replace('_', ' ');
					}
					if (!String.IsNullOrEmpty(sStyle))
					{
						xnDummy.Attribute("style").Value = sStyle;
						m_mapCssClassToXnode.Add(sClass, xnDummy);
					}
				}
				ProcessDictionaryCssStyle(sClass);
			}
			WriteNumberStyles();
		}

		private void WriteCssBulletPara()
		{
			m_writer.WriteLine(".bulletpara {");
			m_writer.WriteLine("    display: block;");
			m_writer.WriteLine("}");

			m_writer.WriteLine(".bulletpara:before {");
			m_writer.WriteLine("    content: counter(sense, disc) \" \";");
			m_writer.WriteLine("    counter-increment: div;");
			m_writer.WriteLine("}");
		}

		private void WriteCssLetHead()
		{
			m_writer.WriteLine(".letHead {");
			m_writer.WriteLine("    column-count: 1;");
			m_writer.WriteLine("    clear: both;");
			m_writer.WriteLine("}");
		}

		private void WriteCssLetter()
		{
			m_writer.WriteLine(".letter {");
			m_writer.WriteLine("    text-align: center;");
			m_writer.WriteLine("    width: 100%;");
			m_writer.WriteLine("    margin-top: 18pt;");
			m_writer.WriteLine("    margin-bottom: 18pt;");
			WriteFontFamilyForWs(m_cache.DefaultVernWs, true);
			m_writer.WriteLine("    font-weight: bold;");
			m_writer.WriteLine("    font-size: 24pt;");
			m_writer.WriteLine("}");
		}

		private void WriteCssLetData()
		{
			m_writer.WriteLine(".letData {");
			m_writer.WriteLine("    column-count: 2;   -moz-column-count: 2;");
			m_writer.WriteLine("    column-gap: 1.5em; -moz-column-gap: 1.5em;");
			m_writer.WriteLine("    column-fill: balance;");
			m_writer.WriteLine("    text-align: {0};", m_fRTL ? "right" : "left");
			m_writer.WriteLine("}");
		}

		private void WriteCssEntry()
		{
			m_writer.WriteLine(".entry {");
			ExportStyleInfo esi = WriteFontInfoToCss(m_cache.DefaultAnalWs, "Dictionary-Normal", "entry");
			WriteParaStyleInfoToCss(esi, true, true); // LT-12658 allow to indent
			m_writer.WriteLine("    counter-reset: sense;");
			m_writer.WriteLine("}");
		}

		private void WriteCssComplexForm()
		{
			XElement xn;
			List<string> rgsLangs;
			string style;
			var fShowAsIndentedPara = false;
			if (m_mapCssClassToXnode.TryGetValue("complexformrefs", out xn))
				fShowAsIndentedPara = XmlUtils.GetOptionalBooleanAttributeValue(xn, "showasindentedpara", false);
			if (!fShowAsIndentedPara)
			{
				m_writer.WriteLine(".complexform {");
				var esi = WriteFontInfoToCss(m_cache.DefaultAnalWs, "Dictionary-Normal", "complexform");
				WriteParaStyleInfoToCss(esi);
				m_writer.WriteLine("}");
				return;
			}
			if (!m_mapCssClassToFwStyle.TryGetValue("complexformrefs", out style))
				style = XmlUtils.GetOptionalAttributeValue(xn, "style");
			if (!m_dictClassData.TryGetValue("complexformrefs", out rgsLangs))
				rgsLangs = null;

			m_mapCssClassToXnode.Remove("complexformrefs");
			if (m_mapCssClassToFwStyle.ContainsKey("complexformrefs"))
				m_mapCssClassToFwStyle.Remove("complexformrefs");
			if (m_dictClassData.ContainsKey("complexformrefs"))
				m_dictClassData.Remove("complexformrefs");

			m_writer.WriteLine(".complexformrefs {");
			m_writer.WriteLine("    counter-reset: complexformpara;");
			m_writer.WriteLine("}");

			m_dictClassData["complexform"] = rgsLangs;
			m_mapCssClassToFwStyle["complexform"] = style;
			m_mapCssClassToXnode["complexform"] = xn;
			ProcessDictionaryCssStyle("complexform");
		}

		private void WriteCssSubentry()
		{
			m_writer.WriteLine(".subentry {");
			XElement xnSub;
			string style = null;
			if (m_mapCssClassToXnode.TryGetValue("subentries", out xnSub))
				style = XmlUtils.GetOptionalAttributeValue(xnSub, "parastyle");
			if (String.IsNullOrEmpty(style))
				style = "Dictionary-Subentry";
			var esi = WriteFontInfoToCss(m_cache.DefaultAnalWs, style, "subentry");
			WriteParaStyleInfoToCss(esi);
			m_writer.WriteLine("}");
			WriteParaBulletInfoToCss(style, "subentry", "subentryCounter");
		}

		private void WriteCssMinorEntry()
		{
			m_writer.WriteLine(".minorentry {");
			XElement xnSub;
			string style = null;
			if (m_mapCssClassToXnode.TryGetValue("minorentries", out xnSub))
				style = XmlUtils.GetOptionalAttributeValue(xnSub, "parastyle");
			if (String.IsNullOrEmpty(style))
				style = "Dictionary-Minor";
			var esi = WriteFontInfoToCss(m_cache.DefaultAnalWs, style, "minorentry");
			WriteParaStyleInfoToCss(esi, true, true); // LT-12658 allow to indent
			m_writer.WriteLine("}");
			WriteParaBulletInfoToCss(style, "minorentry", "minorentryCounter");
			// Todo: more style details; see LT-12184
		}

		private void WriteCssXHomographNumber()
		{
			m_writer.WriteLine(".xhomographnumber {");
			WriteFontInfoToCss(m_cache.DefaultAnalWs, "Homograph-Number", "xhomographnumber");
			// This is the info we originally had to set xhomographnumber explicitly.
			//m_writer.WriteLine("    font-weight: bold;");
			//m_writer.WriteLine("    font-size: 55%;");
			//m_writer.WriteLine("    vertical-align: sub;");
			//BaseStyleInfo bsi;
			//if (m_styleTable.TryGetValue("Dictionary-Normal", out bsi))
			//{
			//    ExportStyleInfo esi = bsi as ExportStyleInfo;
			//    WriteFontAttr(m_cache.DefaultAnalWs, "font-family", esi, null, true);
			//    //WriteFontAttr(m_cache.DefaultAnalWs, "color", esi, null, true);
			//    //WriteFontAttr(m_cache.DefaultAnalWs, "background-color", esi, null, true);
			//}
			m_writer.WriteLine("}");
		}

		// Makes a distinct CSS style with the same properties as xhomographnumber; but the user can make it
		// different if desired. This is used for homograph number in a reference in a reversal entry.
		private void WriteCssHomographNumberRev()
		{
			m_writer.WriteLine(".homographnumberrev {");
			WriteFontInfoToCss(m_cache.DefaultAnalWs, "Homograph-Number", "homographnumberrev");
			// This is the info we originally had to set xhomographnumber explicitly.
			//m_writer.WriteLine("    font-weight: bold;");
			//m_writer.WriteLine("    font-size: 55%;");
			//m_writer.WriteLine("    vertical-align: sub;");
			//BaseStyleInfo bsi;
			//if (m_styleTable.TryGetValue("Dictionary-Normal", out bsi))
			//{
			//    ExportStyleInfo esi = bsi as ExportStyleInfo;
			//    WriteFontAttr(m_cache.DefaultAnalWs, "font-family", esi, null, true);
			//    //WriteFontAttr(m_cache.DefaultAnalWs, "color", esi, null, true);
			//    //WriteFontAttr(m_cache.DefaultAnalWs, "background-color", esi, null, true);
			//}
			m_writer.WriteLine("}");
		}
		private void WriteCssSense()
		{
			m_writer.WriteLine(".sense {");
			m_writer.WriteLine("    font-weight: normal;");
			m_writer.WriteLine("}");
		}

		private void WriteCssSensePara()
		{
			m_writer.WriteLine(".sensepara {");
			string style;
			if (m_mapClassToStyle.TryGetValue("sensepara", out style))
			{
				var esi = WriteFontInfoToCss(m_cache.DefaultAnalWs, style, "sensepara");
				WriteParaStyleInfoToCss(esi);
			}
			m_writer.WriteLine("}");
			WriteParaBulletInfoToCss(style, "sensepara", "sense");
		}

		private void WriteCssXLanguageTag()
		{
			m_writer.WriteLine(".xlanguagetag {");
			if (WriteFontInfoToCss(-1, "Writing System Abbreviation", "xlanguagetag") == null)
			{
				m_writer.WriteLine("    color: green;");
				m_writer.WriteLine("    font-size: x-small;");
			}
			m_writer.WriteLine("}");
		}

		private void WriteCssXItem(List<string> rgsLangs)
		{
			m_writer.WriteLine(".xitem {");
			m_writer.WriteLine("    /* placeholder for adding list separators */");
			m_writer.WriteLine("}");
			foreach (string sLang in rgsLangs)
			{
				int ws = m_cache.LanguageWritingSystemFactoryAccessor.GetWsFromStr(sLang);
				if (ws != m_cache.DefaultAnalWs && ws != m_cache.DefaultVernWs)
				{
					m_writer.WriteLine(".xitem[lang='{0}'] {{", sLang);
					WriteFontInfoToCss(ws, "Dictionary-Normal", null);
					m_writer.WriteLine("}");
				}
			}
		}

		private void WriteCssXSenseNumber()
		{
			m_writer.WriteLine(".xsensenumber {");
			WriteFontInfoToCss(m_cache.DefaultAnalWs, "Sense-Reference-Number", "xsensenumber");
			m_writer.WriteLine("}");
		}

		private void WriteCssBold()
		{
			m_writer.WriteLine(".bold { font-weight:bold; }");
		}

		private void WriteCssXSenseXrefNumber()
		{
			m_writer.WriteLine(".xsensexrefnumber {");
			WriteFontInfoToCss(m_cache.DefaultAnalWs, "Sense-Reference-Number", "xsensexrefnumber");
			m_writer.WriteLine("}");
		}

		private void WriteCssXSenseNumberSub()
		{
			m_writer.WriteLine(".xsensenumber-sub {");
			WriteFontInfoToCss(m_cache.DefaultAnalWs, "Sense-Reference-Number", "xsensenumber-sub");
			m_writer.WriteLine("}");
		}

		private void WriteCssSenseNumberRef()
		{
			m_writer.WriteLine(".sensenumberref {");
			WriteFontInfoToCss(m_cache.DefaultAnalWs, "Sense-Reference-Number", "sensenumberref");
			m_writer.WriteLine("}");
		}

		private void WriteCssHeadref()
		{
			m_writer.WriteLine(".headref {");
			WriteFontInfoToCss(m_cache.DefaultAnalWs, "Dictionary-Headword", "headref");
			m_writer.WriteLine("}");
		}

		private void WriteCssHeadrefBefore()
		{
			List<String> texts;
			m_writer.Write(".headref:before {content:\"");
			m_dictClassData.TryGetValue("headref-before", out texts);
			m_writer.Write(texts[0]); // only one text in the list
			m_writer.WriteLine("\"}");
		}

		private void WriteCssHeadrefAfter()
		{
			List<String> texts;
			m_writer.Write(".headref:after {content:\"");
			m_dictClassData.TryGetValue("headref-after", out texts);
			m_writer.Write(texts[0]); // only one text in the list
			m_writer.WriteLine("\"}");
		}

		private void WriteCssCustomText()
		{
			m_writer.WriteLine(".customtext {");
			m_writer.WriteLine("    counter-reset: custompara;");
			m_writer.WriteLine("}");
		}

		private void WriteCssEmptyDefinition(string sClass)
		{
			m_writer.WriteLine(".{0} {{", sClass.Replace(' ', '_'));
			m_writer.WriteLine("}");
		}

		private void WriteCssPicture()
		{
			m_writer.WriteLine(".picture {");
			// limiting height works better than limiting width for multiple pictures
			m_writer.WriteLine("    height: 1.0in;");
			m_writer.WriteLine("}");
		}

		private void WriteCssPictureCenter()
		{
			m_writer.WriteLine(".pictureCenter {");
			m_writer.WriteLine("    float: center;");
			m_writer.WriteLine("    margin: 0pt 0pt 4pt 4pt;");
			m_writer.WriteLine("    padding: 2pt;");
			m_writer.WriteLine("    text-indent: 0pt;");
			m_writer.WriteLine("    text-align: center;");
			m_writer.WriteLine("}");
		}

		private void WriteCssPictureRight()
		{
			m_writer.WriteLine(".pictureRight {");
			m_writer.WriteLine("    float: right;");
			m_writer.WriteLine("    margin: 0pt 0pt 4pt 4pt;");
			m_writer.WriteLine("    padding: 2pt;");
			m_writer.WriteLine("    text-indent: 0pt;");
			m_writer.WriteLine("    text-align: center;");
			m_writer.WriteLine("}");
		}

		private void WriteSansSerifFontFamilyForWs(int ws, bool fWriteDirection)
		{
			CoreWritingSystemDefinition wsObj = m_cache.ServiceLocator.WritingSystemManager.Get(ws);
			if (fWriteDirection)
				m_writer.WriteLine("        direction: {0};", wsObj.RightToLeftScript ? "rtl" : "ltr");
			if (!String.IsNullOrEmpty(wsObj.DefaultFontName))
				m_writer.WriteLine("        font-family: \"{0}\", sans-serif;   /* default Serif font */",
					wsObj.DefaultFontName);
		}

		private void WriteFontFamilyForWs(int ws, bool fWriteDirection)
		{
			CoreWritingSystemDefinition wsObj = m_cache.ServiceLocator.WritingSystemManager.Get(ws);
			if (fWriteDirection)
				m_writer.WriteLine("    direction: {0};", wsObj.RightToLeftScript ? "rtl" : "ltr");
			if (!String.IsNullOrEmpty(wsObj.DefaultFontName))
				m_writer.WriteLine("    font-family: \"{0}\", serif;	/* default Serif font */",
					wsObj.DefaultFontName);
		}

		private void ReadStyles(IVwStylesheet vss)
		{
			string normalStyleName = vss.GetDefaultBasedOnStyleName();
			m_styleTable = new StyleInfoTable(normalStyleName,
				m_cache.ServiceLocator.WritingSystemManager);
			int cStyles = vss.CStyles;
			for (int i = 0; i < cStyles; ++i)
			{
				int hvo = vss.get_NthStyle(i);
				var sty = m_cache.ServiceLocator.GetInstance<IStStyleRepository>().GetObject(hvo);
				// CSS does not implement the kind of inheritance our styles use. To get the style
				// definitions we want in the CSS, we must create these styles using the 'net effect' of
				// each style and all the ones it is based on. Happily the VwStyleSheet knows exactly
				// how to do this.
				var props = vss.GetStyleRgch(sty.Name.Length, sty.Name);
				var exportStyleInfo = new ExportStyleInfo(sty, props);
				m_styleTable.Add(GetValidCssClassName(sty.Name), exportStyleInfo);
			}
		}

		private void ProcessDictionaryCssStyle(string sClass)
		{
			XElement xn;
			string sBaseClass;
			if (!m_mapCssClassToXnode.TryGetValue(GetValidCssClassName(sClass), out xn))
			{
				int idx = sClass.IndexOf("_L", StringComparison.Ordinal);
				if (idx <= 0)
					return;
				sBaseClass = sClass.Substring(0, idx);
				if (!m_mapCssClassToXnode.TryGetValue(GetValidCssClassName(sBaseClass), out xn))
					return;
			}
			else
			{
				sBaseClass = sClass;
			}
			//string sBefore = XmlUtils.GetOptionalAttributeValue(xn, "before");
			//string sAfter = XmlUtils.GetOptionalAttributeValue(xn, "after");
			string sSep = XmlUtils.GetOptionalAttributeValue(xn, "sep");
			string sStyle = XmlUtils.GetOptionalAttributeValue(xn, "style");
			var fShowAsIndentedPara = XmlUtils.GetOptionalBooleanAttributeValue(xn, "showasindentedpara", false);

			int ws = 0;
			List<string> rgsLangs;
			string sLang = null;
			if (m_dictClassData.TryGetValue(GetValidCssClassName(sClass), out rgsLangs) && rgsLangs.Count > 0)
			{
				sLang = rgsLangs[0];
				ws = m_cache.LanguageWritingSystemFactoryAccessor.GetWsFromStr(sLang);
			}
			if (ws == 0)
			{
				string sWs = StringServices.GetWsSpecWithoutPrefix(xn);
				string sWsType = XmlUtils.GetOptionalAttributeValue(xn, "wsType");
				switch (sWs)
				{
					case "analysis":
						ws = m_cache.DefaultAnalWs;
						break;
					case "vernacular":
						ws = m_cache.DefaultVernWs;
						break;
					case "pronunciation":
						ws = m_cache.DefaultPronunciationWs;
						break;
					case "user":
						ws = m_cache.DefaultUserWs;
						break;
					case "all analysis":
						ws = m_cache.DefaultAnalWs;
						break;
					case "all vernacular":
						ws = m_cache.DefaultVernWs;
						break;
					case "":
					case null:
						ws = m_cache.DefaultUserWs;	// need something!
						break;
					default:
						string[] rgsWs = sWs.Split(',');
						if (rgsWs.Length > 0)
						{
							ws = m_cache.LanguageWritingSystemFactoryAccessor.GetWsFromStr(rgsWs[0]);
						}
						if (ws == 0)
						{
							switch (sWsType)
							{
								case "analysis":
									ws = m_cache.DefaultAnalWs;
									break;
								case "vernacular":
									ws = m_cache.DefaultVernWs;
									break;
								case "pronunciation":
									ws = m_cache.DefaultPronunciationWs;
									break;
								default:
									ws = m_cache.DefaultUserWs;		// need something!
									break;
							}
						}
						break;
				}
			}
			m_writer.WriteLine(".{0} {{", sClass.Replace(' ', '_'));
			if (!String.IsNullOrEmpty(sLang))
			{
				m_writer.Write("    /* lang = '{0}'", sLang);
				for (int i = 1; i < rgsLangs.Count; ++i)
					m_writer.Write(", '{0}'", rgsLangs[i]);
				m_writer.WriteLine(" */");
			}
			List<string> rgsStyles;
			if (!String.IsNullOrEmpty(sStyle))
			{
				m_writer.WriteLine("    /* explicit FieldWorks style = '{0}' */", sStyle);
				var esi = WriteFontInfoToCss(ws, sStyle, sBaseClass);
				if (esi != null)
					WriteParaStyleInfoToCss(esi);
			}
			else if (ws != m_cache.DefaultAnalWs &&
					 m_mapCssToStyleEnv.TryGetValue(sBaseClass, out rgsStyles) && rgsStyles.Count > 0)
			{
				m_writer.WriteLine("    /* cascaded environment FieldWorks style = '{0}' */", rgsStyles[0]);
				var esi = WriteFontInfoToCss(ws, rgsStyles[0], null);
				if (esi != null)
					WriteParaStyleInfoToCss(esi);
			}
			else if (xn != null && XmlUtils.GetOptionalBooleanAttributeValue(xn, "indent", false))
			{
				var parastyle = XmlUtils.GetOptionalAttributeValue(xn, "parastyle");
				if (!String.IsNullOrEmpty(parastyle))
				{
					BaseStyleInfo bsi;
					if (m_styleTable.TryGetValue(GetValidCssClassName(parastyle), out bsi))
					{
						var esi = bsi as ExportStyleInfo;
						if (esi != null)
						{
							string sLeading;
							string sTrailing;
							WriteHorizontalPaddingValues(esi, true, out sLeading, out sTrailing); // LT-12658 allow to indent
						}
					}
				}
			}
			if (sClass == "subentries")
			{
				m_writer.WriteLine("    counter-reset: subentryCounter;");
			}
			string sClassLowered = sClass.ToLowerInvariant();
			if (sClassLowered.Contains("headword") && !sClassLowered.Contains("sub"))
				m_writer.WriteLine("    string-set: guideword content();");
			m_writer.WriteLine("}");
			if (!fShowAsIndentedPara)
			{
				//if (!String.IsNullOrEmpty(sBefore))
				//    m_writer.WriteLine(".{0}:before {{ content: \"{1}\" }}",
				//                       sClass, EscapeCharsForCss(sBefore));
				//if (!String.IsNullOrEmpty(sAfter))
				//    m_writer.WriteLine(".{0}:after {{ content: \"{1}\" }}",
				//                       sClass, EscapeCharsForCss(sAfter));
				if (!String.IsNullOrEmpty(sSep))
				{
					switch (sClass)
					{
						case "senses":
						case "senses-minor":
						case "senses-sub":
						case "subsenses":
						case "subsenses-minor":
						case "subsenses-sub":
							m_writer.WriteLine(".{0}>.sense + .sense:before {{ content: \"{1}\" }}",
											   sClass, EscapeCharsForCss(sSep));
							break;
						default:
							m_writer.WriteLine(".{0}>.xitem + .xitem:before {{ content: \"{1}\" }}",
											   sClass, EscapeCharsForCss(sSep));
							break;
					}
				}
			}
			if (!String.IsNullOrEmpty(sStyle))
			{
				var sCounter = "custompara";
				if (sClass == "complexform")
					sCounter = "complexformpara";
				WriteParaBulletInfoToCss(sStyle, sClass, sCounter);
			}
		}

		private void WriteParaBulletInfoToCss(string sStyle, string sClass, string sCounter)
		{
			BaseStyleInfo bsi;
			if (!m_styleTable.TryGetValue(GetValidCssClassName(sStyle), out bsi))
				return;
			if (bsi.IsCharacterStyle)
				return;
			var esi = bsi as ExportStyleInfo;
			if (esi == null)
				return;
			var scheme = esi.NumberScheme;
			if (scheme < VwBulNum.kvbnNumberBase || scheme > VwBulNum.kvbnBulletMax)
				return;
			var type = "";
			string bullet = null;
			switch (scheme)
			{
				case VwBulNum.kvbnArabic:	type = ", decimal";	break;
				case VwBulNum.kvbnArabic01:	type = ", decimal-leading-zero";	break;
				case VwBulNum.kvbnRomanLower:	type = ", lower-roman";	break;
				case VwBulNum.kvbnRomanUpper:	type = ", upper-roman";	break;
				case VwBulNum.kvbnLetterLower:	type = ", lower-latin";	break;
				case VwBulNum.kvbnLetterUpper:	type = ", upper-latin";	break;
				case VwBulNum.kvbnBulletBase + 0: bullet = "\\00B7"; break;		// MIDDLE DOT
				case VwBulNum.kvbnBulletBase + 1: bullet = "\\2022"; break;		// BULLET (note: in a list item, consider using 'disc' somehow?)
				case VwBulNum.kvbnBulletBase + 2: bullet = "\\25CF"; break;		// BLACK CIRCLE
				case VwBulNum.kvbnBulletBase + 3: bullet = "\\274D"; break;		// SHADOWED WHITE CIRCLE
				case VwBulNum.kvbnBulletBase + 4: bullet = "\\25AA"; break;		// BLACK SMALL SQUARE (note: in a list item, consider using 'square' somehow?)
				case VwBulNum.kvbnBulletBase + 5: bullet = "\\25A0"; break;		// BLACK SQUARE
				case VwBulNum.kvbnBulletBase + 6: bullet = "\\25AB"; break;		// WHITE SMALL SQUARE
				case VwBulNum.kvbnBulletBase + 7: bullet = "\\25A1"; break;		// WHITE SQUARE
				case VwBulNum.kvbnBulletBase + 8: bullet = "\\2751"; break;		// LOWER RIGHT SHADOWED WHITE SQUARE
				case VwBulNum.kvbnBulletBase + 9: bullet = "\\2752"; break;		// UPPER RIGHT SHADOWED WHITE SQUARE
				case VwBulNum.kvbnBulletBase + 10: bullet = "\\2B27"; break;	// BLACK MEDIUM LOZENGE
				case VwBulNum.kvbnBulletBase + 11: bullet = "\\29EB"; break;	// BLACK LOZENGE
				case VwBulNum.kvbnBulletBase + 12: bullet = "\\25C6"; break;	// BLACK DIAMOND
				case VwBulNum.kvbnBulletBase + 13: bullet = "\\2756"; break;	// BLACK DIAMOND MINUS WHITE X
				case VwBulNum.kvbnBulletBase + 14: bullet = "\\2318"; break;	// PLACE OF INTEREST SIGN
				case VwBulNum.kvbnBulletBase + 15: bullet = "\\261E"; break;	// WHITE RIGHT POINTING INDEX
				case VwBulNum.kvbnBulletBase + 16: bullet = "\\271D"; break;	// LATIN CROSS
				case VwBulNum.kvbnBulletBase + 17: bullet = "\\271E"; break;	// SHADOWED WHITE LATIN CROSS
				case VwBulNum.kvbnBulletBase + 18: bullet = "\\2730"; break;	// SHADOWED WHITE STAR
				case VwBulNum.kvbnBulletBase + 19: bullet = "\\27A2"; break;	// THREE-D TOP-LIGHTED RIGHTWARDS ARROWHEAD
				case VwBulNum.kvbnBulletBase + 20: bullet = "\\27B2"; break;	// CIRCLED HEAVY WHITE RIGHTWARDS ARROW
				case VwBulNum.kvbnBulletBase + 21: bullet = "\\2794"; break;	// HEAVY WIDE-HEADED RIGHTWARDS ARROW
				case VwBulNum.kvbnBulletBase + 22: bullet = "\\2794"; break;	// HEAVY WIDE-HEADED RIGHTWARDS ARROW
				case VwBulNum.kvbnBulletBase + 23: bullet = "\\21E8"; break;	// RIGHTWARDS WHITE ARROW
				case VwBulNum.kvbnBulletBase + 24: bullet = "\\2713"; break;	// CHECK MARK
				default:
					if (scheme >= VwBulNum.kvbnBulletBase && scheme <= VwBulNum.kvbnBulletMax)
						bullet = "*";
					break;
			}
			m_writer.WriteLine(".{0}:before {{", sClass.Replace(' ', '_'));
			if (bullet != null)
				m_writer.WriteLine("    content: \"{0}  \";", bullet);
			else
				m_writer.WriteLine("    content: counter({0}{1}) \" \";", sCounter, type);
			m_writer.WriteLine("    counter-increment: {0};", sCounter);
			m_writer.WriteLine("}");
		}

		private ExportStyleInfo WriteFontInfoToCss(int ws, string sStyle, string sCss)
		{
			BaseStyleInfo bsi = null;
			if (m_styleTable.TryGetValue(GetValidCssClassName(sStyle), out bsi))
			{
				ExportStyleInfo esi = bsi as ExportStyleInfo;
				if (!WriteFontAttr(ws, "font-family", esi, sCss, true) && ws != -1)
				{
					if (!WriteFontAttr(-1, "font-family", esi, sCss, true))
						WriteFontFamilyForWs(ws, false);
				}
				if (!WriteFontAttr(ws, "font-size", esi, sCss, true) && ws != -1)
				{
					if (!WriteFontAttr(-1, "font-size", esi, sCss, true))
					{
						if (sStyle == "Verse Number")
							m_writer.WriteLine("    font-size: smaller;");
						else if (sStyle == "Chapter Number")
							m_writer.WriteLine("    font-size: 200%;");
					}
				}
				if (!WriteFontAttr(ws, "font-weight", esi, sCss, true) && ws != -1)
				{
					if (!WriteFontAttr(-1, "font-weight", esi, sCss, true))
					{
						if (sStyle == "Chapter Number")
							m_writer.WriteLine("    font-weight: bolder;");
					}
				}
				if (!WriteFontAttr(ws, "font-style", esi, sCss, true) && ws != -1)
					WriteFontAttr(-1, "font-style", esi, sCss, true);
				if (!WriteFontAttr(ws, "color", esi, sCss, true) && ws != -1)
					WriteFontAttr(-1, "color", esi, sCss, true);
				if (!WriteFontAttr(ws, "background-color", esi, sCss, true) && ws != -1)
					WriteFontAttr(-1, "background-color", esi, sCss, true);
				if (!WriteFontAttr(ws, "vertical-align", esi, sCss, true) && ws != -1)
				{
					if (!WriteFontAttr(-1, "vertical-align", esi, sCss, true))
					{
						if (sStyle == "Verse Number")
							m_writer.WriteLine("    vertical-align: super;");
						else if (sStyle == "Chapter Number")
							m_writer.WriteLine("    vertical-align: top;");
					}
				}
				if (!WriteFontAttr(ws, "text-decoration", esi, sCss, true) && ws != -1)
					WriteFontAttr(-1, "text-decoration", esi, sCss, true);

				if (esi.DirectionIsRightToLeft != TriStateBool.triNotSet)
					m_writer.WriteLine("    direction: {0};",
						esi.DirectionIsRightToLeft == TriStateBool.triTrue ? "rtl" : "ltr");
			}
			return bsi as ExportStyleInfo;		// in case someone else needs it.
		}

		private bool WriteFontAttr(int ws, string sAttr, ExportStyleInfo esi, string sCss, bool fTopLevel)
		{
			FontInfo fi = esi.FontInfoForWs(ws);
			bool fInherited = false;
			string sInheritance = String.Empty;
			if (sCss == null && !fTopLevel)
				sInheritance = "\t/* inherited through cascaded environment */";
			if (sCss == null)
				sInheritance = "\t/* cascaded environment */";
			else if (!fTopLevel)
				sInheritance = "\t/* inherited */";
			switch (sAttr)
			{
				case "font-family":
					if (fi.m_fontName.ValueIsSet)
					{
						string sFontName = esi.RealFontNameForWs(ws);
						if (String.IsNullOrEmpty(sFontName))
							m_writer.WriteLine("    font-family: \"{0}\", serif;{1}", fi.m_fontName.Value, sInheritance);
						else
							m_writer.WriteLine("    font-family: \"{0}\", serif;{1}", sFontName, sInheritance);
						return true;
					}
					fInherited = fi.m_fontName.IsInherited;
					break;
				case "font-size":
					bool superSub = fi.m_superSub.ValueIsSet && fi.m_superSub.Value != FwSuperscriptVal.kssvOff;
					if (fi.m_fontSize.ValueIsSet)
					{
						var pointSize = fi.m_fontSize.Value;
						if (superSub)
							pointSize = pointSize*55/100;
						m_writer.WriteLine("    font-size: {0}pt;{1}", ConvertMptToPt(pointSize), sInheritance);
						return true;
					}
					if (superSub)
					{
						m_writer.WriteLine("    font-size: 55%;{0}", sInheritance);
						return true;
					}
					fInherited = fi.m_fontSize.IsInherited;
					break;
				case "font-weight":
					if (fi.m_bold.ValueIsSet)
					{
						m_writer.WriteLine("    font-weight: {0};{1}", fi.m_bold.Value ? "bold" : "normal", sInheritance);
						return true;
					}
					fInherited = fi.m_bold.IsInherited;
					break;
				case "font-style":
					if (fi.m_italic.ValueIsSet)
					{
						m_writer.WriteLine("    font-style: {0};{1}", fi.m_italic.Value ? "italic" : "normal", sInheritance);
						return true;
					}
					fInherited = fi.m_italic.IsInherited;
					break;
				case "color":
					if (fi.m_fontColor.ValueIsSet)
					{
						//Black as a font color is a default setting, we will ignore it (LT-10891)
						//however, if it is explicitly set we need to include it.
						if (fi.m_fontColor.Value != Color.Black || fi.m_fontColor.IsExplicit)
						{
							m_writer.WriteLine("    color: rgb({0},{1},{2});{3}",
											   fi.m_fontColor.Value.R,
											   fi.m_fontColor.Value.G,
											   fi.m_fontColor.Value.B,
											   sInheritance);
						}
						return true;
					}
					fInherited = fi.m_fontColor.IsInherited;
					break;
				case "background-color":
					if (fi.m_backColor.ValueIsSet)
					{
						//White as a background color is a default setting, we will ignore it (LT-10891)
						//however, if it is explicitly set we need to include it.
						if (fi.m_backColor.Value != Color.White || fi.m_fontColor.IsExplicit)
						{
							m_writer.WriteLine("    background-color: rgb({0},{1},{2});{3}",
											   fi.m_backColor.Value.R,
											   fi.m_backColor.Value.G,
											   fi.m_backColor.Value.B,
											   sInheritance);
						}
					return true;
					}
					fInherited = fi.m_backColor.IsInherited;
					break;
				case "vertical-align":
					if (fi.m_superSub.ValueIsSet)
					{
						m_writer.WriteLine("    vertical-align: {0};{1}", GetVerticalAlign(fi.m_superSub.Value), sInheritance);
						return true;
					}
					if (fi.m_offset.ValueIsSet)
					{
						m_writer.WriteLine("    vertical-align: {0}pt;{1}", ConvertMptToPt(fi.m_offset.Value), sInheritance);
						return true;
					}
					fInherited = fi.m_offset.IsInherited || fi.m_superSub.IsInherited;
					break;
				case "text-decoration":
					if (fi.m_underline.ValueIsSet)
					{
						m_writer.WriteLine("    text-decoration: {0};{1}",
							(fi.m_underline.Value == FwUnderlineType.kuntNone ? "none" : "underline"), sInheritance);
						return true;
					}
					fInherited = fi.m_underline.IsInherited;
					break;
			}
			if (fInherited)
			{
				string sBaseStyle = esi.InheritsFrom;
				BaseStyleInfo bsiBase;
				if (!String.IsNullOrEmpty(sBaseStyle) && m_styleTable.TryGetValue(GetValidCssClassName(sBaseStyle), out bsiBase))
				{
					if (WriteFontAttr(ws, sAttr, bsiBase as ExportStyleInfo, sCss, false))
						return true;
				}
				if (!String.IsNullOrEmpty(sCss))
				{
					List<string> rgsStyles;
					if (m_mapCssToStyleEnv.TryGetValue(sCss, out rgsStyles))
					{
						foreach (string sParaStyle in rgsStyles)
						{
							BaseStyleInfo bsiPara;
							if (m_styleTable.TryGetValue(GetValidCssClassName(sParaStyle), out bsiPara) &&
								WriteFontAttr(ws, sAttr, bsiPara as ExportStyleInfo, null, false))
							{
								return true;
							}
						}
					}
				}
			}
			return false;
		}

		private void WriteParaStyleInfoToCss(ExportStyleInfo esi)
		{
			WriteParaStyleInfoToCss(esi, AllowDictionaryParagraphIndent);
		}

		private void WriteParaStyleInfoToCss(ExportStyleInfo esi, bool hangingIndent, bool entryOrMinorEntry = false)
		{
			if (esi == null)
				return; // If the style was not defined in our stylesheet, we can't write anything for it.
			string sLeading;
			string sTrailing;
			WriteHorizontalPaddingValues(esi, hangingIndent, out sLeading, out sTrailing);
			if (esi.HasAlignment)
			{
				switch (esi.Alignment)
				{
					case FwTextAlign.ktalCenter:
						m_writer.WriteLine("    text-align: center;");
						break;
					case FwTextAlign.ktalJustify:
						m_writer.WriteLine("    text-align: justify;");
						break;
					case FwTextAlign.ktalLeft:
						m_writer.WriteLine("    text-align: left;");
						break;
					case FwTextAlign.ktalRight:
						m_writer.WriteLine("    text-align: right;");
						break;
					case FwTextAlign.ktalLeading:
						m_writer.WriteLine("    /*text-align: leading;*/");
						m_writer.WriteLine("    text-align: {0};", sLeading);
						break;
					case FwTextAlign.ktalTrailing:
						m_writer.WriteLine("    /*text-align: trailing;*/");
						m_writer.WriteLine("    text-align: {0};", sTrailing);
						break;
				}
			}
			if (esi.HasBorder)
			{
				m_writer.WriteLine("    border-style: solid;");
				m_writer.WriteLine("    border-top-width: {0}pt;", ConvertMptToPt(esi.BorderTop));
				m_writer.WriteLine("    border-bottom-width: {0}pt;", ConvertMptToPt(esi.BorderBottom));
				m_writer.WriteLine("    border-left-width: {0}pt;", ConvertMptToPt(esi.BorderLeading));
				m_writer.WriteLine("    border-right-width: {0}pt;", ConvertMptToPt(esi.BorderTrailing));
			}
			if (esi.HasBorderColor)
				m_writer.WriteLine("    border-color: rgb({0},{1},{2});",
					esi.BorderColor.R, esi.BorderColor.G, esi.BorderColor.B);
			if (hangingIndent)
			{
				// Indent is allowed, write it out if specified; otherwise, allow it to be inherited.
				if (esi.HasFirstLineIndent)
				{
					var firstLineIndentAdjusted = esi.FirstLineIndent;
					if (entryOrMinorEntry) //LT-14757 Need to reduce indent for cell phone devices.
						firstLineIndentAdjusted = firstLineIndentAdjusted/3;
					m_writer.WriteLine("    text-indent: {0}pt;", ConvertMptToPt(firstLineIndentAdjusted));
					m_writer.Write("    margin-{0}: ", sLeading);
					if (esi.FirstLineIndent < 0)
						m_writer.WriteLine("{0}pt;", ConvertMptToPt(-firstLineIndentAdjusted));
					else
						m_writer.WriteLine("0pt;");
				}
			}
			else
			{
				// LT-12658 suppress indentation (even inherited) inside paragraphs (entries).
				m_writer.WriteLine("    text-indent: 0pt;");
				m_writer.WriteLine("    margin-{0}: 0pt;", sLeading);
			}
			if (esi.HasLineSpacing)
			{
				LineHeightInfo lhi = esi.LineSpacing;
				if (lhi.m_relative)
					m_writer.WriteLine("    line-height: {0}%;", lhi.m_lineHeight / 100);
				else if (lhi.m_lineHeight < 0)
					m_writer.WriteLine("    line-height: {0}pt;", ConvertMptToPt(-lhi.m_lineHeight));
				else
					m_writer.WriteLine("    line-height: normal;");	// "at least" semantics??
			}
			if (esi.HasSpaceAfter)
				m_writer.WriteLine("    padding-bottom: {0}pt;", ConvertMptToPt(esi.SpaceAfter));
			if (esi.HasSpaceBefore)
				m_writer.WriteLine("    padding-top: {0}pt;", ConvertMptToPt(esi.SpaceBefore));
			if (esi.HasWidowOrphanControl)
			{
				m_writer.WriteLine("    orphans: {0};", esi.WidowOrphanControl ? "2" : "1");
				m_writer.WriteLine("    widows: {0};", esi.WidowOrphanControl ? "2" : "1");
			}
			// esi.KeepTogether;
			// esi.KeepWithNext;
		}

		private void WriteHorizontalPaddingValues(ExportStyleInfo esi, bool hangingIndent,
			out string sLeading, out string sTrailing)
		{
			sLeading = esi.DirectionIsRightToLeft == TriStateBool.triTrue ? "right" : "left";
			sTrailing = esi.DirectionIsRightToLeft == TriStateBool.triTrue ? "left" : "right";
			if (esi.HasLeadingIndent && hangingIndent) // LT-12658 suppress indentation inside paragraphs
				m_writer.WriteLine("    padding-{0}: {1}pt;", sLeading, ConvertMptToPt(esi.LeadingIndent));
			if (esi.HasTrailingIndent)
				m_writer.WriteLine("    padding-{0}: {1}pt;", sTrailing, ConvertMptToPt(esi.TrailingIndent));
		}

		private string GetVerticalAlign(FwSuperscriptVal super)
		{
			switch (super)
			{
				case FwSuperscriptVal.kssvSub:
					return "sub";
				case FwSuperscriptVal.kssvSuper:
					return "super";
				default:
					return "baseline";
			}
		}

		private string ConvertMptToPt(int mpt)
		{
			int pt = mpt / 1000;
			int frac = Math.Abs(mpt) % 1000;
			if (frac == 0)
				return pt.ToString();
			else
				return String.Format("{0}.{1:d3}", pt, frac);
		}

		private string EscapeCharsForCss(string sBefore)
		{
			string s = sBefore.Replace("\\", "\\\\");
			s = s.Replace("\"", "\\\"");
			s = s.Replace("\r", "\\00000d");
			s = s.Replace("\n", "\\00000a");
			return s;
		}

		private void ProcessNotebookTypeClasses()
		{
			if (m_dictClassData.ContainsKey("notebookBody"))
			{
				WriteCssEmptyDefinition("notebookBody");
				m_dictClassData.Remove("notebookBody");
			}
			// entry
			if (m_dictClassData.ContainsKey("entry"))
			{
				WriteCssNotebookEntry();
				m_dictClassData.Remove("entry");
			}
			if (m_dictClassData.ContainsKey("xlanguagetag"))
			{
				WriteCssXLanguageTag();
				m_dictClassData.Remove("xlanguagetag");
			}
			List<string> rgsLangs;
			if (m_dictClassData.TryGetValue("xitem", out rgsLangs))
			{
				WriteCssXItem(rgsLangs);
				m_dictClassData.Remove("xitem");
			}
			m_writer.WriteLine();
			XElement xnDummy = new XElement("dummy", new XAttribute("style", string.Empty));
			foreach (string sClass in m_dictClassData.Keys)
			{
				// Check for actual FW style names (possibly munged) that appear in the
				// exported data, but aren't mapped to an XmlNode containing necessary
				// information.  Map them simply to the FW style.
				XElement xn;
				if (m_dictClassData[sClass].Count > 0 &&
					!m_mapCssClassToXnode.TryGetValue(sClass, out xn))
				{
					// We probably need to put this out anyway if it's an actual FW style name.
					string sStyle = null;
					if (m_styleTable.ContainsKey(sClass))
					{
						sStyle = sClass;
					}
					else if (m_styleTable.ContainsKey(sClass.Replace('_', ' ')))
					{
						sStyle = sClass.Replace('_', ' ');
					}
					if (!String.IsNullOrEmpty(sStyle))
					{
						xnDummy.Attribute("style").Value = sStyle;
						m_mapCssClassToXnode.Add(sClass, xnDummy);
					}
				}
				ProcessNotebookCssStyle(sClass);
			}
		}

		/// <summary>
		/// We don't really have a specific style to use here, so just copy something innocuous.
		/// </summary>
		private void WriteCssNotebookEntry()
		{
			m_writer.WriteLine(".entry {");
			ExportStyleInfo esi = WriteFontInfoToCss(m_cache.DefaultAnalWs, "Normal", "entry");
			WriteParaStyleInfoToCss(esi);
			m_writer.WriteLine("}");

		}

		private void ProcessNotebookCssStyle(string sClass)
		{
			XElement xn;
			string sBaseClass;
			if (!m_mapCssClassToXnode.TryGetValue(GetValidCssClassName(sClass), out xn))
			{
				int idx = sClass.IndexOf("_L", StringComparison.Ordinal);
				if (idx <= 0)
					return;
				sBaseClass = sClass.Substring(0, idx);
				if (!m_mapCssClassToXnode.TryGetValue(GetValidCssClassName(sBaseClass), out xn))
					return;
			}
			else
			{
				sBaseClass = sClass;
			}
			string sBefore = XmlUtils.GetOptionalAttributeValue(xn, "before");
			string sAfter = XmlUtils.GetOptionalAttributeValue(xn, "after");
			string sSep = XmlUtils.GetOptionalAttributeValue(xn, "sep");
			string sStyle = XmlUtils.GetOptionalAttributeValue(xn, "style");
			int ws = 0;
			List<string> rgsLangs;
			string sLang = null;
			if (m_dictClassData.TryGetValue(GetValidCssClassName(sClass), out rgsLangs) && rgsLangs.Count > 0)
			{
				sLang = rgsLangs[0];
				ws = m_cache.LanguageWritingSystemFactoryAccessor.GetWsFromStr(sLang);
			}
			if (ws == 0)
			{
				string sWs = StringServices.GetWsSpecWithoutPrefix(xn);
				string sWsType = XmlUtils.GetOptionalAttributeValue(xn, "wsType");
				switch (sWs)
				{
					case "analysis":
						ws = m_cache.DefaultAnalWs;
						break;
					case "vernacular":
						ws = m_cache.DefaultVernWs;
						break;
					case "pronunciation":
						ws = m_cache.DefaultPronunciationWs;
						break;
					case "user":
						ws = m_cache.DefaultUserWs;
						break;
					case "all analysis":
						ws = m_cache.DefaultAnalWs;
						break;
					case "all vernacular":
						ws = m_cache.DefaultVernWs;
						break;
					case "":
					case null:
						ws = m_cache.DefaultUserWs;	// need something!
						break;
					default:
						string[] rgsWs = sWs.Split(',');
						if (rgsWs.Length > 0)
						{
							ws = m_cache.LanguageWritingSystemFactoryAccessor.GetWsFromStr(rgsWs[0]);
						}
						if (ws == 0)
						{
							switch (sWsType)
							{
								case "analysis":
									ws = m_cache.DefaultAnalWs;
									break;
								case "vernacular":
									ws = m_cache.DefaultVernWs;
									break;
								case "pronunciation":
									ws = m_cache.DefaultPronunciationWs;
									break;
								default:
									ws = m_cache.DefaultUserWs;		// need something!
									break;
							}
						}
						break;
				}
			}
			m_writer.WriteLine(".{0} {{", sClass.Replace(' ', '_'));
			if (!String.IsNullOrEmpty(sLang))
			{
				m_writer.Write("    /* lang = '{0}'", sLang);
				for (int i = 1; i < rgsLangs.Count; ++i)
					m_writer.Write(", '{0}'", rgsLangs[i]);
				m_writer.WriteLine(" */");
			}
			List<string> rgsStyles;
			if (!String.IsNullOrEmpty(sStyle))
			{
				m_writer.WriteLine("    /* explicit FieldWorks style = '{0}' */", sStyle);
				WriteFontInfoToCss(ws, sStyle, sBaseClass);
			}
			else if (ws != m_cache.DefaultAnalWs &&
				m_mapCssToStyleEnv.TryGetValue(sBaseClass, out rgsStyles) && rgsStyles.Count > 0)
			{
				m_writer.WriteLine("    /* cascaded environment FieldWorks style = '{0}' */", rgsStyles[0]);
				WriteFontInfoToCss(ws, rgsStyles[0], null);
			}
			string sClassLowered = sClass.ToLowerInvariant();
			if (sClassLowered.Contains("headword") && !sClassLowered.Contains("sub"))
				m_writer.WriteLine("    string-set: guideword content();");
			m_writer.WriteLine("}");
			if (!String.IsNullOrEmpty(sBefore))
				m_writer.WriteLine(".{0}:before {{ content: \"{1}\" }}",
					sClass, EscapeCharsForCss(sBefore));
			if (!String.IsNullOrEmpty(sAfter))
				m_writer.WriteLine(".{0}:after {{ content: \"{1}\" }}",
					sClass, EscapeCharsForCss(sAfter));
			if (!String.IsNullOrEmpty(sSep))
			{
				m_writer.WriteLine(".{0}>.xitem + .xitem:before {{ content: \"{1}\" }}",
					sClass, EscapeCharsForCss(sSep));
			}
			else if (sClass == "subentries")
			{
				// We need to do something to cause indentation.
				m_writer.WriteLine(".{0}>.entry + .entry {{ text-indent: 6% }}",
					sClass);
			}
		}

		private void WriteNumberStyles()
		{
			foreach (var numberStyle in NumberStyles)
			{
				var sClass = numberStyle.Key;
				var sBefore = numberStyle.Value.Item1;
				var sAfter = numberStyle.Value.Item2;
				if (!String.IsNullOrEmpty(sBefore))
					m_writer.WriteLine(".{0}:before {{ content: \"{1}\" }}",
						sClass, EscapeCharsForCss(sBefore));
				if (!String.IsNullOrEmpty(sAfter))
					m_writer.WriteLine(".{0}:after {{ content: \"{1}\" }}",
						sClass, EscapeCharsForCss(sAfter));

			}
		}
		/// <summary>
		/// XSLT processors do too much with xmlns attributes, so we need to add it here to the
		/// html element.  We also need to retrieve the class and lang attributes that result
		/// from the XSLT processing, so we do that as well.
		/// </summary>
		/// <param name="sOutputFile"></param>
		/// <param name="sTempFile"></param>
		public void FinalizeXhtml(string sOutputFile, string sTempFile)
		{
			using (TextReader rdr = FileUtils.OpenFileForRead(sTempFile, Encoding.UTF8))
			{
				using (TextWriter wtr = FileUtils.OpenFileForWrite(sOutputFile, Encoding.UTF8))
				{
					string sLine = rdr.ReadLine();
					while (sLine != null)
					{
						// Users expect both these characters to cause a break before the next element, but embedding
						// them in HTML is considered bad practice (LT-13592) so we replace with a break.
						sLine = sLine.Replace("\u2028", "<br/>");
						sLine = sLine.Replace("\u2029", "<br/>");
						int idxClass = -1;
						while ((idxClass = sLine.IndexOf(" class=\"", idxClass + 1, StringComparison.Ordinal)) >= 0)
						{
							int idxMin = idxClass + 8;
							int idxLim = sLine.IndexOf('"', idxMin);
							if (idxLim > idxMin)
							{
								string sClass = sLine.Substring(idxMin, idxLim - idxMin);
								string sLang = null;
								if (sLine.Substring(idxLim).StartsWith("\" lang=\"", StringComparison.Ordinal))
								{
									int idxLang = idxLim + 8;
									int idxLangLim = sLine.IndexOf('"', idxLang);
									if (idxLangLim > idxLang)
										sLang = sLine.Substring(idxLang, idxLangLim - idxLang);
								}
								else if (sLine.Substring(idxLim).StartsWith("\"><span ") &&
										 (idxClass - 4 >= 0) && sLine.Substring(idxClass - 4).StartsWith("<div "))
								{
									var piece = sLine.Substring(idxLim + 2);
									var idx = piece.IndexOf(">", StringComparison.Ordinal);
									if (idx > 0)
									{
										piece = piece.Remove(idx + 1);
										idx = piece.IndexOf(" lang=\"", StringComparison.Ordinal);
										if (idx > 0)
										{
											var idxLang = idx + 7;
											var idxLangLim = piece.IndexOf('"', idxLang);
											if (idxLangLim > idxLang)
												sLang = piece.Substring(idxLang, idxLangLim - idxLang);
										}
									}
								}
								else if ((idxClass - 4 >= 0) && sLine.Substring(idxClass - 4).StartsWith("<div ") &&
									sLine.Substring(idxLim).StartsWith("\" id=\""))
								{
									var idx = sLine.IndexOf(">", idxLim, StringComparison.Ordinal);
									if (idx > 0)
									{
										var piece = sLine.Substring(idxLim, idx - idxLim);
										if (piece.Contains(" style=\""))
										{
											idx = sLine.IndexOf(" style=\"", idxLim, StringComparison.Ordinal);
											var idxStyle = idx + 8;
											var idxStyleLim = sLine.IndexOf('"', idxStyle);
											var style = sLine.Substring(idx + 8, idxStyleLim - idxStyle);
											sLine = sLine.Remove(idx, idxStyleLim - idx + 1);
											if (!m_mapClassToStyle.ContainsKey(sClass))
												m_mapClassToStyle.Add(sClass, style);
										}
									}
								}
								List<string> rgsLangs;
								if (!m_dictClassData.TryGetValue(GetValidCssClassName(sClass), out rgsLangs))
								{
									// Many TE styles have spaces in their names, which are
									// replaced by underscores.  Try finding the original name
									// before inserting a new value into the table.
									string sFwStyle;
									if (!m_mapCssClassToFwStyle.TryGetValue(sClass, out sFwStyle))
										sFwStyle = sClass.Replace('_', ' ');		// just in case...
									if (!m_dictClassData.TryGetValue(GetValidCssClassName(sFwStyle), out rgsLangs))
									{
										string before = ExtractText(sLine, idxLim, " before", "\"");
										string after = ExtractText(sLine, idxLim, " after", "\"");
										if (!String.IsNullOrEmpty(before) || !String.IsNullOrEmpty(after))
										{
											if (!String.IsNullOrEmpty(before))
											{
												List<string> rgsBefores = new List<string>();
												rgsBefores.Add(before); // sorry, literal text not a language
												MapCssToLangs(sClass, rgsBefores);
											}
											if (!String.IsNullOrEmpty(after))
											{
												List<string> rgsAfters = new List<string>();
												rgsAfters.Add(after); // sorry, literal text not a language
												MapCssToLangs(sClass, rgsAfters);
											}
										}
										else
										{
											rgsLangs = new List<string>();
											MapCssToLangs(sClass, rgsLangs);
										}
									}
								}
								if (!String.IsNullOrEmpty(sLang) && !rgsLangs.Contains(sLang))
									rgsLangs.Add(sLang);
							}
						}
						sLine = InsertHtmlNamespace(sLine);
						wtr.WriteLine(sLine);
						sLine = rdr.ReadLine();
					}
				}
			}
		}

		/// <summary>
		/// If this line contains the opening html attribute, add the required namespace info.
		/// XSLT processors do too much with xmlns attributes, so we generally add it after the final xslt.
		/// </summary>
		/// <param name="sLine"></param>
		/// <returns></returns>
		public static string InsertHtmlNamespace(string sLine)
		{
			int idxHtml = sLine.IndexOf("<html ", StringComparison.Ordinal);
			if (idxHtml >= 0)
				sLine = sLine.Insert(idxHtml + 5, " xmlns=\"http://www.w3.org/1999/xhtml\"");
			return sLine;
		}

		/// <summary>
		/// Extracts labeled text between two delimiters
		/// ex:  str = 'stuff ... attrname = "delimited text" ... '
		/// use: delimitedText = ExtractText(str, idxLim, "attrname", "\"");
		/// </summary>
		/// <param name="str"></param>
		/// <param name="fromHere"></param>
		/// <param name="label"></param>
		/// <param name="delimiter"></param>
		/// <returns></returns>
		private string ExtractText(string str, int fromHere, string label, string delimiter)
		{
			int horizon = 30;
			if (fromHere > str.Length - 1) return null; // nothing to look for
			if (fromHere + horizon > str.Length - 1) horizon = str.Length - fromHere - 1;
			int start = str.IndexOf(label, fromHere, horizon, StringComparison.Ordinal);
			if (start < 0) return null; // no label found
			start += label.Length; // one char past label
			int delim = str.IndexOf(delimiter, start, StringComparison.Ordinal); // pos of 1st delimiter
			if (delim < 0) return null; // no text between delimiters
			start = delim + delimiter.Length; // start of text between delimiters
			int end = str.IndexOf(delimiter, start, StringComparison.Ordinal);
			if (end < 0) return null; // no end delimiter on this line - should have used an xml parser ;-)
			return str.Substring(start, end - start);
		}
	}
}<|MERGE_RESOLUTION|>--- conflicted
+++ resolved
@@ -9,24 +9,14 @@
 using System.Linq;
 using System.Text;
 using System.Text.RegularExpressions;
-<<<<<<< HEAD
 using System.Xml.Linq;
-using SIL.Utils;
-using SIL.FieldWorks.FDO;
-using SIL.FieldWorks.FDO.DomainServices;
-using SIL.CoreImpl.WritingSystems;
-using SIL.FieldWorks.Common.FwKernelInterfaces;
-using SIL.Xml;
-=======
-using System.Xml;
 using SIL.LCModel.Utils;
 using SIL.LCModel;
 using SIL.LCModel.DomainServices;
 using SIL.LCModel.Core.WritingSystems;
 using SIL.LCModel.Core.KernelInterfaces;
 using SIL.LCModel.Core.Text;
-using SIL.Utils;
->>>>>>> c1202904
+using SIL.Xml;
 
 namespace SIL.FieldWorks.Common.Framework
 {
@@ -1285,7 +1275,7 @@
 			}
 			if (ws == 0)
 			{
-				string sWs = StringServices.GetWsSpecWithoutPrefix(xn);
+				string sWs = StringServices.GetWsSpecWithoutPrefix(XmlUtils.GetOptionalAttributeValue(xn, "ws"));
 				string sWsType = XmlUtils.GetOptionalAttributeValue(xn, "wsType");
 				switch (sWs)
 				{
@@ -1921,7 +1911,7 @@
 			}
 			if (ws == 0)
 			{
-				string sWs = StringServices.GetWsSpecWithoutPrefix(xn);
+				string sWs = StringServices.GetWsSpecWithoutPrefix(XmlUtils.GetOptionalAttributeValue(xn, "ws"));
 				string sWsType = XmlUtils.GetOptionalAttributeValue(xn, "wsType");
 				switch (sWs)
 				{
