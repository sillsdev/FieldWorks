﻿<?xml version="1.0" encoding="utf-8"?>
<Project DefaultTargets="Build" xmlns="http://schemas.microsoft.com/developer/msbuild/2003" ToolsVersion="4.0">
  <PropertyGroup>
    <ProjectType>Local</ProjectType>
    <ProductVersion>9.0.30729</ProductVersion>
    <SchemaVersion>2.0</SchemaVersion>
    <ProjectGuid>{1ECE5F9B-B1B2-4C8B-B485-E0F77F525183}</ProjectGuid>
    <Configuration Condition=" '$(Configuration)' == '' ">Debug</Configuration>
    <Platform Condition=" '$(Platform)' == '' ">AnyCPU</Platform>
    <ApplicationIcon>
    </ApplicationIcon>
    <AssemblyKeyContainerName>
    </AssemblyKeyContainerName>
    <AssemblyName>FrameworkTests</AssemblyName>
    <AssemblyOriginatorKeyFile>
    </AssemblyOriginatorKeyFile>
    <DefaultClientScript>JScript</DefaultClientScript>
    <DefaultHTMLPageLayout>Grid</DefaultHTMLPageLayout>
    <DefaultTargetSchema>IE50</DefaultTargetSchema>
    <DelaySign>false</DelaySign>
    <OutputType>Library</OutputType>
    <RootNamespace>SIL.FieldWorks.Common.Framework</RootNamespace>
    <RunPostBuildEvent>OnBuildSuccess</RunPostBuildEvent>
    <StartupObject>
    </StartupObject>
    <FileUpgradeFlags>
    </FileUpgradeFlags>
    <UpgradeBackupLocation>
    </UpgradeBackupLocation>
    <OldToolsVersion>3.5</OldToolsVersion>
    <TargetFrameworkVersion>v4.0</TargetFrameworkVersion>
    <PublishUrl>publish\</PublishUrl>
    <Install>true</Install>
    <InstallFrom>Disk</InstallFrom>
    <UpdateEnabled>false</UpdateEnabled>
    <UpdateMode>Foreground</UpdateMode>
    <UpdateInterval>7</UpdateInterval>
    <UpdateIntervalUnits>Days</UpdateIntervalUnits>
    <UpdatePeriodically>false</UpdatePeriodically>
    <UpdateRequired>false</UpdateRequired>
    <MapFileExtensions>true</MapFileExtensions>
    <ApplicationRevision>0</ApplicationRevision>
    <ApplicationVersion>1.0.0.%2a</ApplicationVersion>
    <IsWebBootstrapper>false</IsWebBootstrapper>
    <UseApplicationTrust>false</UseApplicationTrust>
    <BootstrapperEnabled>true</BootstrapperEnabled>
    <TargetFrameworkProfile />
  </PropertyGroup>
  <PropertyGroup Condition=" '$(Configuration)|$(Platform)' == 'Debug|AnyCPU' ">
    <OutputPath>..\..\..\..\Output\Debug\</OutputPath>
    <AllowUnsafeBlocks>false</AllowUnsafeBlocks>
    <BaseAddress>285212672</BaseAddress>
    <CheckForOverflowUnderflow>false</CheckForOverflowUnderflow>
    <ConfigurationOverrideFile>
    </ConfigurationOverrideFile>
    <DefineConstants>DEBUG;TRACE</DefineConstants>
    <DocumentationFile>..\..\..\..\Output\Debug\FrameworkTests.xml</DocumentationFile>
    <DebugSymbols>true</DebugSymbols>
    <FileAlignment>4096</FileAlignment>
    <NoStdLib>false</NoStdLib>
    <NoWarn>168,169,219,414,649,1635,1702,1701</NoWarn>
    <Optimize>false</Optimize>
    <RegisterForComInterop>false</RegisterForComInterop>
    <RemoveIntegerChecks>false</RemoveIntegerChecks>
    <TreatWarningsAsErrors>false</TreatWarningsAsErrors>
    <WarningLevel>4</WarningLevel>
    <DebugType>full</DebugType>
    <ErrorReport>prompt</ErrorReport>
    <CodeAnalysisRuleSet>AllRules.ruleset</CodeAnalysisRuleSet>
    <PlatformTarget>x86</PlatformTarget>
  </PropertyGroup>
  <PropertyGroup Condition=" '$(Configuration)|$(Platform)' == 'Release|AnyCPU' ">
    <OutputPath>..\..\..\..\Output\Release\</OutputPath>
    <AllowUnsafeBlocks>false</AllowUnsafeBlocks>
    <BaseAddress>285212672</BaseAddress>
    <CheckForOverflowUnderflow>false</CheckForOverflowUnderflow>
    <ConfigurationOverrideFile>
    </ConfigurationOverrideFile>
    <DefineConstants>TRACE</DefineConstants>
    <DocumentationFile>
    </DocumentationFile>
    <DebugSymbols>true</DebugSymbols>
    <FileAlignment>4096</FileAlignment>
    <NoStdLib>false</NoStdLib>
    <NoWarn>168,169,219,414,649,1635,1702,1701</NoWarn>
    <Optimize>true</Optimize>
    <RegisterForComInterop>false</RegisterForComInterop>
    <RemoveIntegerChecks>false</RemoveIntegerChecks>
    <TreatWarningsAsErrors>false</TreatWarningsAsErrors>
    <WarningLevel>4</WarningLevel>
    <DebugType>full</DebugType>
    <ErrorReport>prompt</ErrorReport>
    <CodeAnalysisRuleSet>AllRules.ruleset</CodeAnalysisRuleSet>
    <PlatformTarget>x86</PlatformTarget>
  </PropertyGroup>
  <ItemGroup>
    <Reference Include="BasicUtils, Version=4.1.1.0, Culture=neutral, processorArchitecture=MSIL">
      <SpecificVersion>False</SpecificVersion>
      <HintPath>..\..\..\..\Output\Debug\BasicUtils.dll</HintPath>
    </Reference>
    <Reference Include="COMInterfaces">
      <Name>COMInterfaces</Name>
      <HintPath>..\..\..\..\Output\Debug\COMInterfaces.dll</HintPath>
    </Reference>
    <Reference Include="FDO">
      <Name>FDO</Name>
      <HintPath>..\..\..\..\Output\Debug\FDO.dll</HintPath>
    </Reference>
    <Reference Include="FDOTests">
      <Name>FDOTests</Name>
      <HintPath>..\..\..\..\Output\Debug\FDOTests.dll</HintPath>
    </Reference>
    <Reference Include="Framework">
      <Name>Framework</Name>
      <HintPath>..\..\..\..\Output\Debug\Framework.dll</HintPath>
    </Reference>
    <Reference Include="Microsoft.Practices.ServiceLocation, Version=1.0.0.0, Culture=neutral, processorArchitecture=MSIL" />
    <Reference Include="nunit.framework">
      <Name>nunit.framework</Name>
      <HintPath>..\..\..\..\Bin\NUnit\bin\nunit.framework.dll</HintPath>
    </Reference>
    <Reference Include="Rhino.Mocks, Version=3.6.0.0, Culture=neutral, PublicKeyToken=0b3305902db7183f, processorArchitecture=MSIL">
      <SpecificVersion>False</SpecificVersion>
      <HintPath>..\..\..\..\Bin\Rhino\Rhino.Mocks.dll</HintPath>
    </Reference>
    <Reference Include="RootSite">
      <Name>RootSite</Name>
      <HintPath>..\..\..\..\Output\Debug\RootSite.dll</HintPath>
    </Reference>
    <Reference Include="SilUtils, Version=1.0.0.0, Culture=neutral, processorArchitecture=MSIL">
      <SpecificVersion>False</SpecificVersion>
      <HintPath>..\..\..\..\Output\Debug\SilUtils.dll</HintPath>
    </Reference>
    <Reference Include="SimpleRootSite">
      <Name>SimpleRootSite</Name>
      <HintPath>..\..\..\..\Output\Debug\SimpleRootSite.dll</HintPath>
    </Reference>
    <Reference Include="System">
      <Name>System</Name>
    </Reference>
    <Reference Include="System.Core" />
    <Reference Include="System.Windows.Forms">
      <Name>System.Windows.Forms</Name>
    </Reference>
    <Reference Include="TestUtils">
      <Name>TestUtils</Name>
      <HintPath>..\..\..\..\Output\Debug\TestUtils.dll</HintPath>
    </Reference>
    <Reference Include="BasicUtilsTests, Version=6.9.2.0, Culture=neutral, PublicKeyToken=null">
      <SpecificVersion>False</SpecificVersion>
      <HintPath>..\..\..\..\Output\Debug\BasicUtilsTests.dll</HintPath>
    </Reference>
<<<<<<< HEAD
=======
    <Reference Include="FwCoreDlgControls, Version=6.9.2.0, Culture=neutral, PublicKeyToken=null">
      <SpecificVersion>False</SpecificVersion>
      <HintPath>..\..\..\..\Output\Debug\FwCoreDlgControls.dll</HintPath>
    </Reference>
    <Reference Include="FwResources, Version=6.9.2.0, Culture=neutral, PublicKeyToken=null">
      <SpecificVersion>False</SpecificVersion>
      <HintPath>..\..\..\..\Output\Debug\FwResources.dll</HintPath>
    </Reference>
    <Reference Include="FwUtilsTests">
      <HintPath>..\..\..\..\Output\Debug\FwUtilsTests.dll</HintPath>
    </Reference>
>>>>>>> 5a77a746
    <Reference Include="System.Xml" />
  </ItemGroup>
  <ItemGroup>
    <Compile Include="StylesXmlAccessorTests.cs" />
    <Compile Include="XhtmlHelperTests.cs" />
    <None Include="App.config" />
    <Compile Include="..\..\..\AssemblyInfoForTests.cs">
      <Link>AssemblyInfoForTests.cs</Link>
    </Compile>
    <Compile Include="FwEditingHelperTests.cs" />
    <Compile Include="SelInfoTests.cs">
      <SubType>Code</SubType>
    </Compile>
  </ItemGroup>
  <ItemGroup>
    <BootstrapperPackage Include="Microsoft.Net.Client.3.5">
      <Visible>False</Visible>
      <ProductName>.NET Framework 3.5 SP1 Client Profile</ProductName>
      <Install>false</Install>
    </BootstrapperPackage>
    <BootstrapperPackage Include="Microsoft.Net.Framework.3.5.SP1">
      <Visible>False</Visible>
      <ProductName>.NET Framework 3.5 SP1</ProductName>
      <Install>true</Install>
    </BootstrapperPackage>
    <BootstrapperPackage Include="Microsoft.Windows.Installer.3.1">
      <Visible>False</Visible>
      <ProductName>Windows Installer 3.1</ProductName>
      <Install>true</Install>
    </BootstrapperPackage>
  </ItemGroup>
  <Import Project="$(MSBuildBinPath)\Microsoft.CSharp.targets" />
  <PropertyGroup>
    <PreBuildEvent>
    </PreBuildEvent>
    <PostBuildEvent>
    </PostBuildEvent>
  </PropertyGroup>
</Project><|MERGE_RESOLUTION|>--- conflicted
+++ resolved
@@ -150,20 +150,9 @@
       <SpecificVersion>False</SpecificVersion>
       <HintPath>..\..\..\..\Output\Debug\BasicUtilsTests.dll</HintPath>
     </Reference>
-<<<<<<< HEAD
-=======
-    <Reference Include="FwCoreDlgControls, Version=6.9.2.0, Culture=neutral, PublicKeyToken=null">
-      <SpecificVersion>False</SpecificVersion>
-      <HintPath>..\..\..\..\Output\Debug\FwCoreDlgControls.dll</HintPath>
-    </Reference>
-    <Reference Include="FwResources, Version=6.9.2.0, Culture=neutral, PublicKeyToken=null">
-      <SpecificVersion>False</SpecificVersion>
-      <HintPath>..\..\..\..\Output\Debug\FwResources.dll</HintPath>
-    </Reference>
     <Reference Include="FwUtilsTests">
       <HintPath>..\..\..\..\Output\Debug\FwUtilsTests.dll</HintPath>
     </Reference>
->>>>>>> 5a77a746
     <Reference Include="System.Xml" />
   </ItemGroup>
   <ItemGroup>
