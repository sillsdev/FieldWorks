--- conflicted
+++ resolved
@@ -161,19 +161,6 @@
     <Reference Include="System.Xml">
       <Name>System.XML</Name>
     </Reference>
-<<<<<<< HEAD
-    <Reference Include="FwKernelInterfaces">
-      <HintPath>..\..\Output\Debug\FwKernelInterfaces.dll</HintPath>
-=======
-    <Reference Include="UIAdapterInterfaces">
-      <Name>UIAdapterInterfaces</Name>
-      <HintPath>..\..\..\Output\Debug\UIAdapterInterfaces.dll</HintPath>
-    </Reference>
-    <Reference Include="xCoreInterfaces">
-      <Name>xCoreInterfaces</Name>
-      <HintPath>..\..\..\Output\Debug\xCoreInterfaces.dll</HintPath>
->>>>>>> c1202904
-    </Reference>
   </ItemGroup>
   <ItemGroup>
     <Compile Include="..\..\CommonAssemblyInfo.cs">
