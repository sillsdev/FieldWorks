﻿<?xml version="1.0" encoding="utf-8"?>
<Project xmlns="http://schemas.microsoft.com/developer/msbuild/2003" ToolsVersion="4.0" DefaultTargets="Build">
  <PropertyGroup>
    <Configuration Condition=" '$(Configuration)' == '' ">Debug</Configuration>
    <Platform Condition=" '$(Platform)' == '' ">AnyCPU</Platform>
    <ProductVersion>9.0.30729</ProductVersion>
    <SchemaVersion>2.0</SchemaVersion>
    <ProjectGuid>{6524D5AF-AD53-498C-B95F-244542A2428C}</ProjectGuid>
    <OutputType>Library</OutputType>
    <AppDesignerFolder>Properties</AppDesignerFolder>
    <RootNamespace>SIL.CoreImpl</RootNamespace>
    <AssemblyName>CoreImplTests</AssemblyName>
    <TargetFrameworkVersion>v4.0</TargetFrameworkVersion>
    <FileAlignment>512</FileAlignment>
    <FileUpgradeFlags>
    </FileUpgradeFlags>
    <OldToolsVersion>3.5</OldToolsVersion>
    <UpgradeBackupLocation />
    <PublishUrl>publish\</PublishUrl>
    <Install>true</Install>
    <InstallFrom>Disk</InstallFrom>
    <UpdateEnabled>false</UpdateEnabled>
    <UpdateMode>Foreground</UpdateMode>
    <UpdateInterval>7</UpdateInterval>
    <UpdateIntervalUnits>Days</UpdateIntervalUnits>
    <UpdatePeriodically>false</UpdatePeriodically>
    <UpdateRequired>false</UpdateRequired>
    <MapFileExtensions>true</MapFileExtensions>
    <ApplicationRevision>0</ApplicationRevision>
    <ApplicationVersion>1.0.0.%2a</ApplicationVersion>
    <IsWebBootstrapper>false</IsWebBootstrapper>
    <UseApplicationTrust>false</UseApplicationTrust>
    <BootstrapperEnabled>true</BootstrapperEnabled>
    <TargetFrameworkProfile />
  </PropertyGroup>
  <PropertyGroup Condition=" '$(Configuration)|$(Platform)' == 'Debug|AnyCPU' ">
    <DebugSymbols>true</DebugSymbols>
    <DebugType>full</DebugType>
    <Optimize>false</Optimize>
    <NoWarn>168,169,219,414,649,1635,1702,1701</NoWarn>
    <OutputPath>..\..\..\..\Output\Debug\</OutputPath>
    <DefineConstants>DEBUG;TRACE</DefineConstants>
    <ErrorReport>prompt</ErrorReport>
    <WarningLevel>4</WarningLevel>
    <PlatformTarget>x86</PlatformTarget>
    <CodeAnalysisRuleSet>AllRules.ruleset</CodeAnalysisRuleSet>
  </PropertyGroup>
  <PropertyGroup Condition=" '$(Configuration)|$(Platform)' == 'Release|AnyCPU' ">
    <DebugType>pdbonly</DebugType>
    <Optimize>true</Optimize>
    <NoWarn>168,169,219,414,649,1635,1702,1701</NoWarn>
    <OutputPath>..\..\..\..\Output\Release\</OutputPath>
    <DefineConstants>TRACE</DefineConstants>
    <ErrorReport>prompt</ErrorReport>
    <WarningLevel>4</WarningLevel>
    <CodeAnalysisRuleSet>AllRules.ruleset</CodeAnalysisRuleSet>
    <PlatformTarget>x86</PlatformTarget>
  </PropertyGroup>
  <ItemGroup>
    <Reference Include="BasicUtils, Version=6.1.0.21896, Culture=neutral, processorArchitecture=MSIL">
      <SpecificVersion>False</SpecificVersion>
      <HintPath>..\..\..\..\Output\Debug\BasicUtils.dll</HintPath>
    </Reference>
    <Reference Include="BasicUtilsTests, Version=0.0.0.0, Culture=neutral, processorArchitecture=x86">
      <SpecificVersion>False</SpecificVersion>
      <HintPath>..\..\..\..\Output\Debug\BasicUtilsTests.dll</HintPath>
    </Reference>
    <Reference Include="COMInterfaces, Version=6.1.0.25513, Culture=neutral, processorArchitecture=MSIL">
      <SpecificVersion>False</SpecificVersion>
      <HintPath>..\..\..\..\Output\Debug\COMInterfaces.dll</HintPath>
    </Reference>
    <Reference Include="COMInterfacesTests, Version=6.1.1.17705, Culture=neutral, processorArchitecture=x86">
      <SpecificVersion>False</SpecificVersion>
      <HintPath>..\..\..\..\Output\Debug\COMInterfacesTests.dll</HintPath>
    </Reference>
    <Reference Include="CoreImpl, Version=6.1.0.26994, Culture=neutral, processorArchitecture=MSIL">
      <SpecificVersion>False</SpecificVersion>
      <HintPath>..\..\..\..\Output\Debug\CoreImpl.dll</HintPath>
    </Reference>
    <Reference Include="Ethnologue, Version=1.0.0.0, Culture=neutral, processorArchitecture=MSIL">
      <SpecificVersion>False</SpecificVersion>
      <HintPath>..\..\..\..\Output\Debug\Ethnologue.dll</HintPath>
    </Reference>
    <Reference Include="FormsTester">
      <HintPath>..\..\..\..\Bin\nunitforms\FormsTester.dll</HintPath>
    </Reference>
    <Reference Include="nmock, Version=1.0.3551.16891, Culture=neutral, processorArchitecture=MSIL">
      <SpecificVersion>False</SpecificVersion>
      <HintPath>..\..\..\..\Bin\nmock\NMock.dll</HintPath>
    </Reference>
    <Reference Include="nunit.framework, Version=2.4.7.0, Culture=neutral, PublicKeyToken=96d09a1eb7f44a77, processorArchitecture=MSIL">
      <SpecificVersion>False</SpecificVersion>
      <HintPath>..\..\..\..\Bin\NUnit\bin\nunit.framework.dll</HintPath>
    </Reference>
    <Reference Include="SIL.Core, Version=2.6.0.0, Culture=neutral, PublicKeyToken=cab3c8c5232dfcf2, processorArchitecture=x86">
      <SpecificVersion>False</SpecificVersion>
      <HintPath>..\..\..\..\Downloads\SIL.Core.dll</HintPath>
    </Reference>
    <Reference Include="SIL.Lexicon, Version=3.0.0.0, Culture=neutral, processorArchitecture=x86">
      <SpecificVersion>False</SpecificVersion>
      <HintPath>..\..\..\..\Downloads\SIL.Lexicon.dll</HintPath>
    </Reference>
    <Reference Include="SIL.TestUtilities, Version=3.0.0.0, Culture=neutral, PublicKeyToken=cab3c8c5232dfcf2, processorArchitecture=MSIL">
      <SpecificVersion>False</SpecificVersion>
      <HintPath>..\..\..\..\Downloads\SIL.TestUtilities.dll</HintPath>
    </Reference>
    <Reference Include="SIL.WritingSystems, Version=2.6.0.0, Culture=neutral, PublicKeyToken=cab3c8c5232dfcf2, processorArchitecture=x86">
      <SpecificVersion>False</SpecificVersion>
      <HintPath>..\..\..\..\Output\Debug\SIL.WritingSystems.dll</HintPath>
    </Reference>
    <Reference Include="SilUtils, Version=1.0.0.0, Culture=neutral, processorArchitecture=MSIL">
      <SpecificVersion>False</SpecificVersion>
      <HintPath>..\..\..\..\Output\Debug\SilUtils.dll</HintPath>
    </Reference>
    <Reference Include="System.Drawing" />
    <Reference Include="FwUtils">
      <HintPath>..\..\..\..\Output\Debug\FwUtils.dll</HintPath>
    </Reference>
    <Reference Include="FwUtilsTests">
      <HintPath>..\..\..\..\Output\Debug\FwUtilsTests.dll</HintPath>
    </Reference>
    <Reference Include="System.Windows.Forms" />
    <Reference Include="System" />
    <Reference Include="System.Core" />
<<<<<<< HEAD
    <Reference Include="System.Drawing" />
    <Reference Include="System.Windows.Forms" />
=======
>>>>>>> 5a77a746
    <Reference Include="System.Xml.Linq" />
    <Reference Include="System.Data.DataSetExtensions" />
    <Reference Include="System.Data" />
    <Reference Include="System.Xml" />
    <Reference Include="TestUtils, Version=0.0.0.0, Culture=neutral, processorArchitecture=x86">
      <SpecificVersion>False</SpecificVersion>
      <HintPath>..\..\..\..\Output\Release\TestUtils.dll</HintPath>
    </Reference>
  </ItemGroup>
  <ItemGroup>
    <Compile Include="..\..\..\AssemblyInfoForTests.cs">
      <Link>AssemblyInfoForTests.cs</Link>
    </Compile>
    <Compile Include="DebugProcsTests.cs" />
    <Compile Include="DirectoryFinderTests.cs" />
    <Compile Include="Impls\PropertyTableTests.cs" />
    <Compile Include="IVwCacheDaTests.cs" />
    <Compile Include="MessageBoxEx\Tests.cs" />
    <Compile Include="WritingSystemManagerTests.cs" />
    <Compile Include="Properties\AssemblyInfo.cs" />
    <Compile Include="PuaCharacterTests.cs" />
    <Compile Include="PubSubSystemTests.cs" />
    <Compile Include="SpellingHelperTests.cs" />
    <Compile Include="StringSearcherTests.cs" />
    <Compile Include="TestResources.Designer.cs">
      <AutoGen>True</AutoGen>
      <DesignTime>True</DesignTime>
      <DependentUpon>TestResources.resx</DependentUpon>
    </Compile>
    <Compile Include="TsStringComparerTests.cs" />
    <Compile Include="TsStringSerializerTests.cs" />
    <Compile Include="TsStringUtilsTests.cs" />
    <Compile Include="UcdComparerTests.cs" />
    <Compile Include="UcdCharacterTests.cs" />
    <Compile Include="ColorUtilTests.cs" />
  </ItemGroup>
  <ItemGroup>
    <None Include="App.config" />
  </ItemGroup>
  <ItemGroup>
    <BootstrapperPackage Include="Microsoft.Net.Client.3.5">
      <Visible>False</Visible>
      <ProductName>.NET Framework 3.5 SP1 Client Profile</ProductName>
      <Install>false</Install>
    </BootstrapperPackage>
    <BootstrapperPackage Include="Microsoft.Net.Framework.3.5.SP1">
      <Visible>False</Visible>
      <ProductName>.NET Framework 3.5 SP1</ProductName>
      <Install>true</Install>
    </BootstrapperPackage>
    <BootstrapperPackage Include="Microsoft.Windows.Installer.3.1">
      <Visible>False</Visible>
      <ProductName>Windows Installer 3.1</ProductName>
      <Install>true</Install>
    </BootstrapperPackage>
  </ItemGroup>
  <ItemGroup>
    <EmbeddedResource Include="TestResources.resx">
      <Generator>ResXFileCodeGenerator</Generator>
      <SubType>Designer</SubType>
      <LastGenOutput>TestResources.Designer.cs</LastGenOutput>
    </EmbeddedResource>
  </ItemGroup>
  <Import Project="$(MSBuildToolsPath)\Microsoft.CSharp.targets" />
  <PropertyGroup>
    <DistFiles>../../../../DistFiles</DistFiles>
  </PropertyGroup>
</Project><|MERGE_RESOLUTION|>--- conflicted
+++ resolved
@@ -122,11 +122,6 @@
     <Reference Include="System.Windows.Forms" />
     <Reference Include="System" />
     <Reference Include="System.Core" />
-<<<<<<< HEAD
-    <Reference Include="System.Drawing" />
-    <Reference Include="System.Windows.Forms" />
-=======
->>>>>>> 5a77a746
     <Reference Include="System.Xml.Linq" />
     <Reference Include="System.Data.DataSetExtensions" />
     <Reference Include="System.Data" />
@@ -142,9 +137,7 @@
     </Compile>
     <Compile Include="DebugProcsTests.cs" />
     <Compile Include="DirectoryFinderTests.cs" />
-    <Compile Include="Impls\PropertyTableTests.cs" />
     <Compile Include="IVwCacheDaTests.cs" />
-    <Compile Include="MessageBoxEx\Tests.cs" />
     <Compile Include="WritingSystemManagerTests.cs" />
     <Compile Include="Properties\AssemblyInfo.cs" />
     <Compile Include="PuaCharacterTests.cs" />
