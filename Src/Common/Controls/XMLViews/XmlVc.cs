// Copyright (c) 2003-2017 SIL International
// This software is licensed under the LGPL, version 2.1 or later
// (http://www.gnu.org/licenses/lgpl-2.1.html)

using System;
using System.Collections.Generic;
using System.Diagnostics;
using System.Drawing;
using System.Globalization;
using System.IO;
using System.Linq;
<<<<<<< HEAD
using System.Xml.Linq;
using SIL.CoreImpl.Cellar;
using SIL.CoreImpl.Text;
using SIL.CoreImpl.WritingSystems;
using SIL.FieldWorks.Common.FwKernelInterfaces;
=======
using System.Xml;
using SIL.LCModel.Core.Cellar;
using SIL.LCModel.Core.Text;
using SIL.LCModel.Core.WritingSystems;
using SIL.LCModel.Core.KernelInterfaces;
>>>>>>> c1202904
using SIL.FieldWorks.Common.ViewsInterfaces;
using SIL.FieldWorks.Common.FwUtils;
using SIL.FieldWorks.Common.Framework;
using SIL.FieldWorks.Common.RootSites;
using SIL.LCModel;
using SIL.LCModel.Application;
using SIL.LCModel.Application.ApplicationServices;
using SIL.LCModel.DomainServices;
using SIL.LCModel.Infrastructure;
using SIL.FieldWorks.Resources;
using SIL.ObjectModel;
using SIL.LCModel.Utils;
using SIL.Utils;
using SIL.Xml;

namespace SIL.FieldWorks.Common.Controls
{
	/// <summary>
	/// XmlVc is a view constructor class whose behavior is controlled by an XML document,
	/// described in XmlView.
	/// Note: the current version won't handle field IDs that are zero.
	/// </summary>
	public class XmlVc : FwBaseVc
	{
		// The specification node that contains fragments (in the old approach). Null in new.
		/// <summary></summary>
		protected XElement m_xnSpec;

		// Summary of how we use frag IDs.

		// Reserved IDs.
		// The value 1 (kRootFragId) is a reserved fragment ID used for the root of what is generated
		// from XML (there may be a sequence and possibly columns outside this, however).
		// The value 2 is reserved for the top-level sequence of things shown in a document
		// or browse view. When this is the root fragment, each item in m_mainItems is
		// displayed using fragment 1.

		// New approach.
		// When an element does not have a "frag" attribute, we generate a Pair
		// (frag, caller) in m_idToDisplayInfo. This allows us to retrieve from the fragID
		// the two key XElements involved in invoking whatever property it was when we need
		// them to display the resulting thing.

		// Map from fragment ID to an object that will actually be used in Display
		// or some similar method. Most commonly, for Display, it is a DisplayCommand object,
		// but all that matters is that the thing that passes the frag id to the vwenv
		// and the method that is invoked as a result agree.
		internal Dictionary<int, DisplayCommand> m_idToDisplayCommand = new Dictionary<int, DisplayCommand>();
		// Map from DisplayInfo to int: used to avoid adding duplicate items
		// to m_idToDisplayInfo.
		internal Dictionary<DisplayCommand, int> m_displayCommandToId = new Dictionary<DisplayCommand, int>();
		// Cache for results of asking the string table to GetStringsFromListNode on a particular node.
		internal Dictionary<XElement, string[]> m_StringsFromListNode = new Dictionary<XElement, string[]>();

		/// <summary>
		/// Set this true (currently in XmlDocView and XmlDocItemView) to enable identifying the source
		/// (that is, the XML layout and part)
		/// that most immediately caused particular strings to be put in the display.
		/// </summary>
		public bool IdentifySource { get; set; }

		/// <summary></summary>
		public const int kRootFragId = 1;

		int m_nextID = 1378; // next ID to allocate.
		/// <summary></summary>
		protected internal LayoutCache m_layouts;

		readonly bool m_fEditable = true; // set false to disable editing at top level.

		/// <summary>
		/// If this flag is set, the VC will not create any pictures, and will answer null to routines
		/// that request them. This is done in cases where the VC is needed only for collector environments
		/// which don't need real pictures.
		/// </summary>
		public bool SuppressPictures { get; set; }

		/// <summary></summary>
		protected IFwMetaDataCache m_mdc;
		/// <summary>
		/// Usually the SDA of m_cache, but sometimes decorated.
		/// </summary>
		protected ISilDataAccess m_sda;
		/// <summary></summary>
		protected int m_mainFlid; // Main flid used in XmlSeqView.
		/// <summary></summary>
		protected string m_rootLayoutName; // name of part to use for root.
		// Current writing system id being used in multilingual fragment.
		// Some methods that refer to this variable are static, so it must be static also.
		/// <summary></summary>
		static protected CoreWritingSystemDefinition s_qwsCurrent = null;
		/// <summary></summary>
		static protected int s_cwsMulti = 0;	// count of current ws alternatives.
		/// <summary></summary>
		static protected string s_sMultiSep = null;
		/// <summary></summary>
		static protected bool s_fMultiFirst = false;
		// This may be set to perform logging.
		ISimpleLogger m_logStream;
		IPicture m_CommandIcon;

		bool m_fHasFocus; // true to treat the view as having focus.
		int m_cHeightEstimates = 0; // how many times has EstimateHeight been called for this width?
		int m_dxWidthForEstimate = 0;
		int m_heightEstimate; // Our current best height estimate (0 if never estimated)
		// used by <savehvo>.  This was first used in conjunction with displaying minor entries
		// related to an entry or sense, organized by type of minor entry.
		Stack<int> m_stackHvo = new Stack<int>();

		// The next two variables are saved in the constructor to be used in ResetTables(layoutName)
		// when the layout name changes.
		XElement m_conditionNode = null;
		SimpleRootSite m_rootSite = null;

		/// <summary>
		/// This is used to interpret the "reversal" writing system.  This is needed to ensure
		/// that definitions, parts of speech, etc. are displayed in the proper writing system.
		/// </summary>
		protected int m_wsReversal = 0;

		/// <summary>
		/// This flags that part refs flagged with singlegraminfofirst, typically
		/// grammatical information (MSA) should not be displayed.  See LT-9663 for explanation of what is being done
		/// with this feature.
		/// </summary>
		internal bool ShouldIgnoreGramInfo { get; set; }

		/// <summary>
		/// This stores a delayed number set up because of the "numDelay" attribute.
		/// </summary>
		ITsString m_tssDelayedNumber = null;

		/// <summary>
		/// Get or set a flag that an object number should not be displayed until the first line
		/// (paragraph) of that object is displayed.
		/// </summary>
		internal bool DelayNumFlag { get; set; }

		// This groups senses by placing graminfo before the number, and omitting it if the same as the
		// previous sense in the entry.  This isn't yet supported by the UI, but may well be requested in
		// the future.  (See LT-9663.)
		///// <summary>
		///// The object id of an MSA which was displayed before the previous sense number.  Look for
		///// "graminfobeforenumber"
		///// </summary>
		//int m_hvoGroupedValue = 0;

		/// <summary>
		/// Maintain a stack of &lt;part ref="..."&gt; nodes, so that we can still access a
		/// "caller" even when the chain has been broken in method calls into the views code and
		/// back out.  (part of the implementation of LT-10542)
		/// </summary>
		internal readonly List<XElement> m_stackPartRef = new List<XElement>();

		/// <summary>
		/// List of guids used to filter/sort in DisplayVec().
		/// </summary>
		Dictionary<Guid, List<LexReferenceInfo>> m_mapGuidToReferenceInfo;
		Dictionary<Guid, ItemTypeInfo> m_mapGuidToComplexRefInfo;
		Dictionary<Guid, ItemTypeInfo> m_mapGuidToVariantRefInfo;

		private readonly Guid m_unspecComplexFormType;
		private readonly Guid m_unspecVariantType;

		// This is the new constructor, where we find parts in the master inventory.
		/// ------------------------------------------------------------------------------------
		/// <summary>
		/// Initializes a new instance of the <see cref="XmlVc"/> class.
		/// </summary>
		/// <param name="rootLayoutName">Name of the root layout.</param>
		/// <param name="fEditable">if set to <c>true</c> [f editable].</param>
		/// <param name="rootSite">The root site.</param>
		/// <param name="app">The application.</param>
		/// <param name="sda">Data access (possibly a decorator for the rootSite's cache's one)</param>
		/// ------------------------------------------------------------------------------------
		public XmlVc(string rootLayoutName, bool fEditable,
			SimpleRootSite rootSite, IFlexApp app, ISilDataAccess sda)
			: this(rootLayoutName, fEditable, rootSite, app, null, sda)
		{
		}

		// This is a variant which can take a condition element to control which items in a list display.
		/// ------------------------------------------------------------------------------------
		/// <summary>
		/// Initializes a new instance of the <see cref="XmlVc"/> class.
		/// </summary>
		/// <param name="rootLayoutName">Name of the root layout.</param>
		/// <param name="fEditable">if set to <c>true</c> [f editable].</param>
		/// <param name="rootSite">The root site.</param>
		/// <param name="app">The application.</param>
		/// <param name="condition">The condition.</param>
		/// <param name="sda">Data access (possibly a decorator for the rootSite's cache's one)</param>
		/// ------------------------------------------------------------------------------------
		public XmlVc(string rootLayoutName, bool fEditable,
			SimpleRootSite rootSite, IFlexApp app, XElement condition, ISilDataAccess sda)
			: this()
		{
			m_rootLayoutName = rootLayoutName;
			m_fEditable = fEditable;
			TheApp = app;
			m_sda = sda; // BEFORE we make the root command, which uses it.
			MakeRootCommand(rootSite, condition);
		}

		/// ------------------------------------------------------------------------------------
		/// <summary>
		/// This is another new constructor, for using the new approach without a single
		/// top-level layout name, such as browse view.
		/// Initializes a new instance of the <see cref="XmlVc"/> class.
		/// </summary>
		/// ------------------------------------------------------------------------------------
		public XmlVc()
		{
			m_unspecComplexFormType = XmlViewsUtils.GetGuidForUnspecifiedComplexFormType();
			m_unspecVariantType = XmlViewsUtils.GetGuidForUnspecifiedVariantType();
		}

		/// <summary>
		/// Indicates whether the VC should draw the view as if it has focus.
		/// Currently this controls whether command icons are shown.
		/// </summary>
		internal bool HasFocus
		{
			get
			{
				return m_fHasFocus;
			}
			set
			{
				m_fHasFocus = value;
			}
		}

		/// <summary>
		/// These maps support the capability of duplicating certain fields (e.g., Subentries)
		/// in a configuration dialog, and displaying different types of object differently.
		/// When this is done, the part ref is modified by adding a list of guids, and only
		/// the objects linked in a particular way to the selected options are included
		/// in this particular instance of displaying the field.
		/// </summary>
		public bool ShouldFilterByGuid
		{
			get
			{
				return m_mapGuidToReferenceInfo != null || m_mapGuidToComplexRefInfo != null ||
					   m_mapGuidToVariantRefInfo != null;
			}
		}

		/// <summary>
		/// Gets or sets the reversal writing system handle.
		/// </summary>
		/// <value>The reversal writing system handle.</value>
		public int ReversalWs
		{
			get
			{
				return m_wsReversal;
			}

			set
			{
				m_wsReversal = value;
			}
		}

		/// ------------------------------------------------------------------------------------
		/// <summary>
		/// Gets or sets the log stream.
		/// </summary>
		/// <value>The log stream.</value>
		/// ------------------------------------------------------------------------------------
		public ISimpleLogger LogStream
		{
			get
			{
				return m_logStream;
			}
			set
			{
				m_logStream = value;
			}
		}

		internal void MakeRootCommand(SimpleRootSite rootSite, XElement condition)
		{
			DisplayCommand dc;
			if (m_fEditable)
			{
				dc = new RootDisplayCommand(m_rootLayoutName, rootSite);
				Debug.Assert(condition == null, "condition currently only supported for read-only views");
			}
			else
			{
				if (condition == null)
					dc = new ReadOnlyRootDisplayCommand(m_rootLayoutName, rootSite);
				else
					dc = new ReadOnlyConditionalRootDisplayCommand(m_rootLayoutName, rootSite, condition, m_sda);
			}
			m_idToDisplayCommand[kRootFragId] = dc;
			m_rootSite = rootSite;
			m_conditionNode = condition;
		}

		/// <summary>
		/// Reset the tables (typically after changing the layout definitions).
		/// Discard all display commands except the root one.
		/// </summary>
		public void ResetTables()
		{
			ResetTables(m_rootLayoutName);
			m_cFields = 0;	// also force reload of custom field maps.
		}

		/// <summary>
		/// Reset the tables (typically after changing the layout definitions).
		/// Discard all display commands except the root one.
		/// </summary>
		/// <param name="rootLayoutName"></param>
		public void ResetTables(string rootLayoutName)
		{
			DisplayCommand rootCommand;
			if (m_rootLayoutName != rootLayoutName)
			{
				m_rootLayoutName = rootLayoutName;
				MakeRootCommand(m_rootSite, m_conditionNode);
			}
			rootCommand = m_idToDisplayCommand[kRootFragId];
			m_idToDisplayCommand.Clear();
			m_idToDisplayCommand[kRootFragId] = rootCommand;
			m_displayCommandToId.Clear();
			m_layouts = new LayoutCache(m_mdc, m_cache.ProjectId.Name, TheApp,
				m_cache.ProjectId.ProjectFolder);
			// We could reset the next id, but that's arbitrary, so why bother?
		}

		/// <summary>
		/// The field of the root object that contains the main, lazy list.
		/// </summary>
		public int MainSeqFlid
		{
			get
			{
				return m_mainFlid;
			}
			set
			{
				m_mainFlid = value;
			}
		}

		HashSet<int> m_lastLoadRecent = new HashSet<int>();


		/// ------------------------------------------------------------------------------------
		/// <summary>
		/// Displays the specified vwenv.
		/// </summary>
		/// <param name="vwenv">The vwenv.</param>
		/// <param name="hvo">The hvo.</param>
		/// <param name="fragId">The frag id.</param>
		/// ------------------------------------------------------------------------------------
		public override void Display(IVwEnv vwenv, int hvo, int fragId)
		{
			// If there isn't a current object, most if not all types will fail.
			// This can happen, for example, if the root of the whole view is nothing,
			// or if we follow an owning atomic property that is empty.
			if (hvo == 0)
				return;

			if (fragId == 2)
			{
				// This number reserved for the main lazy sequence of an XmlSeqView.
				Debug.Assert(m_mainFlid != 0); // XmlSeqView must supply a main flid.
				// For displaying reversal indexes, we need to know the reversal index
				// language (writing system).
				var obj = m_cache.ServiceLocator.GetInstance<ICmObjectRepository>().GetObject(hvo);
				SetReversalWritingSystemFromRootObject(obj);
				vwenv.AddLazyVecItems(m_mainFlid, this, kRootFragId);
				return;
			}

			DisplayCommand dispCommand = m_idToDisplayCommand[fragId];
			dispCommand.PerformDisplay(this, fragId, hvo, vwenv);
		}

		internal void SetReversalWritingSystemFromRootObject(object obj)
		{
			if (obj is IReversalIndex)
				m_wsReversal = m_cache.ServiceLocator.WritingSystemManager.GetWsFromStr((obj as IReversalIndex).WritingSystem);
		}

		internal bool CanGetMainCallerDisplayCommand(int fragId, out MainCallerDisplayCommand cmd)
		{
			DisplayCommand tmpCmd;
			cmd = null;
			if (!m_idToDisplayCommand.TryGetValue(fragId, out tmpCmd))
				return false;
			cmd = tmpCmd as MainCallerDisplayCommand;
			return cmd != null;
		}

		/// ------------------------------------------------------------------------------------
		/// <summary>
		/// Given the XElement that invoked a display of a related object, and the node that
		/// is looked up as the main way to display the object given the layout name,
		/// come up with the node to actually use to display it.
		/// </summary>
		/// <param name="node">The node.</param>
		/// <param name="callingFrag">The calling frag.</param>
		/// <param name="layouts">The layouts.</param>
		/// <returns></returns>
		/// ------------------------------------------------------------------------------------
		public static XElement GetDisplayNodeForChild(XElement node, XElement callingFrag, LayoutCache layouts)
		{
			if (node == null)
				node = callingFrag; // didn't get anything, hope the calling node has useful children
			else if (callingFrag != null && callingFrag.Elements().Any())
			{
				// The calling node is attempting to provide info about how to
				// display items, for example, a seq node that specifies how to display
				// items in the sequence.
				// But, we also got a node from the layout.
				// If it's just a part, we don't do unification, just allow the caller to override.
				if (node.Name == "layout")
				{
					node = layouts.LayoutInventory.GetUnified(node, callingFrag);
				}
				else
					node = callingFrag; // treat as complete replacement.
			}
			return node;
		}

		/// <summary>
		/// Get the node that describes how to display the object hvo using the specified
		/// layout name.
		/// </summary>
		/// <param name="hvo"></param>
		/// <param name="layoutName"></param>
		/// <param name="fIncludeLayouts">if true, include layouts, otherwise just parts.</param>
		/// <returns></returns>
		protected internal XElement GetNodeForPart(int hvo, string layoutName, bool fIncludeLayouts)
		{
			return GetNodeForPart(hvo, layoutName, fIncludeLayouts, m_sda,
				m_layouts);
		}

		/// ------------------------------------------------------------------------------------
		/// <summary>
		/// Gets the node for part.
		/// </summary>
		/// <param name="hvo">The hvo.</param>
		/// <param name="layoutName">Name of the layout.</param>
		/// <param name="fIncludeLayouts">if set to <c>true</c> [f include layouts].</param>
		/// <param name="sda">The sda.</param>
		/// <param name="layouts">The layouts.</param>
		/// <returns></returns>
		/// ------------------------------------------------------------------------------------
		public static XElement GetNodeForPart(int hvo, string layoutName, bool fIncludeLayouts,
			ISilDataAccess sda, LayoutCache layouts)
		{
			int clsid = sda.get_IntProp(hvo, CmObjectTags.kflidClass);
			if (clsid == 0)
				throw new Exception("Trying to get part node for invalid object " + hvo);
			return layouts.GetNode(clsid, layoutName, fIncludeLayouts);
		}

		/// <summary>
		/// Get the node that specifies how to lay out an object of the specified class
		/// using the specified layoutName.
		/// </summary>
		/// <param name="clsid"></param>
		/// <param name="layoutName"></param>
		/// <param name="fIncludeLayouts"></param>
		/// <returns></returns>
		public XElement GetNodeForPart(string layoutName, bool fIncludeLayouts, int clsid)
		{
			return m_layouts.GetNode(clsid, layoutName, fIncludeLayouts);
		}

		/// ------------------------------------------------------------------------------------
		/// <summary>
		/// Gets the layout cache.
		/// </summary>
		/// <value>The layout cache.</value>
		/// ------------------------------------------------------------------------------------
		public LayoutCache LayoutCache
		{
			get
			{
				return m_layouts;
			}
		}

		// Magic number we set up a dependency on to achieve redrawing of stuff that is visible
		// when we have focus.
		internal const int FocusHvo = -1;

		// Magic tag used similarly
		internal const int IsObjectSelectedTag = -14987;

		// Keeps track of which objects are considered selected. Maintained by the view.
		internal List<int> SelectedObjects = new List<int>(1);

		/// <summary>
		/// Add a command icon (currently the blue circle icon). Visibility is only while the pane has
		/// focus. By default, it is also only visible while the current object is selected.
		/// The other behavior currently possible is always visible while focused. To get that,
		/// set visibility="focused"
		/// </summary>
		/// <param name="frag"></param>
		/// <param name="vwenv"></param>
		/// <param name="hvo"></param>
		private void AddCommandIcon(XElement frag, IVwEnv vwenv, int hvo)
		{
			if (m_CommandIcon == null)
				m_CommandIcon = (IPicture)OLECvt.ToOLE_IPictureDisp(ResourceHelper.BlueCircleDownArrowForView);

			string condition = XmlUtils.GetOptionalAttributeValue(frag, "visibility", "objectSelected");
			int hvoDepends = hvo;
			switch (condition)
			{
				case "objectSelected":
					break; // leave as hvo
				case "focused":
					hvoDepends = FocusHvo;
					break;
				default:
					throw new FwConfigurationException("visibility of commandIcon must be 'objectSelected' or 'focused' but was " + condition);
			}
			// This phony dependency allows us to regenerate a minimal part of the view when the HasFocus property changes,
			// or when there is a change in the set of selected objects for which icons should be visible.
			vwenv.NoteDependency(new int[] { hvoDepends }, new[] { IsObjectSelectedTag }, 1);
			if (HasFocus && SelectedObjects.Contains(hvoDepends))
			{
				vwenv.set_IntProperty((int)FwTextPropType.ktptBackColor, (int)FwTextPropVar.ktpvDefault,
					0xffffff);
				vwenv.AddPicture(m_CommandIcon, 0, 0, 0);
			}
		}
		/// <summary>
		/// Select an appropriate picture from the list for this fragment.
		/// </summary>
		/// <param name="vwenv"></param>
		/// <param name="hvo"></param>
		/// <param name="tag"></param>
		/// <param name="val"></param>
		/// <param name="frag"></param>
		/// <returns></returns>
		public override IPicture DisplayPicture(IVwEnv vwenv, int hvo, int tag, int val, int frag)
		{
			// It has to be obsolete, since the new system puts DisplayCommand objects in m_idToDisplayCommand,
			// not XElements.
			throw new InvalidOperationException("Obsolete system use for 'DisplayPicture' method.");
		}

		// Part of a mechanism by which browse view columns
		// can force a particular WS to be used for all strings. Overridden by XmlBrowseViewBaseVc.
		internal virtual int WsForce
		{
			get { return 0; }
			set { Debug.Fail("WsForce can only be set in browse VCs."); }
		}

		/// ------------------------------------------------------------------------------------
		/// <summary>
		/// Display the whole of the specified sequence of collection property.  This allows
		/// the constructor to insert separators, filter or sort the list, and so forth.
		/// Called in response to calling IVwEnv::AddObjVec.
		/// That in turn is called from seq.
		/// Note that seq has some test code that determines whether to use AddObjVec or
		/// AddObjVecItems. If this method is changed to handle additional special attributes,
		/// a change to the seq case of ProcessFrag may be needed.
		/// </summary>
		/// <param name="vwenv">The vwenv.</param>
		/// <param name="hvo">The hvo.</param>
		/// <param name="flid">The flid.</param>
		/// <param name="frag">The frag.</param>
		/// ------------------------------------------------------------------------------------
		public override void DisplayVec(IVwEnv vwenv, int hvo, int flid, int frag)
		{
			if (frag <= 2)
			{
				// Should we do something special here?
				return;
			}
			new XmlVcDisplayVec(this, vwenv, hvo, flid, frag).Display(ref m_tssDelayedNumber);
		}

		/// <summary>
		/// Sort the hvo of an object along with its sort index.
		/// </summary>
		internal class HvoAndIndex
		{
			/// <summary>Hvo of the object</summary>
			internal int RefHvo { get; set; }
			/// <summary>Sort index value for the LexReference owner/subclass</summary>
			internal int Index { get; set; }
			/// <summary>
			/// Original index of the item in the list; used as a tie-breaker to make sort stable.
			/// </summary>
			internal int OriginalIndex { get; set; }
		}

		internal int[] FilterAndSortListByComplexFormType(int[] hvos, int hvoTarget)
		{
			if (hvos.Length == 0)
				return hvos;
			var objs = new List<ICmObject>(hvos.Length);
			var repo = m_cache.ServiceLocator.GetInstance<ICmObjectRepository>();
			objs.AddRange(hvos.Select(hvo => repo.GetObject(hvo)));
			if (objs[0].ClassID == LexReferenceTags.kClassId && m_mapGuidToReferenceInfo != null)
			{
				// First, filter the list of references according to the content of
				// m_mapGuidToReferenceInfo.
				var refs = new List<HvoAndIndex>();
				foreach (var obj in objs)
				{
					var lr = obj as ILexReference;
					if (lr == null || lr.TargetsRS.Count < 2)
						continue;
					List<LexReferenceInfo> lris;
					if (!m_mapGuidToReferenceInfo.TryGetValue(obj.Owner.Guid, out lris))
						continue;
					int originalIndex = 0;
					foreach (var lri in lris)
					{
						switch (lri.SubClass)
						{
							case LexReferenceInfo.TypeSubClass.Forward:
								if (lr.TargetsRS[0].Hvo != hvoTarget)
									continue;
								break;
							case LexReferenceInfo.TypeSubClass.Reverse:
								if (lr.TargetsRS[0].Hvo == hvoTarget)
									continue;
								break;
						}
						refs.Add(new HvoAndIndex {RefHvo = lr.Hvo, Index = lri.Index, OriginalIndex = originalIndex++});
					}
				}
				// Now, sort the list according to the order given by the information stored in
				// m_mapGuidToReferenceInfo, and return the new array of hvos.
				refs.Sort(SortHvoByIndex);
				return refs.Select(t => t.RefHvo).ToArray();
			}
			if (objs[0].ClassID == LexEntryRefTags.kClassId &&
				(m_mapGuidToComplexRefInfo != null || m_mapGuidToVariantRefInfo != null))
			{
				int originalIndex = 0;
				var refs = (from ler in objs.OfType<ILexEntryRef>()
							let info = GetTypeInfoForEntryRef(ler)
							where info != null
							select new HvoAndIndex {RefHvo = ler.Hvo, Index = info.Index, OriginalIndex = originalIndex++}).ToList();
				// Now, sort the list according to the order given by the information stored in
				// m_mapGuidToComplexRefInfo or m_mapGuidToVariantRefInfo, and return the new array of hvos.
				refs.Sort(SortHvoByIndex);
				return refs.Select(t => t.RefHvo).ToArray();
			}
			// If we are processing a collection of LexEntry objects this is a subentries collection and it needs to be filtered by
			// the type info for the LexEntryRef which is storing the subentry
			if(objs[0].ClassID == LexEntryTags.kClassId &&
				(m_mapGuidToComplexRefInfo != null || m_mapGuidToVariantRefInfo != null))
			{
				var originalIndex = 0;
				var refs = (from le in objs.OfType<ILexEntry>()
								let info = GetTypeInfoForSubEntry(le)
								where info != null
								select new HvoAndIndex {RefHvo = le.Hvo, Index = info.Index, OriginalIndex = ++originalIndex}).ToList();
				// Now, sort the list according to the order given by the information stored in
				// m_mapGuidToComplexRefInfo and return the new array of hvos.
				refs.Sort(SortHvoByIndex);
				return refs.Select(t => t.RefHvo).ToArray();
			}
			return hvos;
		}

		private ItemTypeInfo GetTypeInfoForSubEntry(ILexEntry entry)
		{
			if(entry.EntryRefsOS.Count() == 1)
			{
				var lexRef = entry.EntryRefsOS.First();
				return GetTypeInfoForEntryRef(lexRef);
			}
			return null;
		}

		private ItemTypeInfo GetTypeInfoForEntryRef(ILexEntryRef ler)
		{
			ItemTypeInfo info = null;
			if (m_mapGuidToComplexRefInfo != null)
				info = GetTypeInfoForComplexEntryRef(ler);

			if (m_mapGuidToVariantRefInfo != null)
				info = GetTypeInfoForVariantEntryRef(ler);

			return info;
		}

		private ItemTypeInfo GetTypeInfoForVariantEntryRef(ILexEntryRef ler)
		{
			ItemTypeInfo info = null;
			if (ler.VariantEntryTypesRS.Count > 0)
			{
				foreach (var type in ler.VariantEntryTypesRS)
				{
					if (m_mapGuidToVariantRefInfo.TryGetValue(type.Guid, out info))
						break;
				}
			}
			else
			{
				m_mapGuidToVariantRefInfo.TryGetValue(m_unspecVariantType, out info);
			}
			return info;
		}

		private ItemTypeInfo GetTypeInfoForComplexEntryRef(ILexEntryRef ler)
		{
			ItemTypeInfo info = null;
			if (ler.ComplexEntryTypesRS.Count > 0)
			{
				foreach (var type in ler.ComplexEntryTypesRS)
				{
					if (m_mapGuidToComplexRefInfo.TryGetValue(type.Guid, out info))
						break;
				}
			}
			else
			{
				m_mapGuidToComplexRefInfo.TryGetValue(m_unspecComplexFormType, out info);
			}
			return info;
		}

		private static int SortHvoByIndex(HvoAndIndex x, HvoAndIndex y)
		{
			if (x.Index == y.Index)
				return x.OriginalIndex - y.OriginalIndex;
			return x.Index - y.Index;
		}

		/// ------------------------------------------------------------------------------------
		/// <summary>
		/// Come up with an estimate of the height of a single item in points.
		/// The current approach is based on collecting the text for an item, and assuming no very unusual
		/// fonts or multi-paragraph layouts, estimating how many lines it will take. This is pretty approximate,
		/// but it's difficult to actually measure without having a VwEnv as a starting point.
		/// It's too expensive to do this for all items (this routine is typically called for every item in the
		/// collection, BEFORE we LoadData for any of the items). So we arrange to sample log(n) items, by
		/// only doing the calculation when the item count is a power of two.
		/// Also, we have to forget our estimtaes if the available width changes.
		/// We return an average of the items we've estimated for all items, to allow the lazy box to take
		/// advantage of a uniform height estimate.
		/// Enhance JohnT: to optimize starting up a window (as opposed to scrolling and searching), we could
		/// check that the frag matches the root property, and do everything on the first call: determine the length
		/// of the list, pick log(n) of them to measure, call the guts of LoadDataFor() to load all the data for
		/// the ones we want to estimate, and then measure all of them.
		/// Enhance SteveMc: to improve the estimate, use the font and fontsizes for the vernacular and analysis
		/// languages (if we can easily obtain that information).  The line height would be the max of the two (or
		/// more?) fonts' line heights.
		/// Enhance JohnT: we could fairly easily make the StringMeasureEnv keep track of any new paragraphs, and
		/// estimate a number of lines for each.
		/// </summary>
		/// <param name="hvo">id of object for which estimate is to be done</param>
		/// <param name="frag">fragment of data</param>
		/// <param name="dxAvailWidth">Width of data layout area in points</param>
		/// ------------------------------------------------------------------------------------
		public override int EstimateHeight(int hvo, int frag, int dxAvailWidth)
		{
			if (dxAvailWidth == m_dxWidthForEstimate)
			{
				m_cHeightEstimates++;
			}
			else
			{
				m_dxWidthForEstimate = dxAvailWidth;
				m_cHeightEstimates = 1;
			}
			// Compute whether number of previous calls is a power of 2.
			int temp = m_cHeightEstimates;
			int cPrev = -1; // count of previous estimates. (loop iterations is one more than prev count.)
			while (temp != 0)
			{
				int temp2 = temp >> 1;
				if ((temp & 1) != 0 && temp2 != 0)
				{
					// not a power of 2; use existing estimate
					return m_heightEstimate;
				}
				temp = temp2;
				cPrev++;
			}
			int newEstimate = ReallyEstimateHeight(hvo, frag, dxAvailWidth);
			// make remembered estimate a mean average
			m_heightEstimate = Math.Max(1, (m_heightEstimate * cPrev + newEstimate) / (cPrev + 1));

			return m_heightEstimate; // typical item height in points.
		}

		/// <summary>
		/// This version of height estimating is only called for a small subset of objects (log n).
		/// It is still an estimate, but we want to make it a fairly good estimate. To do this we run
		/// a display of the object with a CollectorEnv that measures the actual widths of all the strings.
		/// </summary>
		/// <param name="hvo"></param>
		/// <param name="frag"></param>
		/// <param name="dsAvailWidth"></param>
		/// <returns></returns>
		private int ReallyEstimateHeight(int hvo, int frag, int dsAvailWidth)
		{
			using (System.Windows.Forms.Form form = new System.Windows.Forms.Form())
			{
				using (Graphics g = form.CreateGraphics())
				{
					using (Font font = new Font(MiscUtils.StandardSansSerif, 12.0F))
					{
						StringMeasureEnv env = new StringMeasureEnv(null, m_sda,
							hvo, g, font);
						this.Display(env, hvo, frag);
						int lines = env.Width / dsAvailWidth + 1;
						int lineHeight = Convert.ToInt32(font.GetHeight(g));
						return lines * lineHeight * 72 / Convert.ToInt32(g.DpiY);
					}
				}
			}
		}

		/// <summary>
		/// Get the value of the named property of the specified object.
		/// </summary>
		/// <param name="attrName"></param>
		/// <param name="frag"></param>
		/// <param name="hvo"></param>
		/// <returns></returns>
		private int GetIntFromNamedProp(string attrName, XElement frag, int hvo)
		{
			string propName = XmlUtils.GetManditoryAttributeValue(frag, attrName);
			var parts = propName.Split('.');
			int flid;
			if (parts.Length == 2)
			{
				flid = m_sda.MetaDataCache.GetFieldId(parts[0], parts[1], false);
			}
			else
			{
				int clsid = m_cache.ServiceLocator.GetInstance<ICmObjectRepository>().GetObject(hvo).ClassID;
				flid = m_sda.MetaDataCache.GetFieldId2(clsid, propName, true);
			}
			return m_sda.get_IntProp(hvo, flid);
		}

		/// <summary>
		/// Process a fragment's children against multiple writing systems.
		/// </summary>
		/// <param name="frag"></param>
		/// <param name="vwenv"></param>
		/// <param name="hvo"></param>
		internal void ProcessMultiLingualChildren(XElement frag, IVwEnv vwenv, int hvo)
		{
			string sWs = XmlUtils.GetOptionalAttributeValue(frag, "ws");
			if (sWs == null)
				return;

			Debug.Assert(s_qwsCurrent == null);
			Debug.Assert(s_cwsMulti == 0);
			try
			{
				HashSet<int> wsIds = WritingSystemServices.GetAllWritingSystems(m_cache, frag, s_qwsCurrent, 0, 0);
				s_cwsMulti = wsIds.Count;
				if (s_cwsMulti > 1)
					s_sMultiSep = XmlUtils.GetOptionalAttributeValue(frag, "sep");
				s_fMultiFirst = true;
				foreach (int WSId in wsIds)
				{
					s_qwsCurrent = m_cache.ServiceLocator.WritingSystemManager.Get(WSId);
					ProcessChildren(frag, vwenv, hvo);
				}
			}
			finally
			{
				// Make sure these are reset, no matter what.
				s_qwsCurrent = null;
				s_cwsMulti = 0;
				s_sMultiSep = null;
				s_fMultiFirst = false;
			}
		}

		internal static void DisplayWsLabel(CoreWritingSystemDefinition qws, IVwEnv vwenv, LcmCache cache)
		{
			if (qws == null)
				return;

			string sLabel = qws.Abbreviation;
			if (sLabel == null)
				sLabel = qws.Id;
			if (sLabel == null)
				sLabel = XMLViewsStrings.ksUNK;
			ITsIncStrBldr tisb = TsStringUtils.MakeIncStrBldr();
			tisb.SetIntPropValues((int)FwTextPropType.ktptWs,
				0, cache.ServiceLocator.WritingSystemManager.UserWs);
			tisb.SetIntPropValues((int)FwTextPropType.ktptEditable,
				(int)FwTextPropVar.ktpvEnum, (int)TptEditable.ktptNotEditable);
			tisb.SetStrPropValue((int)FwTextPropType.ktptNamedStyle, "Writing System Abbreviation");
			tisb.Append(sLabel);
			tisb.SetStrPropValue((int)FwTextPropType.ktptNamedStyle, null);
			tisb.Append(" ");
			vwenv.AddString(tisb.GetString());
		}

<<<<<<< HEAD
		internal static void DisplayMultiSep(XElement frag, IVwEnv vwenv, FdoCache cache)
=======
		internal static void DisplayMultiSep(XmlNode frag, IVwEnv vwenv, LcmCache cache)
>>>>>>> c1202904
		{
			string sWs = XmlUtils.GetOptionalAttributeValue(frag, "ws");
			if (sWs != null && sWs == "current")
			{
				if (!s_fMultiFirst && s_sMultiSep != null && s_sMultiSep != "")
				{
					int wsUi = cache.WritingSystemFactory.UserWs;
					ITsString tss = TsStringUtils.MakeString(s_sMultiSep, wsUi);
					vwenv.AddString(tss);
				}
				else
				{
					s_fMultiFirst = false;
				}
			}
		}

		/// ------------------------------------------------------------------------------------
		/// <summary>
		/// Process the nodes in parts, as ProcessFrag treats them before calling
		/// ProcessChildren.
		/// Refactor JohnT: how can we capture what is common here??
		/// </summary>
		/// <param name="parts">The parts.</param>
		/// <param name="vwenv">The vwenv.</param>
		/// <param name="hvo">The hvo.</param>
		/// ------------------------------------------------------------------------------------
		protected void OpenOuterParts(List<XElement> parts, IVwEnv vwenv, int hvo)
		{
			foreach (var frag in parts)
			{
				switch (frag.Name.LocalName)
				{
					case "para":
						{
							ProcessProperties(frag, vwenv);
							vwenv.OpenParagraph();
							break;
						}
					case "concpara":
						{
							OpenConcordanceParagraph(vwenv, hvo, frag);
							break;
						}
					case "div":
						{
							ProcessProperties(frag, vwenv);
							vwenv.OpenDiv();
							break;
						}
					case "innerpile":
						{
							ProcessProperties(frag, vwenv);
							vwenv.OpenInnerPile();
							break;
						}
					case "span":
						{
							ProcessProperties(frag, vwenv);
							vwenv.OpenSpan();
							break;
						}
					case "table":
					case "header":
					case "footer":
					case "body":
					case "row":
					case "cell":
					case "headercell":
						throw new Exception("table parts not yet supported in OpenOuterParts");
					default:
						throw new Exception("unexpected part in OpenOuterParts");
				}
			}
		}

		private void OpenConcordanceParagraph(IVwEnv vwenv, int hvo, XElement frag)
		{
			ProcessProperties(frag, vwenv);
			int dmpAlign = XmlUtils.GetMandatoryIntegerAttributeValue(frag, "align");
			vwenv.OpenConcPara(GetIntFromNamedProp("min", frag, hvo),
								GetIntFromNamedProp("lim", frag, hvo), VwConcParaOpts.kcpoDefault, dmpAlign);
		}
		/// <summary>
		/// Process the nodes in parts, as ProcessFrag treats them after calling
		/// ProcessChildren, in reverse order.
		/// Refactor JohnT: how can we capture what is common here??
		/// </summary>
		/// <param name="parts"></param>
		/// <param name="vwenv"></param>
		protected void CloseOuterParts(List<XElement> parts, IVwEnv vwenv)
		{
			for (var i = parts.Count - 1; i >= 0; --i)
			{
				var frag = parts[i];
				switch (frag.Name.LocalName)
				{
					case "para":
						{
							vwenv.CloseParagraph();
							break;
						}
					case "concpara":
						{
							vwenv.CloseParagraph();
							break;
						}
					case "div":
						{
							vwenv.CloseDiv();
							break;
						}
					case "innerpile":
						{
							vwenv.CloseInnerPile();
							break;
						}
					case "span":
						{
							vwenv.CloseSpan();
							break;
						}
					case "table":
					case "header":
					case "footer":
					case "body":
					case "row":
					case "cell":
					case "headercell":
						throw new Exception("table parts not yet supported in CloseOuterParts");
					default:
						throw new Exception("unexpected part in CloseOuterParts");
				}
			}
		}

		/// <summary>
		/// Any of these nodes can be skipped in processing, such as that for the ProcessFrag method.
		/// </summary>
		/// <param name="frag"></param>
		/// <returns></returns>
		public static bool CanSkipNode(XElement frag)
		{
			return (frag.Name == "properties" || frag.Name == "dynamicloaderinfo");
		}

		private void AddMultipleAlternatives(IEnumerable<int> wsIds, IVwEnv vwenv, int hvo, int flid, XElement caller, bool fCurrentHvo)
		{
			string sep = XmlUtils.GetOptionalAttributeValue(caller, "sep", null);
			ITsString tssSep = null;
			if (sep != null)
			{
				tssSep = TsStringUtils.MakeString(sep,
					m_cache.ServiceLocator.WritingSystemManager.UserWs);
			}
			bool fLabel = XmlUtils.GetOptionalBooleanAttributeValue(caller, "showLabels", false); // true to 'separate' using multistring labels.
			bool fFirst = true;
			foreach (int ws in wsIds)
			{
				ITsString tss = vwenv.DataAccess.get_MultiStringAlt(hvo, flid, ws);
				// An empty one doesn't even count as 'first'.
				// Enhance JohnT: this behavior could well be configurable.
				// (LT-6224) If the vwenv is a TestCollector and noting empty string dependencies
				// we need to allow the empty string to be added to the collector...don't skip it!
				if (tss.Length == 0 &&
					!((vwenv is TestCollectorEnv) &&
					(vwenv as TestCollectorEnv).NoteEmptyDependencies))
				{
					continue;
				}
				if (fFirst)
				{
					if (tss.Length != 0)
					fFirst = false;
				}
				else if (tssSep != null)
				{
					AddMarkedString(vwenv, caller, tssSep);
				}
				if (vwenv is ConfiguredExport)
					(vwenv as ConfiguredExport).BeginMultilingualAlternative(ws);
				if (fLabel)
				{
					CoreWritingSystemDefinition wsObj = m_cache.ServiceLocator.WritingSystemManager.Get(ws);
					DisplayWsLabel(wsObj, vwenv, m_cache);
				}
				if (fCurrentHvo)
				{
					MarkSource(vwenv, caller);
					vwenv.AddStringAltMember(flid, ws, this);
				}
				else
					AddStringThatCounts(vwenv, tss, caller);
				if (vwenv is ConfiguredExport)
					(vwenv as ConfiguredExport).EndMultilingualAlternative();
			}
		}

		/// <summary>
		/// Add a string that 'counts' for purposes of being treated as a non-empty display.
		/// Normally AddString is used for labels and such that don't count, but sometimes for
		/// important things like name of owner.
		/// </summary>
		private void AddStringThatCounts(IVwEnv vwenv, ITsString tss, XElement caller)
		{
			if (vwenv is TestCollectorEnv)
				(vwenv as TestCollectorEnv).AddTsString(tss);
			else
				AddMarkedString(vwenv, caller, tss);
		}

		/// <summary>
		/// This is the core routine for XmlVc, which determines how to display the object indicated by hvo,
		/// using the XML 'fragment' given in frag, which may be affected by 'caller', the context (typically
		/// I think a part ref). This is called as part of Display to actually put the data into the vwenv.
		///
		/// NOTE: a parallel routine, DetermineNeededFieldsFor, figures out the data that may be needed
		/// by ProcessFrag, and should be kept in sync with it.
		/// </summary>
		/// <param name="frag"></param>
		/// <param name="vwenv"></param>
		/// <param name="hvo"></param>
		/// <param name="fEditable"></param>
		/// <param name="caller"></param>
		public virtual void ProcessFrag(XElement frag, IVwEnv vwenv, int hvo, bool fEditable,
			XElement caller)
		{
			// Some nodes are known to be uninteresting.
			if (CanSkipNode(frag))
				return;

			try
			{
				switch (frag.Name.LocalName)
				{
					default:
						Debug.Assert(false, "unrecognized XML node.");
						break;
					case "string":
						{
							int hvoTarget = hvo;
							GetActualTarget(frag, ref hvoTarget, m_sda);	// modify the hvo if needed
							if (hvo != hvoTarget)
							{
								AddStringFromOtherObj(frag, hvoTarget, vwenv, caller);
								break;
							}
							int flid = 0;
							if (TryCustomField(m_sda, frag, hvo, out flid))
							{
								// ignore invalid custom fields (LT-6474).
								if (flid == 0)
									break;
							}
							else
							{
								// Could still be an invalid CustomField that TryCustomField couldn't detect.
								if (!TryGetFlid(frag, hvoTarget, out flid))
									break;
							}

							int itype = m_sda.MetaDataCache.GetFieldType(flid);
							itype = itype & (int)CellarPropertyTypeFilter.VirtualMask;
							if (itype == (int)CellarPropertyType.Unicode)
							{
								int wsForUnicode = GetWritingSystemForObject(frag,
									hvo,
									flid,
									m_wsReversal == 0 ? m_cache.DefaultUserWs : m_wsReversal);
								vwenv.AddUnicodeProp(flid, wsForUnicode, this);
							}
							else if (itype == (int)CellarPropertyType.String)
							{
								MarkSource(vwenv, caller);
								vwenv.AddStringProp(flid, this);
							}
							else // multistring of some type
							{
								if (s_cwsMulti > 1)
								{
									string sLabelWs = XmlUtils.GetOptionalAttributeValue(frag, "ws");
									if (sLabelWs != null && sLabelWs == "current")
									{
										MarkSource(vwenv, caller);
										vwenv.OpenSpan();
										DisplayMultiSep(frag, vwenv, m_cache);
										DisplayWsLabel(s_qwsCurrent, vwenv, m_cache);
										if (s_qwsCurrent != null)
										{
											vwenv.AddStringAltMember(flid, s_qwsCurrent.Handle, this);
									}
										vwenv.CloseSpan();
								}
								}
								else
								{
									int wsid = GetWritingSystemForObject(frag,
										hvo,
										flid,
										m_wsReversal == 0 ? m_cache.DefaultUserWs : m_wsReversal);
									MarkSource(vwenv, caller);
									vwenv.AddStringAltMember(flid, wsid, this);
								}
							}
							break;
						}
					case "computedString":
						{
							// For example:
							// <part id="FsFeatStruc-Jt-PhonFeats_$fieldName" type="jtview">
							//   <computedString method="GetFeatureValueTSS" argument="$fieldName"/>
							// </part>
							var obj = m_cache.ServiceLocator.GetInstance<ICmObjectRepository>().GetObject(hvo);
							string method = XmlUtils.GetOptionalAttributeValue(frag, "method");
							if (!String.IsNullOrEmpty(method))
							{
								Type objType = obj.GetType();
								System.Reflection.MethodInfo mi = objType.GetMethod(method);
								if (mi != null)
								{
									string argument = XmlUtils.GetOptionalAttributeValue(frag, "argument");
									if (!String.IsNullOrEmpty(argument))
									{
										var value = (ITsString)mi.Invoke(obj, new object[] {argument});
										vwenv.AddString(value);
									}
								}
							}
							break;
						}
					case "configureMlString":
						{
							int hvoTarget = hvo;
							GetActualTarget(frag, ref hvoTarget, m_sda);	// modify the hvo if needed
							int flid = 0;
							if (TryCustomField(m_sda, frag, hvoTarget, out flid))
							{
								// ignore invalid custom fields (LT-6474).
								if (flid == 0)
									break;
							}
							else
							{
								// Could still be an invalid CustomField that TryCustomField couldn't detect.
								if (!TryGetFlid(frag, hvoTarget, out flid))
									break;
							}
							// The Ws info specified in the part ref node
							HashSet<int> wsIds;
							string sWs = XmlUtils.GetOptionalAttributeValue(caller, "ws");
							if (sWs == "reversal")
							{
								wsIds = new HashSet<int> {m_wsReversal};
							}
							else
							{
								wsIds = WritingSystemServices.GetAllWritingSystems(m_cache, caller, null, hvoTarget, flid);
							}
							if (wsIds.Count == 1)
							{
								if (hvoTarget != hvo)
									DisplayOtherObjStringAlt(flid, wsIds.First(), vwenv, hvoTarget, caller);
								else
								{
									MarkSource(vwenv, caller);
									vwenv.AddStringAltMember(flid, wsIds.First(), this);
							}
							}
							else
							{
								AddMultipleAlternatives(wsIds, vwenv, hvoTarget, flid, caller, hvoTarget == hvo);
							}
							break;
						}
					case "para":
						{
							ProcessProperties(frag, vwenv);
							var props = XmlUtils.GetFirstNonCommentChild(frag);
							if ((props == null || props.Name != "properties") && caller != null)
							{
								var style = XmlUtils.GetOptionalAttributeValue(caller, "style");
								if (!String.IsNullOrEmpty(style))
									vwenv.set_StringProperty((int) FwTextPropType.ktptNamedStyle, style);
							}
							// Note: the following assertion is indicative of not setting colSpec attribute multipara="true"
							// VwEnv.cpp: Assertion failed "Expression: dynamic_cast<VwPileBox *>(m_pgboxCurr)"
							vwenv.OpenParagraph();
							ProcessChildren(frag, vwenv, hvo);
							vwenv.CloseParagraph();
							break;
						}
					case "concpara":
						{
							OpenConcordanceParagraph(vwenv, hvo, frag);
							ProcessChildren(frag, vwenv, hvo);
							vwenv.CloseParagraph();
							break;
						}
					case "div":
						{
							ProcessProperties(frag, vwenv);
							vwenv.OpenDiv();
							ProcessChildren(frag, vwenv, hvo, caller);	// caller used for numbering subrecords
							vwenv.CloseDiv();
							break;
						}
					case "innerpile":
						{
							ProcessProperties(frag, vwenv);
							vwenv.OpenInnerPile();
							ProcessChildren(frag, vwenv, hvo);
							vwenv.CloseInnerPile();
							break;
						}
					case "span":
						{
							ProcessProperties(frag, vwenv);
							vwenv.OpenSpan();
							ProcessChildren(frag, vwenv, hvo);
							vwenv.CloseSpan();
							break;
						}
					case "table":
						{
							ProcessProperties(frag, vwenv);
							CoreWritingSystemDefinition ws = Cache.ServiceLocator.WritingSystems.DefaultVernacularWritingSystem;
							if (ws.RightToLeftScript)
								vwenv.set_IntProperty((int)FwTextPropType.ktptRightToLeft, (int)FwTextPropVar.ktpvEnum, -1);
							// defaults for table settings.
							VwLength vlWidth = new VwLength();
							// For now only support percent of available width; actual unit is
							// 100ths of a percent, so 10000 is 100%, i.e., take up all available
							// width
							vlWidth.nVal = XmlUtils.GetOptionalIntegerValue(frag, "width", 10000);
							vlWidth.unit = VwUnit.kunPercent100;

							var xa = frag.Attribute("columns");
							if (xa != null && xa.Value == "%ColumnCount")
							{
								// This is a kludge currently used only for MoInflAffixTemplate.
								// Set up the dependencies so the table gets reconstructed if the
								// prefixes or suffixes change.
								vwenv.NoteDependency(new[] { hvo, hvo },
									new[] { MoInflAffixTemplateTags.kflidPrefixSlots,
										MoInflAffixTemplateTags.kflidSuffixSlots },
									2);
							}


							// Open the table
							vwenv.OpenTable(GetColCount(frag, hvo),
								vlWidth,
								XmlUtils.GetOptionalIntegerValue(frag, "border", 0),
								GetAlignment(frag),
								GetFramePositions(frag),
								GetRules(frag),
								XmlUtils.GetOptionalIntegerValue(frag, "spacing", 0),
								XmlUtils.GetOptionalIntegerValue(frag, "padding", 0),
								false);
							ProcessColumnSpecs(frag, vwenv, hvo);
							ProcessChildren(frag, vwenv, hvo);
							vwenv.CloseTable();
							break;
						}
					case "header":
						{
							ProcessProperties(frag, vwenv);
							vwenv.OpenTableHeader();
							ProcessChildren(frag, vwenv, hvo);
							vwenv.CloseTableHeader();
							break;
						}
					case "footer":
						{
							ProcessProperties(frag, vwenv);
							vwenv.OpenTableFooter();
							ProcessChildren(frag, vwenv, hvo);
							vwenv.CloseTableFooter();
							break;
						}
					case "body":
						{
							ProcessProperties(frag, vwenv);
							vwenv.OpenTableBody();
							ProcessChildren(frag, vwenv, hvo);
							vwenv.CloseTableBody();
							break;
						}
					case "row":
						{
							ProcessProperties(frag, vwenv);
							vwenv.OpenTableRow();
							ProcessChildren(frag, vwenv, hvo);
							vwenv.CloseTableRow();
							break;
						}
					case "cell":
						{
							ProcessProperties(frag, vwenv);
							vwenv.OpenTableCell(XmlUtils.GetOptionalIntegerValue(frag, "spanrows", 1),
								XmlUtils.GetOptionalIntegerValue(frag, "spancols", 1));
							ProcessChildren(frag, vwenv, hvo);
							vwenv.CloseTableCell();
							break;
						}
					case "headercell":
						{
							ProcessProperties(frag, vwenv);
							vwenv.OpenTableHeaderCell(XmlUtils.GetOptionalIntegerValue(frag, "spanrows", 1),
								XmlUtils.GetOptionalIntegerValue(frag, "spancols", 1));
							ProcessChildren(frag, vwenv, hvo);
							vwenv.CloseTableHeaderCell();
							break;
						}
					// Deprecated, but still the only way to do some things until
					// we have individual property nodes for everything.
					case "mod":
						{
							int tpt = Convert.ToInt32(frag.Attribute("prop").Value, 10);
							int var = Convert.ToInt32(frag.Attribute("var").Value, 10);
							int val = Convert.ToInt32(frag.Attribute("val").Value, 10);
							vwenv.set_IntProperty(tpt, var, val);
							break;
						}
					case "seq":
						{
							int flid = GetFlid(frag, hvo);
							if (flid == 0)
								return; // can't do anything. Report?

							int fragId = GetSubFragIdSeq(frag, caller);
							if (fragId == 0)
								return; // something badly wrong.
							AddObjectVector(frag, vwenv, flid, fragId, caller);
							break;
						}
					case "objectOfRowUsingViewConstructor": // display the current object using an external VC.
						//notice this assumes that it wants a LcmCache as an argument
						IVwViewConstructor vc =
							(IVwViewConstructor)DynamicLoader.CreateObject(frag,
							new Object[] { m_cache });
						int selectorId =
							Convert.ToInt32(XmlUtils.GetManditoryAttributeValue(frag, "selector"));
						// Note this is AddObj, not AddObjProp, and it explicitly adds the current object using the new vc and fragId
						vwenv.AddObj(hvo, vc, selectorId);
						break;

					case "obj":
						{
							int flid = GetFlid(frag, hvo);
							int fragId = GetSubFragId(frag, caller);
							if (flid == 0 || fragId == 0)
								return; // something badly wrong.
							AddObject(frag, vwenv, flid, fragId, caller, hvo);
							break;
						}
					case "objlocal":
						{
							// Display the object in the specified atomic property, using a fragment which causes
							// the children of this node to be processed, using our caller for params.
							// This is like an 'obj' element, but instead of displaying the target object using
							// one of its own views, we effectively display it using parts specified right in this node.
							// This is especially useful for parts which want to pull in writing system specs from the caller.
							int flid = GetFlid(frag, hvo);
							int fragId = GetId(new ObjLocalCommand(frag, caller), m_idToDisplayCommand, m_displayCommandToId);
							vwenv.AddObjProp(flid, this, fragId);
							break;
						}
					case "int":
						{
							int flid = GetFlid(frag, hvo);
							if (flid == 0)
								return; // something badly wrong.
							MarkSource(vwenv, caller);
							vwenv.AddIntProp(flid);
							break;
						}
					case "gendate":
						{
							int flid = GetFlid(frag, hvo);
							if (flid == 0)
								return; // something badly wrong.
							int formatFrag = VwBaseVc.kfragGenDateLong;
							var formatAttr = frag.Attribute("format");
							if (vwenv is SortCollectorEnv)
							{
								formatFrag = VwBaseVc.kfragGenDateSort;
							}
							else if (formatAttr != null)
							{
								switch (formatAttr.Value.ToLowerInvariant())
								{
									case "short":
										formatFrag = VwBaseVc.kfragGenDateShort;
										break;
									case "long":
										formatFrag = VwBaseVc.kfragGenDateLong;
										break;
									case "sort":
										formatFrag = VwBaseVc.kfragGenDateSort;
										break;
									default:
										throw new FwConfigurationException("Invalid format attribute value", frag);
								}
							}

							// the actual display of a GenDate property is handled in the VwBaseVc.DisplayVariant method
							MarkSource(vwenv, caller);
							vwenv.AddProp(flid, this, formatFrag);
							break;
						}
					case "datetime":
						{
							int flid = GetFlid(frag, hvo);
							if (flid == 0)
								return; // something badly wrong.

							CellarPropertyType itype = (CellarPropertyType)m_sda.MetaDataCache.GetFieldType(flid);
							if (itype == CellarPropertyType.Time)
							{
								DateTime dt = SilTime.GetTimeProperty(m_sda, hvo, flid);
								var dtNode = XmlViewsUtils.CopyWithParamDefaults(frag);
								string format;
								if (vwenv is SortCollectorEnv)
									format = DateTimeFormatInfo.InvariantInfo.SortableDateTimePattern;
								else
									format = XmlUtils.GetOptionalAttributeValue(dtNode, "format");
								string formattedDateTime;
								try
								{
									if (format != null)
									{
										formattedDateTime = dt.ToString(format, DateTimeFormatInfo.CurrentInfo);
									}
									else
									{
										// "G" format takes user's system ShortDate format appended by system LongTime format.
										formattedDateTime = dt.ToString("G", DateTimeFormatInfo.CurrentInfo);
									}
								}
								catch (FormatException e)
								{
									string errorMsg = "Invalid datetime format attribute (" + format + ") in " + e.Source;
									formattedDateTime = errorMsg;
									throw new FwConfigurationException(errorMsg, frag, e);
								}
								int systemWs = m_cache.ServiceLocator.WritingSystemManager.UserWs;
								ITsString tss = TsStringUtils.MakeString(formattedDateTime, systemWs);
								if (vwenv is ConfiguredExport)
									vwenv.AddTimeProp(flid, 0);
								AddStringThatCounts(vwenv, tss, caller);
							}
							else
							{
								string stFieldName = XmlUtils.GetManditoryAttributeValue(frag, "field");
								throw new Exception("Bad field type (" + stFieldName + " for hvo " + hvo + " found for " +
									frag.Name + "  property " + flid + " in " + frag);
							}
							break;
						}
					case "iconInt":
						{
							throw new InvalidOperationException("Obsolete system use for 'iconInt'.");
							/*
							int flid = GetFlid(frag, hvo);
							if (flid == 0)
								return; // something badly wrong.
							//temp
							int min = Int32.Parse(XmlUtils.GetOptionalAttributeValue(frag, "min", "0"));
							int max = Int32.Parse(XmlUtils.GetManditoryAttributeValue(frag, "max"));
							// Get an ID that simply identifies the pictureValues child. This is used in DisplayPicture.
							int fragId = GetId(frag.SelectSingleNode("picturevalues"), m_idToDisplayCommand, m_displayCommandToId);
							vwenv.AddIntPropPic(flid, this, fragId, min, max);
							break;
							*/
						}
					case "commandIcon":
						{
							AddCommandIcon(frag, vwenv, hvo);
							break;
						}
					case "lit":
						{
							// Default to UI writing system.
							string literal = string.Concat(frag.Elements());
							string sTranslate = XmlUtils.GetOptionalAttributeValue(frag, "translate", "");
							if (sTranslate.Trim().ToLower() != "do not translate")
								literal = StringTable.Table.LocalizeLiteralValue(literal);
							string sWs = XmlUtils.GetOptionalAttributeValue(frag, "ws");
							int ws;
							if (sWs != null)
								ws = m_cache.WritingSystemFactory.GetWsFromStr(sWs);
							else
								ws = m_cache.WritingSystemFactory.UserWs;
							vwenv.AddString(TsStringUtils.MakeString(literal, ws));
							break;
						}
					case "if":
						{
							if (ConditionPasses(vwenv, frag, hvo, m_cache, m_sda, caller))
								ProcessChildren(frag, vwenv, hvo, caller);
							break;
						}
					case "ifnot":
						{
							if (!ConditionPasses(vwenv, frag, hvo, m_cache, m_sda, caller))
								ProcessChildren(frag, vwenv, hvo, caller);
							break;
						}
					case "choice":
						{
							foreach (var clause in frag.Elements())
							{
								if (clause.Name == "where")
								{
									if (ConditionPasses(vwenv, clause, hvo, m_cache, m_sda, caller))
									{
										ProcessChildren(clause, vwenv, hvo, caller);
										break;
									}
								}
								else if (clause.Name == "otherwise")
								{
									// enhance: verify last node?
									ProcessChildren(clause, vwenv, hvo, caller);
									break;
								}
								else
								{
									throw new Exception("elements in choice must be where or otherwise");
								}
							}
							break;
						}
					case "stringList":
						{
							string[] labels;
							if (!m_StringsFromListNode.TryGetValue(frag, out labels))
							{
								labels = StringTable.Table.GetStringsFromStringListNode(frag);
								m_StringsFromListNode[frag] = labels;
							}
							int flid = GetFlid(frag, hvo);
							int value = m_sda.get_IntProp(hvo, flid);
							if ((value >= 0) &&
								(value < labels.Length))
							{
								int wsUi = m_cache.WritingSystemFactory.UserWs;
								ITsString tss = TsStringUtils.MakeString(labels[value], wsUi);
								vwenv.AddString(tss);
								NoteDependency(vwenv, hvo, flid);
							}
							break;
						}
					case "multiling":
						{
							ProcessMultiLingualChildren(frag, vwenv, hvo);
							break;
						}
					case "labelws":
						{
							if (s_cwsMulti > 1)
							{
								DisplayMultiSep(frag, vwenv, m_cache);
								DisplayWsLabel(s_qwsCurrent, vwenv, m_cache);
							}
							break;
						}
					case "part":
						// This occurs when the node we're processing is a child of a layout,
						// and therefore a 'part ref'. It calls the specified part of the current object.

						// Some configuration items, like senses, will not display themselves if their type has already been shown
						// i.e. when displaying a sense any attempt to display sense info under the child of a sense is ignored.
						// in certain circumstances, like when a minor entry is the component of a sense of a main entry you need to display
						// the senses of the subentry. The following code will allow that to be specified in the configuration xml.
						bool wasIgnoring = ShouldIgnoreGramInfo;
						if (frag.Attribute("forceSubentryDisplay") != null)
						{
							ShouldIgnoreGramInfo = !Boolean.Parse(frag.Attribute("forceSubentryDisplay").Value);
						}
						ProcessPartRef(frag, hvo, vwenv);
						ShouldIgnoreGramInfo = wasIgnoring;
						break;
					case "sublayout":
						string layoutName = XmlUtils.GetOptionalAttributeValue(frag, "name", null);
						XElement layout;
						if (frag.Elements().Any() && layoutName == null)
						{
							layout = frag;
						}
						else
						{
							// This will potentially also find a part, which we don't want here.
							layout = GetNodeForPart(hvo, layoutName, true);
							if (layout.Name != "layout")
								throw new Exception("sublayout must refer to layout, not part");
						}
						string group = XmlUtils.GetOptionalAttributeValue(frag, "group", "");
						switch (group)
						{
							case "para":
								if (vwenv.IsParagraphOpen())
								{
									group = ""; // suppress CloseParagraph
									break; // don't start our own paragraph if some caller did it for us.
								}
								string style = XmlUtils.GetOptionalAttributeValue(frag, "style", null);
								if (style == null)
								{
									if (caller != null)
									{
										style = GetParaStyle(caller);
									}
									else
									{
										foreach (var parent in m_stackPartRef)
										{
											style = GetParaStyle(parent);
											if (style != null)
												break;
										}
									}
								}
								else if (m_stackPartRef.Count > 0)
								{
									// Check whether we want to replace the given style due to recursive reuse.
									// (See LT-10400.)
									var callingFrag = m_stackPartRef[0];
									if (!XmlUtils.GetOptionalBooleanAttributeValue(callingFrag, "recurseConfig", true) &&
										XmlUtils.GetOptionalAttributeValue(callingFrag, "flowType") == "div" &&
										!String.IsNullOrEmpty(GetParaStyle(callingFrag)))
									{
										style = GetParaStyle(callingFrag);
									}
								}
								GetParagraphStyleIfPara(hvo, ref style);
								if (style != null)
									vwenv.set_StringProperty((int)FwTextPropType.ktptNamedStyle, style);
								vwenv.OpenParagraph();
								break;
							case "innerpile":
								vwenv.OpenInnerPile();
								break;
							default:
								break;
						}
						ProcessChildren(layout, vwenv, hvo, frag);
						switch (group)
						{
							case "para":
								vwenv.CloseParagraph();
								break;
							case "innerpile":
								vwenv.CloseInnerPile();
								break;
							default:
								break;
						}
						break;
					case "picture": // current object is a CmPicture, display the picture.
						{
							var picture = m_cache.ServiceLocator.GetInstance<ICmPictureRepository>().GetObject(hvo);
							if (picture.PictureFileRA == null)
								break; // nothing we can show. // Enhance: should we insert some sort of error?

							string imagePath = picture.PictureFileRA.AbsoluteInternalPath;
							if (String.IsNullOrEmpty(imagePath))
								break;
							var picturePathCollector = vwenv as ICollectPicturePathsOnly;
							if (picturePathCollector != null)
							{
								if (File.Exists(FileUtils.ActualFilePath(imagePath)))
								{
									picturePathCollector.APictureIsBeingAdded();
								}
								// for export, we want the path, but not for these other cases.  (LT-5326)
								// There might be a more efficient way to do this, e.g., by adding to ICollectPicturePathsOnly.
								int fragId = GetSubFragId(frag, caller);
								vwenv.AddObjProp(CmPictureTags.kflidPictureFile, this, fragId);
								break; // whether it exists or not, don't actually make the picture. This can run us out of memory on export (LT-13704)
							}
							IPicture comPicture = GetComPicture(imagePath);
							if (comPicture != null)
							{
								MarkSource(vwenv, caller);
								int height = XmlUtils.GetOptionalIntegerValue(frag, "height", 0);
								int width = XmlUtils.GetOptionalIntegerValue(frag, "width", 0);
								vwenv.AddPicture(comPicture, 1, width, height);
							}

						}
						break;
					// A generate node may occur in a layout element, but doesn't do anything when executed.
					case "generate":
						break;
					case "savehvo":
						m_stackHvo.Push(hvo);
						ProcessChildren(frag, vwenv, hvo, caller);
						m_stackHvo.Pop();
						break;
				}
			}
			catch (FwConfigurationException)
			{
				throw;
			}
			catch (Exception error)
			{
				throw new FwConfigurationException(
					"There was an error processing this fragment. " + error.Message, frag, error);
			}
		}

		/// <summary>
		/// Return the paragraph style that should be used for the current item, which is typically one thing
		/// in a sequence invoked by the part ref caller. Usually this is just the parastyle attribute,
		/// but if a singlestyle attribute is present, determine whether to use that style instead.
		/// 19 July 2011 GJM: singlestyle attribute removed per LT-11598
		/// </summary>
		private static string GetParaStyle(XElement caller)
		{
			var result = XmlUtils.GetOptionalAttributeValue(caller, "parastyle", null);
			//var singleStyle = XmlUtils.GetOptionalAttributeValue(caller, "singlestyle", null);
			//if (singleStyle == null)
			//    return result;
			//int hvoOuter, tagOuter, ihvo;
			//vwenv.GetOuterObject(vwenv.EmbeddingLevel - 1,
			//    out hvoOuter, out tagOuter, out ihvo);
			//if (vwenv.DataAccess.get_VecSize(hvoOuter, tagOuter) == 1)
			//    return singleStyle;
			return result;
		}

		internal void GetParagraphStyleIfPara(int hvo, ref string style)
		{
			try
			{
				int clid = m_cache.DomainDataByFlid.get_IntProp(hvo, CmObjectTags.kflidClass);
				if (clid == StTxtParaTags.kClassId)
				{
					IStTxtPara para = m_cache.ServiceLocator.GetInstance<IStTxtParaRepository>().GetObject(hvo);
					if (!String.IsNullOrEmpty(para.StyleName) && para.StyleName != "Normal")
						style = para.StyleName;
				}
			}
			catch { }
		}

		private IPicture GetComPicture(string imagePath)
		{
			if (SuppressPictures)
				return null;
			return TheApp.PictureHolder.GetComPicture(imagePath);
		}

		/// <summary>
		/// custom field identified during TryColumnForCustomField. Is not currently meaningful
		/// outside TryColumnForCustomField().
		/// </summary>
		XElement m_customFieldNode = null;

		/// <summary>
		/// Determine whether or not the given colSpec refers to a custom field, respective of
		/// whether or not it is still valid.
		/// Uses layout/parts to find custom field specifications.
		/// </summary>
		/// <param name="colSpec"></param>
		/// <param name="rootObjClass">the (base)class of items being displayed</param>
		/// <param name="customFieldNode">the xml node of the custom field, if we found one.</param>
		/// <param name="propWs">the first prop/ws info we could find for the custom field,
		/// null if customField is invalid for this database.</param>
		/// <returns></returns>
		internal bool TryColumnForCustomField(XElement colSpec, int rootObjClass, out XElement customFieldNode, out PropWs propWs)
		{
			propWs = null;
			// now determine the fields that are needed for this node.
			m_customFieldNode = null;
			customFieldNode = null;
			try
			{
				// TryFindFirstAtomicField has the side effect of setting "m_customFieldNode" when we find it.
				TryFindFirstAtomicField(colSpec, rootObjClass, out propWs);
				if (m_customFieldNode != null)
				{
					// we found a custom field spec.
					customFieldNode = m_customFieldNode;
				}
				return customFieldNode != null;
			}
			finally
			{
				m_customFieldNode = null;
			}
		}

		/// <summary>
		/// Find the first part node refered to by the parent node
		/// </summary>
		/// <param name="parentNode"></param>
		/// <param name="rootObjClass">the class of the part we are looking for</param>
		/// <returns></returns>
		internal XElement GetPartFromParentNode(XElement parentNode, int rootObjClass)
		{
			XElement partNode;
			string layout = XmlUtils.GetOptionalAttributeValue(parentNode, "layout");
			if (layout != null)
			{
				// get the part from the layout.
				partNode = GetNodeForPart(layout, false, rootObjClass);
			}
			else
			{
				partNode = parentNode; // treat column node as containing its parts.
			}
			return partNode;
		}

		/// <summary>
		/// Determine the first atomic field PropWs info we can find for the given parentNode.
		/// NOTE: This uses DetermineNeededFieldsForChildren which has the side effect of
		/// setting "m_customFieldNode" when we find it.
		/// </summary>
		/// <param name="parentNode"></param>
		/// <param name="rootObjClass"></param>
		/// <param name="propWs"></param>
		/// <returns></returns>
		internal bool TryFindFirstAtomicField(XElement parentNode, int rootObjClass, out PropWs propWs)
		{
			propWs = null;
			var info = DetermineNeededFieldsForSpec(parentNode, rootObjClass);
			if (info != null)
			{
				// if we have a sequence, step down the first branch till we find the first atomic field.
				propWs = FindFirstAtomicPropWs(info);
			}
			return propWs != null;
		}

		internal NeededPropertyInfo DetermineNeededFieldsForSpec(XElement spec, int rootObjClass)
		{
			var partNode = GetPartFromParentNode(spec, rootObjClass);
			if (partNode != null)
			{
				NeededPropertyInfo info = new NeededPropertyInfo(rootObjClass);
				this.DetermineNeededFieldsForChildren(partNode, spec, info);
				return info;
			}
			return null;
		}

		private static PropWs FindFirstAtomicPropWs(NeededPropertyInfo info)
		{
			PropWs propWs = null;
			NeededPropertyInfo nextFieldInfo;
			if (info.SeqFields.Count > 0)
			{
				nextFieldInfo = info.SeqFields[0];
				propWs = FindFirstAtomicPropWs(nextFieldInfo);
			}
			else if (info.AtomicFields.Count > 0)
			{
				propWs = info.AtomicFields[0];
			}
			return propWs;
		}

		/// <summary>
		/// This routine roughly parallels ProcessFrag. It inserts into info (which functions as a Collector)
		/// information about which fields are needed in order to eventually ProcessFrag with the same
		/// frag and caller. This is used to generate queries to efficiently preload this data for a
		/// collection of root objects.
		/// </summary>
		/// <param name="frag"></param>
		/// <param name="caller"></param>
		/// <param name="info"></param>
		internal void DetermineNeededFieldsFor(XElement frag, XElement caller, NeededPropertyInfo info)
		{
			// Some nodes are known to be uninteresting.
			if (CanSkipNode(frag))
				return;

			try
			{
				switch (frag.Name.LocalName)
				{
					default:
						// Any cases not handled just do nothing.
						break;
					case "part":
						// This occurs when the node we're processing is a child of a layout,
						// and therefore a 'part ref'. It calls the specified part of the current object.
						DetermineNeededFieldsForPartRef(frag, info);
						break;
					case "elementDisplayCondition":
					case "if":
					case "ifnot":
					case "where":
						{
							// Enhance: get stuff for the condition tests of if, ifnot, and where
							int flid = DetermineNeededFlid(frag, info);
							IFwMetaDataCache mdc = m_sda.MetaDataCache;
							NeededPropertyInfo infoTarget = info;
							if (flid == 0)
							{
								// Deal with the object/object/flid scenario
								string stFieldPath = XmlUtils.GetOptionalAttributeValue(frag, "field");
								if (!String.IsNullOrEmpty(stFieldPath))
								{
									string[] rgstFields = stFieldPath.Split(new char[] { '/' });
									if (rgstFields.Length >= 2) // otherwise DetermineNeededFlid already got it.
									{
										string stClassName = XmlUtils.GetOptionalAttributeValue(frag, "class");
										if (String.IsNullOrEmpty(stClassName))
										{
											int classId = info.TargetClass(this);
											flid = mdc.GetFieldId2(classId, rgstFields[0], true);
										}
										else
										{
											flid = mdc.GetFieldId(stClassName, rgstFields[0], true);
										}
										// on entry to each iteration, flid is the flid resulting from
										// rgstFields[i-1]. On successful exit, it is the flid of the last
										// item, the real field, which is processed normally.
										for (int i = 1; i < rgstFields.Length; i++)
										{
											// We assume this intermediate flid is an object property.
											infoTarget = infoTarget.AddObjField(flid, false);
											string subFieldName = rgstFields[i];
											int outerClassId = mdc.GetDstClsId(flid);
											flid = mdc.GetFieldId2(outerClassId, subFieldName, true);
										}
									}
								}
							}
							if (flid != 0)
							{
								string sWs = XmlUtils.GetOptionalAttributeValue(frag, "ws", null);
								int wsid = 0;
								if (sWs != null)
								{
									if (sWs == "current" && s_qwsCurrent != null)
									{
										wsid = s_qwsCurrent.Handle;
									}
									else
									{
										// If ws is 'configure' then we must have a caller to inherit the configured value from.
										if (sWs == "configure")
										{
											sWs = XmlUtils.GetManditoryAttributeValue(caller, "ws");
										}
										wsid = m_cache.WritingSystemFactory.GetWsFromStr(sWs);
									}
								}
								if (wsid == 0 && sWs != null)
								{
									foreach (int ws in WritingSystemServices.GetWritingSystems(m_cache, frag))
										infoTarget.AddAtomicField(flid, ws);
								}
								else
								{
									infoTarget.AddAtomicField(flid, wsid);
								}
							}
						}
						DetermineNeededFieldsForChildren(frag, caller, info);
						break;
					case "para":
					case "concpara":
					case "div":
					case "innerpile":
					case "span":
					case "table":
					case "header":
					case "footer":
					case "body":
					case "row":
					case "cell":
					case "headercell":
					case "choice":
					case "otherwise":
						DetermineNeededFieldsForChildren(frag, caller, info);
						break;
					case "string":
						{
							//GetActualTarget(frag, ref hvoTarget, m_cache);	// modify the hvo if needed
							// If GetActualTargetInfo would modify the target don't try to be smart.
							string target = XmlUtils.GetOptionalAttributeValue(frag, "target", "").ToLower();
							if (target == "owner")
								return;

							int flid = 0;
							if (!TryCustomField(m_sda, frag, 0, out flid))
							{
								flid = DetermineNeededFlid(frag, info);
							}
							else
							{
								// TryCustomField may not be able to dertermine the flid
								// without the hvo, but might still be able to determine that
								// it's a custom field.
								if (flid == 0)
									flid = DetermineNeededFlid(frag, info);
								m_customFieldNode = frag;
							}

							// If we don't have enough info to determine a flid, give up.
							if (flid == 0)
								return;

							int itype = m_sda.MetaDataCache.GetFieldType(flid);
							itype = itype & (int)CellarPropertyTypeFilter.VirtualMask;
							if ((itype == (int)CellarPropertyType.MultiString) ||
								(itype == (int)CellarPropertyType.MultiUnicode))
							{
								if (s_cwsMulti > 1)
								{
									string sLabelWs = XmlUtils.GetOptionalAttributeValue(frag, "ws");
									if (sLabelWs != null && sLabelWs == "current")
									{
										if (s_qwsCurrent != null)
											info.AddAtomicField(flid, s_qwsCurrent.Handle);
									}
								}
								else
								{
									foreach (int wsid in WritingSystemServices.GetWritingSystems(m_cache, frag))
										info.AddAtomicField(flid, wsid);
								}
							}
							else
							{
								// add info for simple string.
								info.AddAtomicField(flid, 0);
							}
							break;
						}
					case "configureMlString":
						{
							string target = XmlUtils.GetOptionalAttributeValue(frag, "target", "").ToLower();
							if (target == "owner")
								return;

							int flid = 0;
							if (!TryCustomField(m_sda, frag, 0, out flid))
							{
								flid = DetermineNeededFlid(frag, info);
							}
							else
							{
								// TryCustomField may not be able to dertermine the flid
								// without the hvo, but might still be able to determine that
								// it's a custom field.
								if (flid == 0)
									flid = DetermineNeededFlid(frag, info);
								m_customFieldNode = frag;
							}
							// If we don't have enough info to determine a flid, give up.
							if (flid == 0)
								return;

							// The Ws info specified in the part ref node
							string sWs = XmlUtils.GetOptionalAttributeValue(caller, "ws");
							if (sWs == "reversal")
							{
								info.AddAtomicField(flid, m_wsReversal);
							}
							else
							{
								foreach (int wsid in WritingSystemServices.GetWritingSystems(m_cache, caller))
								info.AddAtomicField(flid, wsid);
							}
							break;
						}
					case "gendate":
					case "int":
						{
							int flid = 0;
							if (!TryCustomField(m_sda, frag, 0, out flid))
							{
								flid = DetermineNeededFlid(frag, info);
							}
							else
							{
								// TryCustomField may not be able to dertermine the flid
								// without the hvo, but might still be able to determine that
								// it's a custom field.
							if (flid == 0)
									flid = DetermineNeededFlid(frag, info);
								m_customFieldNode = frag;
							}
							if (flid == 0)
								return;
							info.AddAtomicField(flid, 0);
						}
						break;
					case "seq":
						{
							int flid = 0;
							if (!TryCustomField(m_sda, frag, 0, out flid))
							{
								flid = DetermineNeededFlid(frag, info);
							}
							else
							{
								// TryCustomField may not be able to dertermine the flid
								// without the hvo, but might still be able to determine that
								// it's a custom field.
							if (flid == 0)
									flid = DetermineNeededFlid(frag, info);
								m_customFieldNode = frag;
							}
							if (flid == 0)
								return;
							int fragId = GetSubFragId(frag, caller);
							if (fragId == 0)
								return; // something badly wrong.
							// Checking depth guards against infinite recursion (e.g., subsenses of senses),
							// but also against doing optimization queries for cases which rarely occur in
							// the real data. It may need fine tuning, possibly even by an XML-specified property
							// of the top-level layout.
							if (info.SeqDepth >= 4)
								break;

							NeededPropertyInfo subinfo = info.AddObjField(flid, true);
								DisplayCommand dispCommand = m_idToDisplayCommand[fragId];
								dispCommand.DetermineNeededFields(this, fragId, subinfo);
							break;
						}
					case "sublayout":
						string layoutName = XmlUtils.GetOptionalAttributeValue(frag, "name", null);
						XElement layout;
						if (frag.Elements().Any() && layoutName == null)
						{
							layout = frag;
						}
						else
						{
							// This will potentially also find a part, which we don't want here.
							layout = GetNodeForPart(layoutName, true, info.TargetClass(this));
							if (layout.Name != "layout")
								return;
						}
						//ProcessChildren(layout, vwenv, hvo, frag);
						DetermineNeededFieldsForChildren(layout, frag, info);
						break;
					case "obj":
						{
							// NOTE TO JohnT: perhaps "AddAtomicField" is really "AddSimpleField",
							// "AddObjField" is really "AddOwningOrReferenceField" ??
							// or split three ways instead of two? (one for AtomicRef/Own)
							int flid = 0;
							if (!TryCustomField(m_sda, frag, 0, out flid))
							{
								flid = DetermineNeededFlid(frag, info);
							}
							else
							{
								// TryCustomField may not be able to dertermine the flid
								// without the hvo, but might still be able to determine that
								// it's a custom field.
								if (flid == 0)
									flid = DetermineNeededFlid(frag, info);
								m_customFieldNode = frag;
							}
							if (flid == 0)
								return;
							int fragId = GetSubFragId(frag, caller);
							if (fragId == 0)
								return; // something badly wrong.

							if (info.SeqDepth < 3 && info.Depth < 10) // see comments on case seq
							{
								NeededPropertyInfo subinfo = info.AddObjField(flid, false);
								DisplayCommand dispCommand = m_idToDisplayCommand[fragId];
								dispCommand.DetermineNeededFields(this, fragId, subinfo);
							}
						}
						break;
					case "objlocal":
						{
							int flid = DetermineNeededFlid(frag, info);
							if (flid == 0)
								return;
							NeededPropertyInfo subinfo = info.AddObjField(flid, false);
							DisplayCommand dispCommand = new ObjLocalCommand(frag, caller);
							dispCommand.DetermineNeededFields(this, 0, subinfo);
						}
						break;
				}
			}
			catch (Exception)
			{
				// ignore, don't do any preloading.
			}
		}

		/// <summary>
		/// This combines some of the logic of GetFlid(hvo, frag) and LcmCache.GetFlid(hvo, class, field).
		/// Where possible it determines a flid that should be preloaded, adds it to info, and
		/// returns it.
		/// </summary>
		/// <param name="frag"></param>
		/// <param name="info"></param>
		/// <returns></returns>
		private int DetermineNeededFlid(XElement frag, NeededPropertyInfo info)
		{
			int flid = 0;
			try
			{
				IFwMetaDataCache mdc = m_sda.MetaDataCache;
				var xa = frag.Attribute("flid");
				if (xa == null)
				{
					if (mdc == null)
						return 0; // can't do anything else sensible.
					// JohnT: try class, field props and look up in MetaDataCache.

					string stClassName = XmlUtils.GetOptionalAttributeValue(frag, "class");
					string stFieldName = XmlUtils.GetOptionalAttributeValue(frag, "field");
					if (String.IsNullOrEmpty(stFieldName) || stFieldName == "OwningFlid")
					{
						return 0;
					}
					else if (stFieldName == "OwnOrd" ||
						stFieldName == "Guid" ||
						stFieldName == "Owner" ||
						stFieldName == "Self")
					{
						// try a general purpose field that doesn't get treated as a 'base' class.
						flid = mdc.GetFieldId("CmObject", stFieldName, false);
					}
					else if (String.IsNullOrEmpty(stClassName))
					{
						int classId = info.TargetClass(this);
						flid = mdc.GetFieldId2(classId, stFieldName, true);
					}
					else
					{
						flid = mdc.GetFieldId(stClassName, stFieldName, true);
					}
				}
				else
				{
					flid = Convert.ToInt32(xa.Value, 10);
				}
			}
			catch
			{
				// Eat any exception.
			}

			return flid;
		}

		/// <summary>
		/// This gives the column we are displaying a chance to override the writing system for its part specification.
		/// </summary>
		/// <returns></returns>
		private int GetWritingSystemForObject(XElement frag, int hvo, int flid, int wsDefault)
		{
			if (WsForce == 0)
				return WritingSystemServices.GetWritingSystem(m_cache, m_sda, frag, s_qwsCurrent, hvo, flid, wsDefault).Handle;
			if (WsForce < 0) // magic.
			{
				// Forced magic ws. Find the corresponding actual WS.
				if (WsForce == WritingSystemServices.kwsReversalIndex && m_wsReversal > 0)
					return m_wsReversal;	// we know this one locally.
				int wsActual;
				WritingSystemServices.GetMagicStringAlt(m_cache, m_sda, WsForce, hvo, flid, false, out wsActual);
				// If the magic ws doesn't get changed properly, use the default.
				if (wsActual <= 0)
					return wsDefault;
				return wsActual;
			}
			return WsForce;
		}

		private void DisplayOtherObjStringAlt(int flid, int ws, IVwEnv vwenv, int hvoTarget, XElement caller)
		{
			var source = IdentifySource ? caller : null;
			int fragId = GetId(new DisplayStringAltCommand(flid, ws, source), m_idToDisplayCommand, m_displayCommandToId);
			vwenv.AddObj(hvoTarget, this, fragId);
		}

		// Process a 'part ref' node (frag) for the specified object an env.
		internal void ProcessPartRef(XElement frag, int hvo, IVwEnv vwenv)
		{
			string layoutName = XmlUtils.GetManditoryAttributeValue(frag, "ref");
			XElement node;
			if (layoutName == "$child")
			{
				// The contents are right here. This is mainly used for generated part refs.
				node = frag;
			}
			else
			{
				node = GetNodeForPart(hvo, layoutName, false);
			}
			if (node == null)
				return;
			bool fSingleGramInfoFirst = XmlUtils.GetOptionalBooleanAttributeValue(frag, "singlegraminfofirst", false);
			// OTOH, if we're displaying the sequence of senses and suppressing gram info and this is the gram
			// info part, suppress it.
			if (fSingleGramInfoFirst && ShouldIgnoreGramInfo)
				return;
			try
			{
				m_stackPartRef.Insert(0, frag);
				var sVisibility = XmlUtils.GetOptionalAttributeValue(frag, "visibility", "always");
				switch (sVisibility)
				{
					case "never":
						return;
					case "ifdata":
						TestCollectorEnv envT = new TestCollectorEnv(vwenv, m_sda, hvo);
						envT.NoteEmptyDependencies = true;
						envT.MetaDataCache = m_sda.MetaDataCache;

						ProcessChildren(node, envT, hvo, frag);

						if (!envT.Result)
							return;
						break;
					// case "always":
					default: // treat anything we don't know as 'always'
						break;
				}
				// This groups senses by placing graminfo before the number, and omitting it if the same as the
				// previous sense in the entry.  This isn't yet supported by the UI, but may well be requested in
				// the future.  (See LT-9663.)
				//bool fGramInfoBeforeNumber = XmlUtils.GetOptionalBooleanAttributeValue(frag, "graminfobeforenumber", false);
				//if (fGramInfoBeforeNumber && m_tssDelayedNumber != null)
				//{
				//	if (node.FirstChild != null && node.FirstChild.Name == "obj")
				//	{
				//		int flid = GetFlid(node.FirstChild, hvo);
				//		int hvoValue = m_cache.GetObjProperty(hvo, flid);
				//		if (hvoValue == m_hvoGroupedValue)
				//		{
				//			vwenv.AddString(m_tssDelayedNumber);
				//			m_tssDelayedNumber = null;
				//			return;
				//		}
				//		m_hvoGroupedValue = hvoValue;
				//	}
				//}
				// We are going to display the contents of the part.
				string flowType;
				var style = PartRefSetupToProcessChildren(frag, node, hvo, vwenv, fSingleGramInfoFirst, out flowType);
				ProcessChildren(node, vwenv, hvo, frag);
				PartRefWrapupAfterProcessChildren(frag, vwenv, flowType, style);
				// This groups senses by placing graminfo before the number, and omitting it if the same as the
				// previous sense in the entry.  This isn't yet supported by the UI, but may well be requested in
				// the future.  (See LT-9663.)
				//if (fGramInfoBeforeNumber && m_tssDelayedNumber != null)
				//{
				//	vwenv.AddString(m_tssDelayedNumber);
				//	m_tssDelayedNumber = null;
				//}
			}
			finally
			{
				m_stackPartRef.RemoveAt(0);
			}
		}

		internal string PartRefSetupToProcessChildren(XElement frag, XElement node, int hvo, IVwEnv vwenv,
			bool fSingleGramInfoFirst, out string flowType)
		{
			string style = XmlUtils.GetOptionalAttributeValue(frag, "style", null);
			if (vwenv is ConfiguredExport)
				(vwenv as ConfiguredExport).BeginCssClassIfNeeded(frag);
			flowType = XmlUtils.GetOptionalAttributeValue(frag, "flowType", null);
			if (flowType == "para")
				GetParagraphStyleIfPara(hvo, ref style);
			// The literal string for a sequence should go before the place where we may pull out
			// a common part of speech within a single entry paragraph.
			// By default, though, (unless there is a beforeStyle) we do want it to have the style of this property.
			InsertLiteralString(frag, vwenv, "before", flowType, style);
			// If we pull out a common part of speech for several senses, we want it as part of the main paragraph,
			// not part of (say) the paragraph that belongs to the first sense. So we must insert this
			// before we process the flowType.
			if (fSingleGramInfoFirst)
			{
				// Will we really do gram info first? Only if we are numbering senses and either there is more than one,
				// or we are numbering even single senses.
				// For this to work, node must have just one child, a seq.
				SetupSingleGramInfoFirst(frag, node, hvo, vwenv);
			}
			if (style != null || flowType != null)
			{
				if (style != null && flowType != "divInPara")
					vwenv.set_StringProperty((int) FwTextPropType.ktptNamedStyle, style);
				switch (flowType)
				{
					default:
						vwenv.OpenSpan();
						break;
					case "para":
						vwenv.OpenParagraph();
						break;
					case "div":
						HandleNestedIndentation(frag, vwenv);
						vwenv.OpenDiv();
						break;
					case "none":
						break;
					case "divInPara":
						vwenv.CloseParagraph();
						vwenv.OpenDiv();
						break;
				}
			}
			return style;
		}

		internal void PartRefWrapupAfterProcessChildren(XElement frag, IVwEnv vwenv, string flowType, string style)
		{
			InsertLiteralString(frag, vwenv, "after", flowType, null); // don't need default style here, we're inside the main span for the property.
			if (style != null || flowType != null)
			{
					switch (flowType)
					{
						default:
							vwenv.CloseSpan();
							break;
						case "para":
							vwenv.CloseParagraph();
							break;
						case "div":
							vwenv.CloseDiv();
							break;
						case "none":
							break;
						case "divInPara":
							vwenv.CloseDiv();
							vwenv.OpenParagraph();
							// If we end up with an empty paragraph, try to make it disappear.
							vwenv.EmptyParagraphBehavior(1);
							break;
					}
				}
				if (vwenv is ConfiguredExport)
					(vwenv as ConfiguredExport).EndCssClassIfNeeded(frag);
		}

		private void SetupSingleGramInfoFirst(XElement frag, XElement node, int hvo, IVwEnv vwenv)
		{
			var seq = XmlUtils.GetFirstNonCommentChild(node);
			if (seq == null || seq.Name != "seq")
				return;
			int flid = GetFlid(seq, hvo);
			var rghvo = ((ISilDataAccessManaged)vwenv.DataAccess).VecProp(hvo, flid);

			XAttribute xaNum;
			var fNumber = XmlVcDisplayVec.SetNumberFlagIncludingSingleOption(frag, rghvo.Length, out xaNum);
			if (!fNumber)
				return;
			var fAllMsaSame = SetAllMsaSameFlag(rghvo.Length, rghvo);
			int childFrag = GetSubFragIdSeq(seq, frag);
			if (fAllMsaSame)
				DisplayFirstChildPOS(rghvo[0], childFrag, vwenv);

			// Exactly if we put out the grammatical info at the start, we need to NOT put it out
			// as part of each item. Note that we must not set this flag before we put out the one-and-only
			// gram info, or that will be suppressed too!
			ShouldIgnoreGramInfo = fAllMsaSame;
		}

		// Display the first child (item in the vector) in a special mode which suppresses everything except the child
		// marked singlegraminfofirst, to show the POS.
		private void DisplayFirstChildPOS(int firstChildHvo, int childFrag, IVwEnv vwenv)
		{
			var dispCommand = (MainCallerDisplayCommand)m_idToDisplayCommand[childFrag];
			string layoutName;
			var parent = dispCommand.GetNodeForChild(out layoutName, childFrag, this, firstChildHvo);
			if (DisplayFirstChildPos(firstChildHvo, parent, vwenv))
				return;
			// If we didn't find one, we are most likely in the publishRoot_AsPara wrapper layout.
			// See if we can drill down to the one that actually has the POS.
			var sublayout = XmlUtils.GetFirstNonCommentChild(parent);
			if (sublayout.Name != "sublayout")
				return;
			var sublayoutName = XmlUtils.GetOptionalAttributeValue(sublayout, "name");
			if (string.IsNullOrEmpty(sublayoutName))
				return;
			parent = GetNodeForPart(firstChildHvo, sublayoutName, true);
			if (parent == null || parent.Name != "layout")
				return;
			DisplayFirstChildPos(firstChildHvo, parent, vwenv);
		}

		// Display the first child (item in the vector) in a special mode which suppresses everything except the child
		// marked singlegraminfofirst, to show the POS.
		private bool DisplayFirstChildPos(int firstChildHvo, XElement parent, IVwEnv vwenv)
		{
			foreach (var gramInfoPartRef in parent.Elements())
			{
				if (XmlUtils.GetOptionalBooleanAttributeValue(gramInfoPartRef, "singlegraminfofirst", false))
				{
					// It really is the gram info part ref we want.
					//m_viewConstructor.ProcessPartRef(gramInfoPartRef, firstChildHvo, m_vwEnv); no! the sense is not on the stack.
					var sVisibility = XmlUtils.GetOptionalAttributeValue(gramInfoPartRef, "visibility", "always");
					if (sVisibility == "never")
						return true; // user has configured gram info first, but turned off gram info.
					string morphLayoutName = XmlUtils.GetManditoryAttributeValue(gramInfoPartRef, "ref");
					var part = GetNodeForPart(firstChildHvo, morphLayoutName, false);
					if (part == null)
						throw new ArgumentException("Attempt to display gram info of first child, but part for " + morphLayoutName +
													" does not exist");
					var objNode = XmlUtils.GetFirstNonCommentChild(part);
					if (objNode == null || objNode.Name != "obj")
						throw new ArgumentException("Attempt to display gram info of first child, but part for " + morphLayoutName +
													" does not hav a single <obj> child");
					int flid = XmlVc.GetFlid(objNode, firstChildHvo, DataAccess);
					int hvoTarget = DataAccess.get_ObjectProp(firstChildHvo, flid);
					if (hvoTarget == 0)
						return true; // first sense has no category.
					int fragId = GetSubFragId(objNode, gramInfoPartRef);
					string flowType;
					try
					{
						m_stackPartRef.Insert(0, gramInfoPartRef);
						// This is the setup that invoking the part ref would normally do: wrap it in a flow and set a style if need be,
						// insert before labels, etc.
						var style = PartRefSetupToProcessChildren(gramInfoPartRef, objNode, hvoTarget, vwenv, true, out flowType);
						vwenv.AddObj(hvoTarget, this, fragId);
						// This is the cleanup that invoking the part ref would normally do after displaying the effect of the part referred to.
						// Closing any opened flow, adding following labels, etc.
						PartRefWrapupAfterProcessChildren(gramInfoPartRef, vwenv, flowType, style);
					}
					finally
					{
						m_stackPartRef.RemoveAt(0);
					}
					return true;
				}
			}
			return false;
		}

		private bool SetAllMsaSameFlag(int hvoCount, int[] msaHvoArray)
		{
			// if there are no Msa's then we can't display any, so we may as well say they aren't the same.
			if (hvoCount == 0)
			{
				return false;
			}
			var hvoMsa = m_sda.get_ObjectProp(msaHvoArray[0], LexSenseTags.kflidMorphoSyntaxAnalysis);
			var fAllMsaSame = SubsenseMsasMatch(msaHvoArray[0], hvoMsa);
			for (var i = 1; fAllMsaSame && i < hvoCount; ++i)
			{
				var hvoMsa2 = m_sda.get_ObjectProp(msaHvoArray[i], LexSenseTags.kflidMorphoSyntaxAnalysis);
				fAllMsaSame = hvoMsa == hvoMsa2 && SubsenseMsasMatch(msaHvoArray[i], hvoMsa);
			}
			return fAllMsaSame;
		}

		/// <summary>
		/// Check whether all the subsenses (if any) use the given MSA.
		/// </summary>
		private bool SubsenseMsasMatch(int hvoSense, int hvoMsa)
		{
			int[] rghvoSubsense = ((ISilDataAccessManaged)m_sda).VecProp(hvoSense, LexSenseTags.kflidSenses);
			for (var i = 0; i < rghvoSubsense.Length; ++i)
			{
				int hvoMsa2 = m_sda.get_ObjectProp(rghvoSubsense[i],
					LexSenseTags.kflidMorphoSyntaxAnalysis);
				if (hvoMsa != hvoMsa2 || !SubsenseMsasMatch(rghvoSubsense[i], hvoMsa))
					return false;
			}
			return true;
		}

		private void HandleNestedIndentation(XElement frag, IVwEnv vwenv)
		{
			if (!XmlUtils.GetOptionalBooleanAttributeValue(frag, "indent", false))
				return;
			var style = XmlUtils.GetOptionalAttributeValue(frag, "style");
			if (String.IsNullOrEmpty(style))
				style = XmlUtils.GetOptionalAttributeValue(frag, "parastyle");
			if (String.IsNullOrEmpty(style))
				return;
			var ttp = m_rootSite.StyleSheet.GetStyleRgch(style.Length, style);
			if (ttp == null)
				return;
			int nVar;
			var nVal = ttp.GetIntPropValues((int)FwTextPropType.ktptLeadingIndent, out nVar);
			if (nVal != -1 && nVar != -1)
				vwenv.set_IntProperty((int) FwTextPropType.ktptLeadingIndent, nVar, nVal);
		}

		private void DetermineNeededFieldsForPartRef(XElement frag, NeededPropertyInfo info)
		{
			string visibility = XmlUtils.GetOptionalAttributeValue(frag, "visibility", "always");
			if (visibility == "never")
				return;
			string layoutName = XmlUtils.GetManditoryAttributeValue(frag, "ref");
			XElement node;
			if (layoutName == "$child")
			{
				// The contents are right here. This is mainly used for generated part refs.
				node = frag;
			}
			else
			{
				int clsid = info.TargetClass(this);
				node = GetNodeForPart(layoutName, false, clsid);
			}
			if (node == null)
				return;
			DetermineNeededFieldsForChildren(node, frag, info);
		}

		private void InsertLiteralString(XElement frag, IVwEnv vwenv, string attrName, string flowType, string defaultStyle)
		{
			// When showasindentedpara is set true, the before string is displayed elsewhere, and the after
			// string is not displayed at all.  (Those are the only literal strings that use this method.)
			bool fShowAsParagraphs = XmlUtils.GetOptionalBooleanAttributeValue(frag, "showasindentedpara", false);
			if (fShowAsParagraphs)
				return;
			string item = StringTable.Table.LocalizeAttributeValue(XmlUtils.GetOptionalAttributeValue(frag, attrName, null));
			if (String.IsNullOrEmpty(item))
			{
				if (DelayedNumberExists)
					item = String.Empty;
				else
					return;
			}
			var tss = TsStringUtils.MakeString(item,
				m_cache.ServiceLocator.WritingSystemManager.UserWs);
			var tssNumber = GetDelayedNumber(frag, vwenv is TestCollectorEnv);
			var sStyle = XmlUtils.GetOptionalAttributeValue(frag, attrName + "Style");
			var fMadePara = false;
			var fMadeDefaultStyleSpan = false;
			if (String.IsNullOrEmpty(sStyle))
			{
				if (!string.IsNullOrEmpty(defaultStyle))
				{
					vwenv.set_StringProperty((int)FwTextPropType.ktptNamedStyle, defaultStyle);
					vwenv.OpenSpan();
					fMadeDefaultStyleSpan = true;
				}
			}
			else // got a beforeStyle or afterStyle (sStyle != null)
			{
				if (flowType == "div")
				{
					fMadePara = true;
					vwenv.set_StringProperty((int) FwTextPropType.ktptNamedStyle, sStyle);
					vwenv.OpenParagraph();
				}
				else
				{
					ITsStrBldr bldr = tss.GetBldr();
					bldr.SetStrPropValue(0, bldr.Length, (int) FwTextPropType.ktptNamedStyle, sStyle);
					tss = bldr.GetString();
				}
			}
			if (tssNumber != null)
			{
				//int dmpx, dmpy;
				//vwenv.get_StringWidth(tss, null, out dmpx, out dmpy);
				ITsStrBldr tsb = tss.GetBldr();
				tsb.Replace(0, 0, tssNumber.Text, null);
				tss = tsb.GetString();
				//int dmpx2, dmpy2;
				//vwenv.get_StringWidth(tss, null, out dmpx2, out dmpy2);
				//int val = (dmpx2 - dmpx) * 1000;
				//tsb.SetIntPropValues(0, tsb.Length, (int)FwTextPropType.ktptFirstIndent,
				//	(int)FwTextPropVar.ktpvMilliPoint, val);
				//tss = tsb.GetString();
			}
			AddMarkedString(vwenv, frag, tss);
			if (fMadePara)
				vwenv.CloseParagraph();
			if (fMadeDefaultStyleSpan)
				vwenv.CloseSpan();
		}

		/// <summary>
		/// Get the identifier we want to use for the given node, which is typically a part ref
		/// </summary>
		/// <param name="whereFrom"></param>
		/// <returns></returns>
		string NodeIdentifier(XElement whereFrom)
		{
			var partRef = whereFrom;
			while (partRef != null && partRef.Name != "part")
				partRef = partRef.Parent;
			if (partRef == null)
				return "";
			Debug.Assert(m_stackPartRef.Count == 0 || partRef == m_stackPartRef[0], "PartRef " + XmlUtils.GetOptionalAttributeValue(partRef,"ref","NoRefFound") + " is not the first in the stack");
			int i = 1;
			while (XmlUtils.GetOptionalBooleanAttributeValue(partRef, "hideConfig", false)
				   && i < m_stackPartRef.Count)
			{   // No good telling the user about this part ref, he can't select it.
				// See if we have one up the stack that is good.
				partRef = m_stackPartRef[i++];
			}
			var layout = partRef.Parent;
			var partRefId = XmlUtils.GetOptionalAttributeValue(partRef, "ref");
			if (partRefId == null)
			{
				// The node is in a part, not a part ref. Not configurable, can't do anything useful..
				return "";
			}
			Debug.Assert(layout.Name == "layout");
			var label = XmlUtils.GetOptionalAttributeValue(partRef, "label", partRefId);
			return XmlUtils.GetManditoryAttributeValue(layout, "class") + ":" +
				XmlUtils.GetManditoryAttributeValue(layout, "name") + ":" + partRefId + ":" + label;
		}


		/// <summary>
		/// Pass the string to the vwenv, but first, set a property that identifies the XElement from which it was generated.
		/// Using ktptBulNumTxtBef is a kludge. It saves inventing a new property, since bullet/number stuff is not relevant
		/// to sub-paragraph runs.
		/// </summary>
		internal void AddMarkedString(IVwEnv vwenv, XElement whereFrom, ITsString tss)
		{
			if (IdentifySource)
			{
				var bldr = tss.GetBldr();
				bldr.SetStrPropValue(0, tss.Length, (int)FwTextPropType.ktptBulNumTxtBef, NodeIdentifier(whereFrom));
				vwenv.AddString(bldr.GetString());
			}
			else
			vwenv.AddString(tss);
		}

		/// <summary>
		/// Pass the string to the vwenv, but first, set a property that identifies the XElement from which it was generated.
		/// Using ktptBulNumTxtBef is a kludge. It saves inventing a new property, since bullet/number stuff is not relevant
		/// to sub-paragraph runs.
		/// </summary>
		internal void AddMarkedString(IVwEnv vwenv, XElement whereFrom, string input, int ws)
		{
			var bldr = TsStringUtils.MakeIncStrBldr();
			bldr.SetIntPropValues((int)FwTextPropType.ktptWs, (int)FwTextPropVar.ktpvDefault, ws);
			if (IdentifySource)
				bldr.SetStrPropValue((int)FwTextPropType.ktptBulNumTxtBef, NodeIdentifier(whereFrom));
			bldr.Append(input);
			vwenv.AddString(bldr.GetString());
		}

		internal void MarkSource(IVwEnv vwenv, XElement whereFrom)
		{
			if (!IdentifySource)
				return;
			if (vwenv is CollectorEnv)
				return; // don't need to do this in export or ifdata tests or sorting.
			vwenv.set_StringProperty((int)FwTextPropType.ktptBulNumTxtBef, NodeIdentifier(whereFrom));
		}

		internal void MarkSource(ITsPropsBldr tpb, XElement whereFrom)
		{
			if (!IdentifySource)
				return;
			tpb.SetStrPropValue((int)FwTextPropType.ktptBulNumTxtBef, NodeIdentifier(whereFrom));
		}

		internal bool DelayedNumberExists
		{
			get
			{
				return DelayNumFlag && m_tssDelayedNumber != null && m_tssDelayedNumber.Length > 0;
			}
		}

		internal ITsString GetDelayedNumber(XElement frag, bool fTest)
		{
			ITsString tssNumber = null;
			if (DelayedNumberExists)
			{
				bool fHide = XmlUtils.GetOptionalBooleanAttributeValue(frag, "hideConfig", false);
				if (!fHide)
				{
					tssNumber = m_tssDelayedNumber;
					if (!fTest)
					{
						DelayNumFlag = false;
						m_tssDelayedNumber = null;
					}
				}
			}
			return tssNumber;
		}

		internal void AddStringFromOtherObj(XElement frag, int hvoTarget, IVwEnv vwenv, XElement caller)
		{
			int flid = GetFlid(frag, hvoTarget);
			CellarPropertyType itype = (CellarPropertyType)m_sda.MetaDataCache.GetFieldType(flid);
			if (itype == CellarPropertyType.Unicode)
			{
				int fragId = GetId(new DisplayUnicodeCommand(
					flid,
					m_cache.DefaultUserWs),
					m_idToDisplayCommand,
					m_displayCommandToId);
				vwenv.AddObj(hvoTarget, this, fragId);
			}
			else if (itype == CellarPropertyType.String)
			{
				int fragId = GetId(new DisplayStringCommand(flid), m_idToDisplayCommand, m_displayCommandToId);
				vwenv.AddObj(hvoTarget, this, fragId);
			}
			else // multistring of some type
			{
				int wsid = 0;
				if (s_cwsMulti > 1)
				{
					string sLabelWs = XmlUtils.GetOptionalAttributeValue(frag, "ws");
					if (sLabelWs != null && sLabelWs == "current")
					{
						DisplayMultiSep(frag, vwenv, m_cache);
						DisplayWsLabel(s_qwsCurrent, vwenv, m_cache);
						wsid = s_qwsCurrent.Handle;
					}
				}
				if (wsid == 0)
					wsid = WritingSystemServices.GetWritingSystem(m_cache, frag, null, WritingSystemServices.kwsAnal).Handle;
				DisplayOtherObjStringAlt(flid, wsid, vwenv, hvoTarget, caller);
			}
		}

		/// <summary>
		/// We have a pair of dictionaries, one of which maps int to some key value,
		/// and the other which does the reverse. If key is already a key in keyToId,
		/// just return the value stored there. If not, allocate a new integer,
		/// and add a record to both tables.
		/// </summary>
		/// <param name="key"></param>
		/// <param name="idToKey"></param>
		/// <param name="keyToId"></param>
		/// <returns></returns>
		internal int GetId(DisplayCommand key, Dictionary<int, DisplayCommand> idToKey, Dictionary<DisplayCommand, int> keyToId)
		{
			if (!keyToId.ContainsKey(key))
			{
				int id = m_nextID++;
				idToKey[id] = key;
				keyToId[key] = id;
			}
			return keyToId[key];
		}

		internal int GetId(DisplayCommand command)
		{
			return GetId(command, m_idToDisplayCommand, m_displayCommandToId);
		}

		internal void RemoveCommand(DisplayCommand command, int id)
		{
			m_idToDisplayCommand.Remove(id);
			m_displayCommandToId.Remove(command);
		}

		/// ------------------------------------------------------------------------------------
		/// <summary>
		/// Add an object to the display.
		/// Set up a call to vwenv.AddObjProp.
		/// This depends on whether the caller has filtering information.
		/// </summary>
		/// ------------------------------------------------------------------------------------
		private void AddObject(XElement frag, IVwEnv vwenv, int flid, int fragId, XElement caller, int hvo)
		{
			if (caller != null)
			{
				var guidsFilter = XmlUtils.GetOptionalAttributeValue(caller, "entrytypeseq");
				if (!String.IsNullOrEmpty(guidsFilter))
				{
					// If we have filtering set to show only certain types of minor entries,
					// apply the filter before we try adding the object to the view.  (LT-10953)
					var validTypes = new HashSet<Guid>();
					var entryType = XmlUtils.GetOptionalAttributeValue(caller, "entrytype");
					Debug.Assert(entryType == "minor");
					var rgsGuidsPlus = guidsFilter.Split(',');
					for (var i = 0; i < rgsGuidsPlus.Length; ++i)
					{
						var s = rgsGuidsPlus[i];
						if (s.StartsWith("-"))
							continue;
						validTypes.Add(new Guid(s.Substring(1)));
					}
					var hvoObj = m_sda.get_ObjectProp(hvo, flid);
					if (hvoObj != 0 && validTypes.Count > 0)
					{
						var repo = m_cache.ServiceLocator.GetInstance<ILexEntryRepository>();
						ILexEntry entry;
						if (repo.TryGetObject(hvoObj, out entry) && entry.EntryRefsOS.Count > 0)
						{
							var fOk = false;	// assume we don't want this entry.
							foreach (var entryref in entry.EntryRefsOS.Where(entryref => entryref.HideMinorEntry == 0))
							{
								switch (entryref.RefType)
								{
									case LexEntryRefTags.krtComplexForm:
										if (!fOk && entryref.ComplexEntryTypesRS.Any(
											type => validTypes.Contains(type.Guid)) ||
											(entryref.ComplexEntryTypesRS.Count == 0 && validTypes.Contains(m_unspecComplexFormType)))
										{
											fOk = true;
										}
										break;
									case LexEntryRefTags.krtVariant:
										if (!fOk && entryref.VariantEntryTypesRS.Any(
											type => validTypes.Contains(type.Guid)) ||
											(entryref.VariantEntryTypesRS.Count == 0 && validTypes.Contains(m_unspecVariantType)))
										{
											fOk = true;
										}
										break;
									default:
										Debug.Fail(String.Format("Unknown LexEntryRef type: {0}", entryref.RefType));
										return;
								}
							}
							if (!fOk)
								return;
						}
					}
				}
			}
			// If the value of the property is null, we used to get an Assert by adding it.
			// Now the Views code is smarter, and generates a useful dependency to regenerate
			// if the value gets set.
			vwenv.AddObjProp(flid, this, fragId);
		}

		/// ------------------------------------------------------------------------------------
		/// <summary>
		/// Add a vector to the display.
		/// fragId: a fragCaller id
		/// Set up a call to AddObjVec or AddObjVecItems as appropriate.
		/// This depends on whether the target fragment has delimiter info.
		/// </summary>
		/// ------------------------------------------------------------------------------------
		private void AddObjectVector(XElement frag, IVwEnv vwenv, int flid, int fragId, XElement caller)
		{
			XElement sequenceOptionNode;
			// seq stuff on the frag node
			var itemDecorationNode = sequenceOptionNode = frag;
			if (XmlUtils.GetOptionalBooleanAttributeValue(itemDecorationNode, "inheritSeps", false))
				itemDecorationNode = caller;
			var xaSep = itemDecorationNode == null ? null : itemDecorationNode.Attribute("sep");
			var xaNum = itemDecorationNode == null ? null : itemDecorationNode.Attribute("number");
			// Note that we deliberately don't use itemDecorationNode here. "excludeHvo" is not a separator property,
			// nor configurable, so it belongs on the 'seq' element, not the part ref.
			var exclude = XmlUtils.GetOptionalAttributeValue(sequenceOptionNode, "excludeHvo", null);
			var fFirstOnly = XmlUtils.GetOptionalBooleanAttributeValue(sequenceOptionNode, "firstOnly", false);
			var sort = XmlUtils.GetOptionalAttributeValue(sequenceOptionNode, "sort", null);
			var fNumber = xaNum != null && xaNum.Value != null && xaNum.Value != "";
			var fSep = xaSep != null && xaSep.Value != null && xaSep.Value != "";
			bool isDivInPara = XmlUtils.GetOptionalAttributeValue(itemDecorationNode, "flowType", "").Equals("divInPara");
			if (caller != null)
			{
				var guidsFilter = XmlUtils.GetOptionalAttributeValue(caller, "reltypeseq");
				if (!String.IsNullOrEmpty(guidsFilter))
				{
					var rgsGuidsPlus = guidsFilter.Split(',');
					m_mapGuidToReferenceInfo = new Dictionary<Guid, List<LexReferenceInfo>>();
					for (var i = 0; i < rgsGuidsPlus.Length; ++i)
					{
						var s = rgsGuidsPlus[i];
						if (s.StartsWith("-"))
							continue;
						var lri = new LexReferenceInfo(s) {Index = i};
						List<LexReferenceInfo> lris;
						if (!m_mapGuidToReferenceInfo.TryGetValue(lri.ItemGuid, out lris))
						{
							lris = new List<LexReferenceInfo>();
							m_mapGuidToReferenceInfo.Add(lri.ItemGuid, lris);
						}
						lris.Add(lri);
					}
					if (m_mapGuidToReferenceInfo.Count == 0)
						m_mapGuidToReferenceInfo = null; // probably only paranoia...
				}
				else
				{
					var entryType = XmlUtils.GetOptionalAttributeValue(caller, "entrytype");
					guidsFilter = XmlUtils.GetOptionalAttributeValue(caller, "entrytypeseq");
					if (!String.IsNullOrEmpty(guidsFilter))
					{
						switch (entryType)
						{
							case "complex":
								m_mapGuidToComplexRefInfo = BuildGuidToItemTypeInfoMap(guidsFilter);
								break;
							case "variant":
								m_mapGuidToVariantRefInfo = BuildGuidToItemTypeInfoMap(guidsFilter);
								break;
							default:
								Debug.Fail(String.Format("Unknown entryType: {0}", entryType));
								break;
						}
					}
				}
			}
			if (fNumber || fSep || exclude != null || fFirstOnly || sort != null ||
				m_mapGuidToReferenceInfo != null || m_mapGuidToComplexRefInfo != null ||
				m_mapGuidToVariantRefInfo != null || isDivInPara)
			{
				// This results in DisplayVec being called.
				vwenv.AddObjVec(flid, this, fragId);
				m_mapGuidToReferenceInfo = null;
				m_mapGuidToComplexRefInfo = null;
				m_mapGuidToVariantRefInfo = null;
			}
			else
			{
				// We can (and sometimes must, and always should for efficiency) just display
				// each item.  This allows us to use seq, for example, to add cells to a
				// table row.  It also allows the view to insert and delete items without
				// redoing everything.
				bool fReverse = XmlUtils.GetOptionalBooleanAttributeValue(frag, "reverse", false);
				if (fReverse)
				{
					// we need to add these in reverse!
					vwenv.AddReversedObjVecItems(flid, this, fragId);
				}
				else
				{
					vwenv.AddObjVecItems(flid, this, fragId);
				}
			}
		}

		private static Dictionary<Guid, ItemTypeInfo> BuildGuidToItemTypeInfoMap(string guidsFilter)
		{
			var result = new Dictionary<Guid, ItemTypeInfo>();
			var rgsGuidsPlus = guidsFilter.Split(',');
			for (var i = 0; i < rgsGuidsPlus.Length; ++i)
			{
				var s = rgsGuidsPlus[i];
				if (s.StartsWith("-"))
					continue;
				var info = new ItemTypeInfo(s) { Index = i };
				result.Add(info.ItemGuid, info);
			}
			if (result.Count == 0)
				result = null;
			return result;
		}

		/// <summary>
		/// This version allows the IVwEnv to be optional
		/// </summary>
		/// <param name="frag">the 'if' node</param>
		/// <param name="hvo">The hvo.</param>
		/// <param name="cache">The cache.</param>
		/// <param name="sda">The sda.</param>
		/// <param name="caller">The caller.</param>
		/// <returns></returns>
<<<<<<< HEAD
		public static bool ConditionPasses(XElement frag, int hvo, FdoCache cache, ISilDataAccess sda, XElement caller)
=======
		public static bool ConditionPasses(XmlNode frag, int hvo, LcmCache cache, ISilDataAccess sda, XmlNode caller)
>>>>>>> c1202904
		{
			return ConditionPasses(null, frag, hvo, cache, sda, caller);
		}

		/// <summary>
		/// This version allows the IVwEnv and caller to be omitted
		/// </summary>
		/// <param name="frag">the 'if' node</param>
		/// <param name="hvo">The hvo.</param>
		/// <param name="cache">The cache.</param>
		/// <param name="sda">The sda.</param>
		/// <returns></returns>
<<<<<<< HEAD
		public static bool ConditionPasses(XElement frag, int hvo, FdoCache cache, ISilDataAccess sda)
=======
		public static bool ConditionPasses(XmlNode frag, int hvo, LcmCache cache, ISilDataAccess sda)
>>>>>>> c1202904
		{
			return ConditionPasses(null, frag, hvo, cache, sda, null);
		}

		/// <summary>
		/// This version allows the IVwEnv, caller, and ISilDataAccess to be omitted
		/// </summary>
		/// <param name="frag">The frag.</param>
		/// <param name="hvo">The hvo.</param>
		/// <param name="cache">The cache.</param>
		/// <returns></returns>
<<<<<<< HEAD
		public static bool ConditionPasses(XElement frag, int hvo, FdoCache cache)
=======
		public static bool ConditionPasses(XmlNode frag, int hvo, LcmCache cache)
>>>>>>> c1202904
		{
			return ConditionPasses(null, frag, hvo, cache, cache.DomainDataByFlid, null);
		}

		/// <summary>
		/// This method looks for the target attribute of an if or where element and if
		/// found switches the hvo value to that of its owner if its value is owner.
		/// </summary>
		/// <param name="frag">xml node</param>
		/// <param name="hvo">object hvo</param>
		/// <param name="sda">The sda.</param>
		public static void GetActualTarget(XElement frag, ref int hvo, ISilDataAccess sda)
		{
			var target = XmlUtils.GetOptionalAttributeValue(frag, "target", "this");
			switch (target.ToLower())
			{
				case "owner":
					int flidOwner = sda.MetaDataCache.GetFieldId("CmObject", "Owner", false);
					hvo = sda.get_ObjectProp(hvo, flidOwner);
					break;
				case "this":
					break;
				default:
					if (!String.IsNullOrEmpty(target))
					{
						int clid = sda.get_IntProp(hvo, CmObjectTags.kflidClass);
						int flid = sda.MetaDataCache.GetFieldId2(clid, target, true);
						hvo = sda.get_ObjectProp(hvo, flid);
					}
					break;
			}
		}

		/// <summary>
		/// Evaluate a condition expressed in the frag node.
		/// May be is="classname", requires hvo to be that class or a subclass,
		/// unless excludesubclasses="true" in which case must match exactly.
		/// May be field="name" plus any of lengthatleast="n", lengthatmost="n",
		/// stringequals="xx", stringaltequals="xx", boolequals="true/false", intequals="n",
		/// intgreaterthan="n", or intlessthan="n".
		/// More than one condition may be present, if so, all must pass.
		/// Class of object condition is tested first if present, so property may be a property
		/// possessed only by that class of object.
		/// </summary>
		/// <param name="vwenv">Environment in which evaluated, for NoteDependency. May be null.</param>
		/// <param name="frag">The frag.</param>
		/// <param name="hvo">The hvo.</param>
		/// <param name="cache">The cache.</param>
		/// <param name="sda">The sda.</param>
		/// <param name="caller">the 'part ref' node that invoked the current part. May be null if XML does not use it.</param>
		/// <returns></returns>
<<<<<<< HEAD
		public static bool ConditionPasses(IVwEnv vwenv, XElement frag, int hvo, FdoCache cache, ISilDataAccess sda, XElement caller)
=======
		public static bool ConditionPasses(IVwEnv vwenv, XmlNode frag, int hvo, LcmCache cache, ISilDataAccess sda, XmlNode caller)
>>>>>>> c1202904
		{
			GetActualTarget(frag, ref hvo, sda);	// modify the hvo if needed

			if (!IsConditionsPass(frag, hvo, sda))
				return false;
			if (!LengthConditionsPass(vwenv, frag, hvo, sda))
				return false;
			if (!ValueEqualityConditionsPass(vwenv, frag, hvo, cache, sda, caller))
				return false;
			if (!BidiConditionPasses(frag, cache))
				return false;
			return true; // All conditions present passed.
		}

		/// <summary>
		/// Returns true if the vernacular and analysis writing systems have opposite
		/// directionality, ie, one is RTL and the other is LTR, matching against the boolean
		/// argument.  &lt;if bidi="false"&gt; is the same as &lt;ifnot bidi="true"&gt;.
		/// </summary>
		/// <param name="frag"></param>
		/// <param name="cache"></param>
		/// <returns></returns>
<<<<<<< HEAD
		private static bool BidiConditionPasses(XElement frag, FdoCache cache)
=======
		private static bool BidiConditionPasses(XmlNode frag, LcmCache cache)
>>>>>>> c1202904
		{
			string sBidi = XmlUtils.GetOptionalAttributeValue(frag, "bidi");
			if (sBidi != null)
			{
				IWritingSystemContainer wsContainer = cache.ServiceLocator.WritingSystems;
				bool fBidi = XmlUtils.GetBooleanAttributeValue(sBidi);
				bool fRTLVern = wsContainer.DefaultVernacularWritingSystem.RightToLeftScript;
				bool fRTLAnal = wsContainer.DefaultAnalysisWritingSystem.RightToLeftScript;
				if (fRTLVern == fRTLAnal)
					return !fBidi;
				else
					return fBidi;
			}
			return true;
		}
		/// <summary>
		/// Check for ValueEquality conditions
		/// </summary>
		/// <param name="vwenv">The vwenv.</param>
		/// <param name="frag">The frag.</param>
		/// <param name="hvo">The hvo.</param>
		/// <param name="cache">The cache.</param>
		/// <param name="sda">The sda.</param>
		/// <param name="caller">The caller.</param>
		/// <returns></returns>
<<<<<<< HEAD
		static private bool ValueEqualityConditionsPass(IVwEnv vwenv, XElement frag, int hvo, FdoCache cache,
			ISilDataAccess sda, XElement caller)
=======
		static private bool ValueEqualityConditionsPass(IVwEnv vwenv, XmlNode frag, int hvo, LcmCache cache,
			ISilDataAccess sda, XmlNode caller)
>>>>>>> c1202904
		{
			if (!StringEqualsConditionPasses(vwenv, frag, hvo, sda))
				return false;
			if (!StringAltEqualsConditionPasses(vwenv, frag, hvo, cache, sda, caller))
				return false;
			if (!BoolEqualsConditionPasses(vwenv, frag, hvo, sda))
				return false;
			if (!IntEqualsConditionPasses(vwenv, frag, hvo, sda))
				return false;
			if (!IntGreaterConditionPasses(vwenv, frag, hvo, sda))
				return false;
			if (!IntLessConditionPasses(vwenv, frag, hvo, sda))
				return false;
			if (!IntMemberOfConditionPasses(vwenv, frag, hvo, sda))
				return false;
			if (!GuidEqualsConditionPasses(vwenv, frag, hvo, sda))
				return false;
			if (!HvoEqualsConditionPasses(vwenv, frag, hvo, sda))
				return false;
			if (!FlidEqualsConditionPasses(vwenv, frag, hvo, sda))
				return false;
			return true;
		}

		static private void NoteDependency(IVwEnv vwenv, int hvo, int flid)
		{
			if (vwenv == null)
				return;
			vwenv.NoteDependency(new int[] { hvo }, new int[] { flid }, 1);
		}

		static private int GetValueFromCache(IVwEnv vwenv, XElement frag, int hvo, ISilDataAccess sda)
		{
			int flid = GetFlidAndHvo(vwenv, frag, ref hvo, sda);
			if (flid == -1 || hvo == 0)
				return 0; // This is rather arbitrary...objects missing, what should each test do?
			NoteDependency(vwenv, hvo, flid);
			return sda.get_IntProp(hvo, flid);
		}

		static private bool GetBoolValueFromCache(IVwEnv vwenv, XElement frag, int hvo, ISilDataAccess sda)
		{
			int flid = GetFlidAndHvo(vwenv, frag, ref hvo, sda);
			if (flid == -1 || hvo == 0)
				return false; // This is rather arbitrary...objects missing, what should each test do?
			NoteDependency(vwenv, hvo, flid);
			return IntBoolPropertyConverter.GetBoolean(sda, hvo, flid);
		}

		/// <summary>
		/// Check for "intequals" attribute condition
		/// </summary>
		/// <param name="vwenv">For NoteDependency</param>
		/// <param name="frag">The frag.</param>
		/// <param name="hvo">The hvo.</param>
		/// <param name="sda">The sda.</param>
		/// <returns></returns>
		static private bool IntEqualsConditionPasses(IVwEnv vwenv, XElement frag, int hvo, ISilDataAccess sda)
		{
			int intValue = XmlUtils.GetOptionalIntegerValue(frag, "intequals", -2);	// -2 might be valid
			int intValue2 = XmlUtils.GetOptionalIntegerValue(frag, "intequals", -3);	// -3 might be valid
			if (intValue != -2 || intValue2 != -3)
			{
				int value = GetValueFromCache(vwenv, frag, hvo, sda);
				if (value != intValue)
					return false;
			}
			return true;
		}

		/// <summary>
		/// Check for "intgreaterthan" attribute condition
		/// </summary>
		/// <param name="vwenv">For NoteDependency</param>
		/// <param name="frag">The frag.</param>
		/// <param name="hvo">The hvo.</param>
		/// <param name="sda">The sda.</param>
		/// <returns></returns>
		static private bool IntGreaterConditionPasses(IVwEnv vwenv, XElement frag, int hvo, ISilDataAccess sda)
		{
			int intValue = XmlUtils.GetOptionalIntegerValue(frag, "intgreaterthan", -2);	// -2 might be valid
			int intValue2 = XmlUtils.GetOptionalIntegerValue(frag, "intgreaterthan", -3);	// -3 might be valid
			if (intValue != -2 || intValue2 != -3)
			{
				int value = GetValueFromCache(vwenv, frag, hvo, sda);
				if (value <= intValue)
					return false;
			}
			return true;
		}

		/// <summary>
		/// Check for "intlessthan" attribute condition
		/// </summary>
		/// <param name="vwenv">For NoteDependency</param>
		/// <param name="frag">The frag.</param>
		/// <param name="hvo">The hvo.</param>
		/// <param name="sda">The sda.</param>
		/// <returns></returns>
		static private bool IntLessConditionPasses(IVwEnv vwenv, XElement frag, int hvo, ISilDataAccess sda)
		{
			int intValue = XmlUtils.GetOptionalIntegerValue(frag, "intlessthan", -2);	// -2 might be valid
			int intValue2 = XmlUtils.GetOptionalIntegerValue(frag, "intlessthan", -3);	// -3 might be valid
			if (intValue != -2 || intValue2 != -3)
			{
				int value = GetValueFromCache(vwenv, frag, hvo, sda);
				if (value >= intValue)
					return false;
			}
			return true;
		}

		/// <summary>
		/// Check for "intmemberof" attribute condition
		/// </summary>
		/// <param name="vwenv">For NoteDependency</param>
		/// <param name="frag">The frag.</param>
		/// <param name="hvo">The hvo.</param>
		/// <param name="sda">The sda.</param>
		/// <returns></returns>
		static private bool IntMemberOfConditionPasses(IVwEnv vwenv, XElement frag, int hvo, ISilDataAccess sda)
		{
			string stringValue = XmlUtils.GetOptionalAttributeValue(frag, "intmemberof");
			if (stringValue == null)
				return true;
			string[] rgsNum = stringValue.Split(',');
			int val = GetValueFromCache(vwenv, frag, hvo, sda);
			for (int i = 0; i < rgsNum.Length; i++)
			{
				try
				{
					int intVal = Int32.Parse(rgsNum[i], CultureInfo.InvariantCulture);
					if (val == intVal)
						return true;
				}
				catch
				{
					// ignore invalid data.
				}
			}
			return false;
		}

		/// <summary>
		/// Check for "flidequals" attribute condition. True if the given field matches the id in flidequals.
		/// </summary>
		/// <param name="vwenv">The vwenv.</param>
		/// <param name="frag">The frag.</param>
		/// <param name="hvo">The hvo.</param>
		/// <param name="sda">The sda.</param>
		/// <returns></returns>
		static private bool FlidEqualsConditionPasses(IVwEnv vwenv, XElement frag, int hvo, ISilDataAccess sda)
		{
			string sFlid = XmlUtils.GetOptionalAttributeValue(frag, "flidequals");
			if (sFlid == null)
				return true;
			int flidVal = 0;
			if (Int32.TryParse(sFlid, out flidVal))
			{
				string fieldName = XmlUtils.GetManditoryAttributeValue(frag, "field");
				int flid = GetFlid(frag, hvo, sda);
				return flid == flidVal;
			}
			return false;
		}
		/// <summary>
		/// Check for "hvoequals" attribute condition
		/// </summary>
		/// <param name="vwenv">For NoteDependency</param>
		/// <param name="frag">The frag.</param>
		/// <param name="hvo">The hvo.</param>
		/// <param name="sda">The sda.</param>
		/// <returns></returns>
		static private bool HvoEqualsConditionPasses(IVwEnv vwenv, XElement frag, int hvo, ISilDataAccess sda)
		{
			string sHvo = XmlUtils.GetOptionalAttributeValue(frag, "hvoequals");
			if (sHvo == null)
				return true;
			int val;
			string sIndex = XmlUtils.GetOptionalAttributeValue(frag, "index");
			if (sIndex == null)
			{
				int flid = GetFlid(frag, hvo, sda);
				val = sda.get_ObjectProp(hvo, flid);
			}
			else
			{
				int index;
				try
				{
					index = Convert.ToInt32(sIndex, 10);
					int flid = GetFlid(frag, hvo, sda);
					val = sda.get_VecItem(hvo, flid, index);
				}
				catch
				{
					return false;
				}
			}
			if (sHvo == "$ThisHvo")
			{
				// compare with the object that has the sequence property.
				if (val == hvo)
					return true;
			}
			else if (sHvo == "$ParentHvo")
			{
				// compare with the next outer HVO in the hierarchy.
				int hvoParent, tagDummy, ihvoDummy;
				vwenv.GetOuterObject(vwenv.EmbeddingLevel - 1, out hvoParent, out tagDummy, out ihvoDummy);
				if (val == hvoParent)
					return true;
			}
			return false;
		}

		/// <summary>
		/// Check for the "guidequals" attribute condition.
		/// </summary>
		/// <param name="vwenv">The vwenv.</param>
		/// <param name="frag">The frag.</param>
		/// <param name="hvo">The hvo.</param>
		/// <param name="sda">The sda.</param>
		/// <returns></returns>
		static private bool GuidEqualsConditionPasses(IVwEnv vwenv, XElement frag, int hvo, ISilDataAccess sda)
		{
			var xa = frag.Attribute("guidequals");
			if (xa == null)
				return true;

			int flid = GetFlidAndHvo(vwenv, frag, ref hvo, sda);
			if (flid == -1 || hvo == 0)
				return false; // object is not there, can't have expected value of property.
			NoteDependency(vwenv, hvo, flid);
			int hvoObj = sda.get_ObjectProp(hvo, flid);
			Guid guid = new Guid(xa.Value);
			Guid guidObj = Guid.Empty;
			if (hvoObj != 0)
				guidObj = sda.get_GuidProp(hvoObj, CmObjectTags.kflidGuid);

			return guid == guidObj;
		}

		/// <summary>
		/// Check for "boolequals" attribute condition. Passes if "boolequals" not found.
		/// </summary>
		/// <param name="vwenv">The vwenv.</param>
		/// <param name="frag">The frag.</param>
		/// <param name="hvo">The hvo.</param>
		/// <param name="sda">The sda.</param>
		/// <returns></returns>
		static private bool BoolEqualsConditionPasses(IVwEnv vwenv, XElement frag, int hvo, ISilDataAccess sda)
		{
			string boolValue = XmlUtils.GetOptionalAttributeValue(frag, "boolequals", "notFound");	// must be either 'true' or 'false'.
			if (boolValue != "notFound")
			{
				return GetBoolValueFromCache(vwenv, frag, hvo, sda) == (boolValue == "true"?true:false);
			}
			return true;
		}

		static private bool StringAltEquals(string sValue, int hvo, int flid, int ws, ISilDataAccess sda)
		{
			string sAlt = sda.get_MultiStringAlt(hvo, flid, ws).Text;
			if (sAlt == null && sValue == "")
				return true;
			else
				return (sAlt == sValue);
		}

		/// <summary>
		/// Check for "stringaltequals" attribute condition
		/// </summary>
		/// <param name="vwenv">The vwenv.</param>
		/// <param name="frag">The frag.</param>
		/// <param name="hvo">The hvo.</param>
		/// <param name="cache">The cache.</param>
		/// <param name="sda">The sda.</param>
		/// <param name="caller">The caller.</param>
		/// <returns></returns>
<<<<<<< HEAD
		static private bool StringAltEqualsConditionPasses(IVwEnv vwenv, XElement frag, int hvo,
			FdoCache cache, ISilDataAccess sda, XElement caller)
=======
		static private bool StringAltEqualsConditionPasses(IVwEnv vwenv, XmlNode frag, int hvo,
			LcmCache cache, ISilDataAccess sda, XmlNode caller)
>>>>>>> c1202904
		{
			string stringAltValue = XmlUtils.GetOptionalAttributeValue(frag, "stringaltequals");
			if (stringAltValue != null)
			{
				// Bad idea, since a ws attr with "all analysis" will return -1,
				// which is a magic ws value, but not the right one for "all analysis".
				// What's even worse than the bogus -1 value, is that a new writing system will be created
				// with an icu locale of "all analysis". Not good.
				// Well, it would have created it, but I fixed that bug, also.
				//int ws = LgWritingSystem.GetWritingSystem(frag, cache).Hvo;
				int flid = GetFlidAndHvo(vwenv, frag, ref hvo, sda);
				if (flid == -1 || hvo == 0)
					return false; // object is not there, can't have expected value of property.
				string wsId = XmlUtils.GetOptionalAttributeValue(frag, "ws");
				// Note: the check for s_qwsCurrent not null here is a desperation move. It prevents
				// a crash if "current" is misused in a context where the thing using "current"
				// can be regenerated without regenerating the thing that has the loop.
				if (wsId == "current" && s_qwsCurrent != null)
				{
					NoteStringValDependency(vwenv, hvo, flid, s_qwsCurrent.Handle, stringAltValue);
					if (!StringAltEquals(stringAltValue, hvo, flid, s_qwsCurrent.Handle, sda))
						return false;
				}
				else
				{
					// If ws is 'configure' then we must have a caller to inherit the configured value from.
					if (wsId == "configure")
					{
						wsId = XmlUtils.GetManditoryAttributeValue(caller, "ws");
					}
					foreach (int ws in WritingSystemServices.GetAllWritingSystems(cache, wsId, null, hvo, flid))
					{
						NoteStringValDependency(vwenv, hvo, flid, ws, stringAltValue);
						if (!StringAltEquals(stringAltValue, hvo, flid, ws, sda))
							return false;
					}
				}
			}
			return true;
		}

		static void NoteStringValDependency(IVwEnv vwenv, int hvo, int flid, int ws, string val)
		{
			vwenv.NoteStringValDependency(hvo, flid, ws, TsStringUtils.MakeString(val, ws));
		}

		/// <summary>
		/// Check for "stringequals" attribute condition
		/// </summary>
		/// <param name="vwenv">For NoteDependency</param>
		/// <param name="frag">The frag.</param>
		/// <param name="hvo">The hvo.</param>
		/// <param name="sda">The sda.</param>
		/// <returns></returns>
		static private bool StringEqualsConditionPasses(IVwEnv vwenv, XElement frag, int hvo, ISilDataAccess sda)
		{
			string stringValue = XmlUtils.GetOptionalAttributeValue(frag, "stringequals");
			if (stringValue != null)
			{
				int flid = GetFlidAndHvo(vwenv, frag, ref hvo, sda);
				string value = null;
				if (flid != -1 && hvo != 0)
				{
					ITsString tsString = sda.get_StringProp(hvo, flid);
					int var;
					int realWs = tsString.get_Properties(0).GetIntPropValues((int) FwTextPropType.ktptWs, out var);
					// Third argument must be 0 to indicate a non-multistring.
					// Fourth argument is the TsString version of the string we are testing against.
					// The display will update for a change in whether it is true that sda.get_StringProp(hvo, flid) is equal to arg4
					vwenv.NoteStringValDependency(hvo, flid, 0, TsStringUtils.MakeString(stringValue, realWs));
					value = tsString.Text;
				} // otherwise we don't have an object, and will treat the current value as null.
				if (value == null && stringValue == "")
					return true;
				if (value != stringValue)
					return false;
			}
			return true;
		}

		/// <summary>
		/// Check for "lengthatmost" and/or "lengthatleast" attribute condition
		/// </summary>
		/// <param name="vwenv">For NoteDependency</param>
		/// <param name="frag">The frag.</param>
		/// <param name="hvo">The hvo.</param>
		/// <param name="sda">The sda.</param>
		/// <returns></returns>
		static private bool LengthConditionsPass(IVwEnv vwenv, XElement frag, int hvo, ISilDataAccess sda)
		{
			// Class of object condition passes, if any.
			int maxlen = XmlUtils.GetOptionalIntegerValue(frag, "lengthatmost", -1);
			int minlen = XmlUtils.GetOptionalIntegerValue(frag, "lengthatleast", -1);
			if (maxlen >= 0 || minlen >= 0)
			{

				int len = 0;
				if (maxlen == -1)
					maxlen = Int32.MaxValue;
				int flid = GetFlid(frag, hvo, sda);
				NoteDependency(vwenv, hvo, flid);
				int fldType = sda.MetaDataCache.GetFieldType(flid);
				if (fldType == (int)CellarPropertyType.OwningSequence
					|| fldType == (int)CellarPropertyType.ReferenceCollection
					|| fldType == (int)CellarPropertyType.OwningCollection
					|| fldType == (int)CellarPropertyType.ReferenceSequence)
				{
					len = sda.get_VecSize(hvo, flid);
				}
				else if (fldType == (int)CellarPropertyType.OwningAtomic
					|| fldType == (int)CellarPropertyType.ReferenceAtomic)
				{
					int hvoItem = sda.get_ObjectProp(hvo, flid);
					len = hvoItem == 0 ? 0 : 1;
				}
				// a virtual flid; a negative-valued flid indicates that it's a virtual.
				else if ((fldType == 0) && (flid < 0))
				{
					len = sda.get_VecSize(hvo, flid);
				}

				if (len > maxlen || len < minlen)
					return false;
			}
			return true;
		}

		/// <summary>
		/// Check for an "is" attribute condition
		/// </summary>
		/// <param name="frag">The frag.</param>
		/// <param name="hvo">The hvo.</param>
		/// <param name="sda">The sda.</param>
		/// <returns>
		/// 	<c>true</c> if [is condition passes] [the specified frag]; otherwise, <c>false</c>.
		/// </returns>
		static private bool IsConditionPasses(XElement frag, int hvo, ISilDataAccess sda)
		{
			string className = XmlUtils.GetOptionalAttributeValue(frag, "is");
			if (className != null)
			{
				var mdc = sda.MetaDataCache;
				// 'is' condition present, evaluate it.
				int uclsidObj = sda.get_IntProp(hvo, CmObjectTags.kflidClass);
				int uclsidArg = mdc.GetClassId(className);
				if (uclsidObj != uclsidArg)
				{
					// Not an exact match, if excluding subclasses, condition fails.
					if (XmlUtils.GetOptionalBooleanAttributeValue(frag, "excludesubclasses", false))
						return false;
					//if the uclsidObj is 0, then the target we are investigating is probably null, this counts as failure in my book.
					int uclsid = uclsidObj != 0 ? mdc.GetBaseClsId(uclsidObj) : 0;
					// Otherwise OK if clsidObj is a subclass of clsidArg
					while (uclsid != 0)
					{
						if (uclsid == uclsidArg)
						{
							break;
						}
						uclsid = mdc.GetBaseClsId(uclsid);
					}
					if (uclsid == 0)
						return false;  // condition failed, not a subclass
				}
			}
			return true;
		}

		/// <summary>
		/// Check for attribute conditions that require specific objects to be of a certain class.
		/// </summary>
		/// <param name="frag">The frag.</param>
		/// <param name="hvo">The hvo.</param>
		/// <param name="sda">The sda.</param>
		/// <returns>
		/// 	<c>true</c> if [is conditions pass] [the specified frag]; otherwise, <c>false</c>.
		/// </returns>
		static private bool IsConditionsPass(XElement frag, int hvo, ISilDataAccess sda)
		{
			if (!IsConditionPasses(frag, hvo, sda))
				return false;
			else if (!AtLeastOneIsConditionPasses(frag, hvo, sda))
				return false;
			return true;
		}

		/// <summary>
		/// Check for "atleastoneis" attribute condition. This requires a field attribute that translates to a collection
		/// or sequence property.
		/// </summary>
		/// <param name="frag">The frag.</param>
		/// <param name="hvo">The hvo.</param>
		/// <param name="sda">The sda.</param>
		/// <returns></returns>
		static private bool AtLeastOneIsConditionPasses(XElement frag, int hvo, ISilDataAccess sda)
		{
			string className = XmlUtils.GetOptionalAttributeValue(frag, "atleastoneis");
			if (className != null)
			{
				var mdc = sda.MetaDataCache;
				int flid = GetFlid(frag, hvo, sda);
				int uclsidArg = mdc.GetClassId(className);
				bool fExcludeSubClass = XmlUtils.GetOptionalBooleanAttributeValue(frag, "excludesubclasses", false);

				int[] contents;
				int chvoMax = sda.get_VecSize(hvo, flid);
				using (ArrayPtr arrayPtr = MarshalEx.ArrayToNative<int>(chvoMax))
				{
					int chvo;
					sda.VecProp(hvo, flid, chvoMax, out chvo, arrayPtr);
					contents = MarshalEx.NativeToArray<int>(arrayPtr, chvo);
				}
				foreach (int hvoVec in contents)
				{
					int uclsidObj = sda.get_IntProp(hvo, CmObjectTags.kflidClass);
					if (uclsidArg == uclsidObj)
						return true;

					if (!fExcludeSubClass)
					{
						int uclsid = mdc.GetBaseClsId(uclsidObj);
						while (uclsid != 0)
						{
							if (uclsid == uclsidArg)
								return true;
							uclsid = mdc.GetBaseClsId(uclsid);
						}
					}
				}
				return false;
			}
			return true;
		}

		/// ------------------------------------------------------------------------------------
		/// <summary>
		/// Gets the rules.
		/// </summary>
		/// <param name="node">The node.</param>
		/// <returns></returns>
		/// ------------------------------------------------------------------------------------
		protected VwRule GetRules(XElement node)
		{
			var xa = node.Attribute("rules");
			if (xa == null)
				return VwRule.kvrlNone;
			switch (xa.Value)
			{
				case "all":
					return VwRule.kvrlAll;
				case "columns":
					return VwRule.kvrlCols;
				case "groups":
					return VwRule.kvrlGroups;
				case "none":
					return VwRule.kvrlNone;
				case "rows":
					return VwRule.kvrlRows;
			}
			return VwRule.kvrlNone; // or Assert or throw exception?
		}

		/// <summary>
		/// Return an enumeration member indicating the default alignment of cells.
		/// Note JohnT: not sure this feature is implemented yet...full justification certainly isn't.
		/// </summary>
		/// <param name="node"></param>
		/// <returns></returns>
		protected VwAlignment GetAlignment(XElement node)
		{
			var xa = node.Attribute("alignment");
			if (xa == null)
				return VwAlignment.kvaLeft;
			switch (xa.Value)
			{
				case "right":
					return VwAlignment.kvaRight;
				case "left":
					return VwAlignment.kvaLeft;
				case "center":
					return VwAlignment.kvaCenter;
				case "justify":
					return VwAlignment.kvaJustified; // not yet supported
			}
			return VwAlignment.kvaLeft; // or Assert or throw exception?
		}

		/// <summary>
		/// Return an enumeration member indicating which sides of the table should
		/// have a frame drawn.
		/// </summary>
		/// <param name="node"></param>
		/// <returns></returns>
		protected VwFramePosition GetFramePositions(XElement node)
		{
			var xa = node.Attribute("frame");
			if (xa == null)
				return VwFramePosition.kvfpVoid; // no frame
			switch (xa.Value)
			{
				case "above":
					return VwFramePosition.kvfpAbove;
				case "below":
					return VwFramePosition.kvfpBelow;
				case "box":
					return VwFramePosition.kvfpBox;
				case "hsides":
					return VwFramePosition.kvfpHsides;
				case "left":
					return VwFramePosition.kvfpLhs;
				case "right":
					return VwFramePosition.kvfpRhs;
				case "vsides":
					return VwFramePosition.kvfpVsides;
				case "void":
				case "none":
					return VwFramePosition.kvfpVoid;
			}
			return VwFramePosition.kvfpVoid; // or Assert or throw exception?
		}
		/// ------------------------------------------------------------------------------------
		/// <summary>
		/// Gets or sets the cache.
		/// </summary>
		/// <value>The cache.</value>
		/// ------------------------------------------------------------------------------------
		public override LcmCache Cache
		{
			set
			{
				if (m_cache == value)
					return;

				base.Cache = value;

				DataAccess = m_cache.DomainDataByFlid;
				m_layouts = new LayoutCache(m_mdc, m_cache.ProjectId.Name, TheApp,
					m_cache.ProjectId.ProjectFolder);
			}
		}

		/// <summary>
		/// Test-only way to set cache without setting SDA and layouts.
		/// Test code should set them some other way!
		/// </summary>
		internal void SetCache(LcmCache cache)
		{
			base.Cache = cache;
		}

		/// <summary>
		/// Set the SilDataAccess used within the VC. Setting the Cache property also
		/// sets this, so to get a different result you must call this after setting the Cache.
		/// </summary>
		public ISilDataAccess DataAccess
		{
			get { return m_sda;}
			set
			{
				m_sda = value;
				m_mdc = value.MetaDataCache;
			}
		}

		/// <summary/>
		protected IApp TheApp { get; set; }

		/// <summary>
		/// get an integer value, including from an FDO property if specified
		/// </summary>
		/// <remarks> the version of this method without the object ID could go away, but
		/// many callers would have to be changed</remarks>
		/// <param name="node"></param>
		/// <param name="attr"></param>
		/// <param name="defVal"></param>
		/// <param name="hvo"></param>
		/// <returns></returns>
		protected int GetIntVal(XElement node, string attr, int defVal, int hvo)
		{
			var xa = node.Attribute(attr);
			if (xa == null)
				return defVal;
			if (xa.Value.IndexOf("%") == 0)
			{
				var obj = m_cache.ServiceLocator.GetInstance<ICmObjectRepository>().GetObject(hvo);
				string property = xa.Value.Substring(1);//skip the %
				Debug.Assert(property.Length > 0);

				//HACK for a proof of concept.
				//TODO: make  general using reflection
				// Note: if making general, consider supporting a way to hook up notification if underlying properties
				// change. Note that in the handler for <table> there is a also a special case for %ColumnCount.
				Debug.Assert(property == "ColumnCount", "Sorry, only 'ColumnCount' on affix templates are supported at this point.");
				Debug.Assert(obj is IMoInflAffixTemplate);
				var template = (IMoInflAffixTemplate)obj;
				//one column for the STEM
				return 1 + template.PrefixSlotsRS.Count + template.SuffixSlotsRS.Count;
			}
			return Convert.ToInt32(xa.Value, 10);
		}

		/// ------------------------------------------------------------------------------------
		/// <summary>
		/// Tries the get flid.
		/// </summary>
		/// <param name="frag">The frag.</param>
		/// <param name="hvo">The hvo.</param>
		/// <param name="flid">The flid.</param>
		/// <returns></returns>
		/// ------------------------------------------------------------------------------------
		protected bool TryGetFlid(XElement frag, int hvo, out int flid)
		{
			flid = 0;
			try
			{
				string stFieldName = XmlUtils.GetOptionalAttributeValue(frag, "field");
				if (String.IsNullOrEmpty(stFieldName))
					return false;
				flid = GetFlid(frag, hvo, m_sda);
			}
			catch
			{
				// discard exceptions.
				return false;
			}
			return flid != 0;
		}

		/// ------------------------------------------------------------------------------------
		/// <summary>
		/// Gets the flid.
		/// </summary>
		/// <param name="frag">The frag.</param>
		/// <param name="hvo">The hvo.</param>
		/// <returns></returns>
		/// ------------------------------------------------------------------------------------
		protected int GetFlid(XElement frag, int hvo)
		{
			return GetFlid(frag, hvo, m_sda);
		}

		/// <summary>
		/// Gets the flid.
		/// </summary>
		/// <param name="frag">The frag.</param>
		/// <param name="hvo">The hvo.</param>
		/// <param name="sda">The sda.</param>
		/// <returns></returns>
		public static int GetFlid(XElement frag, int hvo, ISilDataAccess sda)
		{
			return GetFlid(frag, hvo, sda, true);
		}

		/// <summary>
		/// Gets the flid.
		/// </summary>
		/// <param name="frag"></param>
		/// <param name="hvo"></param>
		/// <param name="sda"></param>
		/// <param name="fRequired">a flid value is required, so throw if you can't get one</param>
		/// <returns></returns>
		public static int GetFlid(XElement frag, int hvo, ISilDataAccess sda, bool fRequired)
		{
			int flid = 0;
			try
			{
				var mdc = sda.MetaDataCache;
				XAttribute xa = frag.Attribute("flid");
				if (xa == null)
				{
					if (mdc == null)
						return 0;
					// can't do anything else sensible.
					// JohnT: try class, field props and look up in MetaDataCache.

					string stClassName = XmlUtils.GetOptionalAttributeValue(frag, "class");
					if (stClassName == null && hvo != 0)
					{
						var clsid = sda.get_IntProp(hvo, CmObjectTags.kflidClass);
						stClassName = mdc.GetClassName(clsid);
					}
					string stFieldName = XmlUtils.GetOptionalAttributeValue(frag, "field");
					if (stFieldName != null)
					{
						string[] rgstFields = stFieldName.Split('/');
						if (rgstFields != null && rgstFields.Length > 1)
						{
							// this kind of field attribute is handled in GetFlidAndHvo()
							return 0;
						}
					}
					if (!String.IsNullOrEmpty(stClassName) && !String.IsNullOrEmpty(stFieldName))
						flid = mdc.GetFieldId(stClassName, stFieldName, true);
				}
				else
				{
					flid = Convert.ToInt32(xa.Value, 10);
				}
			}
			catch (Exception e)
			{
				throw new FwConfigurationException("There was a problem figuring out the flid for " + hvo, frag, e);
			}
			if (flid == 0 && fRequired)
				throw new FwConfigurationException(string.Format("There was a problem figuring out the flid for {0}"
					+ "{1}This is often caused by saved settings from before a new version was installed."
					+ "{1}Try starting the program while holding down the Shift key to clear all saved settings", hvo, Environment.NewLine), frag);
			return flid;
		}

		int m_cFields = 0;
		/// <summary>
		/// For custom fields, map the field name to a flag: if true, a field of that name is
		/// always custom; if false, a field of that name is sometimes custom.
		/// </summary>
		Dictionary<string, bool> m_mapCustomFields = new Dictionary<string, bool>();
		/// <summary>
		/// Map the field name to a field id if it's a custom field and the name maps only to
		/// one field.
		/// </summary>
		Dictionary<string, int> m_mapCustomFlid = new Dictionary<string, int>();

		private void LoadCustomFieldMapsIfNeeded(IFwMetaDataCacheManaged mdc)
		{
			int cFields = mdc.FieldCount;
			if (cFields != m_cFields)
			{
				m_mapCustomFields.Clear();
				m_mapCustomFlid.Clear();
				// First, get all the flids organized by name.
				Dictionary<string, List<int>> mapNameFlids = new Dictionary<string, List<int>>();
				foreach (int flid in mdc.GetFieldIds())
				{
					string sName = mdc.GetFieldName(flid);
					List<int> rgflids;
					if (!mapNameFlids.TryGetValue(sName, out rgflids))
					{
						rgflids = new List<int>();
						mapNameFlids.Add(sName, rgflids);
					}
					rgflids.Add(flid);
				}
				foreach (string sName in mapNameFlids.Keys)
				{
					int cCustom = 0;
					List<int> rgflids = mapNameFlids[sName];
					foreach (int flid in rgflids)
					{
						if (mdc.IsCustom(flid))
							++cCustom;
					}
					if (cCustom > 0)
					{
						m_mapCustomFields.Add(sName, cCustom == rgflids.Count);
						if (rgflids.Count == 1)
							m_mapCustomFlid.Add(sName, rgflids[0]);
					}
				}
				m_cFields = cFields;
				mapNameFlids.Clear();
			}
		}

		/// <summary>
		/// Try to see if the part field refers to a custom field, whether valid or not.
		/// (Actually if it's not valid, it may not be possible to tell whether it's a custom field.)
		/// </summary>
		/// <param name="sda">The sda.</param>
		/// <param name="node">The node.</param>
		/// <param name="hvo"></param>
		/// <param name="flid">the id of the custom field, 0 if not valid for our database.</param>
		/// <returns>
		/// true, if the node refers to a custom field, false if it does not.
		/// </returns>
		public bool TryCustomField(ISilDataAccess sda, XElement node, int hvo, out int flid)
		{
			flid = 0;
			string fieldName = XmlUtils.GetOptionalAttributeValue(node, "field");
			if (!String.IsNullOrEmpty(fieldName))
			{
				IFwMetaDataCacheManaged mdc = sda.MetaDataCache as IFwMetaDataCacheManaged;
				if(mdc != null) // May have just a regular one in testing; in that case, don't handle custom fields.
				LoadCustomFieldMapsIfNeeded(mdc);
				if (m_mapCustomFlid.TryGetValue(fieldName, out flid))
					return true;
				bool fAlways;
				if (m_mapCustomFields.TryGetValue(fieldName, out fAlways))
				{
					try
					{
						flid = XmlVc.GetFlid(node, hvo, sda, false);
						if (fAlways)
							return true;
						else if (flid != 0)
							return mdc.IsCustom(flid);
					}
					catch
					{
					}
				}
				else
				{
					var xnParent = node.Parent;
					if (xnParent != null && xnParent.Name == "part")
					{
						string sId = XmlUtils.GetOptionalAttributeValue(xnParent, "id");
						if (sId != null && sId.Contains("-Custom") && sId.Contains("_" + fieldName))
							return true;
			}
				}
			}
			return false;
		}

		/// <summary>
		/// Get the flid and possibly update the hvo for use and processing an 'if' element.
		/// This differs from GetFlid() in that the field attribute may be a slash delimited path
		/// instead of a simple field name. This allows the test to access data referenced by
		/// a field of the current object, and not just data directly referenced by the current
		/// object.
		/// </summary>
		/// <returns>-1 (and hvo 0) if some property along the path is empty.</returns>
		protected static int GetFlidAndHvo(IVwEnv vwenv, XElement frag, ref int hvo, ISilDataAccess sda)
		{
			try
			{

				int flid = 0;
				IFwMetaDataCache mdc = sda.MetaDataCache;
				var xa = frag.Attribute("flid");
				if (xa == null)
				{
					if (mdc == null)
						return 0; // can't do anything else sensible.
					// JohnT: try class, field props and look up in MetaDataCache.

					string stClassName = XmlUtils.GetOptionalAttributeValue(frag, "class");
					string stFieldPath = XmlUtils.GetOptionalAttributeValue(frag, "field");
					string[] rgstFields = stFieldPath.Split('/');

					for (int i = 0; i < rgstFields.Length; i++)
					{
						if (i > 0)
						{
							NoteDependency(vwenv, hvo, flid);
							hvo = sda.get_ObjectProp(hvo, flid);
							if (hvo == 0)
								return -1;
						}
						if (String.IsNullOrEmpty(stClassName))
						{
							int clsid = sda.get_IntProp(hvo, CmObjectTags.kflidClass);
							flid = mdc.GetFieldId2(clsid, rgstFields[i], true);
						}
						else
						{
							flid = mdc.GetFieldId(stClassName, rgstFields[i], true);
							if (flid != 0)
							{
								// And cache it for next time if possible...
								// Can only do this if it doesn't depend on the current object.
								// (Hence we only do this here where there was an explicit "class" attribute,
								// not in the branch where we looked up the class on the object.)
								var xmldocT = frag;
								while (xmldocT != null)
								{
									xmldocT = xmldocT.Parent;
								}
							}
						}
						stClassName = null;
					}
				}
				else
				{
					flid = Convert.ToInt32(xa.Value, 10);
				}
				return flid;
			}
			catch (Exception e)
			{
				throw new FwConfigurationException("There was a problem figuring out the flid for " + hvo, frag, e);
			}
		}

		/// ------------------------------------------------------------------------------------
		/// <summary>
		/// Get the layout name to use, based on both the current node and the one that invoked it.
		/// </summary>
		/// <param name="frag">The frag.</param>
		/// <param name="caller">The caller.</param>
		/// <returns></returns>
		/// ------------------------------------------------------------------------------------
		static public string GetLayoutName(XElement frag, XElement caller)
		{
			// New approach: find or allocate a unique integer that identifies this layout name.
			// If there is a caller node, its "param" overrides the layout specified on the
			// main frag
			if (caller != null)
			{
				var layoutName = XmlUtils.GetOptionalAttributeValue(caller, "param");
				if (layoutName != null)
				{
					if (layoutName.Contains("{0}"))
					{
						var arg = XmlUtils.GetOptionalAttributeValue(frag, "layoutArg", "");
						return String.Format(layoutName, arg);
					}
					return layoutName;
			}
			}
			return XmlUtils.GetOptionalAttributeValue(frag, "layout", "default");
		}

		// New approach:
		// The ID identifies both the frag and the caller as a pair in m_idToDisplayInfo
		// Note: parallel logic in XmlViewsUtils.GetNodeForRelatedObject must be kept in sync.
		// (Ideas on how to refactor to a single place welcome!!)
		/// <summary>
		/// Gets the sub frag id.
		/// </summary>
		protected internal int GetSubFragId(XElement frag, XElement caller)
		{
			// New approach: generate an ID that identifies Pair(frag, caller) in m_idToDisplayInfo
			return GetId(new MainCallerDisplayCommand(frag, caller, false, WsForce), m_idToDisplayCommand, m_displayCommandToId);
		}

		/// <summary>
		/// Gets the sub frag id for a sequence. Must retain information about m_stackPartRef in addition to the usual
		/// </summary>
		protected int GetSubFragIdSeq(XElement frag, XElement caller)
		{
			// New approach: generate an ID that identifies Pair(frag, caller) in m_idToDisplayInfo
			return GetId(new MainCallerDisplayCommandSeq(frag, caller, false, WsForce, m_stackPartRef), m_idToDisplayCommand, m_displayCommandToId);
		}

		/// ------------------------------------------------------------------------------------
		/// <summary>
		/// Process all the children of the node as fragments.
		/// </summary>
		/// <param name="frag">The frag.</param>
		/// <param name="vwenv">The vwenv.</param>
		/// <param name="hvo">The hvo.</param>
		/// <param name="caller">The caller.</param>
		/// ------------------------------------------------------------------------------------
		public virtual void ProcessChildren(XElement frag, IVwEnv vwenv, int hvo, XElement caller)
		{
			ConfiguredExport configuredExport = null;

			string css = null;
			if (frag.Name == "layout")
			{
				string sVisibility = XmlUtils.GetOptionalAttributeValue(frag, "visibility");
				if (sVisibility == "never")
					return;
				if (vwenv is ConfiguredExport)
				{
					css = XmlUtils.GetOptionalAttributeValue(frag, "css");
					if (!String.IsNullOrEmpty(css))
					{
						configuredExport = (vwenv as ConfiguredExport);
						configuredExport.BeginCssClassIfNeeded(frag);
					}
				}
			}

			foreach (XElement element in frag.Elements())
			{
				MainCallerDisplayCommand.PrintNodeTreeStep(hvo, element);
				ProcessFrag(element, vwenv, hvo, true, caller);
			}
			if (!String.IsNullOrEmpty(css))
				configuredExport.EndCssClassIfNeeded(frag);
		}
		internal virtual void DetermineNeededFieldsForChildren(XElement frag, XElement caller, NeededPropertyInfo info)
		{
			foreach (var node in frag.Elements())
			{
				DetermineNeededFieldsFor(node, caller, info);
			}
		}

		/// ------------------------------------------------------------------------------------
		/// <summary>
		/// Processes the children.
		/// </summary>
		/// <param name="frag">The frag.</param>
		/// <param name="vwenv">The vwenv.</param>
		/// <param name="hvo">The hvo.</param>
		/// ------------------------------------------------------------------------------------
		public virtual void ProcessChildren(XElement frag, IVwEnv vwenv, int hvo)
		{
			ProcessChildren(frag, vwenv, hvo, null);
		}
		/// ------------------------------------------------------------------------------------
		/// <summary>
		/// Return the number of columns the table should have. An arbitrary default of 2
		/// is currently used if not specified.
		/// </summary>
		/// <param name="frag">The frag.</param>
		/// <param name="hvo">The hvo.</param>
		/// <returns></returns>
		/// ------------------------------------------------------------------------------------
		protected int GetColCount(XElement frag, int hvo)
		{
			return GetIntVal(frag, "columns", 2, hvo);
		}

		/// ------------------------------------------------------------------------------------
		/// <summary>
		/// Processes the column specs.
		/// </summary>
		/// <param name="frag">The frag.</param>
		/// <param name="vwenv">The vwenv.</param>
		/// <param name="hvo">The hvo.</param>
		/// ------------------------------------------------------------------------------------
		public virtual void ProcessColumnSpecs(XElement frag, IVwEnv vwenv, int hvo)
		{
			var columnsElement = frag.Element("columns");
			IEnumerable<XElement> columns = null;
			if (columnsElement != null)
				columns = columnsElement.Elements();
			int colsSpeced = 0;
			int colsTotal = GetColCount(frag, hvo);
			if (columns != null)
			{
				foreach (var node in columns)
				{
					colsSpeced += ProcessColumnSpec(node, vwenv, hvo, colsTotal);
				}
			}
			// Distribute remaining width equally to remaining columns, if any, by using
			// the relative width capability.
			int colsLeft = colsTotal - colsSpeced;
			if (colsLeft > 0)
			{
				VwLength vlWidth;
				vlWidth.nVal = 1;
				vlWidth.unit = VwUnit.kunRelative;
				vwenv.MakeColumns(colsLeft, vlWidth);
			}
		}

		/// <summary>
		/// Process a 'column' or 'group' element within the 'columns' element.
		/// By default a column occupies its share of the available space.
		/// Other percentages can be specified.
		/// </summary>
		/// <param name="node"></param>
		/// <param name="vwenv"></param>
		/// <param name="hvo"></param>
		/// <param name="colsTotal"></param>
		/// <returns></returns>
		protected virtual int ProcessColumnSpec(XElement node, IVwEnv vwenv, int hvo, int colsTotal)
		{
			VwLength vlWidth;
			vlWidth.nVal = XmlUtils.GetOptionalIntegerValue(node, "width", 1000 / colsTotal);
			vlWidth.unit = VwUnit.kunPercent100;
			int ncols = XmlUtils.GetOptionalIntegerValue(node, "count", 1);
			switch (node.Name.LocalName)
			{
				case "column":
					vwenv.MakeColumns(ncols, vlWidth);
					break;
				case "group":
					vwenv.MakeColumnGroup(ncols, vlWidth);
					break;
				default:
					ncols = 0;
					break;
			}
			return ncols;
		}

		/// ------------------------------------------------------------------------------------
		/// <summary>
		/// Processes the properties.
		/// </summary>
		/// <param name="frag">The frag.</param>
		/// <param name="vwenv">The vwenv.</param>
		/// ------------------------------------------------------------------------------------
		public static void ProcessProperties(XElement frag, IVwEnv vwenv)
		{
			var props = XmlUtils.GetFirstNonCommentChild(frag);
			if (props != null && props.Name == "properties")
			{
				foreach (var node in props.Elements())
				{
					ProcessProperty(node, vwenv);
				}
			}
		}
		/// ------------------------------------------------------------------------------------
		/// <summary>
		/// Currently all properties are elements, with a 'value' attribute.
		/// This looks it up, given one of the child nodes of the &lt;property&gt; element.
		/// We may switch to making &lt;property&gt; have attributes, in which case,
		/// The nodes will be attribute nodes and we'll just get their values.
		/// </summary>
		/// <param name="node"></param>
		/// <returns></returns>
		/// ------------------------------------------------------------------------------------
		public static string GetPropVal(XElement node)
		{
			return XmlUtils.GetOptionalAttributeValue(node, "value");
		}

		/// ------------------------------------------------------------------------------------
		/// <summary>
		/// Processes the property.
		/// </summary>
		/// <param name="node">The node.</param>
		/// <param name="vwenv">The vwenv.</param>
		/// ------------------------------------------------------------------------------------
		public static void ProcessProperty(XElement node, IVwEnv vwenv)
		{
			switch (node.Name.LocalName)
			{
				case "fontfamily":
					{
						vwenv.set_StringProperty((int)FwTextPropType.ktptFontFamily, GetPropVal(node));
						break;
					}
				case "italic": // <italic/> || <italic value='on|off|invert'/>
					{
						int val = OnOffInvert(node);
						vwenv.set_IntProperty((int)FwTextPropType.ktptItalic, (int)FwTextPropVar.ktpvEnum, val);
						break;
					}
				case "bold": // <bold/> || <bold value='on|off|invert'/>
					{
						int val = OnOffInvert(node);
						vwenv.set_IntProperty((int)FwTextPropType.ktptBold, (int)FwTextPropVar.ktpvEnum, val);
						break;
					}
				case "style":
					{
						vwenv.set_StringProperty((int)FwTextPropType.ktptNamedStyle, GetPropVal(node));
						break;
					}
				case "superscript": // <superscript/> || <superscript value='super|sub|off'/>
					{
						string strVal = GetPropVal(node);
						int val = (int)FwSuperscriptVal.kssvSuper; // default
						switch (strVal)
						{
							case "super":
							case null:
								val = (int)FwSuperscriptVal.kssvSuper;
								break;
							case "off":
								val = (int)FwSuperscriptVal.kssvOff;
								break;
							case "sub":
								val = (int)FwSuperscriptVal.kssvSub;
								break;
							default:
								Debug.Assert(false, "Expected value super, sub, or off");
								break;
						}
						vwenv.set_IntProperty((int)FwTextPropType.ktptSuperscript, (int)FwTextPropVar.ktpvEnum, val);
						break;
					}
				case "underline": // <underline/> || <underline value='single|none|double|dotted|dashed|squiggle'/>
					{
						string strVal = GetPropVal(node);
						int val = InterpretUnderlineType(strVal);
						vwenv.set_IntProperty((int)FwTextPropType.ktptUnderline, (int)FwTextPropVar.ktpvEnum, val);
						break;
					}
				case "fontsize": // <fontsize value='millipoints'/>
					{
						string sval = GetPropVal(node);
						if (sval == null || sval.Length == 0)
							break;
						sval = sval.Trim();
						if (sval[sval.Length - 1] == '%')
						{
							sval = sval.Substring(0, sval.Length - 1); // strip %
							int percent = Convert.ToInt32(sval);
							vwenv.set_IntProperty((int)FwTextPropType.ktptFontSize, (int)FwTextPropVar.ktpvRelative, percent * 100);
						}
						else
						{
							int val = MillipointVal(node);
							vwenv.set_IntProperty((int)FwTextPropType.ktptFontSize, (int)FwTextPropVar.ktpvMilliPoint, val);
						}
						break;
					}
				case "offset": // <offset value='millipoints'/>
					{
						int val = MillipointVal(node);
						vwenv.set_IntProperty((int)FwTextPropType.ktptOffset, (int)FwTextPropVar.ktpvMilliPoint, val);
						break;
					}
				case "backcolor":
					{
						vwenv.set_IntProperty((int)FwTextPropType.ktptBackColor, (int)FwTextPropVar.ktpvDefault,
							ColorVal(node));
						break;
					}
				case "forecolor":
					{
						vwenv.set_IntProperty((int)FwTextPropType.ktptForeColor, (int)FwTextPropVar.ktpvDefault,
							ColorVal(node));
						break;
					}
				case "underlinecolor": // underlineColor? But for now I'm sticking to the ktpt names...
					{
						vwenv.set_IntProperty((int)FwTextPropType.ktptUnderColor, (int)FwTextPropVar.ktpvDefault,
							ColorVal(node));
						break;
					}
				case "alignment":
					{
						vwenv.set_IntProperty((int)FwTextPropType.ktptAlign, (int)FwTextPropVar.ktpvEnum,
							Alignment(node));
						break;
					}
				case "firstindent": // <firstindent value='millipoints'/>
					{
						int val = MillipointVal(node);
						vwenv.set_IntProperty((int)FwTextPropType.ktptFirstIndent, (int)FwTextPropVar.ktpvMilliPoint, val);
						break;
					}
				case "marginleading":
				case "leadingindent": // <leadingindent value='millipoints'/>
					{
						int val = MillipointVal(node);
						vwenv.set_IntProperty((int)FwTextPropType.ktptLeadingIndent, (int)FwTextPropVar.ktpvMilliPoint, val);
						break;
					}
				case "margintrailing":
				case "trailingindent": // <trailingindent value='millipoints'/>
					{
						int val = MillipointVal(node);
						vwenv.set_IntProperty((int)FwTextPropType.ktptTrailingIndent, (int)FwTextPropVar.ktpvMilliPoint, val);
						break;
					}
				case "spacebefore": // <spacebefore value='millipoints'/>
					{
						int val = MillipointVal(node);
						vwenv.set_IntProperty((int)FwTextPropType.ktptSpaceBefore, (int)FwTextPropVar.ktpvMilliPoint, val);
						break;
					}
				case "marginbottom":
				case "spaceafter": // <spaceafter value='millipoints'/>
					{
						int val = MillipointVal(node);
						vwenv.set_IntProperty((int)FwTextPropType.ktptSpaceAfter, (int)FwTextPropVar.ktpvMilliPoint, val);
						break;
					}
				case "lineheight": // <lineheight value='millipoints'/>
					{
						// Todo JohnT: add support for relative.
						int val = MillipointVal(node);
						vwenv.set_IntProperty((int)FwTextPropType.ktptLineHeight, (int)FwTextPropVar.ktpvMilliPoint, val);
						break;
					}
				case "margintop": // <margintop value='millipoints'/>
					{
						int val = MillipointVal(node);
						vwenv.set_IntProperty((int)FwTextPropType.ktptMarginTop, (int)FwTextPropVar.ktpvMilliPoint, val);
						break;
					}
				case "padleading": // <padleading value='millipoints'/>
					{
						int val = MillipointVal(node);
						vwenv.set_IntProperty((int)FwTextPropType.ktptPadLeading, (int)FwTextPropVar.ktpvMilliPoint, val);
						break;
					}
				case "padtrailing": // <padtrailing value='millipoints'/>
					{
						int val = MillipointVal(node);
						vwenv.set_IntProperty((int)FwTextPropType.ktptPadTrailing, (int)FwTextPropVar.ktpvMilliPoint, val);
						break;
					}
				case "padtop": // <padtop value='millipoints'/>
					{
						int val = MillipointVal(node);
						vwenv.set_IntProperty((int)FwTextPropType.ktptPadTop, (int)FwTextPropVar.ktpvMilliPoint, val);
						break;
					}
				case "padbottom": // <padbottom value='millipoints'/>
					{
						int val = MillipointVal(node);
						vwenv.set_IntProperty((int)FwTextPropType.ktptPadBottom, (int)FwTextPropVar.ktpvMilliPoint, val);
						break;
					}
				case "borderleading": // <borderleading value='millipoints'/>
					{
						int val = MillipointVal(node);
						vwenv.set_IntProperty((int)FwTextPropType.ktptBorderLeading, (int)FwTextPropVar.ktpvMilliPoint, val);
						break;
					}
				case "bordertrailing": // <bordertrailing value='millipoints'/>
					{
						int val = MillipointVal(node);
						vwenv.set_IntProperty((int)FwTextPropType.ktptBorderTrailing, (int)FwTextPropVar.ktpvMilliPoint, val);
						break;
					}
				case "bordertop": // <bordertop value='millipoints'/>
					{
						int val = MillipointVal(node);
						vwenv.set_IntProperty((int)FwTextPropType.ktptBorderTop, (int)FwTextPropVar.ktpvMilliPoint, val);
						break;
					}
				case "borderbottom": // <borderbottom value='millipoints'/>
					{
						int val = MillipointVal(node);
						vwenv.set_IntProperty((int)FwTextPropType.ktptBorderBottom, (int)FwTextPropVar.ktpvMilliPoint, val);
						break;
					}
				case "editable":
					{
						vwenv.set_IntProperty((int)FwTextPropType.ktptEditable, (int)FwTextPropVar.ktpvEnum,
							GetEditable(node));
						break;
					}
				case "righttoleft":
					{
						vwenv.set_IntProperty((int)FwTextPropType.ktptRightToLeft, (int)FwTextPropVar.ktpvEnum,
							OnOffInvert(node));
						break;
					}
				case "maxlines":
					{
						var value = GetPropVal(node);
						vwenv.set_IntProperty((int)FwTextPropType.ktptMaxLines, (int)FwTextPropVar.ktpvDefault,
							Convert.ToInt32(value));
						break;
					}
				//Todo JohnT: and a good many more...
			}
		}

		/// <summary>
		/// Interpret an underline type string as an FwUnderlineType.
		/// Note that currently this routine is duplicated in Framework/StylesXmlAccessor (due to avoiding assembly references). Keep in sync.
		/// </summary>
		/// <param name="strVal"></param>
		/// <returns></returns>
		static public int InterpretUnderlineType(string strVal)
		{
			int val = (int)FwUnderlineType.kuntSingle; // default
			switch (strVal)
			{
				case "single":
				case null:
					val = (int)FwUnderlineType.kuntSingle;
					break;
				case "none":
					val = (int)FwUnderlineType.kuntNone;
					break;
				case "double":
					val = (int)FwUnderlineType.kuntDouble;
					break;
				case "dotted":
					val = (int)FwUnderlineType.kuntDotted;
					break;
				case "dashed":
					val = (int)FwUnderlineType.kuntDashed;
					break;
				case "squiggle":
					val = (int)FwUnderlineType.kuntSquiggle;
					break;
				case "strikethrough":
					val = (int)FwUnderlineType.kuntStrikethrough;
					break;
				default:
					Debug.Assert(false, "Expected value single, none, double, dotted, dashed, strikethrough, or squiggle");
					break;
			}
			return val;
		}

		static int MillipointVal(XElement node)
		{
			return Convert.ToInt32(GetPropVal(node));
		}
		/// <summary>
		/// Look for an attribute called 'value' and return the appropriate enumeration member for
		/// 'on', 'off', 'invert', or missing.
		/// </summary>
		/// <param name="node"></param>
		/// <returns></returns>
		static int OnOffInvert(XElement node)
		{
			string strVal = GetPropVal(node);
			int val = (int)FwTextToggleVal.kttvForceOn; // default
			switch (strVal)
			{
				case "on":
				case null:
					val = (int)FwTextToggleVal.kttvForceOn;
					break;
				case "off":
					val = (int)FwTextToggleVal.kttvOff;
					break;
				case "invert":
					val = (int)FwTextToggleVal.kttvInvert;
					break;
				default:
					Debug.Assert(false, "Expected value on, off, or invert");
					break;
			}
			return val;
		}
		/// <summary>
		/// Color value may be (red, green, blue) or one of the KnownColor values.
		/// Note: much of logic is duplicated in StylesXmlAccessor method of same name.
		/// </summary>
		/// <param name="node"></param>
		/// <returns></returns>
		static int ColorVal(XElement node)
		{
			string val = GetPropVal(node);
			if (val[0] == '(')
			{
				int firstComma = val.IndexOf(',');
				int red = Convert.ToInt32(val.Substring(1, firstComma - 1));
				int secondComma = val.IndexOf(',', firstComma + 1);
				int green = Convert.ToInt32(val.Substring(firstComma + 1, secondComma - firstComma - 1));
				int blue = Convert.ToInt32(val.Substring(secondComma + 1, val.Length - secondComma - 2));
				return red + (blue * 256 + green) * 256;
			}
			Color col = Color.FromName(val);
			return col.R + (col.B * 256 + col.G) * 256;
		}
		static int Alignment(XElement node)
		{
			string val = GetPropVal(node);
			switch (val)
			{
				case "left":
					return (int)FwTextAlign.ktalLeft;
				case "right":
					return (int)FwTextAlign.ktalRight;
				case "center":
					return (int)FwTextAlign.ktalCenter;
				case "leading":
					return (int)FwTextAlign.ktalLeading;
				case "trailing":
					return (int)FwTextAlign.ktalTrailing;
				case "justify":
					return (int)FwTextAlign.ktalJustify; // not yet implemented.
			}
			return (int)FwTextAlign.ktalLeading; // default
		}
		static int GetEditable(XElement node)
		{
			switch (GetPropVal(node))
			{
				case "noteditable":
				case "no":
				case "false":
					return (int)TptEditable.ktptNotEditable;
				case "editable":
				case "iseditable":
				case "yes":
				case "true":
					return (int)TptEditable.ktptIsEditable;
				case "semi":
					return (int)TptEditable.ktptSemiEditable;
			}
			return (int)TptEditable.ktptIsEditable;
		}
	}

	/// ----------------------------------------------------------------------------------------
	/// <summary>
	/// this class contains the info used as a value in m_idToDisplayInfo
	/// and as a key in m_displayInfoToId.
	/// </summary>
	/// ----------------------------------------------------------------------------------------
	public abstract class DisplayCommand
	{
		abstract internal void PerformDisplay(XmlVc vc, int fragId, int hvo, IVwEnv vwenv);

		/// <summary>
		/// Add to info as much useful information as possible about fields and children
		/// that it might be useful to preload in order to handle this command on various
		/// objects that can occur in the property that is the source for info.
		/// </summary>
		/// <param name="vc"></param>
		/// <param name="fragId"></param>
		/// <param name="info"></param>
		internal virtual void DetermineNeededFields(XmlVc vc, int fragId, NeededPropertyInfo info)
		{
			// Default does nothing.
		}

		internal virtual void ProcessChildren(int fragId, XmlVc vc, IVwEnv vwenv, XElement node, int hvo)
		{
			++MainCallerDisplayCommand.displayLevel;
			vc.ProcessChildren(node, vwenv, hvo);
			--MainCallerDisplayCommand.displayLevel;
		}

		internal virtual void ProcessChildren(int fragId, XmlVc vc, IVwEnv vwenv, XElement node, int hvo, XElement caller)
		{
			++MainCallerDisplayCommand.displayLevel;
			vc.ProcessChildren(node, vwenv, hvo, caller);
			--MainCallerDisplayCommand.displayLevel;
		}
		// Gather up info about what fields are needed for the specified node.
		internal void DetermineNeededFieldsForChildren(XmlVc vc, XElement node, XElement caller,
			NeededPropertyInfo info)
		{
			vc.DetermineNeededFieldsForChildren(node, caller, info);
		}
	}

	/// <summary>
	/// This class implements PerformDisplay by having the VC directly ProcessFrag
	/// on an XElement that it stores.
	/// </summary>
	public class NodeDisplayCommand : DisplayCommand
	{
		XElement m_node;

		/// ------------------------------------------------------------------------------------
		/// <summary>
		/// Initializes a new instance of the <see cref="NodeDisplayCommand"/> class.
		/// </summary>
		/// <param name="node">The node.</param>
		/// ------------------------------------------------------------------------------------
		public NodeDisplayCommand(XElement node)
		{
			m_node = node;
		}

		/// ------------------------------------------------------------------------------------
		/// <summary>
		/// Gets the node.
		/// </summary>
		/// <value>The node.</value>
		/// ------------------------------------------------------------------------------------
		public XElement Node
		{
			get { return m_node; }
		}

		internal override void PerformDisplay(XmlVc vc, int fragId, int hvo, IVwEnv vwenv)
		{
			ISimpleLogger logStream = vc.LogStream;
			if (logStream != null)
			{

				logStream.WriteLine("Display " + hvo + " using " + m_node);
				logStream.IncreaseIndent();
			}

			vc.ProcessFrag(m_node, vwenv, hvo, true, null);

			if (logStream != null)
				logStream.DecreaseIndent();
		}

		internal override void DetermineNeededFields(XmlVc vc, int fragId, NeededPropertyInfo info)
		{
			vc.DetermineNeededFieldsFor(m_node, null, info);
		}

		/// ------------------------------------------------------------------------------------
		/// <summary>
		/// Make it work sensibly as a hash key. Determines whether the specified <see cref="T:System.Object"/> is equal to the current <see cref="T:System.Object"/>.
		/// </summary>
		/// <param name="obj">The <see cref="T:System.Object"/> to compare with the current <see cref="T:System.Object"/>.</param>
		/// <returns>
		/// true if the specified <see cref="T:System.Object"/> is equal to the current <see cref="T:System.Object"/>; otherwise, false.
		/// </returns>
		/// <exception cref="T:System.NullReferenceException">The <paramref name="obj"/> parameter is null.</exception>
		/// ------------------------------------------------------------------------------------
		public override bool Equals(object obj)
		{
			NodeDisplayCommand other = obj as NodeDisplayCommand;
			if (other == null)
				return false;
			return other.m_node == m_node;
		}

		/// ------------------------------------------------------------------------------------
		/// <summary>
		/// Make it work sensibly as a hash key. Serves as a hash function for a particular type.
		/// </summary>
		/// <returns>
		/// A hash code for the current <see cref="T:System.Object"/>.
		/// </returns>
		/// ------------------------------------------------------------------------------------
		public override int GetHashCode()
		{
			return m_node.GetHashCode();
		}
	}

	/// <summary>
	/// This one is almost the same but processes the CHILDREN of the stored node.
	/// </summary>
	public class NodeChildrenDisplayCommand : NodeDisplayCommand
	{
		/// ------------------------------------------------------------------------------------
		/// <summary>
		/// Initializes a new instance of the <see cref="NodeChildrenDisplayCommand"/> class.
		/// </summary>
		/// <param name="node">The node.</param>
		/// ------------------------------------------------------------------------------------
		public NodeChildrenDisplayCommand(XElement node)
			: base(node)
		{
		}

		internal override void PerformDisplay(XmlVc vc, int fragId, int hvo, IVwEnv vwenv)
		{
			vc.ProcessChildren(Node, vwenv, hvo);
		}

		internal override void DetermineNeededFields(XmlVc vc, int fragId, NeededPropertyInfo info)
		{
			DetermineNeededFieldsForChildren(vc, Node, null, info);
		}

		// Make it work sensibly as a hash key
		/// ------------------------------------------------------------------------------------
		/// <summary>
		/// Make it work sensibly as a hash key. Determines whether the specified <see cref="T:System.Object"/> is equal to the current <see cref="T:System.Object"/>.
		/// </summary>
		/// <param name="obj">The <see cref="T:System.Object"/> to compare with the current <see cref="T:System.Object"/>.</param>
		/// <returns>
		/// true if the specified <see cref="T:System.Object"/> is equal to the current <see cref="T:System.Object"/>; otherwise, false.
		/// </returns>
		/// <exception cref="T:System.NullReferenceException">The <paramref name="obj"/> parameter is null.</exception>
		/// ------------------------------------------------------------------------------------
		public override bool Equals(object obj)
		{
			return base.Equals(obj) && obj is NodeChildrenDisplayCommand;
		}

		/// ------------------------------------------------------------------------------------
		/// <summary>
		/// Compiler requires override since Equals is overridden.
		/// Make it work sensibly as a hash key. Serves as a hash function for a particular type.
		/// </summary>
		/// <returns>
		/// A hash code for the current <see cref="T:System.Object"/>.
		/// </returns>
		/// ------------------------------------------------------------------------------------
		public override int GetHashCode()
		{
			return base.GetHashCode();
		}


	}

	[DebuggerDisplay("main={m_mainElement.Name},caller={m_caller.Name}")]
	internal class MainCallerDisplayCommand : DisplayCommand
	{
		// The main node, usually one that has a "layout" attribute; obj or seq.
		XElement m_mainElement;

		// A calling node, which may (if non-null) have a "param" attribute that overrides
		// the "layout" one in m_mainNode; part ref.
		XElement m_caller;

		// If true, bypass the normal strategy, and call ProcessFrag
		// using the given hvo and m_mainNode as the fragment.
		bool m_fUseMainAsFrag;

		/// <summary>
		/// The value of wsForce for the vc when the MainCallerDisplayCommand was needed (restored
		/// for the duration of building its parts).
		/// </summary>
		private int m_wsForce;

		internal MainCallerDisplayCommand(XElement mainElement, XElement caller, bool fUserMainAsFrag, int wsForce)
		{
			m_mainElement = mainElement;
			m_caller = caller;
			m_fUseMainAsFrag = fUserMainAsFrag;
			m_wsForce = wsForce;
		}

		internal XElement MainElement
		{
			get { return m_mainElement; }
		}

		internal XElement Caller
		{
			get { return m_caller; }
		}

		internal bool UseMainAsFrag
		{
			get { return m_fUseMainAsFrag; }
		}

		// Make it work sensibly as a hash key
		public override bool Equals(object obj)
		{
			MainCallerDisplayCommand other = obj as MainCallerDisplayCommand;
			if (other == null)
				return false;
			return other.m_mainElement == m_mainElement
				&& other.m_caller == m_caller
				&& other.m_fUseMainAsFrag == m_fUseMainAsFrag
				&& other.m_wsForce == m_wsForce;
		}

		// Make it work sensibly as a hash key.
		public override int GetHashCode()
		{
			return m_mainElement.GetHashCode()
				+ (m_fUseMainAsFrag ? 1 : 0)
				+ (m_caller == null ? 0 : m_caller.GetHashCode())
				+ m_wsForce;
		}

		internal static int displayLevel = 0;

		internal override void PerformDisplay(XmlVc vc, int fragId, int hvo, IVwEnv vwenv)
		{
			string layoutName;
			var node = GetNodeForChild(out layoutName, fragId, vc, hvo);
			var oldWsForce = vc.WsForce;
			ISimpleLogger logStream = vc.LogStream;
			try
			{
				// Force the correct WsForce for the duration of the command.
				// Normally, this is already correct, since the display command is invoked
				// as a result of calling AddObjVecItems or similar in a context where WsForce is already active.
				// However, when it is invoked independently as a result of PropChanged, that setting may need to be restored.
				if (vc.WsForce != m_wsForce) // important because some VCs don't allow setting this.
					vc.WsForce = m_wsForce;

				if (logStream != null)
				{
					logStream.WriteLine("Display " + hvo + " using layout " + layoutName + " which found " + node);
					logStream.IncreaseIndent();
				}
				string flowType = null;
				string style = null;
				if (node.Name == "layout")
				{
					// layouts may have flowType and/or style specified.
					flowType = XmlUtils.GetOptionalAttributeValue(node, "flowType", null);
					style = XmlUtils.GetOptionalAttributeValue(node, "style", null);
					if (style != null && flowType == null)
						flowType = "span";
					if (flowType == "para")
						vc.GetParagraphStyleIfPara(hvo, ref style);
				}
				if (flowType != null)
				{
					// Surround the processChildren call with an appropriate flow object, and
					// if requested apply a style to it.
					if (style != null && flowType != "divInPara")
							vwenv.set_StringProperty((int) FwTextPropType.ktptNamedStyle, style);
					switch (flowType)
					{
						case "span":
							vwenv.OpenSpan();
							break;
						case "para":
							vwenv.OpenParagraph();
							break;
						case "div":
							vwenv.OpenDiv();
							break;
						case "none":
							break;
						case "divInPara":
							vwenv.CloseParagraph();
							vwenv.OpenDiv();
							break;
					}
					PrintNodeTreeStep(hvo, node);
					ProcessChildren(fragId, vc, vwenv, node, hvo);
					switch (flowType)
					{
						default:
							vwenv.CloseSpan();
							break;
						case "para":
							vwenv.CloseParagraph();
							break;
						case "div":
							vwenv.CloseDiv();
							break;
						case "none":
							break;
						case "divInPara":
							vwenv.CloseDiv();
							vwenv.OpenParagraph();
							// If we end up with an empty paragraph, try to make it disappear.
							vwenv.EmptyParagraphBehavior(1);
							break;
					}
				}
				else
				{
					// no flow/style specified
					PrintNodeTreeStep(hvo, node);
					ProcessChildren(fragId, vc, vwenv, node, hvo, Caller);
				}
			}
			finally
			{
				if (vc.WsForce != oldWsForce) // important because some VCs don't allow setting this.
					vc.WsForce = oldWsForce; // restore.
			}
			if (logStream != null)
				logStream.DecreaseIndent();
		}

		internal static void PrintNodeTreeStep(int hvo, XElement node)
		{
			//string indent = "";
			//for(int i = 0; i < displayLevel; ++i)
			//    indent += "->";
			//Debug.Print("|{0}{1} : {2} # {3}|", indent, node.Attributes != null ?
			//                                                node.Attributes["class"] != null ? node.Attributes["class"].Value :
			//                                                 node.Attributes["ref"] != null ? node.Attributes["ref"].Value : "" : "",
			//            node.Name, hvo);
		}

		internal override void DetermineNeededFields(XmlVc vc, int fragId, NeededPropertyInfo info)
		{
			int clsid = info.TargetClass(vc);
			if (clsid == 0)
				return; // or assert? an object prop should have a dest class.
			string layoutName;
			var node = GetNodeForChildClass(out layoutName, fragId, vc, clsid);
			DetermineNeededFieldsForChildren(vc, node, null, info);
		}

		internal XElement GetNodeForChild(out string layoutName, int fragId, XmlVc vc, int hvo)
		{
			XElement node;
			XElement callingFrag;
			layoutName = null;
			layoutName = GetLayoutName(out callingFrag, out node);
			if (node == null)
				node = vc.GetNodeForPart(hvo, layoutName, true);
			node = XmlVc.GetDisplayNodeForChild(node, callingFrag, vc.m_layouts);
			return node;
		}

		/// <summary>
		/// Almost the same as GetDisplayNodeForChild, but depends on knowing the class of child
		/// rather than the actual child instance.
		/// </summary>
		/// <param name="layoutName"></param>
		/// <param name="fragId"></param>
		/// <param name="vc"></param>
		/// <param name="clsid"></param>
		/// <returns></returns>
		internal XElement GetNodeForChildClass(out string layoutName, int fragId, XmlVc vc, int clsid)
		{
			XElement node = null;
			XElement callingFrag = null;
			layoutName = null;
			layoutName = GetLayoutName(out callingFrag, out node);
			if (node == null)
				node = vc.GetNodeForPart(layoutName, true, clsid);
			node = XmlVc.GetDisplayNodeForChild(node, callingFrag, vc.m_layouts);
			return node;
		}

		internal virtual string GetLayoutName(out XElement callingFrag, out XElement node)
		{
			string layoutName = null;
			node = null;
			callingFrag = MainElement;
			if (UseMainAsFrag)
				node = callingFrag;
			else
			{
				var caller = Caller;
				layoutName = XmlVc.GetLayoutName(callingFrag, caller);
			}
			return layoutName;
		}
	}

	/// <summary>
	/// This is a subclass of MainCallerDisplayCommand, necessary for sequences.
	/// When a display of a sequence is regenerated, we must restore m_stackPartRef to the correct state.
	/// </summary>
	internal class MainCallerDisplayCommandSeq : MainCallerDisplayCommand
	{
		private XElement[] m_stackPartRef;
		internal MainCallerDisplayCommandSeq(XElement mainElement, XElement caller, bool fUserMainAsFrag, int wsForce, List<XElement> stackPartRef)
			: base(mainElement, caller, fUserMainAsFrag, wsForce)
		{
			m_stackPartRef = stackPartRef.ToArray();
		}

		/// <summary>
		/// Two of these are equal if everything inherited is equal, and they have the same saved stack items.
		/// </summary>
		public override bool Equals(object obj)
		{
			if (!base.Equals(obj))
				return false;
			var other = obj as MainCallerDisplayCommandSeq;
			if (other == null || other.m_stackPartRef.Length != m_stackPartRef.Length)
				return false;
			for (int i = 0; i < m_stackPartRef.Length; i++)
			{
				if (m_stackPartRef[i] != other.m_stackPartRef[i])
					return false;
			}
			return true;
		}

		/// <summary>
		/// Hash code must incorporate the stack items.
		/// </summary>
		public override int GetHashCode()
		{
			return base.GetHashCode() +
				m_stackPartRef.Aggregate(0, (sum, node) => (sum + node.GetHashCode()) % Int32.MaxValue);
		}

		/// <summary>
		/// Base version wrapped in making the stack what it needs to be.
		/// </summary>
		internal override void PerformDisplay(XmlVc vc, int fragId, int hvo, IVwEnv vwenv)
		{
			var save = vc.m_stackPartRef.ToArray();
			vc.m_stackPartRef.Clear();
			vc.m_stackPartRef.AddRange(m_stackPartRef);
			base.PerformDisplay(vc, fragId, hvo, vwenv);
			vc.m_stackPartRef.Clear();
			vc.m_stackPartRef.AddRange(save);
		}
	}

	/// <summary>
	/// This class is always used to handle fragid 0.
	/// </summary>
	internal class RootDisplayCommand : DisplayCommand
	{
		string m_rootLayoutName;
		internal SimpleRootSite m_rootSite;

		public RootDisplayCommand(string rootLayoutName, SimpleRootSite rootSite)
			: base()
		{
			m_rootLayoutName = rootLayoutName;
			m_rootSite = rootSite;
		}

		internal override void PerformDisplay(XmlVc vc, int fragId, int hvo, IVwEnv vwenv)
		{
			var node = vc.GetNodeForPart(hvo, m_rootLayoutName, true);
			ProcessChildren(fragId, vc, vwenv, node, hvo);
		}

		internal override void DetermineNeededFields(XmlVc vc, int fragId, NeededPropertyInfo info)
		{
			int clsid = info.TargetClass(vc);
			if (clsid == 0)
				return; // or assert? an object prop should have a dest class.
			DetermineNeededFieldsForClass(vc, fragId, clsid, info);
		}

		internal virtual void DetermineNeededFieldsForClass(XmlVc vc, int fragId, int clsid, NeededPropertyInfo info)
		{
			var node = vc.GetNodeForPart(m_rootLayoutName, true, clsid);
			DetermineNeededFieldsForChildren(vc, node, null, info);
		}

		public override bool Equals(object obj)
		{
			RootDisplayCommand rdcOther = obj as RootDisplayCommand;
			return rdcOther != null && base.Equals(obj) && m_rootLayoutName == rdcOther.m_rootLayoutName;
		}

		public override int GetHashCode()
		{
			return base.GetHashCode() + m_rootLayoutName.GetHashCode();
		}

		internal override void ProcessChildren(int fragId, XmlVc vc, IVwEnv vwenv, XElement node, int hvo)
		{
			// If available, apply defaults from 'Normal' to everything.
			IVwStylesheet styleSheet = m_rootSite.StyleSheet;
			if (styleSheet != null)
			{
				vwenv.Props = styleSheet.NormalFontStyle;
			}
			vwenv.OpenDiv();
			base.ProcessChildren(fragId, vc, vwenv, node, hvo);
			vwenv.CloseDiv();
		}
	}

	/// <summary>
	/// This is used for the root when we want to suppress editing.
	/// </summary>
	internal class ReadOnlyRootDisplayCommand : RootDisplayCommand
	{

		public ReadOnlyRootDisplayCommand(string rootLayoutName, SimpleRootSite rootSite)
			: base(rootLayoutName, rootSite)
		{
		}

		internal override void ProcessChildren(int fragId, XmlVc vc, IVwEnv vwenv, XElement node, int hvo)
		{
			// Suppress editing for the whole view. Easiest thing is to insert another div.
			vwenv.set_IntProperty((int)FwTextPropType.ktptEditable,
				(int)FwTextPropVar.ktpvEnum, (int)TptEditable.ktptNotEditable);
			base.ProcessChildren(fragId, vc, vwenv, node, hvo);
		}

	}

	/// <summary>
	/// This class adds the ability to test a condition and use it to decide whether to display each item.
	/// </summary>
	internal class ReadOnlyConditionalRootDisplayCommand : ReadOnlyRootDisplayCommand
	{
		XElement m_condition;
		private ISilDataAccess m_sda;
		public ReadOnlyConditionalRootDisplayCommand(string rootLayoutName, SimpleRootSite rootSite, XElement condition, ISilDataAccess sda)
			: base(rootLayoutName, rootSite)
		{
			m_condition = condition;
			Debug.Assert(rootSite is RootSite, "conditional display requires real rootsite with cache");
			m_sda = sda;
		}
		internal override void PerformDisplay(XmlVc vc, int fragId, int hvo, IVwEnv vwenv)
		{
			if (XmlVc.ConditionPasses(m_condition, hvo, (m_rootSite as RootSite).Cache, m_sda))
			{
				base.PerformDisplay(vc, fragId, hvo, vwenv);
			}
		}

		/// <summary>
		/// Overrides to determine the fields needed for evaluating the condition as well as for displaying the
		/// actual objects.
		/// </summary>
		/// <param name="vc"></param>
		/// <param name="fragId"></param>
		/// <param name="info"></param>
		internal override void DetermineNeededFields(XmlVc vc, int fragId, NeededPropertyInfo info)
		{
			base.DetermineNeededFields(vc, fragId, info);
			vc.DetermineNeededFieldsFor(m_condition, null, info);
		}

		internal override void DetermineNeededFieldsForClass(XmlVc vc, int fragId, int clsid, NeededPropertyInfo info)
		{
			base.DetermineNeededFieldsForClass(vc, fragId, clsid, info);
			vc.DetermineNeededFieldsFor(m_condition, null, info);
		}
	}

	/// <summary>
	/// DisplayCommand that displays the current object by displaying a specified ws of a specified
	/// multilingual property.
	/// </summary>
	internal class DisplayStringAltCommand : DisplayCommand
	{
		int m_ws;
		int m_tag;
		private XElement m_caller;
		public DisplayStringAltCommand(int tag, int ws, XElement caller)
		{
			m_tag = tag;
			m_ws = ws;
			m_caller = caller;
		}

		internal override void PerformDisplay(XmlVc vc, int fragId, int hvo, IVwEnv vwenv)
		{
			if (m_caller != null)
				vc.MarkSource(vwenv, m_caller);
			vwenv.AddStringAltMember(m_tag, m_ws, vc);
		}

		public override bool Equals(object obj)
		{
			DisplayStringAltCommand other = obj as DisplayStringAltCommand;
			if (other == null)
				return false;
			return other.m_tag == m_tag && other.m_ws == m_ws && other.m_caller == m_caller;
		}

		public override int GetHashCode()
		{
			return m_tag + m_ws + (m_caller == null ? 0 : m_caller.GetHashCode());
		}

		internal override void DetermineNeededFields(XmlVc vc, int fragId, NeededPropertyInfo info)
		{
			info.AddAtomicField(m_tag, m_ws);
		}
	}

	/// <summary>
	/// DisplayCommand that displays the current object by displaying a specified string property.
	/// </summary>
	internal class DisplayStringCommand : DisplayCommand
	{
		int m_tag;
		public DisplayStringCommand(int tag)
		{
			m_tag = tag;
		}

		internal override void PerformDisplay(XmlVc vc, int fragId, int hvo, IVwEnv vwenv)
		{
			vwenv.AddStringProp(m_tag, vc);
		}
		internal override void DetermineNeededFields(XmlVc vc, int fragId, NeededPropertyInfo info)
		{
			info.AddAtomicField(m_tag, 0);
		}

		public override bool Equals(object obj)
		{
			DisplayStringCommand other = obj as DisplayStringCommand;
			if (other == null)
				return false;
			return other.m_tag == m_tag;
		}

		public override int GetHashCode()
		{
			return m_tag;
		}
	}
	/// <summary>
	/// DisplayCommand that displays the current object by displaying a specified unicode property
	/// as a string in a specified writing system.
	/// </summary>
	internal class DisplayUnicodeCommand : DisplayCommand
	{
		int m_ws;
		int m_tag;
		public DisplayUnicodeCommand(int tag, int ws)
		{
			m_tag = tag;
			m_ws = ws;
		}

		internal override void PerformDisplay(XmlVc vc, int fragId, int hvo, IVwEnv vwenv)
		{
			vwenv.AddUnicodeProp(m_tag, m_ws, vc);
		}
		internal override void DetermineNeededFields(XmlVc vc, int fragId, NeededPropertyInfo info)
		{
			info.AddAtomicField(m_tag, 0);
		}

		public override bool Equals(object obj)
		{
			DisplayUnicodeCommand other = obj as DisplayUnicodeCommand;
			if (other == null)
				return false;
			return other.m_tag == m_tag && other.m_ws == m_ws;
		}

		public override int GetHashCode()
		{
			return m_tag + m_ws;
		}
	}
	/// <summary>
	/// DisplayCommand that displays the current object by displaying the children of one node, treating another as caller.
	/// Typically at present the node whose children are to be procesed is an "objlocal" node, and the
	/// caller is the "part ref" node that invoked it.
	/// </summary>
	internal class ObjLocalCommand : DisplayCommand
	{
		XElement m_objLocal;
		XElement m_caller;
		public ObjLocalCommand(XElement objLocal, XElement caller)
		{
			m_objLocal = objLocal;
			m_caller = caller;
		}

		internal override void PerformDisplay(XmlVc vc, int fragId, int hvo, IVwEnv vwenv)
		{
			vc.ProcessChildren(m_objLocal, vwenv, hvo, m_caller);
		}

		internal override void DetermineNeededFields(XmlVc vc, int fragId, NeededPropertyInfo info)
		{
			int clsid = info.TargetClass(vc);
			if (clsid == 0)
				return; // or assert? an object prop should have a dest class.
			DetermineNeededFieldsForChildren(vc, m_objLocal, m_caller, info);
		}

		public override bool Equals(object obj)
		{
			ObjLocalCommand other = obj as ObjLocalCommand;
			if (other == null)
				return false;
			return other.m_caller == m_caller && other.m_objLocal == m_objLocal;
		}

		int HashOrZero(XElement node)
		{
			if (node == null)
				return 0;
			return node.GetHashCode();
		}

		public override int GetHashCode()
		{
			return HashOrZero(m_objLocal) + HashOrZero(m_caller);
		}
	}

	/// <summary/>
	public class PropWs
	{
		/// ------------------------------------------------------------------------------------
		/// <summary>
		/// Initializes a new instance of the <see cref="PropWs"/> class.
		/// </summary>
		/// <param name="xflid">The xflid.</param>
		/// <param name="xws">The XWS.</param>
		/// ------------------------------------------------------------------------------------
		public PropWs(int xflid, int xws)
		{
			flid = xflid;
			ws = xws;
		}
		/// <summary></summary>
		public int flid;
		/// <summary>0 if not applicable</summary>
		public int ws;

		/// ------------------------------------------------------------------------------------
		/// <summary>
		/// Determines whether the specified <see cref="T:System.Object"/> is equal to the current <see cref="T:System.Object"/>.
		/// </summary>
		/// <param name="obj">The <see cref="T:System.Object"/> to compare with the current <see cref="T:System.Object"/>.</param>
		/// <returns>
		/// true if the specified <see cref="T:System.Object"/> is equal to the current <see cref="T:System.Object"/>; otherwise, false.
		/// </returns>
		/// <exception cref="T:System.NullReferenceException">The <paramref name="obj"/> parameter is null.</exception>
		/// ------------------------------------------------------------------------------------
		public override bool Equals(object obj)
		{
			PropWs other = obj as PropWs;
			if (other == null)
				return false;
			return other.flid == this.flid && other.ws == this.ws;
		}

		/// <summary>
		/// Probably not used but should have some overide when Equals overridden.
		/// </summary>
		/// <returns></returns>
		public override int GetHashCode()
		{
			return flid * (ws + 11);
		}
	}

	/// <summary>
	/// Compares CmObjects using their SortKey property.
	/// </summary>
	class CmObjectComparer : DisposableBase, IComparer<int>
	{
		private IntPtr m_col = IntPtr.Zero;
		private readonly LcmCache m_cache;

		public CmObjectComparer(LcmCache cache)
		{
			m_cache = cache;
		}

		public int Compare(int x, int y)
		{
			if (x == y)
				return 0;

			ICmObject xobj = m_cache.ServiceLocator.ObjectRepository.GetObject(x);
			ICmObject yobj = m_cache.ServiceLocator.ObjectRepository.GetObject(y);
			string xkeyStr = xobj.SortKey;
			string ykeyStr = yobj.SortKey;
			if (string.IsNullOrEmpty(xkeyStr) && string.IsNullOrEmpty(ykeyStr))
				return 0;
			if (string.IsNullOrEmpty(xkeyStr))
				return -1;
			if (string.IsNullOrEmpty(ykeyStr))
				return 1;

			if (m_col == IntPtr.Zero)
			{
				string ws = xobj.SortKeyWs;
				if (string.IsNullOrEmpty(ws))
					ws = yobj.SortKeyWs;
				string icuLocale = Icu.GetName(ws);
				m_col = Icu.OpenCollator(icuLocale);
			}

			byte[] xkey = Icu.GetSortKey(m_col, xkeyStr);
			byte[] ykey = Icu.GetSortKey(m_col, ykeyStr);
			// Simulate strcmp on the two NUL-terminated byte strings.
			// This avoids marshalling back and forth.
			// JohnT: but apparently the strings are not null-terminated if the input was empty.
			int nVal;
			if (xkey.Length == 0)
				nVal = -ykey.Length; // zero if equal, neg if ykey is longer (considered larger)
			else if (ykey.Length == 0)
				nVal = 1; // xkey is longer and considered larger.
			else
			{
				// Normal case, null termination should be present.
				int ib;
				for (ib = 0; xkey[ib] == ykey[ib] && xkey[ib] != 0; ++ib)
				{
					// skip merrily along until strings differ or end.
				}
				nVal = xkey[ib] - ykey[ib];
			}
			if (nVal == 0)
			{
				// Need to get secondary sort keys.
				int xkey2 = xobj.SortKey2;
				int ykey2 = yobj.SortKey2;
				return xkey2 - ykey2;
			}

			return nVal;
		}

		protected override void DisposeUnmanagedResources()
		{
			if (m_col != IntPtr.Zero)
			{
				Icu.CloseCollator(m_col);
				m_col = IntPtr.Zero;
			}
		}
	}

	#region ItemTypeInfo class

	/// <summary>
	/// Store information needed for knowing how to handle a particular type of something.
	/// </summary>
	public class ItemTypeInfo
	{
		/// <summary>Guid of the type object.  (This is probably a CmPossibility or subclass thereof.)</summary>
		public Guid ItemGuid { get; protected set; }
		/// <summary>Flag whether the given LexRefType is enabled for display.</summary>
		public bool Enabled { get; set; }
		/// <summary>Display name of the type object.</summary>
		public string Name { get; set; }
		/// <summary>Index of this item in the list of enabled items.</summary>
		public int Index { get; set; }

		/// <summary>
		/// Override for use in list view.
		/// </summary>
		public override string ToString()
		{
			return Name;
		}

		/// <summary>
		/// Constructor needed for subclass.
		/// </summary>
		public ItemTypeInfo()
		{
		}

		/// <summary>
		/// Constructor.
		/// </summary>
		public ItemTypeInfo(bool fEnabled, Guid guid)
		{
			Enabled = fEnabled;
			ItemGuid = guid;
		}

		/// <summary>
		/// Constructor.
		/// </summary>
		public ItemTypeInfo(string s)
		{
			Enabled = s.StartsWith("+");
			ItemGuid = new Guid(s.Substring(1));
		}

		/// <summary>
		/// Get the string representation used in the part ref attributes.
		/// </summary>
		public virtual string StorageString
		{
			get { return String.Format("{0}{1}", Enabled ? "+" : "-", ItemGuid); }
		}

		/// <summary>
		/// Create a list of these objects from a string representation.
		/// </summary>
		public static List<ItemTypeInfo> CreateListFromStorageString(string sTypeseq)
		{
			var list = new List<ItemTypeInfo>();
			if (!String.IsNullOrEmpty(sTypeseq))
			{
				var rgsTypes = sTypeseq.Split(',');
				list.AddRange(rgsTypes.Select(t => new ItemTypeInfo(t)));
			}
			return list;
		}
	}
	#endregion

	#region LexReferenceInfo class
	/// <summary>
	/// Store information needed for knowing how to handle a particular type of LexReference.
	/// </summary>
	public class LexReferenceInfo : ItemTypeInfo
	{
		/// <summary>Specify particular handling for some types of LexReference.</summary>
		public enum TypeSubClass
		{
			/// <summary>sequence, collection, or simple pair</summary>
			Normal = 0,
			/// <summary>normal name of tree or unequal pair (refers to 2nd and following elements of vector)</summary>
			Forward,
			/// <summary>reverse name of tree or unequal pair (refers back to first element of vector)</summary>
			Reverse
		}
		/// <summary>Flag how the LexRefType is used.</summary>
		public TypeSubClass SubClass { get; set; }

		/// <summary>
		/// Constructor.
		/// </summary>
		public LexReferenceInfo(bool fEnabled, Guid guid)
			: base(fEnabled, guid)
		{
		}

		/// <summary>
		/// Constructor.
		/// </summary>
		public LexReferenceInfo(string s)
		{
			Enabled = s.StartsWith("+");
			if (s.EndsWith(":f"))
			{
				SubClass = TypeSubClass.Forward;
				s = s.Remove(s.Length - 2);
			}
			else if (s.EndsWith(":r"))
			{
				SubClass = TypeSubClass.Reverse;
				s = s.Remove(s.Length - 2);
			}
			else
			{
				SubClass = TypeSubClass.Normal;
			}
			ItemGuid = new Guid(s.Substring(1));
		}

		/// <summary>
		/// Get the string representation used in the part ref attributes.
		/// </summary>
		// REVIEW (Hasso) 2014.05: The only places StorageString is used are in the Configuration Dialogs
		// (DictionaryDetailsController and XmlDocConfigureDlg). Since the newer dialog stores whether an item is enabled as its own property,
		// we may soon no longer need the leading + or -. (At which point we may no longer need this class)
		public override string StorageString
		{
			get
			{
				return String.Format("{0}{1}{2}",
					Enabled ? "+" : "-", ItemGuid, SubClassAsString);
			}
		}

		private string SubClassAsString
		{
			get
			{
				switch (SubClass)
				{
					case TypeSubClass.Forward:	return ":f";
					case TypeSubClass.Reverse:	return ":r";
					default:					return "";
				}
			}
		}

		/// <summary>
		/// Create a list of these objects from a string representation.
		/// </summary>
		public new static List<LexReferenceInfo> CreateListFromStorageString(string sTypeseq)
		{
			var list = new List<LexReferenceInfo>();
			if (!String.IsNullOrEmpty(sTypeseq))
			{
				var rgsGuids = sTypeseq.Split(',');
				list.AddRange(rgsGuids.Select(t => new LexReferenceInfo(t)));
			}
			return list;
		}
	}
	#endregion
}<|MERGE_RESOLUTION|>--- conflicted
+++ resolved
@@ -9,19 +9,11 @@
 using System.Globalization;
 using System.IO;
 using System.Linq;
-<<<<<<< HEAD
 using System.Xml.Linq;
-using SIL.CoreImpl.Cellar;
-using SIL.CoreImpl.Text;
-using SIL.CoreImpl.WritingSystems;
-using SIL.FieldWorks.Common.FwKernelInterfaces;
-=======
-using System.Xml;
 using SIL.LCModel.Core.Cellar;
 using SIL.LCModel.Core.Text;
 using SIL.LCModel.Core.WritingSystems;
 using SIL.LCModel.Core.KernelInterfaces;
->>>>>>> c1202904
 using SIL.FieldWorks.Common.ViewsInterfaces;
 using SIL.FieldWorks.Common.FwUtils;
 using SIL.FieldWorks.Common.Framework;
@@ -34,7 +26,6 @@
 using SIL.FieldWorks.Resources;
 using SIL.ObjectModel;
 using SIL.LCModel.Utils;
-using SIL.Utils;
 using SIL.Xml;
 
 namespace SIL.FieldWorks.Common.Controls
@@ -891,7 +882,7 @@
 			Debug.Assert(s_cwsMulti == 0);
 			try
 			{
-				HashSet<int> wsIds = WritingSystemServices.GetAllWritingSystems(m_cache, frag, s_qwsCurrent, 0, 0);
+				HashSet<int> wsIds = WritingSystemServices.GetAllWritingSystems(m_cache, FwUtils.FwUtils.ConvertElement(frag), s_qwsCurrent, 0, 0);
 				s_cwsMulti = wsIds.Count;
 				if (s_cwsMulti > 1)
 					s_sMultiSep = XmlUtils.GetOptionalAttributeValue(frag, "sep");
@@ -934,11 +925,7 @@
 			vwenv.AddString(tisb.GetString());
 		}
 
-<<<<<<< HEAD
-		internal static void DisplayMultiSep(XElement frag, IVwEnv vwenv, FdoCache cache)
-=======
-		internal static void DisplayMultiSep(XmlNode frag, IVwEnv vwenv, LcmCache cache)
->>>>>>> c1202904
+		internal static void DisplayMultiSep(XElement frag, IVwEnv vwenv, LcmCache cache)
 		{
 			string sWs = XmlUtils.GetOptionalAttributeValue(frag, "ws");
 			if (sWs != null && sWs == "current")
@@ -1295,7 +1282,7 @@
 							}
 							else
 							{
-								wsIds = WritingSystemServices.GetAllWritingSystems(m_cache, caller, null, hvoTarget, flid);
+								wsIds = WritingSystemServices.GetAllWritingSystems(m_cache, FwUtils.FwUtils.ConvertElement(caller), null, hvoTarget, flid);
 							}
 							if (wsIds.Count == 1)
 							{
@@ -2097,7 +2084,7 @@
 								}
 								if (wsid == 0 && sWs != null)
 								{
-									foreach (int ws in WritingSystemServices.GetWritingSystems(m_cache, frag))
+									foreach (int ws in WritingSystemServices.GetWritingSystems(m_cache, FwUtils.FwUtils.ConvertElement(frag)))
 										infoTarget.AddAtomicField(flid, ws);
 								}
 								else
@@ -2167,7 +2154,7 @@
 								}
 								else
 								{
-									foreach (int wsid in WritingSystemServices.GetWritingSystems(m_cache, frag))
+									foreach (int wsid in WritingSystemServices.GetWritingSystems(m_cache, FwUtils.FwUtils.ConvertElement(frag)))
 										info.AddAtomicField(flid, wsid);
 								}
 							}
@@ -2210,7 +2197,7 @@
 							}
 							else
 							{
-								foreach (int wsid in WritingSystemServices.GetWritingSystems(m_cache, caller))
+								foreach (int wsid in WritingSystemServices.GetWritingSystems(m_cache, FwUtils.FwUtils.ConvertElement(caller)))
 								info.AddAtomicField(flid, wsid);
 							}
 							break;
@@ -2403,7 +2390,7 @@
 		private int GetWritingSystemForObject(XElement frag, int hvo, int flid, int wsDefault)
 		{
 			if (WsForce == 0)
-				return WritingSystemServices.GetWritingSystem(m_cache, m_sda, frag, s_qwsCurrent, hvo, flid, wsDefault).Handle;
+				return WritingSystemServices.GetWritingSystem(m_cache, m_sda, FwUtils.FwUtils.ConvertElement(frag), s_qwsCurrent, hvo, flid, wsDefault).Handle;
 			if (WsForce < 0) // magic.
 			{
 				// Forced magic ws. Find the corresponding actual WS.
@@ -2963,7 +2950,7 @@
 					}
 				}
 				if (wsid == 0)
-					wsid = WritingSystemServices.GetWritingSystem(m_cache, frag, null, WritingSystemServices.kwsAnal).Handle;
+					wsid = WritingSystemServices.GetWritingSystem(m_cache, FwUtils.FwUtils.ConvertElement(frag), null, WritingSystemServices.kwsAnal).Handle;
 				DisplayOtherObjStringAlt(flid, wsid, vwenv, hvoTarget, caller);
 			}
 		}
@@ -3197,11 +3184,7 @@
 		/// <param name="sda">The sda.</param>
 		/// <param name="caller">The caller.</param>
 		/// <returns></returns>
-<<<<<<< HEAD
-		public static bool ConditionPasses(XElement frag, int hvo, FdoCache cache, ISilDataAccess sda, XElement caller)
-=======
-		public static bool ConditionPasses(XmlNode frag, int hvo, LcmCache cache, ISilDataAccess sda, XmlNode caller)
->>>>>>> c1202904
+		public static bool ConditionPasses(XElement frag, int hvo, LcmCache cache, ISilDataAccess sda, XElement caller)
 		{
 			return ConditionPasses(null, frag, hvo, cache, sda, caller);
 		}
@@ -3214,11 +3197,7 @@
 		/// <param name="cache">The cache.</param>
 		/// <param name="sda">The sda.</param>
 		/// <returns></returns>
-<<<<<<< HEAD
-		public static bool ConditionPasses(XElement frag, int hvo, FdoCache cache, ISilDataAccess sda)
-=======
-		public static bool ConditionPasses(XmlNode frag, int hvo, LcmCache cache, ISilDataAccess sda)
->>>>>>> c1202904
+		public static bool ConditionPasses(XElement frag, int hvo, LcmCache cache, ISilDataAccess sda)
 		{
 			return ConditionPasses(null, frag, hvo, cache, sda, null);
 		}
@@ -3230,11 +3209,7 @@
 		/// <param name="hvo">The hvo.</param>
 		/// <param name="cache">The cache.</param>
 		/// <returns></returns>
-<<<<<<< HEAD
-		public static bool ConditionPasses(XElement frag, int hvo, FdoCache cache)
-=======
-		public static bool ConditionPasses(XmlNode frag, int hvo, LcmCache cache)
->>>>>>> c1202904
+		public static bool ConditionPasses(XElement frag, int hvo, LcmCache cache)
 		{
 			return ConditionPasses(null, frag, hvo, cache, cache.DomainDataByFlid, null);
 		}
@@ -3286,11 +3261,7 @@
 		/// <param name="sda">The sda.</param>
 		/// <param name="caller">the 'part ref' node that invoked the current part. May be null if XML does not use it.</param>
 		/// <returns></returns>
-<<<<<<< HEAD
-		public static bool ConditionPasses(IVwEnv vwenv, XElement frag, int hvo, FdoCache cache, ISilDataAccess sda, XElement caller)
-=======
-		public static bool ConditionPasses(IVwEnv vwenv, XmlNode frag, int hvo, LcmCache cache, ISilDataAccess sda, XmlNode caller)
->>>>>>> c1202904
+		public static bool ConditionPasses(IVwEnv vwenv, XElement frag, int hvo, LcmCache cache, ISilDataAccess sda, XElement caller)
 		{
 			GetActualTarget(frag, ref hvo, sda);	// modify the hvo if needed
 
@@ -3313,11 +3284,7 @@
 		/// <param name="frag"></param>
 		/// <param name="cache"></param>
 		/// <returns></returns>
-<<<<<<< HEAD
-		private static bool BidiConditionPasses(XElement frag, FdoCache cache)
-=======
-		private static bool BidiConditionPasses(XmlNode frag, LcmCache cache)
->>>>>>> c1202904
+		private static bool BidiConditionPasses(XElement frag, LcmCache cache)
 		{
 			string sBidi = XmlUtils.GetOptionalAttributeValue(frag, "bidi");
 			if (sBidi != null)
@@ -3343,13 +3310,8 @@
 		/// <param name="sda">The sda.</param>
 		/// <param name="caller">The caller.</param>
 		/// <returns></returns>
-<<<<<<< HEAD
-		static private bool ValueEqualityConditionsPass(IVwEnv vwenv, XElement frag, int hvo, FdoCache cache,
+		static private bool ValueEqualityConditionsPass(IVwEnv vwenv, XElement frag, int hvo, LcmCache cache,
 			ISilDataAccess sda, XElement caller)
-=======
-		static private bool ValueEqualityConditionsPass(IVwEnv vwenv, XmlNode frag, int hvo, LcmCache cache,
-			ISilDataAccess sda, XmlNode caller)
->>>>>>> c1202904
 		{
 			if (!StringEqualsConditionPasses(vwenv, frag, hvo, sda))
 				return false;
@@ -3630,13 +3592,8 @@
 		/// <param name="sda">The sda.</param>
 		/// <param name="caller">The caller.</param>
 		/// <returns></returns>
-<<<<<<< HEAD
 		static private bool StringAltEqualsConditionPasses(IVwEnv vwenv, XElement frag, int hvo,
-			FdoCache cache, ISilDataAccess sda, XElement caller)
-=======
-		static private bool StringAltEqualsConditionPasses(IVwEnv vwenv, XmlNode frag, int hvo,
-			LcmCache cache, ISilDataAccess sda, XmlNode caller)
->>>>>>> c1202904
+			LcmCache cache, ISilDataAccess sda, XElement caller)
 		{
 			string stringAltValue = XmlUtils.GetOptionalAttributeValue(frag, "stringaltequals");
 			if (stringAltValue != null)
