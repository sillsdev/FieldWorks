--- conflicted
+++ resolved
@@ -8,26 +8,15 @@
 using System.Drawing.Printing;
 using System.Linq;
 using System.Windows.Forms;
-<<<<<<< HEAD
 using System.Xml.Linq;
 using SIL.FieldWorks.Common.Framework;
-using SIL.FieldWorks.Common.FwKernelInterfaces;
-=======
-using System.Xml;
 using SIL.LCModel.Core.KernelInterfaces;
->>>>>>> c1202904
 using SIL.FieldWorks.Common.ViewsInterfaces;
 using SIL.FieldWorks.Common.RootSites;
 using SIL.LCModel;
-using SIL.LCModel.Utils;
 using SIL.LCModel.Application;
 using SIL.FieldWorks.Common.FwUtils;
-<<<<<<< HEAD
 using SIL.Xml;
-=======
-using SIL.Utils;
-using XCore;
->>>>>>> c1202904
 
 namespace SIL.FieldWorks.Common.Controls
 {
@@ -192,11 +181,7 @@
 		/// Initializes a new instance of the <see cref="XmlSeqView"/> class.
 		/// </summary>
 		/// ------------------------------------------------------------------------------------
-<<<<<<< HEAD
-		public XmlSeqView(FdoCache cache, int hvoRoot, int flid, XElement configurationParametersElement, ISilDataAccessManaged sda, IFlexApp app, ICmPossibility publication)
-=======
-		public XmlSeqView(LcmCache cache, int hvoRoot, int flid, XmlNode xnSpec, ISilDataAccessManaged sda, IApp app, ICmPossibility publication)
->>>>>>> c1202904
+		public XmlSeqView(LcmCache cache, int hvoRoot, int flid, XElement configurationParametersElement, ISilDataAccessManaged sda, IFlexApp app, ICmPossibility publication)
 			: base(null)
 		{
 			m_app = app;
