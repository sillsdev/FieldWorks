﻿<?xml version="1.0" encoding="utf-8"?>
<Project DefaultTargets="Build" xmlns="http://schemas.microsoft.com/developer/msbuild/2003" ToolsVersion="14.0">
  <PropertyGroup>
    <ProjectType>Local</ProjectType>
    <ProductVersion>9.0.21022</ProductVersion>
    <SchemaVersion>2.0</SchemaVersion>
    <ProjectGuid>{55E68ADA-4123-4913-86FB-93500563200D}</ProjectGuid>
    <SccProjectName>
    </SccProjectName>
    <SccLocalPath>
    </SccLocalPath>
    <SccAuxPath>
    </SccAuxPath>
    <SccProvider>
    </SccProvider>
    <Configuration Condition=" '$(Configuration)' == '' ">Debug</Configuration>
    <Platform Condition=" '$(Platform)' == '' ">AnyCPU</Platform>
    <ApplicationIcon>
    </ApplicationIcon>
    <AssemblyKeyContainerName>
    </AssemblyKeyContainerName>
    <AssemblyName>XMLViewsTests</AssemblyName>
    <AssemblyOriginatorKeyFile>
    </AssemblyOriginatorKeyFile>
    <DefaultClientScript>JScript</DefaultClientScript>
    <DefaultHTMLPageLayout>Grid</DefaultHTMLPageLayout>
    <DefaultTargetSchema>IE50</DefaultTargetSchema>
    <DelaySign>false</DelaySign>
    <OutputType>Library</OutputType>
    <RootNamespace>XMLViewsTests</RootNamespace>
    <RunPostBuildEvent>OnBuildSuccess</RunPostBuildEvent>
    <StartupObject>
    </StartupObject>
    <FileUpgradeFlags>
    </FileUpgradeFlags>
    <UpgradeBackupLocation>
    </UpgradeBackupLocation>
    <OldToolsVersion>3.5</OldToolsVersion>
    <TargetFrameworkVersion>v4.6.1</TargetFrameworkVersion>
    <PublishUrl>publish\</PublishUrl>
    <Install>true</Install>
    <InstallFrom>Disk</InstallFrom>
    <UpdateEnabled>false</UpdateEnabled>
    <UpdateMode>Foreground</UpdateMode>
    <UpdateInterval>7</UpdateInterval>
    <UpdateIntervalUnits>Days</UpdateIntervalUnits>
    <UpdatePeriodically>false</UpdatePeriodically>
    <UpdateRequired>false</UpdateRequired>
    <MapFileExtensions>true</MapFileExtensions>
    <ApplicationRevision>0</ApplicationRevision>
    <ApplicationVersion>1.0.0.%2a</ApplicationVersion>
    <IsWebBootstrapper>false</IsWebBootstrapper>
    <UseApplicationTrust>false</UseApplicationTrust>
    <BootstrapperEnabled>true</BootstrapperEnabled>
    <TargetFrameworkProfile />
  </PropertyGroup>
  <PropertyGroup Condition=" '$(Configuration)|$(Platform)' == 'Debug|AnyCPU' ">
    <OutputPath>..\..\..\..\..\Output\Debug\</OutputPath>
    <AllowUnsafeBlocks>false</AllowUnsafeBlocks>
    <BaseAddress>285212672</BaseAddress>
    <CheckForOverflowUnderflow>false</CheckForOverflowUnderflow>
    <ConfigurationOverrideFile>
    </ConfigurationOverrideFile>
    <DefineConstants>DEBUG;TRACE</DefineConstants>
    <DocumentationFile>
    </DocumentationFile>
    <DebugSymbols>true</DebugSymbols>
    <FileAlignment>4096</FileAlignment>
    <NoStdLib>false</NoStdLib>
    <NoWarn>168,169,219,414,649,1635,1702,1701</NoWarn>
    <Optimize>false</Optimize>
    <RegisterForComInterop>false</RegisterForComInterop>
    <RemoveIntegerChecks>false</RemoveIntegerChecks>
    <TreatWarningsAsErrors>false</TreatWarningsAsErrors>
    <WarningLevel>4</WarningLevel>
    <DebugType>full</DebugType>
    <ErrorReport>prompt</ErrorReport>
    <PlatformTarget>AnyCPU</PlatformTarget>
    <CodeAnalysisRuleSet>AllRules.ruleset</CodeAnalysisRuleSet>
  </PropertyGroup>
  <PropertyGroup Condition=" '$(Configuration)|$(Platform)' == 'Release|AnyCPU' ">
    <OutputPath>..\..\..\..\..\Output\Release\</OutputPath>
    <AllowUnsafeBlocks>false</AllowUnsafeBlocks>
    <BaseAddress>285212672</BaseAddress>
    <CheckForOverflowUnderflow>false</CheckForOverflowUnderflow>
    <ConfigurationOverrideFile>
    </ConfigurationOverrideFile>
    <DefineConstants>TRACE</DefineConstants>
    <DocumentationFile>
    </DocumentationFile>
    <DebugSymbols>false</DebugSymbols>
    <FileAlignment>4096</FileAlignment>
    <NoStdLib>false</NoStdLib>
    <NoWarn>168,169,219,414,649,1635,1702,1701</NoWarn>
    <Optimize>true</Optimize>
    <RegisterForComInterop>false</RegisterForComInterop>
    <RemoveIntegerChecks>false</RemoveIntegerChecks>
    <TreatWarningsAsErrors>false</TreatWarningsAsErrors>
    <WarningLevel>4</WarningLevel>
    <DebugType>none</DebugType>
    <ErrorReport>prompt</ErrorReport>
    <CodeAnalysisRuleSet>AllRules.ruleset</CodeAnalysisRuleSet>
    <PlatformTarget>AnyCPU</PlatformTarget>
  </PropertyGroup>
  <ItemGroup>
    <Reference Include="CacheLight, Version=1.0.3636.29215, Culture=neutral, processorArchitecture=MSIL">
      <SpecificVersion>False</SpecificVersion>
      <HintPath>..\..\..\..\..\Output\Debug\CacheLight.dll</HintPath>
    </Reference>
    <Reference Include="CacheLightTests, Version=1.0.4122.26663, Culture=neutral, processorArchitecture=x86">
      <SpecificVersion>False</SpecificVersion>
      <HintPath>..\..\..\..\..\Output\Debug\CacheLightTests.dll</HintPath>
    </Reference>
    <Reference Include="SIL.LCModel.Core.Tests, Version=9.0.0.0, Culture=neutral, processorArchitecture=x86">
      <SpecificVersion>False</SpecificVersion>
      <HintPath>..\..\..\..\..\Output\Debug\SIL.LCModel.Core.Tests.dll</HintPath>
    </Reference>
    <Reference Include="Framework, Version=9.0.0.15649, Culture=neutral, processorArchitecture=x86">
      <SpecificVersion>False</SpecificVersion>
      <HintPath>..\..\..\..\..\Output\Debug\Framework.dll</HintPath>
    </Reference>
    <Reference Include="FwControls, Version=9.0.0.30108, Culture=neutral, processorArchitecture=x86">
      <SpecificVersion>False</SpecificVersion>
      <HintPath>..\..\..\..\..\Output\Debug\FwControls.dll</HintPath>
    </Reference>
    <Reference Include="RootSite, Version=9.0.0.30108, Culture=neutral, processorArchitecture=x86">
      <SpecificVersion>False</SpecificVersion>
      <HintPath>..\..\..\..\..\Output\Debug\RootSite.dll</HintPath>
    </Reference>
    <Reference Include="SIL.TestUtilities, Version=3.1.0.0, Culture=neutral, PublicKeyToken=cab3c8c5232dfcf2, processorArchitecture=MSIL">
      <SpecificVersion>False</SpecificVersion>
      <HintPath>..\..\..\..\..\Output\Debug\SIL.TestUtilities.dll</HintPath>
    </Reference>
    <Reference Include="SIL.LCModel.Utils.Tests, Version=9.0.0.0, Culture=neutral, processorArchitecture=MSIL">
      <SpecificVersion>False</SpecificVersion>
      <HintPath>..\..\..\..\..\Output\Debug\SIL.LCModel.Utils.Tests.dll</HintPath>
    </Reference>
    <Reference Include="System.Xml.Linq" />
    <Reference Include="ViewsInterfaces">
      <Name>ViewsInterfaces</Name>
      <HintPath>..\..\..\..\..\Output\Debug\ViewsInterfaces.dll</HintPath>
    </Reference>
    <Reference Include="SIL.LCModel.Core, Version=9.0.0.0, Culture=neutral, processorArchitecture=x86">
      <SpecificVersion>False</SpecificVersion>
      <HintPath>..\..\..\..\..\Output\Debug\SIL.LCModel.Core.dll</HintPath>
    </Reference>
    <Reference Include="Filters">
      <Name>Filters</Name>
      <HintPath>..\..\..\..\..\Output\Debug\Filters.dll</HintPath>
    </Reference>
    <Reference Include="FwUtils, Version=6.1.0.20042, Culture=neutral, processorArchitecture=MSIL">
      <SpecificVersion>False</SpecificVersion>
      <HintPath>..\..\..\..\..\Output\Debug\FwUtils.dll</HintPath>
    </Reference>
    <Reference Include="FwUtilsTests, Version=7.0.1.13090, Culture=neutral, processorArchitecture=x86">
      <SpecificVersion>False</SpecificVersion>
      <HintPath>..\..\..\..\..\Output\Debug\FwUtilsTests.dll</HintPath>
    </Reference>
    <Reference Include="Microsoft.Practices.ServiceLocation, Version=1.0.0.0, Culture=neutral, processorArchitecture=MSIL">
      <SpecificVersion>False</SpecificVersion>
      <HintPath>..\..\..\..\..\DistFiles\Microsoft.Practices.ServiceLocation.dll</HintPath>
    </Reference>
    <Reference Include="nunit.framework">
      <Name>nunit.framework</Name>
      <HintPath>..\..\..\..\..\packages\NUnit.2.6.4\lib\nunit.framework.dll</HintPath>
    </Reference>
    <Reference Include="SIL.Core, Version=2.6.0.0, Culture=neutral, PublicKeyToken=cab3c8c5232dfcf2, processorArchitecture=x86">
      <SpecificVersion>False</SpecificVersion>
      <HintPath>..\..\..\..\..\Downloads\SIL.Core.dll</HintPath>
    </Reference>
    <Reference Include="SIL.WritingSystems, Version=2.6.0.0, Culture=neutral, PublicKeyToken=cab3c8c5232dfcf2, processorArchitecture=x86">
      <SpecificVersion>False</SpecificVersion>
      <HintPath>..\..\..\..\..\Downloads\SIL.WritingSystems.dll</HintPath>
    </Reference>
    <Reference Include="SimpleRootSite, Version=6.9.0.28007, Culture=neutral, processorArchitecture=MSIL">
      <HintPath>..\..\..\..\..\Output\Debug\SimpleRootSite.dll</HintPath>
      <SpecificVersion>False</SpecificVersion>
    </Reference>
    <Reference Include="System">
      <Name>System</Name>
    </Reference>
    <Reference Include="System.Xml">
      <Name>System.XML</Name>
    </Reference>
    <Reference Include="XMLViews">
      <Name>XMLViews</Name>
      <HintPath>..\..\..\..\..\Output\Debug\XMLViews.dll</HintPath>
    </Reference>
    <Reference Include="SIL.LCModel">
      <Name>SIL.LCModel</Name>
      <HintPath>..\..\..\..\..\Output\Debug\SIL.LCModel.dll</HintPath>
    </Reference>
    <Reference Include="SIL.LCModel.Tests">
      <HintPath>..\..\..\..\..\Output\Debug\SIL.LCModel.Tests.dll</HintPath>
    </Reference>
<<<<<<< HEAD
    <Reference Include="SilUtils">
      <HintPath>..\..\..\..\..\Output\Debug\SilUtils.dll</HintPath>
    </Reference>
    <Reference Include="FwKernelInterfaces">
      <HintPath>..\..\..\..\Output\Debug\FwKernelInterfaces.dll</HintPath>
=======
    <Reference Include="xCoreInterfaces, Version=6.1.1.29173, Culture=neutral, PublicKeyToken=null">
      <SpecificVersion>False</SpecificVersion>
      <HintPath>..\..\..\..\..\Output\Debug\xCoreInterfaces.dll</HintPath>
    </Reference>
    <Reference Include="SIL.LCModel.Utils">
      <HintPath>..\..\..\..\..\Output\Debug\SIL.LCModel.Utils.dll</HintPath>
>>>>>>> c1202904
    </Reference>
    <Reference Include="System.Windows.Forms" />
    <Reference Include="System.Drawing" />
  </ItemGroup>
  <ItemGroup>
    <Compile Include="..\..\..\..\AssemblyInfoForTests.cs">
      <Link>AssemblyInfoForTests.cs</Link>
    </Compile>
    <Compile Include="BulkEditBarTests.cs" />
    <Compile Include="LayoutMergerTests.cs" />
    <Compile Include="ConfiguredExportTests.cs" />
    <Compile Include="Resources.Designer.cs">
      <AutoGen>True</AutoGen>
      <DesignTime>True</DesignTime>
      <DependentUpon>Resources.resx</DependentUpon>
    </Compile>
    <Compile Include="SearchEngineTests.cs" />
    <Compile Include="SimpleDataParser.cs">
      <SubType>Code</SubType>
    </Compile>
    <Compile Include="TestLayoutMerge.cs" />
    <Compile Include="TestManyOneBrowse.cs">
      <SubType>Code</SubType>
    </Compile>
    <Compile Include="TestNeededPropertyInfo.cs" />
    <Compile Include="TestObjectListPublisher.cs" />
    <Compile Include="TestPartGenerate.cs">
      <SubType>Code</SubType>
    </Compile>
    <Compile Include="TestXmlBrowseView.cs" />
    <Compile Include="TestXmlViewsDataCache.cs" />
    <Compile Include="TestXmlViewsUtils.cs">
      <SubType>Code</SubType>
    </Compile>
    <Compile Include="TestColumnConfigureDialog.cs" />
    <Compile Include="XmlBrowseViewBaseVcTests.cs" />
    <Compile Include="XmlVcTests.cs" />
    <Compile Include="XmlBrowseViewBaseTests.cs">
      <SubType>UserControl</SubType>
    </Compile>
    <Compile Include="DhListViewTests.cs" />
  </ItemGroup>
  <ItemGroup>
    <None Include="App.config" />
  </ItemGroup>
  <ItemGroup>
    <Content Include="LayoutMergerTestData\LexEntryParts.xml" />
    <Content Include="LayoutMergerTestData\LexSenseParts.xml" />
    <Content Include="LayoutMergerTestData\MorphologyParts.xml" />
    <Content Include="LayoutMergerTestData\My_Stem-based_LexEntry_Layouts.xml" />
    <Content Include="Resources\Layouts.xml" />
    <Content Include="Resources\Parts.xml" />
    <None Include="LayoutMergerTestData\LexEntry.fwlayout" />
    <None Include="LayoutMergerTestData\LexSense.fwlayout" />
    <None Include="LayoutMergerTestData\Morphology.fwlayout" />
    <None Include="Resources\TextCacheModel.xml" />
  </ItemGroup>
  <ItemGroup>
    <EmbeddedResource Include="Resources.resx">
      <Generator>ResXFileCodeGenerator</Generator>
      <LastGenOutput>Resources.Designer.cs</LastGenOutput>
      <SubType>Designer</SubType>
    </EmbeddedResource>
  </ItemGroup>
  <ItemGroup>
    <BootstrapperPackage Include="Microsoft.Net.Client.3.5">
      <Visible>False</Visible>
      <ProductName>.NET Framework 3.5 SP1 Client Profile</ProductName>
      <Install>false</Install>
    </BootstrapperPackage>
    <BootstrapperPackage Include="Microsoft.Net.Framework.3.5.SP1">
      <Visible>False</Visible>
      <ProductName>.NET Framework 3.5 SP1</ProductName>
      <Install>true</Install>
    </BootstrapperPackage>
    <BootstrapperPackage Include="Microsoft.Windows.Installer.3.1">
      <Visible>False</Visible>
      <ProductName>Windows Installer 3.1</ProductName>
      <Install>true</Install>
    </BootstrapperPackage>
  </ItemGroup>
  <Import Project="$(MSBuildBinPath)\Microsoft.CSharp.targets" />
  <PropertyGroup>
    <PreBuildEvent>
    </PreBuildEvent>
    <PostBuildEvent>
    </PostBuildEvent>
  </PropertyGroup>
</Project><|MERGE_RESOLUTION|>--- conflicted
+++ resolved
@@ -193,20 +193,8 @@
     <Reference Include="SIL.LCModel.Tests">
       <HintPath>..\..\..\..\..\Output\Debug\SIL.LCModel.Tests.dll</HintPath>
     </Reference>
-<<<<<<< HEAD
-    <Reference Include="SilUtils">
-      <HintPath>..\..\..\..\..\Output\Debug\SilUtils.dll</HintPath>
-    </Reference>
-    <Reference Include="FwKernelInterfaces">
-      <HintPath>..\..\..\..\Output\Debug\FwKernelInterfaces.dll</HintPath>
-=======
-    <Reference Include="xCoreInterfaces, Version=6.1.1.29173, Culture=neutral, PublicKeyToken=null">
-      <SpecificVersion>False</SpecificVersion>
-      <HintPath>..\..\..\..\..\Output\Debug\xCoreInterfaces.dll</HintPath>
-    </Reference>
     <Reference Include="SIL.LCModel.Utils">
       <HintPath>..\..\..\..\..\Output\Debug\SIL.LCModel.Utils.dll</HintPath>
->>>>>>> c1202904
     </Reference>
     <Reference Include="System.Windows.Forms" />
     <Reference Include="System.Drawing" />
