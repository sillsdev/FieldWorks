--- conflicted
+++ resolved
@@ -1843,11 +1843,7 @@
 		/// <returns></returns>
 		protected virtual LabelNode CreateLabelNode(ObjectLabel nol, bool displayUsage)
 		{
-<<<<<<< HEAD
-			if (nol.Object.Owner.ToString() == "Publications")
-=======
 			if (nol?.Object?.Owner?.ToString() == "Publications")
->>>>>>> f0b55a25
 				return new PublicationLabelNode(nol, m_stylesheet, displayUsage);
 			return new LabelNode(nol, m_stylesheet, displayUsage);
 		}
