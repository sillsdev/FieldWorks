--- conflicted
+++ resolved
@@ -10,16 +10,11 @@
 using System.Drawing;
 using System.Text;
 using System.Windows.Forms;
-<<<<<<< HEAD
 using System.Xml.Linq;
 using SIL.CoreImpl;
-using SIL.FieldWorks.Common.COMInterfaces;
-=======
-using System.Xml;
 using SIL.CoreImpl.WritingSystems;
 using SIL.FieldWorks.Common.FwKernelInterfaces;
 using SIL.FieldWorks.Common.ViewsInterfaces;
->>>>>>> 95b9b36f
 using SIL.FieldWorks.Common.FwUtils;
 using SIL.FieldWorks.Common.RootSites;
 using SIL.FieldWorks.FDO;
@@ -28,7 +23,7 @@
 using SIL.FieldWorks.Filters;
 using SIL.FieldWorks.Resources;
 using SIL.Reporting;
-using SIL.Utils;
+using SIL.Xml;
 
 namespace SIL.FieldWorks.Common.Controls
 {
@@ -617,7 +612,7 @@
 		/// <returns>The column name</returns>
 		public string GetColumnName(int icol)
 		{
-			return XmlUtils.GetAttributeValue(ColumnSpecs[icol], "label");
+			return XmlUtils.GetOptionalAttributeValue(ColumnSpecs[icol], "label");
 		}
 
 		/// <summary>
@@ -1290,7 +1285,7 @@
 		{
 			// Currently, if you add a new attribute here,
 			// you need to update the conditionals in LayoutFinder.SameFinder (cf. LT-2858).
-			string label = XmlUtils.GetLocalizedAttributeValue(node, "label", null);
+			string label = StringTable.Table.LocalizeAttributeValue(XmlUtils.GetOptionalAttributeValue(node, "label", null));
 			if (label == null)
 			{
 				if (node.Attribute("label") == null)
@@ -2445,7 +2440,7 @@
 				if (vis != "always" && vis != "menu")
 					continue;
 
-				string label = XmlUtils.GetLocalizedAttributeValue( node, "label", null) ??
+				string label = StringTable.Table.LocalizeAttributeValue(XmlUtils.GetOptionalAttributeValue( node, "label", null)) ??
 							   XmlUtils.GetManditoryAttributeValue(node, "label");
 				MenuItem mi = new MenuItem(label, ConfigItemClicked);
 
@@ -2593,13 +2588,7 @@
 			m_scrollContainer.PerformLayout();
 		}
 
-<<<<<<< HEAD
-		[SuppressMessage("Gendarme.Rules.Correctness", "EnsureLocalDisposalRule",
-			Justification="ch gets added to Columns collection and disposed there")]
 		private void RebuildHeaderColumns(List<XElement> colSpecs, Dictionary<XElement, int> widths)
-=======
-		private void RebuildHeaderColumns(List<XmlNode> colSpecs, Dictionary<XmlNode, int> widths)
->>>>>>> 95b9b36f
 		{
 			m_lvHeader.BeginUpdate();
 			bool fSave = m_lvHeader.AdjustingWidth;
@@ -2884,7 +2873,7 @@
 		private int IndexOfColumn(string colName)
 		{
 			return ColumnSpecs.FindIndex(delegate(XElement item)
-			{ return XmlUtils.GetAttributeValue(item, "label") == colName; });
+			{ return XmlUtils.GetOptionalAttributeValue(item, "label") == colName; });
 		}
 
 		/// <summary>
