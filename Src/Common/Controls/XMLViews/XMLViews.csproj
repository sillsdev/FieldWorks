﻿<?xml version="1.0" encoding="utf-8"?>
<Project DefaultTargets="Build" xmlns="http://schemas.microsoft.com/developer/msbuild/2003" ToolsVersion="4.0">
  <PropertyGroup>
    <ProjectType>Local</ProjectType>
    <ProductVersion>9.0.21022</ProductVersion>
    <SchemaVersion>2.0</SchemaVersion>
    <ProjectGuid>{BC490547-D278-4442-BD34-3580DBEFC405}</ProjectGuid>
    <Configuration Condition=" '$(Configuration)' == '' ">Debug</Configuration>
    <Platform Condition=" '$(Platform)' == '' ">AnyCPU</Platform>
    <ApplicationIcon>
    </ApplicationIcon>
    <AssemblyKeyContainerName>
    </AssemblyKeyContainerName>
    <AssemblyName>XMLViews</AssemblyName>
    <AssemblyOriginatorKeyFile>
    </AssemblyOriginatorKeyFile>
    <DefaultClientScript>JScript</DefaultClientScript>
    <DefaultHTMLPageLayout>Grid</DefaultHTMLPageLayout>
    <DefaultTargetSchema>IE50</DefaultTargetSchema>
    <DelaySign>false</DelaySign>
    <OutputType>Library</OutputType>
    <RootNamespace>SIL.FieldWorks.Common.Controls</RootNamespace>
    <RunPostBuildEvent>OnBuildSuccess</RunPostBuildEvent>
    <StartupObject>
    </StartupObject>
    <FileUpgradeFlags>
    </FileUpgradeFlags>
    <UpgradeBackupLocation>
    </UpgradeBackupLocation>
    <SccAuxPath>
    </SccAuxPath>
    <OldToolsVersion>3.5</OldToolsVersion>
    <TargetFrameworkVersion>v4.0</TargetFrameworkVersion>
    <PublishUrl>publish\</PublishUrl>
    <Install>true</Install>
    <InstallFrom>Disk</InstallFrom>
    <UpdateEnabled>false</UpdateEnabled>
    <UpdateMode>Foreground</UpdateMode>
    <UpdateInterval>7</UpdateInterval>
    <UpdateIntervalUnits>Days</UpdateIntervalUnits>
    <UpdatePeriodically>false</UpdatePeriodically>
    <UpdateRequired>false</UpdateRequired>
    <MapFileExtensions>true</MapFileExtensions>
    <ApplicationRevision>0</ApplicationRevision>
    <ApplicationVersion>1.0.0.%2a</ApplicationVersion>
    <IsWebBootstrapper>false</IsWebBootstrapper>
    <UseApplicationTrust>false</UseApplicationTrust>
    <BootstrapperEnabled>true</BootstrapperEnabled>
    <TargetFrameworkProfile />
  </PropertyGroup>
  <PropertyGroup Condition=" '$(Configuration)|$(Platform)' == 'Debug|AnyCPU' ">
    <OutputPath>..\..\..\..\Output\Debug\</OutputPath>
    <AllowUnsafeBlocks>false</AllowUnsafeBlocks>
    <BaseAddress>285212672</BaseAddress>
    <CheckForOverflowUnderflow>false</CheckForOverflowUnderflow>
    <ConfigurationOverrideFile>
    </ConfigurationOverrideFile>
    <DefineConstants>DEBUG;TRACE</DefineConstants>
    <DocumentationFile>..\..\..\..\Output\Debug\XMLViews.xml</DocumentationFile>
    <DebugSymbols>true</DebugSymbols>
    <FileAlignment>4096</FileAlignment>
    <NoWarn>168,169,219,414,649,1635,1702,1701</NoWarn>
    <NoStdLib>false</NoStdLib>
    <Optimize>false</Optimize>
    <RegisterForComInterop>false</RegisterForComInterop>
    <RemoveIntegerChecks>false</RemoveIntegerChecks>
    <TreatWarningsAsErrors>true</TreatWarningsAsErrors>
    <WarningLevel>4</WarningLevel>
    <DebugType>full</DebugType>
    <ErrorReport>prompt</ErrorReport>
    <CodeAnalysisRuleSet>AllRules.ruleset</CodeAnalysisRuleSet>
    <PlatformTarget>x86</PlatformTarget>
  </PropertyGroup>
  <PropertyGroup Condition=" '$(Configuration)|$(Platform)' == 'Release|AnyCPU' ">
    <OutputPath>..\..\..\..\Output\Release\</OutputPath>
    <AllowUnsafeBlocks>false</AllowUnsafeBlocks>
    <BaseAddress>285212672</BaseAddress>
    <CheckForOverflowUnderflow>false</CheckForOverflowUnderflow>
    <ConfigurationOverrideFile>
    </ConfigurationOverrideFile>
    <DefineConstants>TRACE</DefineConstants>
    <DocumentationFile>
    </DocumentationFile>
    <DebugSymbols>true</DebugSymbols>
    <FileAlignment>4096</FileAlignment>
    <NoStdLib>false</NoStdLib>
    <NoWarn>168,169,219,414,649,1635,1702,1701</NoWarn>
    <Optimize>true</Optimize>
    <RegisterForComInterop>false</RegisterForComInterop>
    <RemoveIntegerChecks>false</RemoveIntegerChecks>
    <TreatWarningsAsErrors>false</TreatWarningsAsErrors>
    <WarningLevel>4</WarningLevel>
    <DebugType>full</DebugType>
    <ErrorReport>prompt</ErrorReport>
    <CodeAnalysisRuleSet>AllRules.ruleset</CodeAnalysisRuleSet>
    <PlatformTarget>x86</PlatformTarget>
  </PropertyGroup>
  <ItemGroup>
    <Reference Include="Accessibility">
      <Name>Accessibility</Name>
    </Reference>
    <Reference Include="BasicUtils, Version=4.1.1.0, Culture=neutral, processorArchitecture=MSIL">
      <SpecificVersion>False</SpecificVersion>
      <HintPath>..\..\..\..\Output\Debug\BasicUtils.dll</HintPath>
    </Reference>
    <Reference Include="COMInterfaces">
      <Name>COMInterfaces</Name>
      <HintPath>..\..\..\..\Output\Debug\COMInterfaces.dll</HintPath>
    </Reference>
    <Reference Include="CoreImpl, Version=6.1.0.19989, Culture=neutral, processorArchitecture=MSIL">
      <SpecificVersion>False</SpecificVersion>
      <HintPath>..\..\..\..\Output\Debug\CoreImpl.dll</HintPath>
    </Reference>
    <Reference Include="FDO">
      <Name>FDO</Name>
      <SpecificVersion>False</SpecificVersion>
      <HintPath>..\..\..\..\Output\Debug\FDO.dll</HintPath>
    </Reference>
    <Reference Include="Filters">
      <Name>Filters</Name>
      <SpecificVersion>False</SpecificVersion>
      <HintPath>..\..\..\..\Output\Debug\Filters.dll</HintPath>
    </Reference>
    <Reference Include="Framework, Version=3.2.0.9, Culture=neutral, processorArchitecture=MSIL">
      <SpecificVersion>False</SpecificVersion>
      <HintPath>..\..\..\..\Output\Debug\Framework.dll</HintPath>
    </Reference>
    <Reference Include="FwControls">
      <Name>FwControls</Name>
      <SpecificVersion>False</SpecificVersion>
      <HintPath>..\..\..\..\Output\Debug\FwControls.dll</HintPath>
    </Reference>
    <Reference Include="FwCoreDlgControls, Version=6.9.2.27157, Culture=neutral, processorArchitecture=MSIL">
      <HintPath>..\..\..\..\Output\Debug\FwCoreDlgControls.dll</HintPath>
      <SpecificVersion>False</SpecificVersion>
      <HintPath>..\..\..\..\Output\Debug\FwCoreDlgControls.dll</HintPath>
    </Reference>
    <Reference Include="FwCoreDlgs">
      <Name>FwCoreDlgs</Name>
      <SpecificVersion>False</SpecificVersion>
      <HintPath>..\..\..\..\Output\Debug\FwCoreDlgs.dll</HintPath>
    </Reference>
    <Reference Include="FwResources">
      <Name>FwResources</Name>
      <SpecificVersion>False</SpecificVersion>
      <HintPath>..\..\..\..\Output\Debug\FwResources.dll</HintPath>
    </Reference>
    <Reference Include="FwUtils">
      <Name>FwUtils</Name>
      <SpecificVersion>False</SpecificVersion>
      <HintPath>..\..\..\..\Output\Debug\FwUtils.dll</HintPath>
    </Reference>
    <Reference Include="Microsoft.Practices.ServiceLocation, Version=1.0.0.0, Culture=neutral, processorArchitecture=MSIL">
      <SpecificVersion>False</SpecificVersion>
      <HintPath>..\..\..\..\DistFiles\Microsoft.Practices.ServiceLocation.dll</HintPath>
    </Reference>
    <Reference Include="Microsoft.VisualBasic">
      <Name>Microsoft.VisualBasic</Name>
    </Reference>
    <Reference Include="Palaso, Version=1.7.43.0, Culture=neutral, processorArchitecture=MSIL">
      <SpecificVersion>False</SpecificVersion>
      <HintPath>..\..\..\..\Downloads\Palaso.dll</HintPath>
    </Reference>
    <Reference Include="Reporting">
      <Name>Reporting</Name>
      <SpecificVersion>False</SpecificVersion>
      <HintPath>..\..\..\..\Output\Debug\Reporting.dll</HintPath>
    </Reference>
    <Reference Include="RootSite">
      <Name>RootSite</Name>
      <SpecificVersion>False</SpecificVersion>
      <HintPath>..\..\..\..\Output\Debug\RootSite.dll</HintPath>
    </Reference>
    <Reference Include="ECInterfaces, Version=4.0.0.0, Culture=neutral, PublicKeyToken=f1447bae1e63f485, processorArchitecture=x86" Condition="'$(OS)'!='Unix'">
      <SpecificVersion>False</SpecificVersion>
      <HintPath>..\..\Output\Debug\ECInterfaces.dll</HintPath>
    </Reference>
    <Reference Include="ECInterfaces" Condition="'$(OS)'=='Unix'">
      <SpecificVersion>False</SpecificVersion>
      <HintPath>/usr/lib/fieldworks/ECInterfaces.dll</HintPath>
    </Reference>
    <Reference Include="SilEncConverters40, Version=4.0.0.0, Culture=neutral, PublicKeyToken=f1447bae1e63f485, processorArchitecture=x86" Condition="'$(OS)'!='Unix'">
      <SpecificVersion>False</SpecificVersion>
      <HintPath>..\..\Output\Debug\SilEncConverters40.dll</HintPath>
    </Reference>
    <Reference Include="SilEncConverters40" Condition="'$(OS)'=='Unix'">
      <SpecificVersion>False</SpecificVersion>
      <HintPath>/usr/lib/fieldworks/SilEncConverters40.dll</HintPath>
    </Reference>
    <Reference Include="SilUtils, Version=1.0.0.0, Culture=neutral, processorArchitecture=MSIL">
      <SpecificVersion>False</SpecificVersion>
      <HintPath>..\..\..\..\Output\Debug\SilUtils.dll</HintPath>
    </Reference>
    <Reference Include="SimpleRootSite">
      <Name>SimpleRootSite</Name>
      <SpecificVersion>False</SpecificVersion>
      <HintPath>..\..\..\..\Output\Debug\SimpleRootSite.dll</HintPath>
    </Reference>
    <Reference Include="System">
      <Name>System</Name>
    </Reference>
    <Reference Include="System.Data">
      <Name>System.Data</Name>
    </Reference>
    <Reference Include="System.Drawing">
      <Name>System.Drawing</Name>
    </Reference>
    <Reference Include="System.Windows.Forms">
      <Name>System.Windows.Forms</Name>
    </Reference>
    <Reference Include="System.Xml">
      <Name>System.XML</Name>
    </Reference>
    <Reference Include="System.Xml.Linq" />
    <Reference Include="Widgets">
      <Name>Widgets</Name>
      <SpecificVersion>False</SpecificVersion>
      <HintPath>..\..\..\..\Output\Debug\Widgets.dll</HintPath>
    </Reference>
    <Reference Include="xCore">
      <Name>xCore</Name>
      <SpecificVersion>False</SpecificVersion>
      <HintPath>..\..\..\..\Output\Debug\xCore.dll</HintPath>
    </Reference>
    <Reference Include="xCoreInterfaces">
      <Name>xCoreInterfaces</Name>
      <SpecificVersion>False</SpecificVersion>
      <HintPath>..\..\..\..\Output\Debug\xCoreInterfaces.dll</HintPath>
    </Reference>
    <Reference Include="XMLUtils">
      <Name>XMLUtils</Name>
      <SpecificVersion>False</SpecificVersion>
      <HintPath>..\..\..\..\Output\Debug\XMLUtils.dll</HintPath>
    </Reference>
<<<<<<< HEAD
    <Reference Condition="'$(OS)'=='Unix'" Include="geckofx-core">
      <HintPath>\usr\lib\cli\geckofx-29\Geckofx-Core.dll</HintPath>
    </Reference>
    <Reference Condition="'$(OS)'=='Unix'" Include="Geckofx-Winforms-29">
      <HintPath>\usr\lib\cli\geckofx-29\Geckofx-Winforms.dll</HintPath>
    </Reference>
    <None Condition="'$(OS)'=='Unix'" Include="\usr\lib\cli\geckofx-29\Geckofx-Core.dll.config">
      <CopyToOutputDirectory>PreserveNewest</CopyToOutputDirectory>
    </None>
=======
    <Reference Include="Geckofx-Core" Condition="'$(OS)'=='Unix'">
      <Package>Geckofx-Core</Package>
      <HintPath>..\..\..\..\Downloads\Geckofx-Core.dll</HintPath>
    </Reference>
    <Reference Include="Geckofx-Winforms" Condition="'$(OS)'=='Unix'">
      <Package>Geckofx-WinForms</Package>
      <HintPath>..\..\..\..\Downloads\Geckofx-Winforms.dll</HintPath>
    </Reference>
>>>>>>> 0ef1b79c
  </ItemGroup>
  <ItemGroup>
    <Compile Include="..\..\..\CommonAssemblyInfo.cs">
      <Link>CommonAssemblyInfo.cs</Link>
    </Compile>
    <Compile Include="AssemblyInfo.cs">
      <SubType>Code</SubType>
    </Compile>
    <Compile Include="BrowseViewer.cs">
      <SubType>UserControl</SubType>
    </Compile>
    <Compile Include="BulkEditBar.cs">
      <SubType>UserControl</SubType>
    </Compile>
    <Compile Include="ChooserCommandBase.cs" />
    <Compile Include="ColumnConfigureDialog.cs">
      <SubType>Form</SubType>
    </Compile>
    <Compile Include="ConfiguredExport.cs" />
    <Compile Include="DhListView.cs">
      <SubType>Component</SubType>
    </Compile>
    <Compile Include="FilterBar.cs">
      <SubType>UserControl</SubType>
    </Compile>
    <Compile Include="FilterSdaDecorator.cs" />
    <Compile Include="FlatListView.cs">
      <SubType>UserControl</SubType>
    </Compile>
    <Compile Include="FlatListView.Designer.cs">
      <DependentUpon>FlatListView.cs</DependentUpon>
    </Compile>
    <Compile Include="LabelNode.cs" />
    <Compile Include="LayoutMerger.cs" />
    <Compile Include="MatchingObjectsBrowser.cs">
      <SubType>UserControl</SubType>
    </Compile>
    <Compile Include="ObjectLabels.cs" />
    <Compile Include="ObjectListPublisher.cs" />
    <Compile Include="SearchCompletedEventArgs.cs" />
    <Compile Include="SearchEngine.cs" />
    <Compile Include="SimpleDateMatchDlg.cs">
      <SubType>Form</SubType>
    </Compile>
    <Compile Include="SimpleDateMatchDlg.Designer.cs">
      <DependentUpon>SimpleDateMatchDlg.cs</DependentUpon>
    </Compile>
    <Compile Include="LayoutCache.cs">
      <SubType>Code</SubType>
    </Compile>
    <Compile Include="LayoutFinder.cs">
      <SubType>Code</SubType>
    </Compile>
    <Compile Include="NeededPropertyInfo.cs">
      <SubType>Code</SubType>
    </Compile>
    <Compile Include="NonEmptyTargetControl.cs">
      <SubType>UserControl</SubType>
    </Compile>
    <Compile Include="PartGenerator.cs">
      <SubType>Code</SubType>
    </Compile>
    <Compile Include="ReallySimpleListChooser.cs">
      <SubType>Form</SubType>
    </Compile>
    <Compile Include="SimpleIntegerMatchDlg.cs">
      <SubType>Form</SubType>
    </Compile>
    <Compile Include="SimpleMatchDlg.cs">
      <SubType>Form</SubType>
    </Compile>
    <Compile Include="XmlBrowseRDEView.cs">
      <SubType>UserControl</SubType>
    </Compile>
    <Compile Include="XmlBrowseView.cs">
      <SubType>UserControl</SubType>
    </Compile>
    <Compile Include="XmlBrowseViewBase.cs">
      <SubType>UserControl</SubType>
    </Compile>
    <Compile Include="XmlBrowseViewBaseVc.cs">
      <SubType>Code</SubType>
    </Compile>
    <Compile Include="XmlBrowseViewSelectionRestorer.cs" />
    <Compile Include="XmlBrowseViewVc.cs">
      <SubType>Code</SubType>
    </Compile>
    <Compile Include="XmlRDEBrowseViewVc.cs">
      <SubType>Code</SubType>
    </Compile>
    <Compile Include="XmlSeqView.cs">
      <SubType>UserControl</SubType>
    </Compile>
    <Compile Include="XmlVc.cs">
      <SubType>Code</SubType>
    </Compile>
    <Compile Include="XmlVcDisplayVec.cs" />
    <Compile Include="XmlView.cs">
      <SubType>UserControl</SubType>
    </Compile>
    <Compile Include="XMLViewsDataCache.cs" />
    <Compile Include="XMLViewsStrings.Designer.cs">
      <AutoGen>True</AutoGen>
      <DesignTime>True</DesignTime>
      <DependentUpon>XMLViewsStrings.resx</DependentUpon>
    </Compile>
    <Compile Include="XmlViewsUtils.cs">
      <SubType>Code</SubType>
    </Compile>
    <EmbeddedResource Include="BrowseViewer.resx">
      <DependentUpon>BrowseViewer.cs</DependentUpon>
      <SubType>Designer</SubType>
    </EmbeddedResource>
    <EmbeddedResource Include="BulkEditBar.resx">
      <DependentUpon>BulkEditBar.cs</DependentUpon>
      <SubType>Designer</SubType>
    </EmbeddedResource>
    <EmbeddedResource Include="ColumnConfigureDialog.resx">
      <DependentUpon>ColumnConfigureDialog.cs</DependentUpon>
      <SubType>Designer</SubType>
    </EmbeddedResource>
    <EmbeddedResource Include="DhListView.resx">
      <DependentUpon>DhListView.cs</DependentUpon>
      <SubType>Designer</SubType>
    </EmbeddedResource>
    <EmbeddedResource Include="NonEmptyTargetControl.resx">
      <DependentUpon>NonEmptyTargetControl.cs</DependentUpon>
      <SubType>Designer</SubType>
    </EmbeddedResource>
    <EmbeddedResource Include="ReallySimpleListChooser.resx">
      <DependentUpon>ReallySimpleListChooser.cs</DependentUpon>
      <SubType>Designer</SubType>
    </EmbeddedResource>
    <EmbeddedResource Include="SimpleDateMatchDlg.resx">
      <SubType>Designer</SubType>
      <DependentUpon>SimpleDateMatchDlg.cs</DependentUpon>
    </EmbeddedResource>
    <EmbeddedResource Include="SimpleIntegerMatchDlg.resx">
      <DependentUpon>SimpleIntegerMatchDlg.cs</DependentUpon>
      <SubType>Designer</SubType>
    </EmbeddedResource>
    <EmbeddedResource Include="SimpleMatchDlg.resx">
      <DependentUpon>SimpleMatchDlg.cs</DependentUpon>
      <SubType>Designer</SubType>
    </EmbeddedResource>
    <EmbeddedResource Include="XmlBrowseRDEView.resx">
      <DependentUpon>XmlBrowseRDEView.cs</DependentUpon>
      <SubType>Designer</SubType>
    </EmbeddedResource>
    <EmbeddedResource Include="XmlBrowseView.resx">
      <DependentUpon>XmlBrowseView.cs</DependentUpon>
      <SubType>Designer</SubType>
    </EmbeddedResource>
    <EmbeddedResource Include="XmlBrowseViewBase.resx">
      <DependentUpon>XmlBrowseViewBase.cs</DependentUpon>
      <SubType>Designer</SubType>
    </EmbeddedResource>
    <EmbeddedResource Include="XmlSeqView.resx">
      <DependentUpon>XmlSeqView.cs</DependentUpon>
      <SubType>Designer</SubType>
    </EmbeddedResource>
    <EmbeddedResource Include="XmlView.resx">
      <DependentUpon>XmlView.cs</DependentUpon>
      <SubType>Designer</SubType>
    </EmbeddedResource>
    <EmbeddedResource Include="XMLViewsStrings.resx">
      <SubType>Designer</SubType>
      <Generator>ResXFileCodeGenerator</Generator>
      <LastGenOutput>XMLViewsStrings.Designer.cs</LastGenOutput>
    </EmbeddedResource>
  </ItemGroup>
  <ItemGroup>
    <Folder Include="Properties\" />
  </ItemGroup>
  <ItemGroup>
    <BootstrapperPackage Include="Microsoft.Net.Client.3.5">
      <Visible>False</Visible>
      <ProductName>.NET Framework 3.5 SP1 Client Profile</ProductName>
      <Install>false</Install>
    </BootstrapperPackage>
    <BootstrapperPackage Include="Microsoft.Net.Framework.3.5.SP1">
      <Visible>False</Visible>
      <ProductName>.NET Framework 3.5 SP1</ProductName>
      <Install>true</Install>
    </BootstrapperPackage>
    <BootstrapperPackage Include="Microsoft.Windows.Installer.3.1">
      <Visible>False</Visible>
      <ProductName>Windows Installer 3.1</ProductName>
      <Install>true</Install>
    </BootstrapperPackage>
  </ItemGroup>
  <Import Project="$(MSBuildBinPath)\Microsoft.CSharp.targets" />
  <PropertyGroup>
    <DistFiles>../../../../DistFiles</DistFiles>
  </PropertyGroup>
  <ItemGroup>
    <None Include="gendarme-XMLViews.ignore" />
  </ItemGroup>
</Project><|MERGE_RESOLUTION|>--- conflicted
+++ resolved
@@ -232,17 +232,6 @@
       <SpecificVersion>False</SpecificVersion>
       <HintPath>..\..\..\..\Output\Debug\XMLUtils.dll</HintPath>
     </Reference>
-<<<<<<< HEAD
-    <Reference Condition="'$(OS)'=='Unix'" Include="geckofx-core">
-      <HintPath>\usr\lib\cli\geckofx-29\Geckofx-Core.dll</HintPath>
-    </Reference>
-    <Reference Condition="'$(OS)'=='Unix'" Include="Geckofx-Winforms-29">
-      <HintPath>\usr\lib\cli\geckofx-29\Geckofx-Winforms.dll</HintPath>
-    </Reference>
-    <None Condition="'$(OS)'=='Unix'" Include="\usr\lib\cli\geckofx-29\Geckofx-Core.dll.config">
-      <CopyToOutputDirectory>PreserveNewest</CopyToOutputDirectory>
-    </None>
-=======
     <Reference Include="Geckofx-Core" Condition="'$(OS)'=='Unix'">
       <Package>Geckofx-Core</Package>
       <HintPath>..\..\..\..\Downloads\Geckofx-Core.dll</HintPath>
@@ -251,7 +240,6 @@
       <Package>Geckofx-WinForms</Package>
       <HintPath>..\..\..\..\Downloads\Geckofx-Winforms.dll</HintPath>
     </Reference>
->>>>>>> 0ef1b79c
   </ItemGroup>
   <ItemGroup>
     <Compile Include="..\..\..\CommonAssemblyInfo.cs">
