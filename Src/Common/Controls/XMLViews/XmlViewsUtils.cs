--- conflicted
+++ resolved
@@ -10,27 +10,17 @@
 using System.Globalization;
 using System.IO;
 using System.Reflection;
-using System.Text; // StringBuilder
-<<<<<<< HEAD
+using System.Text;
 using System.Xml.Linq;
-using SIL.FieldWorks.FDO.DomainServices;
-using SIL.Utils;
-=======
 using SIL.LCModel.DomainServices;
 using SIL.LCModel.Utils;
->>>>>>> c1202904
 using SIL.FieldWorks.Filters;
 using SIL.LCModel.Core.Cellar;
 using SIL.LCModel.Core.WritingSystems;
 using SIL.LCModel.Core.KernelInterfaces;
 using SIL.FieldWorks.Common.FwUtils;
-<<<<<<< HEAD
-using SIL.FieldWorks.FDO;
+using SIL.LCModel;
 using SIL.Xml;
-=======
-using SIL.LCModel;
-using SIL.Utils;
->>>>>>> c1202904
 
 namespace SIL.FieldWorks.Common.Controls
 {
@@ -601,13 +591,8 @@
 		/// Returns an array of string values (keys) for the objects under the layout child nodes.
 		/// </summary>
 		/// ------------------------------------------------------------------------------------
-<<<<<<< HEAD
-		static internal string[] ChildKeys(FdoCache fdoCache, ISilDataAccess sda, XElement layout, int hvo,
+		static internal string[] ChildKeys(LcmCache fdoCache, ISilDataAccess sda, XElement layout, int hvo,
 			LayoutCache layoutCache, XElement caller, int wsForce)
-=======
-		static internal string[] ChildKeys(LcmCache fdoCache, ISilDataAccess sda, XmlNode layout, int hvo,
-			LayoutCache layoutCache, XmlNode caller, int wsForce)
->>>>>>> c1202904
 		{
 			string[] result = null;
 			foreach (var child in layout.Elements())
@@ -629,13 +614,8 @@
 		}
 
 
-<<<<<<< HEAD
-		static private string[] AssembleChildKeys(FdoCache fdoCache, ISilDataAccess sda, XElement layout, int hvo,
+		static private string[] AssembleChildKeys(LcmCache fdoCache, ISilDataAccess sda, XElement layout, int hvo,
 			LayoutCache layoutCache, XElement caller, int wsForce)
-=======
-		static private string[] AssembleChildKeys(LcmCache fdoCache, ISilDataAccess sda, XmlNode layout, int hvo,
-			LayoutCache layoutCache, XmlNode caller, int wsForce)
->>>>>>> c1202904
 		{
 			return Assemble(ChildKeys(fdoCache, sda, layout, hvo, layoutCache, caller, wsForce));
 		}
@@ -684,11 +664,7 @@
 			return sLabel + " ";
 		}
 
-<<<<<<< HEAD
-		static string AddMultipleAlternatives(FdoCache cache, ISilDataAccess sda, IEnumerable<int> wsIds, int hvo, int flid, XElement frag)
-=======
-		static string AddMultipleAlternatives(LcmCache cache, ISilDataAccess sda, IEnumerable<int> wsIds, int hvo, int flid, XmlNode frag)
->>>>>>> c1202904
+		static string AddMultipleAlternatives(LcmCache cache, ISilDataAccess sda, IEnumerable<int> wsIds, int hvo, int flid, XElement frag)
 		{
 			string sep = XmlUtils.GetOptionalAttributeValue(frag, "sep", null);
 			bool fLabel = XmlUtils.GetOptionalBooleanAttributeValue(frag, "showLabels", false); // true to 'separate' using multistring labels.
@@ -716,11 +692,7 @@
 			}
 			return result;
 		}
-<<<<<<< HEAD
-		internal static string[] AddStringFromOtherObj(XElement frag, int hvoTarget, FdoCache cache, ISilDataAccess sda)
-=======
-		internal static string[] AddStringFromOtherObj(XmlNode frag, int hvoTarget, LcmCache cache, ISilDataAccess sda)
->>>>>>> c1202904
+		internal static string[] AddStringFromOtherObj(XElement frag, int hvoTarget, LcmCache cache, ISilDataAccess sda)
 		{
 			int flid = XmlVc.GetFlid(frag, hvoTarget, sda);
 			CellarPropertyType itype = (CellarPropertyType)sda.MetaDataCache.GetFieldType(flid);
@@ -748,7 +720,7 @@
 				}
 				if (wsid == 0)
 					wsid = WritingSystemServices.GetWritingSystem(cache,
-						frag, null, WritingSystemServices.kwsAnal).Handle;
+						FwUtils.FwUtils.ConvertElement(frag), null, WritingSystemServices.kwsAnal).Handle;
 				if (itype == CellarPropertyType.MultiUnicode)
 				{
 					return new[] { sep, sda.get_MultiStringAlt(hvoTarget, flid, wsid).Text };
@@ -789,13 +761,8 @@
 		/// is the 'part ref' that invoked it.</param>
 		/// <param name="wsForce">if non-zero, "string" elements are forced to use that writing system for multistrings.</param>
 		/// <returns></returns>
-<<<<<<< HEAD
-		static public string[] StringsFor(FdoCache fdoCache, ISilDataAccess sda, XElement layout, int hvo,
+		static public string[] StringsFor(LcmCache fdoCache, ISilDataAccess sda, XElement layout, int hvo,
 			LayoutCache layoutCache, XElement caller, int wsForce)
-=======
-		static public string[] StringsFor(LcmCache fdoCache, ISilDataAccess sda, XmlNode layout, int hvo,
-			LayoutCache layoutCache, XmlNode caller, int wsForce)
->>>>>>> c1202904
 		{
 			// Some nodes are known to be uninteresting.
 			if (XmlVc.CanSkipNode(layout))
@@ -832,7 +799,7 @@
 						}
 					}
 					bool fFoundType;
-					var strValue = fdoCache.GetText(hvo, flid, layout, out fFoundType);
+					var strValue = fdoCache.GetText(hvo, flid, FwUtils.FwUtils.ConvertElement(layout), out fFoundType);
 					if (fFoundType)
 						return new[] {strValue};
 
@@ -844,7 +811,7 @@
 				{
 					int flid = GetFlid(sda, layout, hvo);
 					// The Ws info specified in the part ref node
-					HashSet<int> wsIds = WritingSystemServices.GetAllWritingSystems(fdoCache, caller, null, hvo, flid);
+					HashSet<int> wsIds = WritingSystemServices.GetAllWritingSystems(fdoCache, FwUtils.FwUtils.ConvertElement(caller), null, hvo, flid);
 					if (wsIds.Count == 1)
 					{
 						var strValue = sda.get_MultiStringAlt(hvo, flid, wsIds.First()).Text;
@@ -1008,13 +975,8 @@
 		/// Process a fragment's children against multiple writing systems.
 		/// </summary>
 		/// ------------------------------------------------------------------------------------
-<<<<<<< HEAD
-		static private string[] ProcessMultiLingualChildren(FdoCache fdoCache, ISilDataAccess sda, XElement frag, int hvo,
+		static private string[] ProcessMultiLingualChildren(LcmCache fdoCache, ISilDataAccess sda, XElement frag, int hvo,
 			LayoutCache layoutCache, XElement caller, int wsForce)
-=======
-		static private string[] ProcessMultiLingualChildren(LcmCache fdoCache, ISilDataAccess sda, XmlNode frag, int hvo,
-			LayoutCache layoutCache, XmlNode caller, int wsForce)
->>>>>>> c1202904
 		{
 			string sWs = XmlUtils.GetOptionalAttributeValue(frag, "ws");
 			if (sWs == null)
@@ -1025,7 +987,7 @@
 			string[] result = null;
 			try
 			{
-				var wsIds = WritingSystemServices.GetAllWritingSystems(fdoCache, frag, s_qwsCurrent, 0, 0);
+				var wsIds = WritingSystemServices.GetAllWritingSystems(fdoCache, FwUtils.FwUtils.ConvertElement(frag), s_qwsCurrent, 0, 0);
 				s_cwsMulti = wsIds.Count;
 				if (s_cwsMulti > 1)
 					s_sMultiSep = XmlUtils.GetOptionalAttributeValue(frag, "sep");
