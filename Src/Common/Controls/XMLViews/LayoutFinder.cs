--- conflicted
+++ resolved
@@ -7,25 +7,17 @@
 using System.IO;
 using System.Reflection;
 using System.Text;
-<<<<<<< HEAD
 using System.Xml.Linq;
-using SIL.CoreImpl.Cellar;
-using SIL.CoreImpl.Text;
-using SIL.FieldWorks.Common.FwKernelInterfaces;
-using SIL.FieldWorks.Common.FwUtils;
-=======
-using System.Xml;
 using SIL.LCModel.Core.Cellar;
 using SIL.LCModel.Core.Text;
 using SIL.LCModel.Core.KernelInterfaces;
->>>>>>> c1202904
+using SIL.FieldWorks.Common.FwUtils;
 using SIL.FieldWorks.Common.ViewsInterfaces;
 using SIL.FieldWorks.Common.RootSites;
 using SIL.LCModel;
 using SIL.LCModel.Application;
 using SIL.LCModel.DomainServices;
 using SIL.FieldWorks.Filters;
-using SIL.Utils;
 using SIL.Xml;
 
 namespace SIL.FieldWorks.Common.Controls
@@ -60,11 +52,7 @@
 		/// <param name="colSpec">The col spec.</param>
 		/// <param name="app">The application.</param>
 		/// ------------------------------------------------------------------------------------
-<<<<<<< HEAD
-		public LayoutFinder(FdoCache cache, string layoutName, XElement colSpec,
-=======
-		public LayoutFinder(LcmCache cache, string layoutName, XmlNode colSpec,
->>>>>>> c1202904
+		public LayoutFinder(LcmCache cache, string layoutName, XElement colSpec,
 			IApp app): this()
 		{
 			m_layoutName = layoutName;
@@ -90,11 +78,7 @@
 		/// <param name="app">The application.</param>
 		/// <returns>finder for colSpec</returns>
 		/// ------------------------------------------------------------------------------------
-<<<<<<< HEAD
-		static public IStringFinder CreateFinder(FdoCache cache, XElement colSpec,
-=======
-		static public IStringFinder CreateFinder(LcmCache cache, XmlNode colSpec,
->>>>>>> c1202904
+		static public IStringFinder CreateFinder(LcmCache cache, XElement colSpec,
 			XmlBrowseViewBaseVc vc, IApp app)
 		{
 			string layoutName = XmlUtils.GetOptionalAttributeValue(colSpec, "layout");
@@ -497,17 +481,12 @@
 		/// <param name="colSpec">The col spec.</param>
 		/// <param name="app">The application</param>
 		/// ------------------------------------------------------------------------------------
-<<<<<<< HEAD
-		public SortMethodFinder(FdoCache cache, string methodName, string layoutName,
+		public SortMethodFinder(LcmCache cache, string methodName, string layoutName,
 			XElement colSpec, IApp app)
-=======
-		public SortMethodFinder(LcmCache cache, string methodName, string layoutName,
-			XmlNode colSpec, IApp app)
->>>>>>> c1202904
 			: base(cache, layoutName, colSpec, app)
 		{
 			SortMethod = methodName;
-			WritingSystemName = StringServices.GetWsSpecWithoutPrefix(colSpec);
+			WritingSystemName = StringServices.GetWsSpecWithoutPrefix(XmlUtils.GetOptionalAttributeValue(colSpec, "ws"));
 		}
 
 		/// <summary>
@@ -820,11 +799,7 @@
 		/// <param name="colSpec">The col spec.</param>
 		/// <param name="app">The application</param>
 		/// ------------------------------------------------------------------------------------
-<<<<<<< HEAD
-		public IntCompareFinder(FdoCache cache, string layoutName, XElement colSpec, IApp app)
-=======
-		public IntCompareFinder(LcmCache cache, string layoutName, XmlNode colSpec, IApp app)
->>>>>>> c1202904
+		public IntCompareFinder(LcmCache cache, string layoutName, XElement colSpec, IApp app)
 			: base(cache, layoutName, colSpec, app)
 		{
 		}
