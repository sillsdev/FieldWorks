// Copyright (c) 2004-2018 SIL International
// This software is licensed under the LGPL, version 2.1 or later
// (http://www.gnu.org/licenses/lgpl-2.1.html)

using System;
using System.Collections.Generic;
using System.Diagnostics;
using System.Linq;
using System.Windows.Forms;
<<<<<<< HEAD
using Paratext;
using SIL.FieldWorks.Common.FwUtils;
=======
>>>>>>> 7161faf7
using SIL.LCModel.Core.Scripture;
using SIL.LCModel.Core.Text;
using SIL.FieldWorks.Common.ViewsInterfaces;
using SIL.FieldWorks.Common.ScriptureUtils;
using SIL.LCModel;
using SIL.FieldWorks.Language;
using SIL.FieldWorks.Resources;
using SIL.LCModel.DomainServices;
using SIL.LCModel.Infrastructure;
using SIL.LCModel.Utils;

namespace SIL.FieldWorks.Common.Controls
{
	/// <summary>
	/// TriStateTreeView that knows how to load scripture from the cache.
	/// </summary>
	public class TextsTriStateTreeView : TriStateTreeView
	{
		private LcmStyleSheet m_scriptureStylesheet;
		private IScripture m_scr;
<<<<<<< HEAD
		private LcmCache m_cache;
		private ScrText m_associatedPtText;
=======
		private IBookImporter m_bookImporter;
		private IScrText m_associatedPtText;
>>>>>>> 7161faf7
		internal const string ksDummyName = "dummy"; // used for Name of dummy nodes.

		/// <summary>
		/// Make one.
		/// </summary>
		public TextsTriStateTreeView()
		{
			BeforeExpand += ScriptureTriStateTreeView_BeforeExpand;
		}

		/// <summary>
		/// Get/Set the property table.
		/// </summary>
		public IPropertyTable PropertyTable { get; set; }

		/// <summary>
		/// Load Texts and ScrBooks into the tree view.
		/// </summary>
		/// <param name="cache">The cache.</param>
		/// <param name="usebookImporter">'true' to use book importer system. Otherwise 'false'.</param>
		private void LoadTextsAndBooks(LcmCache cache, bool usebookImporter = true)
		{
			if (m_cache == null)
			{
				m_cache = cache;
			}
			Nodes.Clear();
			LoadGeneralTexts(cache);

			if (cache.ServiceLocator.GetInstance<IScrBookRepository>().AllInstances().Any())
				LoadScriptureTexts(cache, usebookImporter);
		}

		/// ------------------------------------------------------------------------------------
		/// <summary>
		/// Loads the non-Scripture texts.
		/// </summary>
		/// ------------------------------------------------------------------------------------
		public void LoadGeneralTexts(LcmCache cache)
		{
			if (m_cache == null)
			{
				m_cache = cache;
			}
			TreeNode tnTexts = LoadTextsByGenreAndWithoutGenre(cache);
			if (tnTexts != null && tnTexts.Nodes.Count > 0)
			{
				foreach (TreeNode textCat in tnTexts.Nodes)
				{
					Nodes.Add(textCat);
				}
			}
		}

		/// <summary>
		/// Loads the texts for each Scripture book title, section, footnote, etc.
		/// </summary>
		/// <param name="cache">The cache.</param>
		/// <param name="usebookImporter">'true' to use book importer system. Otherwise 'false'.</param>
		public void LoadScriptureTexts(LcmCache cache, bool usebookImporter = true)
		{
			if (m_cache == null)
			{
				m_cache = cache;
			}
			m_associatedPtText = usebookImporter ? ParatextHelper.GetAssociatedProject(cache.ProjectId) : null;
			m_scr = cache.LanguageProject.TranslatedScriptureOA;
			if (m_scr == null)
				return;
			List<TreeNode> otBooks = new List<TreeNode>();
			List<TreeNode> ntBooks = new List<TreeNode>();
			for (int bookNum = 1; bookNum <= BCVRef.LastBook; bookNum++)
			{
				var bookName = cache.ServiceLocator.GetInstance<IScrRefSystemRepository>().Singleton.BooksOS[bookNum - 1].UIBookName;
				object book = m_scr.FindBook(bookNum);
				if (book == null)
				{
					if (m_associatedPtText != null && m_associatedPtText.BookPresent(bookNum))
						book = bookNum;
					else
						continue;
				}

				TreeNode node = new TreeNode(bookName)
				{
					Tag = book,
					Name = "Book"
				};
				// help us query for books.
				if (bookNum < ScriptureTags.kiNtMin)
					otBooks.Add(node);
				else
					ntBooks.Add(node);
			}

			TreeNode bibleNode = new TreeNode(FwControls.kstidBibleNode)
			{
				Name = "Bible"
			};
			if (otBooks.Count > 0)
			{
				TreeNode testamentNode = new TreeNode(FwControls.kstidOtNode, otBooks.ToArray())
				{
					Name = "Testament"
				};
				// help us query for Testaments
				bibleNode.Nodes.Add(testamentNode);
			}

			if (ntBooks.Count > 0)
			{
				TreeNode testamentNode = new TreeNode(FwControls.kstidNtNode, ntBooks.ToArray())
				{
					Name = "Testament"
				};
				// help us query for Testaments
				bibleNode.Nodes.Add(testamentNode);
			}
			Nodes.Add(bibleNode);
		}

		/// ------------------------------------------------------------------------------------
		/// <summary>
		/// Load texts by Genre into the texts tree view.
		/// </summary>
		/// <param name="cache">The cache.</param>
		/// <returns>A control tree of the Texts in the project</returns>
		/// ------------------------------------------------------------------------------------
		public TreeNode LoadTextsByGenreAndWithoutGenre(LcmCache cache)
		{
			if (m_cache == null)
			{
				m_cache = cache;
			}
			if (cache.LanguageProject.GenreListOA == null) return null;
			var genreList = cache.LanguageProject.GenreListOA.PossibilitiesOS;
			Debug.Assert(genreList != null);
			var allTexts = cache.ServiceLocator.GetInstance<ITextRepository>().AllInstances();
			if (allTexts == null)
				return null;

			// Title node for all texts, Biblical and otherwise
			var textsNode = new TreeNode("All Texts in Genres and not in Genres")
			{
				Name = "Texts"
			};

			// For each genre, find the texts that claim it
			LoadTextsFromGenres(textsNode, genreList, allTexts);

			var textsWithNoGenre = new List<TreeNode>(); // and get the ones with no genre
			// LT-12179: Create a List for collecting selected tree nodes which we will later sort
			// before actually adding them to the tree:
			var foundFirstText = false;
			// Create a collator ready for sorting:
			var collator = new ManagedLgIcuCollator();

			foreach (var tex in allTexts)
			{
				if (tex.GenresRC.Count == 0)
				{
					var texItem = new TreeNode(tex.ChooserNameTS.Text)
					{
						Tag = tex.ContentsOA,
						Name = "Text"
					};
					textsWithNoGenre.Add(texItem);

					// LT-12179: If this is the first tex we've added, establish the collator's details
					// according to the writing system at the start of the tex:
					if (!foundFirstText)
					{
						foundFirstText = true;
						var ws1 = tex.ChooserNameTS.get_WritingSystemAt(0);
						var wsEngine = cache.WritingSystemFactory.get_EngineOrNull(ws1);
						collator.Open(wsEngine.Id);
					}
				}
			}

			if (textsWithNoGenre.Count > 0)
			{
				// LT-12179: Order the TreeNodes alphabetically:
				textsWithNoGenre.Sort((x, y) => collator.Compare(x.Text, y.Text, LgCollatingOptions.fcoIgnoreCase));

				// Make a TreeNode for the texts with no known genre
				var woGenreTreeNode = new TreeNode("No Genre", textsWithNoGenre.ToArray())
				{
					Name = "TextsWoGenre"
				};
				textsNode.Nodes.Add(woGenreTreeNode);
			}
			return textsNode;
		}

		/// <summary>
		/// Creates a TreeNode tree along genres populated by the texts that claim them.
		/// The list of textsWithNoGenre is also populated.
		/// Recursively descend the genre tree and duplicate parts that have corresponding texts.
		/// </summary>
		/// <param name="parent">The parent to attach the genres to. If null, nothing is done.</param>
		/// <param name="genreList">The owning sequence of genres - its a tree.</param>
		/// <param name="allTexts">The flat list of all texts in the project.</param>
		private void LoadTextsFromGenres(TreeNode parent, ILcmOwningSequence<ICmPossibility> genreList, IEnumerable<IText> allTexts)
		{
			if (parent == null) return;
			var sortedGenreList = new List<ICmPossibility>();
			foreach (var gen in genreList)
			{
				sortedGenreList.Add(gen);
			}
			var sorter = new CmPossibilitySorter();
			sortedGenreList.Sort(sorter);
			foreach (var gen in sortedGenreList)
			{
				// This tree node is added to genreTreeNodes if there are texts or children
				var genItem = new TreeNode(gen.ChooserNameTS.Text);

				// LT-12179: Create a List for collecting selected tree nodes which we will later sort
				// before actually adding them to the tree:
				var sortedNodes = new List<TreeNode>();
				var foundFirstText = false;
				// Create a collator ready for sorting:
				var collator = new ManagedLgIcuCollator();

				foreach (IText tex in allTexts)
				{   // This tex may not have a genre or it may claim to be in more than one
					if (Enumerable.Contains(tex.GenresRC, gen))
					{
						var texItem = new TreeNode(tex.ChooserNameTS.Text)
						{
							Tag = tex.ContentsOA,
							Name = "Text"
						};

						// LT-12179: Add the new TreeNode to the (not-yet-)sorted list:
						sortedNodes.Add(texItem);

						// LT-12179: If this is the first tex we've added, establish the collator's details
						// according to the writing system at the start of the tex:
						if (!foundFirstText)
						{
							foundFirstText = true;
							var ws1 = tex.ChooserNameTS.get_WritingSystemAt(0);
							var wsEngine = gen.Cache.WritingSystemFactory.get_EngineOrNull(ws1);
							collator.Open(wsEngine.Id);
						}
					}
				}

				// LT-12179:
				if (foundFirstText)
				{
					// Order the TreeNodes alphabetically:
					sortedNodes.Sort((x, y) => collator.Compare(x.Text, y.Text, LgCollatingOptions.fcoIgnoreCase));
					// Add the TreeNodes to the tree:
					genItem.Nodes.AddRange(sortedNodes.ToArray());
				}

				if (gen.SubPossibilitiesOS.Count > 0)
				{   // Descend to the child genres regardless if there were texts assigned to this genre
					LoadTextsFromGenres(genItem, gen.SubPossibilitiesOS, allTexts);
				}

				//Add the node even if there are no texts that point to this genre.
				genItem.Tag = gen;  // ICmPossibility
				genItem.Name = "Genre";
				parent.Nodes.Add(genItem);
			}
		}

		// Class to sort the Genre's before they are displayed.
		private class CmPossibilitySorter : IComparer<ICmPossibility>
		{
			internal CmPossibilitySorter()
			{
			}

#region IComparer<T> Members

			public int Compare(ICmPossibility x, ICmPossibility y)
			{
				var xString = x.ChooserNameTS.Text;
				var yString = y.ChooserNameTS.Text;
				return xString.CompareTo(yString);
			}

#endregion
		}

		/// ------------------------------------------------------------------------------------
		/// <summary>
		/// Since we're being lazy about filling in sections and footnotes, we need to do it for
		/// checked books when obtaining their children.
		/// </summary>
		/// ------------------------------------------------------------------------------------
		protected override void FillInMissingChildren(TreeNode bookNode)
		{
			FillInChildren(bookNode, true);
		}

		/// ------------------------------------------------------------------------------------
		/// <summary>
		/// If using lazy initialization, fill this in to make sure the relevant part of the
		/// tree is built so that the specified tag can be checked.
		/// </summary>
		/// <param name="tag">The object that better be the Tag of some node </param>
		/// ------------------------------------------------------------------------------------
		protected override void FillInIfHidden(object tag)
		{
			if (tag is ICmObject)
			{
				IScrBook book = ((ICmObject)tag).OwnerOfClass<IScrBook>();
				if (book != null)
					FillInChildren(FindNode(Nodes, book), false);
			}
		}

		/// ------------------------------------------------------------------------------------
		/// <summary>
		/// Finds the node for the specified book.
		/// </summary>
		/// ------------------------------------------------------------------------------------
		private static TreeNode FindNode(TreeNodeCollection nodes, IScrBook book)
		{
			foreach (TreeNode node in nodes)
			{
				if (node.Tag != null && (node.Tag.Equals(book.CanonicalNum) || node.Tag.Equals(book)))
					return node;
				var result = FindNode(node.Nodes, book);
				if (result != null)
					return result;
			}
			return null;
		}

		/// ------------------------------------------------------------------------------------
		/// <summary>
		/// Fills the in children.
		/// </summary>
		/// <param name="bookNode">The book node. This can (rarely) be null, in which case, this
		/// method won't do anything. Caller needs to be able to deal with that possibility.
		/// See FWR-3498 for details.</param>
		/// <param name="checkChildren">if set to <c>true</c> all child nodes will be selected.</param>
		/// <returns><c>true</c> if the given node has real child node(s) (after filling them in).</returns>
		/// ------------------------------------------------------------------------------------
		private bool FillInChildren(TreeNode bookNode, bool checkChildren)
		{
			if (bookNode == null)
				return false;
			bool retval = true;
			if ((bookNode.Tag is IScrBook || bookNode.Tag is int) &&
				bookNode.Nodes.Count == 1 && bookNode.Nodes[0].Name == ksDummyName)
			{
				BeforeExpand -= ScriptureTriStateTreeView_BeforeExpand; // prevent recursion
				retval = FillInBookChildren(bookNode);
				if (retval && checkChildren)
					CheckAllChildren(bookNode);
				BeforeExpand += ScriptureTriStateTreeView_BeforeExpand;
			}
			return retval;
		}

		/// ------------------------------------------------------------------------------------
		/// <summary>
		/// Selects all the children of the given node (recursively).
		/// </summary>
		/// ------------------------------------------------------------------------------------
		private void CheckAllChildren(TreeNode node)
		{
			foreach (TreeNode child in node.Nodes)
			{
				SetChecked(child, CheckState.Checked);
				CheckAllChildren(child);
			}
		}

		/// ------------------------------------------------------------------------------------
		/// <summary>
		/// Handles the BeforeExpand event of the TextsTriStateTreeView control.
		/// </summary>
		/// <param name="sender">The source of the event.</param>
		/// <param name="e">The <see cref="T:System.Windows.Forms.TreeViewCancelEventArgs"/>
		/// instance containing the event data.</param>
		/// ------------------------------------------------------------------------------------
		void ScriptureTriStateTreeView_BeforeExpand(object sender, TreeViewCancelEventArgs e)
		{
			e.Cancel = !FillInChildren(e.Node, false);
		}

		/// <summary>
		/// Load sections into the books of a Scripture tree view optionally including the
		/// heading as well as the content of each section.
		/// </summary>
		/// <param name="cache">The cache.</param>
		/// <param name="usebookImporter">'true' to use book importer system. Otherwise 'false'.</param>
		public void LoadScriptureAndOtherTexts(LcmCache cache, bool usebookImporter = true)
		{
			// first load the book ids.
			LoadTextsAndBooks(cache);

			if (Nodes.Count == 0)
				return;

			//This requires the Bible node be loaded last.
			TreeNode bibleNode = Nodes[Nodes.Count-1];
			//If there was no Bible node loaded then just return. This might be the case for the SE version of FLEx.
			if (bibleNode.Name != "Bible")
				return;

			if (bibleNode.Nodes.Count == 0)
			{
				// There are no Bible book nodes, but we don't need to crash or show the Bible node.
				bibleNode.Remove();
				return;
			}

			foreach (TreeNode testament in bibleNode.Nodes)
			{
				foreach (TreeNode bookNode in testament.Nodes)
				{
					// Put a dummy node into each book so the computer thinks it can be expanded.
					// When it is, we will replace this with the real children.
					TreeNode node = new TreeNode(ksDummyName)
					{
						Name = ksDummyName
					};
					bookNode.Nodes.Add(node);
				}
			}
		}

		/// ------------------------------------------------------------------------------------
		/// <summary>
		/// Fill in the children for a particular book. This is typically done when it gets
		/// expanded or when we need a list including the children. Separating it from the
		/// initial load saves a lot of time when we have a long list of books.
		/// </summary>
		/// <param name="bookNode">The book node.</param>
		/// <returns><c>true</c> if the dummy node was replaced by real child node(s)</returns>
		/// <remarks>protected virtual for unit tests</remarks>
		/// ------------------------------------------------------------------------------------
		protected virtual bool FillInBookChildren(TreeNode bookNode)
		{
			IScrBook book = bookNode.Tag as IScrBook;
			int bookNum = (book == null) ? (int)bookNode.Tag : book.CanonicalNum;
			Form owner = FindForm();
			while (owner != null && !owner.Visible)
			{
				owner = owner.Owner;
			}
			if (owner == null)
			{
				owner = Form.ActiveForm ?? Application.OpenForms[0];
			}

			if (book == null || (m_associatedPtText != null && m_associatedPtText.BookPresent(book.CanonicalNum) &&
									!m_associatedPtText.IsCheckSumCurrent(book.CanonicalNum, book.ImportedCheckSum)))
			{
				// The book for this node is out-of-date with the Paratext book data
				IScrBook importedBook = Import(bookNum, owner, false);
				if (importedBook != null)
				{
					bookNode.Tag = book = importedBook;
				}
				if (book == null)
				{
					return false;
				}
			}

			if (m_associatedPtText != null)
			{
<<<<<<< HEAD
				ScrText btProject = ParatextHelper.GetBtsForProject(m_associatedPtText).FirstOrDefault();
				if (btProject != null && btProject.BookPresent(book.CanonicalNum) && !btProject.IsCheckSumCurrent(book.CanonicalNum, book.ImportedBtCheckSum.get_String(book.Cache.DefaultAnalWs).Text))
=======
				IScrText btProject = ParatextHelper.GetBtsForProject(m_associatedPtText).FirstOrDefault();
				if (btProject != null && btProject.BookPresent(book.CanonicalNum) && !btProject.IsCheckSumCurrent(book.CanonicalNum,
					book.ImportedBtCheckSum.get_String(book.Cache.DefaultAnalWs).Text))
>>>>>>> 7161faf7
				{
					// The BT for this book node is out-of-date with the Paratext BT data
					Import(bookNum, owner, true);
				}
			}

			bookNode.Nodes.Clear(); // Gets rid of dummy.
			// Add Title node.
			if (book.TitleOA != null)
			{
				TreeNode titleNode = new TreeNode(ResourceHelper.GetResourceString("kstidScriptureTitle"))
				{
					Name = book.TitleOA.ToString(),
					Tag = book.TitleOA
				};
				bookNode.Nodes.Add(titleNode);
			}

			// Add Sections.
			foreach (IScrSection section in book.SectionsOS)
			{
				string chapterVerseBridge = m_scr.ChapterVerseBridgeAsString(section);
				if (section.HeadingOA != null)
				{
					// Include the heading text if it's not empty.  See LT-8764.
					int cTotal = 0;
					foreach (IScrTxtPara para in section.HeadingOA.ParagraphsOS)
						cTotal += para.Contents.Length;
					if (cTotal > 0)
					{
						string sFmt = ResourceHelper.GetResourceString("kstidSectionHeading");
						TreeNode node = new TreeNode(String.Format(sFmt, chapterVerseBridge))
						{
							Name = String.Format(sFmt, section),
							Tag = section.HeadingOA
						};
						// expect an StText
						bookNode.Nodes.Add(node);
					}
				}
				TreeNode sectionNode = new TreeNode(chapterVerseBridge)
				{
					Name = section.ToString(),
					Tag = section.ContentOA
				};
				// expect an StText
				bookNode.Nodes.Add(sectionNode);
			}

			// Add Footnotes in reverse order, so we can insert them in the proper order.
			List<IScrFootnote> footnotes = new List<IScrFootnote>(book.FootnotesOS);
			footnotes.Reverse();
			foreach (IScrFootnote scrFootnote in footnotes)
			{
				// insert under the relevant section, if any (LTB-408)
				IScrSection containingSection;
				IStText containingTitle = null;
				if (scrFootnote.TryGetContainingSection(out containingSection) ||
					scrFootnote.TryGetContainingTitle(out containingTitle))
				{
					string nodeName = m_scr.ContainingRefAsString(scrFootnote);
					TreeNode footnoteNode = new TreeNode(nodeName)
					{
						Tag = scrFootnote,
						Name = "Footnote"
					};

					// see if we can lookup the node of this section.
					int nodeIndex = bookNode.Nodes.IndexOfKey(containingSection?.ToString() ?? containingTitle.ToString());
					if (nodeIndex >= 0)
						bookNode.Nodes.Insert(nodeIndex + 1, footnoteNode);
					else
						bookNode.Nodes.Add(footnoteNode);	// insert at end.
				}
			}
			return true;
		}

		/// ------------------------------------------------------------------------------------
		/// <summary>
		/// Expand nodes to book level
		/// </summary>
		/// ------------------------------------------------------------------------------------
		public void ExpandToBooks()
		{
			BeforeExpand -= ScriptureTriStateTreeView_BeforeExpand; // Prevent loading Books before the user expands them
			ExpandAll();
			BeforeExpand += ScriptureTriStateTreeView_BeforeExpand;
			// Collapse anything below book level
			foreach (var node in Nodes.Find("Book", true))
				node.Collapse();
			foreach (var node in Nodes.Find("Genre", true))
				node.Collapse();
		}

		private IScrBook Import(int bookNum, Form owningForm, bool importBt)
		{
			IScripture scr = m_cache.LangProject.TranslatedScriptureOA;
			bool haveSomethingToImport = NonUndoableUnitOfWorkHelper.Do(m_cache.ActionHandlerAccessor, () =>
			{
				if (m_scriptureStylesheet == null)
				{
					m_scriptureStylesheet = new LcmStyleSheet();
					m_scriptureStylesheet.Init(m_cache, m_cache.LangProject.TranslatedScriptureOA.Hvo, ScriptureTags.kflidStyles);
				}
				IScrImportSet importSettings = scr.FindOrCreateDefaultImportSettings(TypeOfImport.Paratext6, m_scriptureStylesheet,
					FwDirectoryFinder.TeStylesPath);
				ScrText paratextProj = ParatextHelper.GetAssociatedProject(m_cache.ProjectId);
				importSettings.ParatextScrProj = paratextProj.Name;
				importSettings.StartRef = new BCVRef(bookNum, 0, 0);
				int chapter = paratextProj.Versification.LastChapter(bookNum);
				importSettings.EndRef = new BCVRef(bookNum, chapter, paratextProj.Versification.LastVerse(bookNum, chapter));
				if (!importBt)
				{
					importSettings.ImportTranslation = true;
					importSettings.ImportBackTranslation = false;
				}
				else
				{
					List<ScrText> btProjects = ParatextHelper.GetBtsForProject(paratextProj).ToList();
					if (btProjects.Count > 0 && (string.IsNullOrEmpty(importSettings.ParatextBTProj) ||
												!btProjects.Any(st => st.Name == importSettings.ParatextBTProj)))
					{
						importSettings.ParatextBTProj = btProjects[0].Name;
					}
					if (string.IsNullOrEmpty(importSettings.ParatextBTProj))
						return false;
					importSettings.ImportTranslation = false;
					importSettings.ImportBackTranslation = true;
				}
				ParatextHelper.LoadProjectMappings(importSettings);
				ScrMappingList importMap = importSettings.GetMappingListForDomain(ImportDomain.Main);
				ImportMappingInfo figureInfo = importMap[@"\fig"];
				if (figureInfo != null)
					figureInfo.IsExcluded = true;
				importSettings.SaveSettings();
				return true;
			});

			if (haveSomethingToImport && ReflectionHelper.GetBoolResult(
				ReflectionHelper.GetType("TeImportExport.dll", "SIL.FieldWorks.TE.TeImportManager"),
				"ImportParatext",
				owningForm,
				m_scriptureStylesheet,
				PropertyTable.GetValue<object>("App")))
			{
				return scr.FindBook(bookNum);
			}
			return null;
		}
	}
}<|MERGE_RESOLUTION|>--- conflicted
+++ resolved
@@ -7,15 +7,11 @@
 using System.Diagnostics;
 using System.Linq;
 using System.Windows.Forms;
-<<<<<<< HEAD
-using Paratext;
 using SIL.FieldWorks.Common.FwUtils;
-=======
->>>>>>> 7161faf7
+using SIL.FieldWorks.Common.ScriptureUtils;
 using SIL.LCModel.Core.Scripture;
 using SIL.LCModel.Core.Text;
 using SIL.FieldWorks.Common.ViewsInterfaces;
-using SIL.FieldWorks.Common.ScriptureUtils;
 using SIL.LCModel;
 using SIL.FieldWorks.Language;
 using SIL.FieldWorks.Resources;
@@ -32,13 +28,8 @@
 	{
 		private LcmStyleSheet m_scriptureStylesheet;
 		private IScripture m_scr;
-<<<<<<< HEAD
 		private LcmCache m_cache;
-		private ScrText m_associatedPtText;
-=======
-		private IBookImporter m_bookImporter;
 		private IScrText m_associatedPtText;
->>>>>>> 7161faf7
 		internal const string ksDummyName = "dummy"; // used for Name of dummy nodes.
 
 		/// <summary>
@@ -62,7 +53,7 @@
 		private void LoadTextsAndBooks(LcmCache cache, bool usebookImporter = true)
 		{
 			if (m_cache == null)
-			{
+		{
 				m_cache = cache;
 			}
 			Nodes.Clear();
@@ -101,7 +92,7 @@
 		public void LoadScriptureTexts(LcmCache cache, bool usebookImporter = true)
 		{
 			if (m_cache == null)
-			{
+		{
 				m_cache = cache;
 			}
 			m_associatedPtText = usebookImporter ? ParatextHelper.GetAssociatedProject(cache.ProjectId) : null;
@@ -496,7 +487,7 @@
 			}
 
 			if (book == null || (m_associatedPtText != null && m_associatedPtText.BookPresent(book.CanonicalNum) &&
-									!m_associatedPtText.IsCheckSumCurrent(book.CanonicalNum, book.ImportedCheckSum)))
+				!m_associatedPtText.IsCheckSumCurrent(book.CanonicalNum, book.ImportedCheckSum)))
 			{
 				// The book for this node is out-of-date with the Paratext book data
 				IScrBook importedBook = Import(bookNum, owner, false);
@@ -507,19 +498,14 @@
 				if (book == null)
 				{
 					return false;
-				}
+			}
 			}
 
 			if (m_associatedPtText != null)
 			{
-<<<<<<< HEAD
-				ScrText btProject = ParatextHelper.GetBtsForProject(m_associatedPtText).FirstOrDefault();
-				if (btProject != null && btProject.BookPresent(book.CanonicalNum) && !btProject.IsCheckSumCurrent(book.CanonicalNum, book.ImportedBtCheckSum.get_String(book.Cache.DefaultAnalWs).Text))
-=======
-				IScrText btProject = ParatextHelper.GetBtsForProject(m_associatedPtText).FirstOrDefault();
+				var btProject = ParatextHelper.GetBtsForProject(m_associatedPtText).FirstOrDefault();
 				if (btProject != null && btProject.BookPresent(book.CanonicalNum) && !btProject.IsCheckSumCurrent(book.CanonicalNum,
 					book.ImportedBtCheckSum.get_String(book.Cache.DefaultAnalWs).Text))
->>>>>>> 7161faf7
 				{
 					// The BT for this book node is out-of-date with the Paratext BT data
 					Import(bookNum, owner, true);
@@ -627,7 +613,7 @@
 				}
 				IScrImportSet importSettings = scr.FindOrCreateDefaultImportSettings(TypeOfImport.Paratext6, m_scriptureStylesheet,
 					FwDirectoryFinder.TeStylesPath);
-				ScrText paratextProj = ParatextHelper.GetAssociatedProject(m_cache.ProjectId);
+				var paratextProj = ParatextHelper.GetAssociatedProject(m_cache.ProjectId);
 				importSettings.ParatextScrProj = paratextProj.Name;
 				importSettings.StartRef = new BCVRef(bookNum, 0, 0);
 				int chapter = paratextProj.Versification.LastChapter(bookNum);
@@ -636,10 +622,10 @@
 				{
 					importSettings.ImportTranslation = true;
 					importSettings.ImportBackTranslation = false;
-				}
+	}
 				else
 				{
-					List<ScrText> btProjects = ParatextHelper.GetBtsForProject(paratextProj).ToList();
+					var btProjects = ParatextHelper.GetBtsForProject(paratextProj).ToList();
 					if (btProjects.Count > 0 && (string.IsNullOrEmpty(importSettings.ParatextBTProj) ||
 												!btProjects.Any(st => st.Name == importSettings.ParatextBTProj)))
 					{
@@ -665,7 +651,7 @@
 				owningForm,
 				m_scriptureStylesheet,
 				PropertyTable.GetValue<object>("App")))
-			{
+	{
 				return scr.FindBook(bookNum);
 			}
 			return null;
