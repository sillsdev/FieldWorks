--- conflicted
+++ resolved
@@ -5,7 +5,6 @@
 using System;
 using System.Collections.Generic;
 using System.Diagnostics;
-using System.Diagnostics.CodeAnalysis;
 using System.Drawing;
 using System.IO;
 using System.Windows.Forms;		// controls and etc...
@@ -14,13 +13,10 @@
 using SIL.FieldWorks.Common.ViewsInterfaces;
 using SIL.FieldWorks.FDO.Infrastructure;
 using System.Text;
-<<<<<<< HEAD
 using System.Xml.Linq;
-=======
+using SIL.CoreImpl;
 using SIL.CoreImpl.Text;
 using SIL.CoreImpl.WritingSystems;
-using XCore;
->>>>>>> 95b9b36f
 
 namespace SIL.FieldWorks.Common.Widgets
 {
@@ -166,7 +162,7 @@
 			}
 
 			m_soundControls = null;
-			m_innerView = null;
+				m_innerView = null;
 			PropertyTable = null;
 			Publisher = null;
 			Subscriber = null;
@@ -351,12 +347,12 @@
 				}
 				try
 				{
-					soundFieldControl.Path = path;
-					soundFieldControl.BeforeStartingToRecord += soundFieldControl_BeforeStartingToRecord;
-					soundFieldControl.SoundRecorded += soundFieldControl_SoundRecorded;
-					soundFieldControl.SoundDeleted += soundFieldControl_SoundDeleted;
-					Controls.Add(soundFieldControl);
-				}
+				soundFieldControl.Path = path;
+				soundFieldControl.BeforeStartingToRecord += soundFieldControl_BeforeStartingToRecord;
+				soundFieldControl.SoundRecorded += soundFieldControl_SoundRecorded;
+				soundFieldControl.SoundDeleted += soundFieldControl_SoundDeleted;
+				Controls.Add(soundFieldControl);
+			}
 				catch (Exception e)
 				{
 					Debug.WriteLine(e.Message);
