--- conflicted
+++ resolved
@@ -284,33 +284,14 @@
 
 		/// ------------------------------------------------------------------------------------
 		/// <summary>
-		/// Determine a stylesheet from a IPropertyTable. Currently this is done by looking for the main window
+		/// Determine a stylesheet from an IPropertyRetriever. Currently this is done by looking for the main window
 		/// and seeing whether it has a StyleSheet property that returns one. (We use reflection
 		/// because the relevant classes are in DLLs we can't reference.)
 		/// </summary>
 		/// <returns></returns>
 		/// ------------------------------------------------------------------------------------
-<<<<<<< HEAD
-		public static LcmStyleSheet StyleSheetFromPropertyTable(IPropertyTable propertyTable)
-=======
 		public static LcmStyleSheet StyleSheetFromPropertyTable(IPropertyRetriever propertyTable)
->>>>>>> 3d294538
-		{
-#if RANDYTODO
-			// TODO: Is there any reason for all of this, if we can just get the only one from the property table?
-			Form mainWindow = propertyTable.GetValue<Form>("window");
-			PropertyInfo pi = null;
-			if (mainWindow != null)
-			{
-				string areaChoice = propertyTable.GetValue<string>("areaChoice");
-				if (areaChoice != null && areaChoice.ToLowerInvariant() == "notebook")
-					pi = mainWindow.GetType().GetProperty("AnthroStyleSheet");
-				if (pi == null)
-					pi = mainWindow.GetType().GetProperty("StyleSheet");
-			}
-			if (pi != null)
-				return pi.GetValue(mainWindow, null) as LcmStyleSheet;
-#endif
+		{
 			return propertyTable.GetValue<LcmStyleSheet>("LcmStyleSheet");
 		}
 
