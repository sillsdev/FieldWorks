--- conflicted
+++ resolved
@@ -9,20 +9,17 @@
 using System.Drawing;
 using System.Windows.Forms;
 using System.Windows.Forms.VisualStyles;
-<<<<<<< HEAD
-using SIL.FieldWorks.Common.COMInterfaces;
-=======
+using SIL.CoreImpl;
 using SIL.CoreImpl.Cellar;
 using SIL.CoreImpl.Text;
 using SIL.FieldWorks.Common.FwKernelInterfaces;
 using SIL.FieldWorks.Common.ViewsInterfaces;
->>>>>>> 95b9b36f
 using SIL.FieldWorks.Common.RootSites;
+using SIL.FieldWorks.FDO;
 using SIL.FieldWorks.FDO.Application;
 using SIL.FieldWorks.FDO.DomainServices;
 using SIL.Reporting;
 using SIL.Utils;
-using SIL.CoreImpl;
 
 namespace SIL.FieldWorks.Common.Widgets
 {
@@ -89,15 +86,15 @@
 			Controls.Add(m_innerFwTextBox);
 			if (!inDesigner)
 			{
-				// This causes us to get a notification when the string gets changed,
-				// so we can fire our TextChanged event.
-				m_sda = m_innerFwTextBox.DataAccess;
-				m_sda.AddNotification(this);
-
-				m_innerFwTextBox.LostFocus += OnInnerTextBoxLostFocus;
-				m_innerFwTextBox.GotFocus += m_innerFwTextBox_GotFocus;
-				m_innerFwTextBox.MouseEnter += m_innerFwTextBox_MouseEnter;
-				m_innerFwTextBox.MouseLeave += m_innerFwTextBox_MouseLeave;
+			// This causes us to get a notification when the string gets changed,
+			// so we can fire our TextChanged event.
+			m_sda = m_innerFwTextBox.DataAccess;
+			m_sda.AddNotification(this);
+
+			m_innerFwTextBox.LostFocus += OnInnerTextBoxLostFocus;
+			m_innerFwTextBox.GotFocus += m_innerFwTextBox_GotFocus;
+			m_innerFwTextBox.MouseEnter += m_innerFwTextBox_MouseEnter;
+			m_innerFwTextBox.MouseLeave += m_innerFwTextBox_MouseLeave;
 			}
 
 			// This makes it, by default if the container's initialization doesn't change it,
