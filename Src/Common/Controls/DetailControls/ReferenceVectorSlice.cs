// Copyright (c) 2003-2013 SIL International
// This software is licensed under the LGPL, version 2.1 or later
// (http://www.gnu.org/licenses/lgpl-2.1.html)
//
// File: ReferenceCollectionSlice.cs
// Responsibility:
// Last reviewed:
//
// <remarks>
//	These slices are useful for collections andsequences.  No re-ordering is not supported
//	for sequences. Also, adding the same element multiple times is not allowed for collections,
//	but it is for sequences.
// </remarks>
using System;
using System.Diagnostics;
using System.Diagnostics.CodeAnalysis;
using System.Windows.Forms;
using SIL.FieldWorks.Common.FwUtils;
using SIL.Utils;
using SIL.FieldWorks.FDO;

namespace SIL.FieldWorks.Common.Framework.DetailControls
{
	/// <summary>
	/// Class that can edit a field that is a sequence of object references, typically by launching a chooser.
	/// Also a base class for more specialized editors.
	/// Control should be a (subclass of) VectorReferenceLauncher.
	/// </summary>
	public class ReferenceVectorSlice : ReferenceSlice
	{
		int m_dxLastWidth; // remember width when OnSizeChanged called.

		/// <summary>
		/// Initializes a new instance of the <see cref="ReferenceVectorSlice"/> class.
		/// Used by custom slices that extend this class.
		/// </summary>
		/// <param name="control">The control.</param>
		protected ReferenceVectorSlice(Control control)
			: base(control)
		{
		}

		/// <summary>
		/// Initializes a new instance of the <see cref="ReferenceVectorSlice"/> class.
		/// Used by slices that extend this class.
		/// </summary>
		/// <param name="control">The control.</param>
		/// <param name="cache">The cache.</param>
		/// <param name="obj">The obj.</param>
		/// <param name="flid">The flid.</param>
		protected ReferenceVectorSlice(Control control, FdoCache cache, ICmObject obj, int flid)
			: base(control, cache, obj, flid)
		{
		}

		/// <summary>
		/// Initializes a new instance of the <see cref="ReferenceVectorSlice"/> class.
		/// </summary>
		/// <param name="cache">The cache.</param>
		/// <param name="obj">The obj.</param>
		/// <param name="flid">The flid.</param>
		public ReferenceVectorSlice(FdoCache cache, ICmObject obj, int flid)
			: this(new VectorReferenceLauncher(), cache, obj, flid)
		{
		}

		#region IDisposable override

		/// <summary>
		/// Executes in two distinct scenarios.
		///
		/// 1. If disposing is true, the method has been called directly
		/// or indirectly by a user's code via the Dispose method.
		/// Both managed and unmanaged resources can be disposed.
		///
		/// 2. If disposing is false, the method has been called by the
		/// runtime from inside the finalizer and you should not reference (access)
		/// other managed objects, as they already have been garbage collected.
		/// Only unmanaged resources can be disposed.
		/// </summary>
		/// <param name="disposing"></param>
		/// <remarks>
		/// If any exceptions are thrown, that is fine.
		/// If the method is being done in a finalizer, it will be ignored.
		/// If it is thrown by client code calling Dispose,
		/// it needs to be handled by fixing the bug.
		///
		/// If subclasses override this method, they should call the base implementation.
		/// </remarks>
		protected override void Dispose(bool disposing)
		{
			//Debug.WriteLineIf(!disposing, "****************** " + GetType().Name + " 'disposing' is false. ******************");
			// Must not be run more than once.
			if (IsDisposed)
				return;

			if (disposing)
			{
				// Dispose managed resources here.
				var vrl = Control as VectorReferenceLauncher;
				if (vrl != null)
				{
					vrl.ViewSizeChanged -= OnViewSizeChanged;
					var view = (VectorReferenceView)vrl.MainControl;
					view.ViewSizeChanged -= OnViewSizeChanged;
				}
			}

			// Dispose unmanaged resources here, whether disposing is true or false.

			base.Dispose(disposing);
		}

		#endregion IDisposable override

		public override void FinishInit()
		{
			CheckDisposed();

			base.FinishInit();

			InitLauncher();
		}

		protected virtual void InitLauncher()
		{
			CheckDisposed();

			var vrl = (VectorReferenceLauncher)Control;
			vrl.Initialize(m_cache, m_obj, m_flid, m_fieldName, m_persistenceProvider,
				DisplayNameProperty,
				BestWsName); // TODO: Get better default 'best ws'.
			vrl.ConfigurationNode = ConfigurationNode;
			vrl.ViewSizeChanged += OnViewSizeChanged;
			var view = (VectorReferenceView)vrl.MainControl;
			view.ViewSizeChanged += OnViewSizeChanged;
			// We don't want to be visible until later, since otherwise we get a temporary
			// display in the wrong place with the wrong size that serves only to annoy the
			// user.  See LT-1518 "The drawing of the DataTree for Lexicon/Advanced Edit draws
			// some initial invalid controls."  Becoming visible when we set the width and
			// height seems to delay things enough to avoid this visual clutter.
			vrl.Visible = false;
		}

		public bool OnMoveTargetDownInSequence(object args)
		{
			GetView().MoveItem(false);
			return true;
		}

#if RANDYTODO
		public virtual bool OnDisplayMoveTargetDownInSequence(object commandObject, ref UIItemDisplayProperties display)
		{
			bool visible;
			display.Enabled = GetView().CanMoveItem(false, out visible);
			display.Visible = visible;
			return true;
		}
#endif

		public bool OnMoveTargetUpInSequence(object args)
		{
			GetView().MoveItem(true);
			return true;
		}

#if RANDYTODO
		public virtual bool OnDisplayMoveTargetUpInSequence(object commandObject, ref UIItemDisplayProperties display)
		{
			bool visible;
			display.Enabled = GetView().CanMoveItem(true, out visible);
			display.Visible = visible;
			return true;
		}
#endif

		public bool OnAlphabeticalOrder(object args)
		{
			GetView().RemoveOrdering();
			return true;
		}

<<<<<<< HEAD
#if RANDYTODO
		[SuppressMessage("Gendarme.Rules.Correctness", "EnsureLocalDisposalRule",
			Justification="GetView() returns a reference")]
=======
>>>>>>> 95b9b36f
		public virtual bool OnDisplayAlphabeticalOrder(object commandObject, ref UIItemDisplayProperties display)
		{
			display.Enabled = display.Visible = GetView().RootPropertySupportsVirtualOrdering();
			return true;
		}
#endif

		private VectorReferenceView GetView()
		{
			var vrl = Control as VectorReferenceLauncher;
			return vrl.MainControl as VectorReferenceView;
		}

		protected override void OnSizeChanged(EventArgs e)
		{
			base.OnSizeChanged (e);
			if (Width == m_dxLastWidth)
				return;
			m_dxLastWidth = Width; // BEFORE doing anything, actions below may trigger recursive call.
			var vrl = (VectorReferenceLauncher)Control;
			var view = (VectorReferenceView)vrl.MainControl;
			view.PerformLayout();
			int h1 = view.RootBox.Height;
			int hNew = Math.Max(h1, ContainingDataTree.GetMinFieldHeight()) + 3;
			if (hNew != Height)
			{
				Height = hNew;
			}
		}

		public override void ShowSubControls()
		{
			CheckDisposed();
			base.ShowSubControls ();
			Control.Visible = true;
		}

		/// <summary>
		/// Handle changes in the size of the underlying view.
		/// </summary>
		protected void OnViewSizeChanged(object sender, FwViewSizeEventArgs e)
		{
			// For now, just handle changes in the height.
			var vrl = (VectorReferenceLauncher)Control;
			var view = (VectorReferenceView)vrl.MainControl;
			int hMin = ContainingDataTree.GetMinFieldHeight();
			int h1 = view.RootBox.Height;
			Debug.Assert(e.Height == h1);
			int hOld = TreeNode.Height;
			int hNew = Math.Max(h1, hMin) + 3;
			if (hNew != hOld)
			{
				// JohnT: why all these -1's?
				Height = hNew - 1;
				// JohnT: don't know why we need this, vrl is the slice's control and is supposed to
				// be docked to fill the slice. But if we don't do it, there are cases where
				// narrowing the window makes the slice higher but not the embedded control.
				// The tree node is also supposed to be docked, but again, if we don't do this
				// then the tree node doesn't fill the height of the window, and clicks at the
				// bottom of it may not work.
				TreeNode.Height = hNew - 1;
				vrl.Height = hNew - 1;
				// This seems to be really not needed, the view height is docked to the launcher's.
//				view.Height = hNew - 1;
			}
			if (Height != hNew - 1)
			{
				Height = hNew - 1;
			}
		}

//		// Overhaul Aug 05: want all Window backgrounds in Detail controls.
//		/// <summary>
//		/// This is passed the color that the XDE specified, if any, otherwise null.
//		/// The default is to use the normal window color for editable text.
//		/// Subclasses which know they should have a different default should
//		/// override this method, but normally should use the specified color if not
//		/// null.
//		/// </summary>
//		/// <param name="clr"></param>
//		public override void OverrideBackColor(String backColorName)
//		{
//			CheckDisposed();
//
//			if (this.Control == null)
//				return;
//			VectorReferenceLauncher vrl = (VectorReferenceLauncher)this.Control;
//			vrl.BackColor = System.Drawing.SystemColors.Control;
//		}

		public override void RegisterWithContextHelper ()
		{
			CheckDisposed();
			if (Control != null)
			{
				if (Publisher != null)
				{
					string caption = XmlUtils.GetLocalizedAttributeValue(ConfigurationNode, "label", "");
					var vrl = (VectorReferenceLauncher)Control;
					Publisher.Publish("RegisterHelpTargetWithId", new object[]{vrl.Controls[1], caption, HelpId});
					Publisher.Publish("RegisterHelpTargetWithId", new object[]{vrl.Controls[0], caption, HelpId, "Button"});
				}
			}
		}
	}

	/// <summary>
	/// This class should be extended by any custom reference vector slices.
	/// </summary>
	public abstract class CustomReferenceVectorSlice : ReferenceVectorSlice
	{
		/// <summary>
		/// Initializes a new instance of the <see cref="CustomReferenceVectorSlice"/> class.
		/// </summary>
		/// <param name="control">The control.</param>
		protected CustomReferenceVectorSlice(Control control)
			: base(control)
		{
		}

		public override void FinishInit()
		{
			CheckDisposed();

			SetFieldFromConfig();
			base.FinishInit();
		}
	}
	public class ReferenceVectorDisabledSlice : ReferenceVectorSlice
	{
		public ReferenceVectorDisabledSlice(FdoCache cache, ICmObject obj, int flid)
			: base(cache, obj, flid)
		{
		}
		public override void FinishInit()
		{
			CheckDisposed();
			base.FinishInit();
			var arl = (VectorReferenceLauncher)Control;
			var view = (VectorReferenceView)arl.MainControl;
			view.FinishInit(ConfigurationNode);
		}
	}

}<|MERGE_RESOLUTION|>--- conflicted
+++ resolved
@@ -7,17 +7,16 @@
 // Last reviewed:
 //
 // <remarks>
-//	These slices are useful for collections andsequences.  No re-ordering is not supported
+//	These slices are useful for collections and sequences.  No re-ordering is not supported
 //	for sequences. Also, adding the same element multiple times is not allowed for collections,
 //	but it is for sequences.
 // </remarks>
 using System;
 using System.Diagnostics;
-using System.Diagnostics.CodeAnalysis;
 using System.Windows.Forms;
 using SIL.FieldWorks.Common.FwUtils;
-using SIL.Utils;
 using SIL.FieldWorks.FDO;
+using SIL.Xml;
 
 namespace SIL.FieldWorks.Common.Framework.DetailControls
 {
@@ -180,12 +179,7 @@
 			return true;
 		}
 
-<<<<<<< HEAD
 #if RANDYTODO
-		[SuppressMessage("Gendarme.Rules.Correctness", "EnsureLocalDisposalRule",
-			Justification="GetView() returns a reference")]
-=======
->>>>>>> 95b9b36f
 		public virtual bool OnDisplayAlphabeticalOrder(object commandObject, ref UIItemDisplayProperties display)
 		{
 			display.Enabled = display.Visible = GetView().RootPropertySupportsVirtualOrdering();
@@ -283,7 +277,7 @@
 			{
 				if (Publisher != null)
 				{
-					string caption = XmlUtils.GetLocalizedAttributeValue(ConfigurationNode, "label", "");
+					string caption = StringTable.Table.LocalizeAttributeValue(XmlUtils.GetOptionalAttributeValue(ConfigurationNode, "label", ""));
 					var vrl = (VectorReferenceLauncher)Control;
 					Publisher.Publish("RegisterHelpTargetWithId", new object[]{vrl.Controls[1], caption, HelpId});
 					Publisher.Publish("RegisterHelpTargetWithId", new object[]{vrl.Controls[0], caption, HelpId, "Button"});
