--- conflicted
+++ resolved
@@ -168,28 +168,10 @@
     <Reference Include="System.Xml">
       <Name>System.XML</Name>
     </Reference>
-<<<<<<< HEAD
     <Reference Include="System.Xml.Linq" />
-    <Reference Include="TestUtils, Version=4.3.0.29606, Culture=neutral, processorArchitecture=MSIL">
-=======
     <Reference Include="ViewsInterfaces, Version=9.0.0.25852, Culture=neutral, processorArchitecture=x86">
->>>>>>> 95b9b36f
       <SpecificVersion>False</SpecificVersion>
       <HintPath>..\..\..\..\..\Output\Debug\ViewsInterfaces.dll</HintPath>
-    </Reference>
-<<<<<<< HEAD
-    <Reference Include="XMLUtils">
-      <Name>XMLUtils</Name>
-      <HintPath>..\..\..\..\..\Output\Debug\XMLUtils.dll</HintPath>
-=======
-    <Reference Include="xCore, Version=6.1.0.25855, Culture=neutral, processorArchitecture=MSIL">
-      <SpecificVersion>False</SpecificVersion>
-      <HintPath>..\..\..\..\..\Output\Debug\xCore.dll</HintPath>
-    </Reference>
-    <Reference Include="xCoreInterfaces">
-      <Name>xCoreInterfaces</Name>
-      <HintPath>..\..\..\..\..\Output\Debug\xCoreInterfaces.dll</HintPath>
->>>>>>> 95b9b36f
     </Reference>
     <Reference Include="FwUtilsTests">
       <HintPath>..\..\..\..\..\Output\Debug\FwUtilsTests.dll</HintPath>
