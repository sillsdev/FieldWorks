// Copyright (c) 2003-2013 SIL International
// This software is licensed under the LGPL, version 2.1 or later
// (http://www.gnu.org/licenses/lgpl-2.1.html)
//
// File: VectorReferenceView.cs
// Responsibility: Steve McConnel
// Last reviewed:
//
// <remarks>
// borrowed and hacked from PhoneEnvReferenceView
// </remarks>

using System;
using System.Collections.Generic;
using System.Drawing;
using System.Linq;
using System.Windows.Forms;
using System.Diagnostics;
using System.Xml.Linq;
using SIL.FieldWorks.FDO;
using SIL.FieldWorks.FDO.DomainServices;
using SIL.FieldWorks.FDO.Infrastructure;
using SIL.FieldWorks.FDO.Application;
using SIL.FieldWorks.Common.RootSites;
using SIL.FieldWorks.Common.ViewsInterfaces;
using SIL.Utils;
using SIL.FieldWorks.Common.Framework.DetailControls.Resources;
<<<<<<< HEAD
using SIL.CoreImpl;
=======
using SIL.CoreImpl.Cellar;
using SIL.CoreImpl.Text;
using SIL.FieldWorks.Common.FwKernelInterfaces;
using SIL.FieldWorks.Common.FwUtils;
using XCore;
>>>>>>> 95b9b36f

namespace SIL.FieldWorks.Common.Framework.DetailControls
{
	/// <summary>
	/// Main class for displaying the VectorReferenceSlice.
	/// </summary>
	public class VectorReferenceView : ReferenceViewBase
	{
		#region Constants and data members

		// View frags.
		public const int kfragTargetVector = 1;
		public const int kfragTargetObj = 2;

		protected VectorReferenceVc m_VectorReferenceVc;
		protected string m_displayWs;

		internal XElement ConfigurationNode { get; set; }

		private string m_textStyle;

		/// <summary>
		/// This allows the view to communicate size changes to the embedding slice.
		/// </summary>
		public event FwViewSizeChangedEventHandler ViewSizeChanged;

		#endregion // Constants and data members

		#region Construction, initialization, and disposal

		public VectorReferenceView()
		{
			// This call is required by the Windows Form Designer.
			InitializeComponent();
		}

		public void Initialize(ICmObject rootObj, int rootFlid, string rootFieldName, FdoCache cache, string displayNameProperty,
			string displayWs)
		{
			CheckDisposed();
			m_displayWs = displayWs;
			Initialize(rootObj, rootFlid, rootFieldName, cache, displayNameProperty);
		}

		/// <summary>
		/// Clean up any resources being used.
		/// </summary>
		protected override void Dispose(bool disposing)
		{
			//Debug.WriteLineIf(!disposing, "****************** " + GetType().Name + " 'disposing' is false. ******************");
			// Must not be run more than once.
			if (IsDisposed)
				return;

			base.Dispose(disposing);

			if (disposing)
			{
			}
			m_VectorReferenceVc = null;
			m_rootObj = null;
			m_displayNameProperty = null;
		}

		public void OnMoveTargetDownInSequence(object commandObject)
		{

		}

		public void OnMoveTargetUpInSequence(object commandObject)
		{

		}

		/// <summary>
		/// Reload the vector in the root box, presumably after it's been modified by a chooser.
		/// </summary>
		public virtual void ReloadVector()
		{
			CheckDisposed();
			m_rootb.SetRootObject(m_rootObj == null ? 0 : m_rootObj.Hvo, m_VectorReferenceVc, kfragTargetVector, m_rootb.Stylesheet);
		}

		/// <summary>
		/// Get any text styles from configuration node (which is now available; it was not at construction)
		/// </summary>
		/// <param name="configurationNode"></param>
		public void FinishInit(XElement configurationNode)
		{
			var textStyle = configurationNode.Attribute("textStyle");
			if (textStyle != null)
			{
				TextStyle = textStyle.Value;
				if (m_VectorReferenceVc != null)
				{
					m_VectorReferenceVc.TextStyle = textStyle.Value;
				}
			}
		}

		#endregion // Construction, initialization, and disposal

		#region RootSite required methods

		public override void MakeRoot()
		{
			CheckDisposed();

			if (m_fdoCache == null || DesignMode)
				return;

			m_VectorReferenceVc = CreateVectorReferenceVc();
			base.MakeRoot();
			m_rootb.DataAccess = GetDataAccess();
			SetupRoot();
		}

		protected override void SetupRoot()
		{
			m_VectorReferenceVc.Reuse(m_rootFlid, m_displayNameProperty, m_displayWs);
			ReloadVector();
		}

		protected virtual VectorReferenceVc CreateVectorReferenceVc()
		{
			return new VectorReferenceVc(m_fdoCache, m_rootFlid, m_displayNameProperty, m_displayWs);
		}

		protected virtual ISilDataAccess GetDataAccess()
		{
			return m_fdoCache.DomainDataByFlid;
		}

		#endregion // RootSite required methods

		#region other overrides and related methods

		protected override void HandleSelectionChange(IVwRootBox rootb, IVwSelection vwselNew)
		{
			CheckDisposed();
			if (vwselNew == null)
				return;
			int cvsli = vwselNew.CLevels(false);
			// CLevels includes the string property itself, but AllTextSelInfo doesn't need it.
			cvsli--;
			if (cvsli == 0)
			{
				// No objects in selection: don't allow a selection.
				m_rootb.DestroySelection();
				// Enhance: invoke launcher's selection dialog.
				return;
			}
			ITsString tss;
			int ichAnchor;
			int ichEnd;
			bool fAssocPrev;
			int hvoObj;
			int hvoObjEnd;
			int tag;
			int ws;
			vwselNew.TextSelInfo(false, out tss, out ichAnchor, out fAssocPrev, out hvoObj,
				out tag, out ws);
			vwselNew.TextSelInfo(true, out tss, out ichEnd, out fAssocPrev, out hvoObjEnd,
				out tag, out ws);
			if (hvoObj != hvoObjEnd)
				return;

			int ihvoRoot;
			int tagTextProp;
			int cpropPrevious;
			int ihvoEnd;
			ITsTextProps ttp;
			SelLevInfo[] rgvsli = SelLevInfo.AllTextSelInfo(vwselNew, cvsli,
				out ihvoRoot, out tagTextProp, out cpropPrevious, out ichAnchor, out ichEnd,
				out ws, out fAssocPrev, out ihvoEnd, out ttp);
			Debug.Assert(m_rootb != null);
			// Create a selection that covers the entire target object.  If it differs from
			// the new selection, we'll install it (which will recurse back to this method).
			IVwSelection vwselWhole = m_rootb.MakeTextSelInObj(ihvoRoot, cvsli, rgvsli, 0, null,
															   false, false, false, true, false);
			if (vwselWhole != null)
			{
				ITsString tssWhole;
				int ichAnchorWhole;
				int ichEndWhole;
				int hvoObjWhole;
				int hvoObjEndWhole;
				bool fAssocPrevWhole;
				int tagWhole;
				int wsWhole;
				vwselWhole.TextSelInfo(false, out tssWhole, out ichAnchorWhole,
					out fAssocPrevWhole, out hvoObjWhole, out tagWhole, out wsWhole);
				vwselWhole.TextSelInfo(true, out tssWhole, out ichEndWhole,
					out fAssocPrevWhole, out hvoObjEndWhole, out tagWhole, out wsWhole);
				if (hvoObj == hvoObjWhole && hvoObjEnd == hvoObjEndWhole &&
					(ichAnchor != ichAnchorWhole || ichEnd != ichEndWhole))
				{
					// Install it this time!
					m_rootb.MakeTextSelInObj(ihvoRoot, cvsli, rgvsli, 0, null,
						false, false, false, true, true);
				}
			}
		}

		/// <summary>
		/// override this to allow deleting an item IF the key is Delete.
		/// </summary>
		/// <param name="e"></param>
		protected override void OnKeyDown(KeyEventArgs e)
		{
			HandleKeyDown(e);
			if (!IsDisposed)		// Delete() can cause the view to be removed.
				base.OnKeyDown(e);
		}

		protected virtual void HandleKeyDown(KeyEventArgs e)
		{
			if (e.KeyCode == Keys.Delete)
			{
				Delete();
				e.Handled = true;
			}
			else if (e.KeyCode == Keys.Left)
			{
				MoveItem(false);
				e.Handled = true;
			}
			else if (e.KeyCode == Keys.Right)
			{
				MoveItem(true);
				e.Handled = true;
			}
		}

		protected override void OnKeyPress(KeyPressEventArgs e)
		{
			HandleKeyPress(e);
			if (!IsDisposed)
				base.OnKeyPress(e);
		}

		protected virtual void HandleKeyPress(KeyPressEventArgs e)
		{
			if (e.KeyChar == (char)Keys.Back)
			{
				Delete();
				e.Handled = true;
			}
		}

		internal bool CanMoveItem(bool forward, out bool visible)
		{
			int ihvo;
			List<ICmObject> vals;
			return PrepareForMoveItem(forward, out visible, out ihvo, out vals);
		}

		internal void MoveItem(bool forward)
		{
			int ihvo;
			List<ICmObject> vals;
			bool visible;
			if (!PrepareForMoveItem(forward, out visible, out ihvo, out vals))
				return;

			UndoableUnitOfWorkHelper.Do(DetailControlsStrings.ksUndoReorder, DetailControlsStrings.ksRedoReorder, Cache.ActionHandlerAccessor,
				() => ReorderItems(vals));

			// Create a new selection of the moved object.
			var rgvsli = new SelLevInfo[1];
			rgvsli[0].ihvo = ihvo;
			rgvsli[0].tag = m_rootFlid;
			IVwSelection vwselWhole = m_rootb.MakeTextSelInObj(0, 1, rgvsli, 0, null,
															   false, false, false, true, true);
		}

		private void ReorderItems(List<ICmObject> vals)
		{
			if (RootPropertyIsRealRefSequence())
			{
				// Since we are re-ordering, presume all objects are replaced by the entire new value.
				Cache.DomainDataByFlid.Replace(m_rootObj.Hvo, m_rootFlid, 0, vals.Count,
					vals.Select(obj => obj.Hvo).ToArray(), vals.Count);
			}
			else
			{
				VirtualOrderingServices.SetVO(m_rootObj, m_rootFlid, vals);
			}
		}

		internal void RemoveOrdering()
		{
			UndoableUnitOfWorkHelper.Do(DetailControlsStrings.ksUndoAlphabeticalOrder, DetailControlsStrings.ksRedoAlphabeticalOrder,
				Cache.ActionHandlerAccessor,
				() => VirtualOrderingServices.ResetVO(m_rootObj, m_rootFlid));
		}

		/// <summary>
		/// This method will determine if the Item can be moved, if it can all the out variables will be set in preparation
		/// for use by MoveItem
		/// </summary>
		/// <param name="forward"></param>
		/// <param name="visible">Used to indicate if a move is even legal</param>
		/// <param name="ihvo">returns the index of the selected object? Not sure this works</param>
		/// <param name="vals">The new ordering of the items in the vector after the requested move</param>
		/// <returns>true if the Move could be accomplished</returns>
		private bool PrepareForMoveItem(bool forward, out bool visible, out int ihvo, out List<ICmObject> vals)
		{
			ihvo = 0; // default
			vals = null; // default
			visible = false;
			// Fundamentally, we can handle either reference sequence properties or ones we are explicitly told
			// to create VirtualPropOrderings for.
			if (!RootPropertyIsRealRefSequence() && !RootPropertySupportsVirtualOrdering())
				return false;
			visible = true; // Command makes sense even if we can't actually do it now.
			if (m_rootb.Selection == null)
				return false;
			int cvsli = m_rootb.Selection.CLevels(false);
			// CLevels includes the string property itself, but AllTextSelInfo doesn't need it.
			cvsli--;
			if (cvsli <= 0)
			{
				// No object in selection, so quit.
				return false;
			}
			int hvoObj, flid, cpropPrevious;
			IVwPropertyStore vps;
			//the index (ihvo) set by this method is the index of the visible items, any logic using this index must also deal with only the visible items
			m_rootb.Selection.PropInfo(false, cvsli, out hvoObj, out flid, out ihvo, out cpropPrevious, out vps);
			Debug.Assert(hvoObj == m_rootObj.Hvo);
			Debug.Assert(flid == m_rootFlid);
			var sda = m_rootb.DataAccess as ISilDataAccessManaged;
			var objRepo = Cache.ServiceLocator.ObjectRepository;
			//set vals to the visible items
			var visibleItems = GetVisibleItemList();
			vals = visibleItems;
			var move = visibleItems[ihvo];
			visibleItems.RemoveAt(ihvo);
			if (forward)
			{
				if (ihvo + 1 > visibleItems.Count)
					return false;
				ihvo++;
			}
			else
			{
				if (ihvo == 0)
					return false;
				ihvo--;
			}
			visibleItems.Insert(ihvo, move);
			AddHiddenItems(visibleItems);
			return true;
		}

		/// <summary>
		/// The default AddHiddenItems appends hidden items to the end.
		/// </summary>
		/// <param name="items"></param>
		protected virtual void AddHiddenItems(List<ICmObject> items)
		{
			items.AddRange(GetHiddenItemList()); //add the parent (invisible) reference and any other invisibles back into the collection
		}

		/// <summary>
		/// This method will return the list of items in this vector which are visible to the user, the base class version returns all items.
		/// </summary>
		protected virtual List<ICmObject> GetVisibleItemList()
		{
			ISilDataAccessManaged sda = m_rootb.DataAccess as ISilDataAccessManaged;
			var objRepo = Cache.ServiceLocator.ObjectRepository;
			if (sda != null)
			{
				return (from i in sda.VecProp(m_rootObj.Hvo, m_rootFlid)
						where objRepo.GetObject(i) != null
						select objRepo.GetObject(i)).ToList();
			}
			return null;
		}
		/// <summary>
		/// This method will return the list of items in this vector which are hidden from the user, the base class version returns an empty list.
		/// </summary>
		protected virtual List<ICmObject> GetHiddenItemList()
		{
			return new List<ICmObject>();
		}

		internal bool RootPropertySupportsVirtualOrdering()
		{
			return XmlUtils.GetOptionalBooleanAttributeValue(ConfigurationNode, "reorder", false);
		}

		/// <summary>
		/// Return true if the property is a non-virtual reference sequence.
		/// </summary>
		private bool RootPropertyIsRealRefSequence()
		{
			if (Cache.MetaDataCacheAccessor.GetFieldType(m_rootFlid) != (int)CellarPropertyType.ReferenceSequence)
				return false;
			return !Cache.MetaDataCacheAccessor.get_IsVirtual(m_rootFlid);
		}

		protected virtual void Delete()
		{
			Delete(string.Format(DetailControlsStrings.ksUndoDeleteItem, m_rootFieldName),
				string.Format(DetailControlsStrings.ksRedoDeleteItem, m_rootFieldName));
		}

		protected void Delete(string undoText, string redoText)
		{
			var sel = m_rootb.Selection;
			int cvsli;
			int hvoObj;
			if (CheckForValidDelete(sel, out cvsli, out hvoObj))
				DeleteObjectFromVector(sel, cvsli, hvoObj, undoText, redoText);
		}

		protected void DeleteObjectFromVector(IVwSelection sel, int cvsli, int hvoObj, string undoText, string redoText)
		{
			int hvoObjEnd = hvoObj;
			int ichAnchor;
			int ichEnd;
			bool fAssocPrev;
			int ws;
			int ihvoRoot;
			int tagTextProp;
			int cpropPrevious;
			int ihvoEnd;
			ITsTextProps ttp;
			SelLevInfo[] rgvsli = SelLevInfo.AllTextSelInfo(sel, cvsli,
				out ihvoRoot, out tagTextProp, out cpropPrevious, out ichAnchor, out ichEnd,
				out ws, out fAssocPrev, out ihvoEnd, out ttp);
			Debug.Assert(m_rootb != null);
			// Create a selection that covers the entire target object.  If it differs from
			// the new selection, we'll install it (which will recurse back to this method).
			IVwSelection vwselWhole = m_rootb.MakeTextSelInObj(ihvoRoot, cvsli, rgvsli, 0, null,
															   false, false, false, true, false);
			if (vwselWhole != null)
			{
				ITsString tssWhole;
				int ichAnchorWhole;
				int ichEndWhole;
				int hvoObjWhole;
				int hvoObjEndWhole;
				bool fAssocPrevWhole;
				int tagWhole;
				int wsWhole;
				vwselWhole.TextSelInfo(false, out tssWhole, out ichAnchorWhole,
					out fAssocPrevWhole, out hvoObjWhole, out tagWhole, out wsWhole);
				vwselWhole.TextSelInfo(true, out tssWhole, out ichEndWhole,
					out fAssocPrevWhole, out hvoObjEndWhole, out tagWhole, out wsWhole);
				if (hvoObj == hvoObjWhole && hvoObjEnd == hvoObjEndWhole &&
					ichAnchor == ichAnchorWhole && ichEnd == ichEndWhole)
				{
					// We've selected the whole string for it, so remove the object from the
					// vector.
					var hvosOld = ((ISilDataAccessManaged)m_fdoCache.DomainDataByFlid).VecProp(m_rootObj.Hvo, m_rootFlid);
					UpdateTimeStampsIfNeeded(hvosOld);
					for (int i = 0; i < hvosOld.Length; ++i)
					{
						if (hvosOld[i] == hvoObj)
						{
							RemoveObjectFromList(hvosOld, i, undoText, redoText);
							break;
						}
					}
				}
			}
		}

		/// <summary>
		/// When deleting from a LexReference, all the affected LexEntry objects need to
		/// have their timestamps updated.  (See LT-5523.)  Most of the time, this operation
		/// does nothing.
		/// </summary>
		/// <param name="hvos"></param>
		protected virtual void UpdateTimeStampsIfNeeded(int[] hvos)
		{
		}

		protected bool CheckForValidDelete(IVwSelection sel, out int cvsli, out int hvoObj)
		{
			hvoObj = 0;
			if (sel == null)
			{
				cvsli = 0; // satisfy compiler.
				return false; // nothing selected, give up.
			}

			cvsli = sel.CLevels(false);
			// CLevels includes the string property itself, but AllTextSelInfo doesn't need it.
			cvsli--;
			if (cvsli == 0)
			{
				// No object in selection, so quit.
				return false;
			}
			ITsString tss;
			int ichAnchor;
			bool fAssocPrev;
			int tag;
			int ws;
			int ichEnd;
			int hvoObjEnd;
			sel.TextSelInfo(false, out tss, out ichAnchor, out fAssocPrev, out hvoObj,
				out tag, out ws);
			sel.TextSelInfo(true, out tss, out ichEnd, out fAssocPrev, out hvoObjEnd,
				out tag, out ws);
			return (hvoObj == hvoObjEnd);
		}

		/// <summary>
		/// Remove the indicated object from the list, if possible.
		/// </summary>
		protected virtual void RemoveObjectFromList(int[] hvosOld, int ihvo, string undoText, string redoText)
		{
			if (Cache.MetaDataCacheAccessor.get_IsVirtual(m_rootFlid))
			{
				// debug run to see what context variable content is available for the following:

				// which virtual property is this? (like PublishIn)
				//    get real_prop_name (like DoNotPublishIn) from  part/slice/@visField
				var field = XmlUtils.GetOptionalAttributeValue(ConfigurationNode, "field");
				var visField = XmlUtils.GetOptionalAttributeValue(ConfigurationNode, "visField");
				//    get its real property object via its name (like DoNotPublishIn)
				//var visibilityFlid = 0;
				if (visField != null)
				{
					// Get class id: likely LexEntry or LexSense
					var clsid = m_rootObj.ClassID;
					var flidVirt = Cache.MetaDataCacheAccessor.GetFieldId2(clsid, field, true);
					//var flidReal = Cache.MetaDataCacheAccessor.GetFieldId2(clsid, visField, true);
					// remove the item from the virtual list property - thus adding it to the real property
					RemoveObjectFromEditableList(ihvo, undoText, redoText);
				}
				return;
			}
			RemoveObjectFromEditableList(ihvo, undoText, redoText);
		}

		/// <summary>
		/// Remove the indicated object from the editable list which can be virtual (like FdoInvertSet).
		/// </summary>
		/// <param name="ihvo">view handle of the object to remove</param>
		/// <param name="undoText">text to appear with the Edit/Undo menu item</param>
		/// <param name="redoText">text to appear with the Edit/Redo menu item</param>
		private void RemoveObjectFromEditableList(int ihvo, string undoText, string redoText)
		{
			int startHeight = 0;
			if (m_rootb != null)
				startHeight = m_rootb.Height;

			UndoableUnitOfWorkHelper.Do(undoText, redoText, m_rootObj,
										() => m_fdoCache.DomainDataByFlid.Replace(
											m_rootObj.Hvo, m_rootFlid, ihvo, ihvo + 1, new int[0], 0));
			if (m_rootb != null)
			{
				CheckViewSizeChanged(startHeight, m_rootb.Height);
				// Redisplay (?) the vector property.
				m_rootb.SetRootObject(m_rootObj.Hvo, m_VectorReferenceVc, kfragTargetVector, m_rootb.Stylesheet);
			}
		}

		/// <summary>
		/// Update the root object. This is currently used when one is created, so it doesn't need to handle null object.
		/// </summary>
		/// <param name="root"></param>
		internal void UpdateRootObject(ICmObject root)
		{
			m_rootObj = root;
			m_rootb.SetRootObject(m_rootObj.Hvo, m_VectorReferenceVc, kfragTargetVector, m_rootb.Stylesheet);
		}

		protected void CheckViewSizeChanged(int startHeight, int endHeight)
		{
			if (startHeight != endHeight && ViewSizeChanged != null)
				ViewSizeChanged(this, new FwViewSizeEventArgs(endHeight, m_rootb.Width));
		}

		#endregion

		#region Designer generated code
		/// <summary>
		/// Required method for Designer support - do not modify
		/// the contents of this method with the code editor.
		/// </summary>
		private void InitializeComponent()
		{
			//
			// VectorReferenceView
			//
			this.Name = "VectorReferenceView";
			this.Size = new System.Drawing.Size(232, 40);

		}
		#endregion

		public ICmObject SelectedObject
		{
			get
			{
				IVwSelection sel = m_rootb.Selection;
				if (sel == null)
				{
					return null; // nothing selected, give up.
				}

				int cvsli = sel.CLevels(false);
				// CLevels includes the string property itself, but AllTextSelInfo doesn't need it.
				cvsli--;
				if (cvsli == 0)
				{
					// No object in selection, so quit.
					return null;
				}
				ITsString tss;
				int ichAnchor;
				bool fAssocPrev;
				int tag;
				int ws;
				int hvoObj;
				sel.TextSelInfo(false, out tss, out ichAnchor, out fAssocPrev, out hvoObj,
					out tag, out ws);
				if (m_fdoCache.ServiceLocator.IsValidObjectId(hvoObj))
					return m_fdoCache.ServiceLocator.GetObject(hvoObj);
				return null;
			}

			set
			{
				if (value == null)
				{
					m_rootb.MakeSimpleSel(true, true, true, true);
				}
				else
				{
					int count = m_fdoCache.DomainDataByFlid.get_VecSize(m_rootObj.Hvo, m_rootFlid);
					int i;
					for (i = 0; i < count; ++i)
					{
						int hvo = m_fdoCache.DomainDataByFlid.get_VecItem(m_rootObj.Hvo, m_rootFlid, i);
						if (hvo == value.Hvo)
							break;
					}
					var levels = new SelLevInfo[1];
					levels[0].ihvo = i;
					levels[0].tag = m_rootFlid;
					m_rootb.MakeTextSelInObj(0, levels.Length, levels, 0, null, true, true, true, true, true);
				}
			}
		}
	}

	#region VectorReferenceVc class

	/// <summary>
	///  View constructor for creating the view details.
	/// </summary>
	public class VectorReferenceVc : FwBaseVc
	{
		protected int m_flid;
		protected string m_displayNameProperty;
		protected string m_displayWs;
		private string m_textStyle;

		/// <summary>
		/// Constructor for the Vector Reference View Constructor Class.
		/// </summary>
		public VectorReferenceVc(FdoCache cache, int flid, string displayNameProperty, string displayWs)
		{
			Debug.Assert(cache != null);
			Cache = cache;
			Reuse(flid, displayNameProperty, displayWs);
		}

		/// <summary>
		/// Set to the same state as if constructed with these arguments. (Cache should not change.)
		/// </summary>
		/// <param name="flid"></param>
		/// <param name="displayNameProperty"></param>
		/// <param name="displayWs"></param>
		public void Reuse(int flid, string displayNameProperty, string displayWs)
		{
			m_flid = flid;
			m_displayNameProperty = displayNameProperty;
			m_displayWs = displayWs;

		}

		/// <summary>
		/// This is the basic method needed for the view constructor.
		/// </summary>
		public override void Display(IVwEnv vwenv, int hvo, int frag)
		{
			switch (frag)
			{
				case VectorReferenceView.kfragTargetVector:
					// Check for an empty vector.
					if (hvo == 0 || m_cache.DomainDataByFlid.get_VecSize(hvo, m_flid) == 0)
					{
						vwenv.set_IntProperty((int)FwTextPropType.ktptForeColor,
							(int)FwTextPropVar.ktpvDefault,
							(int)ColorUtil.ConvertColorToBGR(Color.Gray));
						vwenv.set_IntProperty((int)FwTextPropType.ktptLeadingIndent,
							(int)FwTextPropVar.ktpvMilliPoint, 18000);
						vwenv.set_IntProperty((int)FwTextPropType.ktptEditable,
							(int)FwTextPropVar.ktpvDefault,
							(int)TptEditable.ktptNotEditable);
						vwenv.set_IntProperty((int)FwTextPropType.ktptAlign,
							(int)FwTextPropVar.ktpvEnum, (int)FwTextAlign.ktalRight);
						//vwenv.AddString(m_cache.MakeUserTss("Click to select -->"));
						if (hvo != 0)
							vwenv.NoteDependency(new[] { hvo }, new[] { m_flid }, 1);
					}
					else
					{
						if (!string.IsNullOrEmpty(TextStyle))
						{
							vwenv.set_StringProperty((int)FwTextPropType.ktptNamedStyle, TextStyle);
						}
						vwenv.OpenParagraph();
						vwenv.AddObjVec(m_flid, this, frag);
						vwenv.CloseParagraph();
					}
					break;
				case VectorReferenceView.kfragTargetObj:
					// Display one object from the vector.
					{
						ILgWritingSystemFactory wsf =
							m_cache.WritingSystemFactory;

						vwenv.set_IntProperty((int)FwTextPropType.ktptEditable,
							(int)FwTextPropVar.ktpvDefault,
							(int)TptEditable.ktptNotEditable);
						ITsString tss;
						Debug.Assert(hvo != 0);
#if USEBESTWS
					if (m_displayWs != null && m_displayWs.StartsWith("best"))
					{
						// The flid can be a variety of types, so deal with those.
						Debug.WriteLine("Using 'best ws': " + m_displayWs);
						int magicWsId = LgWritingSystem.GetMagicWsIdFromName(m_displayWs);
						int actualWS = m_cache.LanguageProject.ActualWs(magicWsId, hvo, m_flid);
						Debug.WriteLine("Actual ws: " + actualWS.ToString());
					}
					else
					{
#endif
						// Use reflection to get a prebuilt name if we can.  Otherwise
						// settle for piecing together a string.
						Debug.Assert(m_cache != null);
						var obj = m_cache.ServiceLocator.GetInstance<ICmObjectRepository>().GetObject(hvo);
						Debug.Assert(obj != null);
						Type type = obj.GetType();
						System.Reflection.PropertyInfo pi = type.GetProperty("TsName",
							System.Reflection.BindingFlags.Instance |
							System.Reflection.BindingFlags.Public |
							System.Reflection.BindingFlags.FlattenHierarchy);
						if (pi != null)
						{
							tss = (ITsString)pi.GetValue(obj, null);
						}
						else
						{
							if (!string.IsNullOrEmpty(m_displayNameProperty))
							{
								pi = type.GetProperty(m_displayNameProperty,
									System.Reflection.BindingFlags.Instance |
									System.Reflection.BindingFlags.Public |
									System.Reflection.BindingFlags.FlattenHierarchy);
							}
							int ws = wsf.GetWsFromStr(obj.SortKeyWs);
							if (ws == 0)
								ws = m_cache.ServiceLocator.WritingSystems.DefaultAnalysisWritingSystem.Handle;
							if (pi != null)
							{
								object s = pi.GetValue(obj, null);
								if (s is ITsString)
									tss = (ITsString)s;
								else
									tss = TsStringUtils.MakeString((string)s, ws);
							}
							else
							{
								// ShortNameTss sometimes gets PropChanged, so worth letting the view know that's
								// what we're inserting.
								var flid = Cache.MetaDataCacheAccessor.GetFieldId2(obj.ClassID, "ShortNameTSS", true);
								vwenv.AddStringProp(flid, this);
								break;
							}
#if USEBESTWS
						}
#endif
						}
						if (!string.IsNullOrEmpty(TextStyle))
						{
							vwenv.set_StringProperty((int)FwTextPropType.ktptNamedStyle, TextStyle);
						}
						vwenv.AddString(tss);
					}
					break;
				default:
					throw new ArgumentException(
						"Don't know what to do with the given frag.", "frag");
			}
		}

		/// <summary>
		/// Calling vwenv.AddObjVec() in Display() and implementing DisplayVec() seems to
		/// work better than calling vwenv.AddObjVecItems() in Display().  Theoretically
		/// this should not be case, but experience trumps theory every time.  :-) :-(
		/// </summary>
		public override void DisplayVec(IVwEnv vwenv, int hvo, int tag, int frag)
		{
			ISilDataAccess da = vwenv.DataAccess;
			int count = da.get_VecSize(hvo, tag);
			for (int i = 0; i < count; ++i)
			{
				vwenv.AddObj(da.get_VecItem(hvo, tag, i), this,
					VectorReferenceView.kfragTargetObj);
				vwenv.AddSeparatorBar();
			}
		}
		public string TextStyle
		{
			get
			{
				string sTextStyle = "Default Paragraph Characters";
				if (!string.IsNullOrEmpty(m_textStyle))
				{
					sTextStyle = m_textStyle;
				}
				return sTextStyle;
			}
			set
			{
				m_textStyle = value;
			}
		}

	}

	#endregion // VectorReferenceVc class
}<|MERGE_RESOLUTION|>--- conflicted
+++ resolved
@@ -23,17 +23,12 @@
 using SIL.FieldWorks.FDO.Application;
 using SIL.FieldWorks.Common.RootSites;
 using SIL.FieldWorks.Common.ViewsInterfaces;
-using SIL.Utils;
 using SIL.FieldWorks.Common.Framework.DetailControls.Resources;
-<<<<<<< HEAD
-using SIL.CoreImpl;
-=======
 using SIL.CoreImpl.Cellar;
 using SIL.CoreImpl.Text;
 using SIL.FieldWorks.Common.FwKernelInterfaces;
 using SIL.FieldWorks.Common.FwUtils;
-using XCore;
->>>>>>> 95b9b36f
+using SIL.Xml;
 
 namespace SIL.FieldWorks.Common.Framework.DetailControls
 {
@@ -124,15 +119,15 @@
 		public void FinishInit(XElement configurationNode)
 		{
 			var textStyle = configurationNode.Attribute("textStyle");
-			if (textStyle != null)
-			{
-				TextStyle = textStyle.Value;
-				if (m_VectorReferenceVc != null)
+				if (textStyle != null)
 				{
-					m_VectorReferenceVc.TextStyle = textStyle.Value;
+					TextStyle = textStyle.Value;
+					if (m_VectorReferenceVc != null)
+					{
+						m_VectorReferenceVc.TextStyle = textStyle.Value;
+					}
 				}
 			}
-		}
 
 		#endregion // Construction, initialization, and disposal
 
