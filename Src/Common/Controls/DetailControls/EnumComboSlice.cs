// Copyright (c) 2003-2017 SIL International
// This software is licensed under the LGPL, version 2.1 or later
// (http://www.gnu.org/licenses/lgpl-2.1.html)
//
// <remarks>
// Implements the an XDE editor which displays a combobox of labels, but underlyingly based on integers.
// </remarks>

using System;
using System.Windows.Forms;
using System.Diagnostics;
using System.Drawing;
using SIL.FieldWorks.FDO;
using SIL.FieldWorks.Common.Controls;
using SIL.FieldWorks.Common.Framework.DetailControls.Resources;
using SIL.Utils;
using System.Reflection;
<<<<<<< HEAD
using System.Xml.Linq;
using SIL.FieldWorks.Common.COMInterfaces;
=======
using SIL.FieldWorks.Common.FwKernelInterfaces;
using SIL.FieldWorks.Common.FwUtils;
>>>>>>> 95b9b36f

namespace SIL.FieldWorks.Common.Framework.DetailControls
{
	/// <summary>
	/// Displays a combobox of labels, but underlyingly based on integers.
	/// </summary>
	public class EnumComboSlice : FieldSlice, IVwNotifyChange
	{
		protected ComboBox m_combo;
		int m_comboWidth;		// computed width of m_combo

		/// <summary>
		/// Constructor.
		/// </summary>
		/// <param name="cache"></param>
		/// <param name="obj">CmObject that is being displayed.</param>
		/// <param name="flid">The field identifier for the attribute we are displaying.</param>
		/// <param name="parameters"></param>
		public EnumComboSlice(FdoCache cache, ICmObject obj, int flid, XElement parameters)
			: base(new FwOverrideComboBox(), cache, obj, flid)
		{
			m_combo = (ComboBox)Control;
			m_combo.DropDownStyle = ComboBoxStyle.DropDownList;
			//note: no exception is thrown if it can't find it.
			m_combo.Font = new Font(MiscUtils.StandardSansSerif, 10);
			SetForeColor(parameters);
			m_combo.SelectedValueChanged += this.SelectionChanged;
			m_combo.GotFocus += m_combo_GotFocus;
			m_combo.DropDownClosed += m_combo_DropDownClosed;
#if __MonoCS__	// FWNX-545
			m_combo.Parent.SizeChanged += new EventHandler(OnComboParentSizeChanged);
#endif
			PopulateCombo(parameters);
			// We need to watch the cache for changes to our property.
			cache.DomainDataByFlid.AddNotification(this);
		}

		void SetForeColor(XElement parameters)
		{
			var node = parameters.Element("forecolor");
			if (node != null)
			{
				m_combo.ForeColor = Color.FromName(node.GetInnerText());
			}
		}
		public override void Install(DataTree parent)
		{
			base.Install(parent);
			m_combo.Dock = DockStyle.Left;
		}

		#region IDisposable override

		/// <summary>
		/// Executes in two distinct scenarios.
		///
		/// 1. If disposing is true, the method has been called directly
		/// or indirectly by a user's code via the Dispose method.
		/// Both managed and unmanaged resources can be disposed.
		///
		/// 2. If disposing is false, the method has been called by the
		/// runtime from inside the finalizer and you should not reference (access)
		/// other managed objects, as they already have been garbage collected.
		/// Only unmanaged resources can be disposed.
		/// </summary>
		/// <param name="disposing"></param>
		/// <remarks>
		/// If any exceptions are thrown, that is fine.
		/// If the method is being done in a finalizer, it will be ignored.
		/// If it is thrown by client code calling Dispose,
		/// it needs to be handled by fixing the bug.
		///
		/// If subclasses override this method, they should call the base implementation.
		/// </remarks>
		protected override void Dispose(bool disposing)
		{
			//Debug.WriteLineIf(!disposing, "****************** " + GetType().Name + " 'disposing' is false. ******************");
			// Must not be run more than once.
			if (IsDisposed)
				return;

			if (disposing)
			{
				// Dispose managed resources here.
				if (m_combo != null)
				{
					m_combo.SelectedValueChanged -= new EventHandler(this.SelectionChanged);
					m_combo.GotFocus -= new EventHandler(m_combo_GotFocus);
					if (m_combo.Parent == null)
						m_combo.Dispose();
				}
				if (m_cache != null && m_cache.DomainDataByFlid != null)
					m_cache.DomainDataByFlid.RemoveNotification(this);
			}

			// Dispose unmanaged resources here, whether disposing is true or false.
			m_combo = null;

			base.Dispose(disposing);
		}

		#endregion IDisposable override

		protected void PopulateCombo(XElement parameters)
		{
			m_combo.Items.Clear();
			var node =  parameters.Element("stringList");
			if (node == null)
				throw new ApplicationException ("The Enum editor requires a <stringList> element in the <deParams>");

			string[] labels = StringTable.Table.GetStringsFromStringListNode(node);
			int width = 0;
			using (Graphics g = m_combo.CreateGraphics())
			{
				foreach (string label in labels)
				{
					SizeF size = g.MeasureString(label, m_combo.Font);
					if (size.Width > width)
						width = (int)Math.Ceiling(size.Width);
					m_combo.Items.Add(label);
				}
			}
			m_comboWidth = width + 25;
			m_combo.Width = m_comboWidth;
			m_combo.MaxDropDownItems = Math.Min(m_combo.Items.Count, 20);
		}

#if __MonoCS__
		/// <summary>
		/// In .Net/Windows, shrinking the parent SplitContainer doesn't appear to shrink the
		/// ComboBox permanently. However, it does in Mono/Linux.  See FWNX-545.
		/// </summary>
		private void OnComboParentSizeChanged(object sender, EventArgs e)
		{
			if (m_combo.Width < m_comboWidth)
				m_combo.Width = m_comboWidth;
		}
#endif

		protected override void UpdateDisplayFromDatabase()
		{
			int currentValue = m_cache.DomainDataByFlid.get_IntProp(Object.Hvo, m_flid);

			//nb: we are assuming that an enumerations start with 0
			m_combo.SelectedIndex = currentValue;
		}

		/// <summary>
		/// Event handler for selection changed in combo box.
		/// </summary>
		/// <param name="sender">Source control</param>
		/// <param name="e"></param>
		protected void SelectionChanged(object sender, EventArgs e)
		{
			Debug.Assert(m_combo != null);
			if (m_combo.DroppedDown)
				return; // don't want to update things while the user is manipulating the list. (See FWR-1728.)
			int oldValue = m_cache.DomainDataByFlid.get_IntProp(Object.Hvo, m_flid);
			int newValue = m_combo.SelectedIndex;
			// No sense in setting it to the same value.
			if (oldValue != newValue)
			{
				m_cache.DomainDataByFlid.BeginUndoTask(
					String.Format(DetailControlsStrings.ksUndoSet, m_fieldName),
					String.Format(DetailControlsStrings.ksRedoSet, m_fieldName));
				m_cache.DomainDataByFlid.SetInt(Object.Hvo, m_flid, newValue);
				string sideEffectMethod = XmlUtils.GetOptionalAttributeValue(m_configurationNode, "sideEffect", null);
				if (!string.IsNullOrEmpty(sideEffectMethod))
				{
					MethodInfo info = Object.GetType().GetMethod(sideEffectMethod);
					if (info != null)
						info.Invoke(Object, new object[] { oldValue, newValue });
				}
				m_cache.DomainDataByFlid.EndUndoTask();
				// The changing value may affect the datatree display.  See LT-6539.
				bool fRefresh = XmlUtils.GetOptionalBooleanAttributeValue(m_configurationNode, "refreshDataTreeOnChange", false);
				if (fRefresh)
					ContainingDataTree.RefreshList(false);
			}
		}

		void m_combo_DropDownClosed(object sender, EventArgs e)
		{
			SelectionChanged(sender, e);
		}
		private void m_combo_GotFocus(object sender, EventArgs e)
		{
			ContainingDataTree.CurrentSlice = this;
		}

		#region IVwNotifyChange Members

		/// <summary>
		/// Implemented to make combo update automatically when property changes.
		/// </summary>
		/// <param name="hvo"></param>
		/// <param name="tag"></param>
		/// <param name="ivMin"></param>
		/// <param name="cvIns"></param>
		/// <param name="cvDel"></param>
		public void PropChanged(int hvo, int tag, int ivMin, int cvIns, int cvDel)
		{
			if (hvo == Object.Hvo && tag == m_flid)
				UpdateDisplayFromDatabase();
		}

		#endregion
	}
}<|MERGE_RESOLUTION|>--- conflicted
+++ resolved
@@ -1,10 +1,6 @@
 // Copyright (c) 2003-2017 SIL International
 // This software is licensed under the LGPL, version 2.1 or later
 // (http://www.gnu.org/licenses/lgpl-2.1.html)
-//
-// <remarks>
-// Implements the an XDE editor which displays a combobox of labels, but underlyingly based on integers.
-// </remarks>
 
 using System;
 using System.Windows.Forms;
@@ -15,13 +11,10 @@
 using SIL.FieldWorks.Common.Framework.DetailControls.Resources;
 using SIL.Utils;
 using System.Reflection;
-<<<<<<< HEAD
 using System.Xml.Linq;
-using SIL.FieldWorks.Common.COMInterfaces;
-=======
 using SIL.FieldWorks.Common.FwKernelInterfaces;
 using SIL.FieldWorks.Common.FwUtils;
->>>>>>> 95b9b36f
+using SIL.Xml;
 
 namespace SIL.FieldWorks.Common.Framework.DetailControls
 {
