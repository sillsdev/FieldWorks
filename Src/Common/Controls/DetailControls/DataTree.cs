// Copyright (c) 2015-2017 SIL International
// This software is licensed under the LGPL, version 2.1 or later
// (http://www.gnu.org/licenses/lgpl-2.1.html)

using System;
using System.Collections;
using System.Collections.Generic;
using System.ComponentModel;
using System.Diagnostics;
using System.Drawing;
using System.Globalization;
using System.Linq;
using System.Text;
using System.Windows.Forms;
<<<<<<< HEAD
using System.Xml.Linq;
using System.Xml.XPath;
using SIL.CoreImpl;
using SIL.FieldWorks.Common.COMInterfaces;
=======
using System.Xml;
using SIL.CoreImpl.Cellar;
using SIL.CoreImpl.WritingSystems;
>>>>>>> 95b9b36f
using SIL.FieldWorks.Common.Controls;
using SIL.FieldWorks.Common.FwKernelInterfaces;
using SIL.FieldWorks.Common.FwUtils;
using SIL.FieldWorks.Common.RootSites;
using SIL.FieldWorks.FDO;
using SIL.FieldWorks.FDO.DomainServices;
using SIL.FieldWorks.FDO.Infrastructure;
using SIL.Utils;

namespace SIL.FieldWorks.Common.Framework.DetailControls
{
	/// <summary>
	/// A DataTree displays a tree diagram alongside a collection of controls. Each control is
	/// represented as a Slice, and typically contains an actual .NET control of some
	/// sort (most often, in FieldWorks, a subclass of SIL.FieldWorks.Common.Framework.RootSite).
	/// The controls are arranged vertically, one under the other, and the tree diagram is
	/// aligned with the controls.
	///
	/// The creator of a DataTree is responsible to add items to it, though DataTree
	/// provide helpful methods for adding
	/// certain commonly useful controls. Additional items may be added as a result of user
	/// actions, typically expanding and contracting nodes.
	///
	/// Much of the standard behavior of the DataTree is achieved by delegating it to virtual
	/// methods of Slice, which can be subclassed to specialize this behavior.
	///
	/// Review JohnT: do I have the right superclass? This choice allows the window to have
	/// a scroll bar and to contain other controls, and seems to be the intended superclass
	/// for stuff developed by application programmers.
	/// </summary>
	/// Possible superclasses for DataTree:
	/// System.Windows.Forms.Panel
	/// System.Windows.Forms.ContainerControl
	/// System.Windows.Forms.UserControl
<<<<<<< HEAD
	public class DataTree : UserControl, IFWDisposable, IVwNotifyChange, IFlexComponent, IRefreshableRoot
=======
	public class DataTree : UserControl, IVwNotifyChange, IxCoreColleague, IRefreshableRoot
>>>>>>> 95b9b36f
	{
		/// <summary>
		/// Occurs when the current slice changes
		/// </summary>
		public event EventHandler CurrentSliceChanged;

		#region Data members

		/// <summary>
		/// Use this to do the Add/RemoveNotifications, since it can be used in the unmanged section of Dispose.
		/// (If m_sda is COM, that is.)
		/// Doing it there will be safer, since there was a risk of it not being removed
		/// in the mananged section, as when disposing was done by the Finalizer.
		/// </summary>
		private ISilDataAccess m_sda;
		/// <summary></summary>
		protected FdoCache m_cache;
		/// <summary>use SetContextMenuHandler() to subscribe to this event (if you want to provide a Context menu for this DataTree)</summary>
		protected event SliceShowMenuRequestHandler ShowContextMenuEvent;
<<<<<<< HEAD
		/// <summary></summary>
=======
>>>>>>> 95b9b36f
		/// <summary>the descendent object that is being displayed</summary>
		protected ICmObject m_descendant;
		/// <summary></summary>
		protected IFwMetaDataCache m_mdc; // allows us to interpret class and field names and trace superclasses.
		/// <summary></summary>
		protected ICmObject m_root;
		/// <summary></summary>
		protected Slice m_currentSlice = null;
		/// <summary>used to restore current slice during RefreshList()</summary>
		private string m_currentSlicePartName = null;
		/// <summary>used to restore current slice during RefreshList()</summary>
		private Guid m_currentSliceObjGuid = Guid.Empty;
		/// <summary>used to restore current slice during RefreshList()</summary>
		private bool m_fSetCurrentSliceNew = false;
		/// <summary>used to restore current slice during RefreshList()</summary>
		private Slice m_currentSliceNew = null;
		/// <summary>used to restore current slice during RefreshList()</summary>
		private string m_sPartNameProperty = null;
		/// <summary>used to restore current slice during RefreshList()</summary>
		private string m_sObjGuidProperty = null;
		/// <summary></summary>
		protected string m_rootLayoutName = "default";
		/// <summary></summary>
		protected string m_layoutChoiceField;
		/// <summary>This is the position a splitter would be if we had a single one, the actual
		/// position of the splitter in a zero-indent slice. This is persisted, and can also be
		/// controlled by the XML file; the value here is a last-resort default.
		/// </summary>
		protected int m_sliceSplitPositionBase = 150;
		/// <summary></summary>
		protected Inventory m_layoutInventory; // inventory of layouts for different object classes.
		/// <summary></summary>
		protected Inventory m_partInventory; // inventory of parts used in layouts.
		/// <summary></summary>
		protected internal bool m_fHasSplitter;
		/// <summary></summary>
		protected SliceFilter m_sliceFilter;

		/// <summary>Set of KeyValuePair objects (hvo, flid), properties for which we must refresh if altered.</summary>
		protected HashSet<Tuple<int, int>> m_monitoredProps = new HashSet<Tuple<int, int>>();
		// Number of times DeepSuspendLayout has been called without matching DeepResumeLayout.
		protected int m_cDeepSuspendLayoutCount;
		protected IPersistenceProvider m_persistenceProvider = null;
		protected FwStyleSheet m_styleSheet;
		protected bool m_fShowAllFields = false;
		protected ToolTip m_tooltip; // used for slice tree nodes. All tooltips are cleared when we switch records!
		protected LayoutStates m_layoutState = LayoutStates.klsNormal;
		protected int m_dxpLastRightPaneWidth = -1;  // width of right pane (if any) the last time we did a layout.
		protected IRecordChangeHandler m_rch = null;
		protected IRecordListUpdater m_rlu = null;
		protected string m_listName;
		bool m_fDisposing = false;
		bool m_fRefreshListNeeded = false;
		/// <summary>
		/// this helps DataTree delay from setting focus in a slice, until we're all setup to do so.
		/// </summary>
		bool m_fSuspendSettingCurrentSlice = false;
		bool m_fCurrentContentControlObjectTriggered = false;

		/// <summary>
		/// These variables are used to prevent refreshes from occurring when they're not wanted,
		/// but then to do a refresh when it's safe.
		/// </summary>
		bool m_fDoNotRefresh = false;
		bool m_fPostponedClearAllSlices = false;
		// Set during ConstructSlices, to suppress certain behaviors not safe at this point.
		internal bool ConstructingSlices { get; private set; }

		public List<Slice> Slices { get; private set; }

		#endregion Data members

		#region constants

		/// <summary></summary>
		public const int HeavyweightRuleThickness = 2;
		/// <summary></summary>
		public const int HeavyweightRuleAboveMargin = 10;

		#endregion constants

		#region enums

		public enum TreeItemState: byte
		{
			ktisCollapsed,
			ktisExpanded,
			ktisFixed, // not able to expand or contract
			// Normally capable of expansion, this node has no current children, typically because it
			// expands to show a sequence and the sequence is empty. We treat it like 'collapsed'
			// in that, if an object is added to the sequence, we show it. But, it is drawn as an empty
			// box, and clicking has no effect.
			ktisCollapsedEmpty
		}

		/// <summary>
		/// This is used in m_layoutStates to keep track of various special situations that
		/// affect what is done during OnLayout and HandleLayout1.
		/// </summary>
		public enum LayoutStates : byte
		{
			klsNormal, // OnLayout executes normally, nothing special is happening
			klsChecking, // OnPaint is checking that all slices that intersect the client area are ready to function.
			klsLayoutSuspended, // Had to suspend layout during paint, need to resume at end and repaint.
			klsClearingAll, // In the process of clearing all slices, ignore any intermediate layout messages.
			klsDoingLayout, // We are executing HandleLayout1 (other than from OnPaint), or laying out a single slice in FieldAt().
		}
		#endregion enums

		#region TraceSwitch methods
		/// <summary>
		/// Control how much output we send to the application's listeners (e.g. visual studio output window)
		/// </summary>
		protected TraceSwitch m_traceSwitch = new TraceSwitch("DataTree", "");
		protected void TraceVerbose(string s)
		{
			if(m_traceSwitch.TraceVerbose)
				Trace.Write(s);
		}
		protected void TraceVerboseLine(string s)
		{
			if(m_traceSwitch.TraceVerbose)
				Trace.WriteLine("DataTreeThreadID="+System.Threading.Thread.CurrentThread.GetHashCode()+": "+s);
		}
		protected void TraceInfoLine(string s)
		{
			if(m_traceSwitch.TraceInfo || m_traceSwitch.TraceVerbose)
				Trace.WriteLine("DataTreeThreadID="+System.Threading.Thread.CurrentThread.GetHashCode()+": "+s);
		}
		#endregion

		#region Slice collection manipulation methods

		private ToolTip ToolTip
		{
			get
			{
				CheckDisposed();

				if (m_tooltip == null)
				{
					m_tooltip = new ToolTip {ShowAlways = true};
				}
				return m_tooltip;
			}
		}

		private void InsertSliceAndRegisterWithContextHelp(int index, Slice slice)
		{
			slice.RegisterWithContextHelper();
			InsertSlice(index, slice);
		}

		private void InsertSlice(int index, Slice slice)
		{
			InstallSlice(slice, index);
			ResetTabIndices(index);
			if (m_fSetCurrentSliceNew && !slice.IsHeaderNode)
			{
				m_fSetCurrentSliceNew = false;
				if (m_currentSliceNew == null || m_currentSliceNew.IsDisposed)
					m_currentSliceNew = slice;
			}
		}

		private void InstallSlice(Slice slice, int index)
		{
			Debug.Assert(index >= 0 && index <= Slices.Count);

			slice.SuspendLayout();
			slice.Install(this);
			ForceSliceIndex(slice, index);
			Debug.Assert(slice.IndexInContainer == index,
				String.Format("InstallSlice: slice '{0}' at index({1}) should have been inserted in index({2}).",
				(slice.ConfigurationNode != null && slice.ConfigurationNode.GetOuterXml() != null ? slice.ConfigurationNode.GetOuterXml() : "(DummySlice?)"),
				slice.IndexInContainer, index));

			// Note that it is absolutely vital to do this AFTER adding the slice to the data tree.
			// Otherwise, the tooltip appears behind the form and is usually never seen.
			SetToolTip(slice);

			slice.ResumeLayout();
			// Make sure it isn't added twice.
			SplitContainer sc = slice.SplitCont;
			AdjustSliceSplitPosition(slice);
		}

		/// <summary>
		/// For some strange reason, the first Controls.SetChildIndex doesn't always put it in the specified index.
		/// The second time seems to work okay though.
		/// </summary>
		private void ForceSliceIndex(Slice slice, int index)
		{
			if (index < Slices.Count && Slices[index] != slice)
			{
				Slices.Remove(slice);
				Slices.Insert(index, slice);
			}
		}

		private void SetToolTip(Slice slice)
		{
			if (slice.ToolTip != null)
				ToolTip.SetToolTip(slice.TreeNode, slice.ToolTip);
		}

		void slice_SplitterMoved(object sender, SplitterEventArgs e)
		{
			if (m_currentSlice == null)
				return; // Too early to do much;

			// Depending on compile switch for SLICE_IS_SPLITCONTAINER,
			// the sender will be both a Slice and a SplitContainer
			// (Slice is a subclass of SplitContainer),
			// or just a SplitContainer (SplitContainer is the only child Control of a Slice).
			Slice movedSlice = sender is Slice ? (Slice) sender
				// sender is also a SplitContainer.
				: (Slice) ((SplitContainer) sender).Parent; // Have to move up one parent notch to get to teh Slice.
			if (m_currentSlice != movedSlice)
				return; // Too early to do much;

			Debug.Assert(movedSlice == m_currentSlice);

			m_sliceSplitPositionBase = movedSlice.SplitCont.SplitterDistance - movedSlice.LabelIndent();
			PersistPreferences();

			SuspendLayout();
			foreach (Slice otherSlice in Slices)
			{
				if (movedSlice != otherSlice)
				{
					AdjustSliceSplitPosition(otherSlice);
				}
			}
			ResumeLayout(false);
			// This can affect the lines between the slices. We need to redraw them but not the
			// slices themselves.
			Invalidate(false);
			movedSlice.TakeFocus();
		}

		private void AdjustSliceSplitPosition(Slice otherSlice)
		{
			SplitContainer otherSliceSC = otherSlice.SplitCont;
			// Remove and readd event handler when setting the value for the other fellow.
			otherSliceSC.SplitterMoved -= slice_SplitterMoved;
			otherSlice.SetSplitPosition();
			otherSliceSC.SplitterMoved += slice_SplitterMoved;
		}

		protected override void OnSizeChanged(EventArgs e)
		{
			base.OnSizeChanged(e);
			foreach (Slice slice in Slices)
			{
				AdjustSliceSplitPosition(slice);
			}
		}

		protected void InsertSliceRange(int insertPosition, ISet<Slice> slices)
		{
			var indexableSlices = new List<Slice>(slices.ToArray());
			for (int i = indexableSlices.Count - 1; i >= 0; --i)
			{
				InstallSlice(indexableSlices[i], insertPosition);
			}
			ResetTabIndices(insertPosition);
		}

		/// <summary>
		/// Use with care...if it's a real slice, or a real one being replaced, there are
		/// other things to do like adding to or removing from container. This is mainly for messing
		/// with dummy slices.
		/// </summary>
		internal void RawSetSlice(int index, Slice slice)
		{
			CheckDisposed();

			Debug.Assert(slice != Slices[index], "Can't replace the slice with itself.");

			RemoveSliceAt(index);
			InstallSlice(slice, index);
			SetTabIndex(index);
		}

		internal void RemoveSliceAt(int index)
		{
			RemoveSlice(Slices[index], index);
		}

		/// <summary>
		/// Removes a slice but does NOT clean up tooltips; caller should do that.
		/// </summary>
		private void RemoveSlice(Slice gonner)
		{
			RemoveSlice(gonner, Slices.IndexOf(gonner), false);
		}

		private void RemoveSlice(Slice gonner, int index)
		{
			RemoveSlice(gonner, index, true);
		}

		/// <summary>
		/// this should ONLY be called from slice.Dispose(). It makes sure that when a slice
		/// is removed by disposing it directly it gets removed from the Slices collection.
		/// </summary>
		/// <param name="gonner"></param>
		internal void RemoveDisposedSlice(Slice gonner)
		{
			Slices.Remove(gonner);
		}

		private void RemoveSlice(Slice gonner, int index, bool fixToolTips)
		{
			gonner.AboutToDiscard();
			gonner.SplitCont.SplitterMoved -= slice_SplitterMoved;
			Controls.Remove(gonner);
			Debug.Assert(Slices[index] == gonner);
			Slices.RemoveAt(index);

			// Reset CurrentSlice, if appropriate.
			if (gonner == m_currentSlice)
			{
				Slice newCurrent = null;
				if (Slices.Count > index)
				{
					// Get the one at the same index (next one after the one being removed).
					newCurrent = Slices[index] as Slice;
				}
				else if (Slices.Count > 0 && Slices.Count > index - 1)
				{
					// Get the one before index.
					newCurrent = Slices[index - 1] as Slice;
				}
				if (newCurrent != null)
				{
					CurrentSlice = newCurrent;
				}
				else
				{
					m_currentSlice = null;
					gonner.SetCurrentState(false);
				}
			}
			// Since "gonner's" SliceTreeNode still is referenced by m_tooltip,
			// (if it has one at all, that is),
			// we have to also remove with ToolTip for gonner,
			// Since the dumb MS ToolTip class can't just remove one,
			// we have to remove them all and re-add the remaining ones
			// in order to have it really turn loose of the SliceTreeNode.
			// But, only do all of that, if it actually has a ToolTip.
			bool gonnerHasToolTip = fixToolTips && (gonner.ToolTip != null);
			if (gonnerHasToolTip)
				m_tooltip.RemoveAll();
			gonner.Dispose();
			// Now, we need to re-add all of the surviving tooltips.
			if (gonnerHasToolTip)
			{
				foreach (Slice keeper in Slices)
					SetToolTip(keeper);
			}

			ResetTabIndices(index);
		}

		private void SetTabIndex(int index)
		{
			var slice = Slices[index];
			if (slice.IsRealSlice)
			{
				slice.TabIndex = index;
				slice.TabStop = !(slice.Control == null) && slice.Control.TabStop;
			}
		}

		/// <summary>
		/// Resets the TabIndex for all slices that are located at, or above, the <c>startingIndex</c>.
		/// </summary>
		/// <param name="startingIndex">The index to start renumbering the TabIndex.</param>
		private void ResetTabIndices(int startingIndex)
		{
			for (int i = startingIndex; i < Slices.Count; ++i)
				SetTabIndex(i);
		}

		#endregion Slice collection manipulation methods

		public DataTree()
		{
//			string objName = ToString() + GetHashCode().ToString();
//			Debug.WriteLine("Creating object:" + objName);
			Slices = new List<Slice>();
		}

		/// <summary>
		/// Get the root layout name.
		/// </summary>
		public string RootLayoutName
		{
			// NB: The DataTree has not been written to handle swapping layouts,
			// so no 'Setter' is provided.
			get
			{
				CheckDisposed();
				return m_rootLayoutName;
			}
		}

		/// <summary>
		/// Get/Set a stylesheet suitable for use in views.
		/// Ideally, there should be just one for the whole application, so if the app has
		/// more than one datatree, do something to ensure this.
		/// Also, something external should set it if the default stylesheet (the styles
		/// stored in LangProject.Styles) is not to be used.
		/// Otherwise, the datatree will automatically load it when first requested
		/// (provided it has a cache by that time).
		/// </summary>
		public FwStyleSheet StyleSheet
		{
			get
			{
				CheckDisposed();
				if (m_styleSheet == null && m_cache != null)
				{
					m_styleSheet = new FwStyleSheet();
					m_styleSheet.Init(m_cache, m_cache.LanguageProject.Hvo,
						LangProjectTags.kflidStyles);
				}
				return m_styleSheet;
			}

			set
			{
				CheckDisposed();
				m_styleSheet = value;
			}

		}

		public void PropChanged(int hvo, int tag, int ivMin, int cvIns, int cvDel)
		{
			CheckDisposed();

#if false
			// This will be for real time updates, which is kind of expensive these days.
			if (tag == (int)FDO.Ling.LexEntry.LexEntryTags.kflidCitationForm
				|| tag == (int)FDO.Ling.MoForm.MoFormTags.kflidForm)
			{
				if (m_rch != null)
				{
					// We need to refresh the record list if homograph numbers change.
					m_rch.Fixup(true);
				}
			}
#endif
			// No, since it can only be null, if 'this' has been disposed.
			// That probably means the corresponding RemoveNotication was not done.
			// The current Dispose method has done this Remove call for quite a while now,
			// so if we still get here with it being null, something else is really broken.
			// We'll go with throwing a disposed exception for now, to see whomight still be
			// mis-behaving.
			//if (m_monitoredProps == null)
			//	return;
			if (m_monitoredProps.Contains(Tuple.Create(hvo, tag)))
			{
				RefreshList(false);
				OnFocusFirstPossibleSlice(null);
			}
			// Note, in LinguaLinks import we don't have an action handler when we hit this.
			else if (m_cache.DomainDataByFlid.GetActionHandler() != null && m_cache.DomainDataByFlid.GetActionHandler().IsUndoOrRedoInProgress)
			{
				// Redoing an Add or Undoing a Delete may not have an existing slice to work with, so just force
				// a list refresh.  See LT-6033.
				if (m_root != null && hvo == m_root.Hvo)
				{
					CellarPropertyType type = (CellarPropertyType)m_mdc.GetFieldType(tag);
					if (type == CellarPropertyType.OwningCollection ||
						type == CellarPropertyType.OwningSequence ||
						type == CellarPropertyType.ReferenceCollection ||
						type == CellarPropertyType.ReferenceSequence)
					{
						RefreshList(true);
						// Try to make sure some slice ends up current.
						OnFocusFirstPossibleSlice(null);
						return;
					}
				}
				// some FieldSlices (e.g. combo slices)may want to Update their display
				// if its field changes during an Undo/Redo (cf. LT-4861).
				RefreshList(hvo, tag);
			}
		}

		/// <summary>
		/// Tells whether we are showing all fields, or just the ones requested.
		/// </summary>
		public bool ShowingAllFields
		{
			get
			{
				CheckDisposed();
				return m_fShowAllFields;
			}
		}

		/// <summary>
		/// Return the slice which should receive commands.
		/// NB: This may be null.
		/// </summary>
		/// <remarks>
		/// Originally, I had called this FocusSlice, but that was misleading because
		/// some slices do not have any control, or have one but it cannot be focused upon.
		/// currently, you get to be the current slice if
		/// 1) your control receives focus
		/// 2) the user clicks on your tree control
		/// </remarks>
		/// <exception cref="ArgumentException">Thrown if trying to set the current slice to null.</exception>
		[Browsable(false),
			DesignerSerializationVisibility(DesignerSerializationVisibility.Hidden)]
		public Slice CurrentSlice
		{
			get
			{
				// Trap this before the throw to give the debugger a chance to analyze.
				Debug.Assert(m_currentSlice == null || !m_currentSlice.IsDisposed, "CurrentSlice is already disposed??");
				CheckDisposed();

				return m_currentSlice;
			}
			set
			{
				CheckDisposed();

				if (value == null)
					throw new ArgumentException("CurrentSlice on DataTree cannot be set to null. Set the underlying data member to null, if you really want it to be null.");
				Debug.Assert(!value.IsDisposed, "Setting CurrentSlice to a disposed slice -- not a good idea!");

				// don't set the current slice until we're all setup to do so (LT-7307)
				if (m_currentSlice == value || m_fSuspendSettingCurrentSlice)
				{
					// LT-17633 But if we are trying to set a different slice from the one planned,
					// we need to remember that. This can happen, for instance, when we insert several
					// slices to replace a ghost field, but we want the current slice to be other than
					// the first one.
					m_currentSliceNew = value;
					return;
				}
				// Tell the old geezer it isn't current anymore.
				if (m_currentSlice != null)
				{
					m_currentSlice.Validate();
					if (m_currentSlice.Control is ContainerControl)
						((ContainerControl)m_currentSlice.Control).Validate();
					m_currentSlice.SetCurrentState(false);
				}

				m_currentSlice = value;

				// Tell new guy it is current.
				m_currentSlice.SetCurrentState(true);

				int index = m_currentSlice.IndexInContainer;
				ScrollControlIntoView(m_currentSlice);

				// Ensure that we can tab and shift-tab. This requires that at least one
				// following and one prior slice be a tab stop, if possible.
				for (int i = index + 1; i < Slices.Count; i++)
				{
					MakeSliceRealAt(i);
					if (Slices[i].TabStop)
						break;
				}
				for (int i = index - 1; i >= 0; i--)
				{
					MakeSliceRealAt(i);
					if (Slices[i].TabStop)
						break;
				}
				Invalidate();	// .Refresh();

				// update the current descendant
				m_descendant = DescendantForSlice(m_currentSlice);

				if (CurrentSliceChanged != null)
					CurrentSliceChanged(this, new EventArgs());
			}
		}

		/// <summary>
		/// Get the object that is considered the descendant for the given slice, that is,
		/// the object of a header node which is one of the slice's parents (or the slice itself),
		/// if possible, otherwise, the root object. May return null if the nearest Parent is disposed.
		/// </summary>
		/// <returns></returns>
		private ICmObject DescendantForSlice(Slice slice)
		{
			var loopSlice = slice;
			while (loopSlice != null && !loopSlice.IsDisposed)
			{
				// if there is not parent slice, we must be on a root slice
				if (loopSlice.ParentSlice == null)
					return m_root;
				// if we are on a header slice, the slice's object is the descendant
				if (loopSlice.IsHeaderNode)
					return loopSlice.Object.IsValidObject ? loopSlice.Object : null;
				loopSlice = loopSlice.ParentSlice;
			}
			// The following (along with the Disposed check above) prevents
			// LT-11455 Crash if we delete the last compound rule.
			// And LT-11463 Crash if Lexeme Form is filtered to Blanks.
			return m_root.IsValidObject ? m_root : null;
		}

		/// <summary>
		/// Determines whether the containing tree has a SubPossibilities slice.
		/// </summary>
		public bool HasSubPossibilitiesSlice
		{
			get
			{
				CheckDisposed();

				// Start at the end of the list, since we usually put SubPossibilities there.
				int i = Slices.Count - 1;
				for (; i >= 0; --i)
				{
					var current = Slices[i];
					// Not sure these two cases are general enough to find a SubPossibilities slice.
					// Ideally we want to find the <seq field='SubPossibilities'> node, but in the case of
					// a header node, it's not that easy, and I (EricP) am not sure how to actually get from the
					// <part ref='SubPossibilities'> down to the seq in that case. Works for now!
					if (current.IsSequenceNode)
					{
						// see if slices is a SubPossibilities
						var node = current.ConfigurationNode.Element("seq");
						string field = XmlUtils.GetOptionalAttributeValue(node, "field");
						if (field == "SubPossibilities")
							break;
					}
					else if (current.IsHeaderNode)
					{
						var node = current.CallerNode.XPathSelectElement("*/part[starts-with(@ref,'SubPossibilities')]");
						if (node != null)
							break;
					}
				}
				// if we found a SubPossibilities slice, the index will be in range.
				return i >= 0 && i < Slices.Count;
			}
		}

		public ICmObject Root
		{
			get
			{
				CheckDisposed();
				return m_root;
			}
		}

		public ICmObject Descendant
		{
			get
			{
				CheckDisposed();
				return m_descendant;
			}
		}

		public void Reset()
		{
			CheckDisposed();
			var savedLayoutState = m_layoutState;
			m_layoutState = LayoutStates.klsClearingAll;
			try
			{
				// Get rid of all the slices...makes sure none of them can keep focus (e.g., see LT-11348)
				var slices = Slices.ToArray();
				foreach (var slice in slices) //inform all the slices they are about to be discarded, remove the trees handler from them
				{
					slice.AboutToDiscard();
					slice.SplitCont.SplitterMoved -= slice_SplitterMoved;
				}
				Controls.Clear(); //clear the controls
				Slices.Clear(); //empty the slices collection
				foreach (var slice in slices) //make sure the slices don't think they are active, dispose them
				{
					slice.SetCurrentState(false);
					slice.Dispose();
				}
				m_currentSlice = null; //no more current slice
				// A tooltip doesn't always exist: see LT-11441, LT-11442, and LT-11444.
				if (m_tooltip != null)
					m_tooltip.RemoveAll();

				m_root = null;
			}
			finally
			{
				m_layoutState = savedLayoutState;
			}
		}

		private void ResetRecordListUpdater()
		{
			if (m_listName != null && m_rlu == null)
			{
				// Find the first parent IRecordListOwner object (if any) that
				// owns an IRecordListUpdater.
				var rlo = PropertyTable.GetValue<IRecordListOwner>("window");
				if (rlo != null)
					m_rlu = rlo.FindRecordListUpdater(m_listName);
			}
		}

		/// <summary>
		/// Set the base split position of the DataTree and all slices.
		/// </summary>
		/// <remarks>
		/// Note: This value is a base value and should never include the LabelIndent offset.
		/// Each Slice will add its own Label length, when its SplitterDistance is set.
		/// </remarks>
		public int SliceSplitPositionBase
		{
			get
			{
				CheckDisposed();

				return m_sliceSplitPositionBase;
			}
			set
			{
				CheckDisposed();

				if (value == m_sliceSplitPositionBase)
					return;

				m_sliceSplitPositionBase = value;
				PersistPreferences();

				SuspendLayout();
				foreach (Slice slice in Slices)
				{
					SplitContainer sc = slice.SplitCont;
					sc.SplitterMoved -= slice_SplitterMoved;
					slice.SetSplitPosition();
					sc.SplitterMoved += slice_SplitterMoved;
				}
				ResumeLayout(false);
				// This can affect the lines between the slices. We need to redraw them but not the
				// slices themselves.
				Invalidate(false);
			}
		}

		/// <summary>
		/// a look up table for getting the correct version of strings that the user will see.
		/// </summary>
		public SliceFilter SliceFilter
		{
			get
			{
				CheckDisposed();
				return m_sliceFilter;
			}
			set
			{
				CheckDisposed();
				m_sliceFilter = value;
			}
		}

		public IPersistenceProvider PersistenceProvder
		{
			set
			{
				CheckDisposed();
				m_persistenceProvider= value;
			}
			get
			{
				CheckDisposed();
				return m_persistenceProvider;
			}
		}

		private void MonoIgnoreUpdates()
		{
			#if __MonoCS__
			// static method call to get reasonable performance from mono
			// IgnoreUpdates is custom functionaily added to mono's winforms

			// Stops all winforms Size events
			Control.IgnoreUpdates();
			#endif
		}

		private void MonoResumeUpdates()
		{
			#if __MonoCS__
			// static method call to get reasonable performance from mono
			// Resumes all winforms Size events
			Control.UnignoreUpdates();
			#endif
		}

		/// <summary>
		/// Shows the specified object and makes the slices for the descendant object visible.
		/// </summary>
		/// <param name="root">The root.</param>
		/// <param name="layoutName">Name of the layout.</param>
		/// <param name="layoutChoiceField">The layout choice field.</param>
		/// <param name="descendant">The descendant.</param>
		/// <param name="suppressFocusChange">if set to <c>true</c> focus changes will be suppressed.</param>
		public virtual void ShowObject(ICmObject root, string layoutName, string layoutChoiceField, ICmObject descendant, bool suppressFocusChange)
		{
			CheckDisposed();

			if (m_root == root && layoutName == m_rootLayoutName && layoutChoiceField == m_layoutChoiceField && m_descendant == descendant)
				return;

			string toolName = PropertyTable.GetValue<string>("currentContentControl");
			// Initialize our internal state with the state of the PropertyTable
			m_fShowAllFields = PropertyTable.GetValue("ShowHiddenFields-" + toolName, SettingsGroup.LocalSettings, false);
			PropertyTable.SetDefault("ShowHiddenFields", m_fShowAllFields, SettingsGroup.LocalSettings, true, false);
			SetCurrentSlicePropertyNames();
			m_currentSlicePartName = PropertyTable.GetValue<string>(m_sPartNameProperty, SettingsGroup.LocalSettings);
			m_currentSliceObjGuid = PropertyTable.GetValue(m_sObjGuidProperty, SettingsGroup.LocalSettings, Guid.Empty);
			PropertyTable.SetProperty(m_sPartNameProperty, null, SettingsGroup.LocalSettings, true, false);
			PropertyTable.SetProperty(m_sObjGuidProperty, Guid.Empty, SettingsGroup.LocalSettings, true, false);
			m_currentSliceNew = null;
			m_fSetCurrentSliceNew = false;

			MonoIgnoreUpdates();

			DeepSuspendLayout();
			try
			{
				m_rootLayoutName = layoutName;
				m_layoutChoiceField = layoutChoiceField;
				Debug.Assert(m_cache != null, "You need to call Initialize() first.");

				if (m_root != root)
				{
					m_root = root;
					if (m_rch != null)
					{
						// We need to refresh the record list if homograph numbers change.
						// Do it for the old object.
						m_rch.Fixup(true);
						// Root has changed, so reset the handler.
						m_rch.Setup(m_root, m_rlu, m_cache);
					}
					Invalidate(); // clears any lines left over behind slices.
					CreateSlices(true);
					if (root != descendant && (m_currentSliceNew == null || m_currentSliceNew.IsDisposed || m_currentSliceNew.Object != descendant))
						// if there is no saved current slice, or it is for the wrong object, set the current slice to be the first non-header
						// slice of the descendant object
						SetCurrentSliceNewFromObject(descendant);
				}
				else if (m_descendant != descendant)
				{
					// we are on the same root, but different descendant
					if (root != descendant)
						SetCurrentSliceNewFromObject(descendant);
				}
				else
				{
					RefreshList(false);  // This could be optimized more, too, but it isn't the common case.
				}

				m_descendant = descendant;
				AutoScrollPosition = new Point(0, 0); // start new object at top (unless first focusable slice changes it).
#if RANDYTODO
				// We can't focus yet because the data tree slices haven't finished displaying.
				// (Remember, Windows won't let us focus something that isn't visible.)
				// (See LT-3915.)  So postpone focusing by scheduling it to execute on idle...
				// Mediator may be null during testing or maybe some other strange state
				if (m_mediator != null)
				{
					m_fCurrentContentControlObjectTriggered = true; // allow OnReadyToSetCurrentSlice to focus first possible control.
					m_mediator.IdleQueue.Add(IdleQueuePriority.High, OnReadyToSetCurrentSlice, (object) suppressFocusChange);
					// prevent setting focus in slice until we're all setup (cf.
					m_fSuspendSettingCurrentSlice = true;
				}
#endif
			}
			finally
			{
				DeepResumeLayout();

				MonoResumeUpdates();
			}
		}

		private void SetCurrentSliceNewFromObject(ICmObject obj)
		{
			foreach (Slice slice in Slices)
			{
				if (slice.Object == obj)
					m_fSetCurrentSliceNew = true;

				if (m_fSetCurrentSliceNew && !slice.IsHeaderNode)
				{
					m_fSetCurrentSliceNew = false;
					m_currentSliceNew = slice;
					break;
				}
			}
		}

		/// <summary>
		/// Fixes the record list to cope with operations in detail pane
		/// that radically changes the current record.
		/// </summary>
		internal void FixRecordList()
		{
			// first update the current record to clear out invalid data associated
			// with change in the detail pane (e.g. changing morph type from stem to suffix).
			if (m_rlu != null)
				m_rlu.RefreshCurrentRecord();
			// now fix the rest of the list, like adjusting for homograph numbers.
			if (m_rch != null)
				m_rch.Fixup(true);  // for adjusting homograph numbers.
		}

		private void SetCurrentSlicePropertyNames()
		{
			if (String.IsNullOrEmpty(m_sPartNameProperty) || String.IsNullOrEmpty(m_sObjGuidProperty))
			{
				string sTool = PropertyTable.GetValue("currentContentControl", String.Empty);
				string sArea = PropertyTable.GetValue("areaChoice", String.Empty);
				m_sPartNameProperty = String.Format("{0}${1}$CurrentSlicePartName", sArea, sTool);
				m_sObjGuidProperty = String.Format("{0}${1}$CurrentSliceObjectGuid", sArea, sTool);
			}
		}

		#region Sequential message processing enforcement

		public IFwMainWnd ContainingWindow()
		{
			CheckDisposed();

			Form form = FindForm();

			if (form is IFwMainWnd)
				return form as IFwMainWnd;

			return null;
		}

		/// <summary>
		/// Begin a block of code which, even though it is not itself a message handler,
		/// should not be interrupted by other messages that need to be sequential.
		/// This may be called from within a message handler.
		/// EndSequentialBlock must be called without fail (use try...finally) at the end
		/// of the block that needs protection.
		/// </summary>
		/// <returns></returns>
		public void BeginSequentialBlock()
		{
			CheckDisposed();

			IFwMainWnd mainWindow = ContainingWindow();
			if (mainWindow != null)
				mainWindow.SuspendIdleProcessing();
		}

		/// <summary>
		/// See BeginSequentialBlock.
		/// </summary>
		public void EndSequentialBlock()
		{
			CheckDisposed();

			IFwMainWnd mainWindow = ContainingWindow();
			if (mainWindow != null)
				mainWindow.ResumeIdleProcessing();
		}
		#endregion

		/// <summary>
		/// Suspend the layout of this window and its immediate children.
		/// This version also maintains a count, and does not resume until the number of
		/// resume calls balances the number of suspend calls.
		/// </summary>
		public void DeepSuspendLayout()
		{
			CheckDisposed();

			Debug.Assert(m_cDeepSuspendLayoutCount >= 0);

			if (m_cDeepSuspendLayoutCount == 0)
			{
				BeginSequentialBlock();
				SuspendLayout();
			}
			m_cDeepSuspendLayoutCount++;
		}
		/// <summary>
		/// Resume the layout of this window and its immediate children.
		/// This version also maintains a count, and does not resume until the number of
		/// resume calls balances the number of suspend calls.
		/// </summary>
		public void DeepResumeLayout()
		{
			CheckDisposed();

			Debug.Assert(m_cDeepSuspendLayoutCount > 0);

			m_cDeepSuspendLayoutCount--;
			if (m_cDeepSuspendLayoutCount == 0)
			{
				ResumeLayout();
				EndSequentialBlock();
			}
		}

		/// <summary>
		/// initialization for when you don't actually know what you want to show yet
		/// (and aren't going to use XML)
		/// </summary>
		protected void InitializeBasic(FdoCache cache, bool fHasSplitter)
		{
			// This has to be created before we start adding slices, so they can be put into it.
			// (Otherwise we would normally do this in initializeComponent.)
			m_fHasSplitter = fHasSplitter;
			m_mdc = cache.DomainDataByFlid.MetaDataCache;
			m_cache = cache;
		}

		/// <summary>
		/// This is the initialize that is normally used. Others may not be extensively tested.
		/// </summary>
		/// <param name="cache">The cache.</param>
		/// <param name="fHasSplitter">if set to <c>true</c> [f has splitter].</param>
		/// <param name="layouts">The layouts.</param>
		/// <param name="parts">The parts.</param>
		public void Initialize(FdoCache cache, bool fHasSplitter, Inventory layouts, Inventory parts)
		{
			CheckDisposed();
			m_layoutInventory = layouts;
			m_partInventory = parts;
			InitializeBasic(cache, fHasSplitter);
			InitializeComponent();
		}

		protected void InitializeComponentBasic()
		{
			// Set up property change notification.
			m_sda = m_cache.DomainDataByFlid;
			m_sda.AddNotification(this);

			// Currently we inherit from UserControl, which doesn't have a border. If we
			// need one various things will have to change to Panel.
			//this.BorderStyle = BorderStyle.FixedSingle;
			BackColor = Color.FromKnownColor(KnownColor.Window);
		}

		/// <summary></summary>
		protected void InitializeComponent()
		{
			InitializeComponentBasic();
			try
			{
				DeepSuspendLayout();
				// NB: The ArrayList created here can hold disparate objects, such as XmlNodes and ints.
				if (m_root != null)
					CreateSlicesFor(m_root, null, null, null, 0, 0, new ArrayList(20), new ObjSeqHashMap(), null);
			}
			finally
			{
				DeepResumeLayout();
			}
		}

		/// -----------------------------------------------------------------------------------
		/// <summary>
		/// Clean up any resources being used.
		/// </summary>
		/// <param name="disposing"><c>true</c> to release both managed and unmanaged
		/// resources; <c>false</c> to release only unmanaged resources.
		/// </param>
		/// -----------------------------------------------------------------------------------
		protected override void Dispose(bool disposing)
		{
			System.Diagnostics.Debug.WriteLineIf(!disposing, "****** Missing Dispose() call for " + GetType().Name + ". ****** ");
			// Must not be run more than once.
			if (IsDisposed)
				return;

			// m_sda COM object block removed due to crash in Finializer thread LT-6124

			if (disposing)
			{
				// Do this first, before setting m_fDisposing to true.
				if (m_sda != null)
					m_sda.RemoveNotification(this);

				// We'd prefer to do any cleanup of the current slice BEFORE its parent gets disposed.
				// But I can't find any event that is raised before Dispose when switching areas.
				// To avoid losing changes (e.g., in InterlinearSlice/ Words Analysis view), let the current
				// slice know it is no longer current, if we haven't already done so.
				if (m_currentSlice != null && !m_currentSlice.IsDisposed)
					m_currentSlice.SetCurrentState(false);

				m_currentSlice = null;

				m_fDisposing = true; // 'Disposing' isn't until we call base dispose.
				if (m_rch != null)
				{
					if (m_rch.HasRecordListUpdater)
						m_rch.Fixup(false);		// no need to refresh record list on shutdown.
					else
						// It's fine to dispose it, after all, because m_rch has no other owner.
						m_rch.Dispose();
				}
				if (m_tooltip != null)
				{
					m_tooltip.RemoveAll();
					m_tooltip.Dispose();
				}
				foreach (Slice slice in Slices)
					slice.ShowContextMenu -= OnShowContextMenu;
			}
			m_sda = null;
			m_currentSlice = null;
			m_root = null;
			m_cache = null;
			m_mdc = null;
			m_rch = null;
			m_rootLayoutName = null;
<<<<<<< HEAD
=======
			m_smallImages = null; // Client has to deal with it, since it gave it to us.
>>>>>>> 95b9b36f
			m_layoutInventory = null;
			m_partInventory = null;
			m_sliceFilter = null;
			m_monitoredProps = null;
			m_persistenceProvider = null;
			m_styleSheet = null; // We may have made it, or been given it.
			m_tooltip = null;
			m_rlu = null;
			PropertyTable = null;
			Publisher = null;
			Subscriber = null;

			base.Dispose(disposing); // This will call Dispose on each Slice.
		}

		/// <summary>
		/// Throw if the IsDisposed property is true
		/// </summary>
		public void CheckDisposed()
		{
			if (IsDisposed)
				throw new ObjectDisposedException("DataTree", "This object is being used after it has been disposed: this is an Error.");
		}

		/// <summary>
		/// width of labels. Todo: this should be variable, and controlled by splitters in slices.
		/// </summary>
		public int LabelWidth
		{
			get
			{
				CheckDisposed();
				return 40;
			}
		}

		private void PersistPreferences()
		{
			if (PersistenceProvder != null)
			{
				PersistenceProvder.SetInfoObject("SliceSplitterBaseDistance", SliceSplitPositionBase);
		}
		}

		private void RestorePreferences()
		{
			//TODO: for some reason, this can be set to only a maximum of 177. should have a minimum, not a maximum.
			SliceSplitPositionBase = (int)PersistenceProvder.GetInfoObject("SliceSplitterBaseDistance", SliceSplitPositionBase);
		}

		/// <summary>
		/// Go through each slice until we find one that needs to update its display.
		/// Helpful for reusable slices that don't get updated through RefreshList();
		/// </summary>
		private void RefreshList(int hvo, int tag)
		{
			foreach (Slice slice in Slices)
				slice.UpdateDisplayIfNeeded(hvo, tag);

			if (RefreshListNeeded)
			{
				RefreshList(false);
			}
		}

		/// <summary>
		/// Let's us know that we should do a RefreshList() to update all our non-reusable slices.
		/// </summary>
		internal bool RefreshListNeeded
		{
			get
			{
				CheckDisposed();
				return m_fRefreshListNeeded;
			}
			set
			{
				CheckDisposed();
				m_fRefreshListNeeded = value;
			}
		}

		/// <summary>
		/// This flags whether to prevent the data tree from being "refreshed".  When going from
		/// true to false, if any refreshes were requested, one will be performed.
		/// </summary>
		public bool DoNotRefresh
		{
			get
			{
				CheckDisposed();
				return m_fDoNotRefresh;
			}
			set
			{
				CheckDisposed();
				bool fOldValue = m_fDoNotRefresh;
				m_fDoNotRefresh = value;
				if (!m_fDoNotRefresh && fOldValue && RefreshListNeeded)
				{
					RefreshList(m_fPostponedClearAllSlices);
					m_fPostponedClearAllSlices = false;
				}
			}
		}

		/// ------------------------------------------------------------------------------------
		/// <summary>
		/// Refresh your contents. We try to re-use as many slices as possible,
		/// both to improve performance,
		/// and so as to preserve expansion state as much as possible.
		/// </summary>
		/// <param name="differentObject">
		/// True to not recycle any slices.
		/// False to try and recycle them.
		/// </param>
		/// <remarks>
		/// If the DataTree's slices call this method, they should use 'false',
		/// or they will be disposed when this call returns to them.
		/// </remarks>
		/// ------------------------------------------------------------------------------------
		public virtual void RefreshList(bool differentObject)
		{
			CheckDisposed();
			if (m_fDoNotRefresh)
			{
				RefreshListNeeded = true;
				m_fPostponedClearAllSlices |= differentObject;
				return;
			}
			Form myWindow = FindForm();
			WaitCursor wc = null;
			if (myWindow != null)
				wc = new WaitCursor(myWindow);
			try
			{
				Slice oldCurrent = m_currentSlice;
				DeepSuspendLayout();
				int scrollbarPosition = this.VerticalScroll.Value;

				m_currentSlicePartName = String.Empty;
				m_currentSliceObjGuid = Guid.Empty;
				m_fSetCurrentSliceNew = false;
				m_currentSliceNew = null;
				XElement xnConfig = null;
				XElement xnCaller = null;
				string sLabel = null;
				Type oldType = null;
				if (m_currentSlice != null)
				{
					if (m_currentSlice.ConfigurationNode != null &&
						m_currentSlice.ConfigurationNode.Parent != null)
					{
						m_currentSlicePartName = XmlUtils.GetOptionalAttributeValue(m_currentSlice.ConfigurationNode.Parent, "id", String.Empty);
					}
					if (m_currentSlice.Object != null)
						m_currentSliceObjGuid = m_currentSlice.Object.Guid;
					xnConfig = m_currentSlice.ConfigurationNode;
					xnCaller = m_currentSlice.CallerNode;
					sLabel = m_currentSlice.Label;
					oldType = m_currentSlice.GetType();
				}

				// Make sure we invalidate the root object if it's been deleted.
				if (m_root != null && !m_root.IsValidObject)
				{
					Reset();
				}

				// Make a new root object...just in case it changed class.
				if (m_root != null)
					m_root = m_root.Cache.ServiceLocator.GetInstance<ICmObjectRepository>().GetObject(m_root.Hvo);

				Invalidate(true); // forces all children to invalidate also
				CreateSlices(differentObject);
				PerformLayout();

				if (Slices.Contains(oldCurrent))
				{
					CurrentSlice = oldCurrent;
					m_currentSliceNew = CurrentSlice != oldCurrent ? oldCurrent : null;
				}
				else if (oldCurrent != null)
				{
					foreach (Control ctl in Slices)
					{
						var slice = ctl as Slice;
						if (slice == null)
							continue;
						Guid guidSlice = Guid.Empty;
						if (slice.Object != null)
							guidSlice = slice.Object.Guid;
						if (slice.GetType() == oldType &&
							slice.CallerNode == xnCaller &&
							slice.ConfigurationNode == xnConfig &&
							guidSlice == m_currentSliceObjGuid &&
							slice.Label == sLabel)
						{
							CurrentSlice = slice;
							m_currentSliceNew = CurrentSlice != slice ? slice : null;
							break;
						}
					}
				}

				// FWNX-590
				if (MiscUtils.IsMono)
					this.VerticalScroll.Value = scrollbarPosition;

				if (m_currentSlice != null)
				{
					ScrollControlIntoView(m_currentSlice);
				}
			}
			finally
			{
				DeepResumeLayout();
				RefreshListNeeded = false;  // reset our flag.
				if (wc != null)
				{
					wc.Dispose();
					wc = null;
				}
				m_currentSlicePartName = null;
				m_currentSliceObjGuid = Guid.Empty;
				m_fSetCurrentSliceNew = false;
				if (m_currentSliceNew != null)
				{
#if RANDYTODO
					m_mediator.IdleQueue.Add(IdleQueuePriority.High, OnReadyToSetCurrentSlice, (object)false);
					// prevent setting focus in slice until we're all setup (cf.
					m_fSuspendSettingCurrentSlice = true;
#endif
				}
			}
		}

		/// <summary>
		/// Create slices appropriate for current root object and layout, reusing any existing slices,
		/// and clearing out any that remain unused. If it is for a different object, reuse is more limited.
		/// </summary>
		private void CreateSlices(bool differentObject)
		{
			var watch = new Stopwatch();
			watch.Start();
			bool wasVisible = this.Visible;
			var previousSlices = new ObjSeqHashMap();
			int oldSliceCount = Slices.Count;
			ConstructingSlices = true;
			try
			{
				// Bizarrely, calling Hide has been known to cause OnEnter to be called in a slice; we need to suppress this,
				// hence guarding it by setting ConstructingSlices.
				Hide();
				if (m_currentSlice != null)
					m_currentSlice.SetCurrentState(false); // needs to know no longer current, may want to save something.
				m_currentSlice = null;
				if (differentObject)
					m_currentSliceNew = null;
				//if (differentObject)
				//	Slices.Clear();
				var dummySlices = new List<Slice>(Slices.Count);
				foreach (Slice slice in Slices)
				{
					slice.Visible = false;
					if (slice.Key != null) // dummy slices may not have keys and shouldn't be reused.
						previousSlices.Add(slice.Key, slice);
					else
						dummySlices.Add(slice);
				}
				bool gonnerHasToolTip = false; // Does any goner have one?
				// Get rid of the dummies we aren't going to remove.
				foreach (Slice slice in dummySlices)
				{
					gonnerHasToolTip |= slice.ToolTip != null;
					RemoveSlice(slice);
				}
				previousSlices.ClearUnwantedPart(differentObject);
				CreateSlicesFor(m_root, null, m_rootLayoutName, m_layoutChoiceField, 0, 0, new ArrayList(20), previousSlices, null);
				// Clear out any slices NOT reused. RemoveSlice both
				// removes them from the DataTree's controls collection and disposes them.
				foreach (Slice gonner in previousSlices.Values)
				{
					gonnerHasToolTip |= gonner.ToolTip != null;
					RemoveSlice(gonner);
				}
				if (gonnerHasToolTip)
				{
					// Since the dumb MS ToolTip class can't just remove one,
					// we have to remove them all and re-add the remaining ones
					// in order to have it really turn loose of the SliceTreeNode.
					m_tooltip.RemoveAll();
					foreach (Slice keeper in Slices)
						SetToolTip(keeper);
				}
				ResetTabIndices(0);
			}
			finally
			{
				ConstructingSlices = false;
			}
			if (wasVisible)
				Show();
			watch.Stop();
			// Uncomment this to investigate slice performance or issues with dissappearing slices
			//Debug.WriteLine("CreateSlices took " + watch.ElapsedMilliseconds + " ms. Originally had " + oldSliceCount + " controls; now " + Slices.Count);
			//previousSlices.Report();
		}

		protected override void OnControlAdded(ControlEventArgs e)
		{
			base.OnControlAdded(e);
		}

		protected override void OnControlRemoved(ControlEventArgs e)
		{
			base.OnControlRemoved(e);
		}

		/// <summary>
		/// This method is the implementation of IRefreshableRoot, which IFwMainWnd calls on all children to implement
		/// Refresh. The DataTree needs to reconstruct the list of controls, and returns true to indicate that
		/// children need not be refreshed.
		/// </summary>
		public virtual bool RefreshDisplay()
		{
			CheckDisposed();

			RefreshList(true);
			return true;
		}

		/// <summary>
		/// Answer true if the two slices are displaying fields of the same object.
		/// Review: should we require more strictly, that the full path of objects in their keys are the same?
		/// </summary>
		private static bool SameSourceObject(Slice first, Slice second)
		{
			return first.Object.Hvo == second.Object.Hvo;
		}

		/// <summary>
		/// Answer true if the second slice is a 'child' of the first (common key)
		/// </summary>
		private static bool IsChildSlice(Slice first, Slice second)
		{
			if (second.Key == null || second.Key.Length <= first.Key.Length)
				return false;
			for (int i = 0; i < first.Key.Length; i++)
			{
				object x = first.Key[i];
				object y = second.Key[i];
				// We need this ugly chunk because two distinct wrappers for the same integer
				// do not compare as equal! And we use integers (hvos) in these key lists...
				if (x != y && !(x is int && y is int && ((int)x) == ((int)y)))
					return false;
			}
			return true;
		}

		/// <summary>
		/// This actually handles Paint for the contained control that has the slice controls in it.
		/// </summary>
		/// <param name="pea">The <see cref="System.Windows.Forms.PaintEventArgs"/> instance containing the event data.</param>
		void HandlePaintLinesBetweenSlices(PaintEventArgs pea)
		{
			Graphics gr = pea.Graphics;
			UserControl uc = this;
			// Where we're drawing.
			int width = uc.Width;
			using (var thinPen = new Pen(Color.LightGray, 1))
			using (var thickPen = new Pen(Color.LightGray, 1 + HeavyweightRuleThickness))
			{
			for (int i = 0; i < Slices.Count; i++)
			{
				var slice = Slices[i] as Slice;
				if (slice == null)
						continue;
					// shouldn't be visible
				Slice nextSlice = null;
				if (i < Slices.Count - 1)
					nextSlice = Slices[i + 1] as Slice;
				Pen linePen = thinPen;
				Point loc = slice.Location;
				int yPos = loc.Y + slice.Height;
				int xPos = loc.X + slice.LabelIndent();

				if (nextSlice != null)
				{
					// Skip drawing line between two adjacent summaries.
					//					if (nextSlice is SummarySlice && slice is SummarySlice)
					//						continue;
					//drop the next line unless the next slice is going to be a header, too
					// (as is the case with empty sections), or isn't indented (as for the line following
					// the empty 'Subclasses' heading in each inflection class).
					if (XmlUtils.GetOptionalBooleanAttributeValue(slice.ConfigurationNode, "header", false)
						&& nextSlice.Weight != ObjectWeight.heavy && IsChildSlice(slice, nextSlice))
						continue;

					//LT-11962 Improvements to display in Info tab.
					// (remove the line directly below the Notebook Record header)
					if (XmlUtils.GetOptionalBooleanAttributeValue(slice.ConfigurationNode, "skipSpacerLine", false) &&
						slice is SummarySlice)
						continue;

					// Check for attribute that the next slice should be grouped with the current slice
					// regardless of whether they represent the same object.
					bool fSameObject = XmlUtils.GetOptionalBooleanAttributeValue(nextSlice.ConfigurationNode, "sameObject", false);

					xPos = Math.Min(xPos, loc.X + nextSlice.LabelIndent());
					if (nextSlice.Weight == ObjectWeight.heavy)
					{
						linePen = thickPen;
						// Enhance JohnT: if HeavyweightRuleThickness is not even, may need to
						// add one more pixel here.
						yPos += HeavyweightRuleThickness / 2;
							yPos += HeavyweightRuleAboveMargin;
							//jh added
					}
					else if (fSameObject ||
						nextSlice.Weight == ObjectWeight.light ||
						SameSourceObject(slice, nextSlice))
					{
						xPos = SliceSplitPositionBase + Math.Min(slice.LabelIndent(), nextSlice.LabelIndent());
					}
					gr.DrawLine(linePen, xPos, yPos, width, yPos);
				}
			}
		}
		}

		/// <summary>
		/// Return the container control to which nested controls belonging to slices should be added.
		/// This is the main DataTreeDiagram if not using a splitter, and the extra right-
		/// hand pane if using one.
		/// </summary>
		public UserControl SliceControlContainer
		{
			get
			{
				CheckDisposed();
				return this;
			}
		}

		/// <summary></summary>
		public FdoCache Cache
		{
			get
			{
				CheckDisposed();
				return m_cache;
			}
		}

		/// <summary>
		/// Create slices for the specified object by finding a relevant template in the spec.
		/// </summary>
		/// <param name="obj">The object to make slices for.</param>
		/// <param name="parentSlice">The parent slice.</param>
		/// <param name="layoutName">Name of the layout.</param>
		/// <param name="layoutChoiceField">The layout choice field.</param>
		/// <param name="indent">The indent.</param>
		/// <param name="insertPosition">The insert position.</param>
		/// <param name="path">sequence of nodes and HVOs inside which this is nested</param>
		/// <param name="reuseMap">map of key/slice combinations from a DataTree being refreshed. Exact matches may be
		/// reused, and also, the expansion state of exact matches is preserved.</param>
		/// <param name="unifyWith">If not null, this is a node to be 'unified' with the one looked up
		/// using the layout name.</param>
		/// <returns>
		/// updated insertPosition for next item after the ones inserted.
		/// </returns>
		public virtual int CreateSlicesFor(ICmObject obj, Slice parentSlice, string layoutName, string layoutChoiceField, int indent,
			int insertPosition, ArrayList path, ObjSeqHashMap reuseMap, XElement unifyWith)
		{
			CheckDisposed();

			// NB: 'path' can hold either ints or XmlNodes, so a generic can't be used for it.
			if (obj == null)
				return insertPosition;
			var template = GetTemplateForObjLayout(obj, layoutName, layoutChoiceField);
			path.Add(template);
			var template2 = template;
			if (unifyWith != null && unifyWith.Elements().Any())
			{
				// This assumes that the attributes don't need to be unified.
				template2 = m_layoutInventory.GetUnified(template, unifyWith);
			}
			insertPosition = ApplyLayout(obj, parentSlice, template2, indent, insertPosition, path, reuseMap);
			path.RemoveAt(path.Count - 1);
			return insertPosition;
		}

		/// <summary>
		/// Get the template that should be used to display the specified object using the specified layout.
		/// </summary>
		private XElement GetTemplateForObjLayout(ICmObject obj, string layoutName,
			string layoutChoiceField)
		{
			int classId = obj.ClassID;
			string choiceGuidStr = null;
			if (!string.IsNullOrEmpty(layoutChoiceField))
			{
				int flid = m_cache.MetaDataCacheAccessor.GetFieldId2(obj.ClassID, layoutChoiceField, true);
				m_monitoredProps.Add(Tuple.Create(obj.Hvo, flid));
				int hvo = m_cache.DomainDataByFlid.get_ObjectProp(obj.Hvo, flid);
				if (hvo != 0)
					choiceGuidStr = m_cache.ServiceLocator.GetObject(hvo).Guid.ToString();
			}

			//Custom Lists can have different selections of writing systems. LT-11941
			if (m_mdc.GetClassName(classId) == "CmCustomItem")
			{
				var owningList = (obj as ICmPossibility).OwningList;
				if (owningList == null)
					layoutName = "CmPossibilityA"; // As good a default as any
				else
				{
					var wss = owningList.WsSelector;
					switch (wss)
					{
						case WritingSystemServices.kwsVerns:
							layoutName = "CmPossibilityV";
							break;
						case WritingSystemServices.kwsAnals:
							layoutName = "CmPossibilityA";
							break;
						case WritingSystemServices.kwsAnalVerns:
							layoutName = "CmPossibilityAV";
							break;
						case WritingSystemServices.kwsVernAnals:
							layoutName = "CmPossibilityVA";
							break;
					}
				}
			}

			XElement template;
			string useName = layoutName ?? "default";
			string origName = useName;
			for( ; ; )
			{
				string classname = m_mdc.GetClassName(classId);
				// Inventory of layouts has keys class, type, name
				template = m_layoutInventory.GetElement("layout", new[] {classname, "detail", useName, choiceGuidStr});
				if (template != null)
					break;
				if (obj is IRnGenericRec)
				{
					// New custom type, so we need to get the default template and add the new type. See FWR-1049
					template = m_layoutInventory.GetElement("layout", new[] { classname, "detail", useName, null });
					if (template != null)
					{
						var newTemplate = template.Clone();
						XmlUtils.AppendAttribute(newTemplate, "choiceGuid", choiceGuidStr);
						m_layoutInventory.AddNodeToInventory(newTemplate);
						m_layoutInventory.PersistOverrideElement(newTemplate);
						template = newTemplate;
						break;
					}
				}
				if (classId == 0 && useName != "default")
				{
					// Nothing found all the way to CmObject...try default view.
					useName = "default";
					classId = obj.ClassID;
				}
				if (classId == 0)
				{
					// Really surprising...default view not found on CmObject??
					// This doesn't need to be localized because it's displayed in a "yellow box"
					// error report.
					throw new ApplicationException("No matching layout found for class " + classname + " detail layout " + origName);
				}
				// Otherwise try superclass.
				classId = m_mdc.GetBaseClsId(classId);
			}
			return template;
		}

		/// <summary>
		/// A rather inefficient way of finding the ID of the class that has a particular name.
		/// IFwMetaDataCache should be enhanced to provide this efficiently.
		/// </summary>
		/// <param name="mdc"></param>
		/// <param name="stClassName"></param>
		/// <returns>ClassId, or 0 if not found.</returns>
		public static int GetClassId(IFwMetaDataCache mdc, string stClassName)
		{
			return mdc.GetClassId(stClassName);
		}

		/// <summary>
		/// Look for a reusable slice that matches the current path. If found, remove from map and return;
		/// otherwise, return null.
		/// </summary>
		private static Slice GetMatchingSlice(ArrayList path, ObjSeqHashMap reuseMap)
		{
			// Review JohnT(RandyR): I don't see how this can really work.
			// The original path (the key) used to set this does not, (and cannot) change,
			// but it is very common for slices to come and go, as they are inserted/deleted,
			// or when the Show hidden control is changed.
			// Those kinds of big changes will produce the input 'path' parm,
			// which has little hope of matching that fixed orginal key, won't it.
			// I can see how it would work when a simple F4 refresh is being done,
			// since the count of slices should remain the same.

			IList list = reuseMap[path];
			if (list.Count > 0)
			{
				var slice = (Slice)list[0];
				reuseMap.Remove(path, slice);
				return slice;
			}

			return null;
		}
		public enum NodeTestResult
		{
			kntrSomething, // really something here we could expand
			kntrPossible, // nothing here, but there could be
			kntrNothing // nothing could possibly be here, don't show collapsed OR expanded.
		}

		/// <summary>
		/// Apply a layout to an object, producing the specified slices.
		/// </summary>
		/// <param name="obj">The object we want a detai view of</param>
		/// <param name="parentSlice">The parent slice.</param>
		/// <param name="template">the 'layout' element</param>
		/// <param name="indent">How deeply indented the tree is at this point.</param>
		/// <param name="insertPosition">index in slices where we should insert nodes</param>
		/// <param name="path">sequence of nodes and HVOs inside which this is nested</param>
		/// <param name="reuseMap">map of key/slice combinations from a DataTree being refreshed. Exact matches may be
		/// reused, and also, the expansion state of exact matches is preserved.</param>
		/// <returns>
		/// updated insertPosition for next item after the ones inserted.
		/// </returns>
		public int ApplyLayout(ICmObject obj, Slice parentSlice, XElement template, int indent, int insertPosition,
			ArrayList path, ObjSeqHashMap reuseMap)
		{
			CheckDisposed();
			NodeTestResult ntr;
			return ApplyLayout(obj, parentSlice, template, indent, insertPosition, path, reuseMap, false, out ntr);
		}

		/// <summary>
		/// This is the guts of ApplyLayout, but it has extra arguments to allow it to be used both to actually produce
		/// slices, and just to query whether any slices will be produced.
		/// </summary>
		/// <param name="obj">The obj.</param>
		/// <param name="parentSlice">The parent slice.</param>
		/// <param name="template">The template.</param>
		/// <param name="indent">The indent.</param>
		/// <param name="insertPosition">The insert position.</param>
		/// <param name="path">The path.</param>
		/// <param name="reuseMap">The reuse map.</param>
		/// <param name="isTestOnly">if set to <c>true</c> [is test only].</param>
		/// <param name="testResult">The test result.</param>
		protected internal virtual int ApplyLayout(ICmObject obj, Slice parentSlice, XElement template, int indent, int insertPosition,
			ArrayList path, ObjSeqHashMap reuseMap, bool isTestOnly, out NodeTestResult testResult)
		{
			int insPos = insertPosition;
			testResult = NodeTestResult.kntrNothing;
			int cPossible = 0;
			// This loop handles the multiple parts of a layout.
			foreach (var partRef in template.Elements())
			{
				// This code looks for the a special part definition with an attribute called "customFields"
				// It doesn't matter what this attribute is set to, as long as it exists.  If this attribute is
				// found, the custom fields will not be generated.
				if (XmlUtils.GetOptionalAttributeValue(partRef, "customFields", null) != null)
				{
					if(!isTestOnly)
						EnsureCustomFields(obj, template, partRef);

					continue;
				}

				testResult = ProcessPartRefNode(partRef, path, reuseMap, obj, parentSlice, indent, ref insPos, isTestOnly);

				if (isTestOnly)
				{
					switch (testResult)
					{
					case NodeTestResult.kntrNothing:
						break;
					case NodeTestResult.kntrPossible:
						// nothing definite yet, but flag at least one possible.
						++cPossible;
						break;
					default:
						// if we're just looking to see if there would be any slices, and
						// there was, then don't bother thinking about any more slices.
						return insertPosition;
					}
				}
			}

			if (cPossible > 0)
				testResult = NodeTestResult.kntrPossible;	// everything else was nothing...

			//TODO: currently, we are making a custom fields show up all over the place... i.e.,
			//	the initial algorithm here (show the custom fields for a class whenever we are applying a template of that class)
			//		has turned out to be too simplistic, since apparently we and templates of a given class multiple times
			//		to show different parts of the class.
			//			if(template.Name == "template")
			//if (fGenerateCustomFields)
			//	testResult = AddCustomFields(obj, template, indent, ref insPos, path, reuseMap,isTestOnly);

			return insPos;
		}

		/// <summary>
		/// Process a top-level child of a layout (other than a comment).
		/// Currently these are part nodes (with ref= indicating the part to use) and sublayout nodes.
		/// </summary>
		/// <param name="partRef">The part ref.</param>
		/// <param name="path">The path.</param>
		/// <param name="reuseMap">The reuse map.</param>
		/// <param name="obj">The obj.</param>
		/// <param name="parentSlice">The parent slice.</param>
		/// <param name="indent">The indent.</param>
		/// <param name="insPos">The ins pos.</param>
		/// <param name="isTestOnly">if set to <c>true</c> [is test only].</param>
		/// <returns>NodeTestResult</returns>
		private NodeTestResult ProcessPartRefNode(XElement partRef, ArrayList path, ObjSeqHashMap reuseMap,
			ICmObject obj, Slice parentSlice, int indent, ref int insPos, bool isTestOnly)
		{
			NodeTestResult ntr = NodeTestResult.kntrNothing;
			switch (partRef.Name.LocalName)
			{
				case "sublayout":
					// a sublayout simply includes another layout within the current layout, the layout is
					// located by name and choice field
					var layoutName = XmlUtils.GetOptionalAttributeValue(partRef, "name");
					var layoutChoiceField = XmlUtils.GetOptionalAttributeValue(partRef, "layoutChoiceField");
					var template = GetTemplateForObjLayout(obj, layoutName, layoutChoiceField);
					path.Add(partRef);
					path.Add(template);
					insPos = ApplyLayout(obj, parentSlice, template, indent, insPos, path, reuseMap, isTestOnly, out ntr);
					path.RemoveAt(path.Count - 1);
					path.RemoveAt(path.Count - 1);
					break;

				case "part":
					// If the previously selected slice doesn't display in this refresh, we try for the next
					// visible slice instead.  So m_fSetCurrentSliceNew might still be set.  See LT-9010.
					var partName = XmlUtils.GetManditoryAttributeValue(partRef, "ref");
					if (!m_fSetCurrentSliceNew && m_currentSlicePartName != null && obj.Guid == m_currentSliceObjGuid)
					{
						for (var clid = obj.ClassID; clid != 0; clid = m_mdc.GetBaseClsId(clid))
						{
							var sFullPartName = String.Format("{0}-Detail-{1}", m_mdc.GetClassName(clid), partName);
							if (m_currentSlicePartName == sFullPartName)
							{
								m_fSetCurrentSliceNew = true;
								break;
							}
						}
					}
					var visibility = "always";
					if (!m_fShowAllFields)
					{
						visibility = XmlUtils.GetOptionalAttributeValue(partRef, "visibility", "always");
						if (visibility == "never")
							return NodeTestResult.kntrNothing;
						Debug.Assert(visibility == "always" || visibility == "ifdata");
					}

					// Use the part inventory to find the indicated part.
					var classId = obj.ClassID;
					XElement part;
					for (;;)
					{
						var classname = m_mdc.GetClassName(classId);
						// Inventory of parts has key ID. The ID is made up of the class name, "-Detail-", partname.
						var key = classname + "-Detail-" + partName;
						part = m_partInventory.GetElement("part", new[] {key});

						if (part != null)
							break;
						if (classId == 0) // we've just tried CmObject.
						{
							Debug.WriteLine("Warning: No matching part found for " + classname + "-Detail-" + partName);
							// Just omit the missing part.
							return NodeTestResult.kntrNothing;
						}
						// Otherwise try superclass.
						classId = m_mdc.GetBaseClsId(classId);
					}
					var parameter = XmlUtils.GetOptionalAttributeValue(partRef, "param", null);
					// If you are wondering why we put the partref in the key, one reason is that it may be needed
					// when expanding a collapsed slice.
					path.Add(partRef);
					ntr = ProcessPartChildren(part, path, reuseMap, obj, parentSlice, indent, ref insPos, isTestOnly,
						parameter, visibility == "ifdata", partRef);
					path.RemoveAt(path.Count - 1);
					break;
			}
			return ntr;
		}

		internal NodeTestResult ProcessPartChildren(XElement part, ArrayList path,
			ObjSeqHashMap reuseMap, ICmObject obj, Slice parentSlice, int indent, ref int insPos, bool isTestOnly,
			string parameter, bool fVisIfData, XElement caller)
		{
			CheckDisposed();
			// The children of the part element must now be processed. Often there is only one.
			foreach (var node in part.Elements())
			{
				NodeTestResult testResult = ProcessSubpartNode(node, path, reuseMap, obj, parentSlice,
					indent, ref insPos, isTestOnly, parameter, fVisIfData, caller);
				// If we're just looking to see if there would be any slices, and there was,
				// then don't bother thinking about any more slices.
				if (isTestOnly && testResult != NodeTestResult.kntrNothing)
					return testResult;
			}
			return NodeTestResult.kntrNothing; // valid if isTestOnly, otherwise don't care.
		}

		/// <summary>
		/// Append to the part refs of template a suitable one for each custom field of
		/// the class of obj.
		/// </summary>
		/// <param name="obj">The obj.</param>
		/// <param name="template">The template.</param>
		/// <param name="insertAfter">The insert after.</param>
		private void EnsureCustomFields(ICmObject obj, XElement template, XElement insertAfter)
		{
			var interestingClasses = new HashSet<int>();
			int clsid = obj.ClassID;
			while (clsid != 0)
			{
				interestingClasses.Add(clsid);
				clsid = obj.Cache.MetaDataCacheAccessor.GetBaseClsId(clsid);
			}
			//for each custom field, we need to construct or reuse the kind of element that would normally be found in the XDE file
			foreach (FieldDescription field in FieldDescription.FieldDescriptors(m_cache))
			{
				if (field.IsCustomField && interestingClasses.Contains(field.Class))
				{
					bool exists = false;
					string target = field.Name;
					// Check the siblings of 'template', and do nothing if we find a sibling that matches.
					if (insertAfter.Parent.Elements().Any(sibling => sibling != template
						&& sibling.Name == "part"
						&& sibling.Attribute("param") != null
						&& sibling.Attribute("param").Value == target
						&& sibling.Attribute("ref") != null
						&& sibling.Attribute("ref").Value == "Custom"))
					{
						continue;
					}

					var part = new XElement("part",
						new XAttribute("ref", "Custom"),
						new XAttribute("param", target));
					insertAfter.AddAfterSelf(part);
		}
		}
		}

		/// <summary>
		/// Handle one (non-comment) child node of a template (or other node) being used to
		/// create slices.  Update insertPosition to indicate how many were added (it also
		/// specifies where to add).  If fTestOnly is true, do not update insertPosition, just
		/// return true if any slices would be created.  Note that this method is recursive
		/// indirectly through ProcessPartChildren().
		/// </summary>
		/// <param name="node">The node.</param>
		/// <param name="path">The path.</param>
		/// <param name="reuseMap">The reuse map.</param>
		/// <param name="obj">The obj.</param>
		/// <param name="parentSlice">The parent slice.</param>
		/// <param name="indent">The indent.</param>
		/// <param name="insertPosition">The insert position.</param>
		/// <param name="fTestOnly">if set to <c>true</c> [f test only].</param>
		/// <param name="parameter">The parameter.</param>
		/// <param name="fVisIfData">If true, show slice only if data present.</param>
		/// <param name="caller">The caller.</param>
		private NodeTestResult ProcessSubpartNode(XElement node, ArrayList path,
			ObjSeqHashMap reuseMap, ICmObject obj, Slice parentSlice, int indent, ref int insertPosition,
			bool fTestOnly, string parameter, bool fVisIfData,
		XElement caller)
		{
			var editor = XmlUtils.GetOptionalAttributeValue(node, "editor");

			try
			{
				if (editor != null)
					editor = editor.ToLower();
				int flid = GetFlidFromNode(node, obj);

				if (m_sliceFilter != null &&
					flid != 0 &&
					!m_sliceFilter.IncludeSlice(node, obj, flid, m_monitoredProps))
				{
					return NodeTestResult.kntrNothing;
				}

				switch (node.Name.LocalName)
				{
					default:
						break;
					// Nothing to do for unrecognized element, such as deParams.

					case "slice":
						return AddSimpleNode(path, node, reuseMap, editor, flid, obj, parentSlice, indent,
							ref insertPosition, fTestOnly,
						fVisIfData, caller);

					case "seq":
						return AddSeqNode(path, node, reuseMap, flid, obj, parentSlice, indent + Slice.ExtraIndent(node),
							ref insertPosition, fTestOnly, parameter,
						fVisIfData, caller);

					case "obj":
						return AddAtomicNode(path, node, reuseMap, flid, obj, parentSlice, indent  + Slice.ExtraIndent(node),
							ref insertPosition, fTestOnly, parameter,
						fVisIfData, caller);

					case "if":
						if (XmlVc.ConditionPasses(node, obj.Hvo, m_cache))
						{
							NodeTestResult ntr = ProcessPartChildren(node, path, reuseMap, obj, parentSlice,
								indent, ref insertPosition, fTestOnly, parameter, fVisIfData,
								caller);
							if (fTestOnly && ntr != NodeTestResult.kntrNothing)
								return ntr;
						}
						break;

					case "ifnot":
						if (!XmlVc.ConditionPasses(node, obj.Hvo, m_cache))
						{
							NodeTestResult ntr = ProcessPartChildren(node, path, reuseMap, obj, parentSlice,
								indent, ref insertPosition, fTestOnly, parameter, fVisIfData,
								caller);
							if (fTestOnly && ntr != NodeTestResult.kntrNothing)
								return ntr;
						}
						break;

					case "choice":
						foreach (var clause in node.Elements())
						{
							if (clause.Name == "where")
							{
								if (XmlVc.ConditionPasses(clause, obj.Hvo, m_cache))
								{
									var ntr = ProcessPartChildren(clause, path,
										reuseMap, obj, parentSlice, indent, ref insertPosition, fTestOnly,
										parameter, fVisIfData,
									caller);
									if (fTestOnly && ntr != NodeTestResult.kntrNothing)
										return ntr;
									break;
								}
								// Allow multiple where elements to be processed, but expand only
								// the first one whose condition passes.
							}
							else if (clause.Name == "otherwise")
							{
								// enhance: verify last node?
								var ntr = ProcessPartChildren(clause, path,
									reuseMap, obj, parentSlice, indent, ref insertPosition, fTestOnly,
									parameter, fVisIfData,
								caller);
								if (fTestOnly && ntr != NodeTestResult.kntrNothing)
									return ntr;
								break;
							}
							else
							{
								throw new Exception(
									"elements in choice must be <where...> or <otherwise>.");
							}
						}
						break;

					case "RecordChangeHandler":
						if (m_rch != null && !m_rch.HasRecordListUpdater)
						{
							// Nobody else 'owns' m_rch, so it is our responsibility to dispose it.
							m_rch.Dispose();
							m_rch = null;
						}
						m_rch = (IRecordChangeHandler)DynamicLoader.CreateObject(node, null);
						m_rch.Disposed += m_rch_Disposed;
						Debug.Assert(m_rch != null);
						m_listName = XmlUtils.GetOptionalAttributeValue(node,
							"listName");
						m_rlu = null;
						ResetRecordListUpdater();
						// m_rlu may still be null, but that appears to be just fine.
						m_rch.Setup(obj, m_rlu, m_cache);
						return NodeTestResult.kntrNothing;
				}
			}
			catch (Exception error)
			{
				// This doesn't need to be localized because it's displayed in a "yellow box"
				// error report.
				var bldr = new StringBuilder("FieldWorks ran into a problem trying to display this object");
				bldr.AppendLine(" in DataTree::ApplyLayout: " + error.Message);
				bldr.Append("The object id was " + obj.Hvo + ".");
				if (editor != null)
					bldr.AppendLine(" The editor was '" + editor + "'.");
				bldr.Append(" The text of the current node was " + node.GetOuterXml());
				//now send it on
				throw new ApplicationException(bldr.ToString(), error);
			}
			// other types of child nodes, for example, parameters for jtview, don't even have
			// the potential for expansion.
			return NodeTestResult.kntrNothing;
		}

		void m_rch_Disposed(object sender, EventArgs e)
		{
			// m_rch may not be the same RCH that was disposed, but if it was, unregister the event and clear out the data member.
			if (!ReferenceEquals(sender, m_rch))
				return;
			m_rch.Disposed -= m_rch_Disposed;
			m_rch = null;
		}

		private int GetFlidFromNode(XElement node, ICmObject obj)
		{
			var attrName = XmlUtils.GetOptionalAttributeValue(node, "field");
			if ((node.Name == "if" || node.Name == "ifnot") &&
				(XmlUtils.GetOptionalAttributeValue(node, "target", "this").ToLower() != "this" ||
				(attrName != null && attrName.IndexOf('/') != -1)))
			{
				// Can't get the field value for a target other than "this", or a field that does
				// not belong directly to "this".
				return 0;
			}
			var flid = 0;
			if (attrName != null)
			{
				try
				{
					flid = m_mdc.GetFieldId2(obj.ClassID, attrName, true);
				}
				catch
				{
					throw new ApplicationException(
						"DataTree could not find the flid for attribute '" + attrName +
						"' of class '" + obj.ClassID + "'.");
				}
			}
			return flid;
		}

		private NodeTestResult AddAtomicNode(ArrayList path, XElement node, ObjSeqHashMap reuseMap, int flid,
			ICmObject obj, Slice parentSlice, int indent, ref int insertPosition, bool fTestOnly, string layoutName,
			bool fVisIfData, XElement caller)
		{
			// Facilitate insertion of an expandable tree node representing an owned or ref'd object.
			if (flid == 0)
				throw new ApplicationException("field attribute required for atomic properties " + node.GetOuterXml());
			var innerObj = m_cache.GetAtomicPropObject(m_cache.DomainDataByFlid.get_ObjectProp(obj.Hvo, flid));
			m_monitoredProps.Add(Tuple.Create(obj.Hvo, flid));
			if (fVisIfData && innerObj == null)
				return NodeTestResult.kntrNothing;
			if (fTestOnly)
			{
				if (innerObj != null || XmlUtils.GetOptionalAttributeValue(node, "ghost") != null)
					return NodeTestResult.kntrSomething;

				return NodeTestResult.kntrPossible;
			}
			path.Add(node);
			if (innerObj != null)
			{
				var layoutOverride = XmlUtils.GetOptionalAttributeValue(node, "layout", layoutName);
				var layoutChoiceField = XmlUtils.GetOptionalAttributeValue(node, "layoutChoiceField");
				path.Add(innerObj.Hvo);
				insertPosition = CreateSlicesFor(innerObj, parentSlice, layoutOverride, layoutChoiceField, indent, insertPosition, path, reuseMap, caller);
				path.RemoveAt(path.Count - 1);
			}
			else
			{
				// No inner object...do we want a ghost slice?
				if (XmlUtils.GetOptionalAttributeValue(node, "ghost") != null)
				{
					MakeGhostSlice(path, node, reuseMap, obj, parentSlice, flid, caller, indent, ref insertPosition);
				}
			}
			path.RemoveAt(path.Count - 1);
			return NodeTestResult.kntrNothing;
		}

		void MakeGhostSlice(ArrayList path, XElement node, ObjSeqHashMap reuseMap, ICmObject obj, Slice parentSlice,
			int flidEmptyProp, XElement caller, int indent, ref int insertPosition)
		{
			// It's a really bad idea to add it to the path, since it kills
			// the code that hot swaps it, when becoming real.
			//path.Add(node);
			if (parentSlice != null)
				Debug.Assert(!parentSlice.IsDisposed, "AddSimpleNode parameter 'parentSlice' is Disposed!");
			var slice = GetMatchingSlice(path, reuseMap);
			if (slice == null)
			{
				slice = new GhostStringSlice(obj, flidEmptyProp, node, m_cache);
				slice.InitializeFlexComponent(new FlexComponentParameters(PropertyTable, Publisher, Subscriber));
				// Set the label and abbreviation (in that order...abbr defaults to label if not given.
				// Note that we don't have a "caller" here, so we pass 'node' as both arguments...
				// means it gets searched twice if not found, but that's fairly harmless.
				slice.Label = GetLabel(node, node, obj, "ghostLabel");
				slice.Abbreviation = GetLabelAbbr(node, node, obj, slice.Label, "ghostAbbr");

				// Install new item at appropriate position and level.
				slice.Indent = indent;
				slice.Object = obj;
				slice.Cache = m_cache;


				// We need a copy since we continue to modify path, so make it as compact as possible.
				slice.Key = path.ToArray();
				slice.ConfigurationNode = node;
				slice.CallerNode = caller;
				// don't mess with this, the obj/seq node would not have a meaningful back color override
				// for the slice. If we need it invent a new attribute.
				//slice.OverrideBackColor(XmlUtils.GetOptionalAttributeValue(node, "backColor"));

				// dubious...should the string slice really get the context menu for the object?
				slice.ShowContextMenu += OnShowContextMenu;

				SetNodeWeight(node, slice);

				slice.FinishInit();
				// Now done in Slice.ctor
				//slice.Visible = false; // don't show it until we position and size it.
				InsertSliceAndRegisterWithContextHelp(insertPosition, slice);
			}
			else
			{
				EnsureValidIndexForReusedSlice(slice, insertPosition);
			}
			slice.ParentSlice = parentSlice;
			insertPosition++;
			// Since we didn't add it to the path,
			// then there is nothign to do at this end either..
			//slice.GenerateChildren(node, caller, obj, indent, ref insertPosition, path, reuseMap);
			//path.RemoveAt(path.Count - 1);
		}

		/// <summary>
		/// This provides a list of flids that lead to an object that is either being
		/// created or deleted.  This is needed to ensure that slices leading up to that
		/// object are actually created, not created as dummies which can't preserve the
		/// focus and selection properly.
		/// </summary>
		private readonly List<int> m_currentObjectFlids = new List<int>();
		/// <summary>
		/// Build a list of flids needed to expand to the slice displaying hvoOwner.
		/// </summary>
		/// <param name="hvoOwner"></param>
		/// <param name="flidOwning"></param>
		/// <remarks>Owning Flids may not be enough.  We may need reference flids as well.
		/// This is tricky, since this is called where the slice itself isn't known.</remarks>
		internal void SetCurrentObjectFlids(int hvoOwner, int flidOwning)
		{
			m_currentObjectFlids.Clear();
			if (flidOwning != 0)
				m_currentObjectFlids.Add(flidOwning);
			for (int hvo = hvoOwner; hvo != 0;
				hvo = m_cache.ServiceLocator.GetObject(hvo).Owner == null
				? 0 : m_cache.ServiceLocator.GetObject(hvo).Owner.Hvo)
			{
				var flid = m_cache.ServiceLocator.GetObject(hvo).OwningFlid;
				if (flid != 0)
					m_currentObjectFlids.Add(flid);
			}
		}
		internal void ClearCurrentObjectFlids()
		{
			m_currentObjectFlids.Clear();
		}

		/// <summary>
		/// Set up monitoring, so that a change to this property will trigger reconstructing the current set of slices.
		/// </summary>
		public void MonitorProp(int hvo, int flid)
		{
			m_monitoredProps.Add(new Tuple<int, int>(hvo, flid));
		}

		/// <summary>
		/// This constant governs the decision of how many sequence items are needed before we create
		/// DummyObjectSlices instead of building the slices instantly (through CreateSlicesFor()).
		/// </summary>
		private const int kInstantSliceMax = 20;

		private NodeTestResult AddSeqNode(ArrayList path, XElement node, ObjSeqHashMap reuseMap, int flid,
			ICmObject obj, Slice parentSlice, int indent, ref int insertPosition, bool fTestOnly, string layoutName,
			bool fVisIfData, XElement caller)
		{
			if (flid == 0)
				throw new ApplicationException("field attribute required for seq properties " + node.GetOuterXml());
			int cobj = m_cache.DomainDataByFlid.get_VecSize(obj.Hvo, flid);
			// monitor it even if we're testing: result may change.
			m_monitoredProps.Add(Tuple.Create(obj.Hvo, flid));
			if (fVisIfData && cobj == 0)
				return NodeTestResult.kntrNothing;
			if (fTestOnly)
			{
				if (cobj > 0 || XmlUtils.GetOptionalAttributeValue(node, "ghost") != null)
					return NodeTestResult.kntrSomething;

				return NodeTestResult.kntrPossible;
			}
			path.Add(node);
			string layoutOverride = XmlUtils.GetOptionalAttributeValue(node, "layout", layoutName);
			string layoutChoiceField = XmlUtils.GetOptionalAttributeValue(node, "layoutChoiceField");
			if (cobj == 0)
			{
				// Nothing in seq....do we want a ghost slice?
				if (XmlUtils.GetOptionalAttributeValue(node, "ghost") != null)
				{
					MakeGhostSlice(path, node, reuseMap, obj, parentSlice, flid, caller, indent, ref insertPosition);
				}
			}
			else if (cobj < kInstantSliceMax ||	// This may be a little on the small side
				m_currentObjectFlids.Contains(flid) ||
				(!String.IsNullOrEmpty(m_currentSlicePartName) && m_currentSliceObjGuid != Guid.Empty && m_currentSliceNew == null))
			{
				//Create slices immediately
				var contents = SetupContents(flid, obj);
				foreach (int hvo in contents)
				{
					path.Add(hvo);
					insertPosition = CreateSlicesFor(m_cache.ServiceLocator.GetInstance<ICmObjectRepository>().GetObject(hvo),
						parentSlice, layoutOverride, layoutChoiceField, indent, insertPosition, path, reuseMap, caller);
					path.RemoveAt(path.Count - 1);
				}
			}
			else
			{
				// Create unique DummyObjectSlices for each slice.  This may reduce the initial
				// preceived benefit, but this way doesn't crash now that the slices are being
				// disposed of.
				int cnt = 0;
				var contents = SetupContents(flid, obj);
				foreach (int hvo in contents)
				{
					// TODO (DamienD): do we need to add the layout choice field to the monitored props for a dummy slice?
					// LT-12302 exposed a path through here that was messed up when hvo was added before Dummy slices
					//path.Add(hvo); // try putting this AFTER the dos creation
					var dos = new DummyObjectSlice(indent, node, (ArrayList)(path.Clone()),
						obj, flid, cnt, layoutOverride, layoutChoiceField, caller) {Cache = m_cache, ParentSlice = parentSlice};
					path.Add(hvo);
					// This is really important. Since some slices are invisible, all must be,
					// or Show() will reorder them.
					dos.Visible = false;
					InsertSlice(insertPosition++, dos);
					path.RemoveAt(path.Count - 1);
					cnt++;
				}
			}
			path.RemoveAt(path.Count - 1);
			return NodeTestResult.kntrNothing;
		}

		private int[] SetupContents(int flid, ICmObject obj)
		{
			int[] contents;
			int chvoMax = m_cache.DomainDataByFlid.get_VecSize(obj.Hvo, flid);
			using (ArrayPtr arrayPtr = MarshalEx.ArrayToNative<int>(chvoMax))
			{
				m_cache.DomainDataByFlid.VecProp(obj.Hvo, flid, chvoMax, out chvoMax, arrayPtr);
				contents = MarshalEx.NativeToArray<int>(arrayPtr, chvoMax);
			}
			return contents;
		}

		private readonly HashSet<string> m_setInvalidFields = new HashSet<string>();
		/// <summary>
		/// This seems a bit clumsy, but the metadata cache now throws an exception if the class
		/// id/field name pair isn't valid for GetFieldId2().  Limiting this to only one throw
		/// per class/field pair seems a reasonable compromise.  To avoid all throws would
		/// require duplicating much of the metadata cache locally.
		/// </summary>
		internal int GetFlidIfPossible(int clid, string fieldName, IFwMetaDataCacheManaged mdc)
		{
			string key = fieldName + clid;
			if (m_setInvalidFields.Contains(key))
				return 0;
			try
			{
				int flid = mdc.GetFieldId2(clid, fieldName, true);
				return flid;
			}
			catch
			{
				m_setInvalidFields.Add(key);
				return 0;
			}
		}

		/// <summary>
		/// This parses the label attribute in order to return a label from a specified field name.
		/// Currently only recognizes "$owner" to recognize the owning object, this could be expanded
		/// to include $obj or other references.
		/// </summary>
		/// <param name="label">The label.</param>
		/// <param name="obj">The obj.</param>
		/// <returns></returns>
		internal string InterpretLabelAttribute(string label, ICmObject obj)
		{
			CheckDisposed();
			if (label != null && label.Length > 7 && label.Substring(0,7).ToLower() == "$owner.")
			{
				string subfield = label.Substring(7);
				var owner = obj.Owner;
				IFwMetaDataCache mdc = Cache.DomainDataByFlid.MetaDataCache;
				int flidSubfield = GetFlidIfPossible(owner.ClassID, subfield, mdc as IFwMetaDataCacheManaged);
				if (flidSubfield != 0)
				{
					var type = (CellarPropertyType)Cache.DomainDataByFlid.MetaDataCache.GetFieldType(flidSubfield);
					switch (type)
					{
					default:
						Debug.Assert(type == CellarPropertyType.Unicode);
						break;
					case CellarPropertyType.MultiString:
						label = Cache.DomainDataByFlid.get_MultiStringAlt(owner.Hvo,
							flidSubfield,
							Cache.ServiceLocator.WritingSystems.DefaultAnalysisWritingSystem.Handle).Text;
						break;
					case CellarPropertyType.MultiUnicode:
						label = Cache.DomainDataByFlid.get_MultiStringAlt(owner.Hvo,
							flidSubfield,
							Cache.ServiceLocator.WritingSystems.DefaultAnalysisWritingSystem.Handle).Text;
						break;
					case CellarPropertyType.String:
						label = Cache.DomainDataByFlid.get_StringProp(owner.Hvo, flidSubfield).Text;
						break;
					case CellarPropertyType.Unicode:
						label = Cache.DomainDataByFlid.get_UnicodeProp(owner.Hvo, flidSubfield);
						break;
					}
				}
			}
			return label;
		}

		/// <summary>
		/// Tests to see if it should add the field (IfData), then adds the field.
		/// </summary>
		/// <param name="path">The path.</param>
		/// <param name="node">The node.</param>
		/// <param name="reuseMap">The reuse map.</param>
		/// <param name="editor">Type of Contained Data</param>
		/// <param name="flid">Field ID</param>
		/// <param name="obj">The obj.</param>
		/// <param name="parentSlice">The parent slice.</param>
		/// <param name="indent">The indent.</param>
		/// <param name="insPos">The ins pos.</param>
		/// <param name="fTestOnly">if set to <c>true</c> [f test only].</param>
		/// <param name="fVisIfData">IfData</param>
		/// <param name="caller">The caller.</param>
		/// <returns>
		/// NodeTestResult, an enum showing if usable data is contained in the field
		/// </returns>
		private NodeTestResult AddSimpleNode(ArrayList path, XElement node, ObjSeqHashMap reuseMap, string editor,
			int flid, ICmObject obj, Slice parentSlice, int indent, ref int insPos, bool fTestOnly, bool fVisIfData, XElement caller)
		{
			var realSda = m_cache.DomainDataByFlid;
			if (parentSlice != null)
				Debug.Assert(!parentSlice.IsDisposed, "AddSimpleNode parameter 'parentSlice' is Disposed!");
			IWritingSystemContainer wsContainer = m_cache.ServiceLocator.WritingSystems;
			if (fVisIfData) // Contains the tests to see if usable data is inside the field (for all types of fields)
			{
				if (editor != null && editor == "custom")
				{
					Type typeFound;
					System.Reflection.MethodInfo mi =
						XmlUtils.GetStaticMethod(node, "assemblyPath", "class", "ShowSliceForVisibleIfData", out typeFound);
					if (mi != null)
					{
						var parameters = new object[2];
						parameters[0] = node;
						parameters[1] = obj;
						object result = mi.Invoke(typeFound,
							System.Reflection.BindingFlags.Static | System.Reflection.BindingFlags.Public |
							System.Reflection.BindingFlags.NonPublic, null, parameters, null);
						if (!(bool)result)
							return NodeTestResult.kntrNothing;
					}
				}
				else if (flid == 0 && editor != null && editor == "autocustom")
				{
					flid = SliceFactory.GetCustomFieldFlid(caller, realSda.MetaDataCache, obj);
				}

				if (flid != 0)
				{
					var fieldType = (CellarPropertyType)(realSda.MetaDataCache.GetFieldType(flid) & (int)CellarPropertyTypeFilter.VirtualMask);
					switch (fieldType)
					{
						default: // if we don't know how to check, make it visible.
							break;
							// These cases are a bit tricky. We're duplicating some information here about how the slices
							// interpret their ws parameter. Don't see how to avoid it, though, without creating the slices even if not needed.
						case CellarPropertyType.MultiString:
						case CellarPropertyType.MultiUnicode:
							string ws = XmlUtils.GetOptionalAttributeValue(node, "ws", null);
							switch (ws)
							{
								case "vernacular":
									if (realSda.get_MultiStringAlt(obj.Hvo, flid,
										wsContainer.DefaultVernacularWritingSystem.Handle).Length == 0)
										return NodeTestResult.kntrNothing;
									break;
								case "analysis":
									if (realSda.get_MultiStringAlt(obj.Hvo,
										flid,
										wsContainer.DefaultAnalysisWritingSystem.Handle).Length == 0)
										return NodeTestResult.kntrNothing;
									break;
								default:
									if (editor == "jtview")
									{
										if (realSda.get_MultiStringAlt(obj.Hvo,
											flid,
											wsContainer.DefaultAnalysisWritingSystem.Handle).Length == 0)
											return NodeTestResult.kntrNothing;
									}
									// try one of the magic ones for multistring
									int wsMagic = WritingSystemServices.GetMagicWsIdFromName(ws);
									if (wsMagic == 0 && editor == "autocustom")
									{
										wsMagic = realSda.MetaDataCache.GetFieldWs(flid);
									}
									if (wsMagic == 0 && editor != "autocustom")
										break; // not recognized, treat as visible
									var rgws = WritingSystemServices.GetWritingSystemList(m_cache, wsMagic, false).ToArray();
									bool anyNonEmpty = false;
									foreach (CoreWritingSystemDefinition wsInst in rgws)
									{
										if (realSda.get_MultiStringAlt(obj.Hvo, flid, wsInst.Handle).Length != 0)
										{
											anyNonEmpty = true;
											break;
										}
									}
									if (!anyNonEmpty)
										return NodeTestResult.kntrNothing;
									break;
							}
							break;
						case CellarPropertyType.String:
							if (realSda.get_StringProp(obj.Hvo, flid).Length == 0)
								return NodeTestResult.kntrNothing;
							break;
						case CellarPropertyType.Unicode:
							string val = realSda.get_UnicodeProp(obj.Hvo, flid);
							if (string.IsNullOrEmpty(val))
								return NodeTestResult.kntrNothing;
							break;
							// Usually, the header nodes for sequences and atomic object props
							// have no editor. But sometimes they may have a jtview summary
							// or the like. If an object-prop flid is specified, check it,
							// in case we want to suppress the whole header.
						case CellarPropertyType.OwningAtomic:
						case CellarPropertyType.ReferenceAtomic:
							int hvoT = realSda.get_ObjectProp(obj.Hvo, flid);
							if (hvoT == 0)
								return NodeTestResult.kntrNothing;
							var objt = m_cache.ServiceLocator.GetInstance<ICmObjectRepository>().GetObject(hvoT);
							if (objt.ClassID == StTextTags.kClassId) // if clid is an sttext clid
							{
								var txt = (IStText) objt;
								// Test if the StText has only one paragraph
								int cpara = txt.ParagraphsOS.Count;
								if (cpara == 1)
								{
									// Tests if paragraph is empty
									ITsString tss = ((IStTxtPara) txt.ParagraphsOS[0]).Contents;
									if (tss == null || tss.Length == 0)
										return NodeTestResult.kntrNothing;
								}
							}
							break;
						case CellarPropertyType.ReferenceCollection:
							// Currently this special case is only needed for ReferenceCollection (specifically for PublishIn).
							// We can broaden it if necessary, but why take the time to look for it elsewhere?
							int visibilityFlid = flid;
							string visField = XmlUtils.GetOptionalAttributeValue(node, "visField");
							if (visField != null)
							{
								int clsid = Cache.MetaDataCacheAccessor.GetOwnClsId(flid);
								visibilityFlid = Cache.MetaDataCacheAccessor.GetFieldId2(clsid, visField, true);
							}
							if (realSda.get_VecSize(obj.Hvo, visibilityFlid) == 0)
								return NodeTestResult.kntrNothing;
							break;
						case CellarPropertyType.OwningCollection:
						case CellarPropertyType.OwningSequence:

						case CellarPropertyType.ReferenceSequence:
							if (realSda.get_VecSize(obj.Hvo, flid) == 0)
								return NodeTestResult.kntrNothing;
							break;
					}
				}
				else if (editor == null)
				{
					// may be a summary node for a sequence or atomic node. Suppress it as well as the prop.
					XElement child = null;
					int cnodes = 0;
					foreach (var n in node.Elements())
					{
						cnodes++;
						if (cnodes > 1)
							break;
						child = n;
					}
					if (child != null && cnodes == 1) // exactly one non-comment child
					{
						int flidChild = GetFlidFromNode(child, obj);
						// If it's an obj or seq node and the property is empty, we'll show nothing.
						if (flidChild != 0)
						{
							if ((child.Name == "seq" || child.Name == "obj")
								&& realSda.get_VecSize(obj.Hvo, flidChild) == 0)
							{
								return NodeTestResult.kntrNothing;
							}
						}
					}
				}
			}
			if (fTestOnly)
				return NodeTestResult.kntrSomething; // slices always produce something.

			path.Add(node);
			Slice slice = GetMatchingSlice(path, reuseMap);
			if (slice == null)
			{
				slice = SliceFactory.Create(m_cache, editor, flid, node, obj, PersistenceProvder, new FlexComponentParameters(PropertyTable, Publisher, Subscriber), caller, reuseMap);
				if (slice == null)
				{
					// One way this can happen in TestLangProj is with a part ref for a custom field that
					// has been deleted.
					return NodeTestResult.kntrNothing;
				}
				Debug.Assert(slice != null);
				// Set the label and abbreviation (in that order...abbr defaults to label if not given
				if (slice.Label == null)
					slice.Label = GetLabel(caller, node, obj, "label");
				slice.Abbreviation = GetLabelAbbr(caller, node, obj, slice.Label, "abbr");

				// Install new item at appropriate position and level.
				slice.Indent = indent;
				slice.Object = obj;
				slice.Cache = m_cache;
				slice.PersistenceProvider = PersistenceProvder;

				// We need a copy since we continue to modify path, so make it as compact as possible.
				slice.Key = path.ToArray();
				slice.ConfigurationNode = node;
				slice.CallerNode = caller;
				slice.OverrideBackColor(XmlUtils.GetOptionalAttributeValue(node, "backColor"));
				slice.ShowContextMenu += OnShowContextMenu;
				SetNodeWeight(node, slice);

				slice.FinishInit();
				// Now done in Slice.ctor
				//slice.Visible = false; // don't show it until we position and size it.

				InsertSliceAndRegisterWithContextHelp(insPos, slice);
			}
			else
			{
				// Now done in Slice.ctor
				//slice.Visible = false; // Since some slices are invisible, all must be, or Show() will reorder them.
				EnsureValidIndexForReusedSlice(slice, insPos);
			}
			slice.ParentSlice = parentSlice;
			insPos++;
			slice.GenerateChildren(node, caller, obj, indent, ref insPos, path, reuseMap, true);
			path.RemoveAt(path.Count - 1);

			return NodeTestResult.kntrNothing; // arbitrary what we return if not testing (see first line of method.)
		}

		/// <summary>
		/// Ensure that the reused slice is in the re-generated position.
		/// if not, it may have shifted position as a result of changing its sequence
		/// order in the database (e.g. via OnMoveUpObjectInSequence).
		/// </summary>
		/// <param name="slice"></param>
		/// <param name="insertPosition"></param>
		private void EnsureValidIndexForReusedSlice(Slice slice, int insertPosition)
		{
			int reusedSliceIdx = slice.IndexInContainer;
			if (insertPosition != reusedSliceIdx)
			{
				ForceSliceIndex(slice, insertPosition);
			}
			Debug.Assert(slice.IndexInContainer == insertPosition, String.Format("EnsureValideIndexFOrReusedSlice: slice '{0}' at index({1}) should have been inserted in index({2})",
				slice.ConfigurationNode.GetOuterXml(), slice.IndexInContainer, insertPosition));
			ResetTabIndices(insertPosition);
		}

		/// <summary>
		/// Get a label-like attribute for the slice.
		/// </summary>
		/// <param name="caller"></param>
		/// <param name="node"></param>
		/// <param name="obj"></param>
		/// <param name="attr"></param>
		private string GetLabel(XElement caller, XElement node, ICmObject obj, string attr)
			{
			var label = XmlUtils.GetLocalizedAttributeValue(caller, attr, null)
				?? XmlUtils.GetLocalizedAttributeValue(node, attr, null)
				?? XmlUtils.GetOptionalAttributeValue(caller, attr)
				?? XmlUtils.GetOptionalAttributeValue(node, attr);
			return InterpretLabelAttribute(label, obj);
		}

		/// <summary>
		/// Find a suitable abbreviation for the given label.
		/// </summary>
		/// <param name="caller"></param>
		/// <param name="node"></param>
		/// <param name="obj"></param>
		/// <param name="label"></param>
		/// <param name="attr"></param>
		/// <returns>null if no suitable abbreviation is found.</returns>
		private string GetLabelAbbr(XElement caller, XElement node, ICmObject obj, string label, string attr)
		{
			// First see if we can find an explicit attribute value.
			string abbr = GetLabel(caller, node, obj, attr);
			if (abbr != null)
				return abbr;

			// Otherwise, see if we can map the label to an abbreviation in the StringTable
			if (label != null)
			{
				abbr = StringTable.Table.GetString(label, "LabelAbbreviations");
				if (abbr == "*" + label + "*")
					abbr = null;	// couldn't find it in the StringTable, reset it to null.
			}
			abbr = InterpretLabelAttribute(abbr, obj);
			// NOTE: Currently, Slice.Abbreviation Property sets itself to a 4-char truncation of Slice.Label
			// internally when setting the property to null.  So, allow abbr == null, and let that code handle
			// the truncation.
			return abbr;
		}

		private static void SetNodeWeight(XElement node, Slice slice)
		{
			string weightString = XmlUtils.GetOptionalAttributeValue(node, "weight", "field");
			ObjectWeight weight;
			switch(weightString)
			{
				case "heavy":
					weight = ObjectWeight.heavy;
					break;
				case "light":
					weight = ObjectWeight.light;
					break;
				case "normal":
					weight = ObjectWeight.normal;
					break;
				case "field":
					weight = ObjectWeight.field;
					break;
				default:
					throw new ConfigurationException("Invalid 'weight' value, should be heavy, normal, light, or field");
			}
			slice.Weight = weight;
		}

		/// <summary>
		/// Get the context menu that would be displayed for a right click on the slice.
		/// </summary>
		/// <param name="slice">The slice.</param>
		/// <param name="fHotLinkOnly">if set to <c>true</c> [f hot link only].</param>
		/// <returns></returns>
		public ContextMenu GetSliceContextMenu(Slice slice, bool fHotLinkOnly)
		{
			CheckDisposed();
			Debug.Assert(ShowContextMenuEvent!= null, "this should always be set to something");
			// This is something of a historical artifact. There's probably no reason
			// to pass a point to ShowContextMenuEvent. At an earlier stage, the event was
			// ShowContextMenu, so it needed a point. TreeNodeEventArgs is still used for
			// Slice.ShowContextMenu event, so it was somewhat awkward to change.
			var e = new SliceMenuRequestArgs(slice, fHotLinkOnly);
			return ShowContextMenuEvent(this, e);
		}

		/// <summary>
		/// Set the handler which will be invoked when the user right-clicks on the
		/// TreeNode portion of a slice, or for some other reason we need the context menu.
		/// </summary>
		/// <param name="handler"></param>
		public void SetContextMenuHandler(SliceShowMenuRequestHandler handler)
		{
			CheckDisposed();
			//note the = instead of += we do not want more than 1 handler trying to open the context menu!
			//you could try changing this if we wanted to have a fall back handler, and if there
			//was some way to get the first handler to be able to say "don't pass on this message"
			//when it handled the menu display itself.
			ShowContextMenuEvent = handler;
		}

		/// <summary>
		/// Calls ApplyLayout for each child of the argument node.
		/// </summary>
		/// <param name="obj">The obj.</param>
		/// <param name="parentSlice">The parent slice.</param>
		/// <param name="template">The template.</param>
		/// <param name="indent">The indent.</param>
		/// <param name="insertPosition">The insert position.</param>
		/// <param name="path">The path.</param>
		/// <param name="reuseMap">The reuse map.</param>
		/// <returns></returns>
		public int ApplyChildren(ICmObject obj, Slice parentSlice, XElement template, int indent, int insertPosition,
			ArrayList path, ObjSeqHashMap reuseMap)
		{
			CheckDisposed();
			int insertPos = insertPosition;
			foreach (var node in template.Elements())
			{
				if (node.Name == "ChangeRecordHandler")
					continue;	// Handle only at the top level (at least for now).
				insertPos = ApplyLayout(obj, parentSlice, node, indent, insertPos, path, reuseMap);
			}
			return insertPos;
		}

		// Must be overridden if nulls will be inserted into items; when real item is needed,
		// this is called to create it.
		public virtual Slice MakeEditorAt(int i)
		{
			CheckDisposed();
			return null; // todo JohnT: return false;
		}

		// Get or create the real slice at index i.
		public Slice FieldAt(int i)
		{
			CheckDisposed();
			Slice slice = FieldOrDummyAt(i);
			// Keep trying until we get a real slice. It's possible, for example, that the first object
			// in a sequence expands into an embedded lazy sequence, which in turn needs to have its
			// first item made real.
			while (!slice.IsRealSlice)
			{
				var oldState = m_layoutState;
				// guard against OnPaint() while slice is being constructed. Especially dangerous if it is a view,
				// which might end up doing a re-entrant call to Construct() the root box. LT-11052.
				m_layoutState = LayoutStates.klsDoingLayout;
				try
				{
					if (slice.BecomeRealInPlace())
					{
						SetTabIndex(Slices.IndexOf(slice));
						return slice;
					}
					AboutToCreateField();
					slice.BecomeReal(i);
					RemoveSliceAt(i);
					if (i >= Slices.Count)
					{
						// BecomeReal produced nothing; range has decreased!
						return null;
					}
					// Make sure something changed; otherwise, we have an infinite loop here.
					Debug.Assert(slice != Slices[i]);
					slice = Slices[i];

				}
				finally
				{
					// If something changed the layout state during this, it probably knows what it's doing.
					// Otherwise go back to our original state.
					if (m_layoutState == LayoutStates.klsDoingLayout)
						m_layoutState = oldState;
				}
			}
			return slice;
		}
		/// <summary>
		/// This version expands nulls but not dummy slices. Dummy slices
		/// should know their indent.
		/// </summary>
		/// <param name="i"></param>
		/// <returns></returns>
		public Slice FieldOrDummyAt(int i)
		{
			CheckDisposed();

			var slice = Slices[i] as Slice;
			// This cannot ever be null now that we dont; have the special SliceCollection class.
			if (slice == null)
			{
				AboutToCreateField();
				slice = MakeEditorAt(i);
				RawSetSlice(i, slice);
			}
			return slice;
		}

		/// <summary>
		/// Intended to be called by Datatree.FieldAt just before it creates a new slice.
		/// </summary>
		internal void AboutToCreateField()
		{
			CheckDisposed();
			if (m_layoutState == LayoutStates.klsChecking)
			{
				SuspendLayout();
				m_layoutState = LayoutStates.klsLayoutSuspended;
			}
		}

		public bool PrepareToGoAway()
		{
			CheckDisposed();

			string sCurrentPartName = null;
			Guid guidCurrentObj = Guid.Empty;
			if (m_currentSlice != null)
			{
				if (m_currentSlice.ConfigurationNode != null &&
					m_currentSlice.ConfigurationNode.Parent != null)
				{
					sCurrentPartName = XmlUtils.GetOptionalAttributeValue(m_currentSlice.ConfigurationNode.Parent,
						"id", String.Empty);
				}
				if (m_currentSlice.Object != null)
					guidCurrentObj = m_currentSlice.Object.Guid;
			}
			SetCurrentSlicePropertyNames();
			PropertyTable.SetProperty(m_sPartNameProperty, sCurrentPartName, SettingsGroup.LocalSettings, true, false);
			PropertyTable.SetProperty(m_sObjGuidProperty, guidCurrentObj, SettingsGroup.LocalSettings, true, false);
			return true;
		}

		protected override void OnLayout(LayoutEventArgs levent)
		{
			if (m_layoutState == LayoutStates.klsChecking)
			{
				SuspendLayout();
				m_layoutState = LayoutStates.klsLayoutSuspended;
				return;
			}
			// doesn't seem we should ever be called with layout suspended, but it happens,
			// and we want to ignore it.
			if (m_layoutState != LayoutStates.klsNormal)
				return;
			bool fNeedInternalLayout = true; // call HandleLayout1 at least once

			var smallestSize = new Size();
			// if we don't converge in three iterations, we probably never will. It is possible to get
			// in to an infinite loop, when scrollbars appear and disappear changing the width on every
			// iteration
			for (int i = 0; i < 3; i++)
			//for ( ; ; )
			{
				int clientWidth = ClientRectangle.Width;
				// Somehow this sometimes changes the scroll position.
				// This might be reasonable if it changed the range, but it does it other times.
				// I can't figure out why, so just force it back if it does. Grrrr!
				Point aspOld = AutoScrollPosition;
				base.OnLayout(levent);
				if (AutoScrollPosition != aspOld)
					AutoScrollPosition = new Point (-aspOld.X, -aspOld.Y);

				if (smallestSize.IsEmpty || ClientSize.Width < smallestSize.Width)
					smallestSize = ClientSize;
				// If that changed the width of our client rectangle we definitely need to
				// call HandleLayout1 again.
				fNeedInternalLayout |= (clientWidth != ClientRectangle.Width);
				if (!fNeedInternalLayout)
					return;

				fNeedInternalLayout = false; // don't need to do again unless client rect width changes.
				Rectangle clipRect = ClientRectangle;
				clipRect.Offset(-AutoScrollPosition.X, -AutoScrollPosition.Y);
				m_layoutState = LayoutStates.klsDoingLayout;
				int yTop;
				try
				{
					yTop = HandleLayout1(true, clipRect);
				}
				finally
				{
					if (m_layoutState == LayoutStates.klsDoingLayout)
						m_layoutState = LayoutStates.klsNormal;
				}
				if (yTop != AutoScrollMinSize.Height)
				{
					AutoScrollMinSize = new Size(0, yTop);
					// If we don't do this, the system thinks only the previously hidden part of the
					// data pane was affected, whereas all of it may have been if control heights
					// changed.
					// (I suppose there could be a pathological case where two slices changed heigtht
					// by opposite amounts and we need this redraw even though the height did not change,
					// but it seems very unlikely.)
					Invalidate();
				}
				// Do the BASE.layout AGAIN...this seems to be the only way to get the scroll bars to
				// apppear and disappear as required by more or less slices...
			}

			// if we make it thru all three iterations, resize to the smallest layout size, which usually
			// means scrollbars will be visible. This ensures that no content will be cut off.
			if (ClientSize.Width != smallestSize.Width)
			{
				ClientSize = smallestSize;
			}
		}

		/// <summary>
		/// Used both by main layout routine and also by OnPaint to make sure all
		/// visible slices are real. For full layout, clipRect is meaningless.
		/// </summary>
		/// <param name="fFull">if set to <c>true</c> [f full].</param>
		/// <param name="clipRect">The clip rect.</param>
		/// <returns></returns>
		protected internal int HandleLayout1(bool fFull, Rectangle clipRect)
		{
			if (m_fDisposing)
				return clipRect.Bottom; // don't want to lay out while clearing slices in dispose!

			int minHeight = GetMinFieldHeight();
			int desiredWidth = ClientRectangle.Width;

#if __MonoCS__ // FWNX-370: work around https://bugzilla.novell.com/show_bug.cgi?id=609596
			if (VerticalScroll.Visible)
				desiredWidth -= SystemInformation.VerticalScrollBarWidth;
#endif
			Point oldPos = AutoScrollPosition;
			var desiredScrollPosition = new Point(-oldPos.X, -oldPos.Y);

			int yTop = AutoScrollPosition.Y;
			for (int i = 0; i < Slices.Count; i++)
			{
				// Don't care about items below bottom of clip, if one is specified.
				if ((!fFull) && yTop >= clipRect.Bottom)
				{
					return yTop - AutoScrollPosition.Y; // not very meaningful in this case, but a result is required.
				}
				var tci = Slices[i] as Slice;
				// Best guess of its height, before we ensure it's real.
				int defHeight = tci == null ? minHeight : tci.Height;
				bool fSliceIsVisible = !fFull && yTop + defHeight > clipRect.Top && yTop <= clipRect.Bottom;

				//Debug.WriteLine(String.Format("DataTree.HandleLayout1({3},{4}): fSliceIsVisible = {5}, i = {0}, defHeight = {1}, yTop = {2}, desiredWidth = {7}, tci.Config = {6}",
				//	i, defHeight, yTop, fFull, clipRect.ToString(), fSliceIsVisible, tci.ConfigurationNode.OuterXml, desiredWidth));

				if (fSliceIsVisible)
				{
					// We cannot allow slice to be unreal; it's visible, and we're checking
					// for real slices where they're visible
					tci = FieldAt(i); // ensures it becomes real if needed.
					var dummy = tci.Handle; // also force it to get a handle
					if (tci.Control != null)
						dummy = tci.Control.Handle; // and its control must too.
					if (yTop < 0)
					{
						// It starts above the top of the window. We need to adjust the scroll position
						// by the difference between the expected and actual heights.
						// This can have side effects, don't do unless needed.
						// The slice will now handle the conditioanl execution.
						//if (tci.Width != desiredWidth)
							tci.SetWidthForDataTreeLayout(desiredWidth);
						desiredScrollPosition.Y -= (defHeight - tci.Height);
					}
				}
				if (tci == null)
				{
					yTop += minHeight;
				}
				else
				{
					// Move this slice down a little if it needs a heavy rule above it
					if (tci.Weight == ObjectWeight.heavy)
						yTop += HeavyweightRuleThickness + HeavyweightRuleAboveMargin;
					if (tci.Top != yTop)
						tci.Top = yTop;
					// This can have side effects, don't do unless needed.
					// The slice will now handle the conditional execution.
					//if (tci.Width != desiredWidth)
						tci.SetWidthForDataTreeLayout(desiredWidth);
					yTop += tci.Height + 1;
					if (fSliceIsVisible)
					{
						MakeSliceVisible(tci);
					}
				}
			}
			// In the course of making slices real or adjusting their width they may have changed height (more strictly, its
			// real height may be different from the previous estimated height).
			// If it was previously above the top of the window, this can produce an unwanted
			// change in the visble position of previously visible slices.
			// The scroll position may also have changed as a result of the blankety blank
			// blank undocumented behavior of the UserControl class trying to make what it
			// thinks is the interesting child control visible.
			// In case it changed, try to change it back!
			// (This might not always succeed, if the scroll range changed so as to make the old position invalid.
			if (-AutoScrollPosition.Y != desiredScrollPosition.Y)
				AutoScrollPosition = desiredScrollPosition;
			return yTop - AutoScrollPosition.Y;
		}

		private void MakeSliceRealAt(int i)
		{
			// We cannot allow slice to be unreal; it's visible, and we're checking
			// for real slices where they're visible
			Point oldPos = AutoScrollPosition;
			var tci = Slices[i];
			int oldHeight = tci == null ? GetMinFieldHeight() : tci.Height;
			tci = FieldAt(i); // ensures it becomes real if needed.
			int desiredWidth = ClientRectangle.Width;
			if (tci.Width != desiredWidth)
				tci.SetWidthForDataTreeLayout(desiredWidth); // can have side effects, don't do unless needed.
			// In the course of becoming real it may have changed height (more strictly, its
			// real height may be different from the previous estimated height).
			// If it was previously above the top of the window, this can produce an unwanted
			// change in the visble position of previously visible slices.
			// The scroll position may also have changed as a result of the blankety blank
			// blank undocumented behavior of the UserControl class trying to make what it
			// thinks is the interesting child control visible.

			// desiredScrollPosition.y is typically positive, the number of pixels hidden at the top
			// of the view before we started.
			var desiredScrollPosition = new Point(-oldPos.X, -oldPos.Y);
			// topAbs is the position of the slice relative to the top of the whole view contents now.
			int topAbs = tci.Top - AutoScrollPosition.Y;
			MakeSliceVisible(tci); // also required for it to be a real tab stop.

			if (topAbs < desiredScrollPosition.Y)
			{
				// It was above the top of the window. We need to adjust the scroll position
				// by the difference between the expected and actual heights.
				desiredScrollPosition.Y -= (oldHeight - tci.Height);
			}
			if (-AutoScrollPosition.Y != desiredScrollPosition.Y)
				AutoScrollPosition = desiredScrollPosition;
		}

		/// <summary>
		/// Make a slice visible, either because it needs to be drawn, or because it needs to be
		/// focused.
		/// </summary>
		/// <param name="tci"></param>
		internal static void MakeSliceVisible(Slice tci)
		{
			// It intersects the screen so it needs to be visible.
			if (!tci.Visible)
			{
				int index = tci.IndexInContainer;
				// All previous slices must be "visible".  Otherwise, the index of the current
				// slice gets changed when it becomes visible due to what is presumably a bug
				// in the dotnet framework.
				for (int i = 0; i < index; ++i)
				{
					Control ctrl = tci.ContainingDataTree.Slices[i];
					if (ctrl != null && !ctrl.Visible)
						ctrl.Visible = true;
				}
				tci.Visible = true;
				Debug.Assert(tci.IndexInContainer == index,
					String.Format("MakeSliceVisible: slice '{0}' at index({2}) should not have changed to index ({1})." +
					" This can occur when making slices visible in an order different than their order in DataTree.Slices. See LT-7307.",
					(tci.ConfigurationNode != null && tci.ConfigurationNode.GetOuterXml() != null ? tci.ConfigurationNode.GetOuterXml() : "(DummySlice?)"),
				tci.IndexInContainer, index));
				// This was moved out of the Control setter because it prematurely creates
				// root boxes (because it creates a window handle). The embedded control shouldn't
				// need an accessibility name before it is visible!
				if (!string.IsNullOrEmpty(tci.Label) && tci.Control != null && tci.Control.AccessibilityObject != null)
					tci.Control.AccessibilityObject.Name = tci.Label;// + "ZZZ_Slice";
			}
			tci.ShowSubControls();
		}

		public int GetMinFieldHeight()
		{
			CheckDisposed();
			return 18; // Enhance Johnt: base on default font height
		}
		//
		//	Return the next field index that is at the specified indent level, or zero if there are no
		//	fields following this one that are at the specified level in the tree (at least not before one
		//  at a higher level). This is normally
		//	used to find the beginning of the next subrecord when we have a sequence of subrecords,
		//	and possibly sub-subrecords, with some being expanded and others not.
		//	@param nInd The indent level we want.
		//	@param idfe An index to the current field. We start looking at the next field.
		//	@return The index of the next field or 0 if none.
		public int NextFieldAtIndent(int nInd, int iStart)
		{
			CheckDisposed();
			int cItem = Slices.Count;

			// Start at the next editor and work down, skipping more nested editors.
			for (int i =iStart + 1; i < cItem; ++i)
			{
				int nIndCur = FieldOrDummyAt(i).Indent;
				if (nIndCur == nInd) // We found another item at this level, so return it.
					return i;
				if (nIndCur < nInd) // We came out to a higher level, so return zero.
					return 0;
			}
			return 0; // Reached the end without finding one at the specified level.
		}
		//
		//	Return the previous field index that is at the specified indent level, or zero if there are no
		//	fields preceding this one that are at the specified level in the tree (at least not before one
		//  at a higher level). This is normally used to find a parent record; some of the intermediate
		//	records may not be expanded.
		//	@param nInd The indent level we want.
		//	@param idfe An index to the current field. We start looking at the previous field.
		//	@return The index of the desired field or 0 if none.
		public int PrevFieldAtIndent(int nInd, int iStart)
		{
			CheckDisposed();
			// Start at the next editor and work down, skipping more nested editors.
			for (int i =iStart - 1; i >= 0; --i)
			{
				int nIndCur = FieldOrDummyAt(i).Indent;
				if (nIndCur == nInd) // We found another item at this level, so return it.
					return i;
				if (nIndCur < nInd) // We came out to a higher level, so return zero.
					return 0;
			}
			return 0; // Reached the start without finding one at the specified level.
		}

		/// <summary>
		/// Answer the height that the slice at index ind is considered to have.
		/// If it is null return the default size.
		/// </summary>
		/// <param name="iSlice">The index.</param>
		/// <returns></returns>
		int HeightOfSliceOrNullAt(int iSlice)
		{
			var tc = Slices[iSlice] as Slice;
			int dypFieldHeight = GetMinFieldHeight();
			if (tc != null)
			{
				dypFieldHeight = Math.Max(dypFieldHeight, tc.Height);
			}
			return dypFieldHeight;
		}

		/// <summary>
		/// Return the index of the slice which contains the given y position.
		/// </summary>
		/// <param name="yp">Measured from top of whole area scrolled over.</param>
		/// <returns>Index of requested slice (or -1 if after last slice)</returns>
		public int IndexOfSliceAtY(int yp)
		{
			CheckDisposed();
			int ypTopOfNextField = 0;
			for (int iSlice = 0; iSlice < Slices.Count; iSlice++)
			{

				int dypFieldHeight = HeightOfSliceOrNullAt(iSlice);
				ypTopOfNextField += dypFieldHeight;
				if (ypTopOfNextField > yp)
				{
					return iSlice;
				}
			}
			return -1;
		}

		protected override void OnPaint(PaintEventArgs e)
		{
			if (m_layoutState != LayoutStates.klsNormal)
			{
				// re-entrant call, in the middle of doing layout! Suppress it. But, we need to paint sometime...
				// so queue a new paint event.
				Invalidate(false);
				return;
			}
			if (Root != null && !Root.IsValidObject)
			{
				// We got called in some bizarre state while the system is in the middle of deleting our object.
				// Safest to do nothing. Could consider invalidating, but that might become an infinite loop.
				return;
			}
			try
			{
				// Optimize JohnT: Could we do a binary search for the
				// slice at the top? But the chop point slices may not be real...
				m_layoutState = LayoutStates.klsChecking;
				Rectangle requiredReal = ClientRectangle; // all slices in this must be real
				HandleLayout1(false, requiredReal);
				bool fNeedResume = (m_layoutState == LayoutStates.klsLayoutSuspended);
				m_layoutState = LayoutStates.klsNormal;
				if (fNeedResume)
				{
					Point oldPos = AutoScrollPosition;
					ResumeLayout(); // will cause another paint (and may cause unwanted scroll of parent!)
					Invalidate(false); // Well, apparently doesn't always do so...we were sometimes not getting the lines. Make sure.
					PerformLayout();
					if (AutoScrollPosition != oldPos)
						AutoScrollPosition = new Point(-oldPos.X, -oldPos.Y);
				}
				else
				{
					base.OnPaint(e);
					HandlePaintLinesBetweenSlices(e);
				}
			}
			finally
			{
				m_layoutState = LayoutStates.klsNormal;
			}
		}

		new public Control ActiveControl
		{
			set
			{
				CheckDisposed();

				if (base.ActiveControl == value)
					return;

				base.ActiveControl = value;
				foreach (Slice slice in Slices)
				{
					if ((slice.Control == value || slice == value) && m_currentSlice != slice)
						CurrentSlice = slice;
				}
			}
		}

		#region automated tree navigation

		/// <summary>
		/// Moves the focus to the first visible slice in the tree
		/// </summary>
		public void GotoFirstSlice()
		{
			CheckDisposed();
			GotoNextSliceAfterIndex(-1);
		}

		public Slice LastSlice
		{
			get
			{
				CheckDisposed();
				if (Slices.Count == 0)
					return null;
				return Slices.Last();
			}
		}

		/// <summary>
		/// Moves the focus to the next visible slice in the tree
		/// </summary>
		public void GotoNextSlice()
		{
			CheckDisposed();

			if (m_currentSlice != null)
				GotoNextSliceAfterIndex(Slices.IndexOf(m_currentSlice));
		}

		internal bool GotoNextSliceAfterIndex(int index)
		{
			CheckDisposed();
			++index;
			while (index >= 0 && index < Slices.Count)
			{
				Slice current = FieldAt(index);
				MakeSliceVisible(current);
				if (current.TakeFocus(false))
				{
					if (m_currentSlice != current)
						CurrentSlice = current; // We are going to it, so make it current.
					return true;
				}
				++index;
			}
			return false;
		}

		/// <summary>
		/// Moves the focus to the previous visible slice in the tree
		/// </summary>
		public bool GotoPreviousSliceBeforeIndex(int index)
		{
			CheckDisposed();
			--index;
			while (index >= 0 && index < Slices.Count)
			{
				Slice current = FieldAt(index);
				MakeSliceVisible(current);
				if (current.TakeFocus(false))
				{
					if (m_currentSlice != current)
						CurrentSlice = current; // We are going to it, so make it current.
					return true;
				}
				--index;
			}
			return false;
		}

		#endregion automated tree navigation

		#region IxCoreColleague message handlers

#if RANDYTODO
		/// <summary>
		/// This property may be turned on and off any time a DataTree is an active colleague.
		/// </summary>
		/// <param name="commandObject"></param>
		/// <param name="display"></param>
		/// <returns></returns>
		public virtual bool OnDisplayShowHiddenFields(object commandObject, ref UIItemDisplayProperties display)
		{
			CheckDisposed();
			bool fAllow = PropertyTable.GetValue("AllowShowNormalFields", true);
			display.Enabled = display.Visible = fAllow;

			if (display.Enabled)
			{
				// The boolProperty of this menu item isn't the real one, so we control the checked status
				// from here.  See the OnPropertyChanged method for how changes are handled.
				string toolName = PropertyTable.GetValue<string>("currentContentControl");
				display.Checked = PropertyTable.GetValue("ShowHiddenFields-" + toolName, SettingsGroup.LocalSettings, false);
			}

			return true; //we've handled this
		}

		/// <summary>
		/// Enable/Disable menu items for jumping to the Lexicon Edit tool and applying a column filter on the Anthropology Category
		/// the user has right clicked on.
		/// </summary>
		public virtual bool OnDisplayJumpToLexiconEditFilterAnthroItems(object commandObject, ref UIItemDisplayProperties display)
		{
			return DisplayJumpToToolAndFilterAnthroItem(display, commandObject, "CmdJumpToLexiconEditWithFilter");
		}

		/// <summary>
		/// Enable/Disable menu items for jumping to the Notebook Edit tool and applying a column filter on the Anthropology Category
		/// the user has right clicked on.
		/// </summary>
		public virtual bool OnDisplayJumpToNotebookEditFilterAnthroItems(object commandObject, ref UIItemDisplayProperties display)
		{
			return DisplayJumpToToolAndFilterAnthroItem(display, commandObject, "CmdJumpToNotebookEditWithFilter");
		}

		private bool DisplayJumpToToolAndFilterAnthroItem(UIItemDisplayProperties display, object commandObject, string cmd)
		{
			CheckDisposed();

			if (display.Group != null && display.Group.IsContextMenu &&
				!String.IsNullOrEmpty(display.Group.Id) &&
				!display.Group.Id.StartsWith("mnuReferenceChoices"))
			{
				return false;
			}

			var fieldName = XmlUtils.GetOptionalAttributeValue(CurrentSlice.ConfigurationNode, "field");
			if (String.IsNullOrEmpty(fieldName) || !fieldName.Equals("AnthroCodes"))
			{
				display.Enabled = display.Visible = false;
				return true;
			}

			var xmlNode = (commandObject as XCore.Command).ConfigurationNode;
			var command = XmlUtils.GetOptionalAttributeValue(xmlNode, "id");
			if (String.IsNullOrEmpty(command))
				return false;
			if (command.Equals(cmd))
				display.Enabled = display.Visible = true;
			else
				display.Enabled = display.Visible = false;
			return true;
		}

		/// <summary>
		/// Enable menu items for jumping to the concordance (or lexiconEdit) tool.
		/// </summary>
		/// <param name="commandObject"></param>
		/// <param name="display"></param>
		/// <returns></returns>
		public virtual bool OnDisplayJumpToTool(object commandObject, ref UIItemDisplayProperties display)
		{
			CheckDisposed();
			string tool;
			if (display.Group != null && display.Group.IsContextMenu &&
				!String.IsNullOrEmpty(display.Group.Id) &&
				!display.Group.Id.StartsWith("mnuDataTree"))
			{
				return false;
			}
			Guid guid = GetGuidForJumpToTool((Command)commandObject, true, out tool);
			if (guid != Guid.Empty)
			{
				display.Enabled = display.Visible = true;
				return true;
			}

			return false;
		}

		/// <summary>
		/// Handle enabled menu items for jumping to another tool, or another location in the
		/// current tool.
		/// </summary>
		public virtual bool OnJumpToTool(object commandObject)
		{
			CheckDisposed();
			string tool;
			Guid guid = GetGuidForJumpToTool((Command) commandObject, false, out tool);
			if (guid != Guid.Empty)
			{
				var commands = new List<string>
										{
											"AboutToFollowLink",
											"FollowLink"
										};
				var parms = new List<object>
										{
											null,
											new FwLinkArgs(tool, guid)
										};
				Publisher.Publish(commands, parms);
				((Command)commandObject).TargetId = Guid.Empty;	// clear the target for future use.
				return true;
			}

			return false;
		}
#endif

		/// <summary>
		/// Handle jumping to the lexiconEdit tool and filtering on the Anthropology Category the user has
		/// right clicked on.
		/// </summary>
		public virtual bool OnJumpToLexiconEditFilterAnthroItems(object commandObject)
		{
			OnJumpToToolAndFilterAnthroItem("FilterAnthroItems", "lexiconEdit");
			return true;
		}

		/// <summary>
		/// Handle jumping to the NotebookEdit tool and filtering on the Anthropology Category the user has
		/// right clicked on.
		/// </summary>
		public virtual bool OnJumpToNotebookEditFilterAnthroItems(object commandObject)
		{
			OnJumpToToolAndFilterAnthroItem("FilterAnthroItems", "notebookEdit");
			return true;
		}

		private void OnJumpToToolAndFilterAnthroItem(string linkSetupInfo, string toolToJumpTo)
		{
			var obj = ((CurrentSlice.Control as VectorReferenceLauncher).MainControl as VectorReferenceView).SelectedObject;
			if (obj == null)
				return;
			var hvo = obj.Hvo;

			FwLinkArgs link = new FwAppArgs(Cache.ProjectId.Handle, toolToJumpTo, Guid.Empty);
			List<Property> additionalProps = link.PropertyTableEntries;
			additionalProps.Add(new Property("SuspendLoadListUntilOnChangeFilter", link.ToolName));
			additionalProps.Add(new Property("LinkSetupInfo", linkSetupInfo));
			additionalProps.Add(new Property("HvoOfAnthroItem", hvo.ToString(CultureInfo.InvariantCulture)));
			var commands = new List<string>
										{
											"AboutToFollowLink",
											"FollowLink"
										};
			var parms = new List<object>
										{
											null,
											link
										};
			Publisher.Publish(commands, parms);
		}

		/// <summary>
<<<<<<< HEAD
		/// Converts a List of integers into a comma-delimited string of numbers.
		/// </summary>
		/// <param name="hvoList"></param>
		/// <returns></returns>
		private string ConvertHvoListToString(List<int> hvoList)
		{
			return hvoList.ToString(",");
		}

#if RANDYTODO
		/// <summary>
=======
>>>>>>> 95b9b36f
		/// Common logic shared between OnDisplayJumpToTool and OnJumpToTool.
		/// forEnableOnly is true when called from OnDisplayJumpToTool.
		/// </summary>
		internal Guid GetGuidForJumpToTool(Command cmd, bool forEnableOnly, out string tool)
		{
			tool = XmlUtils.GetManditoryAttributeValue(cmd.Parameters[0], "tool");
			string className = XmlUtils.GetManditoryAttributeValue(cmd.Parameters[0], "className");
			ICmObject targetObject;
			if (CurrentSlice == null)
				targetObject = Root;
			else
				targetObject = CurrentSlice.Object;
			if (targetObject != null)
			{
				var owner = targetObject.Owner;
				if (tool == "concordance")
				{
					int flidSlice = 0;
					if (CurrentSlice != null && !CurrentSlice.IsHeaderNode)
					{
						flidSlice = CurrentSlice.Flid;
						if (flidSlice == 0 || m_mdc.get_IsVirtual(flidSlice))
							return cmd.TargetId;
					}
					switch (className)
					{
						case "LexEntry":
							if (m_root != null && m_root.ClassID == LexEntryTags.kClassId)
							{
								if (cmd.Id == "CmdRootEntryJumpToConcordance")
								{
									return m_root.Guid;
								}

								if (targetObject.ClassID == LexEntryRefTags.kClassId)
									return cmd.TargetId;

								if (targetObject.ClassID == LexEntryTags.kClassId)
									return targetObject.Guid;

								var lexEntry = targetObject.OwnerOfClass<ILexEntry>();
								return lexEntry == null ? cmd.TargetId : lexEntry.Guid;
							}
							break;
						case "LexSense":
							if (targetObject.ClassID == LexSenseTags.kClassId)
							{
								if (((ILexSense)targetObject).Entry == m_root)
									return targetObject.Guid;
							}
							break;
						case "MoForm":
							if (m_cache.ClassIsOrInheritsFrom(targetObject.ClassID, MoFormTags.kClassId))
							{
								if (flidSlice == MoFormTags.kflidForm)
									return targetObject.Guid;
							}
							break;
					}
				}
				else if (tool == "lexiconEdit")
				{
					if (owner != null && owner != m_root && owner.ClassID == LexEntryTags.kClassId)
					{
						return owner.Guid;
					}
				}
				else if (tool == "notebookEdit")
				{
					if (owner != null &&
						owner.ClassID == RnGenericRecTags.kClassId)
						return owner.Guid;
					if (targetObject is IText)
					{
						IRnGenericRec referringRecord;
						if (NotebookRecordRefersToThisText(targetObject as IText, out referringRecord))
							return referringRecord.Guid;

						// Text is not already associated with a notebook record. So there's nothing yet to jump to.
						// If the user is really doing the jump we need to make it now.
						// Otherwise we just need to return something non-null to indicate the jump
						// is possible (though this is not currently used).
						if (forEnableOnly)
							return targetObject.Guid;
						// User is really making the jump. Create a notebook record, associate it, and jump.
						var newNotebookRec = CreateAndAssociateNotebookRecord();
						return newNotebookRec.Guid;
					}
					// Try TargetId by default
				}
				else if (tool == "interlinearEdit")
				{
					if (targetObject.ClassID == TextTags.kClassId)
					{
						return targetObject.Guid;
					}
				}
			}
			return cmd.TargetId;
		}
#endif

		private IRnGenericRec CreateAndAssociateNotebookRecord()
		{
			if (!(CurrentSlice.Object is IText))
				throw new ArgumentException("CurrentSlice.Object ought to be a Text object.");

			IText textObj = CurrentSlice.Object as IText;
			// Create new Notebook record

			((IText)CurrentSlice.Object).AssociateWithNotebook(true);
			IRnGenericRec referringRecord;
			NotebookRecordRefersToThisText(CurrentSlice.Object as IText, out referringRecord);
			return referringRecord;
		}

		internal static bool NotebookRecordRefersToThisText(IText text, out IRnGenericRec referringRecord)
		{
			referringRecord = null;
			if (text == null)
				throw new ArgumentException("Don't call this unless the CurrentSlice.Object is a Text.");

			referringRecord = text.AssociatedNotebookRecord;
			return referringRecord != null;
		}

		/// <summary>
		/// Receives the broadcast message "PropertyChanged"
		/// </summary>
		public void OnPropertyChanged(string name)
		{
			CheckDisposed();

			if (name == "ShowHiddenFields")
			{
				// The only place this occurs is when the status is changed from the "View" menu.
				// We'll have to translate this to the real property based on the current tool.

				string toolName = PropertyTable.GetValue<string>("currentContentControl");
				name = "ShowHiddenFields-" + toolName;

				// Invert the status of the real property
				bool oldShowValue = PropertyTable.GetValue(name, SettingsGroup.LocalSettings, false);
				PropertyTable.SetProperty(name, !oldShowValue, SettingsGroup.LocalSettings, true, true); // update the pane bar check box.
				HandleShowHiddenFields(!oldShowValue);
			}
			else if (name == "currentContentControlObject")
			{
				m_fCurrentContentControlObjectTriggered = true;
			}
		}

		/// <summary>
		/// Called by reflection when a new object is inserted into the list. A change of current
		/// object should not ALWAYS make the data tree take focus, since that can be annoying when
		/// editing in the browse view (cf LT-8211). But we do want it for a new top-level list object
		/// (LT-8564). Also useful when we refresh the list after a major change to make sure something gets focused.
		/// </summary>
		/// <param name="arg"></param>
		public void OnFocusFirstPossibleSlice(object arg)
		{
#if RANDYTODO
			m_mediator.IdleQueue.Add(IdleQueuePriority.Medium, DoPostponedFocusSlice);
#endif
		}

		bool DoPostponedFocusSlice(object parameter)
		{
			// If the user switches tools quickly after inserting an object, the new view may
			// already be created before this gets called to set the focus in the old view.
			// Therefore we don't want to crash, we just want to do nothing.  See LT-8698.
			if (IsDisposed)
				return true;
			if (CurrentSlice == null)
				FocusFirstPossibleSlice();
			return true;
		}

		private void HandleShowHiddenFields(bool newShowValue)
		{
			if (newShowValue != m_fShowAllFields)
			{

				MonoIgnoreUpdates();

				try
				{
					var closeSlices = CurrentSlice == null ? null : CurrentSlice.GetCloseSlices();
					m_fShowAllFields = newShowValue;
					RefreshList(false);
					if (closeSlices != null)
						SelectFirstPossibleSlice(closeSlices);
					ScrollCurrentAndIfPossibleSectionIntoView();
				}
				finally
				{
					MonoResumeUpdates();
				}
			}
		}

		/// <summary>
		/// For sure make the CurrentSlice if any visible.
		/// If possible also make the prececing summary slice visible.
		/// Then make as many as possible of the slices which are children of that summary visible.
		/// </summary>
		void ScrollCurrentAndIfPossibleSectionIntoView()
		{
			if (CurrentSlice == null)
				return; // can't do anything.
			// Make sure all the slices up to one screen above and below are real and valid heights.
			// This is only called in response to a user action, so m_layoutState should be normal.
			// We set this state to make quite sure that if we somehow get an OnPaint() or OnLayout call
			// that is effectively re-entrant, we don't re-enter HandleLayout1, which can really mess things up.
			Debug.Assert(m_layoutState == LayoutStates.klsNormal);
			m_layoutState = LayoutStates.klsDoingLayout;
			try
			{
				HandleLayout1(false, new Rectangle(0, Math.Max(0, CurrentSlice.Top - ClientRectangle.Height),
					ClientRectangle.Width, ClientRectangle.Height * 2));
			}
			finally
			{
				m_layoutState = LayoutStates.klsNormal;
			}
			ScrollControlIntoView(CurrentSlice);
			int previousSummaryIndex = CurrentSlice.IndexInContainer;
			while (!(Slices[previousSummaryIndex] is SummarySlice))
			{
				previousSummaryIndex--;
				if (previousSummaryIndex < 0)
					return;
			}
			var previousSummary = Slices[previousSummaryIndex];
			if (previousSummary.Top < 0 && CurrentSlice.Bottom - previousSummary.Top < ClientRectangle.Height - 20)
				ScrollControlIntoView(previousSummary);
			var lastChildIndex = CurrentSlice.IndexInContainer;
			while (lastChildIndex < Slices.Count && Slice.StartsWith(((Slice)Slices[lastChildIndex]).Key, previousSummary.Key)
				&& Slices[lastChildIndex].Bottom - previousSummary.Top < ClientRectangle.Height - 20)
				lastChildIndex++;
			lastChildIndex--;
			if (lastChildIndex > CurrentSlice.IndexInContainer)
				ScrollControlIntoView(Slices[lastChildIndex]);
		}

		/// <summary>
		/// Find the first slice in the list which is (still) one of your current, valid slices
		/// and which is able to take focus, and give it the focus.
		/// </summary>
		/// <param name="closeSlices"></param>
		internal void SelectFirstPossibleSlice(List<Slice> closeSlices)
		{
			foreach (var slice in closeSlices)
			{
				if (!slice.IsDisposed && slice.ContainingDataTree == this && slice.TakeFocus(false))
					break;
			}
		}

		/// <summary>
		/// Invoked by a slice when the user does something to bring up a context menu
		/// </summary>
		public void OnShowContextMenu(object sender, TreeNodeEventArgs e)
		{
			CheckDisposed();
			//just pass this onto, for example, the XWorks View that owns us,
			//assuming that it has subscribed to this event on this object.
			//If it has not, then this will still point to the "auto menu handler"
			Debug.Assert(ShowContextMenuEvent != null, "this should always be set to something");
			CurrentSlice = e.Slice;
			var args = new SliceMenuRequestArgs(e.Slice, false);
			// TODO: ShowContextMenuEvent returns a ContextMenu that we should dispose. However,
			// we can't do that right here (because that destroys the menu before being shown).
			// Ideally we would store the context menu in a member variable and dispose this later
			// on. However, it is unlikely that not disposing this context menu will cause any
			// problems, so we leave it as is for now.
			ShowContextMenuEvent(sender, args);
			//			ContextMenu menu = ShowContextMenuEvent(sender, args);
			//			menu.Show(e.Context, e.Location);
		}

		/// <summary>
		/// Process the message to allow setting/focusing CurrentSlice.
		/// </summary>
		/// <param name="parameter">The parameter.</param>
		/// <returns></returns>
		public bool OnReadyToSetCurrentSlice(object parameter)
		{
			if (IsDisposed)
				return true;

			// we should now be ready to put our focus in a slice.
			m_fSuspendSettingCurrentSlice = false;
			try
			{
				SetDefaultCurrentSlice((bool) parameter);
			}
			finally
			{
				m_fCurrentContentControlObjectTriggered = false;
			}
			return true;
		}

		/// <summary>
		/// Respond to a broadcast message.  This is needed to fix LT-9713 and LT-9714.
		/// </summary>
		public void OnDelayedRefreshList(object sentValue)
		{
			CheckDisposed();
			DoNotRefresh = (bool)sentValue;
		}

		/// <summary>
		/// subclasses override for setting a default current slice.
		/// </summary>
		/// <returns></returns>
		protected virtual void SetDefaultCurrentSlice(bool suppressFocusChange)
		{
			Slice sliceToSetAsCurrent = m_currentSliceNew;
			m_currentSliceNew = null;
			if (sliceToSetAsCurrent != null && sliceToSetAsCurrent.IsDisposed)
				sliceToSetAsCurrent = null;	// someone's creating slices faster than we can display!
			// try to see if any of our current slices have focus. if so, use that one.
			if (sliceToSetAsCurrent == null)
			{
			if (ContainsFocus)
			{
				// see if we can find the parent slice for focusedControl
					var currentControl = PropertyTable.GetValue<IFwMainWnd>("window").FocusedControl;
				while (currentControl != null && currentControl != this)
				{
					if (currentControl is Slice)
					{
						// found the slice to
						sliceToSetAsCurrent = currentControl as Slice;
							if (sliceToSetAsCurrent.IsDisposed)
								sliceToSetAsCurrent = null;		// shouldn't happen, but...
							else
						break;
					}
					currentControl = currentControl.Parent;
				}
			}
			}
			// set current slice.
			if (sliceToSetAsCurrent != null)
			{
				CurrentSlice = sliceToSetAsCurrent;
				if (!suppressFocusChange && !m_currentSlice.Focused && m_fCurrentContentControlObjectTriggered)	// probably coming from m_currentSliceNew
				{
					// For string type slices, place cursor at end of (top) line.  This works
					// more reliably than putting it at the beginning for some reason, and makes
					// more sense in some circumstances (especially in the conversion from a ghost
					// slice to a string type slice).
					if (m_currentSlice is MultiStringSlice)
					{
						var mss = (MultiStringSlice) m_currentSlice;
						mss.SelectAt(mss.WritingSystemsSelectedForDisplay.First().Handle, 99999);
					}
					else if (m_currentSlice is StringSlice)
					{
						((StringSlice) m_currentSlice).SelectAt(99999);
					}
					m_currentSlice.TakeFocus(false);
				}
			}
			// otherwise, try to select the first slice, if it won't conflict with
			// an existing cursor (cf. LT-8211), like when we're first starting up/switching tools
			// as indicated by m_fCurrentContentControlObjectTriggered.
			if (!suppressFocusChange && CurrentSlice == null && m_fCurrentContentControlObjectTriggered)
				FocusFirstPossibleSlice();
		}

		/// <summary>
		/// Focus the first slice that can take focus.
		/// </summary>
		protected bool FocusFirstPossibleSlice()
		{
			int cslice = Slices.Count;
			// If we have a descendant that isn't the root, try to focus one of its slices.
			// Otherwise, focusing a slice that doesn't belong to it will switch the browse view
			// to a different record. See FWR-2006.
			if (m_descendant != null && m_descendant != m_root)
			{
				var owners = new HashSet<ICmObject>();
				for (var obj = m_descendant; obj != null; obj = obj.Owner)
					owners.Add(obj);
				for (int islice = 0; islice < cslice; ++islice)
				{
					var slice = FieldOrDummyAt(islice);
					if (slice is DummyObjectSlice && owners.Contains(slice.Object))
					{
						// This is what we want! Expand it!
						slice = FieldAt(islice); // makes a real slice (and may create children, altering the total number).
						cslice = Slices.Count;
					}
					if (m_descendant != DescendantForSlice(slice))
						continue;
					if (slice.TakeFocus(false))
						return true;
				}
			}
			// If that didn't work or we don't have a distinct descendant, just focus the first thing we can.
			for (int islice = 0; islice < cslice; ++islice)
			{
				var slice = Slices[islice];
				if (slice.TakeFocus(false))
					return true;
			}
			return false;
		}

		#endregion IxCoreColleague message handlers

#if RANDYTODO
		/// <summary>
		/// Influence the display of a particular command by giving an opinion on whether we
		/// are prepared to handle the corresponding "InsertItemViaBackrefVector" message.
		/// </summary>
		public bool OnDisplayInsertItemViaBackrefVector(object commandObject, ref UIItemDisplayProperties display)
		{
			CheckDisposed();

			// We may be in transition: if so, disable without crashing.  See LT-9698.
			if (m_cache == null || m_root == null)
				return display.Enabled = false;
			var command = (Command)commandObject;
			string className = XmlUtils.GetManditoryAttributeValue(command.Parameters[0], "className");
			if (className != m_root.ClassName)
				return display.Enabled = false;
			string restrictToTool = XmlUtils.GetOptionalAttributeValue(command.Parameters[0], "restrictToTool");
			if (restrictToTool != null && restrictToTool != m_propertyTable.GetValue("currentContentControl", string.Empty))
				return display.Enabled = false;
			return display.Enabled = true;
		}

		/// <summary>
		/// This is triggered by any command whose message attribute is "InsertItemViaBackrefVector"
		/// </summary>
		/// <returns>true if successful (the class is known)</returns>
		public bool OnInsertItemViaBackrefVector(object argument)
		{
			CheckDisposed();

			var command = (Command)argument;
			string className = XmlUtils.GetManditoryAttributeValue(command.Parameters[0], "className");
			if (className != m_root.ClassName)
				return false;
			string restrictToTool = XmlUtils.GetOptionalAttributeValue(command.Parameters[0], "restrictToTool");
			if (restrictToTool != null && restrictToTool != m_propertyTable.GetValue("currentContentControl", string.Empty))
				return false;
			string fieldName = XmlUtils.GetOptionalAttributeValue(command.Parameters[0], "fieldName");
			if (String.IsNullOrEmpty(fieldName))
				return false;
			int flid = m_mdc.GetFieldId(className, fieldName, true);
			int insertPos = Slice.InsertObjectIntoVirtualBackref(m_cache, m_mediator, m_propertyTable,
				m_root.Hvo, m_root.ClassID, flid);
			return insertPos >= 0;
		}

		/// <summary>
		/// See if it makes sense to provide the "Demote..." command.
		/// </summary>
		public bool OnDisplayDemoteItemInVector(object commandObject, ref UIItemDisplayProperties display)
		{
			CheckDisposed();

			var command = (Command)commandObject;
			string className = XmlUtils.GetManditoryAttributeValue(command.Parameters[0], "className");
			bool fIsValid = false;
			if (className == "RnGenericRec")
			{
				if (Root != null && Root is IRnGenericRec)
				{
					if (Root.Owner is IRnResearchNbk && (Root.Owner as IRnResearchNbk).RecordsOC.Count > 1)
						fIsValid = true;
				}
			}
			display.Enabled = fIsValid;
			return true;
		}
#endif

		/// <summary>
		/// Implement the "Demote..." command.
		/// </summary>
		public bool OnDemoteItemInVector(object argument)
		{
			CheckDisposed();

			if (Root == null)
				return false;
			IRnGenericRec rec = Root as IRnGenericRec;
			if (rec == null)
				return false;		// shouldn't get here
			IRnGenericRec newOwner = null;
			if (Root.Owner is IRnResearchNbk)
			{
				IRnResearchNbk notebk = Root.Owner as IRnResearchNbk;
				List<IRnGenericRec> owners = new List<IRnGenericRec>();
				foreach (var recT in notebk.RecordsOC)
				{
					if (recT != Root)
						owners.Add(recT);
				}
				if (owners.Count == 1)
				{
					newOwner = owners[0];
				}
				else
				{
					newOwner = ChooseNewOwner(owners.ToArray(),
						Resources.DetailControlsStrings.ksChooseOwnerOfDemotedRecord);
				}
			}
			else
			{
				return false;
			}
			if (newOwner == null)
				return true;
			if (newOwner == rec)
				throw new Exception("RnGenericRec cannot own itself!");

			UndoableUnitOfWorkHelper.DoUsingNewOrCurrentUOW(Resources.DetailControlsStrings.ksUndoDemote,
				Resources.DetailControlsStrings.ksRedoDemote, Cache.ActionHandlerAccessor, () =>
				{
					newOwner.SubRecordsOS.Insert(0, rec);
				});
			return true;
		}

		internal IRnGenericRec ChooseNewOwner(IRnGenericRec[] records, string sTitle)
		{

			var helpTopic = "khtpDataNotebook-ChooseOwnerOfDemotedRecord";
			var persistProvider = PersistenceProviderFactory.CreatePersistenceProvider(PropertyTable);
			var labels = ObjectLabel.CreateObjectLabels(m_cache, records,
					"ShortName", m_cache.WritingSystemFactory.GetStrFromWs(m_cache.DefaultAnalWs));
			using (var dlg = new ReallySimpleListChooser(persistProvider, labels,
				string.Empty, PropertyTable.GetValue<IHelpTopicProvider>("HelpTopicProvider")))
			{
				dlg.Text = sTitle;
				dlg.SetHelpTopic(helpTopic);
				if (dlg.ShowDialog() == DialogResult.OK)
					return dlg.SelectedObject as IRnGenericRec;
			}
			return null;
		}

		/// <summary>
		/// Try to find a slice that matches the information gleaned from another slice,
		/// probably one that has been disposed since the information was obtained.  If there's
		/// a following slice that matches except for the object id, return that slice as well.
		/// </summary>
		/// <remarks>
		/// This is used by DTMenuHandler.OnDataTreeCopy() whenever creating the copy causes the
		/// data tree to be rebuilt.  See FWR-2123 for motivation.
		/// </remarks>
		public Slice FindMatchingSlices(ICmObject obj, object[] key, Type type, out Slice newCopy)
		{
			Slice sliceFound = null;
			newCopy = null;
			foreach (Slice slice in Slices)
			{
				if (slice.GetType() != type)
					continue;
				if (EquivalentKeys(slice.Key, key, sliceFound == null))
				{
					if (slice.Object == obj)
						sliceFound = slice;
					else if (sliceFound != null && slice.Object != obj && slice.Object.ClassID == obj.ClassID)
						newCopy = slice;
					if (sliceFound != null && newCopy != null)
						break;
				}
			}
			return sliceFound;
		}

		private bool EquivalentKeys(object[] newKey, object[] oldKey, bool fCheckInts)
		{
			if (newKey.Length != oldKey.Length)
				return false;
			for (int i = 0; i < newKey.Length; ++i)
			{
				if (newKey[i] == oldKey[i])
					continue;
				if (newKey[i] is XElement && oldKey[i] is XElement)
				{
					var newNode = newKey[i] as XElement;
					var oldNode = oldKey[i] as XElement;
					if (newNode.Name != oldNode.Name)
						return false;
					if (newNode.GetInnerText() != oldNode.GetInnerText())
						return false;
					if (newNode.GetOuterXml() == oldNode.GetOuterXml())
						continue;
					foreach (var xa in oldNode.Attributes())
					{
						var xaNew = newNode.Attribute(xa.Name);
						if (xaNew == null || xaNew.Value != xa.Value)
							return false;
					}
				}
				else if (newKey[i] is int && oldKey[i] is int)
				{
					if (fCheckInts && (int)newKey[i] != (int)oldKey[i])
						return false;
				}
				else
				{
					return false;
				}
			}
			return true;
		}

		#region Implementation of IPropertyTableProvider

		/// <summary>
		/// Placement in the IPropertyTableProvider interface lets FwApp call IPropertyTable.DoStuff.
		/// </summary>
		public IPropertyTable PropertyTable { get; private set; }

		#endregion

		#region Implementation of IPublisherProvider

		/// <summary>
		/// Get the IPublisher.
		/// </summary>
		public IPublisher Publisher { get; private set; }

		#endregion

		#region Implementation of ISubscriberProvider

		/// <summary>
		/// Get the ISubscriber.
		/// </summary>
		public ISubscriber Subscriber { get; private set; }

		/// <summary>
		/// Initialize a FLEx component with the basic interfaces.
		/// </summary>
		/// <param name="flexComponentParameters">Parameter object that contains the required three interfaces.</param>
		public void InitializeFlexComponent(FlexComponentParameters flexComponentParameters)
		{
			FlexComponentCheckingService.CheckInitializationValues(flexComponentParameters, new FlexComponentParameters(PropertyTable, Publisher, Subscriber));

			PropertyTable = flexComponentParameters.PropertyTable;
			Publisher = flexComponentParameters.Publisher;
			Subscriber = flexComponentParameters.Subscriber;

			if (PersistenceProvder != null)
			{
				RestorePreferences();
			}
		}

		#endregion

		public void ShowHiddenFields(bool showHiddenFields)
		{
			HandleShowHiddenFields(showHiddenFields);
		}
	}

	class DummyObjectSlice : Slice
	{
		private XElement m_node; // Node with name="seq" that controls the sequence we're a dummy for
		// Path of parent slice info up to and including m_node.
		// We can't use a List<int>, as the Arraylist may hold XmlNodes and ints, at least.
		private ArrayList m_path;
		private readonly int m_flid; // sequence field we're a dummy for
		private int m_ihvoMin; // index in sequence of first object we stand for.
		private readonly string m_layoutName;
		private readonly string m_layoutChoiceField;
		private XElement m_caller; // Typically "partRef" node that invoked the part containing the <seq>

		/// <summary>
		/// Create a slice. Note that callers that will further modify path should pass a Clone.
		/// </summary>
		/// <param name="indent">The indent.</param>
		/// <param name="node">The node.</param>
		/// <param name="path">The path.</param>
		/// <param name="obj">The obj.</param>
		/// <param name="flid">The flid.</param>
		/// <param name="ihvoMin">The ihvo min.</param>
		/// <param name="layoutName">Name of the layout.</param>
		/// <param name="layoutChoiceField">The layout choice field.</param>
		/// <param name="caller">The caller.</param>
		public DummyObjectSlice(int indent, XElement node, ArrayList path, ICmObject obj, int flid, int ihvoMin,
			string layoutName, string layoutChoiceField, XElement caller)
		{
			m_indent = indent;
			m_node = node;
			m_path = path;
			m_obj = obj;
			m_flid = flid;
			m_ihvoMin = ihvoMin;
			m_layoutName = layoutName;
			m_layoutChoiceField = layoutChoiceField;
			m_caller = caller;
		}

		#region IDisposable override

		/// <summary>
		/// Executes in two distinct scenarios.
		///
		/// 1. If disposing is true, the method has been called directly
		/// or indirectly by a user's code via the Dispose method.
		/// Both managed and unmanaged resources can be disposed.
		///
		/// 2. If disposing is false, the method has been called by the
		/// runtime from inside the finalizer and you should not reference (access)
		/// other managed objects, as they already have been garbage collected.
		/// Only unmanaged resources can be disposed.
		/// </summary>
		/// <param name="disposing"></param>
		/// <remarks>
		/// If any exceptions are thrown, that is fine.
		/// If the method is being done in a finalizer, it will be ignored.
		/// If it is thrown by client code calling Dispose,
		/// it needs to be handled by fixing the bug.
		///
		/// If subclasses override this method, they should call the base implementation.
		/// </remarks>
		protected override void Dispose(bool disposing)
		{
			//Debug.WriteLineIf(!disposing, "****************** " + GetType().Name + "(DummyObjectSlice) 'disposing' is false. ******************");
			// Must not be run more than once.
			if (IsDisposed)
				return;

			if (disposing)
			{
				// Dispose managed resources here.
				if (m_path != null)
					m_path.Clear();
			}

			// Dispose unmanaged resources here, whether disposing is true or false.
			m_node = null;
			m_path = null;
			m_caller = null;

			base.Dispose(disposing);
		}

		#endregion IDisposable override

		public override bool IsRealSlice
		{
			get
			{
				CheckDisposed();
				return false;
			}
		}

		/// <summary>
		/// Turn this dummy slice into whatever it stands for, replacing itself in the data tree's
		/// slices (where it occupies slot index) with whatever is appropriate.
		/// </summary>
		/// <param name="index"></param>
		/// <returns></returns>
		public override Slice BecomeReal(int index)
		{
			CheckDisposed();

			// We stand in for the slice at 'index', and that is to be replaced. But we might stand for earlier
			// slices too: how many indicates what we have to add to m_ihvoMin.

			// Note: I (RandyR) don't think the same one can stand in for multiple dummies now.
			// We don't use a dummy slice in more than one place.
			// Each are created individually, if more than one is needed.
			int ihvo = m_ihvoMin;
			for (int islice = index - 1; islice >= 0 && ContainingDataTree.Slices[islice] == this; islice--)
				ihvo++;
			int hvo = m_cache.DomainDataByFlid.get_VecItem(m_obj.Hvo, m_flid, ihvo);
			// In the course of becoming real, we may get disposed. That clears m_path, which
			// has various bad effects on called objects that are trying to use it, as well as
			// causing failure here when we try to remove the thing we added temporarily.
			// Work with a copy, so Dispose can't get at it.
			var path = new ArrayList(m_path);
			if (ihvo == m_ihvoMin)
			{
				// made the first element real. Increment start ihvo: the first thing we are a
				// dummy for got one greater
				m_ihvoMin++;
			}
			else if (index < ContainingDataTree.Slices.Count && ContainingDataTree.Slices[index + 1] == this)
			{
				// Any occurrences after index get replaced by a new one with suitable ihvoMin.
				// Note this must be done before we insert an unknown number of extra slices
				// by calling CreateSlicesFor.
				var dosRep = new DummyObjectSlice(m_indent, m_node, path,
					m_obj, m_flid, ihvo + 1, m_layoutName, m_layoutChoiceField, m_caller) {Cache = Cache, ParentSlice = ParentSlice};
				for (int islice = index + 1;
					islice < ContainingDataTree.Slices.Count && ContainingDataTree.Slices[islice] == this;
					islice++)
				{
					ContainingDataTree.RawSetSlice(islice, dosRep);
				}
			}

			// Save these, we may get disposed soon, can't get them from member data any more.
			DataTree containingTree = ContainingDataTree;
			Control parent = Parent;
			var parentSlice = ParentSlice;

			path.Add(hvo);
			var objItem = ContainingDataTree.Cache.ServiceLocator.GetInstance<ICmObjectRepository>().GetObject(hvo);
			Point oldPos = ContainingDataTree.AutoScrollPosition;
			ContainingDataTree.CreateSlicesFor(objItem, parentSlice, m_layoutName, m_layoutChoiceField, m_indent, index + 1, path,
				new ObjSeqHashMap(), m_caller);
			// If inserting slices somehow altered the scroll position, for example as the
			// silly Panel tries to make the selected control visible, put it back!
			if (containingTree.AutoScrollPosition != oldPos)
				containingTree.AutoScrollPosition = new Point(-oldPos.X, -oldPos.Y);
			// No need to remove, we added to copy.
			//m_path.RemoveAt(m_path.Count - 1);
			return containingTree.Slices.Count > index + 1 ? containingTree.Slices[index + 1] as Slice : null;
		}

		protected override void WndProc(ref Message m)
		{
			int aspY = AutoScrollPosition.Y;
			base.WndProc (ref m);
			if (aspY != AutoScrollPosition.Y)
				Debug.WriteLine("ASP changed during processing message " + m.Msg);
		}
	}
}<|MERGE_RESOLUTION|>--- conflicted
+++ resolved
@@ -12,16 +12,11 @@
 using System.Linq;
 using System.Text;
 using System.Windows.Forms;
-<<<<<<< HEAD
 using System.Xml.Linq;
 using System.Xml.XPath;
 using SIL.CoreImpl;
-using SIL.FieldWorks.Common.COMInterfaces;
-=======
-using System.Xml;
 using SIL.CoreImpl.Cellar;
 using SIL.CoreImpl.WritingSystems;
->>>>>>> 95b9b36f
 using SIL.FieldWorks.Common.Controls;
 using SIL.FieldWorks.Common.FwKernelInterfaces;
 using SIL.FieldWorks.Common.FwUtils;
@@ -30,6 +25,7 @@
 using SIL.FieldWorks.FDO.DomainServices;
 using SIL.FieldWorks.FDO.Infrastructure;
 using SIL.Utils;
+using SIL.Xml;
 
 namespace SIL.FieldWorks.Common.Framework.DetailControls
 {
@@ -56,11 +52,7 @@
 	/// System.Windows.Forms.Panel
 	/// System.Windows.Forms.ContainerControl
 	/// System.Windows.Forms.UserControl
-<<<<<<< HEAD
-	public class DataTree : UserControl, IFWDisposable, IVwNotifyChange, IFlexComponent, IRefreshableRoot
-=======
-	public class DataTree : UserControl, IVwNotifyChange, IxCoreColleague, IRefreshableRoot
->>>>>>> 95b9b36f
+	public class DataTree : UserControl, IVwNotifyChange, IFlexComponent, IRefreshableRoot
 	{
 		/// <summary>
 		/// Occurs when the current slice changes
@@ -80,10 +72,6 @@
 		protected FdoCache m_cache;
 		/// <summary>use SetContextMenuHandler() to subscribe to this event (if you want to provide a Context menu for this DataTree)</summary>
 		protected event SliceShowMenuRequestHandler ShowContextMenuEvent;
-<<<<<<< HEAD
-		/// <summary></summary>
-=======
->>>>>>> 95b9b36f
 		/// <summary>the descendent object that is being displayed</summary>
 		protected ICmObject m_descendant;
 		/// <summary></summary>
@@ -936,7 +924,7 @@
 						// Do it for the old object.
 						m_rch.Fixup(true);
 						// Root has changed, so reset the handler.
-						m_rch.Setup(m_root, m_rlu, m_cache);
+						m_rch.Setup(m_root, m_rlu, Cache);
 					}
 					Invalidate(); // clears any lines left over behind slices.
 					CreateSlices(true);
@@ -1217,10 +1205,6 @@
 			m_mdc = null;
 			m_rch = null;
 			m_rootLayoutName = null;
-<<<<<<< HEAD
-=======
-			m_smallImages = null; // Client has to deal with it, since it gave it to us.
->>>>>>> 95b9b36f
 			m_layoutInventory = null;
 			m_partInventory = null;
 			m_sliceFilter = null;
@@ -1775,7 +1759,7 @@
 					if (template != null)
 					{
 						var newTemplate = template.Clone();
-						XmlUtils.AppendAttribute(newTemplate, "choiceGuid", choiceGuidStr);
+						XmlUtils.SetAttribute(newTemplate, "choiceGuid", choiceGuidStr);
 						m_layoutInventory.AddNodeToInventory(newTemplate);
 						m_layoutInventory.PersistOverrideElement(newTemplate);
 						template = newTemplate;
@@ -2217,7 +2201,7 @@
 						m_rlu = null;
 						ResetRecordListUpdater();
 						// m_rlu may still be null, but that appears to be just fine.
-						m_rch.Setup(obj, m_rlu, m_cache);
+						m_rch.Setup(obj, m_rlu, Cache);
 						return NodeTestResult.kntrNothing;
 				}
 			}
@@ -2244,7 +2228,7 @@
 			// m_rch may not be the same RCH that was disposed, but if it was, unregister the event and clear out the data member.
 			if (!ReferenceEquals(sender, m_rch))
 				return;
-			m_rch.Disposed -= m_rch_Disposed;
+				m_rch.Disposed -= m_rch_Disposed;
 			m_rch = null;
 		}
 
@@ -2601,7 +2585,7 @@
 				{
 					Type typeFound;
 					System.Reflection.MethodInfo mi =
-						XmlUtils.GetStaticMethod(node, "assemblyPath", "class", "ShowSliceForVisibleIfData", out typeFound);
+						XmlViewsUtils.GetStaticMethod(node, "assemblyPath", "class", "ShowSliceForVisibleIfData", out typeFound);
 					if (mi != null)
 					{
 						var parameters = new object[2];
@@ -2839,10 +2823,10 @@
 		/// <param name="attr"></param>
 		private string GetLabel(XElement caller, XElement node, ICmObject obj, string attr)
 			{
-			var label = XmlUtils.GetLocalizedAttributeValue(caller, attr, null)
-				?? XmlUtils.GetLocalizedAttributeValue(node, attr, null)
+			var label = StringTable.Table.LocalizeAttributeValue(XmlUtils.GetOptionalAttributeValue(caller, attr, null)
+				?? XmlUtils.GetOptionalAttributeValue(node, attr, null)
 				?? XmlUtils.GetOptionalAttributeValue(caller, attr)
-				?? XmlUtils.GetOptionalAttributeValue(node, attr);
+				?? XmlUtils.GetOptionalAttributeValue(node, attr));
 			return InterpretLabelAttribute(label, obj);
 		}
 
@@ -3712,20 +3696,17 @@
 		}
 
 		/// <summary>
-<<<<<<< HEAD
 		/// Converts a List of integers into a comma-delimited string of numbers.
 		/// </summary>
 		/// <param name="hvoList"></param>
 		/// <returns></returns>
 		private string ConvertHvoListToString(List<int> hvoList)
 		{
-			return hvoList.ToString(",");
+			return XmlUtils.MakeIntegerListValue(hvoList.ToArray());
 		}
 
 #if RANDYTODO
 		/// <summary>
-=======
->>>>>>> 95b9b36f
 		/// Common logic shared between OnDisplayJumpToTool and OnJumpToTool.
 		/// forEnableOnly is true when called from OnDisplayJumpToTool.
 		/// </summary>
