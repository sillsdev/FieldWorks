--- conflicted
+++ resolved
@@ -2063,8 +2063,8 @@
 						new XAttribute("ref", "Custom"),
 						new XAttribute("param", target));
 					insertAfter.AddAfterSelf(part);
-		}
-		}
+				}
+			}
 		}
 
 		/// <summary>
@@ -2309,20 +2309,15 @@
 			return NodeTestResult.kntrNothing;
 		}
 
-<<<<<<< HEAD
-		void MakeGhostSlice(ArrayList path, XElement node, ObjSeqHashMap reuseMap, ICmObject obj, Slice parentSlice,
+		internal void MakeGhostSlice(ArrayList path, XElement node, ObjSeqHashMap reuseMap, ICmObject obj, Slice parentSlice,
 			int flidEmptyProp, XElement caller, int indent, ref int insertPosition)
-=======
-		internal void MakeGhostSlice(ArrayList path, XmlNode node, ObjSeqHashMap reuseMap, ICmObject obj, Slice parentSlice,
-			int flidEmptyProp, XmlNode caller, int indent, ref int insertPosition)
->>>>>>> 908205f4
 		{
 			// It's a really bad idea to add it to the path, since it kills
 			// the code that hot swaps it, when becoming real.
 			//path.Add(node);
 			if (parentSlice != null)
 				Debug.Assert(!parentSlice.IsDisposed, "AddSimpleNode parameter 'parentSlice' is Disposed!");
-			var slice = GetMatchingSlice(path, reuseMap);
+			Slice slice = GetMatchingSlice(path, reuseMap);
 			if (slice == null)
 			{
 				slice = new GhostStringSlice(obj, flidEmptyProp, node, m_cache);
@@ -2337,12 +2332,7 @@
 				slice.Indent = indent;
 				slice.Object = obj;
 				slice.Cache = m_cache;
-<<<<<<< HEAD
-
-=======
-				slice.Mediator = m_mediator;
-				slice.PropTable = parentSlice?.PropTable;
->>>>>>> 908205f4
+
 
 				// We need a copy since we continue to modify path, so make it as compact as possible.
 				slice.Key = path.ToArray();
@@ -2842,7 +2832,7 @@
 		/// <param name="obj"></param>
 		/// <param name="attr"></param>
 		private string GetLabel(XElement caller, XElement node, ICmObject obj, string attr)
-			{
+		{
 			var label = StringTable.Table.LocalizeAttributeValue(XmlUtils.GetOptionalAttributeValue(caller, attr, null)
 				?? XmlUtils.GetOptionalAttributeValue(node, attr, null)
 				?? XmlUtils.GetOptionalAttributeValue(caller, attr)
