--- conflicted
+++ resolved
@@ -12,15 +12,11 @@
 
 using System;
 using System.Windows.Forms;
+using SIL.CoreImpl;
 using SIL.CoreImpl.WritingSystems;
-using SIL.FieldWorks.Common.ViewsInterfaces;
 using SIL.FieldWorks.Common.Framework.DetailControls.Resources;
-<<<<<<< HEAD
+using SIL.FieldWorks.Common.FwKernelInterfaces;
 using SIL.FieldWorks.Common.FwUtils;
-=======
-using SIL.FieldWorks.Common.FwKernelInterfaces;
-using SIL.Utils;
->>>>>>> 95b9b36f
 using SIL.FieldWorks.Common.Widgets;
 using SIL.FieldWorks.FDO;
 using SIL.FieldWorks.FDO.DomainServices;
@@ -89,31 +85,31 @@
 		/// </summary>
 		/// <param name="flexComponentParameters">Parameter object that contains the required three interfaces.</param>
 		public override void InitializeFlexComponent(FlexComponentParameters flexComponentParameters)
-		{
+			{
 			base.InitializeFlexComponent(flexComponentParameters);
 
-			//Set the stylesheet so that the font size for the...
+				//Set the stylesheet so that the font size for the...
 			IVwStylesheet stylesheet = FontHeightAdjuster.StyleSheetFromPropertyTable(PropertyTable);
-			m_tree.StyleSheet = stylesheet;
-			var list = m_cache.LanguageProject.PartsOfSpeechOA;
-
-			m_MSAPopupTreeManager = new MSAPopupTreeManager(m_tree, m_cache, list,
+				m_tree.StyleSheet = stylesheet;
+				var list = m_cache.LanguageProject.PartsOfSpeechOA;
+
+				m_MSAPopupTreeManager = new MSAPopupTreeManager(m_tree, m_cache, list,
 				m_tree.WritingSystemCode, true, PropertyTable, Publisher,
 				PropertyTable.GetValue<Form>("window"));
-			m_MSAPopupTreeManager.AfterSelect += m_MSAPopupTreeManager_AfterSelect;
-			m_MSAPopupTreeManager.Sense = m_obj as ILexSense;
-			m_MSAPopupTreeManager.PersistenceProvider = m_persistProvider;
-
-			try
-			{
-				m_handlingMessage = true;
-				m_tree.SelectedNode = m_MSAPopupTreeManager.MakeTargetMenuItem();
-			}
-			finally
-			{
-				m_handlingMessage = false;
-			}
-		}
+				m_MSAPopupTreeManager.AfterSelect += m_MSAPopupTreeManager_AfterSelect;
+				m_MSAPopupTreeManager.Sense = m_obj as ILexSense;
+				m_MSAPopupTreeManager.PersistenceProvider = m_persistProvider;
+
+				try
+				{
+					m_handlingMessage = true;
+					m_tree.SelectedNode = m_MSAPopupTreeManager.MakeTargetMenuItem();
+				}
+				finally
+				{
+					m_handlingMessage = false;
+				}
+			}
 
 		#endregion
 
