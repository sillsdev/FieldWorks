--- conflicted
+++ resolved
@@ -10,14 +10,9 @@
 using System.Linq;
 using System.Text;
 using System.Windows.Forms;
-<<<<<<< HEAD
 using System.Xml.Linq;
 using SIL.CoreImpl;
-using SIL.FieldWorks.Common.COMInterfaces;
-=======
-using System.Xml;
 using SIL.CoreImpl.Cellar;
->>>>>>> 95b9b36f
 using SIL.FieldWorks.Common.Controls;
 using SIL.FieldWorks.Common.Framework.DetailControls.Resources;
 using SIL.FieldWorks.Common.FwKernelInterfaces;
@@ -28,6 +23,7 @@
 using SIL.FieldWorks.FdoUi;
 using SIL.FieldWorks.LexText.Controls;
 using SIL.Utils;
+using SIL.Xml;
 
 namespace SIL.FieldWorks.Common.Framework.DetailControls
 {
@@ -50,30 +46,24 @@
 	/// but I worked with it quite a while without finding the true problem.
 	/// So, I went back to a Slice having a SplitContainer,
 	/// rather than the better option of it being a SplitContainer.
+#endif
 	///</remarks>
-<<<<<<< HEAD
-	public class Slice : SplitContainer, IFlexComponent, IFWDisposable
+#if SLICE_IS_SPLITCONTAINER
+	public class Slice : SplitContainer, IFlexComponent
 #else
-	///</remarks>
-	public class Slice : UserControl, IFlexComponent, IFWDisposable
-=======
-	public class Slice : SplitContainer, IxCoreColleague
-#else
-	///</remarks>
-	public class Slice : UserControl, IxCoreColleague
->>>>>>> 95b9b36f
+	public class Slice : UserControl, IFlexComponent
 #endif
 	{
-		#region Constants
+#region Constants
 
 		/// <summary>
 		/// If label width is made wider than this, switch to full labels.
 		/// </summary>
 		const int MaxAbbrevWidth = 60;
 
-		#endregion Constants
-
-		#region Data members
+#endregion Constants
+
+#region Data members
 
 		/// <summary>
 		/// Subscribe to this event if you want to provide a Context menu for this slice
@@ -108,9 +98,9 @@
 		protected Slice m_parentSlice;
 		private SplitContainer m_splitter;
 
-		#endregion Data members
-
-		#region Properties
+#endregion Data members
+
+#region Properties
 
 		/// <summary>
 		/// The weight of object that starts at the beginning of this slice.
@@ -406,9 +396,9 @@
 			}
 		}
 
-		#endregion Properties
-
-		#region Construction and initialization
+#endregion Properties
+
+#region Construction and initialization
 
 		/// <summary></summary>
 		public Slice()
@@ -464,9 +454,9 @@
 			TakeFocus(false);
 		}
 
-		#endregion Construction and initialization
-
-		#region Miscellaneous UI methods
+#endregion Construction and initialization
+
+#region Miscellaneous UI methods
 
 		/// <summary></summary>
 		public virtual void RegisterWithContextHelper()
@@ -478,7 +468,7 @@
 				//It's OK to send null as an id
 				if (Publisher != null) // helpful for robustness and testing.
 				{
-					var caption = XmlUtils.GetLocalizedAttributeValue(ConfigurationNode, "label", "");
+					var caption = StringTable.Table.LocalizeAttributeValue(XmlUtils.GetOptionalAttributeValue(ConfigurationNode, "label", ""));
 					Publisher.Publish("RegisterHelpTargetWithId", new object[] { Control, caption, HelpId });
 				}
 			}
@@ -491,8 +481,8 @@
 				CheckDisposed();
 
 				//if the idea has not been added, try using the "field" attribute as the key
-				return XmlUtils.GetAttributeValue(ConfigurationNode, "id")
-					?? XmlUtils.GetAttributeValue(ConfigurationNode, "field");
+				return XmlUtils.GetOptionalAttributeValue(ConfigurationNode, "id")
+					?? XmlUtils.GetOptionalAttributeValue(ConfigurationNode, "field");
 			}
 		}
 
@@ -530,9 +520,9 @@
 			CheckDisposed();
 		}
 
-		#endregion Miscellaneous UI methods
-
-		#region events, clicking, etc.
+#endregion Miscellaneous UI methods
+
+#region events, clicking, etc.
 
 		/// <summary></summary>
 		public void OnTreeNodeClick(object sender, EventArgs args)
@@ -604,9 +594,9 @@
 				Control.Focus();
 		}
 
-		#endregion events, clicking, etc.
-
-		#region Tree management
+#endregion events, clicking, etc.
+
+#region Tree management
 
 		/// <summary>
 		/// In some contexts we insert into the slice array a 'dummy' slice
@@ -930,7 +920,7 @@
 			}
 		}
 
-		#region IDisposable override
+#region IDisposable override
 
 		/// <summary></summary>
 		public void CheckDisposed()
@@ -1004,7 +994,7 @@
 			base.Dispose(disposing);
 		}
 
-		#endregion IDisposable override
+#endregion IDisposable override
 
 		/// <summary>
 		/// This method determines how much we should indent nodes produced from "part ref"
@@ -1118,9 +1108,9 @@
 					false, parameter, false, caller);
 		}
 
-		#endregion Tree management
-
-		#region Tree Display
+#endregion Tree management
+
+#region Tree Display
 
 		// Delegation methods (mainly or entirely duplicate similar methods on embedded control).
 		/// <summary></summary>
@@ -1226,7 +1216,7 @@
 			{
 				CheckDisposed();
 
-				return XmlUtils.GetLocalizedAttributeValue(m_configurationNode, "tooltip", Label);
+				return StringTable.Table.LocalizeAttributeValue(XmlUtils.GetOptionalAttributeValue(m_configurationNode, "tooltip", Label));
 			}
 		}
 
@@ -1351,18 +1341,13 @@
 
 		private string GetGeneratedHelpTopicId(string helpTopicPrefix, string fieldName)
 		{
-<<<<<<< HEAD
-			string className = Cache.DomainDataByFlid.MetaDataCache.GetClassName(Object.ClassID);
-			string toolName = PropertyTable.GetValue<string>("currentContentControl");
-=======
 			var ownerClassName = Object.Owner == null ? null : Object.Owner.ClassName;
 			var className = Cache.DomainDataByFlid.MetaDataCache.GetClassName(Object.ClassID);
 			// Distinguish the Example (sense) field and the expanded example (LexExtendedNote) field
 			className = (fieldName == "Example" && ownerClassName == "LexExtendedNote") ? "LexExtendedNote" : className;
 			// Distinguish the Translation (sense) field and the expanded example (LexExtendedNote) field
 			className = fieldName.StartsWith("Translation")&& (ownerClassName == "LexExtendedNote" || (Object.Owner != null && Object.Owner.ClassName == "LexExtendedNote")) ? "LexExtendedNote" : className;
-			var toolName = m_propertyTable.GetStringProperty("currentContentControl", null);
->>>>>>> 95b9b36f
+			var toolName = PropertyTable.GetValue<string>("currentContentControl");
 
 			string generatedHelpTopicID;
 
@@ -1678,9 +1663,9 @@
 			}
 		}
 
-		#endregion Tree Display
-
-		#region Miscellaneous data methods
+#endregion Tree Display
+
+#region Miscellaneous data methods
 
 		/// <summary>
 		/// Get the context for this slice considered as a member of a sequence.
@@ -1816,9 +1801,9 @@
 			return m_cache.DomainDataByFlid.MetaDataCache.GetFieldType(flid);
 		}
 
-		#endregion Miscellaneous data methods
-
-		#region Menu Command Handlers
+#endregion Miscellaneous data methods
+
+#region Menu Command Handlers
 
 		/// <summary>
 		/// do an insertion
@@ -2652,7 +2637,7 @@
 			return true;
 		}
 
-		#endregion Menu Command Handlers
+#endregion Menu Command Handlers
 
 		/// <summary>
 		/// Updates the display of a slice, if an hvo and tag it cares about has changed in some way.
@@ -2914,25 +2899,25 @@
 		/// </summary>
 		private bool BeingDiscarded { get; set; }
 
-		#region Implementation of IPropertyTableProvider
+#region Implementation of IPropertyTableProvider
 
 		/// <summary>
 		/// Placement in the IPropertyTableProvider interface lets FwApp call IPropertyTable.DoStuff.
 		/// </summary>
 		public IPropertyTable PropertyTable { get; private set; }
 
-		#endregion
-
-		#region Implementation of IPublisherProvider
+#endregion
+
+#region Implementation of IPublisherProvider
 
 		/// <summary>
 		/// Get the IPublisher.
 		/// </summary>
 		public IPublisher Publisher { get; private set; }
 
-		#endregion
-
-		#region Implementation of ISubscriberProvider
+#endregion
+
+#region Implementation of ISubscriberProvider
 
 		/// <summary>
 		/// Get the ISubscriber.
@@ -2969,6 +2954,6 @@
 			}
 		}
 
-		#endregion
+#endregion
 	}
 }