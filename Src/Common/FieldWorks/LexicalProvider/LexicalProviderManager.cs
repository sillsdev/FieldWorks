<<<<<<< HEAD
// Copyright (c) 2011-2015 SIL International
// This software is licensed under the LGPL, version 2.1 or later
// (http://www.gnu.org/licenses/lgpl-2.1.html)

=======
// Copyright (c) 2011-2017 SIL International
// This software is licensed under the LGPL, version 2.1 or later
// (http://www.gnu.org/licenses/lgpl-2.1.html)
>>>>>>> 7161faf7
using System;
using System.Collections.Generic;
using System.ServiceModel;
using System.Threading;
using System.Windows.Forms;
using SIL.FieldWorks.Common.ScriptureUtils;
using SIL.LCModel;
using SIL.Reporting;
using Timer = System.Threading.Timer;

namespace SIL.FieldWorks.LexicalProvider
{

	/// ----------------------------------------------------------------------------------------
	/// <summary>
	/// Manages FieldWorks's lexical service provider for access by external applications.
	/// </summary>
	/// ----------------------------------------------------------------------------------------
	internal static class LexicalProviderManager
	{
		private const int kInactivityTimeout = 1800000; // 30 minutes in msec

		private static Timer s_lexicalProviderTimer;
		private static readonly Dictionary<Type, ServiceHost> s_runningProviders = new Dictionary<Type, ServiceHost>();

		private static string PtCommunicationProbTitle = "Paratext Communication Problem";
		private static string PtCommunicationProb =
			"The project you are opening will not communicate with Paratext because a project with the same name is " +
			"already open. If you want to use Paratext with this project, make a change in this project" +
			" (so that it will start first), close both projects, then restart Flex.";

		// The different URL prefixes that are required for Windows named pipes and Linux basic http binding.
		#if __MonoCS__
		// Just in case port 40001 is in use for something else on a particular system, we allow the user to configure both
		// programs to use a different port.
		internal static string UrlPrefix = "http://127.0.0.1:" + (Environment.GetEnvironmentVariable("LEXICAL_PROVIDER_PORT") ?? "40001") + "/";
		#else
		internal const string UrlPrefix = "net.pipe://localhost/";
		#endif

		// Mono requires the pipe handle to use slashes instead of colons.
		// We could put this conditional code somewhere in the routines that generate the pipe handles,
		// but it seemed cleaner to keep all the conditional code for different kinds of pipe more-or-less in one place.
		internal static string FixPipeHandle(string pipeHandle)
		{
			#if __MonoCS__
			return pipeHandle.Replace (":", "/");
			#else
			return pipeHandle;
			#endif
		}

		/// ------------------------------------------------------------------------------------
		/// <summary>
		/// Creates a LexicalServiceProvider listener for the specified project.
		/// </summary>
		/// ------------------------------------------------------------------------------------
		internal static void StartLexicalServiceProvider(ProjectId projectId, LcmCache cache)
		{
			if (projectId == null)
				throw new InvalidOperationException("Project identity must be known before creating the lexical provider listener");
			var url = UrlPrefix + FixPipeHandle(projectId.PipeHandle);
			StartProvider(new Uri(url),
				new LexicalServiceProvider(cache), typeof(ILexicalServiceProvider));

			s_lexicalProviderTimer = new Timer(s_timeSinceLexicalProviderUsed_Tick, null,
				kInactivityTimeout, Timeout.Infinite);
			Logger.WriteEvent("Started listening for lexical service provider requests.");
		}

		/// ------------------------------------------------------------------------------------
		/// <summary>
		/// Starts the provider.
		/// </summary>
		/// <param name="providerLocation">The provider location.</param>
		/// <param name="provider">The provider.</param>
		/// <param name="providerType">Type of the provider.</param>
		/// ------------------------------------------------------------------------------------
		internal static void StartProvider(Uri providerLocation, object provider, Type providerType)
		{
			if (s_runningProviders.ContainsKey(providerType))
				return;

			string sNamedPipe = providerLocation.ToString();
			// REVIEW: we don't dispose ServiceHost. It might be better to add it to the
			// SingletonsContainer
			ServiceHost providerHost = null;
			try
			{
				providerHost = new ServiceHost(provider);
				// Named pipes are better for Windows...don't tie up a dedicated port and perform better.
				// However, Mono does not yet support them, so on Mono we use a different binding.
				// Note that any attempt to unify these will require parallel changes in Paratext
				// and some sort of coordinated release of the new versions.
#if __MonoCS__
				BasicHttpBinding binding = new BasicHttpBinding();
#else
				NetNamedPipeBinding binding = new NetNamedPipeBinding();
				binding.Security.Mode = NetNamedPipeSecurityMode.None;
#endif
				binding.MaxBufferSize *= 4;
				binding.MaxReceivedMessageSize *= 4;
				binding.MaxBufferPoolSize *= 2;
				binding.ReaderQuotas.MaxBytesPerRead *= 4;
				binding.ReaderQuotas.MaxArrayLength *= 4;
				binding.ReaderQuotas.MaxDepth *= 4;
				binding.ReaderQuotas.MaxNameTableCharCount *= 4;
				binding.ReaderQuotas.MaxStringContentLength *= 4;

				providerHost.AddServiceEndpoint(providerType, binding, sNamedPipe);
				providerHost.Open();
			}
			catch (Exception e)
			{
				Logger.WriteError(e);
				providerHost = null;
				if (ScriptureProvider.IsInstalled)
				{
					MessageBox.Show(PtCommunicationProb, PtCommunicationProbTitle,
						MessageBoxButtons.OK, MessageBoxIcon.Information);
				}
				return;
			}
			Logger.WriteEvent("Started provider " + providerLocation + " for type " + providerType + ".");
			s_runningProviders.Add(providerType, providerHost);
		}

		/// ------------------------------------------------------------------------------------
		/// <summary>
		/// Resets the lexical provider timer.
		/// </summary>
		/// ------------------------------------------------------------------------------------
		internal static void ResetLexicalProviderTimer()
		{
			s_lexicalProviderTimer.Change(kInactivityTimeout, Timeout.Infinite);
			FieldWorks.InAppServerMode = true;
		}

		/// ------------------------------------------------------------------------------------
		/// <summary>
		/// Releases unmanaged and - optionally - managed resources
		/// </summary>
		/// ------------------------------------------------------------------------------------
		internal static void StaticDispose()
		{
			Logger.WriteEvent("Closing service hosts");

			if (s_lexicalProviderTimer != null)
				s_lexicalProviderTimer.Dispose();
			s_lexicalProviderTimer = null;

			foreach (ServiceHost host in s_runningProviders.Values)
				host.Close();
			s_runningProviders.Clear();
			FieldWorks.InAppServerMode = false; // Make sure FW can shut down
		}

		/// ------------------------------------------------------------------------------------
		/// <summary>
		/// Handles the Tick event of the s_timeSinceLexicalProviderUsed control.
		/// </summary>
		/// <param name="sender">The source of the event.</param>
		/// ------------------------------------------------------------------------------------
		private static void s_timeSinceLexicalProviderUsed_Tick(object sender)
		{
			FieldWorks.InAppServerMode = false;
			if (FieldWorks.ProcessCanBeAutoShutDown)
				FieldWorks.GracefullyShutDown();
		}
	}
}<|MERGE_RESOLUTION|>--- conflicted
+++ resolved
@@ -1,18 +1,13 @@
-<<<<<<< HEAD
-// Copyright (c) 2011-2015 SIL International
+// Copyright (c) 2011-2017 SIL International
 // This software is licensed under the LGPL, version 2.1 or later
 // (http://www.gnu.org/licenses/lgpl-2.1.html)
 
-=======
-// Copyright (c) 2011-2017 SIL International
-// This software is licensed under the LGPL, version 2.1 or later
-// (http://www.gnu.org/licenses/lgpl-2.1.html)
->>>>>>> 7161faf7
 using System;
 using System.Collections.Generic;
 using System.ServiceModel;
 using System.Threading;
 using System.Windows.Forms;
+using SIL.FieldWorks.Common.FwUtils;
 using SIL.FieldWorks.Common.ScriptureUtils;
 using SIL.LCModel;
 using SIL.Reporting;
