--- conflicted
+++ resolved
@@ -11,13 +11,12 @@
 // ---------------------------------------------------------------------------------------------
 using System;
 using System.Collections.Generic;
-using System.Diagnostics.CodeAnalysis;
 using System.Linq;
 using System.Reflection;
 using System.ServiceModel;
+using SIL.CoreImpl;
 using SIL.CoreImpl.Text;
 using SIL.FieldWorks.Common.FwKernelInterfaces;
-using SIL.FieldWorks.Common.ViewsInterfaces;
 using SIL.FieldWorks.Common.FwUtils;
 using SIL.FieldWorks.FDO;
 using SIL.FieldWorks.FDO.DomainServices;
@@ -70,17 +69,11 @@
 			// WCF server to not be OneWay. (Otherwise, time-out exceptions occur.)
 			FieldWorks.ThreadHelper.InvokeAsync(() =>
 			{
-<<<<<<< HEAD
-				ITsString tss = TsStringUtils.MakeTss(entry, FieldWorks.Cache.DefaultVernWs);
+				ITsString tss = TsStringUtils.MakeString(entry, FieldWorks.Cache.DefaultVernWs);
 				IPublisher publisher;
 				ISubscriber subscriber;
 				PubSubSystemFactory.CreatePubSubSystem(out publisher, out subscriber);
 				using (var propertyTable = PropertyTableFactory.CreatePropertyTable(publisher))
-=======
-				ITsString tss = TsStringUtils.MakeString(entry, FieldWorks.Cache.DefaultVernWs);
-				using (Mediator mediator = new Mediator())
-				using (PropertyTable propertyTable = new PropertyTable(mediator))
->>>>>>> 95b9b36f
 				{
 					propertyTable.SetProperty("HelpTopicProvider", FieldWorks.GetHelpTopicProvider(), false, true);
 					var flexApp = FieldWorks.GetOrCreateFlexApp();
@@ -114,17 +107,11 @@
 			// WCF server to not be OneWay. (Otherwise, time-out exceptions occur.)
 			FieldWorks.ThreadHelper.InvokeAsync(() =>
 			{
-<<<<<<< HEAD
-				ITsString tss = TsStringUtils.MakeTss(entry, FieldWorks.Cache.DefaultVernWs);
+				ITsString tss = TsStringUtils.MakeString(entry, FieldWorks.Cache.DefaultVernWs);
 				IPublisher publisher;
 				ISubscriber subscriber;
 				PubSubSystemFactory.CreatePubSubSystem(out publisher, out subscriber);
 				using (var propertyTable = PropertyTableFactory.CreatePropertyTable(publisher)) // Nobody is subscribed.
-=======
-				ITsString tss = TsStringUtils.MakeString(entry, FieldWorks.Cache.DefaultVernWs);
-				using (Mediator mediator = new Mediator())
-				using (PropertyTable propertyTable = new PropertyTable(mediator))
->>>>>>> 95b9b36f
 				{
 					propertyTable.SetProperty("HelpTopicProvider", FieldWorks.GetHelpTopicProvider(), false, true);
 					var flexApp = FieldWorks.GetOrCreateFlexApp();
