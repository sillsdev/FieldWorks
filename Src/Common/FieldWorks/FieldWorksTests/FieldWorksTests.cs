--- conflicted
+++ resolved
@@ -6,15 +6,10 @@
 using System.IO;
 using System.Reflection;
 using NUnit.Framework;
-<<<<<<< HEAD
-using SIL.FieldWorks.Common.FwKernelInterfaces;
 using SIL.FieldWorks.Common.FwUtils;
-using SIL.FieldWorks.FDO;
-using SIL.Utils;
-=======
 using SIL.LCModel;
+using SIL.LCModel.Core.KernelInterfaces;
 using SIL.LCModel.Utils;
->>>>>>> c1202904
 
 namespace SIL.FieldWorks
 {
@@ -186,18 +181,18 @@
 		public void MakeSureIFdoUIImplementationHasNotMoved()
 		{
 			var pathname = Path.Combine(Path.GetDirectoryName(Assembly.GetExecutingAssembly().Location), "FdoUi.dll");
-			var fdouiExists = File.Exists(pathname);
+			var fdoUiDllExists = File.Exists(pathname);
 			try
 			{
 				using (var threadHelper = new ThreadHelper())
 				{
-					var iFdoUIImpl = (IFdoUI)DynamicLoader.CreateObject("FdoUi.dll", "SIL.FieldWorks.FdoUi.FwFdoUI", FieldWorks.GetHelpTopicProvider(), threadHelper);
-					Assert.IsNotNull(iFdoUIImpl);
+					var iLcmUIImpl = (ILcmUI)DynamicLoader.CreateObject("FdoUi.dll", "SIL.FieldWorks.FdoUi.FwLcmUI", FieldWorks.GetHelpTopicProvider(), threadHelper);
+					Assert.IsNotNull(iLcmUIImpl);
 				}
 			}
 			catch (Exception err)
 			{
-				Assert.Fail($"Found it '{fdouiExists}'. Path: '{pathname}'. Somebody moved 'SIL.FieldWorks.FdoUi.FwFdoUI', or made it impossible to create via Reflection. Error mesage: {err.Message}: Stack trace: '{err.StackTrace}'");
+				Assert.Fail($"Found it '{fdoUiDllExists}'. Path: '{pathname}'. Somebody moved 'SIL.FieldWorks.FdoUi.FwLcmUI', or made it impossible to create via Reflection. Error mesage: {err.Message}: Stack trace: '{err.StackTrace}'");
 			}
 		}
 
@@ -212,7 +207,7 @@
 			Assert.IsNotNull(fdoUiAssembly, "Somebody deleted the 'FdoUi.dll'.");
 			var lexEntryUiType = fdoUiAssembly.GetType("SIL.FieldWorks.FdoUi.LexEntryUi");
 			Assert.IsNotNull(lexEntryUiType, "Somebody deleted the 'SIL.FieldWorks.FdoUi.LexEntryUi' class.");
-			var methodInfo = lexEntryUiType.GetMethod("DisplayRelatedEntries", new [] {typeof(FdoCache), typeof(IPropertyTable), typeof(IHelpTopicProvider), typeof(string), typeof(ITsString)});
+			var methodInfo = lexEntryUiType.GetMethod("DisplayRelatedEntries", new [] {typeof(LcmCache), typeof(IPropertyTable), typeof(IHelpTopicProvider), typeof(string), typeof(ITsString)});
 			Assert.IsNotNull(methodInfo, "Somebody deleted the 'DisplayRelatedEntries' from the 'SIL.FieldWorks.FdoUi.LexEntryUi' class.");
 		}
 
