﻿<?xml version="1.0" encoding="utf-8"?>
<Project DefaultTargets="Build" xmlns="http://schemas.microsoft.com/developer/msbuild/2003" ToolsVersion="4.0">
  <PropertyGroup>
    <Configuration Condition=" '$(Configuration)' == '' ">Debug</Configuration>
    <Platform Condition=" '$(Platform)' == '' ">AnyCPU</Platform>
    <ProductVersion>9.0.30729</ProductVersion>
    <SchemaVersion>2.0</SchemaVersion>
    <ProjectGuid>{42198B6F-9BAA-4DF9-8A39-4FF12696481A}</ProjectGuid>
    <OutputType>Library</OutputType>
    <AppDesignerFolder>Properties</AppDesignerFolder>
    <RootNamespace>SIL.FieldWorks</RootNamespace>
    <AssemblyName>FieldWorksTests</AssemblyName>
    <FileUpgradeFlags>
    </FileUpgradeFlags>
    <OldToolsVersion>3.5</OldToolsVersion>
    <UpgradeBackupLocation>
    </UpgradeBackupLocation>
    <IsWebBootstrapper>false</IsWebBootstrapper>
    <TargetFrameworkVersion>v4.0</TargetFrameworkVersion>
    <PublishUrl>publish\</PublishUrl>
    <Install>true</Install>
    <InstallFrom>Disk</InstallFrom>
    <UpdateEnabled>false</UpdateEnabled>
    <UpdateMode>Foreground</UpdateMode>
    <UpdateInterval>7</UpdateInterval>
    <UpdateIntervalUnits>Days</UpdateIntervalUnits>
    <UpdatePeriodically>false</UpdatePeriodically>
    <UpdateRequired>false</UpdateRequired>
    <MapFileExtensions>true</MapFileExtensions>
    <ApplicationRevision>0</ApplicationRevision>
    <ApplicationVersion>1.0.0.%2a</ApplicationVersion>
    <UseApplicationTrust>false</UseApplicationTrust>
    <BootstrapperEnabled>true</BootstrapperEnabled>
    <TargetFrameworkProfile />
  </PropertyGroup>
  <PropertyGroup Condition=" '$(Configuration)|$(Platform)' == 'Debug|AnyCPU' ">
    <DebugSymbols>true</DebugSymbols>
    <DebugType>full</DebugType>
    <Optimize>false</Optimize>
    <NoWarn>168,169,219,414,649,1635,1702,1701</NoWarn>
    <OutputPath>..\..\..\..\Output\Debug\</OutputPath>
    <DefineConstants>DEBUG;TRACE</DefineConstants>
    <DocumentationFile>..\..\..\..\Output\Debug\FieldWorksTests.xml</DocumentationFile>
    <ErrorReport>prompt</ErrorReport>
    <TreatWarningsAsErrors>true</TreatWarningsAsErrors>
    <WarningLevel>4</WarningLevel>
    <PlatformTarget>x86</PlatformTarget>
    <CodeAnalysisRuleSet>AllRules.ruleset</CodeAnalysisRuleSet>
  </PropertyGroup>
  <PropertyGroup Condition=" '$(Configuration)|$(Platform)' == 'Release|AnyCPU' ">
    <DebugType>pdbonly</DebugType>
    <Optimize>true</Optimize>
    <NoWarn>168,169,219,414,649,1635,1702,1701</NoWarn>
    <OutputPath>..\..\..\..\Output\Release\</OutputPath>
    <DefineConstants>TRACE</DefineConstants>
    <ErrorReport>prompt</ErrorReport>
    <TreatWarningsAsErrors>true</TreatWarningsAsErrors>
    <WarningLevel>4</WarningLevel>
    <CodeAnalysisRuleSet>AllRules.ruleset</CodeAnalysisRuleSet>
    <PlatformTarget>x86</PlatformTarget>
  </PropertyGroup>
  <ItemGroup>
    <Reference Include="BasicUtils, Version=6.1.1.28484, Culture=neutral, processorArchitecture=MSIL">
      <SpecificVersion>False</SpecificVersion>
      <HintPath>..\..\..\..\Output\Debug\BasicUtils.dll</HintPath>
    </Reference>
    <Reference Include="BasicUtilsTests, Version=6.1.1.24125, Culture=neutral, processorArchitecture=MSIL">
      <SpecificVersion>False</SpecificVersion>
      <HintPath>..\..\..\..\Output\Debug\BasicUtilsTests.dll</HintPath>
    </Reference>
    <Reference Include="CoreImpl, Version=8.0.6.31180, Culture=neutral, processorArchitecture=x86">
      <SpecificVersion>False</SpecificVersion>
      <HintPath>..\..\..\..\Output\Debug\CoreImpl.dll</HintPath>
    </Reference>
    <Reference Include="FDO, Version=6.1.1.20134, Culture=neutral, processorArchitecture=MSIL">
      <SpecificVersion>False</SpecificVersion>
      <HintPath>..\..\..\..\Output\Debug\FDO.dll</HintPath>
    </Reference>
    <Reference Include="FDOTests, Version=0.0.0.0, Culture=neutral, processorArchitecture=x86">
      <SpecificVersion>False</SpecificVersion>
      <HintPath>..\..\..\..\Output\Debug\FDOTests.dll</HintPath>
    </Reference>
    <Reference Include="FieldWorks, Version=6.1.1.19073, Culture=neutral, processorArchitecture=MSIL">
      <SpecificVersion>False</SpecificVersion>
      <ExecutableExtension>.exe</ExecutableExtension>
      <HintPath>..\..\..\..\Output\Debug\FieldWorks.exe</HintPath>
    </Reference>
    <Reference Include="FwUtils, Version=6.1.1.27334, Culture=neutral, processorArchitecture=MSIL">
      <SpecificVersion>False</SpecificVersion>
      <HintPath>..\..\..\..\Output\Debug\FwUtils.dll</HintPath>
    </Reference>
    <Reference Include="LanguageExplorer, Version=9.0.0.16996, Culture=neutral, processorArchitecture=x86">
      <SpecificVersion>False</SpecificVersion>
      <HintPath>..\..\..\..\Output\Release\LanguageExplorer.dll</HintPath>
    </Reference>
    <Reference Include="SilUtils, Version=1.0.0.0, Culture=neutral, processorArchitecture=MSIL">
      <SpecificVersion>False</SpecificVersion>
      <HintPath>..\..\..\..\Output\Debug\SilUtils.dll</HintPath>
    </Reference>
    <Reference Include="System" />
    <Reference Include="System.Core" />
    <Reference Include="nunit.framework">
      <Name>nunit.framework</Name>
      <HintPath>..\..\..\..\Bin\NUnit\bin\nunit.framework.dll</HintPath>
    </Reference>
    <Reference Include="System.XML" />
    <Reference Include="TestUtils, Version=6.1.1.27323, Culture=neutral, processorArchitecture=MSIL">
      <SpecificVersion>False</SpecificVersion>
      <HintPath>..\..\..\..\Output\Debug\TestUtils.dll</HintPath>
    </Reference>
<<<<<<< HEAD
=======
    <Reference Include="FwUtilsTests">
      <HintPath>..\..\..\..\Output\Debug\FwUtilsTests.dll</HintPath>
    </Reference>
    <Reference Include="LexTextDll">
      <HintPath>..\..\..\..\Output\Debug\LexTextDll.dll</HintPath>
    </Reference>
>>>>>>> 5a77a746
    <Reference Include="Framework">
      <HintPath>..\..\..\..\Output\Debug\Framework.dll</HintPath>
    </Reference>
    <Reference Include="System.Windows.Forms" />
    <Reference Include="XMLUtils, Version=9.0.0.17862, Culture=neutral, processorArchitecture=x86">
      <SpecificVersion>False</SpecificVersion>
      <HintPath>..\..\..\..\Output\Release\XMLUtils.dll</HintPath>
    </Reference>
  </ItemGroup>
  <ItemGroup>
    <None Include="App.config" />
    <Compile Include="..\..\..\AssemblyInfoForTests.cs">
      <Link>AssemblyInfoForTests.cs</Link>
    </Compile>
    <Compile Include="FieldWorksTests.cs" />
    <Compile Include="ProjectIDTests.cs" />
    <Compile Include="WelcomeToFieldWorksDlgTests.cs" />
  </ItemGroup>
  <ItemGroup>
    <BootstrapperPackage Include="Microsoft.Net.Client.3.5">
      <Visible>False</Visible>
      <ProductName>.NET Framework 3.5 SP1 Client Profile</ProductName>
      <Install>false</Install>
    </BootstrapperPackage>
    <BootstrapperPackage Include="Microsoft.Net.Framework.2.0">
      <Visible>False</Visible>
      <ProductName>.NET Framework 2.0 %28x86%29</ProductName>
      <Install>true</Install>
    </BootstrapperPackage>
    <BootstrapperPackage Include="Microsoft.Net.Framework.3.0">
      <Visible>False</Visible>
      <ProductName>.NET Framework 3.0 %28x86%29</ProductName>
      <Install>false</Install>
    </BootstrapperPackage>
    <BootstrapperPackage Include="Microsoft.Net.Framework.3.5">
      <Visible>False</Visible>
      <ProductName>.NET Framework 3.5</ProductName>
      <Install>false</Install>
    </BootstrapperPackage>
    <BootstrapperPackage Include="Microsoft.Net.Framework.3.5.SP1">
      <Visible>False</Visible>
      <ProductName>.NET Framework 3.5 SP1</ProductName>
      <Install>false</Install>
    </BootstrapperPackage>
  </ItemGroup>
  <Import Project="$(MSBuildBinPath)\Microsoft.CSharp.targets" />
  <!-- To modify your build process, add your task inside one of the targets below and uncomment it.
	   Other similar extension points exist, see Microsoft.Common.targets.
  <Target Name="BeforeBuild">
  </Target>
  <Target Name="AfterBuild">
  </Target>
  -->
</Project><|MERGE_RESOLUTION|>--- conflicted
+++ resolved
@@ -108,15 +108,9 @@
       <SpecificVersion>False</SpecificVersion>
       <HintPath>..\..\..\..\Output\Debug\TestUtils.dll</HintPath>
     </Reference>
-<<<<<<< HEAD
-=======
     <Reference Include="FwUtilsTests">
       <HintPath>..\..\..\..\Output\Debug\FwUtilsTests.dll</HintPath>
     </Reference>
-    <Reference Include="LexTextDll">
-      <HintPath>..\..\..\..\Output\Debug\LexTextDll.dll</HintPath>
-    </Reference>
->>>>>>> 5a77a746
     <Reference Include="Framework">
       <HintPath>..\..\..\..\Output\Debug\Framework.dll</HintPath>
     </Reference>
