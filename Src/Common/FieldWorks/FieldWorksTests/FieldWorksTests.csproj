﻿<?xml version="1.0" encoding="utf-8"?>
<Project DefaultTargets="Build" xmlns="http://schemas.microsoft.com/developer/msbuild/2003" ToolsVersion="14.0">
  <PropertyGroup>
    <Configuration Condition=" '$(Configuration)' == '' ">Debug</Configuration>
    <Platform Condition=" '$(Platform)' == '' ">AnyCPU</Platform>
    <ProductVersion>9.0.30729</ProductVersion>
    <SchemaVersion>2.0</SchemaVersion>
    <ProjectGuid>{42198B6F-9BAA-4DF9-8A39-4FF12696481A}</ProjectGuid>
    <OutputType>Library</OutputType>
    <AppDesignerFolder>Properties</AppDesignerFolder>
    <RootNamespace>SIL.FieldWorks</RootNamespace>
    <AssemblyName>FieldWorksTests</AssemblyName>
    <FileUpgradeFlags>
    </FileUpgradeFlags>
    <OldToolsVersion>3.5</OldToolsVersion>
    <UpgradeBackupLocation>
    </UpgradeBackupLocation>
    <IsWebBootstrapper>false</IsWebBootstrapper>
    <TargetFrameworkVersion>v4.6.1</TargetFrameworkVersion>
    <PublishUrl>publish\</PublishUrl>
    <Install>true</Install>
    <InstallFrom>Disk</InstallFrom>
    <UpdateEnabled>false</UpdateEnabled>
    <UpdateMode>Foreground</UpdateMode>
    <UpdateInterval>7</UpdateInterval>
    <UpdateIntervalUnits>Days</UpdateIntervalUnits>
    <UpdatePeriodically>false</UpdatePeriodically>
    <UpdateRequired>false</UpdateRequired>
    <MapFileExtensions>true</MapFileExtensions>
    <ApplicationRevision>0</ApplicationRevision>
    <ApplicationVersion>1.0.0.%2a</ApplicationVersion>
    <UseApplicationTrust>false</UseApplicationTrust>
    <BootstrapperEnabled>true</BootstrapperEnabled>
    <TargetFrameworkProfile />
  </PropertyGroup>
  <PropertyGroup Condition=" '$(Configuration)|$(Platform)' == 'Debug|AnyCPU' ">
    <DebugSymbols>true</DebugSymbols>
    <DebugType>full</DebugType>
    <Optimize>false</Optimize>
    <NoWarn>168,169,219,414,649,1635,1702,1701</NoWarn>
    <OutputPath>..\..\..\..\Output\Debug\</OutputPath>
    <DefineConstants>DEBUG;TRACE</DefineConstants>
    <DocumentationFile>..\..\..\..\Output\Debug\FieldWorksTests.xml</DocumentationFile>
    <ErrorReport>prompt</ErrorReport>
    <TreatWarningsAsErrors>true</TreatWarningsAsErrors>
    <WarningLevel>4</WarningLevel>
    <PlatformTarget>x86</PlatformTarget>
    <CodeAnalysisRuleSet>AllRules.ruleset</CodeAnalysisRuleSet>
  </PropertyGroup>
  <PropertyGroup Condition=" '$(Configuration)|$(Platform)' == 'Release|AnyCPU' ">
    <DebugType>pdbonly</DebugType>
    <Optimize>true</Optimize>
    <NoWarn>168,169,219,414,649,1635,1702,1701</NoWarn>
    <OutputPath>..\..\..\..\Output\Release\</OutputPath>
    <DefineConstants>TRACE</DefineConstants>
    <ErrorReport>prompt</ErrorReport>
    <TreatWarningsAsErrors>true</TreatWarningsAsErrors>
    <WarningLevel>4</WarningLevel>
    <CodeAnalysisRuleSet>AllRules.ruleset</CodeAnalysisRuleSet>
    <PlatformTarget>x86</PlatformTarget>
  </PropertyGroup>
  <ItemGroup>
    <Reference Include="CoreImplTests, Version=1.0.0.0, Culture=neutral, processorArchitecture=x86">
      <SpecificVersion>False</SpecificVersion>
      <HintPath>..\..\..\..\Output\Debug\CoreImplTests.dll</HintPath>
    </Reference>
    <Reference Include="FwKernelInterfaces, Version=0.0.0.0, Culture=neutral, processorArchitecture=x86">
      <SpecificVersion>False</SpecificVersion>
      <HintPath>..\..\..\..\Output\Debug\FwKernelInterfaces.dll</HintPath>
    </Reference>
<<<<<<< HEAD
    <Reference Include="COMInterfaces, Version=9.0.0.17686, Culture=neutral, processorArchitecture=x86">
      <SpecificVersion>False</SpecificVersion>
      <HintPath>..\..\..\..\Output\Release\COMInterfaces.dll</HintPath>
=======
    <Reference Include="SIL.TestUtilities, Version=3.1.0.0, Culture=neutral, PublicKeyToken=cab3c8c5232dfcf2, processorArchitecture=MSIL">
      <SpecificVersion>False</SpecificVersion>
      <HintPath>..\..\..\..\Downloads\SIL.TestUtilities.dll</HintPath>
    </Reference>
    <Reference Include="SilUtils, Version=9.0.0.23922, Culture=neutral, processorArchitecture=MSIL">
      <SpecificVersion>False</SpecificVersion>
      <HintPath>..\..\..\..\Output\Debug\SilUtils.dll</HintPath>
    </Reference>
    <Reference Include="SilUtilsTests, Version=0.0.0.0, Culture=neutral, processorArchitecture=MSIL">
      <SpecificVersion>False</SpecificVersion>
      <HintPath>..\..\..\..\Output\Debug\SilUtilsTests.dll</HintPath>
>>>>>>> 95b9b36f
    </Reference>
    <Reference Include="CoreImpl, Version=8.0.6.31180, Culture=neutral, processorArchitecture=x86">
      <SpecificVersion>False</SpecificVersion>
      <HintPath>..\..\..\..\Output\Debug\CoreImpl.dll</HintPath>
    </Reference>
    <Reference Include="FDO, Version=6.1.1.20134, Culture=neutral, processorArchitecture=MSIL">
      <SpecificVersion>False</SpecificVersion>
      <HintPath>..\..\..\..\Output\Debug\FDO.dll</HintPath>
    </Reference>
    <Reference Include="FDOTests, Version=0.0.0.0, Culture=neutral, processorArchitecture=x86">
      <SpecificVersion>False</SpecificVersion>
      <HintPath>..\..\..\..\Output\Debug\FDOTests.dll</HintPath>
    </Reference>
    <Reference Include="FieldWorks, Version=6.1.1.19073, Culture=neutral, processorArchitecture=MSIL">
      <SpecificVersion>False</SpecificVersion>
      <ExecutableExtension>.exe</ExecutableExtension>
      <HintPath>..\..\..\..\Output\Debug\FieldWorks.exe</HintPath>
    </Reference>
    <Reference Include="FwUtils, Version=6.1.1.27334, Culture=neutral, processorArchitecture=MSIL">
      <SpecificVersion>False</SpecificVersion>
      <HintPath>..\..\..\..\Output\Debug\FwUtils.dll</HintPath>
    </Reference>
<<<<<<< HEAD
    <Reference Include="LanguageExplorer, Version=9.0.0.16996, Culture=neutral, processorArchitecture=x86">
      <SpecificVersion>False</SpecificVersion>
      <HintPath>..\..\..\..\Output\Release\LanguageExplorer.dll</HintPath>
=======
    <Reference Include="Microsoft.Practices.ServiceLocation, Version=1.0.0.0, Culture=neutral, processorArchitecture=MSIL">
      <SpecificVersion>False</SpecificVersion>
      <HintPath>..\..\..\..\DistFiles\Microsoft.Practices.ServiceLocation.dll</HintPath>
>>>>>>> 95b9b36f
    </Reference>
    <Reference Include="PaToFdoInterfaces, Version=1.0.4097.23370, Culture=neutral, processorArchitecture=MSIL">
      <SpecificVersion>False</SpecificVersion>
      <HintPath>..\..\..\..\DistFiles\PaToFdoInterfaces.dll</HintPath>
    </Reference>
    <Reference Include="System" />
    <Reference Include="System.Core" />
    <Reference Include="nunit.framework">
      <Name>nunit.framework</Name>
<<<<<<< HEAD
      <HintPath>..\..\..\..\Bin\NUnit\bin\nunit.framework.dll</HintPath>
    </Reference>
    <Reference Include="System.XML" />
    <Reference Include="System.Xml.Linq" />
    <Reference Include="TestUtils, Version=6.1.1.27323, Culture=neutral, processorArchitecture=MSIL">
      <SpecificVersion>False</SpecificVersion>
      <HintPath>..\..\..\..\Output\Debug\TestUtils.dll</HintPath>
=======
      <HintPath>..\..\..\..\packages\NUnit.2.6.4\lib\nunit.framework.dll</HintPath>
>>>>>>> 95b9b36f
    </Reference>
    <Reference Include="FwUtilsTests">
      <HintPath>..\..\..\..\Output\Debug\FwUtilsTests.dll</HintPath>
    </Reference>
    <Reference Include="Framework">
      <HintPath>..\..\..\..\Output\Debug\Framework.dll</HintPath>
    </Reference>
    <Reference Include="System.Windows.Forms" />
<<<<<<< HEAD
    <Reference Include="XMLUtils, Version=9.0.0.17862, Culture=neutral, processorArchitecture=x86">
      <SpecificVersion>False</SpecificVersion>
      <HintPath>..\..\..\..\Output\Release\XMLUtils.dll</HintPath>
    </Reference>
=======
>>>>>>> 95b9b36f
  </ItemGroup>
  <ItemGroup>
    <None Include="App.config" />
    <Compile Include="..\..\..\AssemblyInfoForTests.cs">
      <Link>AssemblyInfoForTests.cs</Link>
    </Compile>
    <Compile Include="FieldWorksTests.cs" />
<<<<<<< HEAD
=======
    <Compile Include="PaObjectsTests.cs" />
    <Compile Include="ProjectIDTests.cs" />
>>>>>>> 95b9b36f
    <Compile Include="WelcomeToFieldWorksDlgTests.cs" />
  </ItemGroup>
  <ItemGroup>
    <BootstrapperPackage Include="Microsoft.Net.Client.3.5">
      <Visible>False</Visible>
      <ProductName>.NET Framework 3.5 SP1 Client Profile</ProductName>
      <Install>false</Install>
    </BootstrapperPackage>
    <BootstrapperPackage Include="Microsoft.Net.Framework.2.0">
      <Visible>False</Visible>
      <ProductName>.NET Framework 2.0 %28x86%29</ProductName>
      <Install>true</Install>
    </BootstrapperPackage>
    <BootstrapperPackage Include="Microsoft.Net.Framework.3.0">
      <Visible>False</Visible>
      <ProductName>.NET Framework 3.0 %28x86%29</ProductName>
      <Install>false</Install>
    </BootstrapperPackage>
    <BootstrapperPackage Include="Microsoft.Net.Framework.3.5">
      <Visible>False</Visible>
      <ProductName>.NET Framework 3.5</ProductName>
      <Install>false</Install>
    </BootstrapperPackage>
    <BootstrapperPackage Include="Microsoft.Net.Framework.3.5.SP1">
      <Visible>False</Visible>
      <ProductName>.NET Framework 3.5 SP1</ProductName>
      <Install>false</Install>
    </BootstrapperPackage>
  </ItemGroup>
  <Import Project="$(MSBuildBinPath)\Microsoft.CSharp.targets" />
  <!-- To modify your build process, add your task inside one of the targets below and uncomment it.
	   Other similar extension points exist, see Microsoft.Common.targets.
  <Target Name="BeforeBuild">
  </Target>
  <Target Name="AfterBuild">
  </Target>
  -->
</Project><|MERGE_RESOLUTION|>--- conflicted
+++ resolved
@@ -64,15 +64,22 @@
       <SpecificVersion>False</SpecificVersion>
       <HintPath>..\..\..\..\Output\Debug\CoreImplTests.dll</HintPath>
     </Reference>
+    <Reference Include="FdoUi, Version=9.0.0.37013, Culture=neutral, processorArchitecture=x86">
+      <SpecificVersion>False</SpecificVersion>
+      <HintPath>..\..\..\..\Output\Debug\FdoUi.dll</HintPath>
+    </Reference>
     <Reference Include="FwKernelInterfaces, Version=0.0.0.0, Culture=neutral, processorArchitecture=x86">
       <SpecificVersion>False</SpecificVersion>
       <HintPath>..\..\..\..\Output\Debug\FwKernelInterfaces.dll</HintPath>
     </Reference>
-<<<<<<< HEAD
-    <Reference Include="COMInterfaces, Version=9.0.0.17686, Culture=neutral, processorArchitecture=x86">
+    <Reference Include="LanguageExplorer, Version=9.0.0.37094, Culture=neutral, processorArchitecture=x86">
       <SpecificVersion>False</SpecificVersion>
-      <HintPath>..\..\..\..\Output\Release\COMInterfaces.dll</HintPath>
-=======
+      <HintPath>..\..\..\..\Output\Debug\LanguageExplorer.dll</HintPath>
+    </Reference>
+    <Reference Include="SIL.Core, Version=4.0.0.0, Culture=neutral, PublicKeyToken=cab3c8c5232dfcf2, processorArchitecture=MSIL">
+      <SpecificVersion>False</SpecificVersion>
+      <HintPath>..\..\..\..\Output\Debug\SIL.Core.dll</HintPath>
+    </Reference>
     <Reference Include="SIL.TestUtilities, Version=3.1.0.0, Culture=neutral, PublicKeyToken=cab3c8c5232dfcf2, processorArchitecture=MSIL">
       <SpecificVersion>False</SpecificVersion>
       <HintPath>..\..\..\..\Downloads\SIL.TestUtilities.dll</HintPath>
@@ -84,7 +91,6 @@
     <Reference Include="SilUtilsTests, Version=0.0.0.0, Culture=neutral, processorArchitecture=MSIL">
       <SpecificVersion>False</SpecificVersion>
       <HintPath>..\..\..\..\Output\Debug\SilUtilsTests.dll</HintPath>
->>>>>>> 95b9b36f
     </Reference>
     <Reference Include="CoreImpl, Version=8.0.6.31180, Culture=neutral, processorArchitecture=x86">
       <SpecificVersion>False</SpecificVersion>
@@ -107,15 +113,9 @@
       <SpecificVersion>False</SpecificVersion>
       <HintPath>..\..\..\..\Output\Debug\FwUtils.dll</HintPath>
     </Reference>
-<<<<<<< HEAD
-    <Reference Include="LanguageExplorer, Version=9.0.0.16996, Culture=neutral, processorArchitecture=x86">
-      <SpecificVersion>False</SpecificVersion>
-      <HintPath>..\..\..\..\Output\Release\LanguageExplorer.dll</HintPath>
-=======
     <Reference Include="Microsoft.Practices.ServiceLocation, Version=1.0.0.0, Culture=neutral, processorArchitecture=MSIL">
       <SpecificVersion>False</SpecificVersion>
       <HintPath>..\..\..\..\DistFiles\Microsoft.Practices.ServiceLocation.dll</HintPath>
->>>>>>> 95b9b36f
     </Reference>
     <Reference Include="PaToFdoInterfaces, Version=1.0.4097.23370, Culture=neutral, processorArchitecture=MSIL">
       <SpecificVersion>False</SpecificVersion>
@@ -125,17 +125,7 @@
     <Reference Include="System.Core" />
     <Reference Include="nunit.framework">
       <Name>nunit.framework</Name>
-<<<<<<< HEAD
-      <HintPath>..\..\..\..\Bin\NUnit\bin\nunit.framework.dll</HintPath>
-    </Reference>
-    <Reference Include="System.XML" />
-    <Reference Include="System.Xml.Linq" />
-    <Reference Include="TestUtils, Version=6.1.1.27323, Culture=neutral, processorArchitecture=MSIL">
-      <SpecificVersion>False</SpecificVersion>
-      <HintPath>..\..\..\..\Output\Debug\TestUtils.dll</HintPath>
-=======
       <HintPath>..\..\..\..\packages\NUnit.2.6.4\lib\nunit.framework.dll</HintPath>
->>>>>>> 95b9b36f
     </Reference>
     <Reference Include="FwUtilsTests">
       <HintPath>..\..\..\..\Output\Debug\FwUtilsTests.dll</HintPath>
@@ -144,13 +134,12 @@
       <HintPath>..\..\..\..\Output\Debug\Framework.dll</HintPath>
     </Reference>
     <Reference Include="System.Windows.Forms" />
-<<<<<<< HEAD
-    <Reference Include="XMLUtils, Version=9.0.0.17862, Culture=neutral, processorArchitecture=x86">
+    <Reference Include="System.Xml" />
+    <Reference Include="System.Xml.Linq" />
+    <Reference Include="XMLUtils, Version=9.0.0.16506, Culture=neutral, processorArchitecture=x86">
       <SpecificVersion>False</SpecificVersion>
-      <HintPath>..\..\..\..\Output\Release\XMLUtils.dll</HintPath>
+      <HintPath>..\..\..\..\Output\Debug\XMLUtils.dll</HintPath>
     </Reference>
-=======
->>>>>>> 95b9b36f
   </ItemGroup>
   <ItemGroup>
     <None Include="App.config" />
@@ -158,11 +147,7 @@
       <Link>AssemblyInfoForTests.cs</Link>
     </Compile>
     <Compile Include="FieldWorksTests.cs" />
-<<<<<<< HEAD
-=======
     <Compile Include="PaObjectsTests.cs" />
-    <Compile Include="ProjectIDTests.cs" />
->>>>>>> 95b9b36f
     <Compile Include="WelcomeToFieldWorksDlgTests.cs" />
   </ItemGroup>
   <ItemGroup>
