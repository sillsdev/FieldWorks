--- conflicted
+++ resolved
@@ -11,10 +11,6 @@
 using SIL.FieldWorks.Common.FwUtils;
 using SIL.Reporting;
 using SIL.Utils;
-<<<<<<< HEAD
-using Logger = SIL.Utils.Logger;
-=======
->>>>>>> 5a77a746
 
 namespace SIL.FieldWorks
 {
