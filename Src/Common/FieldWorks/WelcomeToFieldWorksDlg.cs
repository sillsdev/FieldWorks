// --------------------------------------------------------------------------------------------
#region // Copyright (c) 2010, SIL International. All Rights Reserved.
// <copyright from='2003' to='2010' company='SIL International'>
//		Copyright (c) 2010, SIL International. All Rights Reserved.
//
//		Distributable under the terms of either the Common Public License or the
//		GNU Lesser General Public License, as specified in the LICENSING.txt file.
// </copyright>
#endregion
//
// File: WelcomeToFieldWorksDlg.cs
// --------------------------------------------------------------------------------------------
using System;
using System.ComponentModel;
using System.Windows.Forms;

using SIL.FieldWorks.Common.FwUtils;
using SIL.FieldWorks.FDO.DomainServices;
using SIL.Utils;
using XCore;

namespace SIL.FieldWorks
{
	/// ----------------------------------------------------------------------------------------
	/// <summary>
	/// Dialog presenting multiple options for how to begin a FLEx session
	/// </summary>
	/// ----------------------------------------------------------------------------------------
	internal partial class WelcomeToFieldWorksDlg : Form, IFWDisposable
	{
		private string m_helpTopic = "khtpWelcomeToFieldworks";
		private readonly HelpProvider helpProvider;
		private string m_appAbbrev;

		/// ------------------------------------------------------------------------------------
		/// <summary>
		///
		/// </summary>
		/// ------------------------------------------------------------------------------------
		public enum ButtonPress
		{
			/// <summary></summary>
			Open,
			/// <summary></summary>
			New,
			/// <summary></summary>
			Restore,
			/// <summary></summary>
			Exit,
			/// <summary>
			/// Receive a project through S/R LiftBridge or FLExBridge
			/// </summary>
			Receive,
			/// <summary>
			/// Import an SFM data set into a new FLEx project
			/// </summary>
			Import,
			/// <summary>
			/// Clicked the Sample/LastEdited project link
			/// </summary>
			Link,
		}

		#region Construction, Initialization and Deconstruction
		/// ------------------------------------------------------------------------------------
		/// <summary>
		/// Initializes a new instance of the <see cref="WelcomeToFieldWorksDlg"/> class.
		/// </summary>
		/// <param name="helpTopicProvider">Help topic provider</param>
		/// <param name="appAbbrev">Standard application abbreviation.</param>
		/// <param name="exception">Exception that was thrown if the previously requested
		/// project could not be opened.</param>
		/// ------------------------------------------------------------------------------------
		public WelcomeToFieldWorksDlg(IHelpTopicProvider helpTopicProvider, string appAbbrev, FwStartupException exception)
		{
			m_appAbbrev = appAbbrev;
			InitializeComponent();
			AccessibleName = GetType().Name;
			var fullAppName = AppIsFlex ? Properties.Resources.kstidFLEx : Properties.Resources.kstidTE;
			SetCheckboxText = fullAppName;  // Setter uses the app name in a format string.

			if (exception == null || !exception.ReportToUser)
			{
				Text = fullAppName;
				Logger.WriteEvent("Opening 'Welcome to FieldWorks' dialog");
			}
			else
			{
				m_helpTopic = "khtpUnableToOpenProject";
				Text = Properties.Resources.kstidUnableToOpenProjectCaption;

				m_lblProjectLoadError.Text = exception.Message;
				Logger.WriteEvent("Opening 'Unable to Open Project' dialog");
			}

			m_helpTopicProvider = helpTopicProvider;
			helpProvider = new HelpProvider();
			helpProvider.HelpNamespace = DirectoryFinder.FWCodeDirectory + m_helpTopicProvider.GetHelpString("UserHelpFile");
			helpProvider.SetHelpKeyword(this, m_helpTopicProvider.GetHelpString(m_helpTopic));
			helpProvider.SetHelpNavigator(this, HelpNavigator.Topic);
<<<<<<< HEAD
			receiveButton.Enabled = ClientServerServices.Current.Local.DefaultBackendType !=
								FDOBackendProviderType.kDb4oClientServer;
=======

			// Disable button for unimplemented feature. FWNX-991.
			if (MiscUtils.IsUnix)
				receiveButton.Enabled = false;
>>>>>>> 5139e2c3
		}

		public bool AppIsFlex
		{
			get
			{
				return string.IsNullOrEmpty(m_appAbbrev) || m_appAbbrev == FwUtils.ksFlexAbbrev.ToLowerInvariant();
			}
		}

		public bool OpenLastProjectCheckboxIsChecked
		{
			get { return alwaysOpenLastProjectCheckBox.Checked; }
			set { alwaysOpenLastProjectCheckBox.Checked = value; }
		}

		public void SetFirstOrLastProjectText(bool firstTimeOpening)
		{
			m_sampleOrLastProjectLinkLabel.Text = firstTimeOpening ? Properties.Resources.ksOpenSampleProject :
					Properties.Resources.ksOpenLastEditedProject;
		}

		public string ProjectLinkUiName
		{
			get { return m_openSampleOrLastProjectLink.Text; }
			set { m_openSampleOrLastProjectLink.Text = value; }
		}

		private string SetCheckboxText
		{
			set { alwaysOpenLastProjectCheckBox.Text = string.Format(Properties.Resources.ksWelcomeDialogCheckboxText, value); }
		}

		/// ------------------------------------------------------------------------------------
		/// <summary>
		/// Clean up any resources being used.
		/// </summary>
		/// <param name="disposing"><c>true</c> to release both managed and unmanaged
		/// resources; <c>false</c> to release only unmanaged resources.
		/// </param>
		/// ------------------------------------------------------------------------------------
		protected override void Dispose( bool disposing )
		{
			System.Diagnostics.Debug.WriteLineIf(!disposing, "****** Missing Dispose() call for " + GetType().Name + ". ****** ");
			// Must not be run more than once.
			if (IsDisposed)
				return;

			if( disposing )
			{
				if(components != null)
				{
					components.Dispose();
				}
			}
			base.Dispose( disposing );
		}

		/// <summary>
		/// Check to see if the object has been disposed.
		/// All public Properties and Methods should call this
		/// before doing anything else.
		/// </summary>
		public void CheckDisposed()
		{
			if (IsDisposed)
				throw new ObjectDisposedException(String.Format("'{0}' in use after being disposed.", GetType().Name));
		}
		#endregion

		#region Properties
		/// ------------------------------------------------------------------------------------
		/// <summary>
		/// Gets the button that was pressed
		/// </summary>
		/// ------------------------------------------------------------------------------------
		public ButtonPress DlgResult
		{
			get
			{
				CheckDisposed();
				return m_dlgResult;
			}
		}
		#endregion

		#region Overriden methods
		/// ------------------------------------------------------------------------------------
		/// <summary>
		/// Log the dialog result
		/// </summary>
		/// <param name="e"></param>
		/// ------------------------------------------------------------------------------------
		protected override void OnClosing(CancelEventArgs e)
		{
			Logger.WriteEvent("Closing dialog: " + m_dlgResult);
			base.OnClosing (e);
		}

		/// ------------------------------------------------------------------------------------
		/// <summary>
		/// When the dialog is loaded, make sure it gets focused.
		/// </summary>
		/// ------------------------------------------------------------------------------------
		protected override void OnShown(EventArgs e)
		{
			base.OnShown(e);
			// This dialog may be created when no other forms are active. Calling Activate will
			// make sure that the dialog comes up visible and activated.
			Activate();
		}
		#endregion

		#region Button click handlers
		/// ------------------------------------------------------------------------------------
		/// <summary>
		///
		/// </summary>
		/// <param name="sender"></param>
		/// <param name="e"></param>
		/// ------------------------------------------------------------------------------------
		private void m_btnOpen_Click(object sender, EventArgs e)
		{
			m_dlgResult = ButtonPress.Open;
			Hide();
		}

		/// ------------------------------------------------------------------------------------
		/// <summary>
		///
		/// </summary>
		/// <param name="sender"></param>
		/// <param name="e"></param>
		/// ------------------------------------------------------------------------------------
		private void m_btnNew_Click(object sender, EventArgs e)
		{
			m_dlgResult = ButtonPress.New;
			Hide();
		}

		/// ------------------------------------------------------------------------------------
		/// <summary>
		///
		/// </summary>
		/// <param name="sender"></param>
		/// <param name="e"></param>
		/// ------------------------------------------------------------------------------------
		private void m_btnRestore_Click(object sender, EventArgs e)
		{
			m_dlgResult = ButtonPress.Restore;
			Hide();
		}

		/// ------------------------------------------------------------------------------------
		/// <summary>
		///
		/// </summary>
		/// <param name="sender"></param>
		/// <param name="e"></param>
		/// ------------------------------------------------------------------------------------
		private void m_btnExit_Click(object sender, EventArgs e)
		{
			m_dlgResult = ButtonPress.Exit;
			Hide();
		}

		private void m_openProjectLink_LinkClicked(object sender, LinkLabelLinkClickedEventArgs e)
		{
			m_dlgResult = ButtonPress.Link;
			Hide();
		}

		private void Receive_Click(object sender, EventArgs e)
		{
			m_dlgResult = ButtonPress.Receive;
			Hide();
		}

		private void Import_Click(object sender, EventArgs e)
		{
			m_dlgResult = ButtonPress.Import;
			Hide();
		}

		/// ------------------------------------------------------------------------------------
		/// <summary>
		/// Open the context-sensitive help for this dialog.
		/// </summary>
		/// <param name="sender"></param>
		/// <param name="e"></param>
		/// ------------------------------------------------------------------------------------
		private void m_btnHelp_Click(object sender, EventArgs e)
		{
			ShowHelp.ShowHelpTopic(m_helpTopicProvider, m_helpTopic);
		}

		#endregion

		internal void ShowErrorLabelHideLink()
		{
			m_sampleOrLastProjectLinkLabel.Visible = false;
			m_openSampleOrLastProjectLink.Visible = false;
			m_lblProjectLoadError.Visible = true;
		}

		internal void ShowLinkHideErrorLabel()
		{
			m_lblProjectLoadError.Visible = false;
			m_sampleOrLastProjectLinkLabel.Visible = true;
			m_openSampleOrLastProjectLink.Visible = true;
		}
	}
}<|MERGE_RESOLUTION|>--- conflicted
+++ resolved
@@ -98,15 +98,11 @@
 			helpProvider.HelpNamespace = DirectoryFinder.FWCodeDirectory + m_helpTopicProvider.GetHelpString("UserHelpFile");
 			helpProvider.SetHelpKeyword(this, m_helpTopicProvider.GetHelpString(m_helpTopic));
 			helpProvider.SetHelpNavigator(this, HelpNavigator.Topic);
-<<<<<<< HEAD
 			receiveButton.Enabled = ClientServerServices.Current.Local.DefaultBackendType !=
 								FDOBackendProviderType.kDb4oClientServer;
-=======
-
 			// Disable button for unimplemented feature. FWNX-991.
 			if (MiscUtils.IsUnix)
 				receiveButton.Enabled = false;
->>>>>>> 5139e2c3
 		}
 
 		public bool AppIsFlex
