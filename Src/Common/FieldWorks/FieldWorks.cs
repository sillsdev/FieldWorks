--- conflicted
+++ resolved
@@ -30,46 +30,22 @@
 using SIL.FieldWorks.Common.FwUtils;
 using SIL.FieldWorks.Common.RootSites;
 using SIL.FieldWorks.Common.ScriptureUtils;
-<<<<<<< HEAD
-using SIL.FieldWorks.FDO;
-using SIL.FieldWorks.FDO.DomainServices.BackupRestore;
-using SIL.FieldWorks.FDO.DomainServices.DataMigration;
-using SIL.FieldWorks.FDO.Infrastructure;
-=======
 using SIL.LCModel;
 using SIL.LCModel.DomainServices.BackupRestore;
 using SIL.LCModel.DomainServices.DataMigration;
 using SIL.LCModel.Infrastructure;
-using SIL.FieldWorks.FdoUi;
->>>>>>> c1202904
 using SIL.FieldWorks.FwCoreDlgs;
 using SIL.FieldWorks.FwCoreDlgs.BackupRestore;
 using SIL.FieldWorks.LexicalProvider;
 using SIL.FieldWorks.PaObjects;
 using SIL.FieldWorks.Resources;
-<<<<<<< HEAD
-=======
-using SIL.FieldWorks.XWorks;
 using SIL.Keyboarding;
->>>>>>> c1202904
 using SIL.Reporting;
 using SIL.LCModel.Utils;
 using SIL.Utils;
 using SIL.Windows.Forms.HtmlBrowser;
 using SIL.Windows.Forms.Keyboarding;
 using SIL.WritingSystems;
-<<<<<<< HEAD
-using FileUtils = SIL.Utils.FileUtils;
-
-#if __MonoCS__
-using SIL.Keyboarding;
-#else
-
-#endif
-=======
-using XCore;
-using ConfigurationException = SIL.Utils.ConfigurationException;
->>>>>>> c1202904
 
 namespace SIL.FieldWorks
 {
@@ -266,11 +242,7 @@
 				s_noUserInterface = appArgs.NoUserInterface;
 				s_appServerMode = appArgs.AppServerMode;
 
-<<<<<<< HEAD
-				s_ui = (IFdoUI)DynamicLoader.CreateObject("FdoUi.dll", "SIL.FieldWorks.FdoUi.FwFdoUI", GetHelpTopicProvider(), s_threadHelper);
-=======
-				s_ui = new FwLcmUI(GetHelpTopicProvider(), s_threadHelper);
->>>>>>> c1202904
+				s_ui = (ILcmUI)DynamicLoader.CreateObject("FdoUi.dll", "SIL.FieldWorks.FdoUi.FwLcmUI", GetHelpTopicProvider(), s_threadHelper);
 
 				s_appSettings = new FwApplicationSettings();
 				s_appSettings.UpgradeIfNecessary();
@@ -1688,11 +1660,7 @@
 								if (activeWindow != null)
 								{
 									var activeWindowInterface = (IFwMainWnd)activeWindow;
-<<<<<<< HEAD
 									activeWindowInterface.PropertyTable.SetProperty("LastBridgeUsed",
-=======
-									activeWindowInterface.PropTable.SetProperty("LastBridgeUsed",
->>>>>>> c1202904
 										obtainedProjectType == ObtainedProjectType.Lift ? "LiftBridge" : "FLExBridge",
 										SettingsGroup.LocalSettings,
 										true,
@@ -1757,7 +1725,6 @@
 			{
 				return null;
 			}
-<<<<<<< HEAD
 			using (var dlg = new ChooseLangProjectDialog(s_flexApp, false))
 				{
 				dlg.ShowDialog(s_flexApp.ActiveMainWindow);
@@ -1772,21 +1739,6 @@
 						true,
 							true);
 					}
-=======
-			using (var dlg = new ChooseLangProjectDialog(helpTopicProvider, false))
-			{
-				dlg.ShowDialog(dialogOwner);
-				var app = helpTopicProvider as IApp;
-				Form activeWindow = app?.ActiveMainWindow;
-				if (activeWindow != null && dlg.ObtainedProjectType != ObtainedProjectType.None)
-				{
-					var activeWindowInterface = (IFwMainWnd) activeWindow;
-					activeWindowInterface.PropTable.SetProperty("LastBridgeUsed",
-						dlg.ObtainedProjectType == ObtainedProjectType.Lift ? "LiftBridge" : "FLExBridge",
-						PropertyTable.SettingsGroup.LocalSettings,
-						true);
-				}
->>>>>>> c1202904
 
 				if (dlg.DialogResult == DialogResult.OK)
 				{
@@ -2775,13 +2727,7 @@
 				{
 					s_activeMainWnd.Publisher.Publish("MigrateOldConfigurations", null);
 				}
-<<<<<<< HEAD
 				EnsureValidReversalIndexConfigFile(s_flexApp.Cache);
-=======
-				EnsureValidReversalIndexConfigFile(app.Cache);
-				s_activeMainWnd.PropTable.SetProperty("AppSettings", s_appSettings, false);
-				s_activeMainWnd.PropTable.SetPropertyPersistence("AppSettings", false);
->>>>>>> c1202904
 			}
 			catch (StartupException ex)
 			{
@@ -2889,7 +2835,6 @@
 		{
 			if (s_flexApp == null)
 			{
-<<<<<<< HEAD
 				if (s_helpTopicProvider == null)
 				{
 					GetHelpTopicProvider();
@@ -2897,10 +2842,6 @@
 				s_flexApp = (IFlexApp)DynamicLoader.CreateNonPublicObject(FwDirectoryFinder.LanguageExplorerDll,
 					FwUtils.ksFullFlexAppObjectName, s_fwManager, s_helpTopicProvider, args);
 				s_helpTopicProvider = null;
-=======
-				s_flexApp = (FwApp)DynamicLoader.CreateObject(FwDirectoryFinder.FlexDll, FwUtils.ksFullFlexAppObjectName,
-					s_fwManager, GetHelpTopicProvider(), args);
->>>>>>> c1202904
 				s_flexAppKey = s_flexApp.SettingsKey;
 			}
 			return s_flexApp;
