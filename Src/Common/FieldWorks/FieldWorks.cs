// Copyright (c) 2010-2013 SIL International
// This software is licensed under the LGPL, version 2.1 or later
// (http://www.gnu.org/licenses/lgpl-2.1.html)
//
// File: FieldWorks.cs
// Responsibility: FW team

using System;
using System.Collections;
using System.Collections.Generic;
using System.ComponentModel;
using System.Diagnostics;
using System.Diagnostics.CodeAnalysis;
using System.Drawing;
using System.Globalization;
using System.IO;
using System.Linq;
using System.Reflection;
using System.Runtime.InteropServices;
using System.Runtime.Remoting;
using System.Runtime.Remoting.Channels;
using System.Runtime.Remoting.Channels.Tcp;
using System.Security;
using System.Text;
using System.Threading;
using System.Windows.Forms;
using Microsoft.Win32;
using Palaso.Reporting;
using Palaso.UI.WindowsForms.Keyboarding;
using SIL.FieldWorks.Common.COMInterfaces;
using SIL.FieldWorks.Common.Controls;
using SIL.FieldWorks.Common.Framework;
using SIL.FieldWorks.Common.FwUtils;
using SIL.FieldWorks.Common.RootSites;
using SIL.FieldWorks.Common.ScriptureUtils;
using SIL.FieldWorks.FDO;
using SIL.FieldWorks.FDO.DomainServices;
using SIL.FieldWorks.FDO.DomainServices.BackupRestore;
using SIL.FieldWorks.FDO.DomainServices.DataMigration;
using SIL.FieldWorks.FDO.Infrastructure;
using SIL.FieldWorks.FdoUi;
using SIL.FieldWorks.FwCoreDlgs;
using SIL.FieldWorks.FwCoreDlgs.BackupRestore;
using SIL.FieldWorks.PaObjects;
using SIL.FieldWorks.Resources;
using SIL.FieldWorks.LexicalProvider;
using SIL.Utils;
using SIL.Utils.FileDialog;
using XCore;
using SIL.CoreImpl;
using ConfigurationException = SIL.Utils.ConfigurationException;
using ExceptionHelper = SIL.Utils.ExceptionHelper;
using Logger = SIL.Utils.Logger;
using SIL.CoreImpl.Properties;

#if __MonoCS__
using Gecko;
#else
using NetSparkle;

#endif

[assembly:SuppressMessage("Gendarme.Rules.Portability", "ExitCodeIsLimitedOnUnixRule",
	Justification="Gendarme bug? We only return values >= 0")]

namespace SIL.FieldWorks
{
	#region FieldWorks class
	/// ----------------------------------------------------------------------------------------
	/// <summary>
	///
	/// </summary>
	/// ----------------------------------------------------------------------------------------
	public static class FieldWorks
	{
		#region Enumerations
		/// ------------------------------------------------------------------------------------
		/// <summary>
		/// Possible values for the previously loaded project
		/// </summary>
		/// ------------------------------------------------------------------------------------
		private enum StartupStatus
		{
			/// <summary>The previous startup failed to finish.</summary>
			Failed,
			/// <summary>The previous startup completed successfully.</summary>
			Successful,
			/// <summary>The previous startup is still loading.</summary>
			StillLoading,
		}
		#endregion

		#region Constants
		private const int kStartingPort = 9628; // Pretty arbitrary, but this is what TE used to use.
		private const string kFwRemoteRequest = "FW_RemoteRequest";
		internal const string kPaRemoteRequest = "PA_RemoteRequest";
		private const string ksTeOpenMarkerFileName = "TE_opened_last.txt";
		#endregion

		#region Static variables
		/// <summary>Used to invoke methods that need to be run on the main
		/// thread, but are called from another thread.</summary>
		private static ThreadHelper s_threadHelper;
		private static volatile bool s_allowFinalShutdown = true;
		private static volatile bool s_fWaitingForUserOrOtherFw;
		private static volatile bool s_fSingleProcessMode;
		private static volatile ProjectId s_projectId;
		private static bool s_applicationExiting;
		private static bool s_doingRename;
		private static bool s_renameSuccessful;
		private static string s_renameNewName;
		private static IFieldWorksManager s_fwManager;
		private static FdoCache s_cache;
		private static string s_sWsUser;
		private static FwRegistrySettings s_settingsForLastClosedWindow;
		private static FwApp s_teApp;
		private static FwApp s_flexApp;
		private static RegistryKey s_teAppKey;
		private static RegistryKey s_flexAppKey;
		private static IFwMainWnd s_activeMainWnd;
		private static FwSplashScreen s_splashScreen;
		private static bool s_noUserInterface;
		private static bool s_appServerMode;
		private static string s_LinkDirChangedTo;
		private static TcpChannel s_serviceChannel = null;
		private static int s_servicePort;
		// true if we have no previous reporting settings, typically the first time a version of FLEx that
		// supports usage reporting has been run.
		private static bool s_noPreviousReportingSettings;
		private static IFdoUI s_ui;
		#endregion

		#region Main Method and Initialization Methods
#if !__MonoCS__
		/// <summary></summary>
		[DllImport("kernel32.dll")]
		public extern static IntPtr LoadLibrary(string fileName);
#endif

		/// ----------------------------------------------------------------------------
		/// <summary>
		/// The main entry point for the FieldWorks executable.
		/// </summary>
		/// <param name="rgArgs">The command line arguments.</param>
		/// ----------------------------------------------------------------------------
		[SuppressMessage("Gendarme.Rules.Portability", "MonoCompatibilityReviewRule",
			Justification = "See TODO-Linux")]
		[SuppressMessage("Gendarme.Rules.Correctness", "EnsureLocalDisposalRule",
			Justification="open GeckoWebBrowser is disposed by Xpcom.Shutdown")]
		[STAThread]
		static int Main(string[] rgArgs)
		{
			Thread.CurrentThread.Name = "Main thread";
			Logger.Init(FwUtils.ksSuiteName);
			FdoCache.NewerWritingSystemFound += ComplainToUserAboutNewWs;
			// Note to developers: Uncomment this line to be able to attach the debugger to a process for a project
			// other than the initial one that gets started up in VS:
			//MessageBox.Show("Attach debugger now");
			try
			{
#if __MonoCS__
				// Initialize XULRunner - required to use the geckofx WebBrowser Control (GeckoWebBrowser).
				string xulRunnerLocation = XULRunnerLocator.GetXULRunnerLocation();
				if (String.IsNullOrEmpty(xulRunnerLocation))
					throw new ApplicationException("The XULRunner library is missing or has the wrong version");
				string librarySearchPath = Environment.GetEnvironmentVariable("LD_LIBRARY_PATH") ?? String.Empty;
				if (!librarySearchPath.Contains(xulRunnerLocation))
					throw new ApplicationException("LD_LIBRARY_PATH must contain " + xulRunnerLocation);
				Xpcom.Initialize(xulRunnerLocation);
				GeckoPreferences.User["gfx.font_rendering.graphite.enabled"] = true;
#endif

				Logger.WriteEvent("Starting app");
				SetGlobalExceptionHandler();
				SetupErrorReportInformation();
				// We need FieldWorks here to get the correct registry key HKLM\Software\SIL\FieldWorks.
				// The default without this would be HKLM\Software\SIL\SIL FieldWorks (wrong).
				RegistryHelper.ProductName = "FieldWorks";

				// Invoke does nothing directly, but causes BroadcastEventWindow to be initialized
				// on this thread to prevent race conditions on shutdown.See TE-975
				// See http://forums.microsoft.com/MSDN/ShowPost.aspx?PostID=911603&SiteID=1
#if !__MonoCS__
				SystemEvents.InvokeOnEventsThread(new Action(DoNothing));
#else
				// TODO-Linux: uses mono feature that is not implemented. What are the implications of this? Review.
#endif
				s_threadHelper = new ThreadHelper();

				// ENHANCE (TimS): Another idea for ensuring that we have only one process started for
				// this project is to use a Mutex. They can be used for cross-process resource access
				// and would probably be less error-prone then our current implementation since it
				// doesn't use TCP connections which can get hampered by firewalls. We would probably still
				// need our current listener functionality for communicating with the other FW process,
				// so it may not buy us much.
				// See http://kristofverbiest.blogspot.com/2008/11/creating-single-instance-application.html.

				// Make sure we do this ASAP. If another FieldWorks.exe is started we need
				// to make sure it can find this one to ask about its project. (FWR-595)
				CreateRemoteRequestListener();

#if DEBUG
				WriteExecutablePathSettingForDevs();
#endif

				if (IsInSingleFWProccessMode())
				{
					Logger.WriteEvent("Exiting: Detected single process mode");
					return 0;
				}

				if (MigrateProjectsTo70())
				{
					Logger.WriteEvent("Migration to Version 7 was still needed.");
				}

				// Enable visual styles. Ignored on Windows 2000. Needs to be called before
				// we create any controls! Unfortunately, this alone is not good enough. We
				// also need to use a manifest, because some ListView and TreeView controls
				// in native code do not have icons if we just use this method. This is caused
				// by a bug in XP.
				Application.EnableVisualStyles();

#if !__MonoCS__
				// JohnT: this allows us to use Graphite in all in-process controls, even those
				// we don't have custom versions of.
				LoadLibrary("multiscribe.dll");
#else
				// TODO-Linux: review this - what is this used for?
#endif
				// initialize ICU
				Icu.InitIcuDataDir();

				// initialize Palaso keyboarding
				KeyboardController.Initialize();

				FwAppArgs appArgs = new FwAppArgs(rgArgs);
				s_noUserInterface = appArgs.NoUserInterface;
				s_appServerMode = appArgs.AppServerMode;

				s_ui = new FwFdoUI(GetHelpTopicProvider(appArgs.AppAbbrev), s_threadHelper);

				if (Settings.Default.CallUpgrade)
				{
					Settings.Default.Upgrade();
					Settings.Default.CallUpgrade = false;
				}
				var reportingSettings = Settings.Default.Reporting;
				if (reportingSettings == null)
				{
					// Note: to simulate this, currently it works to delete all subfolders of
					// (e.g.) C:\Users\thomson\AppData\Local\SIL\FieldWorks.exe_Url_tdkbegygwiuamaf3mokxurci022yv1kn
					// That guid may depend on version or something similar; it's some artifact of how the Settings persists.
					s_noPreviousReportingSettings = true;
					reportingSettings = new ReportingSettings();
					Settings.Default.Reporting = reportingSettings; //to avoid a defect in Settings rely on the Save in the code below
				}

				// Note that in FLEx we are using this flag to indicate whether we can send usage data at all.
				// Despite its name, Cambell says this is the original intent (I think there may have been
				// some thought of adding flags one day to control sending more detailed info, but if 'basic
				// navigation' is suppressed nothing is sent). May want to consider renaming to something like
				// OkToPingAtAll, but that affects other Palaso clients.
				// The usage reporter does not currently send anything at all if the flag is false, but to make
				// sure, we don't even initialize reporting if it is false.
				// (Note however that it starts out true. Thus, typically a few pings will be sent
				// on the very first startup, before the user gets a chance to disable it.)
				if (reportingSettings.OkToPingBasicUsageData)
				{
					UsageReporter.Init(reportingSettings, "flex.palaso.org", "UA-39238981-3",
#if DEBUG
						true
#else
						false
#endif
						);
					// Init updates various things in the ReportingSettings, such as the number of times
					// the application has been launched and the 'previous' version.
					Settings.Default.Save();
				}

				// e.g. the first time the user runs FW8, we need to copy a bunch of registry keys
				// from HKCU/Software/SIL/FieldWorks/7.0 -> FieldWorks/8.
				FwRegistryHelper.UpgradeUserSettingsIfNeeded();

				// initialize client-server services to use Db4O backend
				ClientServerServices.SetCurrentToDb4OBackend(s_ui, FwDirectoryFinder.FdoDirectories);

				// initialize the TE styles path so that ScrMappingList can load default styles
				ScrMappingList.TeStylesPath = FwDirectoryFinder.TeStylesPath;

				if (appArgs.ShowHelp)
				{
					ShowCommandLineHelp();
					return 0;
				}
				else if (!string.IsNullOrEmpty(appArgs.ChooseProjectFile))
				{
					ProjectId projId = ChooseLangProject(null, GetHelpTopicProvider(FwUtils.ksFlexAbbrev));
					if (projId == null)
						return 1; // User probably canceled
					try
					{
						// Use PipeHandle because this will probably be used to locate a named pipe using
						// PipeHandle as the identifier.
						File.WriteAllText(appArgs.ChooseProjectFile, projId.Handle, Encoding.UTF8);
					}
					catch (Exception e)
					{
						Logger.WriteError(e);
						return 2;
					}
					return 0;
				}

				if (!SetUICulture(appArgs))
					return 0; // Error occurred and user chose not to continue.

				if (FwRegistryHelper.FieldWorksRegistryKeyLocalMachine == null && FwRegistryHelper.FieldWorksRegistryKey == null)
				{
					// See LT-14461. Some users have managed to get their computers into a state where
					// neither HKML nor HKCU registry entries can be read. We don't know how this is possible.
					// This is so far the best we can do.
					var expected = "HKEY_LOCAL_MACHINE/Software/SIL/FieldWorks/" + FwRegistryHelper.FieldWorksRegistryKeyName;
					MessageBoxUtils.Show(string.Format(Properties.Resources.ksHklmProblem, expected), Properties.Resources.ksHklmCaption);
					return 0;
				}

				s_fwManager = new FieldWorksManager();

				if (!string.IsNullOrEmpty(appArgs.BackupFile))
				{
					LaunchRestoreFromCommandLine(appArgs);
					if (s_teApp == null && s_flexApp == null)
						return 0; // Restore was cancelled or failed, or another process took care of it.
					if (!String.IsNullOrEmpty(s_LinkDirChangedTo))
					{
						NonUndoableUnitOfWorkHelper.Do(s_cache.ActionHandlerAccessor,
							() => s_cache.LangProject.LinkedFilesRootDir = s_LinkDirChangedTo);
					}
				}
				else if (!LaunchApplicationFromCommandLine(appArgs))
					return 0; // Didn't launch, but probably not a serious error

				// Create a listener for this project for applications using FLEx as a LexicalProvider.
				LexicalProviderManager.StartLexicalServiceProvider(s_projectId, s_cache);

#if __MonoCS__
				UglyHackForXkbIndicator();
#endif

				// Application was started successfully, so start the message loop
				Application.Run();
			}
			catch (ApplicationException ex)
			{
				MessageBox.Show(ex.Message, FwUtils.ksSuiteName);
				return 2;
			}
			catch (Exception ex)
			{
				SafelyReportException(ex, s_activeMainWnd, true);
				return 2;
			}
			finally
			{
				StaticDispose();
#if __MonoCS__
				if (Xpcom.IsInitialized)
				{
					// The following line appears to be necessary to keep Xpcom.Shutdown()
					// from triggering a scary looking "double free or corruption" message most
					// of the time.  But the Xpcom.Shutdown() appears to be needed to keep the
					// program from hanging around sometimes after it supposedly exits.
					// Doing the shutdown here seems cleaner than using an ApplicationExit
					// delegate.
					var foo = new GeckoWebBrowser();
					Xpcom.Shutdown();
				}
#endif
			}
			return 0;
		}

#if __MonoCS__
		/// <summary>
		/// For some reason, setting an Xkb keyboard for the first time doesn't work well inside
		/// FieldWorks.  The keyboard is actually set (although it may take effect only after the
		/// first one or two keystrokes), but the indicator on the system icon bar does not change.
		/// Setting several Xkb keyboards at this point seems to fix the problem for when the first
		/// one is set different than the default keyboard.  This hack is not guaranteed to work,
		/// but it does seem to help in most scenarios.  See FWNX-1299.
		/// </summary>
		/// <remarks>
		/// If you can think of a better solution, by all means replace this ugly hack!  It took
		/// me a day of work to come up with even this much.  I tried setting the multiple keyboards
		/// in succession inside Palaso.UI.WindowsForms.Keyboarding.Linux.XkbKeyboardAdaptor.ReinitLocales()
		/// but it didn't work doing it there for some reason.
		/// </remarks>
		private static void UglyHackForXkbIndicator()
		{
			foreach (var ws in s_cache.ServiceLocator.WritingSystems.AllWritingSystems)
				SetKeyboardForWs(ws.Handle);
			Palaso.WritingSystems.Keyboard.Controller.ActivateDefaultKeyboard();
		}
		private static void SetKeyboardForWs(int ws)
		{
			var palasoWs = ((IWritingSystemManager)s_cache.WritingSystemFactory).Get(ws) as Palaso.WritingSystems.IWritingSystemDefinition;
			if (palasoWs != null && palasoWs.LocalKeyboard != null)
				palasoWs.LocalKeyboard.Activate();
		}
#endif

		/// ------------------------------------------------------------------------------------
		/// <summary>
		/// Launches the application when requested from the command-line.
		/// </summary>
		/// <param name="appArgs">The application command-line arguments.</param>
		/// ------------------------------------------------------------------------------------
		private static bool LaunchApplicationFromCommandLine(FwAppArgs appArgs)
		{
			// Get the application requested on the command line
			if (!CreateApp(appArgs))
				return false;

			// Get the project the user wants to open and attempt to launch it.
			ProjectId projectId = DetermineProject(appArgs);
			if (projectId != null && IsSharedXmlBackendNeeded(projectId))
				projectId.Type = FDOBackendProviderType.kSharedXML;

			// s_projectId can be non-null if the user decided to restore a project from
			// the Welcome to Fieldworks dialog. (FWR-2146)
			if (s_projectId == null && !LaunchProject(appArgs, ref projectId))
				return false;

			// The project was successfully loaded so store it. This will let any other
			// FieldWorks processes that are waiting on us be able to continue.
			s_projectId = projectId;

			WarnUserAboutFailedLiftImportIfNecessary(GetOrCreateApplication(appArgs));

			if (s_noUserInterface)
			{
				// We should have a main window by now, so the help button on the dialog
				// will work if needed.
				CheckForMovingExternalLinkDirectory(GetOrCreateApplication(appArgs));
			}

			return true;
		}

		private static void WarnUserAboutFailedLiftImportIfNecessary(FwApp fwApp)
		{
			var mainWindow = fwApp.ActiveMainWindow as IFwMainWnd;
			if(mainWindow != null)
			{
				mainWindow.Mediator.SendMessage("WarnUserAboutFailedLiftImportIfNecessary", null);
			}
		}

		private static bool IsSharedXmlBackendNeeded(ProjectId projectId)
		{
			return projectId.Type == FDOBackendProviderType.kXML && ParatextHelper.GetAssociatedProject(projectId) != null;
		}

		/// ------------------------------------------------------------------------------------
		/// <summary>
		/// Creates the application requested on the command line.
		/// </summary>
		/// <param name="appArgs">The command-line arguments.</param>
		/// <returns>Indication of whether application was successfully created.</returns>
		/// ------------------------------------------------------------------------------------
		[SuppressMessage("Gendarme.Rules.Correctness", "EnsureLocalDisposalRule",
			Justification="app is a reference")]
		private static bool CreateApp(FwAppArgs appArgs)
		{
			FwApp app = GetOrCreateApplication(appArgs);
			if (app == null)
				return false; // We can't do much without an application to start
			Debug.Assert(!app.HasBeenFullyInitialized);

			Logger.WriteEvent("Created application: " + app.GetType().Name);
			return true;
		}

		/// ------------------------------------------------------------------------------------
		/// <summary>
		/// Launches a restore project when requested from the command-line.
		/// </summary>
		/// <param name="appArgs">The application command-line arguments.</param>
		/// ------------------------------------------------------------------------------------
		private static void LaunchRestoreFromCommandLine(FwAppArgs appArgs)
		{
			if (string.IsNullOrEmpty(appArgs.AppName)) // ENHANCE: Consider a more robust (less cryptic) way of doing this.
			{
				RestoreProject(null, appArgs.BackupFile);
				return;
			}

			// Command-line most likely came from a restore in another process.
			// There is no need to re-show the dialog since the user has already chosen
			// the options and confirmed to overwrite any existing database.
			Logger.WriteEvent("Restoring project: " + appArgs.BackupFile);
			RestoreProjectSettings restoreSettings = new RestoreProjectSettings(FwDirectoryFinder.ProjectsDirectory, appArgs.Database,
				appArgs.BackupFile, appArgs.RestoreOptions);
			RestoreCurrentProject(new FwRestoreProjectSettings(appArgs.AppAbbrev, restoreSettings), null);
		}

		/// ------------------------------------------------------------------------------------
		/// <summary>
		/// Sets the UI culture.
		/// </summary>
		/// <param name="args">The application arguments</param>
		/// ------------------------------------------------------------------------------------
		private static bool SetUICulture(FwAppArgs args)
		{
			// Try the UI locale found on the command-line (if any).
			string locale = args.Locale;
			// If that doesn't exist, try the UI locale found in the registry.
			if (string.IsNullOrEmpty(locale))
				locale = (string)FwRegistryHelper.FieldWorksRegistryKey.GetValue(FwRegistryHelper.UserLocaleValueName, string.Empty);
			// If that doesn't exist, try the current system UI locale set at program startup
			// This is typically en-US, but we want this to match en since our English localizations use en.
			if (string.IsNullOrEmpty(locale) && Thread.CurrentThread.CurrentUICulture != null)
			{
				locale = Thread.CurrentThread.CurrentUICulture.Name;
				if (locale.StartsWith("en-"))
					locale = "en";
			}
			// If that doesn't exist, just use English ("en").
			if (string.IsNullOrEmpty(locale))
			{
				locale = "en";
			}
			else if (locale != "en")
			{
				// Check whether the desired locale has a localization, ignoring the
				// country code if necessary.  Fall back to English ("en") if no
				// localization exists.
				var rgsLangs = GetAvailableLangsFromSatelliteDlls();
				if (!rgsLangs.Contains(locale))
				{
					var originalLocale = locale;
					int idx = locale.IndexOf('-');
					if (idx > 0)
						locale = locale.Substring(0, idx);
					if (!rgsLangs.Contains(locale))
					{
						if (MessageBox.Show(string.Format(Properties.Resources.kstidFallbackToEnglishUi, originalLocale),
							Application.ProductName, MessageBoxButtons.YesNo) == DialogResult.No)
						{
							return false;
						}
						locale = "en";
						FwRegistryHelper.FieldWorksRegistryKey.SetValue(FwRegistryHelper.UserLocaleValueName, locale);
					}
				}
			}
			if (locale != Thread.CurrentThread.CurrentUICulture.Name)
				Thread.CurrentThread.CurrentUICulture = CultureInfo.GetCultureInfo(locale);

			s_sWsUser = Thread.CurrentThread.CurrentUICulture.Name;
			return true;
		}

		/// <summary>
		/// Get the available localizations.
		/// </summary>
		private static List<string> GetAvailableLangsFromSatelliteDlls()
		{
			List<string> rgsLangs = new List<string>();
			// Get the folder in which the program file is stored.
			string sDllLocation = Path.GetDirectoryName(Application.ExecutablePath);

			// Get all the sub-folders in the program file's folder.
			string[] rgsDirs = Directory.GetDirectories(sDllLocation);

			// Go through each sub-folder and if at least one file in a sub-folder ends
			// with ".resource.dll", we know the folder stores localized resources and the
			// name of the folder is the culture ID for which the resources apply. The
			// name of the folder is stripped from the path and used to add a language
			// to the list.
			foreach (string dir in rgsDirs.Where(dir => Directory.GetFiles(dir, "*.resources.dll").Length > 0))
			{
				var locale = Path.GetFileName(dir);
				rgsLangs.Add(locale);
			}
			return rgsLangs;
		}

		/// ------------------------------------------------------------------------------------
		/// <summary>
		/// Dummy method to be used for InvokeOnEventsThread which is used as a way to initialize
		/// the Broadcast window and prevent errors on shutdown.
		/// </summary>
		/// ------------------------------------------------------------------------------------
		public static void DoNothing()
		{
		}
		#endregion

		#region Properties
		/// ------------------------------------------------------------------------------------
		/// <summary>
		/// Gets a value indicating whether FieldWorks can be automatically shut down (as happens
		/// after 30 minutes when running in server mode).
		/// </summary>
		/// ------------------------------------------------------------------------------------
		internal static bool ProcessCanBeAutoShutDown
		{
			get
			{
				if (!s_allowFinalShutdown)
					return false; // operation in process without TE or FLEx window open

				if (s_teApp != null && s_teApp.MainWindows.Count > 0)
					return false;
				if (s_flexApp != null && s_flexApp.MainWindows.Count > 0)
					return false;

				return true;
			}
		}

		/// ------------------------------------------------------------------------------------
		/// <summary>
		/// Gets or sets a value indicating whether FieldWorks should stay running even when
		/// all main windows are closed because it is acting as a server for another
		/// application.
		/// </summary>
		/// ------------------------------------------------------------------------------------
		internal static bool InAppServerMode
		{
			get { return s_appServerMode; }
			set { s_appServerMode = value; }
		}

		/// ------------------------------------------------------------------------------------
		/// <summary>
		/// Gets the support e-mail address.
		/// </summary>
		/// ------------------------------------------------------------------------------------
		private static string SupportEmail
		{
			get
			{
				try
				{
					if (s_activeMainWnd != null && s_activeMainWnd.App != null)
						return s_activeMainWnd.App.SupportEmailAddress;
					if (s_teApp != null)
						return s_teApp.SupportEmailAddress;
					if (s_flexApp != null)
						return s_flexApp.SupportEmailAddress;
				}
				catch
				{
					// Something unthinkable happened, but we're trying to get this e-mail address
					// to report an existing exception, so we'll just fall back to the generic
					// address.
				}
				return null;
			}
		}

		/// ------------------------------------------------------------------------------------
		/// <summary>
		/// Gets a value indicating whether FW is in "single process mode".
		/// </summary>
		/// ------------------------------------------------------------------------------------
		internal static bool InSingleProcessMode
		{
			get { return s_fSingleProcessMode; }
		}

		/// ------------------------------------------------------------------------------------
		/// <summary>
		/// Gets the project associated with this FieldWorks process.
		/// </summary>
		/// ------------------------------------------------------------------------------------
		internal static ProjectId Project
		{
			get { return s_projectId; }
		}

		/// ------------------------------------------------------------------------------------
		/// <summary>
		/// Gets the cache used by this FieldWorks instance.
		/// </summary>
		/// ------------------------------------------------------------------------------------
		internal static FdoCache Cache
		{
			get { return s_cache; }
		}

		/// ------------------------------------------------------------------------------------
		/// <summary>
		/// Gets the thread helper used for invoking actions on the main UI thread.
		/// </summary>
		/// ------------------------------------------------------------------------------------
		internal static ThreadHelper ThreadHelper
		{
			get { return s_threadHelper; }
		}

		/// -----------------------------------------------------------------------------------
		/// <summary>
		/// Check to see if there are other instances of the same application running.
		/// </summary>
		/// <returns>List of existing FieldWorks processes being run by this same user.</returns>
		/// -----------------------------------------------------------------------------------
		private static List<Process> ExistingProcesses
		{
			get
			{
				List<Process> existingProcesses = new List<Process>();
				Process thisProcess = Process.GetCurrentProcess();
				try
				{
					string thisProcessName = Assembly.GetExecutingAssembly().GetName().Name;
					string thisSid = BasicUtils.GetUserForProcess(thisProcess);
					foreach (Process procCurr in Process.GetProcessesByName(thisProcessName))
					{
						if (procCurr.Id != thisProcess.Id && thisSid == BasicUtils.GetUserForProcess(procCurr))
							existingProcesses.Add(procCurr);
						}
					}
				catch (Exception ex)
				{
					Debug.Fail("Got exception in FieldWorks.ExisitingProcess", ex.Message);
					Logger.WriteEvent("Got exception in FieldWorks.ExisitingProcess: ");
					Logger.WriteError(ex);
				}
				return existingProcesses;
			}
		}
		#endregion

		#region Public Methods
		/// -----------------------------------------------------------------------------------
		/// <summary>
		/// Starts the specified FieldWorks application.
		/// </summary>
		/// <param name="appName">Name of the application.</param>
		/// <param name="rgArgs">The command-line arguments.</param>
		/// <returns>True if the process was successfully started, false otherwise</returns>
		/// -----------------------------------------------------------------------------------
		public static Process StartFwApp(string appName, params string[] rgArgs)
		{
			StringBuilder bldr = new StringBuilder("-" + FwAppArgs.kApp);
			bldr.Append(" " + appName);

			if (rgArgs.Length == 1 && !rgArgs[0].StartsWith("-"))
			{
				// Assume that the user wants that argument to be the project name
				bldr.Append(" -" + FwAppArgs.kProject);
			}
			foreach (string arg in rgArgs)
			{
				bldr.Append(" ");
				bool fAddQuotes = (arg.IndexOf(' ') >= 0); // add quotes around parameters with spaces
				if (fAddQuotes)
					bldr.Append("\"");

				bldr.Append(arg);

				if (fAddQuotes)
					bldr.Append("\"");
			}
			try
			{
				string codeBaseUri = Assembly.GetExecutingAssembly().CodeBase;
				string path = FileUtils.StripFilePrefix(codeBaseUri);
				ProcessStartInfo startInfo = new ProcessStartInfo(path, bldr.ToString());
				startInfo.UseShellExecute = false;
				startInfo.WorkingDirectory = Path.GetDirectoryName(path) ?? string.Empty;
				return Process.Start(startInfo);
			}
			catch (Exception exception)
			{
				// I (TomH) would rather know about the exception than silently failing. so show exception on Mono least.
#if DEBUG && __MonoCS__
				MessageBox.Show(exception.ToString());
#endif
			}

			// Something went very wrong :(
			return null;
		}

		/// ------------------------------------------------------------------------------------
		/// <summary>
		/// Get a list of all projects (by ProjectName) currently open by processes on the local
		/// machine.
		/// </summary>
		/// ------------------------------------------------------------------------------------
		public static List<string> ProjectsInUseLocally()
		{
			List<string> projects = new List<string>();
			projects.Add(Cache.ProjectId.UiName);	// be sure to include myself!
			RunOnRemoteClients(kFwRemoteRequest, requestor =>
			{
				projects.Add(requestor.ProjectName);
				return false;
			});

			return projects;
		}
		#endregion

		#region Cache Creation and Handling
		/// ------------------------------------------------------------------------------------
		/// <summary>
		/// Creates a cache used for accessing the specified project.
		/// </summary>
		/// <param name="projectId">The project id.</param>
		/// <returns>
		/// A new FdoCache used for accessing the specified project, or null, if a
		/// cache could not be created.
		/// </returns>
		/// ------------------------------------------------------------------------------------
		[SuppressMessage("Gendarme.Rules.Correctness", "EnsureLocalDisposalRule",
			Justification = "owner is a reference")]
		private static FdoCache CreateCache(ProjectId projectId)
		{
			Debug.Assert(projectId.IsValid);

			WriteSplashScreen(string.Format(Properties.Resources.kstidLoadingProject, projectId.UiName));
			Form owner = s_splashScreen != null ? s_splashScreen.Form : Form.ActiveForm;
			using (var progressDlg = new ProgressDialogWithTask(owner))
			{
				FdoCache cache = FdoCache.CreateCacheFromExistingData(projectId, s_sWsUser, s_ui, FwDirectoryFinder.FdoDirectories, CreateFdoSettings(), progressDlg);
				EnsureValidLinkedFilesFolder(cache);
<<<<<<< HEAD
			cache.ProjectNameChanged += ProjectNameChanged;
			cache.ServiceLocator.GetInstance<IUndoStackManager>().OnSave += FieldWorks_OnSave;
=======
				// Make sure every project has one of these. (Getting it has a side effect if it does not exist.)
				// Crashes have been caused by trying to create it at an unsafe time (LT-15695).
				var dummy = cache.LangProject.DefaultPronunciationWritingSystem;
				cache.ProjectNameChanged += ProjectNameChanged;
				cache.ServiceLocator.GetInstance<IUndoStackManager>().OnSave += FieldWorks_OnSave;
>>>>>>> 38e0d435

			SetupErrorPropertiesNeedingCache(cache);
			return cache;
		}
		}

		/// <summary>
		/// Ensure a valid folder for LangProject.LinkedFilesRootDir.  When moving projects
		/// between systems, the stored value may become hopelessly invalid.  See FWNX-1005
		/// for an example of the havoc than can ensue.
		/// </summary>
		/// <remarks>This method gets called when we open the FDO cache.</remarks>
		private static void EnsureValidLinkedFilesFolder(FdoCache cache)
		{
			if (MiscUtils.RunningTests)
				return;

			var linkedFilesFolder = cache.LangProject.LinkedFilesRootDir;
			var defaultFolder = FdoFileHelper.GetDefaultLinkedFilesDir(cache.ProjectId.ProjectFolder);
			EnsureValidLinkedFilesFolderCore(linkedFilesFolder, defaultFolder);

			if (!Directory.Exists(linkedFilesFolder))
			{
				if (!Directory.Exists(defaultFolder))
					defaultFolder = cache.ProjectId.ProjectFolder;
				MessageBox.Show(String.Format(Properties.Resources.ksInvalidLinkedFilesFolder, linkedFilesFolder), Properties.Resources.ksErrorCaption);
				while (!Directory.Exists(linkedFilesFolder))
				{
					using (var folderBrowserDlg = new FolderBrowserDialogAdapter())
					{
						folderBrowserDlg.Description = Properties.Resources.ksLinkedFilesFolder;
						folderBrowserDlg.RootFolder = Environment.SpecialFolder.Desktop;
						folderBrowserDlg.SelectedPath = defaultFolder;
						if (folderBrowserDlg.ShowDialog() == DialogResult.OK)
							linkedFilesFolder = folderBrowserDlg.SelectedPath;
					}
				}
				NonUndoableUnitOfWorkHelper.DoUsingNewOrCurrentUOW(cache.ActionHandlerAccessor, () =>
					{ cache.LangProject.LinkedFilesRootDir = linkedFilesFolder; });
			}
		}

		/// <summary>
		/// Just make the directory if it's the default.
		/// See FWNX-1092, LT-14491.
		/// </summary>
		internal static void EnsureValidLinkedFilesFolderCore(string linkedFilesFolder, string defaultLinkedFilesFolder)
		{
			if (linkedFilesFolder == defaultLinkedFilesFolder)
				FileUtils.EnsureDirectoryExists(defaultLinkedFilesFolder);
		}

		/// ------------------------------------------------------------------------------------
		/// <summary>
		/// When non-trivial (user-visible) changes are saved for a project, we want to record
		/// that as the most recent interesting project to open for the current main window's app.
		/// </summary>
		/// ------------------------------------------------------------------------------------
		[SuppressMessage("Gendarme.Rules.Correctness", "EnsureLocalDisposalRule",
			Justification = "settings is a reference")]
		private static void FieldWorks_OnSave(object sender, SaveEventArgs e)
		{
			if (!e.UndoableChanges)
				return;
			FwRegistrySettings settings = s_settingsForLastClosedWindow;
			if (settings == null)
			{
				IFwMainWnd activeWnd = s_activeMainWnd ?? Form.ActiveForm as IFwMainWnd;
				if (activeWnd == null || activeWnd.App == null || activeWnd.App.RegistrySettings == null)
					return;
				Debug.Assert(activeWnd.Cache == e.Cache && e.Cache == s_cache);
				settings = activeWnd.App.RegistrySettings;
			}

			// We recently closed a window of this application; record it as having recently-saved changes
			// for this project.
			settings.LatestProject = e.Cache.ProjectId.Handle;
			settings.LatestServer = e.Cache.ProjectId.ServerName ?? string.Empty;
		}

		/// ------------------------------------------------------------------------------------
		/// <summary>
		/// Commits the and disposes the FdoCache. This is usually called on a separate thread.
		/// </summary>
		/// <param name="progressDlg">The progress dialog.</param>
		/// <param name="parameters">The parameters passed in to the caller.</param>
		/// <returns>Always <c>null</c></returns>
		/// ------------------------------------------------------------------------------------
		private static object CommitAndDisposeCache(IThreadedProgress progressDlg, object[] parameters)
		{
			progressDlg.Message = ResourceHelper.GetResourceString("kstidShutdownSaveMessage");
			//ENHANCE: if (about to restore and not doing a backup of existing project first) then
			// we improve efficiency by skipping the step of saving the data
			// Save any changes that have happened since the last commit on the cache
			try
			{
				s_cache.ServiceLocator.GetInstance<IUndoStackManager>().StopSaveTimer();
				s_cache.ServiceLocator.GetInstance<IUndoStackManager>().Save();
				if (s_doingRename)
				{
					progressDlg.Message = Properties.Resources.kstidRenamingProject;
					// Give the disk and system time to update. For some reason this is
					// needed after doing a save.
					Thread.Sleep(2000);
					s_renameSuccessful = s_cache.RenameDatabase(s_renameNewName);
			}
			}
			catch (NonRecoverableConnectionLostException e)
			{
				// any changes have NOT been saved.
				Logger.WriteEvent("Got non-recoverable error while saving:");
				Logger.WriteError(e);
			}
			finally
			{
				// Even if an exception is thrown during saving, we still want to dispose of
				// the cache (we'll probably be disposing it later anyways). (FWR-3179)
				s_cache.Dispose();
				s_cache = null; // Don't try to use it again
			}
			return null;
		}
		#endregion

		#region Top-level exception handling
		/// ------------------------------------------------------------------------------------
		/// <summary>
		/// Sets the exception handler.
		/// </summary>
		/// ------------------------------------------------------------------------------------
		private static void SetGlobalExceptionHandler()
		{
			// Set exception handler. Needs to be done before we create splash screen
			// (don't understand why, but otherwise some exceptions don't get caught)
			// Using Application.ThreadException rather than
			// AppDomain.CurrentDomain.UnhandledException has the advantage that the program
			// doesn't necessarily ends - we can ignore the exception and continue.
			Application.ThreadException += HandleTopLevelError;

			// we also want to catch the UnhandledExceptions for all the cases that
			// ThreadException don't catch, e.g. in the startup.
			AppDomain.CurrentDomain.UnhandledException += HandleUnhandledException;
		}

		/// ------------------------------------------------------------------------------------
		/// <summary>
		/// Catches and displays otherwise unhandled exception, especially those that happen
		/// during startup of the application before we show our main window.
		/// </summary>
		/// <param name="sender"></param>
		/// <param name="e"></param>
		/// ------------------------------------------------------------------------------------
		private static void HandleUnhandledException(object sender, UnhandledExceptionEventArgs e)
		{
			if (e.ExceptionObject is Exception)
				DisplayError(e.ExceptionObject as Exception, e.IsTerminating);
			else
				DisplayError(new ApplicationException(string.Format("Got unknown exception: {0}",
					e.ExceptionObject)), false);
		}

		/// ------------------------------------------------------------------------------------
		/// <summary>
		/// Catches and displays a otherwise unhandled exception.
		/// </summary>
		/// <param name="sender">sender</param>
		/// <param name="eventArgs">Exception</param>
		/// <remarks>previously <c>AfApp::HandleTopLevelError</c></remarks>
		/// ------------------------------------------------------------------------------------
		private static void HandleTopLevelError(object sender, ThreadExceptionEventArgs eventArgs)
		{
			if (BasicUtils.IsUnsupportedCultureException(eventArgs.Exception)) // LT-8248
			{
				Logger.WriteEvent("Unsupported culture: " + eventArgs.Exception.Message);
				return;
			}

			// If we can't recover the connection, we want to 'handle' it at this high level by exiting without
			// displaying a message.
			if (eventArgs.Exception is NonRecoverableConnectionLostException || DisplayError(eventArgs.Exception, false))
			{
				FwApp.InCrashedState = true;
				Application.Exit();

				// just to be sure
				Thread.Sleep(5000); // 5s
				using (var process = Process.GetCurrentProcess())
					process.Kill();
			}
		}

		/// ------------------------------------------------------------------------------------
		/// <summary>
		/// Shows the error message of the exception to the user.
		/// </summary>
		/// <param name="exception"></param>
		/// <param name="fTerminating"><c>true</c> if the application already knows that it is
		/// terminating, otherwise <c>false</c>.</param>
		/// <returns><c>true</c> to exit application, <c>false</c> to continue</returns>
		/// ------------------------------------------------------------------------------------
		private static bool DisplayError(Exception exception, bool fTerminating)
		{
			if (s_threadHelper.InvokeRequired)
			{
				s_threadHelper.Invoke(!fTerminating, () => DisplayError(exception, s_activeMainWnd));

				// We got called from a different thread, maybe the Finalizer thread. Anyways,
				// it's never ok to exit the app in this case so we return fTerminating.
				return fTerminating;
			}

			return DisplayError(exception, s_activeMainWnd);
		}

		/// ------------------------------------------------------------------------------------
		/// <summary>
		/// Displays the error.
		/// </summary>
		/// <param name="exception">The exception.</param>
		/// <param name="parent">The parent.</param>
		/// <returns><c>true</c> to exit application, <c>false</c> to continue</returns>
		/// ------------------------------------------------------------------------------------
		private static bool DisplayError(Exception exception, IFwMainWnd parent)
		{
			try
			{
				// To disable displaying a message box, put
				// <add key="ShowUI" value="False"/>
				// in the <appSettings> section of the .config file (see MSDN for details).
				if (ShowUI)
				{
					bool fIsLethal = !(exception is ConfigurationException ||
						exception is ContinuableErrorException ||
						exception.InnerException is ContinuableErrorException);
					if (SafelyReportException(exception, parent, fIsLethal))
					{
						// User chose to exit the application. Make sure that the program can be
						// properly shut down after displaying the exception. (FWR-3179)
						ResetStateForForcedShutdown();
						return true;
					}
					return false;
				}

				// Make sure that the program can be properly shut down after displaying the exception. (FWR-3179)
				ResetStateForForcedShutdown();

				if (exception is ExternalException
					&& (uint)(((ExternalException)exception).ErrorCode) == 0x8007000E) // E_OUTOFMEMORY
				{
					Trace.Assert(false, ResourceHelper.GetResourceString("kstidMiscError"),
						ResourceHelper.GetResourceString("kstidOutOfMemory"));
					return true;
				}

				Debug.Assert(exception.Message != string.Empty || exception is COMException,
					"Oops - we got an empty exception description. Change the code to handle that!");

				Exception innerE = ExceptionHelper.GetInnerMostException(exception);
				string strMessage = ResourceHelper.GetResourceString("kstidProgError")
					+ ResourceHelper.GetResourceString("kstidFatalError");

				string strReport = string.Format(ResourceHelper.GetResourceString("kstidGotException"),
					SupportEmail, exception.Source, Version,
					ExceptionHelper.GetAllExceptionMessages(exception), innerE.Source,
					innerE.TargetSite.Name, ExceptionHelper.GetAllStackTraces(exception));
				Trace.Assert(false, strMessage, strReport);
			}
			catch
			{
				// we ignore any exceptions that might happen during reporting this error
			}
			return true;
		}

		/// ------------------------------------------------------------------------------------
		/// <summary>
		/// FieldWorks version
		/// </summary>
		/// ------------------------------------------------------------------------------------
		public static string Version
		{
			get
			{
				Assembly assembly = Assembly.GetEntryAssembly();
				object[] attributes = (assembly == null) ? null :
					assembly.GetCustomAttributes(typeof(AssemblyFileVersionAttribute), false);
				return attributes != null && attributes.Length > 0 ?
					((AssemblyFileVersionAttribute) attributes[0]).Version : Application.ProductVersion;
			}
		}

		/// ------------------------------------------------------------------------------------
		/// <summary>
		/// Resets the state of FieldWorks to allow a forced shutdown. Should only be called
		/// when a lethal unhandled exception is thrown.
		/// </summary>
		/// ------------------------------------------------------------------------------------
		private static void ResetStateForForcedShutdown()
		{
			s_applicationExiting = true;
			s_allowFinalShutdown = true;
			s_appServerMode = false;
		}

		/// ------------------------------------------------------------------------------------
		/// <summary>
		/// Report an exception 'safely'. That is, minimise the chance that some exception is
		/// going to be thrown during the report, which will throw us right out of the program
		/// without the chance to copy information about the original error.
		/// One way we do this is to stop all the mediators we can find from processing messages.
		/// </summary>
		/// <returns>True if the exception was lethal and the user chose to exit,
		/// false otherise</returns>
		/// ------------------------------------------------------------------------------------
		[SuppressMessage("Gendarme.Rules.Correctness", "EnsureLocalDisposalRule",
			Justification = "appKey is a reference")]
		private static bool SafelyReportException(Exception error, IFwMainWnd parent, bool isLethal)
		{
			using (new IgnoreAppMessageProccessing(s_teApp))
			using (new IgnoreAppMessageProccessing(s_flexApp))
			{
				// Be very, very careful about changing stuff here. Code here MUST not throw exceptions,
				// even when the application is in a crashed state. For example, error reporting failed
				// before I added the static registry keys, because getting App.SettingsKey failed somehow.
				RegistryKey appKey = FwRegistryHelper.FieldWorksRegistryKey;
				if (parent != null && parent.App != null && parent.App == s_teApp && s_teAppKey != null)
					appKey = s_teAppKey;
				else if (parent != null && parent.App != null && parent.App == s_flexApp && s_flexAppKey != null)
					appKey = s_flexAppKey;
				return ErrorReporter.ReportException(error, appKey, SupportEmail,
					parent as Form, isLethal);
			}
		}

		/// ------------------------------------------------------------------------------------
		/// <summary>
		/// Gets the setting for displaying error message boxes. The value is retrieved from
		/// the .config file.
		/// </summary>
		/// <remarks>
		/// To disable displaying an error message box, put
		/// <code>&lt;add key="ShowUI" value="False"/></code>
		/// in the &lt;appSettings> section of the .config file (see MSDN for details).
		/// </remarks>
		/// ------------------------------------------------------------------------------------
		private static bool ShowUI
		{
			get
			{
				try
				{
					string sShowUI = System.Configuration.ConfigurationManager.AppSettings["ShowUI"];
					if (sShowUI != null)
						return Convert.ToBoolean(sShowUI);
				}
				catch
				{
					// This is only used when bringing up the error dialog. We don't want to bother
					// with this exception since we have no idea what state the application is in.
				}
				return true;
			}
		}
		#endregion

		#region Splash screen
		/// ------------------------------------------------------------------------------------
		/// <summary>
		/// Displays the splash screen
		/// </summary>
		/// ------------------------------------------------------------------------------------
		private static void ShowSplashScreen(FwApp app)
		{
			s_splashScreen = new FwSplashScreen();
			s_splashScreen.ProductExecutableAssembly = Assembly.LoadFile(app.ProductExecutableFile);
			s_splashScreen.Show(!FwRegistrySettings.DisableSplashScreenSetting, s_noUserInterface);
			s_splashScreen.Refresh();
		}

		/// ------------------------------------------------------------------------------------
		/// <summary>
		/// Closes the splash screen
		/// </summary>
		/// ------------------------------------------------------------------------------------
		private static void CloseSplashScreen()
		{
			// Close the splash screen
			if (s_splashScreen != null)
			{
				s_splashScreen.Close();
				s_splashScreen.Dispose();
				s_splashScreen = null;
			}
		}

		/// ------------------------------------------------------------------------------------
		/// <summary>
		/// Write to the splash screen
		/// </summary>
		/// <param name="msg">Text to display</param>
		/// ------------------------------------------------------------------------------------
		private static void WriteSplashScreen(string msg)
		{
			if (s_splashScreen != null)
			{
				// Set the splash screen message
				s_splashScreen.Message = msg;
				s_splashScreen.Refresh();
			}
		}

		#endregion

		#region Internal Project Handling Methods
		/// ------------------------------------------------------------------------------------
		/// <summary>
		/// Determines the project that will be run by reading the command-line parameters.
		/// If no project is found on the command-line parameters, then the Welcome to
		/// FieldWorks dialog is displayed and the user can choose a project from there.
		/// </summary>
		/// <param name="args">The application arguments.</param>
		/// <returns>The project to run, or null if no project could be determined</returns>
		/// ------------------------------------------------------------------------------------
		[SuppressMessage("Gendarme.Rules.Correctness", "EnsureLocalDisposalRule",
			Justification="app is a reference")]
		private static ProjectId DetermineProject(FwAppArgs args)
		{
			// Get project information from one of four places, in this order of preference:
			// 1. Command-line arguments
			// 2. Sample DB (if this is the first time this app has been run)
			// 3. Registry (if last startup was successful)
			// 4. Ask the user
			//
			// Except that with the new Welcome dialog, 2 through 4 are lumped into the Welcome dialog
			// functionality. If the user checks the "...always open the last edited project..." checkbox,
			// we will try to do that and only show the dialog if we fail.
			// If we try to use command-line arguments and it fails, we will use the Welcome dialog
			// to help the user figure out what to do next.
			var projId = new ProjectId(args.DatabaseType, args.Database, args.Server);
			StartupException projectOpenError;
			if (TryCommandLineOption(projId, out projectOpenError))
				return projId;

			// If this app hasn't been run before, ask user about opening sample DB.
			var app = GetOrCreateApplication(args);
			if (app.RegistrySettings.FirstTimeAppHasBeenRun)
				return ShowWelcomeDialog(args, app, null, projectOpenError);

			// Valid project information was not passed on the command-line, so try looking in
			// the registry for the last-run project.
			var previousStartupStatus = GetPreviousStartupStatus(app);
			var latestProject = app.RegistrySettings.LatestProject;
			if ((String.IsNullOrEmpty(projId.Name) || projectOpenError != null) &&
				previousStartupStatus != StartupStatus.Failed && !String.IsNullOrEmpty(latestProject))
			{
				// User didn't specify a project or gave bad command-line args,
				// so set projId to the last successfully opened project.
				projId = GetBestGuessProjectId(latestProject, app.RegistrySettings.LatestServer);
			}
			else if (previousStartupStatus == StartupStatus.Failed && !string.IsNullOrEmpty(latestProject))
			{
				// The previous project failed to open, so notify the user.
				projectOpenError = new StartupException(String.Format(
					Properties.Resources.kstidUnableToOpenLastProject, app.ApplicationName,
					latestProject));
			}

			var fOpenLastEditedProject = GetAutoOpenRegistrySetting(app);

			if (fOpenLastEditedProject && projId.IsValid && projectOpenError == null
				&& previousStartupStatus == StartupStatus.Successful)
				return projId;

			// No valid command line args, not the first time we've run the program,
			// and we aren't set to auto-open the last project, so give user options to open/create a project.
			return ShowWelcomeDialog(args, app, projId, projectOpenError);
		}

		private static bool GetAutoOpenRegistrySetting(FwApp app)
		{
			Debug.Assert(app != null);
			return app.RegistrySettings.AutoOpenLastEditedProject;
		}

		private static ProjectId GetBestGuessProjectId(string latestProject, string latestServer)
		{
			// From the provided server/project pair, return the best possible ProjectId object.
			var projId = new ProjectId(latestProject, latestServer);
			if (string.IsNullOrEmpty(latestServer))
			{
				// the extension we inferred from the current server type might be wrong;
				// most likely, it might be a fwdata file that was not to be converted.
				// An fwdb which didn't convert back is less likely but try to handle it.
				if (!File.Exists(projId.Path))
				{
					string altProject;
					if (Path.GetExtension(latestProject) == FdoFileHelper.ksFwDataXmlFileExtension)
						altProject = Path.ChangeExtension(latestProject, FdoFileHelper.ksFwDataDb4oFileExtension);
					else
						altProject = Path.ChangeExtension(latestProject, FdoFileHelper.ksFwDataXmlFileExtension);
					projId = new ProjectId(altProject, latestServer);
				}
			}
			return projId;
		}

		/// <summary>
		/// Returns true if valid command-line args created this projectId.
		/// Returns false with no exception if no -db arg was given.
		/// Returns false with exception if invalid args were given.
		/// </summary>
		/// <param name="projId"></param>
		/// <param name="exception"></param>
		/// <returns></returns>
		private static bool TryCommandLineOption(ProjectId projId, out StartupException exception)
		{
			exception = null;
			if (string.IsNullOrEmpty(projId.Name))
				return false;
			var ex = projId.GetExceptionIfInvalid();
			if (ex is StartupException)
			{
				exception = (StartupException) ex;
				return false; // Invalid command-line arguments supplied.
			}
			if (ex == null)
				return true; // If valid command-line arguments are supplied, we go with that.
			throw ex; // Something totally unexpected happened, don't suppress it.
		}

		/// ------------------------------------------------------------------------------------
		/// <summary>
		/// Attempts to launch the specified project on the specified application..
		/// </summary>
		/// <param name="args">The application arguments.</param>
		/// <param name="projectId">The project id.</param>
		/// <returns>
		/// True if the project was launched successfully from this process, false
		/// if the project could not be loaded or if control was passed to another FieldWorks
		/// process.
		/// </returns>
		/// ------------------------------------------------------------------------------------
		[SuppressMessage("Gendarme.Rules.Correctness", "EnsureLocalDisposalRule",
			Justification="app is a reference")]
		private static bool LaunchProject(FwAppArgs args, ref ProjectId projectId)
		{
			while (true)
			{
				if (projectId == null)
				{
					Logger.WriteEvent("User has decided to quit");
					return false;
				}
				Logger.WriteEvent("User requested project " + projectId.UiName + " for BEP " + projectId.Type);

				// Look to see if another FieldWorks process is already running that is for
				// the requested project. If so, then transfer the request to that process.
				if (TryFindExistingProcess(projectId, args))
				{
					Logger.WriteEvent("Found FieldWorks.exe for project " + projectId.UiName + " for BEP " + projectId.Type);
					return false; // Found another process for this project, so we're done.
				}

				// Now that we know what project to load and it is openable. Start a new
				// log file for that project.
				Logger.WriteEvent("Transferring log to project log file " + projectId.UiName);
				Logger.Init(projectId.UiName);

				FwApp app = GetOrCreateApplication(args);
				try
				{
					return InitializeFirstApp(app, projectId);
				}
				catch (StartupException e)
				{
					if (s_cache != null)
					{
						s_cache.Dispose();
						s_cache = null;
					}
					Logger.Init(FwUtils.ksSuiteName);
					projectId = ShowWelcomeDialog(args, app, projectId, e);
				}
			}
		}

		/// ------------------------------------------------------------------------------------
		/// <summary>
		/// Opens the specified (newly-created) project. This may start a new FieldWorks.exe
		/// process to handle the project if no FieldWorks processes are running for the
		/// specified project.
		/// </summary>
		/// <param name="projectId">The project id.</param>
		/// <param name="appName">The application name (either Translation Editor or
		/// Language Explorer).</param>
		/// ------------------------------------------------------------------------------------
		public static bool OpenNewProject(ProjectId projectId, string appName)
		{
			if (projectId == null)
				throw new ArgumentNullException("projectId");
			Debug.Assert(!projectId.Equals(s_projectId));
			if (appName != FwUtils.ksTeAppName && appName != FwUtils.ksFlexAppName)
				throw new ArgumentException("Invalid application name", "appName");

			return OpenProjectWithNewProcess(projectId, GetCommandLineAbbrevForAppName(appName)) != null;
		}

		/// ------------------------------------------------------------------------------------
		/// <summary>
		/// Opens the specified project. This may start a new FieldWorks.exe process to handle
		/// the project if no FieldWorks processes are running for the specified project.
		/// </summary>
		/// <param name="projectId">The project id.</param>
		/// <param name="app">The app.</param>
		/// <param name="wndCopyFrom">The window to copy from (optional).</param>
		/// <returns>True if successful, false otherwise</returns>
		/// ------------------------------------------------------------------------------------
		internal static bool OpenExistingProject(ProjectId projectId, FwApp app, Form wndCopyFrom)
		{
			if (projectId == null)
				throw new ArgumentNullException("projectId");
			if (app != s_flexApp && app != s_teApp)
				throw new ArgumentException("Invalid application", "app");

			if (projectId.Equals(s_projectId))
			{
				// We're trying to open this same project. Just open a new window for the
				// specified application
				return CreateAndInitNewMainWindow(app, false, wndCopyFrom, false);
			}

			string sAppAbbrev = GetCommandLineAbbrevForAppName(app.ApplicationName);
			if (TryFindExistingProcess(projectId, new FwAppArgs(sAppAbbrev, projectId.Handle,
				projectId.ServerName, null, Guid.Empty)))
			{
				Logger.WriteEvent("Found existing FieldWorks.exe for project " + projectId.UiName + ". BEP:" + projectId.Type);
				return true; // Found another process for this project, so we're done.
			}

			return OpenProjectWithNewProcess(projectId, sAppAbbrev) != null;
		}

		/// ------------------------------------------------------------------------------------
		/// <summary>
		/// Opens the specified project by starting a new FieldWorks.exe process.
		/// </summary>
		/// <param name="project">The project ID.</param>
		/// <param name="appAbbrev">The abbreviation of the application name (TE, or FLEx).</param>
		/// <param name="otherArgs">Other command-line arguments to pass to the new FieldWorks
		/// process.</param>
		/// <returns>True if the project was opened, false otherwise</returns>
		/// ------------------------------------------------------------------------------------
		private static Process OpenProjectWithNewProcess(ProjectId project, string appAbbrev,
			params string[] otherArgs)
		{
			return OpenProjectWithNewProcess(project.TypeString, project.Handle, project.ServerName,
				appAbbrev, otherArgs);
		}

		/// ------------------------------------------------------------------------------------
		/// <summary>
		/// Opens the specified project by starting a new FieldWorks.exe process.
		/// </summary>
		/// <param name="projectType">Type of the project.</param>
		/// <param name="projectName">The name of the project.</param>
		/// <param name="server">The name of the server (can be null).</param>
		/// <param name="appAbbrev">The abbreviation of the application name (TE, or FLEx).</param>
		/// <param name="otherArgs">Other command-line arguments to pass to the new FieldWorks
		/// process.</param>
		/// <returns>True if the project was opened, false otherwise</returns>
		/// ------------------------------------------------------------------------------------
		internal static Process OpenProjectWithNewProcess(string projectType, string projectName,
			string server, string appAbbrev, params string[] otherArgs)
		{
			Logger.WriteEvent("Starting new FieldWorks.exe process for project " + projectName + ". BEP:" + projectType);
			List<string> args = new List<string>();
			if (!string.IsNullOrEmpty(projectType))
			{
				args.Add("-" + FwAppArgs.kDbType);
				args.Add(projectType);
			}
			if (!string.IsNullOrEmpty(server))
			{
				args.Add("-" + FwAppArgs.kServer);
				args.Add(server);
			}
			args.Add("-" + FwAppArgs.kProject);
			args.Add(projectName);
			args.AddRange(otherArgs);
			return StartFwApp(appAbbrev, args.ToArray());
		}

		/// ------------------------------------------------------------------------------------
		/// <summary>
		/// Rename the database.
		/// </summary>
		/// <param name="dbNewName">new basename desired</param>
		/// <param name="app">The calling application</param>
		/// <returns>True if the rename was successful, false otherwise</returns>
		/// ------------------------------------------------------------------------------------
		internal static bool RenameProject(string dbNewName, FwApp app)
		{
			Debug.Assert(s_cache.ProjectId.IsLocal);

			// ENHANCE (FWR-722): If this is a shared database, warn the user that other clients
			// might hate them if they rename this project.
			// TODO (FWR-722): Also move project-specific registry settings

			string appName = app.ApplicationName;
			ProjectId projId = s_projectId;

			s_doingRename = true;
			s_renameSuccessful = false;
			s_renameNewName = dbNewName;
			try
			{
				// Although this code looks strange, the rename actually takes place after the
				// saving of the data (see CommitAndDisposeCache). The reason for this is that
				// closing all of the main windows causes the cache to be disposed (or will
				// during the next Windows message pump). We needed to have the rename happen
				// after all the main windows are closed, but before the cache is disposed.
				// The only semi-clean way of doing that is to do what we did. (FWR-3179)
				ExecuteWithAppsShutDown(GetCommandLineAbbrevForAppName(app.ApplicationName),
					() => s_projectId ?? projId);
			}
			finally
			{
				s_doingRename = false;
				s_renameNewName = null;
			}

			if (s_renameSuccessful)
			{
				FwApp newApp = GetAppFromAppNameOrAbbrev(appName);
				newApp.RegistrySettings.LatestProject = projId.Handle;
				newApp.RegistrySettings.LatestServer = projId.ServerName ?? string.Empty;
			}
			return s_renameSuccessful;
		}

		/// ------------------------------------------------------------------------------------
		/// <summary>
		/// Handles a project name change.
		/// </summary>
		/// <param name="sender">The FDO cache (should be the same as our static one).</param>
		/// ------------------------------------------------------------------------------------
		private static void ProjectNameChanged(FdoCache sender)
		{
			Debug.Assert(sender == s_cache);
			// The ProjectId should have already been updated (as a result of the rename deep
			// in FDO because we pass the ProjectId by reference and it gets set in the BEP),
			// however, generally, we aren't guaranteed that this behavior actually takes place,
			// so we need to do it here to make sure our reference is updated.
			s_projectId.Path = s_cache.ProjectId.Path;
			// Update the path in the writing system manager so that it won't crash trying to
			// write to a nonexistent folder.
			var manager = s_cache.ServiceLocator.GetInstance<IWritingSystemManager>();
			manager.LocalStoreFolder = Path.Combine(s_projectId.ProjectFolder, "WritingSystemStore");
		}
		#endregion

		#region Project UI handling methods
		/// ------------------------------------------------------------------------------------
		/// <summary>
		/// Displays fieldworks welcome dialog.
		/// </summary>
		/// <param name="args">The command-line (probably) arguments used to launch FieldWorks</param>
		/// <param name="startingApp">The help topic provider and source of registry values.</param>
		/// <param name="lastProjectId">The project stored in the registry as the last edited project.</param>
		/// <param name="exception">Exception thrown if the previously requested project could not be opened.</param>
		/// <returns>
		/// A ProjectId object if an option has been chosen which results in a valid
		/// project being opened; <c>null</c> if the user chooses to exit.
		/// </returns>
		/// ------------------------------------------------------------------------------------
		[SuppressMessage("Gendarme.Rules.Correctness", "EnsureLocalDisposalRule",
			Justification="startingApp is a reference")]
		private static ProjectId ShowWelcomeDialog(FwAppArgs args, FwApp startingApp, ProjectId lastProjectId, StartupException exception)
		{
			CloseSplashScreen();

			var helpTopicProvider = startingApp as IHelpTopicProvider;

			// Use the last edited project as the base guess for which project we'll open.
			var projectToTry = lastProjectId;

			// Continue to ask for an option until one is selected.
			s_fWaitingForUserOrOtherFw = true;
			do
			{
				if (exception != null)
				{
					if (projectToTry != null)
						Logger.WriteEvent("Problem opening " + projectToTry.UiName + ".");
					Logger.WriteError(exception);
				}

				// Put this here (i.e. inside the do loop) so any exceptions
				// will be logged before terminating.
				if (s_noUserInterface)
					return null;

				// If we changed our projectToTry below and we're coming through again,
				// reset our projectId.
				projectToTry = lastProjectId;

				using (WelcomeToFieldWorksDlg dlg = new WelcomeToFieldWorksDlg(helpTopicProvider, args.AppAbbrev, exception, s_noPreviousReportingSettings))
				{
					if (exception != null)
					{
						dlg.ShowErrorLabelHideLink();
					}
					else
					{
						if (projectToTry != null && projectToTry.IsValid)
						{
							dlg.ProjectLinkUiName = projectToTry.Name;
							dlg.SetFirstOrLastProjectText(false);
						}
						else
						{
							var sampleProjId = GetSampleProjectId(startingApp);
							if (sampleProjId != null)
							{
								dlg.ProjectLinkUiName = sampleProjId.Name;
								dlg.SetFirstOrLastProjectText(true);
								// LT-13943 - forgot to set this variable, which made it not be able to open
								// the sample db.
								projectToTry = new ProjectId(startingApp.SampleDatabase, null);
							}
							else // user didn't install Sena 3!
							{
								projectToTry = null;
							}
						}
						if (projectToTry != null)
							dlg.ShowLinkHideErrorLabel();
						else
							dlg.ShowErrorLabelHideLink();
					}
					bool gotAutoOpenSetting = false;
					if (startingApp.RegistrySettings != null) // may be null if disposed after canceled restore.
					{
					dlg.OpenLastProjectCheckboxIsChecked = GetAutoOpenRegistrySetting(startingApp);
						gotAutoOpenSetting = true;
					}
					dlg.StartPosition = FormStartPosition.CenterScreen;
					dlg.ShowDialog();
					exception = null;
					// We get the app each time through the loop because a failed Restore operation can dispose it.
					var app = GetOrCreateApplication(args);
					if (gotAutoOpenSetting)
					app.RegistrySettings.AutoOpenLastEditedProject = dlg.OpenLastProjectCheckboxIsChecked;
					switch (dlg.DlgResult)
					{
						case WelcomeToFieldWorksDlg.ButtonPress.New:
							projectToTry = CreateNewProject(dlg, app, helpTopicProvider);
							Debug.Assert(projectToTry == null || projectToTry.IsValid);
							break;
						case WelcomeToFieldWorksDlg.ButtonPress.Open:
							projectToTry = ChooseLangProject(null, helpTopicProvider);
							try
							{
								if (projectToTry != null)
									projectToTry.AssertValid();
							}
							catch (StartupException e)
							{
								exception = e;
							}
							break;
						case WelcomeToFieldWorksDlg.ButtonPress.Link:
							// LT-13943 - this guard keeps the projectToTry from getting blasted by a null when it has
							// a useful projectId (like the initial sample db the first time FLEx is run).
							if (lastProjectId != null && !lastProjectId.Equals(projectToTry))
								projectToTry = lastProjectId; // just making sure!
							Debug.Assert(projectToTry.IsValid);
							break;
						case WelcomeToFieldWorksDlg.ButtonPress.Restore:
							s_allowFinalShutdown = false;
							RestoreProject(null, app);
							s_allowFinalShutdown = true;
							projectToTry = s_projectId; // Restore probably used this process
							break;
						case WelcomeToFieldWorksDlg.ButtonPress.Exit:
							return null; // Should cause the FW process to exit later
						case WelcomeToFieldWorksDlg.ButtonPress.Receive:
							if (!FwNewLangProject.CheckProjectDirectory(null, helpTopicProvider))
								break;
							ObtainedProjectType obtainedProjectType;
							projectToTry = null; // If the user cancels the send/receive, this null will result in a return to the welcome dialog.
							// Hard to say what Form.ActiveForm is here. The splash and welcome dlgs are both gone.
							var projectDataPathname = ObtainProjectMethod.ObtainProjectFromAnySource(Form.ActiveForm,
								helpTopicProvider, out obtainedProjectType);
							if (!string.IsNullOrEmpty(projectDataPathname))
							{
								projectToTry = new ProjectId(FDOBackendProviderType.kXML, projectDataPathname, null);
								var activeWindow = startingApp.ActiveMainWindow;
								if (activeWindow != null)
								{
									((IFwMainWnd)activeWindow).Mediator.PropertyTable.SetProperty("LastBridgeUsed",
										obtainedProjectType == ObtainedProjectType.Lift ? "LiftBridge" : "FLExBridge",
										PropertyTable.SettingsGroup.LocalSettings);
								}
							}
							break;
						case WelcomeToFieldWorksDlg.ButtonPress.Import:
							projectToTry = CreateNewProject(dlg, app, helpTopicProvider);
							if (projectToTry != null)
							{
							var projectLaunched = LaunchProject(args, ref projectToTry);
								if (projectLaunched)
							{
								s_projectId = projectToTry; // Window is open on this project, we must not try to initialize it again.
								var mainWindow = Form.ActiveForm;
									if (mainWindow is IxWindow)
								{
										((IxWindow) mainWindow).Mediator.SendMessage("SFMImport", null);
								}
								else
								{
									return null;
								}
							}
							else
							{
								return null;
							}
							}
							break;
					}
				}
			}
			while (projectToTry == null || !projectToTry.IsValid);

			Logger.WriteEvent("Project selected in Welcome dialog: " + projectToTry);

			s_fWaitingForUserOrOtherFw = false;
			return projectToTry;
		}

		private static ProjectId GetSampleProjectId(FwApp app)
		{
			ProjectId sampleProjId = null;
			if (app != null && app.SampleDatabase != null)
				sampleProjId = new ProjectId(app.SampleDatabase, null);
			if (sampleProjId == null || !sampleProjId.IsValid)
				return null;
			return sampleProjId;
		}

		/// ------------------------------------------------------------------------------------
		/// <summary>
		/// Lets the user select an existing language project.
		/// </summary>
		/// <param name="dialogOwner">The owner of the dialog.</param>
		/// <param name="helpTopicProvider">The help topic provider.</param>
		/// <returns>The chosen project, or null if no project was chosen</returns>
		/// ------------------------------------------------------------------------------------
		[SuppressMessage("Gendarme.Rules.Correctness", "EnsureLocalDisposalRule",
			Justification = "activeWindow is a reference")]
		internal static ProjectId ChooseLangProject(Form dialogOwner, IHelpTopicProvider helpTopicProvider)
		{
			if (!FwNewLangProject.CheckProjectDirectory(dialogOwner, helpTopicProvider))
			{
				return null;
			}
			using (var dlg = new ChooseLangProjectDialog(helpTopicProvider, false))
			{
				dlg.ShowDialog(dialogOwner);
				var app = helpTopicProvider as IApp;
				if (app != null)
				{
					var activeWindow = app.ActiveMainWindow;
					if (activeWindow != null && dlg.ObtainedProjectType != ObtainedProjectType.None)
					{
						((IFwMainWnd)activeWindow).Mediator.PropertyTable.SetProperty("LastBridgeUsed",
							dlg.ObtainedProjectType == ObtainedProjectType.Lift ? "LiftBridge" : "FLExBridge",
							PropertyTable.SettingsGroup.LocalSettings);
					}
				}

				if (dlg.DialogResult == DialogResult.OK)
				{
					var projId = new ProjectId(dlg.Project, dlg.Server);
					if (IsSharedXmlBackendNeeded(projId))
						projId.Type = FDOBackendProviderType.kSharedXML;
					return projId;
			}

				return null;
		}
		}

		/// ------------------------------------------------------------------------------------
		/// <summary>
		/// Lets the user create a new project
		/// </summary>
		/// <param name="dialogOwner">The owner of the dialog (and any message boxes shown)</param>
		/// <param name="app">This is needed for opening an existing project.</param>
		/// <param name="helpTopicProvider">The help topic provider.</param>
		/// <returns>
		/// The project that was created (and needs to be loaded), or null if the user
		/// canceled.
		/// </returns>
		/// ------------------------------------------------------------------------------------
		internal static ProjectId CreateNewProject(Form dialogOwner, FwApp app, IHelpTopicProvider helpTopicProvider)
		{
			using (var dlg = new FwNewLangProject())
			{
				dlg.SetDialogProperties(helpTopicProvider);
				switch (dlg.DisplayDialog(dialogOwner))
				{
					case DialogResult.OK:
						if (dlg.IsProjectNew)
							return new ProjectId(dlg.GetDatabaseFile(), null);
						else
						{
							// The user tried to create a new project which already exists and
							// then choose to open the project. Therefore open the project and return
							// null for the ProjectId so the caller of this method does not try to
							// create a new project.
							ProjectId projectId = new ProjectId(dlg.GetDatabaseFile(), null);
							OpenExistingProject(projectId, app, dialogOwner);
							return null;
						}
					case DialogResult.Abort:
						// If we get an Abort it means that we got an exception in the dialog (e.g.
						// in the OnLoad method). We can't just catch that exception here (probably
						// because of the extra message loop the dialog has), so we close the dialog
						// and return Abort.
						MessageBox.Show(dialogOwner,
							ResourceHelper.GetResourceString("kstidNewProjError"),
							ResourceHelper.GetResourceString("kstidMiscError"));
						break;
				}
			}
			return null;
		}

		/// ------------------------------------------------------------------------------------
		/// <summary>
		/// Lets the user delete any FW databases that are not currently open
		/// </summary>
		/// <param name="dialogOwner">The owner of the dialog</param>
		/// <param name="helpTopicProvider">The help topic provider.</param>
		/// ------------------------------------------------------------------------------------
		internal static void DeleteProject(Form dialogOwner, IHelpTopicProvider helpTopicProvider)
		{
			Set<string> projectsInUse = new Set<string>(ProjectsInUseLocally());
			IClientServerServices css = ClientServerServices.Current;
			ILocalClientServerServices local = null;
			if (css != null)
			{
				local = css.Local;
				if (local != null && local.ShareMyProjects)
					projectsInUse.AddRange(local.ListOpenProjects());
			}
			using (FwDeleteProjectDlg dlg = new FwDeleteProjectDlg(projectsInUse))
			{
				dlg.SetDialogProperties(helpTopicProvider);
				dlg.ShowDialog(dialogOwner);
			}
			if (local != null)
				local.RefreshProjectNames();
		}

		/// ------------------------------------------------------------------------------------
		/// <summary>
		/// Backup the project.
		/// </summary>
		/// <param name="dialogOwner">The dialog owner.</param>
		/// <param name="fwApp">The FW application.</param>
		/// <returns>The path to the backup file, or <c>null</c></returns>
		/// ------------------------------------------------------------------------------------
		internal static string BackupProject(Form dialogOwner, FwApp fwApp)
		{
			using (BackupProjectDlg dlg = new BackupProjectDlg(Cache,
				GetCommandLineAbbrevForAppName(fwApp.ApplicationName), fwApp))
			{
				if (dlg.ShowDialog(dialogOwner) == DialogResult.OK)
				{
					return dlg.BackupFilePath;
				}
			}
			return null;
		}

		/// ------------------------------------------------------------------------------------
		/// <summary>
		/// Restore a project.
		/// </summary>
		/// <param name="dialogOwner">The dialog owner.</param>
		/// <param name="backupFile">The file to restore from.</param>
		/// ------------------------------------------------------------------------------------
		internal static void RestoreProject(Form dialogOwner, string backupFile)
		{
			BackupFileSettings settings = null;
			if (!RestoreProjectDlg.HandleRestoreFileErrors(null, FwUtils.ksSuiteName, backupFile,
				() => settings = new BackupFileSettings(backupFile, true)))
			{
				return;
			}

			using (RestoreProjectDlg dlg = new RestoreProjectDlg(settings, FwUtils.ksSuiteName,
				GetHelpTopicProvider(settings.AppAbbrev)))
			{
				dlg.ShowInTaskbar = true;
				if (dlg.ShowDialog(dialogOwner) != DialogResult.OK)
					return;

				HandleRestoreRequest(dialogOwner, new FwRestoreProjectSettings(settings.AppAbbrev, dlg.Settings));
			}
		}

		/// ------------------------------------------------------------------------------------
		/// <summary>
		/// Restore a project.
		/// </summary>
		/// <param name="dialogOwner">The dialog owner.</param>
		/// <param name="fwApp">The FieldWorks application.</param>
		/// ------------------------------------------------------------------------------------
		internal static void RestoreProject(Form dialogOwner, FwApp fwApp)
		{
			string databaseName = (Cache != null) ? Cache.ProjectId.Name : string.Empty;
			using (RestoreProjectDlg dlg = new RestoreProjectDlg(databaseName, fwApp.ApplicationName, fwApp))
			{
				if (dlg.ShowDialog(dialogOwner) != DialogResult.OK)
					return;

				HandleRestoreRequest(dialogOwner, new FwRestoreProjectSettings(GetCommandLineAbbrevForAppName(fwApp.ApplicationName),
					dlg.Settings));
			}
		}

		/// ------------------------------------------------------------------------------------
		/// <summary>
		/// Archive selected project files using RAMP
		/// </summary>
		/// <param name="fwApp"></param>
		/// <param name="dialogOwner"></param>
		/// <returns>The list of files to archive</returns>
		/// ------------------------------------------------------------------------------------
		internal static List<string> ArchiveProjectWithRamp(Form dialogOwner, FwApp fwApp)
		{
			using (var dlg = new ArchiveWithRamp(Cache,
				GetCommandLineAbbrevForAppName(fwApp.ApplicationName), fwApp))
			{
				if (dlg.ShowDialog(dialogOwner) == DialogResult.OK)
				{
					return dlg.FilesToArchive;
				}
			}
			return null;
		}
		#endregion

		#region Project sharing and location methods
		/// ------------------------------------------------------------------------------------
		/// <summary>
		/// Displays the Project Location Sharing dialog box
		/// </summary>
		/// <param name="dialogOwner">The form that should be used as the dialog owner.</param>
		/// <param name="fwApp">The FieldWorks application from with this command was initiated.
		/// </param>
		/// ------------------------------------------------------------------------------------
		internal static void FileProjectSharingLocation(Form dialogOwner, FwApp fwApp)
		{
			Debug.Assert(fwApp.Cache.ProjectId.IsLocal);

			using (ProjectLocationSharingDlg dlg = new ProjectLocationSharingDlg(fwApp, fwApp.Cache))
			{
			if (dlg.ShowDialog(dialogOwner) != DialogResult.OK)
				return;
			string projectPath = fwApp.Cache.ProjectId.Path;
			string parentDirectory = Path.GetDirectoryName(fwApp.Cache.ProjectId.ProjectFolder);
			string projectsDirectory = FwDirectoryFinder.ProjectsDirectory;
				if (!MiscUtils.IsUnix)
				{
					parentDirectory = parentDirectory.ToLowerInvariant();
					projectsDirectory = projectsDirectory.ToLowerInvariant();
				}

			if (dlg.ProjectsSharedChecked)
			{
				// We now want projects shared. The only way we would be allowed to change the project folder is if it
				// previously was not shared. If that's the case, change it before we switch.
				if (!ClientServerServices.Current.Local.ShareMyProjects)
					UpdateProjectsLocation(dlg.ProjectsFolder, fwApp, projectPath);
					if (!MiscUtils.IsUnix)
						projectsDirectory = FwDirectoryFinder.ProjectsDirectory.ToLowerInvariant();
				if (UpdateProjectsSharing(true, dialogOwner, fwApp, projectPath, parentDirectory, projectsDirectory))
				{
					using (var dlgShare = new ShareProjectsFolderDlg())
						dlgShare.ShowDialog();
				}
			}
			else
			{
				// We don't now want projects shared. Make sure we turn it off before possibly also changing the directory.
				UpdateProjectsSharing(false, dialogOwner, fwApp, projectPath, parentDirectory, projectsDirectory);
				UpdateProjectsLocation(dlg.ProjectsFolder, fwApp, projectPath);
			}
		}
		}

		/// ------------------------------------------------------------------------------------
		/// <summary>
		/// Attempts to turn project sharing on or off if not already in the requested mode.
		/// </summary>
		/// <param name="fShareProjects">Flag indicating whether to turn sharing on or off.</param>
		/// <param name="dialogOwner">The form that should be used as the dialog owner.</param>
		/// <param name="fwApp">The FieldWorks application from with this command was initiated.
		/// </param>
		/// <param name="projectPath">The project path.</param>
		/// <param name="parentDirectory">The parent directory.</param>
		/// <param name="projectsDirectory">The projects directory.</param>
		/// <returns>Indication of whether requested change was actually made</returns>
		/// ------------------------------------------------------------------------------------
		private static bool UpdateProjectsSharing(bool fShareProjects, Form  dialogOwner,
			FwApp fwApp, string projectPath, string parentDirectory, string projectsDirectory)
		{
			if (ClientServerServices.Current.Local.ShareMyProjects == fShareProjects)
				return false; // Already in requested mode
			string msg = (fShareProjects) ? Properties.Resources.kstidAboutToConvertToShared :
				Properties.Resources.kstidAboutToConvertToNonShared;
			if (MessageBox.Show(dialogOwner, msg, Properties.Resources.kstidAboutToConvertCaption,
				MessageBoxButtons.OKCancel) == DialogResult.Cancel)
			{
				return false; //user changed his mind
			}

			if (!ClientServerServices.Current.Local.WillProjectBeConverted(projectPath, parentDirectory, projectsDirectory))
			{
				// We aren't going to convert this one, so no complication to just switching it.
				// Both these setters check and do nothing if not changed.
				using (var progressDlg = new ProgressDialogWithTask(s_threadHelper))
				{
					return ClientServerServices.Current.Local.SetProjectSharing(fShareProjects, progressDlg);
				}
			}

			bool fSuccess = false;
			ExecuteWithAllFwProcessesShutDown(GetCommandLineAbbrevForAppName(fwApp.ApplicationName), () =>
			{
				using (var progressDlg = new ProgressDialogWithTask(s_threadHelper))
				{
					fSuccess = ClientServerServices.Current.Local.SetProjectSharing(fShareProjects, progressDlg);
				}
				return new ProjectId(ClientServerServices.Current.Local.IdForLocalProject(Path.GetFileNameWithoutExtension(projectPath)), null);
			});
			return fSuccess;
		}

		/// ------------------------------------------------------------------------------------
		/// <summary>
		/// Updates the projects default directory.
		/// </summary>
		/// <param name="newFolderForProjects">The new folder for projects.</param>
		/// <param name="fwApp">used to get parent window of dialog</param>
		/// <param name="projectPath">path to the current project</param>
		/// ------------------------------------------------------------------------------------
		private static void UpdateProjectsLocation(string newFolderForProjects, FwApp fwApp,
			string projectPath)
		{
			if (newFolderForProjects == null || newFolderForProjects == FwDirectoryFinder.ProjectsDirectory ||
				!FileUtils.EnsureDirectoryExists(newFolderForProjects))
				return;

			bool fMoveFiles;
			using (var dlg = new MoveProjectsDlg(fwApp))
			{
				fMoveFiles = dlg.ShowDialog(fwApp.ActiveMainWindow) == DialogResult.Yes;
			}
			string oldFolderForProjects = FwDirectoryFinder.ProjectsDirectory;
			try
			{
				FwDirectoryFinder.ProjectsDirectory = newFolderForProjects;
			}
			catch (Exception)
			{
				MessageBox.Show(Form.ActiveForm, Properties.Resources.ksChangeProjectLocationFailedDetails,
					Properties.Resources.ksChangeProjectLocationFailed, MessageBoxButtons.OK, MessageBoxIcon.Error);
				return; // don't move files!!
			}
			if (fMoveFiles)
			{
				var oldProjectId = (ProjectId)Cache.ProjectId;
				ExecuteWithAllFwProcessesShutDown(GetCommandLineAbbrevForAppName(fwApp.ApplicationName),
					() => MoveProjectFolders(oldFolderForProjects, newFolderForProjects, projectPath, oldProjectId));
			}
		}

		/// <summary>
		/// Check whether we must copy the project folders and files because the new Projects
		/// folder is on a different device than the old Projects folder.
		/// </summary>
		private static bool MustCopyFoldersAndFiles(string oldFolderForProjects, string newFolderForProjects)
		{
			List<string> driveMounts = GetDriveMountList();
			var oldPath = oldFolderForProjects;
			if (!Path.IsPathRooted(oldPath))
			{
				try   { oldPath = Path.GetFullPath(oldPath); }
				catch { return true; }		// better safe than sorry if we can't tell the drives
			}
			var newPath = newFolderForProjects;
			if (!Path.IsPathRooted(newPath))
			{
				try   { newPath =  Path.GetFullPath(newPath); }
				catch { return true; }
			}
			string oldRoot = null;
			string newRoot = null;
			if (!MiscUtils.IsUnix)
			{
				oldPath = oldPath.ToLowerInvariant();
				newPath = newPath.ToLowerInvariant();
			}
			for (var i = 0; i < driveMounts.Count; ++i)
			{
				var mount = driveMounts[i];
				if (oldRoot == null && oldPath.StartsWith(mount))
					oldRoot = mount;
				if (newRoot == null && newPath.StartsWith(mount))
					newRoot = mount;
				if (oldRoot != null && newRoot != null)
					return oldRoot != newRoot;
			}
			return true;	// shouldn't ever get here, but be safe if we do.
		}

		[SuppressMessage("Gendarme.Rules.Portability", "MonoCompatibilityReviewRule",
			Justification="See TODO-Linux comment")]
		private static List<string> GetDriveMountList()
		{
			// TODO-Linux: GetDrives() on Mono is only implemented for Linux.
			DriveInfo[] allDrives = DriveInfo.GetDrives();
			List<string> driveMounts = new List<string>();
			foreach (DriveInfo d in allDrives)
			{
				// TODO-Linux: IsReady always returns true on Mono
				if (!d.IsReady || d.AvailableFreeSpace == 0)
					continue;
				switch (d.DriveType)
				{
					case DriveType.Fixed:
					case DriveType.Network:
					case DriveType.Removable:
						if (MiscUtils.IsUnix)
							driveMounts.Add(d.Name + (d.Name.EndsWith("/") ? "" : "/"));	// ensure terminated with a slash
						else
							driveMounts.Add(d.Name.ToLowerInvariant());		// Windows produces C:\ D:\ etc.
						break;
				}
			}
			driveMounts.Sort(longestFirst);
			return driveMounts;
		}

		/// <summary>
		/// Compare the strings first by length (longest first), then normally if the lengths
		/// are equal.
		/// </summary>
		private static int longestFirst(string a, string b)
		{
			if (a == null)
				a = String.Empty;
			if (b == null)
				b = String.Empty;
			if (a.Length > b.Length)
				return -1;
			if (a.Length < b.Length)
				return 1;
			return a.CompareTo(b);
		}

		/// ------------------------------------------------------------------------------------
		/// <summary>
		/// Moves all of the projects in the specified old project folder (including any
		/// subfolders) to the specified new project folder.
		/// </summary>
		/// <param name="oldFolderForProjects">The old folder that held the projects.</param>
		/// <param name="newFolderForProjects">The new folder that will hold the projects.</param>
		/// <param name="projectPath">The project path.</param>
		/// <param name="oldProjectId">The Id of the old project (to use if it has not moved)</param>
		/// <returns>The ProjectId for the project to load after the move is completed</returns>
		/// ------------------------------------------------------------------------------------
		private static ProjectId MoveProjectFolders(string oldFolderForProjects, string newFolderForProjects,
			string projectPath, ProjectId oldProjectId)
		{
			List<string> rgErrors = new List<string>();
			bool fCopy = MustCopyFoldersAndFiles(oldFolderForProjects, newFolderForProjects);
			using (ProgressDialogWithTask progressDlg = new ProgressDialogWithTask(s_threadHelper))
			{
				string[] subDirs = Directory.GetDirectories(oldFolderForProjects);
				progressDlg.Maximum = subDirs.Length;
				progressDlg.AllowCancel = false;
				progressDlg.Title = string.Format(Properties.Resources.ksMovingProjectsCaption, oldFolderForProjects, newFolderForProjects);
				// Move all of the files and folders
				progressDlg.RunTask(true, (progressDialog, dummy) =>
				{
					foreach (string subdir in subDirs)
					{
						try
						{
							string sub = Path.GetFileName(subdir);
							// If the project folder is not known to be ours don't move the folder.
							// This is some protection against moving vital folders if the user does something silly like
							// making C:\ the project folder. See FWR-3371.
							var destDirName = Path.Combine(newFolderForProjects, sub);
							if (!IsFieldWorksProjectFolder(subdir))
							{
								// It might still be a folder which is the name of a remote server,
								// and contains local settings for projects on that server.
								// Check each of its subfolders, and move/copy the ones that appear to be settings, if any.
								bool movedSomething = false;
								foreach (string subsubdir in Directory.GetDirectories(subdir))
								{
									if (!IsFieldWorksSettingsFolder(subsubdir))
										continue;
									// We found a project folder one level down. This ought not so to be.
									// Maybe we are doing some bizarre move into one of our own subfolders, and this
									// was already moved earlier in the main loop? Anyway don't move it, it's not just a settings folder.
									if (IsFieldWorksProjectFolder(subsubdir))
										continue;
									movedSomething = true;
									var leafName = Path.GetFileName(subsubdir);
									var subDirDest = Path.Combine(destDirName, leafName);
									Directory.CreateDirectory(destDirName); // may be redundant (will be after first time) but cheap.
									if (fCopy)
									{
										CopyDirectory(subsubdir, subDirDest);
										Directory.Delete(subsubdir, true);
									}
									else
									{
										Directory.Move(subsubdir, subDirDest);
									}
								}
								// If we moved something and left nothing behind delete the parent folder.
								// (We do a fresh GetDirectories just in case bizarrely we are moving INTO one of our own subfolders,
								// and thus even though we moved everything something is still there).
								if (movedSomething && Directory.GetDirectories(subdir).Length == 0)
									Directory.Delete(subdir);
								continue; // with more top-level directories in the projects folder.
							}
							progressDialog.Message = string.Format(Properties.Resources.ksMovingProject, sub);
							progressDialog.Step(1);
							if (fCopy)
							{
								// Recursively copy each subfolder.
								CopyDirectory(subdir, destDirName);
								Directory.Delete(subdir, true);
							}
							else
							{
								Directory.Move(subdir, destDirName);
							}
						}
						catch (Exception e)
						{
							rgErrors.Add(String.Format("{0} - {1}", Path.GetFileNameWithoutExtension(subdir), e.Message));
						}
					}
					return null;
				});
			}
			if (rgErrors.Count > 0)
			{
				// Show the user any errors that occured while doing the move
				StringBuilder bldr = new StringBuilder();
				bldr.AppendLine(Properties.Resources.ksCannotMoveProjects);
				foreach (var err in rgErrors)
					bldr.AppendLine(err);
				bldr.Append(Properties.Resources.ksYouCanTryToMoveProjects);
				MessageBox.Show(bldr.ToString(), Properties.Resources.ksProblemsMovingProjects);
			}
			if (MiscUtils.IsUnix)
			{
				if (projectPath.StartsWith(oldFolderForProjects))
				{
					// This is perhaps a temporary workaround.  On Linux, FwDirectoryFinder.ProjectsDirectory
					// isn't returning the updated value, but rather the original value.  This seems to
					// last for the duration of the program, but if you exit and restart the program, it
					// gets the correct (updated) value!?
					// (On the other hand, I somewhat prefer this code which is fairly straightforward and
					// obvious to depending on calling some static method hidden in the depths of FDO.)
					string projFileName = Path.GetFileName(projectPath);
					string projName = Path.GetFileNameWithoutExtension(projectPath);
					string path = Path.Combine(Path.Combine(newFolderForProjects, projName), projFileName);
					return new ProjectId(path, null);
				}
			}
			else
			{
				if (projectPath.StartsWith(oldFolderForProjects, StringComparison.InvariantCultureIgnoreCase))
				{
					return new ProjectId(ClientServerServices.Current.Local.IdForLocalProject(
						Path.GetFileNameWithoutExtension(projectPath)), null);
				}
			}
			return oldProjectId;
		}

		/// <summary>
		/// Return true if a folder belongs to FieldWorks, that is, it is one that we recognize has
		/// having a proper place in the Projects folder.
		/// </summary>
		private static bool IsFieldWorksProjectFolder(string projectFolder)
		{
			var projectName = Path.GetFileName(projectFolder);
			// If it contains a matching fwdata file it is a project folder.
			var projectFileName = Path.ChangeExtension(Path.Combine(projectFolder, projectName), FdoFileHelper.ksFwDataXmlFileExtension);
			if(File.Exists(projectFileName))
				return true;
			// Just in case some project didn't get converted back to fwdata before we ask this question,
			// allow folders containing fwdb files, too.
			projectFileName = Path.ChangeExtension(projectFileName, FdoFileHelper.ksFwDataDb4oFileExtension);
			if (File.Exists(projectFileName))
				return true;
			return false;
		}

		private static bool IsFieldWorksSettingsFolder(string projectFolder)
		{
			var settingsDir = Path.Combine(projectFolder, FdoFileHelper.ksConfigurationSettingsDir);
			if (Directory.Exists(settingsDir))
				return true;
			return false;
		}


		/// ------------------------------------------------------------------------------------
		/// <summary>
		/// Copies all files and folders in the specified old directory to the specified new
		/// directory
		/// </summary>
		/// <param name="oldDir">The old directory.</param>
		/// <param name="newDir">The new directory.</param>
		/// ------------------------------------------------------------------------------------
		private static void CopyDirectory(string oldDir, string newDir)
		{
			if (!Directory.Exists(newDir))
				Directory.CreateDirectory(newDir);
			foreach (string filePath in Directory.GetFiles(oldDir))
			{
				string file = Path.GetFileName(filePath);
				File.Copy(filePath, Path.Combine(newDir, file), true);
			}
			foreach (string subdir in Directory.GetDirectories(oldDir))
			{
				string sub = Path.GetFileName(subdir);
				CopyDirectory(subdir, Path.Combine(newDir, sub));
				// Don't need to worry about deleting here, it will happen in original caller.
			}
		}
		#endregion

		#region Project Migration Methods
		/// ------------------------------------------------------------------------------------
		/// <summary>
		/// Migrates the user's databases to FieldWorks 7.0+ if they haven't yet migrated
		/// successfully (and the user actually wants to migrate).
		/// </summary>
		/// <returns><c>True</c> if a migration was needed (i.e. the registry value is still
		/// set, <c>false</c> otherwise.</returns>
		/// ------------------------------------------------------------------------------------
		private static bool MigrateProjectsTo70()
		{
			string regValue = (string)FwRegistryHelper.FieldWorksRegistryKey.GetValue("MigrationTo7Needed", bool.FalseString);
			bool migrationNeeded = regValue != null ? bool.Parse(regValue) : false;
			if (!migrationNeeded)
				return false;

			DialogResult res = MessageBox.Show(Properties.Resources.ksDoYouWantToMigrate,
				Properties.Resources.ksMigrateProjects, MessageBoxButtons.YesNo);

			// See FWR-3767 for details when this line only occurred if the migrate process completed without error.
			FwRegistryHelper.FieldWorksRegistryKey.DeleteValue("MigrationTo7Needed");

			if (res == DialogResult.Yes)
			{
				try
				{
					// TODO (TimS): We should probably put FW into single process mode for these
					// migrations. It would probably be very bad to have two processes attempting to
					// do migrations at the same time.
					ProcessStartInfo info = new ProcessStartInfo(FwDirectoryFinder.MigrateSqlDbsExe);
					info.UseShellExecute = false;
					using (Process proc = Process.Start(info))
					{
						proc.WaitForExit();
						if (proc.ExitCode < 0)
							throw new Exception(Properties.Resources.ksMigratingProjectsFailed);
						if (proc.ExitCode > 0)
							throw new Exception(String.Format(Properties.Resources.ksProjectsFailedToMigrate, proc.ExitCode));
					}
				}
				catch (Exception ex)
				{
					MessageBox.Show(Properties.Resources.ksErrorMigratingProjects +
						Environment.NewLine + ex.Message);
				}
			}
			return true;
		}
		#endregion

		#region Backup/Restore-related methods
		/// ------------------------------------------------------------------------------------
		/// <summary>
		/// Handles a request to restore a project. This method is thread safe.
		/// </summary>
		/// <param name="restoreSettings">The restore arguments.</param>
		/// ------------------------------------------------------------------------------------
		internal static void HandleRestoreRequest(FwRestoreProjectSettings restoreSettings)
		{
			HandleRestoreRequest(s_activeMainWnd as Form, restoreSettings);
		}

		/// ------------------------------------------------------------------------------------
		/// <summary>
		/// Handles a request to restore a project. This method is thread safe.
		/// </summary>
		/// <param name="dialogOwner">A form that can be used as an owner for progress dialog/
		/// message box.</param>
		/// <param name="restoreSettings">The restore arguments.</param>
		/// ------------------------------------------------------------------------------------
		internal static void HandleRestoreRequest(Form dialogOwner, FwRestoreProjectSettings restoreSettings)
		{
			s_threadHelper.Invoke(() =>
			{
				// Determine if we need to start a new process for the restore
				if (s_projectId != null && s_projectId.IsSameLocalProject(new ProjectId(restoreSettings.Settings.FullProjectPath, null)))
				{
					// We need to invoke so that the mediator that processed the restore menu item
					// can be safely disposed of (and everything that it holds on to can be released).
					// If we don't do this, the memory held in the IdentityMap will stay around because
					// of remaining references.
					s_threadHelper.InvokeAsync(RestoreCurrentProject, restoreSettings, dialogOwner);
				}
				else if (!TryFindRestoreHandler(restoreSettings))
				{
					if (s_projectId == null)
					{
						// No other FieldWorks process was running that could handle the request.
						// However, we don't know what project we are opening yet, so just use the
						// restored project as our project. (this happens if restoring from the
						// command-line)
						RestoreCurrentProject(restoreSettings, dialogOwner);
					}
					else
					{
						// No other FieldWorks process was running that could handle the request, so
						// start a brand new process for the project.
						// Since we know that no other process are running on this project, we can
						// safely do a backup using a new cache. (FWR-3344)
						if (restoreSettings.Settings.BackupOfExistingProjectRequested &&
							!BackupProjectForRestore(restoreSettings, null, dialogOwner))
						{
							return;
						}

						RestoreProjectSettings settings = restoreSettings.Settings;
						// REVIEW: it might look strange to dispose the return value of OpenProjectWithNewProcess.
						// However, that is a Process that gets started, and it is ok to dispose that
						// right away if we don't work with the process object. It might be better
						// though to change the signature of OpenProjectWithNewProcess to return
						// a boolean.
						using (OpenProjectWithNewProcess((string)null, settings.ProjectName, null,
							restoreSettings.FwAppCommandLineAbbrev,
							"-" + FwAppArgs.kRestoreFile, settings.Backup.File,
							"-" + FwAppArgs.kRestoreOptions, settings.CommandLineOptions))
						{
						}
					}
				}
			});
		}

		/// ------------------------------------------------------------------------------------
		/// <summary>
		/// Restores from the backup specified in restoreSettings, replacing the current version
		/// of this project (requires restarting apps and the cache).
		/// </summary>
		/// <param name="restoreSettings">The restore settings.</param>
		/// <param name="dialogOwner">A form that can be used as an owner for progress dialog/
		/// message box.</param>
		/// ------------------------------------------------------------------------------------
		private static void RestoreCurrentProject(FwRestoreProjectSettings restoreSettings,
			Form dialogOwner)
		{
			// When we get here we can safely do the backup of the project because we either
			// have no cache (and no other process has this project open), or we are the
			// process that has this project open. (FWR-3344)
			if (restoreSettings.Settings.BackupOfExistingProjectRequested &&
				!BackupProjectForRestore(restoreSettings, Cache, dialogOwner))
			{
				return;
			}

			ExecuteWithAppsShutDown(restoreSettings.FwAppCommandLineAbbrev, () =>
			{
				bool retry;
				do
				{
					retry = false;
					try
					{
						var restoreService = new ProjectRestoreService(restoreSettings.Settings, s_ui, FwDirectoryFinder.ConverterConsoleExe, FwDirectoryFinder.DbExe);
						Logger.WriteEvent("Restoring from " + restoreSettings.Settings.Backup.File);
						if (RestoreProjectDlg.HandleRestoreFileErrors(null, ResourceHelper.GetResourceString("ksRestoreFailed"),
							restoreSettings.Settings.Backup.File, () => DoRestore(restoreService)))
						{
							s_LinkDirChangedTo = restoreService.LinkDirChangedTo;
							return s_projectId ??
								new ProjectId(ClientServerServices.Current.Local.IdForLocalProject(restoreSettings.Settings.ProjectName), null);
						}
					}
					catch (CannotConvertException e)
					{
						MessageBoxUtils.Show(e.Message, ResourceHelper.GetResourceString("ksRestoreFailed"));
					}
					catch (MissingOldFwException e)
					{
						using (var dlg = new MissingOldFieldWorksDlg(restoreSettings.Settings,
							e.HaveOldFieldWorks, e.HaveFwSqlServer))
						{
							retry = (dlg.ShowDialog() == DialogResult.Retry);
						}
					}
					catch (FailedFwRestoreException e)
					{
						MessageBoxUtils.Show(Properties.Resources.ksRestoringOldFwBackupFailed, Properties.Resources.ksFailed);
					}
				}
				while (retry);

				return null;
			});
		}

		/// ------------------------------------------------------------------------------------
		/// <summary>
		/// Does the restore.
		/// </summary>
		/// <param name="restoreService">The restore service.</param>
		/// ------------------------------------------------------------------------------------
		private static void DoRestore(ProjectRestoreService restoreService)
		{
			using (var progressDlg = new ProgressDialogWithTask(s_threadHelper))
				restoreService.RestoreProject(progressDlg);
		}

		/// ------------------------------------------------------------------------------------
		/// <summary>
		/// Backs up the project that is about to be restored.
		/// </summary>
		/// <param name="restoreSettings">The restore settings.</param>
		/// <param name="existingCache">The existing cache for the project to backup, or null
		/// to create a new cache for the project defined in the restore settings.</param>
		/// <param name="dialogOwner">A form that can be used as an owner for progress dialog/
		/// message box.</param>
		/// <returns><c>true</c> to indicate that it is okay to proceed with the restore;
		/// <c>false</c> to indicate that the backup failed and the user wasn't comfortable
		/// with just blindly going ahead with a restore that could potentially leave him in
		/// tears.</returns>
		/// ------------------------------------------------------------------------------------
		private static bool BackupProjectForRestore(FwRestoreProjectSettings restoreSettings,
			FdoCache existingCache, Form dialogOwner)
		{
			using (var progressDlg = new ProgressDialogWithTask(dialogOwner))
			{
				FdoCache cache = existingCache ?? FdoCache.CreateCacheFromExistingData(
					new ProjectId(restoreSettings.Settings.FullProjectPath, null),
					s_sWsUser, s_ui, FwDirectoryFinder.FdoDirectories, CreateFdoSettings(), progressDlg);

				try
				{
					var backupSettings = new BackupProjectSettings(cache, restoreSettings.Settings, FwDirectoryFinder.DefaultBackupDirectory);
					backupSettings.DestinationFolder = FwDirectoryFinder.DefaultBackupDirectory;
					backupSettings.AppAbbrev = restoreSettings.FwAppCommandLineAbbrev;

					var backupService = new ProjectBackupService(cache, backupSettings);
					string backupFile;
					if (!backupService.BackupProject(progressDlg, out backupFile))
					{
						string msg = string.Format(FwCoreDlgs.FwCoreDlgs.ksCouldNotBackupSomeFiles, backupService.FailedFiles.ToString(", ", Path.GetFileName));
						if (MessageBox.Show(msg, FwCoreDlgs.FwCoreDlgs.ksWarning, MessageBoxButtons.YesNo, MessageBoxIcon.Warning) != DialogResult.Yes)
							File.Delete(backupFile);
				}
				}
				catch (FwBackupException e)
				{
					if (MessageBox.Show(dialogOwner,
						string.Format(FwCoreDlgs.FwCoreDlgs.ksBackupErrorCreatingZipfile, e.ProjectName, e.Message) +
						Environment.NewLine + Environment.NewLine + Properties.Resources.ksBackupErrorDuringRestore,
						FwCoreDlgs.FwCoreDlgs.ksBackupErrorCaption, MessageBoxButtons.YesNo, MessageBoxIcon.Warning) ==
						DialogResult.No)
					{
						return false;
					}
				}
				finally
				{
					if (existingCache == null) // We created a new cache so we need to dispose of it
						cache.Dispose();
				}
			}
			return true;
		}

		private static FdoSettings CreateFdoSettings()
		{
			var settings = new FdoSettings();

			int sharedXmlBackendCommitLogSize = 0;
			if (FwRegistryHelper.FieldWorksRegistryKey != null)
				sharedXmlBackendCommitLogSize = (int) FwRegistryHelper.FieldWorksRegistryKey.GetValue("SharedXMLBackendCommitLogSize", 0);
			if (sharedXmlBackendCommitLogSize == 0 && FwRegistryHelper.FieldWorksRegistryKeyLocalMachine != null)
				sharedXmlBackendCommitLogSize = (int) FwRegistryHelper.FieldWorksRegistryKeyLocalMachine.GetValue("SharedXMLBackendCommitLogSize", 0);
			if (sharedXmlBackendCommitLogSize > 0)
				settings.SharedXMLBackendCommitLogSize = sharedXmlBackendCommitLogSize;
			return settings;
		}

		/// ------------------------------------------------------------------------------------
		/// <summary>
		/// Attempts to find another FieldWorks process that can handle a restore for the
		/// specified restore project settings.
		/// </summary>
		/// <param name="settings">The restore project settings.</param>
		/// <returns>True if another process was found and that process handled the restore,
		/// false otherwise</returns>
		/// ------------------------------------------------------------------------------------
		private static bool TryFindRestoreHandler(FwRestoreProjectSettings settings)
		{
			return RunOnRemoteClients(kFwRemoteRequest, requestor =>
			{
				// ENHANCE (TimS): We might want to do similar logic to TryFindExistingProcess to
				// wait for projects that are starting up.
				return requestor.HandleRestoreProjectRequest(settings);
			});
		}
		#endregion

		#region Link Handling Methods
		/// ------------------------------------------------------------------------------------
		/// <summary>
		/// Handles a link request. This handles determining the correct application to start
		/// up and for the correct project. This method is thread safe.
		/// </summary>
		/// <param name="link">The link.</param>
		/// ------------------------------------------------------------------------------------
		internal static void HandleLinkRequest(FwAppArgs link)
		{
			s_threadHelper.Invoke(() =>
			{
				Debug.Assert(s_projectId != null, "We shouldn't try to handle a link request until an application is started");
				ProjectId linkedProject = new ProjectId(link.DatabaseType, link.Database, link.Server);
				if (IsSharedXmlBackendNeeded(linkedProject))
					linkedProject.Type = FDOBackendProviderType.kSharedXML;
				if (linkedProject.Equals(s_projectId))
					FollowLink(link);
				else if (!TryFindLinkHandler(link))
				{
					// No other FieldWorks process was running that could handle the request, so
					// start a brand new process for the project requested by the link.
					// REVIEW: it might look strange to dispose the return value of OpenProjectWithNewProcess.
					// However, that is a Process that gets started, and it is ok to dispose that
					// right away if we don't work with the process object. It might be better
					// though to change the signature of OpenProjectWithNewProcess to return
					// a boolean (true iff the link was successfully handled).
					using (OpenProjectWithNewProcess(linkedProject, link.AppAbbrev, "-" + FwLinkArgs.kLink, link.ToString()))
					{
					}
				}
			});
		}

		/// ------------------------------------------------------------------------------------
		/// <summary>
		/// Follows the specified link request for this project.
		/// </summary>
		/// <param name="link">The link request.</param>
		/// ------------------------------------------------------------------------------------
		internal static void FollowLink(FwAppArgs link)
		{
			// Make sure the application that needs to handle the link is created.
			KickOffAppFromOtherProcess(link);

			// FWR-2504 Maybe I'm missing something but "KickOffAppFromOtherProcess(link)"
			// seems to activate the link already in "InitializeApp()". If so, FwAppArgs
			// will have been cleared out by now. I'll leave this in, since there may be
			// other cases where the link information survives and we need to follow it now.
			if (link.HasLinkInformation)
			{
				FwApp app = GetAppFromAppNameOrAbbrev(link.AppName);
				Debug.Assert(app != null && app.HasBeenFullyInitialized,
					"KickOffAppFromOtherProcess should create the application needed");
				// Let the application handle the link
				app.HandleIncomingLink(link);
			}
		}

		/// ------------------------------------------------------------------------------------
		/// <summary>
		/// Attempts to find another FieldWorks process that can handle the specified link.
		/// </summary>
		/// <param name="link">The link.</param>
		/// <returns>True if to correct process was found to handle the link, false otherwise
		/// </returns>
		/// ------------------------------------------------------------------------------------
		private static bool TryFindLinkHandler(FwAppArgs link)
		{
			return RunOnRemoteClients(kFwRemoteRequest, requestor =>
			{
				// ENHANCE (TimS): We might want to do similar logic to TryFindExistingProcess to
				// wait for projects that are starting up.
				return (requestor.HandleLinkRequest(link));
			});
		}

		/// ------------------------------------------------------------------------------------
		/// <summary>
		/// Checks if this is the ninth time for the program to be run and then ask the user
		/// if they want to move their old external link files to the FW 7.0 or later location
		/// </summary>
		/// <param name="app">The application.</param>
		/// ------------------------------------------------------------------------------------
		[SuppressMessage("Gendarme.Rules.Portability", "MonoCompatibilityReviewRule",
			Justification="See TODO-Linux comment")]
		private static void CheckForMovingExternalLinkDirectory(FwApp app)
		{
			// Don't crash here if we have a data problem -- that may be due to another issue that
			// would be masked by throwing at this point.  (See FWR-3849.)
			// app.Cache will be null if we couldn't open the project (FWNX-684)
			if (app == null || app.Cache == null || app.Cache.ProjectId == null || !app.Cache.ProjectId.IsLocal)
				return;
			// Check that we're on the ninth launch of either Flex or TE, and that neither has been
			// launched nine or more times already.
			var launchesFlex = 0;
			var launchesTe = 0;
			if (RegistryHelper.KeyExists(FwRegistryHelper.FieldWorksRegistryKey, "Language Explorer"))
			{
				using (var keyFlex = FwRegistryHelper.FieldWorksRegistryKey.CreateSubKey("Language Explorer"))
				{
					if (keyFlex != null)
						Int32.TryParse(keyFlex.GetValue("launches", "0") as string, out launchesFlex);
				}
			}
			if (RegistryHelper.KeyExists(FwRegistryHelper.FieldWorksRegistryKey, FwSubKey.TE))
			{
				using (var keyTe = FwRegistryHelper.FieldWorksRegistryKey.CreateSubKey(FwSubKey.TE))
				{
					if (keyTe != null)
						Int32.TryParse(keyTe.GetValue("launches", "0") as string, out launchesTe);
				}
			}
			if ((Math.Max(launchesFlex, launchesTe) != 9) || (Math.Min(launchesFlex, launchesTe) >= 9))
				return;
			using (var rk = Registry.LocalMachine.OpenSubKey("Software\\SIL\\FieldWorks"))
			{
				string oldDir = null;
				if (rk != null)
					oldDir = rk.GetValue("RootDataDir") as string;
				if (oldDir == null)
				{
					// e.g. "C:\\ProgramData\\SIL\\FieldWorks"
					oldDir = DirectoryFinder.CommonAppDataFolder("FieldWorks");
				}
				oldDir = oldDir.TrimEnd(new [] {Path.PathSeparator});
				var newDir = app.Cache.LangProject.LinkedFilesRootDir;
				newDir = newDir.TrimEnd(new [] {Path.PathSeparator});
				// This isn't foolproof since the currently open project on the 9th time may
				// not even be one that was migrated. But it will probably work for most users.
				if (newDir.ToLowerInvariant() != oldDir.ToLowerInvariant())
					return;
				DialogResult res;
				if (app == s_teApp)
				{
					// TE doesn't have a help topic for this insane dialog box.
					res = MessageBox.Show(Properties.Resources.ksProjectLinksStillOld,
						Properties.Resources.ksReviewLocationOfLinkedFiles,
						MessageBoxButtons.YesNo);
				}
				else
				{
					// TODO-Linux: Help is not implemented in Mono
					const string helpTopic = "/User_Interface/Menus/File/Project_Properties/Review_the_location_of_Linked_Files.htm";
					res = MessageBox.Show(Properties.Resources.ksProjectLinksStillOld,
						Properties.Resources.ksReviewLocationOfLinkedFiles,
						MessageBoxButtons.YesNo, MessageBoxIcon.None,
						MessageBoxDefaultButton.Button1, 0, app.HelpFile,
						"/User_Interface/Menus/File/Project_Properties/Review_the_location_of_Linked_Files.htm");
				}
				if (res != DialogResult.Yes)
					return;
				MoveExternalLinkDirectoryAndFiles(app);
			}
		}

		/// ------------------------------------------------------------------------------------
		/// <summary>
		/// Moves the external link directory and files to the new FW 7.0 or later location.
		/// </summary>
		/// <param name="app">The application.</param>
		/// ------------------------------------------------------------------------------------
		private static void MoveExternalLinkDirectoryAndFiles(FwApp app)
		{
			var sLinkedFilesRootDir = app.Cache.LangProject.LinkedFilesRootDir;
			NonUndoableUnitOfWorkHelper.Do(app.Cache.ActionHandlerAccessor, () =>
			{
				app.Cache.LangProject.LinkedFilesRootDir = FdoFileHelper.GetDefaultLinkedFilesDir(
					app.Cache.ProjectId.ProjectFolder);
			});
			app.UpdateExternalLinks(sLinkedFilesRootDir);
		}
		#endregion

		#region Event Handlers
		/// ------------------------------------------------------------------------------------
		/// <summary>
		/// Handles the Activated event of FieldWorks Main Windows.
		/// </summary>
		/// <param name="sender">The main window that just got activated.</param>
		/// <param name="e">The <see cref="T:System.EventArgs"/> Not used.</param>
		/// ------------------------------------------------------------------------------------
		private static void FwMainWindowActivated(object sender, EventArgs e)
		{
			if (sender is IFwMainWnd)
				s_activeMainWnd = sender as IFwMainWnd;
		}

		/// ------------------------------------------------------------------------------------
		/// <summary>
		/// Handles the Closing event of FieldWorks Main Windows.
		/// </summary>
		/// <param name="sender">The main window that is closing.</param>
		/// <param name="e">The <see cref="T:System.ComponentModel.CancelEventArgs"/> Not used.</param>
		/// ------------------------------------------------------------------------------------
		private static void FwMainWindowClosing(object sender, CancelEventArgs e)
		{
			if (s_activeMainWnd == sender)
			{
				// Remember the settings, so that, if we end up saving some changes
				// related to it, we can record the last saved project.
				s_settingsForLastClosedWindow = s_activeMainWnd.App.RegistrySettings;
				// Make sure the closing main window is not considered the active main window
				s_activeMainWnd = null;
			}
		}
		#endregion

		#region Window Handling Methods
		/// ------------------------------------------------------------------------------------
		/// <summary>
		/// Creates a new main window and initializes it. The specified App is responsible for
		/// creating the proper main window type.
		/// </summary>
		/// <param name="app">The app</param>
		/// <param name="fNewCache"><c>true</c> if we didn't reuse an existing cache</param>
		/// <param name="wndCopyFrom">The window to copy from (optional).</param>
		/// <param name="fOpeningNewProject"><c>true</c> if opening a new project</param>
		/// <returns>True if the main window was create and initialized successfully</returns>
		/// ------------------------------------------------------------------------------------
		internal static bool CreateAndInitNewMainWindow(FwApp app, bool fNewCache, Form wndCopyFrom,
			bool fOpeningNewProject)
		{
			Debug.Assert(app == s_flexApp || app == s_teApp);

			WriteSplashScreen(app.GetResourceString("kstidInitWindow"));

			Form fwMainWindow;
			try
			{
				// Construct the new window, of the proper derived type
				fwMainWindow = app.NewMainAppWnd(s_splashScreen, fNewCache, wndCopyFrom, fOpeningNewProject);

				// Let the application do its initialization of the new window
				using (new DataUpdateMonitor(fwMainWindow, "Creating new main window"))
					app.InitAndShowMainWindow(fwMainWindow, wndCopyFrom);
				// It seems to get activated before we connect the Activate event. But it IS active by now;
				// so just record it now as the active one.
				s_activeMainWnd = (IFwMainWnd)fwMainWindow;
			}
			catch (StartupException ex)
			{
				// REVIEW: Can this actually happen when just creating a new main window?
				CloseSplashScreen();
				MessageBox.Show(ex.Message, Properties.Resources.ksErrorCaption,
					MessageBoxButtons.OK, MessageBoxIcon.Error);
				return false;
			}

			CloseSplashScreen();

			if (!((IFwMainWnd)fwMainWindow).OnFinishedInit())
				return false;	// did not initialize properly!

			fwMainWindow.Activated += FwMainWindowActivated;
			fwMainWindow.Closing += FwMainWindowClosing;
			return true;
		}

		/// ------------------------------------------------------------------------------------
		/// <summary>
		/// Closes all main windows for the specified application ignoring any errors that
		/// occur.
		/// </summary>
		/// <param name="app">The application.</param>
		/// ------------------------------------------------------------------------------------
		private static void CloseAllMainWindowsForApp(FwApp app)
		{
			if (app == null)
				return;
			foreach (Form mainWnd in app.MainWindows.OfType<Form>())
			{
				if (mainWnd.IsDisposed)
					continue;	// This can happen in renaming.
				// This is typically used if an exception happens to gracefully close any
				// open main windows so we need to ignore any errors because we have no
				// idea what state the application is in.
				Form wnd = mainWnd;
				mainWnd.Invoke((Action) (() => ExceptionHelper.LogAndIgnoreErrors(wnd.Close)));
			}
		}
		#endregion

		#region Application Management Methods
		/// ------------------------------------------------------------------------------------
		/// <summary>
		/// Starts or activates an application requested from another process. This method is
		/// thread safe.
		/// See the class comment on FwLinkArgs for details on how all the parts of hyperlinking work.
		/// </summary>
		/// <param name="args">The application arguments</param>
		/// ------------------------------------------------------------------------------------
		internal static void KickOffAppFromOtherProcess(FwAppArgs args)
		{
			s_threadHelper.Invoke(() =>
			{
				// Get the new application first so it can give us the application name, etc.
				FwApp app = GetOrCreateApplication(args);
				if (app == null)
					return;

				if (app.HasBeenFullyInitialized)
				{
					// The application is already running so make sure we don't try re-initialize it
					if (app.MainWindows.Count == 0)
						ApplicationBusyDialog.ShowOnSeparateThread(args,
							ApplicationBusyDialog.WaitFor.WindowToActivate, app, null);
					else
					{
						app.ActivateWindow(0);
						if (args.HasLinkInformation)
							app.HandleIncomingLink(args);
					}
					return;
				}

				if (s_appServerMode)
				{
					// Make sure the cache is initialized for the application.
					using (ProgressDialogWithTask dlg = new ProgressDialogWithTask(s_threadHelper))
						InitializeApp(app, dlg);
					return;
				}

				FwApp otherApp = (app == s_teApp) ? s_flexApp : s_teApp;
				if (otherApp == null)
				{
					// The other app was null which means the requested application was the only
					// one already started. However, that application has not been fully
					// initialized yet. Just ignore this request from the other process since a
					// window will eventually be shown by this process later.
					return;
				}

				if (s_cache.ActionHandlerAccessor.CurrentDepth > 0)
				{
					ApplicationBusyDialog.ShowOnSeparateThread(args,
						ApplicationBusyDialog.WaitFor.OtherBusyApp, app, otherApp);
				}
				else if (otherApp.IsModalDialogOpen)
				{
					ApplicationBusyDialog.ShowOnSeparateThread(args,
						ApplicationBusyDialog.WaitFor.ModalDialogsToClose, app, otherApp);
				}
				else
				{
					// Make sure the cache is initialized for the application
					using (var dlg = new ProgressDialogWithTask(otherApp.ActiveMainWindow))
						InitializeApp(app, dlg);
				}
			});
		}

		/// ------------------------------------------------------------------------------------
		/// <summary>
		/// Gets an existing app or creates a new one for the application type specified on
		/// the command line.
		/// </summary>
		/// <param name="args">The application arguments.</param>
		/// <returns>An app to use (can be null if no valid app was specified)</returns>
		/// ------------------------------------------------------------------------------------
		private static FwApp GetOrCreateApplication(FwAppArgs args)
		{
			var appAbbrev = args.AppAbbrev;
			if (String.IsNullOrEmpty(appAbbrev))
			{
				// Probably a double-click of the data file. See if we can figure out who last had it open.
				appAbbrev = GetDefaultApp(args);
			}
			if (appAbbrev.Equals(FwUtils.ksTeAbbrev, StringComparison.InvariantCultureIgnoreCase))
			{
				if (FwUtils.IsTEInstalled)
				{
					if (s_teApp == null)
					{
						s_teApp = (FwApp)DynamicLoader.CreateObject(FwDirectoryFinder.TeDll,
							FwUtils.ksFullTeAppObjectName, s_fwManager, GetHelpTopicProvider(appAbbrev), args);
						s_teAppKey = s_teApp.SettingsKey;
					}
					return s_teApp;
				}
			}
			else if (appAbbrev.Equals(FwUtils.ksFlexAbbrev, StringComparison.InvariantCultureIgnoreCase))
			{
				if (FwUtils.IsFlexInstalled)
				{
					if (s_flexApp == null)
					{
						s_flexApp = (FwApp)DynamicLoader.CreateObject(FwDirectoryFinder.FlexDll,
							FwUtils.ksFullFlexAppObjectName, s_fwManager, GetHelpTopicProvider(appAbbrev), args);
						s_flexAppKey = s_flexApp.SettingsKey;
					}
					return s_flexApp;
				}
			}

			ShowCommandLineHelp();
			return null;
		}

		/// ------------------------------------------------------------------------------------
		/// <summary>
		/// Get or create a FLEx application. This method does not ensure that the returned
		/// application is fully initialized.
		/// </summary>
		/// ------------------------------------------------------------------------------------
		internal static FwApp GetOrCreateFlexApp()
		{
			if (s_flexApp != null)
				return s_flexApp;

			return GetOrCreateApplication(new FwAppArgs(FwUtils.ksFlexAppName, string.Empty,
				string.Empty, string.Empty, Guid.Empty));
		}

		/// ------------------------------------------------------------------------------------
		/// <summary>
		/// Attempt to initialize the specified application on the specified project. This also
		/// means creating the cache and doing application-specific initializing for the cache.
		/// </summary>
		/// <param name="app">The application to initialize.</param>
		/// <param name="projectId">The project id.</param>
		/// <returns>True if the application was successfully initialized, false otherwise</returns>
		/// ------------------------------------------------------------------------------------
		[SuppressMessage("Gendarme.Rules.Correctness", "EnsureLocalDisposalRule",
			Justification = "sparkle is disposed by SingletonsContainer")]
		private static bool InitializeFirstApp(FwApp app, ProjectId projectId)
		{
			Debug.Assert(s_cache == null && s_projectId == null, "This should only get called once");
			Debug.Assert(projectId != null, "Should have exited the program");

			using (var process = Process.GetCurrentProcess())
			{
				app.RegistrySettings.LoadingProcessId = process.Id;
			}
			if (String.IsNullOrEmpty(app.RegistrySettings.LatestProject))
			{
				// Until something gets saved, we will keep track of the first project opened.
				app.RegistrySettings.LatestProject = projectId.Handle;
				app.RegistrySettings.LatestServer = projectId.ServerName ?? string.Empty;
			}

			UsageEmailDialog.IncrementLaunchCount(app.SettingsKey); // count launches for bug reporting

			ShowSplashScreen(app);

			try
			{
				// Create the cache and let the application init the cache for what it needs
				s_cache = CreateCache(projectId);
				Debug.Assert(s_cache != null, "At this point we should know which project to load and have loaded it!");

				if (s_noUserInterface || InitializeApp(app, s_splashScreen))
				{
					app.RegistrySettings.LoadingProcessId = 0;
#if !__MonoCS__
					if (!WindowsInstallerQuery.IsThisInstalled() || app.ActiveMainWindow == null)
						return true;

					// Initialize NetSparkle to check for updates:
					Settings.Default.IsBTE = WindowsInstallerQuery.IsThisBTE();

					var appCastUrl = Settings.Default.IsBTE
						? (Settings.Default.CheckForBetaUpdates
							? CoreImpl.Properties.Resources.ResourceManager.GetString("kstidAppcastBteBetasUrl")
							: CoreImpl.Properties.Resources.ResourceManager.GetString("kstidAppcastBteUrl"))
						: (Settings.Default.CheckForBetaUpdates
							? CoreImpl.Properties.Resources.ResourceManager.GetString("kstidAppcastSeBetasUrl")
							: CoreImpl.Properties.Resources.ResourceManager.GetString("kstidAppcastSeUrl"));

					var sparkle = SingletonsContainer.Get("Sparkle", () => new Sparkle(appCastUrl, app.ActiveMainWindow.Icon));
					sparkle.AboutToExitForInstallerRun += delegate(object sender, CancelEventArgs args)
						{
							CloseAllMainWindows();
							if(app.ActiveMainWindow != null)
							{
								args.Cancel = true;
							}
						};
					if (Settings.Default.AutoCheckForUpdates)
						sparkle.CheckOnFirstApplicationIdle();
#endif
					return true;
				}
			}
			catch (UnauthorizedAccessException uae)
			{
				if (MiscUtils.IsUnix)
				{
					// Tell Mono user he/she needs to logout and log back in
					MessageBox.Show(ResourceHelper.GetResourceString("ksNeedToJoinFwGroup"));
				}
				throw;
			}
			catch (FdoDataMigrationForbiddenException)
			{
				// tell the user to close all other applications using this project
				MessageBox.Show(ResourceHelper.GetResourceString("kstidDataMigrationProhibitedText"),
					ResourceHelper.GetResourceString("kstidDataMigrationProhibitedCaption"), MessageBoxButtons.OK, MessageBoxIcon.Error);
			}
			finally
			{
				CloseSplashScreen();
			}

			return false;
		}

		/// ------------------------------------------------------------------------------------
		/// <summary>
		/// Initializes the specified application and creates a new main window for it. Also
		/// does application-specific cache initialization.
		/// </summary>
		/// <param name="app">The application</param>
		/// <param name="progressDlg">The progress dialog.</param>
		/// <returns>True if the application was started successfully, false otherwise</returns>
		/// ------------------------------------------------------------------------------------
		private static bool InitializeApp(FwApp app, IThreadedProgress progressDlg)
		{
			using (new DataUpdateMonitor(null, "Application Initialization"))
				app.DoApplicationInitialization(progressDlg);
			using (new DataUpdateMonitor(null, "Loading Application Settings"))
				app.LoadSettings();

			using (NonUndoableUnitOfWorkHelper undoHelper = new NonUndoableUnitOfWorkHelper(
				s_cache.ServiceLocator.GetInstance<IActionHandler>()))
			using (new DataUpdateMonitor(null, "Application Cache Initialization"))
			{
				try
				{
					if (!app.InitCacheForApp(progressDlg))
						throw new StartupException(Properties.Resources.kstidCacheInitFailure);
				}
				catch (Exception e)
				{
					if (e is StartupException)
						throw;
					throw new StartupException(Properties.Resources.kstidCacheInitFailure, e, true);
				}
				undoHelper.RollBack = false;
			}

			if (s_cache.ServiceLocator.GetInstance<IUndoStackManager>().HasUnsavedChanges)
			{
				if (progressDlg != null)
				{
					progressDlg.Message = String.Format(Properties.Resources.kstidSaving, s_cache.ProjectId.UiName);
					progressDlg.IsIndeterminate = true;
				}
				s_cache.ServiceLocator.GetInstance<IUndoStackManager>().Save();
				if (progressDlg != null)
					progressDlg.IsIndeterminate = false;
			}

			return CreateAndInitNewMainWindow(app, true, null, false);
		}

		/// ------------------------------------------------------------------------------------
		/// <summary>
		/// Shutdowns the specified application. The application will be disposed of immediately.
		/// If no other applications are running, then FieldWorks will also be shutdown.
		/// </summary>
		/// <param name="app">The application to shut down.</param>
		/// <param name="fSaveSettings">True to have the application save its settings,
		/// false otherwise</param>
		/// ------------------------------------------------------------------------------------
		internal static void ShutdownApp(FwApp app, bool fSaveSettings)
		{
			if (app != s_teApp && app != s_flexApp)
				throw new ArgumentException("Application must belong to this FieldWorks", "app");

			if (fSaveSettings)
				app.SaveSettings();

			if (s_activeMainWnd != null && app.MainWindows.Contains(s_activeMainWnd))
			{
				// The application that owns the active main window is being disposed. This
				// means that the window is, most likely, already disposed.
				s_activeMainWnd = null;
			}

			RecordLastAppForProject();

			if (app == s_teApp)
				s_teApp = null;
			else if (app == s_flexApp)
				s_flexApp = null;

			// Make sure we do this after we set the variables to null to keep a race condition
			// from happening where we want to GetOrCreateApplication() for the app that is
			// being disposed.
			try
			{
				app.Dispose();
			}
			catch
			{
				// continue shutdown even with an exception. It's possible we're shutting down because
				// of a crash and we don't know what state the application is in.
			}

			ExitIfNoAppsRunning();
		}

		/// ------------------------------------------------------------------------------------
		/// <summary>
		/// If no applications are running anymore, just shut down the whole process
		/// </summary>
		/// ------------------------------------------------------------------------------------
		private static void ExitIfNoAppsRunning()
		{
			if ((s_teApp == null || s_teApp.MainWindows.Count == 0) &&
				(s_flexApp == null || s_flexApp.MainWindows.Count == 0))
			{
				ExitCleanly();
			}
		}

		/// ------------------------------------------------------------------------------------
		/// <summary>
		/// Attempts to shut down the specified application as nicely as possible ignoring any
		/// errors that occur.
		/// </summary>
		/// <param name="app">The application.</param>
		/// ------------------------------------------------------------------------------------
		private static void GracefullyShutDownApp(FwApp app)
		{
			if (app == null)
				return;
			// This is typically used if an exception happens so we need to ignore any errors
			// because we have no idea what state the application is in.
			ExceptionHelper.LogAndIgnoreErrors(() => ShutdownApp(app, false));
		}

		/// ------------------------------------------------------------------------------------
		/// <summary>
		/// Gets the default application to start for the project specified in the the
		/// command-line arguments.
		/// </summary>
		/// <param name="args">The command-line arguments.</param>
		/// ------------------------------------------------------------------------------------
		private static string GetDefaultApp(FwAppArgs args)
		{
			if (String.IsNullOrEmpty(args.Database))
				return FwUtils.ksFlexAbbrev; // no idea what to do, this is our general default.

			var projectFolder = Path.GetDirectoryName(args.Database);
			if (!Directory.Exists(projectFolder))
				return FwUtils.ksFlexAbbrev; // got to do something

			var settingsFolder = Path.Combine(projectFolder, FdoFileHelper.ksConfigurationSettingsDir);
			if (!Directory.Exists(settingsFolder))
				return FwUtils.ksFlexAbbrev; // no settings at all, take the default.

			var teMarkerPath = Path.Combine(settingsFolder, ksTeOpenMarkerFileName);
			if (File.Exists(teMarkerPath))
				return FwUtils.ksTeAbbrev;
			return FwUtils.ksFlexAbbrev; // TE hasn't recorded that it opened it, assume FLEx.
		}

		/// ------------------------------------------------------------------------------------
		/// <summary>
		/// Records the last running application for the current project.
		/// </summary>
		/// ------------------------------------------------------------------------------------
		private static void RecordLastAppForProject()
		{
			if (s_cache == null || s_cache.IsDisposed)
				return; // too late
			if (!s_cache.ProjectId.IsLocal)
				return; // not point in recording for a remote project, can't double-click that here.
			if (s_flexApp != null && s_teApp != null)
				return; // this isn't the last one to shut down, not time to record.

			var settingsFolder = Path.Combine(Cache.ProjectId.ProjectFolder, FdoFileHelper.ksConfigurationSettingsDir);
			var teMarkerPath = Path.Combine(settingsFolder, ksTeOpenMarkerFileName);
			try
			{
				Directory.CreateDirectory(settingsFolder); // make sure
				if (s_teApp == null)
				{
					// flex is shutting down last, get rid of the marker.
					File.Delete(teMarkerPath);
				}
				else if (!File.Exists(teMarkerPath))
				{
					// TE is shutting down last, create the marker file if it doesn't already exist.
					using (var writer = new StreamWriter(teMarkerPath))
					{
						writer.WriteLine("This file is just present to indicate that TE had this project open last");
						writer.Close();
					}
				}

			}
			catch (IOException)
			{
				// No great harm done if we can't write this marker
			}
			catch (SecurityException)
			{
				// Likewise
			}
			catch (UnauthorizedAccessException)
			{
				// and another
			}
		}
		#endregion

		#region Remote Process Handling Methods
		/// ------------------------------------------------------------------------------------
		/// <summary>
		/// Determines whether any FW process is in "single user mode".
		/// </summary>
		/// ------------------------------------------------------------------------------------
		private static bool IsInSingleFWProccessMode()
		{
			return RunOnRemoteClients(kFwRemoteRequest, requestor =>
			{
				Func<bool> invoker = requestor.InSingleProcessMode;
				IAsyncResult ar = invoker.BeginInvoke(null, null);
				while (!ar.IsCompleted)
				{
					if (!ar.AsyncWaitHandle.WaitOne(9000, false))
						return false; // Just continue on
				}
				// We can now ask for the answer.
				if (invoker.EndInvoke(ar))
				{
					requestor.BringMainFormToFront();
					return true; // Should kill this process
				}
				return false; // Need to check the other FW processes
			});
		}

		/// ------------------------------------------------------------------------------------
		/// <summary>
		/// Tries to find an existing FieldWorks process that is running the specified project.
		/// See the class comment on FwLinkArgs for details on how all the parts of hyperlinking work.
		/// </summary>
		/// <param name="project">The project we want to conect to.</param>
		/// <param name="args">The application arguments.</param>
		/// <returns>
		/// True if an existing process was found with the specified project and
		/// control was released to the found process, false otherwise
		/// </returns>
		/// ------------------------------------------------------------------------------------
		private static bool TryFindExistingProcess(ProjectId project, FwAppArgs args)
		{
			return RunOnRemoteClients(kFwRemoteRequest, requestor =>
			{
				ProjectMatch isMyProject;
				Func<ProjectId, FwAppArgs, ProjectMatch> invoker = requestor.HandleOpenProjectRequest;
				var start = DateTime.Now;
				do
				{
					IAsyncResult ar = invoker.BeginInvoke(project, args, null, null);
					while (!ar.IsCompleted)
					{
						s_fWaitingForUserOrOtherFw = true;
						// Wait until this process knows which project it is loading.
						if (!ar.AsyncWaitHandle.WaitOne(9000, false))
						{
							// timed out.
							if (MessageBox.Show(Properties.Resources.kstidFieldWorksDidNotRespond, Properties.Resources.kstidStartupProblem,
								MessageBoxButtons.YesNo, MessageBoxIcon.Warning) == DialogResult.No)
							{
								return true;
							}
						}
					}
					// We can now ask for the answer.
					isMyProject = invoker.EndInvoke(ar);

					if (isMyProject == ProjectMatch.SingleProcessMode)
					{
						Logger.WriteEvent("WEIRD! Detected single FW process mode while this process is trying to open a project.");
						Debug.Fail("We don't think this can happen, but it's no big deal.");
						return true; // Should kill this process
					}
					if (DateTime.Now - start > new TimeSpan(0, 0, 10))
					{
						// Some other process apparently keeps telling us it doesn't know. It's probably stuck in this same loop,
						// waiting for us!
						MessageBox.Show(Properties.Resources.kstidFieldWorksRespondedNotSure, Properties.Resources.kstidStartupProblem,
							MessageBoxButtons.OK, MessageBoxIcon.Warning);
						return true; // pretends some other process has the project opened and is handling the request; this process will quit
					}
				} while (isMyProject == ProjectMatch.DontKnowYet);

				s_fWaitingForUserOrOtherFw = false;
				return (isMyProject == ProjectMatch.ItsMyProject);
			});
		}

		/// ------------------------------------------------------------------------------------
		/// <summary>
		/// Creates a remoting server to listen for events from other instances.
		/// </summary>
		/// ------------------------------------------------------------------------------------
		private static void CreateRemoteRequestListener()
		{
			IDictionary dict = new Hashtable(2);
			dict["name"] = "FW App Instance Listener";
			int maxPort = kStartingPort + 100;
			Exception lastException = null;
			bool fFoundAvailablePort = false;
			for (int port = kStartingPort; !fFoundAvailablePort && port < maxPort; port++)
			{
				try
				{
					dict["port"] = port;

					// Set up the server channel.
					TcpChannel instanceListener = new TcpChannel(dict, null, null);
					ChannelServices.RegisterChannel(instanceListener, false);
					RemotingConfiguration.ApplicationName = FwUtils.ksSuiteName;

					RemotingConfiguration.RegisterWellKnownServiceType(typeof(RemoteRequest),
						kFwRemoteRequest, WellKnownObjectMode.Singleton);

					RemotingConfiguration.RegisterWellKnownServiceType(typeof(PaRemoteRequest),
						kPaRemoteRequest, WellKnownObjectMode.Singleton);

					fFoundAvailablePort = true;
					s_serviceChannel = instanceListener;
					s_servicePort = port;
					Logger.WriteEvent("Listening on port " + port);
				}
				catch (Exception e)
				{
					Logger.WriteEvent("Attempt to listen on port " + port + " failed.");
					Logger.WriteError(e);
					// Keep trying different ports until we find an available one.
					lastException = e;
				}
			}
			if (!fFoundAvailablePort)
				throw new RemotingException("Could not find any available port for listening.", lastException);
		}

		/// ------------------------------------------------------------------------------------
		/// <summary>
		/// Runs the specified delegate on any other FieldWorks processes that are found.
		/// If no other FieldWorks processes are found, then the delegate is not called.
		/// </summary>
		/// <param name="requestType">e.g. FW_RemoteRequest</param>
		/// <param name="whatToRun">The deleage to run.</param>
		/// <returns>True if the delegate was called and it ran successfully, false otherwise
		/// </returns>
		/// ------------------------------------------------------------------------------------
		internal static bool RunOnRemoteClients(string requestType, Func<RemoteRequest, bool> whatToRun)
		{
			List<Process> processes = ExistingProcesses;
			if (processes.Count == 0)
				return false;

			// REVIEW: Need to see if trying this many ports causes performance problems
			int maxPort = kStartingPort + processes.Count * 4;

			// Based on the requested project, decide if we need to start a new one or use the
			// one we already have.
			Hashtable channelConfiguration = new Hashtable();
			channelConfiguration["name"] = "FW Process Remote Request"; // name is need to make connection unique
			int processesToBeChecked = processes.Count;
			for (int port = kStartingPort; processesToBeChecked > 0 && port < maxPort; port++)
			{
				TcpChannel chan = new TcpChannel(channelConfiguration, null, null);
				try
				{
					// Create a channel for communicating w/ the process.
					ChannelServices.RegisterChannel(chan, false);

					if (s_servicePort == port)
						continue; // no need to check our service port

					// Create an instance of the remote object
					RemoteRequest requestor = CreateRequestor(port, requestType);
					if (requestor == null)
						continue;

					// Let the delegate do whatever it needs to with the RemoteRequest
					if (whatToRun(requestor))
						return true; // The delegate got what it needed

					processesToBeChecked--;
				}
				catch
				{
					// The process is most likely not listening on the specified port. In
					// which case we want to ignore the error and try the next port.
				}
				finally
				{
					ChannelServices.UnregisterChannel(chan);
				}
			}

			return false;
		}

		/// ------------------------------------------------------------------------------------
		/// <summary>
		/// Remote request calls can hang if the service is no longer active but the port is still
		/// in the listening state. This method calls the IsAlive method on the requestor to verify
		/// that it is valid.
		/// </summary>
		/// <param name="port">The port.</param>
		/// <param name="requestType">Type of the request.</param>
		/// <returns></returns>
		/// ------------------------------------------------------------------------------------
		private static RemoteRequest CreateRequestor(int port, string requestType)
		{
			RemoteRequest requestor = (RemoteRequest)Activator.GetObject(typeof(RemoteRequest),
				"tcp://localhost:" + port + "/" + requestType);
			Func<bool> invoker = requestor.IsAlive;
			IAsyncResult ar = invoker.BeginInvoke(null, null);
			if (!ar.AsyncWaitHandle.WaitOne(1000, false))
				return null;

			invoker.EndInvoke(ar);
			return requestor;
		}

		#endregion

		#region Other Private/Internal Methods
		/// ------------------------------------------------------------------------------------
		/// <summary>
		/// Releases unmanaged and managed resources
		/// </summary>
		/// ------------------------------------------------------------------------------------
		private static void StaticDispose()
		{
			s_appServerMode = false; // Make sure the cache can be cleaned up
			LexicalProviderManager.StaticDispose(); // Must be done before disposing the cache
			if (s_serviceChannel != null)
			{
				ChannelServices.UnregisterChannel(s_serviceChannel);
				s_serviceChannel = null;
			}

			KeyboardController.Shutdown();

			GracefullyShutDown();

			if (s_threadHelper != null)
				s_threadHelper.Dispose();
			s_threadHelper = null;

			FwRegistrySettings.Release();
		}

#if DEBUG
		/// ------------------------------------------------------------------------------------
		/// <summary>
		/// Writes the current executable path to the registry. This is used for external
		/// applications to read on developer machines since the RootCodeDir on developer's
		/// machines point to distfiles.
		/// </summary>
		/// ------------------------------------------------------------------------------------
		private static void WriteExecutablePathSettingForDevs()
		{
			try
			{
				using (RegistryKey key = Registry.LocalMachine.CreateSubKey(@"SOFTWARE\SIL\FieldWorks\8"))
				{
					key.SetValue("FwExeDir", Path.GetDirectoryName(Application.ExecutablePath));
				}
			}
			catch
			{
				// Ignore any errors trying to do this since we just want this for developers
			}
		}
#endif

		/// ------------------------------------------------------------------------------------
		/// <summary>
		/// Gets a HelpTopicProvider for the specified application if possible. Falls back to
		/// getting the HelpTopicProvider for another application if the requested one is not
		/// installed. Will not return null (but it could throw an exception if no FW app is
		/// installed).
		/// </summary>
		/// <param name="appAbbrev">The application abbreviation.</param>
		/// ------------------------------------------------------------------------------------
		internal static IHelpTopicProvider GetHelpTopicProvider(string appAbbrev)
		{
			if ((appAbbrev.Equals(FwUtils.ksTeAbbrev, StringComparison.InvariantCultureIgnoreCase) && FwUtils.IsTEInstalled) ||
				!FwUtils.IsFlexInstalled)
			{
				return s_teApp ?? (IHelpTopicProvider)DynamicLoader.CreateObject(FwDirectoryFinder.TeDll,
					"SIL.FieldWorks.TE.TeHelpTopicProvider");
			}
			return s_flexApp ?? (IHelpTopicProvider)DynamicLoader.CreateObject(FwDirectoryFinder.FlexDll,
				"SIL.FieldWorks.XWorks.LexText.FlexHelpTopicProvider");
		}

		/// ------------------------------------------------------------------------------------
		/// <summary>
		/// Sets information about the application and the computer the user is running on
		/// to the ErrorReporter so that it can be reported with a crash.
		/// </summary>
		/// ------------------------------------------------------------------------------------
		[SuppressMessage("Gendarme.Rules.Portability", "MonoCompatibilityReviewRule",
			Justification="See TODO-Linux comment")]
		private static void SetupErrorReportInformation()
		{
			string version = Version;
			if (version != null)
			{
				// Extract the fourth (and final) field of the version to get a date value.
				int ich = version.IndexOf('.');
				if (ich >= 0)
					ich = version.IndexOf('.', ich + 1);
				if (ich >= 0)
					ich = version.IndexOf('.', ich + 1);
				if (ich >= 0)
				{
					int iDate = Convert.ToInt32(version.Substring(ich + 1));
					if (iDate > 0)
					{
						double oadate = Convert.ToDouble(iDate);
						DateTime dt = DateTime.FromOADate(oadate);
						version += string.Format("  {0}", dt.ToString("yyyy/MM/dd"));
					}
				}
#if DEBUG
				version += "  (Debug version)";
#endif
				ErrorReporter.AddProperty("Version", version);
			}
			ErrorReporter.AddProperty("CommandLine", Environment.CommandLine);
			ErrorReporter.AddProperty("CurrentDirectory", Environment.CurrentDirectory);
			ErrorReporter.AddProperty("MachineName", Environment.MachineName);
			ErrorReporter.AddProperty("OSVersion", Environment.OSVersion.ToString());
			ErrorReporter.AddProperty("OSRelease", Palaso.Reporting.ErrorReport.GetOperatingSystemLabel());
			if (MiscUtils.IsUnix)
			{
				var packageVersions = LinuxPackageUtils.FindInstalledPackages("fieldworks-applications*");
				if (packageVersions.Count() > 0)
				{
					var packageVersion = packageVersions.First();
					ErrorReporter.AddProperty("PackageVersion", string.Format("{0} {1}", packageVersion.Key, packageVersion.Value));
				}
			}
			ErrorReporter.AddProperty("CLR version", Environment.Version.ToString());
			ulong mem = MiscUtils.GetPhysicalMemoryBytes() / 1048576;
			ErrorReporter.AddProperty("PhysicalMemory", mem + " Mb");
			ulong diskSize;
			ulong diskFree;
			int cDisks = MiscUtils.GetDiskDriveStats(out diskSize, out diskFree);
			diskFree /= 1073742;  // 1024*1024*1024/1000 matches drive properties in Windows
			diskSize /= 1073742;
			ErrorReporter.AddProperty("LocalDiskCount", cDisks.ToString());
			ErrorReporter.AddProperty("FwProgramDiskSize", diskSize + " Mb");
			ErrorReporter.AddProperty("FwProgramDiskFree", diskFree + " Mb");
			// TODO-Linux: WorkingSet always returns 0 on Mono.
			ErrorReporter.AddProperty("WorkingSet", Environment.WorkingSet.ToString());
			ErrorReporter.AddProperty("UserDomainName", Environment.UserDomainName);
			ErrorReporter.AddProperty("UserName", Environment.UserName);
			ErrorReporter.AddProperty("SystemDirectory", Environment.SystemDirectory);
			ErrorReporter.AddProperty("Culture", System.Globalization.CultureInfo.CurrentCulture.ToString());
			using (Bitmap bm = new Bitmap(10, 10))
			{

				ErrorReporter.AddProperty("ScreenDpiX", bm.HorizontalResolution.ToString());
				ErrorReporter.AddProperty("ScreenDpiY", bm.VerticalResolution.ToString());
			}
		}

		/// ------------------------------------------------------------------------------------
		/// <summary>
		/// Sets information about the current database to the ErrorReporter so that it can
		/// be reported with a crash.
		/// </summary>
		/// ------------------------------------------------------------------------------------
		private static void SetupErrorPropertiesNeedingCache(FdoCache cache)
		{
			ErrorReporter.AddProperty("ProjectName", cache.ProjectId.Name);
			ErrorReporter.AddProperty("ProjectHandle", cache.ProjectId.Handle);
			ErrorReporter.AddProperty("Server", cache.ProjectId.ServerName);
			ErrorReporter.AddProperty("ProjectObjectCount",
				cache.ServiceLocator.GetInstance<ICmObjectRepository>().Count.ToString());
			if (cache.ProjectId.IsLocal && File.Exists(cache.ProjectId.Path))
			{
				FileInfo info = new FileInfo(cache.ProjectId.Path);
				ErrorReporter.AddProperty("ProjectModified", info.LastWriteTime.ToString());
				ErrorReporter.AddProperty("ProjectFileSize", info.Length.ToString());
			}
			else
			{
				ErrorReporter.AddProperty("ProjectModified", "unknown--probably not a local file");
				ErrorReporter.AddProperty("ProjectFileSize", "unknown--probably not a local file");
			}
		}

		/// ------------------------------------------------------------------------------------
		/// <summary>
		/// Executes the requested action with ALL FW applications temporarily shut down and
		/// then (re)starts the applications in a sensible order. At the end, we're guaranteed
		/// to have at least one app started or FieldWorks will be shut down.
		/// </summary>
		/// <param name="abbrevOfDefaultAppToStart">The abbreviation of the default application
		/// to start.</param>
		/// <param name="action">The action to execute.</param>
		/// ------------------------------------------------------------------------------------
		private static void ExecuteWithAllFwProcessesShutDown(string abbrevOfDefaultAppToStart,
			Func<ProjectId> action)
		{
			s_fSingleProcessMode = true;
			try
			{
				// Try to shut down other instances of FieldWorks gracefully so that their data
				// folders can be moved.
				RunOnRemoteClients(kFwRemoteRequest, requestor => requestor.CloseAllMainWindows());
				List<Process> processes = ExistingProcesses;
				foreach (Process proc in processes)
				{
					if (!proc.HasExited)
						proc.CloseMainWindow();
					if (!proc.HasExited)
					{
						proc.Kill();
						proc.WaitForExit();
					}
					proc.Close();
				}
				ExecuteWithAppsShutDown(abbrevOfDefaultAppToStart, action);
			}
			finally
			{
				s_fSingleProcessMode = false;
			}
		}

		/// <summary>
		/// Returns some active, non-disposed application if possible, otherwise, null. Currently Flex is preferred
		/// if both are re-opened.
		/// </summary>
		/// <param name="project"></param>
		/// <param name="appArgs"></param>
		/// <returns></returns>
		internal static FwApp ReopenProject(string project, FwAppArgs appArgs)
		{
			ExecuteWithAppsShutDown("FLEx", ()=>
												{
													try
													{
														HandleLinkRequest(appArgs);
															return s_projectId ??
																new ProjectId(ClientServerServices.Current.Local.IdForLocalProject(project), null);
													}
													catch (Exception e)
													{
														//This is not good.
													}
													return null;
												});
			return s_flexApp ?? s_teApp;
		}

		/// ------------------------------------------------------------------------------------
		/// <summary>
		/// Executes the requested action with all FW applications temporarily shut down and
		/// then (re)starts the applications in a sensible order. At the end, we're guaranteed
		/// to have at least one app started or FieldWorks will be shut down.
		/// </summary>
		/// <param name="abbrevOfDefaultAppToStart">The abbreviation of the default application
		/// to start.</param>
		/// <param name="action">The action to execute.</param>
		/// ------------------------------------------------------------------------------------
		private static void ExecuteWithAppsShutDown(string abbrevOfDefaultAppToStart, Func<ProjectId> action)
		{
			bool allowFinalShutdownOrigValue = s_allowFinalShutdown;
			s_allowFinalShutdown = false; // don't shutdown when we close all windows!

			// Remember which apps were running (and the order in which to restore them)
			List<string> appsToRestore = new List<string>();
			// If the requested default application is running, then add it as the first app to restore
			if (GetAppFromAppNameOrAbbrev(abbrevOfDefaultAppToStart) != null)
				appsToRestore.Add(abbrevOfDefaultAppToStart);
			if (s_flexApp != null && !appsToRestore.Contains(FwUtils.ksFlexAbbrev))
				appsToRestore.Add(FwUtils.ksFlexAbbrev);
			if (s_teApp != null && !appsToRestore.Contains(FwUtils.ksTeAbbrev))
				appsToRestore.Add(FwUtils.ksTeAbbrev);
			if (appsToRestore.Count == 0)
			{
				if (abbrevOfDefaultAppToStart.Equals(FwUtils.ksTeAbbrev, StringComparison.InvariantCultureIgnoreCase) &&
					FwUtils.IsTEInstalled)
				{
					appsToRestore.Add(FwUtils.ksTeAbbrev);
				}
				else
					appsToRestore.Add(FwUtils.ksFlexAbbrev);
			}
			// Now shut down everything (windows, apps, cache, etc.)
			GracefullyShutDown();

			if (s_applicationExiting)
			{
				// Something bad must have happened because we are shutting down. There is no point in
				// executing the action or in restarting the applications since we have no idea what
				// state the applications/data are in. (FWR-3179)
				Debug.Assert(s_allowFinalShutdown, "If something bad happened, we should be allowing application shutdown");
				return;
			}

			try
			{
				// Run the action
				ProjectId projId = action();

				if (projId == null)
					return;

				s_projectId = null; // Needs to be null in InitializeFirstApp

				// Restart the default app from which the action was kicked off
				FwApp app = GetOrCreateApplication(new FwAppArgs(appsToRestore[0],
					projId.Handle, projId.ServerName, string.Empty, Guid.Empty));
				if (!InitializeFirstApp(app, projId))
					return;

				//A restore from backup was done and there was a change to the location of the LinkedFilesRootDir
				//When the fwdata file is restored, it still has the old LinkedFiledRootDir stored in it so this needs to
				//be changed to the new location.
				if (!String.IsNullOrEmpty(s_LinkDirChangedTo) && !s_cache.LangProject.LinkedFilesRootDir.Equals(s_LinkDirChangedTo))
				{
					NonUndoableUnitOfWorkHelper.Do(s_cache.ActionHandlerAccessor,
						() => s_cache.LangProject.LinkedFilesRootDir = s_LinkDirChangedTo);
				}
				s_projectId = projId; // Process needs to know its project

				// Reopen other apps if necessary (shouldn't ever be more then one) :P
				for (int i = 1; i < appsToRestore.Count; i++)
				{
					app = GetOrCreateApplication(new FwAppArgs(appsToRestore[i], projId.Handle,
						projId.ServerName, string.Empty, Guid.Empty));
					InitializeApp(app, null);
				}
			}
			finally
			{
				s_allowFinalShutdown = allowFinalShutdownOrigValue; // mustn't suppress any longer (unless we already were).
				ExitIfNoAppsRunning();
			}
		}

		/// ------------------------------------------------------------------------------------
		/// <summary>
		/// Attempts to shut down as nicely as possible. Typically this method doesn't do
		/// anything when the application is shut down normally (e.g. the user has closed
		/// all of the open main windows) because the applications will have already been
		/// disposed of. Thus, any exceptions that are thrown are ignored by this method as
		/// there is no guarantee that the application is in a valid state.
		/// </summary>
		/// <remarks>Any exeptions that are thrown are logged to the log file.</remarks>
		/// ------------------------------------------------------------------------------------
		internal static void GracefullyShutDown()
		{
			// Give any open main windows a chance to close normally before being forcibly
			// disposed.
			CloseAllMainWindowsForApp(s_teApp);
			CloseAllMainWindowsForApp(s_flexApp);

			// Its quite possible that there are some important messages to process.
			// (e.g., an FwApp.RemoveWindow asynchronous call from FwMainWnd.Dispose)
			// These need to be handled before we shut down the applications or race conditions
			// might occur. (FWR-1687)
			ExceptionHelper.LogAndIgnoreErrors(Application.DoEvents);

			GracefullyShutDownApp(s_teApp);
			GracefullyShutDownApp(s_flexApp);

			// If FieldWorks was in app server mode, there is a chance that the apps could have
			// already been shut down, but the cache is still running. In this case, we need
			// to shut down the cache explicitly.
			ExitCleanly();

			if (!s_noUserInterface)
			{
				Debug.Assert(s_teApp == null, "The TE app did not get properly cleaned up");
				Debug.Assert(s_flexApp == null, "The FLEx app did not get properly cleaned up");
				Debug.Assert(s_cache == null, "The cache did not get properly cleaned up");
			}
		}

		/// ------------------------------------------------------------------------------------
		/// <summary>
		/// Cleanly exits the FieldWorks process
		/// </summary>
		/// ------------------------------------------------------------------------------------
		private static void ExitCleanly()
		{
			if (s_appServerMode)
				return; // Continue running even when all apps are shut down

			if (s_allowFinalShutdown)
				Logger.WriteEvent("Shutting down");

			// To be safe - this method might get called recursively (explicitly and from
			// Application.Exit() below again). Also could be called when the startup process
			// did not complete...we picked an app from the command line, but another process
			// was already handling that project.
			if (s_cache != null && !s_cache.IsDisposed)
			{
				DataUpdateMonitor.ClearSemaphore();

				using (var progressDlg = new ProgressDialogWithTask(s_threadHelper))
				{
					progressDlg.Title = string.Format(ResourceHelper.GetResourceString("kstidShutdownCaption"),
						s_cache.ProjectId.UiName);
					progressDlg.AllowCancel = false;
					progressDlg.IsIndeterminate = true;
					var stackMgr = s_cache.ServiceLocator.GetInstance<IUndoStackManager>();
					if (stackMgr.HasUnsavedChanges)
						progressDlg.RunTask(true, CommitAndDisposeCache);
					else
					{
						// For whatever reasons the progress dialog sometimes got closed while
						// the worker was still busy which caused a hang.
						CommitAndDisposeCache(progressDlg, null);
					}
				}
			}

			// This has to be done to zap anything in it weven during a restart triggered by S/R.
			SingletonsContainer.Release();

			if (s_allowFinalShutdown)
			{
				Logger.ShutDown();
				Application.Exit();
			}
		}

		/// ------------------------------------------------------------------------------------
		/// <summary>
		/// Determines the match status for the project used by this FieldWorks process and
		/// the specified project. This method is thread-safe.
		/// </summary>
		/// <param name="projectId">The project to test.</param>
		/// <returns>
		/// The result of checking to see if the specified project matches the project used
		/// by this FieldWorks processinstance is running
		/// </returns>
		/// ------------------------------------------------------------------------------------
		internal static ProjectMatch GetProjectMatchStatus(ProjectId projectId)
		{
			if (s_fSingleProcessMode)
				return ProjectMatch.SingleProcessMode;

			if (s_fWaitingForUserOrOtherFw)
				return ProjectMatch.WaitingForUserOrOtherFw;

			ProjectId thisProjectId = s_projectId; // Store in temp variable for thread safety
			if (thisProjectId == null)
				return ProjectMatch.DontKnowYet;

			return thisProjectId.Equals(projectId) ? ProjectMatch.ItsMyProject :
				ProjectMatch.ItsNotMyProject;
		}

		/// ------------------------------------------------------------------------------------
		/// <summary>
		/// Gets the status of the previous attempt to startup the specified application.
		/// </summary>
		/// <param name="app">The application.</param>
		/// ------------------------------------------------------------------------------------
		private static StartupStatus GetPreviousStartupStatus(FwApp app)
		{
			int loadingId = app.RegistrySettings.LoadingProcessId;
			if (loadingId > 0)
			{
				// The last attempt to load the application never finished. We need to decide
				// if it didn't finish because of a crash or if its still in the process of
				// loading.
				return ExistingProcesses.Any(process => process.Id == loadingId) ?
					StartupStatus.StillLoading : StartupStatus.Failed;
			}
			return StartupStatus.Successful;
		}

		/// ------------------------------------------------------------------------------------
		/// <summary>
		/// Gets the command-line abbreviation for the specified application name.
		/// </summary>
		/// <param name="appName">Name of the application.</param>
		/// ------------------------------------------------------------------------------------
		private static string GetCommandLineAbbrevForAppName(string appName)
		{
			if (appName == null)
				throw new ArgumentNullException("appName");

			appName = appName.ToLowerInvariant();
			if (appName == FwUtils.ksTeAppName.ToLowerInvariant())
				return FwUtils.ksTeAbbrev;
			if (appName == FwUtils.ksFlexAppName.ToLowerInvariant())
				return FwUtils.ksFlexAbbrev;
			throw new ArgumentException("Unknown application name");
		}

		/// ------------------------------------------------------------------------------------
		/// <summary>
		/// Gets the application for the specified application name or abbreviation.
		/// </summary>
		/// <param name="appNameOrAbbrev">Name or abbreviation of the application.</param>
		/// <returns>The specified application, or <c>null</c> if that application has not been
		/// started yet.</returns>
		/// ------------------------------------------------------------------------------------
		private static FwApp GetAppFromAppNameOrAbbrev(string appNameOrAbbrev)
		{
			if (appNameOrAbbrev == null)
				throw new ArgumentNullException("appName");

			appNameOrAbbrev = appNameOrAbbrev.ToLowerInvariant();
			if (appNameOrAbbrev == FwUtils.ksTeAppName.ToLowerInvariant() ||
				appNameOrAbbrev == FwUtils.ksTeAbbrev.ToLowerInvariant())
			{
				return s_teApp;
			}
			if (appNameOrAbbrev == FwUtils.ksFlexAppName.ToLowerInvariant() ||
				appNameOrAbbrev == FwUtils.ksFlexAbbrev.ToLowerInvariant())
			{
				return s_flexApp;
			}
			throw new ArgumentException("Unknown application name");
		}

		/// ------------------------------------------------------------------------------------
		/// <summary>
		/// Shows help for command line options.
		/// </summary>
		/// ------------------------------------------------------------------------------------
		private static void ShowCommandLineHelp()
		{
			string appInfo;
			if (!FwUtils.IsTEInstalled)
				appInfo = "FLEx is the only available option";
			else if (!FwUtils.IsFlexInstalled)
				appInfo = "TE is the only available option";
			else
				appInfo = "TE or FLEx";
			string exeName = Path.GetFileName(Assembly.GetEntryAssembly().CodeBase);
			string helpMessage = string.Format("{0}, Version {1}{3}{3}Usage: {2} [options]{3}{3}" +
				"Options:{3}" +
				"-" + FwAppArgs.kHelp + "\t\tCommand-line usage help{3}" +
				"-" + FwAppArgs.kApp + " <application>\tThe application to start (" + appInfo + "){3}" +
				"-" + FwAppArgs.kProject + " <project>\tThe project name{3}" +
				"-" + FwAppArgs.kServer + " <server>\tThe server name{3}" +
				"-" + FwAppArgs.kDbType + " <database>\tThe database type{3}" +
				"-" + FwAppArgs.kLocale + " <culture>\tCulture abbreviation{3}" +
				"-" + FwAppArgs.kRestoreFile + " <backup>\tThe fwbackup file{3}" +
				"-" + FwAppArgs.kRestoreOptions + " <flags>\tString indicating optional files to restore{3}" +
				"\tThe flags parameter has form \"clsf\", where:{3}" +
				"\tc - Configuration files{3}" +
				"\tl - Linked files (audio-visual media, pictures, etc.){3}" +
				"\ts - Spelling dictionary files{3}" +
				"\tf - Supporting files (fonts, keyboards, converters){3}",
				Application.ProductName, Application.ProductVersion, exeName, Environment.NewLine);
			// TODO: Add 'link' and 'x' help

			MessageBox.Show(helpMessage, Application.ProductName, MessageBoxButtons.OK,
				MessageBoxIcon.Information);
		}

		/// ------------------------------------------------------------------------------------
		/// <summary>
		/// Ask user whether to use newer version of writing systems (presumably changed by some
		/// other Palaso app or some other FW project).
		/// </summary>
		/// <param name="wsLabel">The display name (and other information) for the updated
		/// writing systems (a list of them, possibly).</param>
		/// <param name="projectName">Name of the project where we might switch to the newer writing system.</param>
		/// <returns><c>true</c> to accept newer version; <c>false</c> otherwise</returns>
		/// ------------------------------------------------------------------------------------
		[SuppressMessage("Gendarme.Rules.Correctness", "EnsureLocalDisposalRule",
			Justification = "owner is a reference")]
		private static bool ComplainToUserAboutNewWs(string wsLabel, string projectName)
		{
			// Assume they want the WS updated when we're not supposed to show a UI.
			if (s_noUserInterface)
				return true;

			string text = string.Format(Properties.Resources.kstidGlobalWsChangedMsg, wsLabel, projectName);
			string caption = Properties.Resources.kstidGlobalWsChangedCaption;
			Form owner = s_splashScreen != null ? s_splashScreen.Form : Form.ActiveForm;

			return ThreadHelper.ShowMessageBox(owner, text, caption, MessageBoxButtons.YesNo,
				MessageBoxIcon.Question) == DialogResult.Yes;
		}

		/// ------------------------------------------------------------------------------------
		/// <summary>
		/// Close any main windows.  This is needed to implement changing the projects folder
		/// location when multiple projects are running.  (See FWR-2287.)
		/// </summary>
		/// ------------------------------------------------------------------------------------
		internal static void CloseAllMainWindows()
		{
			CloseAllMainWindowsForApp(s_teApp);
			CloseAllMainWindowsForApp(s_flexApp);
		}
		#endregion
	}
	#endregion

	#region IgnoreAppMessageProccessing class
	/// ----------------------------------------------------------------------------------------
	/// <summary>
	/// Class used to supress message processing on a given FwApp
	/// </summary>
	/// ----------------------------------------------------------------------------------------
	internal sealed class IgnoreAppMessageProccessing : IDisposable
	{
		private readonly Dictionary<IFwMainWnd, bool> m_oldPrsMsgsVals =
			new Dictionary<IFwMainWnd, bool>();
		private readonly FwApp m_app;

		/// ------------------------------------------------------------------------------------
		/// <summary>
		/// Initializes a new instance of the <see cref="IgnoreAppMessageProccessing"/> class.
		/// </summary>
		/// <param name="instance">The FwApp.</param>
		/// ------------------------------------------------------------------------------------
		public IgnoreAppMessageProccessing(FwApp instance)
		{
			if (instance == null)
				return;

			m_app = instance;
			try
			{
				foreach (IFwMainWnd mainWnd in instance.MainWindows)
				{
					if (mainWnd is FwMainWnd)
					{
						m_oldPrsMsgsVals[mainWnd] = ((FwMainWnd)mainWnd).Mediator.ProcessMessages;
						((FwMainWnd)mainWnd).Mediator.ProcessMessages = false;
					}
				}
			}
			catch
			{
				// This is only used when bringing up the error dialog. We don't want to bother
				// with this exception since we have no idea what state the application is in.
			}
		}

		#region IDisposable Members
		/// ------------------------------------------------------------------------------------
		/// <summary>
		/// Performs application-defined tasks associated with freeing, releasing, or
		/// resetting unmanaged resources.
		/// </summary>
		/// ------------------------------------------------------------------------------------
		public void Dispose()
		{
			if (m_app == null)
				return;

			try
			{
				foreach (IFwMainWnd mainWnd in m_app.MainWindows)
				{
					if (mainWnd is FwMainWnd)
						((FwMainWnd)mainWnd).Mediator.ProcessMessages = m_oldPrsMsgsVals[mainWnd];
				}
			}
			catch
			{
				// This is only used when bringing up the error dialog. We don't want to bother
				// with this exception since we have no idea what state the application is in.
			}
		}

		#endregion
	}
	#endregion

#region WindowsInstallerQuery Class
#if !__MonoCS__

	///<summary>
	/// Class to find out some details about the current FW installation.
	///</summary>
	static public class WindowsInstallerQuery
	{
		private const string InstallerProductCode = "{8E80F1ED-826A-46d5-A59A-D8A203F2F0D9}";
		private const string InstalledProductNameProperty = "InstalledProductName";
		private const string TeFeatureName = "TE";

		private const int ErrorMoreData = 234;
		private const int ErrorUnknownProduct = 1605;
		private const int ErrorUnknownFeature = 1606;

		[DllImport("msi.dll", CharSet = CharSet.Unicode, SetLastError = true)]
		private static extern Int32 MsiGetProductInfo(string product, string property,
			StringBuilder valueBuf, ref Int32 cchValueBuf);

		[DllImport("msi.dll", CharSet = CharSet.Unicode)]
		internal static extern uint MsiOpenProduct(string szProduct, out int hProduct);

		[DllImport("msi.dll", CharSet = CharSet.Unicode)]
		internal static extern uint MsiGetFeatureInfo(int hProduct, string szFeature, out uint lpAttributes, StringBuilder lpTitleBuf, ref uint cchTitleBuf, StringBuilder lpHelpBuf, ref uint cchHelpBuf);

		/// <summary>
		/// Check the installer status to see if FW is installed on the user's machine.
		/// If not, it can be assumed we are running on a developer's machine.
		/// </summary>
		/// <returns>True if this is an installed version</returns>
		public static bool IsThisInstalled()
		{
			string productName;

			var status = GetProductInfo(InstalledProductNameProperty, out productName);

			return status != ErrorUnknownProduct;
		}

		/// <summary>
		/// Check the installer status to see if we are running a BTE version of FW.
		/// If the product is not installed then we assume this is a developer build
		/// and just say it's BTE anyway.
		/// </summary>
		/// <returns>True if this is a BTE version</returns>
		public static bool IsThisBTE()
		{
			string productName;

			var status = GetProductInfo(InstalledProductNameProperty, out productName);

			if (status == ErrorUnknownProduct)
				return true; // Assume it's BTE if we can't find installation information

			return productName.EndsWith("BTE");
		}

		private static Int32 GetProductInfo(string propertyName, out string propertyValue)
		{
			var sbBuffer = new StringBuilder();
			var len = sbBuffer.Capacity;
			sbBuffer.Length = 0;

			var status = MsiGetProductInfo(InstallerProductCode, propertyName, sbBuffer, ref len);
			if (status == ErrorMoreData)
			{
				len++;
				sbBuffer.EnsureCapacity(len);
				status = MsiGetProductInfo(InstallerProductCode, InstalledProductNameProperty, sbBuffer, ref len);
			}

			propertyValue = sbBuffer.ToString();

			return status;
		}
	}

#endif
#endregion

}<|MERGE_RESOLUTION|>--- conflicted
+++ resolved
@@ -831,20 +831,15 @@
 			{
 				FdoCache cache = FdoCache.CreateCacheFromExistingData(projectId, s_sWsUser, s_ui, FwDirectoryFinder.FdoDirectories, CreateFdoSettings(), progressDlg);
 				EnsureValidLinkedFilesFolder(cache);
-<<<<<<< HEAD
-			cache.ProjectNameChanged += ProjectNameChanged;
-			cache.ServiceLocator.GetInstance<IUndoStackManager>().OnSave += FieldWorks_OnSave;
-=======
 				// Make sure every project has one of these. (Getting it has a side effect if it does not exist.)
 				// Crashes have been caused by trying to create it at an unsafe time (LT-15695).
 				var dummy = cache.LangProject.DefaultPronunciationWritingSystem;
 				cache.ProjectNameChanged += ProjectNameChanged;
 				cache.ServiceLocator.GetInstance<IUndoStackManager>().OnSave += FieldWorks_OnSave;
->>>>>>> 38e0d435
-
-			SetupErrorPropertiesNeedingCache(cache);
-			return cache;
-		}
+
+				SetupErrorPropertiesNeedingCache(cache);
+				return cache;
+			}
 		}
 
 		/// <summary>
