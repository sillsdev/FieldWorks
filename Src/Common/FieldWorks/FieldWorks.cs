--- conflicted
+++ resolved
@@ -54,13 +54,7 @@
 using XCore;
 using ConfigurationException = SIL.Utils.ConfigurationException;
 using FileUtils = SIL.Utils.FileUtils;
-<<<<<<< HEAD
-
-#if !__MonoCS__
-using NetSparkle;
-#endif
-=======
->>>>>>> 5fa74831
+
 
 [assembly:SuppressMessage("Gendarme.Rules.Portability", "ExitCodeIsLimitedOnUnixRule",
 	Justification="Gendarme bug? We only return values >= 0")]
@@ -2967,7 +2961,7 @@
 				{
 					var configMigrator = new DictionaryConfigurationMigrator(s_activeMainWnd.Mediator);
 					configMigrator.MigrateOldConfigurationsIfNeeded();
-			}
+				}
 				EnsureValidReversalIndexConfigFile(app.Cache);
 			}
 			catch (StartupException ex)
