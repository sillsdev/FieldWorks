// Copyright (c) 2010-2015 SIL International
// This software is licensed under the LGPL, version 2.1 or later
// (http://www.gnu.org/licenses/lgpl-2.1.html)
//
// File: FieldWorks.cs
// Responsibility: FW team
using System;
using System.Collections;
using System.Collections.Generic;
using System.ComponentModel;
using System.Diagnostics;
using System.Diagnostics.CodeAnalysis;
using System.Drawing;
using System.Globalization;
using System.IO;
using System.Linq;
using System.Reflection;
using System.Runtime.InteropServices;
using System.Runtime.Remoting;
using System.Runtime.Remoting.Channels;
using System.Runtime.Remoting.Channels.Tcp;
using System.Security;
using System.Text;
using System.Threading;
using System.Windows.Forms;
using Gecko;
using Microsoft.Win32;
using Palaso.IO;
using Palaso.Reporting;
using Palaso.UI.WindowsForms.HtmlBrowser;
using Palaso.UI.WindowsForms.Keyboarding;
using SIL.FieldWorks.Common.COMInterfaces;
using SIL.FieldWorks.Common.Controls;
using SIL.FieldWorks.Common.Framework;
using SIL.FieldWorks.Common.FwUtils;
using SIL.FieldWorks.Common.RootSites;
using SIL.FieldWorks.Common.ScriptureUtils;
using SIL.FieldWorks.FDO;
using SIL.FieldWorks.FDO.DomainServices;
using SIL.FieldWorks.FDO.DomainServices.BackupRestore;
using SIL.FieldWorks.FDO.DomainServices.DataMigration;
using SIL.FieldWorks.FDO.Infrastructure;
using SIL.FieldWorks.FdoUi;
using SIL.FieldWorks.FwCoreDlgs;
using SIL.FieldWorks.FwCoreDlgs.BackupRestore;
using SIL.FieldWorks.PaObjects;
using SIL.FieldWorks.Resources;
using SIL.FieldWorks.LexicalProvider;
using SIL.FieldWorks.XWorks;
using SIL.Utils;
using SIL.Utils.FileDialog;
using XCore;
using SIL.CoreImpl;
using ConfigurationException = SIL.Utils.ConfigurationException;
using ExceptionHelper = SIL.Utils.ExceptionHelper;
using Logger = SIL.Utils.Logger;
using SIL.CoreImpl.Properties;
<<<<<<< HEAD
using FileUtils = SIL.Utils.FileUtils;
=======
using Gecko;
>>>>>>> e70a5271
#if !__MonoCS__
using NetSparkle;
#endif

[assembly:SuppressMessage("Gendarme.Rules.Portability", "ExitCodeIsLimitedOnUnixRule",
	Justification="Gendarme bug? We only return values >= 0")]

namespace SIL.FieldWorks
{
	#region FieldWorks class
	/// ----------------------------------------------------------------------------------------
	/// <summary>
	///
	/// </summary>
	/// ----------------------------------------------------------------------------------------
	public static class FieldWorks
	{
		#region Enumerations
		/// ------------------------------------------------------------------------------------
		/// <summary>
		/// Possible values for the previously loaded project
		/// </summary>
		/// ------------------------------------------------------------------------------------
		private enum StartupStatus
		{
			/// <summary>The previous startup failed to finish.</summary>
			Failed,
			/// <summary>The previous startup completed successfully.</summary>
			Successful,
			/// <summary>The previous startup is still loading.</summary>
			StillLoading,
		}
		#endregion

		#region Constants
		private const int kStartingPort = 9628; // Pretty arbitrary, but this is what TE used to use.
		private const string kFwRemoteRequest = "FW_RemoteRequest";
		internal const string kPaRemoteRequest = "PA_RemoteRequest";
		#endregion

		#region Static variables
		/// <summary>Used to invoke methods that need to be run on the main
		/// thread, but are called from another thread.</summary>
		private static ThreadHelper s_threadHelper;
		private static volatile bool s_allowFinalShutdown = true;
		private static volatile bool s_fWaitingForUserOrOtherFw;
		private static volatile bool s_fSingleProcessMode;
		private static volatile ProjectId s_projectId;
		private static bool s_applicationExiting;
		private static bool s_doingRename;
		private static bool s_renameSuccessful;
		private static string s_renameNewName;
		private static IFieldWorksManager s_fwManager;
		private static FdoCache s_cache;
		private static string s_sWsUser;
		private static FwRegistrySettings s_settingsForLastClosedWindow;
		private static FwApp s_flexApp;
		private static RegistryKey s_flexAppKey;
		private static IFwMainWnd s_activeMainWnd;
		private static FwSplashScreen s_splashScreen;
		private static bool s_noUserInterface;
		private static bool s_appServerMode;
		private static string s_LinkDirChangedTo;
		private static TcpChannel s_serviceChannel = null;
		private static int s_servicePort;
		// true if we have no previous reporting settings, typically the first time a version of FLEx that
		// supports usage reporting has been run.
		private static bool s_noPreviousReportingSettings;
		private static IFdoUI s_ui;
		#endregion

		#region Main Method and Initialization Methods

		[DllImport("kernel32.dll", CharSet = CharSet.Unicode, SetLastError = true)]
		[return: MarshalAs(UnmanagedType.Bool)]
		static extern bool SetDllDirectory(string lpPathName);

		/// ----------------------------------------------------------------------------
		/// <summary>
		/// The main entry point for the FieldWorks executable.
		/// </summary>
		/// <param name="rgArgs">The command line arguments.</param>
		/// ----------------------------------------------------------------------------
		[SuppressMessage("Gendarme.Rules.Portability", "MonoCompatibilityReviewRule",
			Justification = "See TODO-Linux")]
		[SuppressMessage("Gendarme.Rules.Correctness", "EnsureLocalDisposalRule",
			Justification="open GeckoWebBrowser is disposed by Xpcom.Shutdown")]
		[STAThread]
		static int Main(string[] rgArgs)
		{
			Thread.CurrentThread.Name = "Main thread";
			Logger.Init(FwUtils.ksSuiteName);
			FdoCache.NewerWritingSystemFound += ComplainToUserAboutNewWs;
			// Note to developers: Uncomment this line to be able to attach the debugger to a process for a project
			// other than the initial one that gets started up in VS:
			//MessageBox.Show("Attach debugger now");
			try
			{
<<<<<<< HEAD
				// Initialize XULRunner - required to use the geckofx WebBrowser Control (GeckoWebBrowser)
				string xulRunnerLocation;
				if (MiscUtils.IsUnix)
				{
					xulRunnerLocation = XULRunnerLocator.GetXULRunnerLocation();
					if (String.IsNullOrEmpty(xulRunnerLocation))
						throw new ApplicationException("The XULRunner library is missing or has the wrong version");
					string librarySearchPath = Environment.GetEnvironmentVariable("LD_LIBRARY_PATH") ?? String.Empty;
					if (!librarySearchPath.Contains(xulRunnerLocation))
						throw new ApplicationException("LD_LIBRARY_PATH must contain " + xulRunnerLocation);
				}
				else
				{
					xulRunnerLocation = Path.Combine(FileLocator.DirectoryOfTheApplicationExecutable, "xulrunner");
					if (!Directory.Exists(xulRunnerLocation))
						throw new ApplicationException("XULRunner needs to be installed to " + xulRunnerLocation);
					if (!SetDllDirectory(xulRunnerLocation))
						throw new ApplicationException("SetDllDirectory failed for " + xulRunnerLocation);
				}

				Xpcom.Initialize(xulRunnerLocation);
				GeckoPreferences.User["gfx.font_rendering.graphite.enabled"] = true;
				//Set default browser for XWebBrowser to use GeckoFX.
				//This can still be changed per instance by passing a parameter to the constructor.
				XWebBrowser.DefaultBrowserType = XWebBrowser.BrowserType.GeckoFx;
=======
#region Initialize XULRunner - required to use the geckofx WebBrowser Control (GeckoWebBrowser).

#if __MonoCS__
				var xulRunnerLocation = XULRunnerLocator.GetXULRunnerLocation();
				if (string.IsNullOrEmpty(xulRunnerLocation))
					throw new ApplicationException("The XULRunner library is missing or has the wrong version");
				var librarySearchPath = Environment.GetEnvironmentVariable("LD_LIBRARY_PATH") ?? String.Empty;
				if (!librarySearchPath.Contains(xulRunnerLocation))
					throw new ApplicationException("LD_LIBRARY_PATH must contain " + xulRunnerLocation);
#else
				// LT-16559: Specifying a hint path is necessary on Windows, but causes a crash in Xpcom.Initialize on Linux. Go figure.
				var xulRunnerLocation = XULRunnerLocator.GetXULRunnerLocation("xulrunner");
				if (string.IsNullOrEmpty(xulRunnerLocation))
					throw new ApplicationException("The XULRunner library is missing or has the wrong version");
#endif
				Xpcom.Initialize(xulRunnerLocation);
				GeckoPreferences.User["gfx.font_rendering.graphite.enabled"] = true;
#endregion Initialize XULRunner
>>>>>>> e70a5271

				Logger.WriteEvent("Starting app");
				SetGlobalExceptionHandler();
				SetupErrorReportInformation();
				// We need FieldWorks here to get the correct registry key HKLM\Software\SIL\FieldWorks.
				// The default without this would be HKLM\Software\SIL\SIL FieldWorks (wrong).
				RegistryHelper.ProductName = "FieldWorks";

				// Invoke does nothing directly, but causes BroadcastEventWindow to be initialized
				// on this thread to prevent race conditions on shutdown.See TE-975
				// See http://forums.microsoft.com/MSDN/ShowPost.aspx?PostID=911603&SiteID=1
#if !__MonoCS__
				SystemEvents.InvokeOnEventsThread(new Action(DoNothing));
#else
				// TODO-Linux: uses mono feature that is not implemented. What are the implications of this? Review.
#endif
				s_threadHelper = new ThreadHelper();

				// ENHANCE (TimS): Another idea for ensuring that we have only one process started for
				// this project is to use a Mutex. They can be used for cross-process resource access
				// and would probably be less error-prone then our current implementation since it
				// doesn't use TCP connections which can get hampered by firewalls. We would probably still
				// need our current listener functionality for communicating with the other FW process,
				// so it may not buy us much.
				// See http://kristofverbiest.blogspot.com/2008/11/creating-single-instance-application.html.

				// Make sure we do this ASAP. If another FieldWorks.exe is started we need
				// to make sure it can find this one to ask about its project. (FWR-595)
				CreateRemoteRequestListener();

#if DEBUG
				WriteExecutablePathSettingForDevs();
#endif

				if (IsInSingleFWProccessMode())
				{
					Logger.WriteEvent("Exiting: Detected single process mode");
					return 0;
				}

				if (MigrateProjectsTo70())
				{
					Logger.WriteEvent("Migration to Version 7 was still needed.");
				}

				// Enable visual styles. Ignored on Windows 2000. Needs to be called before
				// we create any controls! Unfortunately, this alone is not good enough. We
				// also need to use a manifest, because some ListView and TreeView controls
				// in native code do not have icons if we just use this method. This is caused
				// by a bug in XP.
				Application.EnableVisualStyles();

				// initialize ICU
				Icu.InitIcuDataDir();

				// initialize Palaso keyboarding
				KeyboardController.Initialize();

				FwAppArgs appArgs = new FwAppArgs(rgArgs);
				s_noUserInterface = appArgs.NoUserInterface;
				s_appServerMode = appArgs.AppServerMode;

				s_ui = new FwFdoUI(GetHelpTopicProvider(), s_threadHelper);

				if (Settings.Default.CallUpgrade)
				{
					Settings.Default.Upgrade();
					Settings.Default.CallUpgrade = false;
				}
				var reportingSettings = Settings.Default.Reporting;
				if (reportingSettings == null)
				{
					// Note: to simulate this, currently it works to delete all subfolders of
					// (e.g.) C:\Users\thomson\AppData\Local\SIL\FieldWorks.exe_Url_tdkbegygwiuamaf3mokxurci022yv1kn
					// That guid may depend on version or something similar; it's some artifact of how the Settings persists.
					s_noPreviousReportingSettings = true;
					reportingSettings = new ReportingSettings();
					Settings.Default.Reporting = reportingSettings; //to avoid a defect in Settings rely on the Save in the code below
				}

				// Note that in FLEx we are using this flag to indicate whether we can send usage data at all.
				// Despite its name, Cambell says this is the original intent (I think there may have been
				// some thought of adding flags one day to control sending more detailed info, but if 'basic
				// navigation' is suppressed nothing is sent). May want to consider renaming to something like
				// OkToPingAtAll, but that affects other Palaso clients.
				// The usage reporter does not currently send anything at all if the flag is false, but to make
				// sure, we don't even initialize reporting if it is false.
				// (Note however that it starts out true. Thus, typically a few pings will be sent
				// on the very first startup, before the user gets a chance to disable it.)
				if (reportingSettings.OkToPingBasicUsageData)
				{
					UsageReporter.Init(reportingSettings, "flex.palaso.org", "UA-39238981-3",
#if DEBUG
						true
#else
						false
#endif
						);
					// Init updates various things in the ReportingSettings, such as the number of times
					// the application has been launched and the 'previous' version.
					Settings.Default.Save();
				}

				// e.g. the first time the user runs FW9, we need to copy a bunch of registry keys
				// from HKCU/Software/SIL/FieldWorks/7.0 -> FieldWorks/9 or
				// from HKCU/Software/SIL/FieldWorks/8 -> FieldWorks/9
				FwRegistryHelper.UpgradeUserSettingsIfNeeded();

				// initialize the TE styles path so that ScrMappingList can load default styles
				ScrMappingList.TeStylesPath = FwDirectoryFinder.TeStylesPath;

				if (appArgs.ShowHelp)
				{
					ShowCommandLineHelp();
					return 0;
				}
				else if (!string.IsNullOrEmpty(appArgs.ChooseProjectFile))
				{
					ProjectId projId = ChooseLangProject(null, GetHelpTopicProvider());
					if (projId == null)
						return 1; // User probably canceled
					try
					{
						// Use PipeHandle because this will probably be used to locate a named pipe using
						// PipeHandle as the identifier.
						File.WriteAllText(appArgs.ChooseProjectFile, projId.Handle, Encoding.UTF8);
					}
					catch (Exception e)
					{
						Logger.WriteError(e);
						return 2;
					}
					return 0;
				}

				if (!SetUICulture(appArgs))
					return 0; // Error occurred and user chose not to continue.

				if (FwRegistryHelper.FieldWorksRegistryKeyLocalMachine == null && FwRegistryHelper.FieldWorksRegistryKey == null)
				{
					// See LT-14461. Some users have managed to get their computers into a state where
					// neither HKML nor HKCU registry entries can be read. We don't know how this is possible.
					// This is so far the best we can do.
					var expected = "HKEY_LOCAL_MACHINE/Software/SIL/FieldWorks/" + FwRegistryHelper.FieldWorksRegistryKeyName;
					MessageBoxUtils.Show(string.Format(Properties.Resources.ksHklmProblem, expected), Properties.Resources.ksHklmCaption);
					return 0;
				}

				s_fwManager = new FieldWorksManager();

				if (!string.IsNullOrEmpty(appArgs.BackupFile))
				{
					LaunchRestoreFromCommandLine(appArgs);
					if (s_flexApp == null)
						return 0; // Restore was cancelled or failed, or another process took care of it.
					if (!String.IsNullOrEmpty(s_LinkDirChangedTo))
					{
						NonUndoableUnitOfWorkHelper.Do(s_cache.ActionHandlerAccessor,
							() => s_cache.LangProject.LinkedFilesRootDir = s_LinkDirChangedTo);
					}
				}
				else if (!LaunchApplicationFromCommandLine(appArgs))
					return 0; // Didn't launch, but probably not a serious error

				// Create a listener for this project for applications using FLEx as a LexicalProvider.
				LexicalProviderManager.StartLexicalServiceProvider(s_projectId, s_cache);

#if __MonoCS__
				UglyHackForXkbIndicator();
#endif

				// Application was started successfully, so start the message loop
				Application.Run();
			}
			catch (ApplicationException ex)
			{
				MessageBox.Show(ex.Message, FwUtils.ksSuiteName);
				return 2;
			}
			catch (Exception ex)
			{
				SafelyReportException(ex, s_activeMainWnd, true);
				return 2;
			}
			finally
			{
				StaticDispose();
				if (Xpcom.IsInitialized)
				{
					// The following line appears to be necessary to keep Xpcom.Shutdown()
					// from triggering a scary looking "double free or corruption" message most
					// of the time.  But the Xpcom.Shutdown() appears to be needed to keep the
					// program from hanging around sometimes after it supposedly exits.
					// Doing the shutdown here seems cleaner than using an ApplicationExit
					// delegate.
					var foo = new GeckoWebBrowser();
					Xpcom.Shutdown();
				}
			}
			return 0;
		}

#if __MonoCS__
		/// <summary>
		/// For some reason, setting an Xkb keyboard for the first time doesn't work well inside
		/// FieldWorks.  The keyboard is actually set (although it may take effect only after the
		/// first one or two keystrokes), but the indicator on the system icon bar does not change.
		/// Setting several Xkb keyboards at this point seems to fix the problem for when the first
		/// one is set different than the default keyboard.  This hack is not guaranteed to work,
		/// but it does seem to help in most scenarios.  See FWNX-1299.
		/// </summary>
		/// <remarks>
		/// If you can think of a better solution, by all means replace this ugly hack!  It took
		/// me a day of work to come up with even this much.  I tried setting the multiple keyboards
		/// in succession inside Palaso.UI.WindowsForms.Keyboarding.Linux.XkbKeyboardAdaptor.ReinitLocales()
		/// but it didn't work doing it there for some reason.
		/// </remarks>
		private static void UglyHackForXkbIndicator()
		{
			foreach (var ws in s_cache.ServiceLocator.WritingSystems.AllWritingSystems)
				SetKeyboardForWs(ws.Handle);
			Palaso.WritingSystems.Keyboard.Controller.ActivateDefaultKeyboard();
		}
		private static void SetKeyboardForWs(int ws)
		{
			var palasoWs = ((IWritingSystemManager)s_cache.WritingSystemFactory).Get(ws) as Palaso.WritingSystems.IWritingSystemDefinition;
			if (palasoWs != null && palasoWs.LocalKeyboard != null)
				palasoWs.LocalKeyboard.Activate();
		}
#endif

		/// ------------------------------------------------------------------------------------
		/// <summary>
		/// Launches the application when requested from the command-line.
		/// </summary>
		/// <param name="appArgs">The application command-line arguments.</param>
		/// ------------------------------------------------------------------------------------
		private static bool LaunchApplicationFromCommandLine(FwAppArgs appArgs)
		{
			// Get the application requested on the command line
			if (!CreateApp(appArgs))
				return false;

			// Get the project the user wants to open and attempt to launch it.
			ProjectId projectId = DetermineProject(appArgs);
			if (projectId != null && IsSharedXmlBackendNeeded(projectId))
				projectId.Type = FDOBackendProviderType.kSharedXML;

			// s_projectId can be non-null if the user decided to restore a project from
			// the Welcome to Fieldworks dialog. (FWR-2146)
			if (s_projectId == null && !LaunchProject(appArgs, ref projectId))
				return false;

			// The project was successfully loaded so store it. This will let any other
			// FieldWorks processes that are waiting on us be able to continue.
			s_projectId = projectId;

			WarnUserAboutFailedLiftImportIfNecessary(GetOrCreateApplication(appArgs));

			if (s_noUserInterface)
			{
				// We should have a main window by now, so the help button on the dialog
				// will work if needed.
				CheckForMovingExternalLinkDirectory(GetOrCreateApplication(appArgs));
			}

			return true;
		}

		private static void WarnUserAboutFailedLiftImportIfNecessary(FwApp fwApp)
		{
			var mainWindow = fwApp.ActiveMainWindow as IFwMainWnd;
			if(mainWindow != null)
			{
				mainWindow.Mediator.SendMessage("WarnUserAboutFailedLiftImportIfNecessary", null);
			}
		}

		private static bool IsSharedXmlBackendNeeded(ProjectId projectId)
		{
			return projectId.Type == FDOBackendProviderType.kXML && ParatextHelper.GetAssociatedProject(projectId) != null;
		}

		/// ------------------------------------------------------------------------------------
		/// <summary>
		/// Creates the application requested on the command line.
		/// </summary>
		/// <param name="appArgs">The command-line arguments.</param>
		/// <returns>Indication of whether application was successfully created.</returns>
		/// ------------------------------------------------------------------------------------
		[SuppressMessage("Gendarme.Rules.Correctness", "EnsureLocalDisposalRule",
			Justification="app is a reference")]
		private static bool CreateApp(FwAppArgs appArgs)
		{
			FwApp app = GetOrCreateApplication(appArgs);
			if (app == null)
				return false; // We can't do much without an application to start
			Debug.Assert(!app.HasBeenFullyInitialized);

			Logger.WriteEvent("Created application: " + app.GetType().Name);
			return true;
		}

		/// ------------------------------------------------------------------------------------
		/// <summary>
		/// Launches a restore project when requested from the command-line.
		/// </summary>
		/// <param name="appArgs">The application command-line arguments.</param>
		/// ------------------------------------------------------------------------------------
		private static void LaunchRestoreFromCommandLine(FwAppArgs appArgs)
		{
			RestoreProject(null, appArgs.BackupFile);
		}

		/// ------------------------------------------------------------------------------------
		/// <summary>
		/// Sets the UI culture.
		/// </summary>
		/// <param name="args">The application arguments</param>
		/// ------------------------------------------------------------------------------------
		private static bool SetUICulture(FwAppArgs args)
		{
			// Try the UI locale found on the command-line (if any).
			string locale = args.Locale;
			// If that doesn't exist, try the UI locale found in the registry.
			if (string.IsNullOrEmpty(locale))
				locale = (string)FwRegistryHelper.FieldWorksRegistryKey.GetValue(FwRegistryHelper.UserLocaleValueName, string.Empty);
			// If that doesn't exist, try the current system UI locale set at program startup
			// This is typically en-US, but we want this to match en since our English localizations use en.
			if (string.IsNullOrEmpty(locale) && Thread.CurrentThread.CurrentUICulture != null)
			{
				locale = Thread.CurrentThread.CurrentUICulture.Name;
				if (locale.StartsWith("en-"))
					locale = "en";
			}
			// If that doesn't exist, just use English ("en").
			if (string.IsNullOrEmpty(locale))
			{
				locale = "en";
			}
			else if (locale != "en")
			{
				// Check whether the desired locale has a localization, ignoring the
				// country code if necessary.  Fall back to English ("en") if no
				// localization exists.
				var rgsLangs = GetAvailableLangsFromSatelliteDlls();
				if (!rgsLangs.Contains(locale))
				{
					var originalLocale = locale;
					int idx = locale.IndexOf('-');
					if (idx > 0)
						locale = locale.Substring(0, idx);
					if (!rgsLangs.Contains(locale))
					{
						if (MessageBox.Show(string.Format(Properties.Resources.kstidFallbackToEnglishUi, originalLocale),
							Application.ProductName, MessageBoxButtons.YesNo) == DialogResult.No)
						{
							return false;
						}
						locale = "en";
						FwRegistryHelper.FieldWorksRegistryKey.SetValue(FwRegistryHelper.UserLocaleValueName, locale);
					}
				}
			}
			if (locale != Thread.CurrentThread.CurrentUICulture.Name)
				Thread.CurrentThread.CurrentUICulture = CultureInfo.GetCultureInfo(locale);

			s_sWsUser = Thread.CurrentThread.CurrentUICulture.Name;
			return true;
		}

		/// <summary>
		/// Get the available localizations.
		/// </summary>
		private static List<string> GetAvailableLangsFromSatelliteDlls()
		{
			List<string> rgsLangs = new List<string>();
			// Get the folder in which the program file is stored.
			string sDllLocation = Path.GetDirectoryName(Application.ExecutablePath);

			// Get all the sub-folders in the program file's folder.
			string[] rgsDirs = Directory.GetDirectories(sDllLocation);

			// Go through each sub-folder and if at least one file in a sub-folder ends
			// with ".resource.dll", we know the folder stores localized resources and the
			// name of the folder is the culture ID for which the resources apply. The
			// name of the folder is stripped from the path and used to add a language
			// to the list.
			foreach (string dir in rgsDirs.Where(dir => Directory.GetFiles(dir, "*.resources.dll").Length > 0))
			{
				var locale = Path.GetFileName(dir);
				rgsLangs.Add(locale);
			}
			return rgsLangs;
		}

		/// ------------------------------------------------------------------------------------
		/// <summary>
		/// Dummy method to be used for InvokeOnEventsThread which is used as a way to initialize
		/// the Broadcast window and prevent errors on shutdown.
		/// </summary>
		/// ------------------------------------------------------------------------------------
		public static void DoNothing()
		{
		}
		#endregion

		#region Properties
		/// ------------------------------------------------------------------------------------
		/// <summary>
		/// Gets a value indicating whether FieldWorks can be automatically shut down (as happens
		/// after 30 minutes when running in server mode).
		/// </summary>
		/// ------------------------------------------------------------------------------------
		internal static bool ProcessCanBeAutoShutDown
		{
			get
			{
				if (!s_allowFinalShutdown)
					return false; // operation in process without TE or FLEx window open

				if (s_flexApp != null && s_flexApp.MainWindows.Count > 0)
					return false;

				return true;
			}
		}

		/// ------------------------------------------------------------------------------------
		/// <summary>
		/// Gets or sets a value indicating whether FieldWorks should stay running even when
		/// all main windows are closed because it is acting as a server for another
		/// application.
		/// </summary>
		/// ------------------------------------------------------------------------------------
		internal static bool InAppServerMode
		{
			get { return s_appServerMode; }
			set { s_appServerMode = value; }
		}

		/// ------------------------------------------------------------------------------------
		/// <summary>
		/// Gets the support e-mail address.
		/// </summary>
		/// ------------------------------------------------------------------------------------
		private static string SupportEmail
		{
			get
			{
				try
				{
					if (s_activeMainWnd != null && s_activeMainWnd.App != null)
						return s_activeMainWnd.App.SupportEmailAddress;
					if (s_flexApp != null)
						return s_flexApp.SupportEmailAddress;
				}
				catch
				{
					// Something unthinkable happened, but we're trying to get this e-mail address
					// to report an existing exception, so we'll just fall back to the generic
					// address.
				}
				return null;
			}
		}

		/// ------------------------------------------------------------------------------------
		/// <summary>
		/// Gets a value indicating whether FW is in "single process mode".
		/// </summary>
		/// ------------------------------------------------------------------------------------
		internal static bool InSingleProcessMode
		{
			get { return s_fSingleProcessMode; }
		}

		/// ------------------------------------------------------------------------------------
		/// <summary>
		/// Gets the project associated with this FieldWorks process.
		/// </summary>
		/// ------------------------------------------------------------------------------------
		internal static ProjectId Project
		{
			get { return s_projectId; }
		}

		/// ------------------------------------------------------------------------------------
		/// <summary>
		/// Gets the cache used by this FieldWorks instance.
		/// </summary>
		/// ------------------------------------------------------------------------------------
		internal static FdoCache Cache
		{
			get { return s_cache; }
		}

		/// ------------------------------------------------------------------------------------
		/// <summary>
		/// Gets the thread helper used for invoking actions on the main UI thread.
		/// </summary>
		/// ------------------------------------------------------------------------------------
		internal static ThreadHelper ThreadHelper
		{
			get { return s_threadHelper; }
		}

		/// -----------------------------------------------------------------------------------
		/// <summary>
		/// Check to see if there are other instances of the same application running.
		/// </summary>
		/// <returns>List of existing FieldWorks processes being run by this same user.</returns>
		/// -----------------------------------------------------------------------------------
		private static List<Process> ExistingProcesses
		{
			get
			{
				List<Process> existingProcesses = new List<Process>();
				Process thisProcess = Process.GetCurrentProcess();
				try
				{
					string thisProcessName = Assembly.GetExecutingAssembly().GetName().Name;
					string thisSid = BasicUtils.GetUserForProcess(thisProcess);
					List<Process> processes = Process.GetProcessesByName(thisProcessName).ToList();
					if (MiscUtils.IsUnix)
					{
						processes.AddRange(Process.GetProcesses().Where(p => p.ProcessName.Contains("mono")
							&& p.Modules.Cast<ProcessModule>().Any(m => m.ModuleName == (thisProcessName + ".exe"))));
					}
					foreach (Process procCurr in processes)
					{
						if (procCurr.Id != thisProcess.Id && thisSid == BasicUtils.GetUserForProcess(procCurr))
							existingProcesses.Add(procCurr);
					}
				}
				catch (Exception ex)
				{
					Debug.Fail("Got exception in FieldWorks.ExisitingProcess", ex.Message);
					Logger.WriteEvent("Got exception in FieldWorks.ExisitingProcess: ");
					Logger.WriteError(ex);
				}
				return existingProcesses;
			}
		}
		#endregion

		#region Public Methods
		/// -----------------------------------------------------------------------------------
		/// <summary>
		/// Starts the specified FieldWorks application.
		/// </summary>
		/// <param name="rgArgs">The command-line arguments.</param>
		/// <returns>True if the process was successfully started, false otherwise</returns>
		/// -----------------------------------------------------------------------------------
		public static Process StartFwApp(params string[] rgArgs)
		{
			StringBuilder bldr = new StringBuilder();

			if (rgArgs.Length == 1 && !rgArgs[0].StartsWith("-"))
			{
				// Assume that the user wants that argument to be the project name
				bldr.Append(" -" + FwAppArgs.kProject);
			}
			foreach (string arg in rgArgs)
			{
				bldr.Append(" ");
				bool fAddQuotes = (arg.IndexOf(' ') >= 0); // add quotes around parameters with spaces
				if (fAddQuotes)
					bldr.Append("\"");

				bldr.Append(arg);

				if (fAddQuotes)
					bldr.Append("\"");
			}
			try
			{
				string codeBaseUri = Assembly.GetExecutingAssembly().CodeBase;
				string path = FileUtils.StripFilePrefix(codeBaseUri);
				ProcessStartInfo startInfo = new ProcessStartInfo(path, bldr.ToString());
				startInfo.UseShellExecute = false;
				startInfo.WorkingDirectory = Path.GetDirectoryName(path) ?? string.Empty;
				return Process.Start(startInfo);
			}
			catch (Exception exception)
			{
				// I (TomH) would rather know about the exception than silently failing. so show exception on Mono least.
#if DEBUG && __MonoCS__
				MessageBox.Show(exception.ToString());
#endif
			}

			// Something went very wrong :(
			return null;
		}

		/// ------------------------------------------------------------------------------------
		/// <summary>
		/// Get a list of all projects (by ProjectName) currently open by processes on the local
		/// machine.
		/// </summary>
		/// ------------------------------------------------------------------------------------
		public static List<string> ProjectsInUseLocally()
		{
			List<string> projects = new List<string>();
			projects.Add(Cache.ProjectId.UiName);	// be sure to include myself!
			RunOnRemoteClients(kFwRemoteRequest, requestor =>
			{
				projects.Add(requestor.ProjectName);
				return false;
			});

			return projects;
		}
		#endregion

		#region Cache Creation and Handling
		/// ------------------------------------------------------------------------------------
		/// <summary>
		/// Creates a cache used for accessing the specified project.
		/// </summary>
		/// <param name="projectId">The project id.</param>
		/// <returns>
		/// A new FdoCache used for accessing the specified project, or null, if a
		/// cache could not be created.
		/// </returns>
		/// ------------------------------------------------------------------------------------
		[SuppressMessage("Gendarme.Rules.Correctness", "EnsureLocalDisposalRule",
			Justification = "owner is a reference")]
		private static FdoCache CreateCache(ProjectId projectId)
		{
			Debug.Assert(projectId.IsValid);

			WriteSplashScreen(string.Format(Properties.Resources.kstidLoadingProject, projectId.UiName));
			Form owner = s_splashScreen != null ? s_splashScreen.Form : Form.ActiveForm;
			using (var progressDlg = new ProgressDialogWithTask(owner))
			{
				FdoCache cache = FdoCache.CreateCacheFromExistingData(projectId, s_sWsUser, s_ui, FwDirectoryFinder.FdoDirectories, CreateFdoSettings(), progressDlg);
				EnsureValidLinkedFilesFolder(cache);
				// Make sure every project has one of these. (Getting it has a side effect if it does not exist.)
				// Crashes have been caused by trying to create it at an unsafe time (LT-15695).
				var dummy = cache.LangProject.DefaultPronunciationWritingSystem;
				cache.ProjectNameChanged += ProjectNameChanged;
				cache.ServiceLocator.GetInstance<IUndoStackManager>().OnSave += FieldWorks_OnSave;

				SetupErrorPropertiesNeedingCache(cache);
				return cache;
			}
		}

		/// <summary>
		/// Ensure a valid folder for LangProject.LinkedFilesRootDir.  When moving projects
		/// between systems, the stored value may become hopelessly invalid.  See FWNX-1005
		/// for an example of the havoc than can ensue.
		/// </summary>
		/// <remarks>This method gets called when we open the FDO cache.</remarks>
		private static void EnsureValidLinkedFilesFolder(FdoCache cache)
		{
			// If the location of the LinkedFilesRootDir was changed when this project was restored just now;
			// overwrite the location that was restored from the fwdata file.
			if (!String.IsNullOrEmpty(s_LinkDirChangedTo) && !cache.LangProject.LinkedFilesRootDir.Equals(s_LinkDirChangedTo))
			{
				NonUndoableUnitOfWorkHelper.Do(cache.ActionHandlerAccessor,
					() => cache.LangProject.LinkedFilesRootDir = s_LinkDirChangedTo);
			}

			if (MiscUtils.RunningTests)
				return;

			var linkedFilesFolder = cache.LangProject.LinkedFilesRootDir;
			var defaultFolder = FdoFileHelper.GetDefaultLinkedFilesDir(cache.ProjectId.ProjectFolder);
			EnsureValidLinkedFilesFolderCore(linkedFilesFolder, defaultFolder);

			if (!Directory.Exists(linkedFilesFolder))
			{
				MessageBox.Show(String.Format(Properties.Resources.ksInvalidLinkedFilesFolder, linkedFilesFolder), Properties.Resources.ksErrorCaption);
				using (var folderBrowserDlg = new FolderBrowserDialogAdapter())
				{
					folderBrowserDlg.Description = Properties.Resources.ksLinkedFilesFolder;
					folderBrowserDlg.RootFolder = Environment.SpecialFolder.Desktop;
					folderBrowserDlg.SelectedPath = Directory.Exists(defaultFolder) ? defaultFolder : cache.ProjectId.ProjectFolder;
					if (folderBrowserDlg.ShowDialog() == DialogResult.OK)
						linkedFilesFolder = folderBrowserDlg.SelectedPath;
					else
					{
						FileUtils.EnsureDirectoryExists(defaultFolder);
						linkedFilesFolder = defaultFolder;
					}
				}
				NonUndoableUnitOfWorkHelper.DoUsingNewOrCurrentUOW(cache.ActionHandlerAccessor, () =>
					{ cache.LangProject.LinkedFilesRootDir = linkedFilesFolder; });
			}
		}

		/// <summary>
		/// Create the specified Linked Files directory only if it's the default Linked Files directory. See FWNX-1092, LT-14491.
		/// </summary>
		internal static void EnsureValidLinkedFilesFolderCore(string linkedFilesFolder, string defaultLinkedFilesFolder)
		{
			if (linkedFilesFolder == defaultLinkedFilesFolder)
				FileUtils.EnsureDirectoryExists(defaultLinkedFilesFolder);
		}

		/// ------------------------------------------------------------------------------------
		/// <summary>
		/// When non-trivial (user-visible) changes are saved for a project, we want to record
		/// that as the most recent interesting project to open for the current main window's app.
		/// </summary>
		/// ------------------------------------------------------------------------------------
		[SuppressMessage("Gendarme.Rules.Correctness", "EnsureLocalDisposalRule",
			Justification = "settings is a reference")]
		private static void FieldWorks_OnSave(object sender, SaveEventArgs e)
		{
			if (!e.UndoableChanges)
				return;
			FwRegistrySettings settings = s_settingsForLastClosedWindow;
			if (settings == null)
			{
				IFwMainWnd activeWnd = s_activeMainWnd ?? Form.ActiveForm as IFwMainWnd;
				if (activeWnd == null || activeWnd.App == null || activeWnd.App.RegistrySettings == null)
					return;
				Debug.Assert(activeWnd.Cache == e.Cache && e.Cache == s_cache);
				settings = activeWnd.App.RegistrySettings;
			}

			// We recently closed a window of this application; record it as having recently-saved changes
			// for this project.
			settings.LatestProject = e.Cache.ProjectId.Handle;
		}

		/// ------------------------------------------------------------------------------------
		/// <summary>
		/// Commits the and disposes the FdoCache. This is usually called on a separate thread.
		/// </summary>
		/// <param name="progressDlg">The progress dialog.</param>
		/// <param name="parameters">The parameters passed in to the caller.</param>
		/// <returns>Always <c>null</c></returns>
		/// ------------------------------------------------------------------------------------
		private static object CommitAndDisposeCache(IThreadedProgress progressDlg, object[] parameters)
		{
			progressDlg.Message = ResourceHelper.GetResourceString("kstidShutdownSaveMessage");
			//ENHANCE: if (about to restore and not doing a backup of existing project first) then
			// we improve efficiency by skipping the step of saving the data
			// Save any changes that have happened since the last commit on the cache
			try
			{
				s_cache.ServiceLocator.GetInstance<IUndoStackManager>().StopSaveTimer();
				s_cache.ServiceLocator.GetInstance<IUndoStackManager>().Save();
				if (s_doingRename)
				{
					progressDlg.Message = Properties.Resources.kstidRenamingProject;
					// Give the disk and system time to update. For some reason this is
					// needed after doing a save.
					Thread.Sleep(2000);
					s_renameSuccessful = s_cache.RenameDatabase(s_renameNewName);
				}
			}
			finally
			{
				// Even if an exception is thrown during saving, we still want to dispose of
				// the cache (we'll probably be disposing it later anyways). (FWR-3179)
				s_cache.Dispose();
				s_cache = null; // Don't try to use it again
			}
			return null;
		}
		#endregion

		#region Top-level exception handling
		/// ------------------------------------------------------------------------------------
		/// <summary>
		/// Sets the exception handler.
		/// </summary>
		/// ------------------------------------------------------------------------------------
		private static void SetGlobalExceptionHandler()
		{
			// Set exception handler. Needs to be done before we create splash screen
			// (don't understand why, but otherwise some exceptions don't get caught)
			// Using Application.ThreadException rather than
			// AppDomain.CurrentDomain.UnhandledException has the advantage that the program
			// doesn't necessarily ends - we can ignore the exception and continue.
			Application.ThreadException += HandleTopLevelError;

			// we also want to catch the UnhandledExceptions for all the cases that
			// ThreadException don't catch, e.g. in the startup.
			AppDomain.CurrentDomain.UnhandledException += HandleUnhandledException;
		}

		/// ------------------------------------------------------------------------------------
		/// <summary>
		/// Catches and displays otherwise unhandled exception, especially those that happen
		/// during startup of the application before we show our main window.
		/// </summary>
		/// <param name="sender"></param>
		/// <param name="e"></param>
		/// ------------------------------------------------------------------------------------
		private static void HandleUnhandledException(object sender, UnhandledExceptionEventArgs e)
		{
			if (e.ExceptionObject is Exception)
				DisplayError(e.ExceptionObject as Exception, e.IsTerminating);
			else
				DisplayError(new ApplicationException(string.Format("Got unknown exception: {0}",
					e.ExceptionObject)), false);
		}

		/// ------------------------------------------------------------------------------------
		/// <summary>
		/// Catches and displays a otherwise unhandled exception.
		/// </summary>
		/// <param name="sender">sender</param>
		/// <param name="eventArgs">Exception</param>
		/// <remarks>previously <c>AfApp::HandleTopLevelError</c></remarks>
		/// ------------------------------------------------------------------------------------
		private static void HandleTopLevelError(object sender, ThreadExceptionEventArgs eventArgs)
		{
			if (BasicUtils.IsUnsupportedCultureException(eventArgs.Exception)) // LT-8248
			{
				Logger.WriteEvent("Unsupported culture: " + eventArgs.Exception.Message);
				return;
			}

			// If we can't recover the connection, we want to 'handle' it at this high level by exiting without
			// displaying a message.
			if (DisplayError(eventArgs.Exception, false))
			{
				FwApp.InCrashedState = true;
				Application.Exit();

				// just to be sure
				Thread.Sleep(5000); // 5s
				using (var process = Process.GetCurrentProcess())
					process.Kill();
			}
		}

		/// ------------------------------------------------------------------------------------
		/// <summary>
		/// Shows the error message of the exception to the user.
		/// </summary>
		/// <param name="exception"></param>
		/// <param name="fTerminating"><c>true</c> if the application already knows that it is
		/// terminating, otherwise <c>false</c>.</param>
		/// <returns><c>true</c> to exit application, <c>false</c> to continue</returns>
		/// ------------------------------------------------------------------------------------
		private static bool DisplayError(Exception exception, bool fTerminating)
		{
			if (s_threadHelper.InvokeRequired)
			{
				s_threadHelper.Invoke(!fTerminating, () => DisplayError(exception, s_activeMainWnd));

				// We got called from a different thread, maybe the Finalizer thread. Anyways,
				// it's never ok to exit the app in this case so we return fTerminating.
				return fTerminating;
			}

			return DisplayError(exception, s_activeMainWnd);
		}

		/// ------------------------------------------------------------------------------------
		/// <summary>
		/// Displays the error.
		/// </summary>
		/// <param name="exception">The exception.</param>
		/// <param name="parent">The parent.</param>
		/// <returns><c>true</c> to exit application, <c>false</c> to continue</returns>
		/// ------------------------------------------------------------------------------------
		private static bool DisplayError(Exception exception, IFwMainWnd parent)
		{
			try
			{
				// To disable displaying a message box, put
				// <add key="ShowUI" value="False"/>
				// in the <appSettings> section of the .config file (see MSDN for details).
				if (ShowUI)
				{
					bool fIsLethal = !(exception is ConfigurationException ||
						exception is ContinuableErrorException ||
						exception.InnerException is ContinuableErrorException);
					if (SafelyReportException(exception, parent, fIsLethal))
					{
						// User chose to exit the application. Make sure that the program can be
						// properly shut down after displaying the exception. (FWR-3179)
						ResetStateForForcedShutdown();
						return true;
					}
					return false;
				}

				// Make sure that the program can be properly shut down after displaying the exception. (FWR-3179)
				ResetStateForForcedShutdown();

				if (exception is ExternalException
					&& (uint)(((ExternalException)exception).ErrorCode) == 0x8007000E) // E_OUTOFMEMORY
				{
					Trace.Assert(false, ResourceHelper.GetResourceString("kstidMiscError"),
						ResourceHelper.GetResourceString("kstidOutOfMemory"));
					return true;
				}

				Debug.Assert(exception.Message != string.Empty || exception is COMException,
					"Oops - we got an empty exception description. Change the code to handle that!");

				Exception innerE = ExceptionHelper.GetInnerMostException(exception);
				string strMessage = ResourceHelper.GetResourceString("kstidProgError")
					+ ResourceHelper.GetResourceString("kstidFatalError");

				string strReport = string.Format(ResourceHelper.GetResourceString("kstidGotException"),
					SupportEmail, exception.Source, Version,
					ExceptionHelper.GetAllExceptionMessages(exception), innerE.Source,
					innerE.TargetSite.Name, ExceptionHelper.GetAllStackTraces(exception));
				Trace.Assert(false, strMessage, strReport);
			}
			catch
			{
				// we ignore any exceptions that might happen during reporting this error
			}
			return true;
		}

		/// ------------------------------------------------------------------------------------
		/// <summary>
		/// FieldWorks version
		/// </summary>
		/// ------------------------------------------------------------------------------------
		public static string Version
		{
			get
			{
				Assembly assembly = Assembly.GetEntryAssembly();
				object[] attributes = (assembly == null) ? null :
					assembly.GetCustomAttributes(typeof(AssemblyFileVersionAttribute), false);
				return attributes != null && attributes.Length > 0 ?
					((AssemblyFileVersionAttribute) attributes[0]).Version : Application.ProductVersion;
			}
		}

		/// ------------------------------------------------------------------------------------
		/// <summary>
		/// Resets the state of FieldWorks to allow a forced shutdown. Should only be called
		/// when a lethal unhandled exception is thrown.
		/// </summary>
		/// ------------------------------------------------------------------------------------
		private static void ResetStateForForcedShutdown()
		{
			s_applicationExiting = true;
			s_allowFinalShutdown = true;
			s_appServerMode = false;
		}

		/// ------------------------------------------------------------------------------------
		/// <summary>
		/// Report an exception 'safely'. That is, minimise the chance that some exception is
		/// going to be thrown during the report, which will throw us right out of the program
		/// without the chance to copy information about the original error.
		/// One way we do this is to stop all the mediators we can find from processing messages.
		/// </summary>
		/// <returns>True if the exception was lethal and the user chose to exit,
		/// false otherise</returns>
		/// ------------------------------------------------------------------------------------
		[SuppressMessage("Gendarme.Rules.Correctness", "EnsureLocalDisposalRule",
			Justification = "appKey is a reference")]
		private static bool SafelyReportException(Exception error, IFwMainWnd parent, bool isLethal)
		{
			// Be very, very careful about changing stuff here. Code here MUST not throw exceptions,
			// even when the application is in a crashed state. For example, error reporting failed
			// before I added the static registry keys, because getting App.SettingsKey failed somehow.
			RegistryKey appKey = FwRegistryHelper.FieldWorksRegistryKey;
			if (parent != null && parent.App != null && parent.App == s_flexApp && s_flexAppKey != null)
				appKey = s_flexAppKey;
			return ErrorReporter.ReportException(error, appKey, SupportEmail,
				parent as Form, isLethal);
		}

		/// ------------------------------------------------------------------------------------
		/// <summary>
		/// Gets the setting for displaying error message boxes. The value is retrieved from
		/// the .config file.
		/// </summary>
		/// <remarks>
		/// To disable displaying an error message box, put
		/// <code>&lt;add key="ShowUI" value="False"/></code>
		/// in the &lt;appSettings> section of the .config file (see MSDN for details).
		/// </remarks>
		/// ------------------------------------------------------------------------------------
		private static bool ShowUI
		{
			get
			{
				try
				{
					string sShowUI = System.Configuration.ConfigurationManager.AppSettings["ShowUI"];
					if (sShowUI != null)
						return Convert.ToBoolean(sShowUI);
				}
				catch
				{
					// This is only used when bringing up the error dialog. We don't want to bother
					// with this exception since we have no idea what state the application is in.
				}
				return true;
			}
		}
		#endregion

		#region Splash screen
		/// ------------------------------------------------------------------------------------
		/// <summary>
		/// Displays the splash screen
		/// </summary>
		/// ------------------------------------------------------------------------------------
		private static void ShowSplashScreen(FwApp app)
		{
			s_splashScreen = new FwSplashScreen();
			s_splashScreen.ProductExecutableAssembly = Assembly.LoadFile(app.ProductExecutableFile);
			s_splashScreen.Show(!FwRegistrySettings.DisableSplashScreenSetting, s_noUserInterface);
			s_splashScreen.Refresh();
		}

		/// ------------------------------------------------------------------------------------
		/// <summary>
		/// Closes the splash screen
		/// </summary>
		/// ------------------------------------------------------------------------------------
		private static void CloseSplashScreen()
		{
			// Close the splash screen
			if (s_splashScreen != null)
			{
				s_splashScreen.Close();
				s_splashScreen.Dispose();
				s_splashScreen = null;
			}
		}

		/// ------------------------------------------------------------------------------------
		/// <summary>
		/// Write to the splash screen
		/// </summary>
		/// <param name="msg">Text to display</param>
		/// ------------------------------------------------------------------------------------
		private static void WriteSplashScreen(string msg)
		{
			if (s_splashScreen != null)
			{
				// Set the splash screen message
				s_splashScreen.Message = msg;
				s_splashScreen.Refresh();
			}
		}

		#endregion

		#region Internal Project Handling Methods
		/// ------------------------------------------------------------------------------------
		/// <summary>
		/// Determines the project that will be run by reading the command-line parameters.
		/// If no project is found on the command-line parameters, then the Welcome to
		/// FieldWorks dialog is displayed and the user can choose a project from there.
		/// </summary>
		/// <param name="args">The application arguments.</param>
		/// <returns>The project to run, or null if no project could be determined</returns>
		/// ------------------------------------------------------------------------------------
		[SuppressMessage("Gendarme.Rules.Correctness", "EnsureLocalDisposalRule",
			Justification="app is a reference")]
		private static ProjectId DetermineProject(FwAppArgs args)
		{
			// Get project information from one of four places, in this order of preference:
			// 1. Command-line arguments
			// 2. Sample DB (if this is the first time this app has been run)
			// 3. Registry (if last startup was successful)
			// 4. Ask the user
			//
			// Except that with the new Welcome dialog, 2 through 4 are lumped into the Welcome dialog
			// functionality. If the user checks the "...always open the last edited project..." checkbox,
			// we will try to do that and only show the dialog if we fail.
			// If we try to use command-line arguments and it fails, we will use the Welcome dialog
			// to help the user figure out what to do next.
			var projId = new ProjectId(args.DatabaseType, args.Database);
			StartupException projectOpenError;
			if (TryCommandLineOption(projId, out projectOpenError))
				return projId;

			// If this app hasn't been run before, ask user about opening sample DB.
			var app = GetOrCreateApplication(args);
			if (app.RegistrySettings.FirstTimeAppHasBeenRun)
				return ShowWelcomeDialog(args, app, null, projectOpenError);

			// Valid project information was not passed on the command-line, so try looking in
			// the registry for the last-run project.
			var previousStartupStatus = GetPreviousStartupStatus(app);
			var latestProject = app.RegistrySettings.LatestProject;
			if ((String.IsNullOrEmpty(projId.Name) || projectOpenError != null) &&
				previousStartupStatus != StartupStatus.Failed && !String.IsNullOrEmpty(latestProject))
			{
				// User didn't specify a project or gave bad command-line args,
				// so set projId to the last successfully opened project.
				projId = GetBestGuessProjectId(latestProject);
			}
			else if (previousStartupStatus == StartupStatus.Failed && !string.IsNullOrEmpty(latestProject))
			{
				// The previous project failed to open, so notify the user.
				projectOpenError = new StartupException(String.Format(
					Properties.Resources.kstidUnableToOpenLastProject, "FLEx",
					latestProject));
			}

			var fOpenLastEditedProject = GetAutoOpenRegistrySetting(app);

			if (fOpenLastEditedProject && projId.IsValid && projectOpenError == null
				&& previousStartupStatus == StartupStatus.Successful)
				return projId;

			// No valid command line args, not the first time we've run the program,
			// and we aren't set to auto-open the last project, so give user options to open/create a project.
			return ShowWelcomeDialog(args, app, projId, projectOpenError);
		}

		private static bool GetAutoOpenRegistrySetting(FwApp app)
		{
			Debug.Assert(app != null);
			return app.RegistrySettings.AutoOpenLastEditedProject;
		}

		private static ProjectId GetBestGuessProjectId(string latestProject)
		{
			// From the provided project, return the best possible ProjectId object.
			return new ProjectId(latestProject);
		}

		/// <summary>
		/// Returns true if valid command-line args created this projectId.
		/// Returns false with no exception if no -db arg was given.
		/// Returns false with exception if invalid args were given.
		/// </summary>
		/// <param name="projId"></param>
		/// <param name="exception"></param>
		/// <returns></returns>
		private static bool TryCommandLineOption(ProjectId projId, out StartupException exception)
		{
			exception = null;
			if (string.IsNullOrEmpty(projId.Name))
				return false;
			var ex = projId.GetExceptionIfInvalid();
			if (ex is StartupException)
			{
				exception = (StartupException) ex;
				return false; // Invalid command-line arguments supplied.
			}
			if (ex == null)
				return true; // If valid command-line arguments are supplied, we go with that.
			throw ex; // Something totally unexpected happened, don't suppress it.
		}

		/// ------------------------------------------------------------------------------------
		/// <summary>
		/// Attempts to launch the specified project on the specified application..
		/// </summary>
		/// <param name="args">The application arguments.</param>
		/// <param name="projectId">The project id.</param>
		/// <returns>
		/// True if the project was launched successfully from this process, false
		/// if the project could not be loaded or if control was passed to another FieldWorks
		/// process.
		/// </returns>
		/// ------------------------------------------------------------------------------------
		[SuppressMessage("Gendarme.Rules.Correctness", "EnsureLocalDisposalRule",
			Justification="app is a reference")]
		private static bool LaunchProject(FwAppArgs args, ref ProjectId projectId)
		{
			while (true)
			{
				if (projectId == null)
				{
					Logger.WriteEvent("User has decided to quit");
					return false;
				}
				Logger.WriteEvent("User requested project " + projectId.UiName + " for BEP " + projectId.Type);

				// Look to see if another FieldWorks process is already running that is for
				// the requested project. If so, then transfer the request to that process.
				if (TryFindExistingProcess(projectId, args))
				{
					Logger.WriteEvent("Found FieldWorks.exe for project " + projectId.UiName + " for BEP " + projectId.Type);
					return false; // Found another process for this project, so we're done.
				}

				// Now that we know what project to load and it is openable. Start a new
				// log file for that project.
				Logger.WriteEvent("Transferring log to project log file " + projectId.UiName);
				Logger.Init(projectId.UiName);

				FwApp app = GetOrCreateApplication(args);
				try
				{
					return InitializeFirstApp(app, projectId);
				}
				catch (StartupException e)
				{
					if (s_cache != null)
					{
						s_cache.Dispose();
						s_cache = null;
					}
					Logger.Init(FwUtils.ksSuiteName);
					projectId = ShowWelcomeDialog(args, app, projectId, e);
				}
			}
		}

		/// ------------------------------------------------------------------------------------
		/// <summary>
		/// Opens the specified (newly-created) project. This may start a new FieldWorks.exe
		/// process to handle the project if no FieldWorks processes are running for the
		/// specified project.
		/// </summary>
		/// <param name="projectId">The project id.</param>
		/// ------------------------------------------------------------------------------------
		public static bool OpenNewProject(ProjectId projectId)
		{
			if (projectId == null)
				throw new ArgumentNullException("projectId");
			Debug.Assert(!projectId.Equals(s_projectId));

			return OpenProjectWithNewProcess(projectId) != null;
		}

		/// ------------------------------------------------------------------------------------
		/// <summary>
		/// Opens the specified project. This may start a new FieldWorks.exe process to handle
		/// the project if no FieldWorks processes are running for the specified project.
		/// </summary>
		/// <param name="projectId">The project id.</param>
		/// <param name="app">The app.</param>
		/// <param name="wndCopyFrom">The window to copy from (optional).</param>
		/// <returns>True if successful, false otherwise</returns>
		/// ------------------------------------------------------------------------------------
		internal static bool OpenExistingProject(ProjectId projectId, FwApp app, Form wndCopyFrom)
		{
			if (projectId == null)
				throw new ArgumentNullException("projectId");
			if (app != s_flexApp)
				throw new ArgumentException("Invalid application", "app");

			if (projectId.Equals(s_projectId))
			{
				// We're trying to open this same project. Just open a new window for the
				// specified application
				return CreateAndInitNewMainWindow(app, false, wndCopyFrom, false);
			}

			if (TryFindExistingProcess(projectId, new FwAppArgs(projectId.Handle, null, Guid.Empty)))
			{
				Logger.WriteEvent("Found existing FieldWorks.exe for project " + projectId.UiName + ". BEP:" + projectId.Type);
				return true; // Found another process for this project, so we're done.
			}

			return OpenProjectWithNewProcess(projectId) != null;
		}

		/// ------------------------------------------------------------------------------------
		/// <summary>
		/// Opens the specified project by starting a new FieldWorks.exe process.
		/// </summary>
		/// <param name="project">The project ID.</param>
		/// <param name="otherArgs">Other command-line arguments to pass to the new FieldWorks
		/// process.</param>
		/// <returns>True if the project was opened, false otherwise</returns>
		/// ------------------------------------------------------------------------------------
		private static Process OpenProjectWithNewProcess(ProjectId project,
			params string[] otherArgs)
		{
			return OpenProjectWithNewProcess(project.Handle, otherArgs);
		}

		/// ------------------------------------------------------------------------------------
		/// <summary>
		/// Opens the specified project by starting a new FieldWorks.exe process.
		/// </summary>
		/// <param name="projectName">The name of the project.</param>
		/// <param name="otherArgs">Other command-line arguments to pass to the new FieldWorks
		/// process.</param>
		/// <returns>True if the project was opened, false otherwise</returns>
		/// ------------------------------------------------------------------------------------
		internal static Process OpenProjectWithNewProcess(string projectName,
			params string[] otherArgs)
		{
			Logger.WriteEvent("Starting new FieldWorks.exe process for project " + projectName);
			List<string> args = new List<string>();
			args.Add("-" + FwAppArgs.kProject);
			args.Add(projectName);
			args.AddRange(otherArgs);
			return StartFwApp(args.ToArray());
		}

		/// ------------------------------------------------------------------------------------
		/// <summary>
		/// Rename the database.
		/// </summary>
		/// <param name="dbNewName">new basename desired</param>
		/// <param name="app">The calling application</param>
		/// <returns>True if the rename was successful, false otherwise</returns>
		/// ------------------------------------------------------------------------------------
		internal static bool RenameProject(string dbNewName, FwApp app)
		{
			// TODO (FWR-722): Also move project-specific registry settings
			ProjectId projId = s_projectId;

			s_doingRename = true;
			s_renameSuccessful = false;
			s_renameNewName = dbNewName;
			try
			{
				// Although this code looks strange, the rename actually takes place after the
				// saving of the data (see CommitAndDisposeCache). The reason for this is that
				// closing all of the main windows causes the cache to be disposed (or will
				// during the next Windows message pump). We needed to have the rename happen
				// after all the main windows are closed, but before the cache is disposed.
				// The only semi-clean way of doing that is to do what we did. (FWR-3179)
				ExecuteWithAppsShutDown(() => s_projectId ?? projId);
			}
			finally
			{
				s_doingRename = false;
				s_renameNewName = null;
			}

			if (s_renameSuccessful)
			{
				FwApp newApp = s_flexApp;
				newApp.RegistrySettings.LatestProject = projId.Handle;
			}
			return s_renameSuccessful;
		}

		/// ------------------------------------------------------------------------------------
		/// <summary>
		/// Handles a project name change.
		/// </summary>
		/// <param name="sender">The FDO cache (should be the same as our static one).</param>
		/// ------------------------------------------------------------------------------------
		private static void ProjectNameChanged(FdoCache sender)
		{
			Debug.Assert(sender == s_cache);
			// The ProjectId should have already been updated (as a result of the rename deep
			// in FDO because we pass the ProjectId by reference and it gets set in the BEP),
			// however, generally, we aren't guaranteed that this behavior actually takes place,
			// so we need to do it here to make sure our reference is updated.
			s_projectId.Path = s_cache.ProjectId.Path;
			// Update the path in the writing system manager so that it won't crash trying to
			// write to a nonexistent folder.
			var manager = s_cache.ServiceLocator.GetInstance<IWritingSystemManager>();
			manager.LocalStoreFolder = Path.Combine(s_projectId.ProjectFolder, "WritingSystemStore");
		}
		#endregion

		#region Project UI handling methods
		/// ------------------------------------------------------------------------------------
		/// <summary>
		/// Displays fieldworks welcome dialog.
		/// </summary>
		/// <param name="args">The command-line (probably) arguments used to launch FieldWorks</param>
		/// <param name="startingApp">The help topic provider and source of registry values.</param>
		/// <param name="lastProjectId">The project stored in the registry as the last edited project.</param>
		/// <param name="exception">Exception thrown if the previously requested project could not be opened.</param>
		/// <returns>
		/// A ProjectId object if an option has been chosen which results in a valid
		/// project being opened; <c>null</c> if the user chooses to exit.
		/// </returns>
		/// ------------------------------------------------------------------------------------
		[SuppressMessage("Gendarme.Rules.Correctness", "EnsureLocalDisposalRule",
			Justification="startingApp is a reference")]
		private static ProjectId ShowWelcomeDialog(FwAppArgs args, FwApp startingApp, ProjectId lastProjectId, StartupException exception)
		{
			CloseSplashScreen();

			var helpTopicProvider = startingApp as IHelpTopicProvider;

			// Use the last edited project as the base guess for which project we'll open.
			var projectToTry = lastProjectId;

			// Continue to ask for an option until one is selected.
			s_fWaitingForUserOrOtherFw = true;
			do
			{
				if (exception != null)
				{
					if (projectToTry != null)
						Logger.WriteEvent("Problem opening " + projectToTry.UiName + ".");
					Logger.WriteError(exception);
				}

				// Put this here (i.e. inside the do loop) so any exceptions
				// will be logged before terminating.
				if (s_noUserInterface)
					return null;

				// If we changed our projectToTry below and we're coming through again,
				// reset our projectId.
				projectToTry = lastProjectId;

				using (WelcomeToFieldWorksDlg dlg = new WelcomeToFieldWorksDlg(helpTopicProvider, exception, s_noPreviousReportingSettings))
				{
					if (exception != null)
					{
						dlg.ShowErrorLabelHideLink();
					}
					else
					{
						if (projectToTry != null && projectToTry.IsValid)
						{
							dlg.ProjectLinkUiName = projectToTry.Name;
							dlg.SetFirstOrLastProjectText(false);
						}
						else
						{
							var sampleProjId = GetSampleProjectId(startingApp);
							if (sampleProjId != null)
							{
								dlg.ProjectLinkUiName = sampleProjId.Name;
								dlg.SetFirstOrLastProjectText(true);
								// LT-13943 - forgot to set this variable, which made it not be able to open
								// the sample db.
								projectToTry = new ProjectId(startingApp.SampleDatabase);
							}
							else // user didn't install Sena 3!
							{
								projectToTry = null;
							}
						}
						if (projectToTry != null)
							dlg.ShowLinkHideErrorLabel();
						else
							dlg.ShowErrorLabelHideLink();
					}
					bool gotAutoOpenSetting = false;
					if (startingApp.RegistrySettings != null) // may be null if disposed after canceled restore.
					{
					dlg.OpenLastProjectCheckboxIsChecked = GetAutoOpenRegistrySetting(startingApp);
						gotAutoOpenSetting = true;
					}
					dlg.StartPosition = FormStartPosition.CenterScreen;
					dlg.ShowDialog();
					exception = null;
					// We get the app each time through the loop because a failed Restore operation can dispose it.
					var app = GetOrCreateApplication(args);
					if (gotAutoOpenSetting)
					app.RegistrySettings.AutoOpenLastEditedProject = dlg.OpenLastProjectCheckboxIsChecked;
					switch (dlg.DlgResult)
					{
						case WelcomeToFieldWorksDlg.ButtonPress.New:
							projectToTry = CreateNewProject(dlg, app, helpTopicProvider);
							Debug.Assert(projectToTry == null || projectToTry.IsValid);
							break;
						case WelcomeToFieldWorksDlg.ButtonPress.Open:
							projectToTry = ChooseLangProject(null, helpTopicProvider);
							try
							{
								if (projectToTry != null)
									projectToTry.AssertValid();
							}
							catch (StartupException e)
							{
								exception = e;
							}
							break;
						case WelcomeToFieldWorksDlg.ButtonPress.Link:
							// LT-13943 - this guard keeps the projectToTry from getting blasted by a null when it has
							// a useful projectId (like the initial sample db the first time FLEx is run).
							if (lastProjectId != null && !lastProjectId.Equals(projectToTry))
								projectToTry = lastProjectId; // just making sure!
							Debug.Assert(projectToTry.IsValid);
							break;
						case WelcomeToFieldWorksDlg.ButtonPress.Restore:
							s_allowFinalShutdown = false;
							RestoreProject(null, app);
							s_allowFinalShutdown = true;
							projectToTry = s_projectId; // Restore probably used this process
							break;
						case WelcomeToFieldWorksDlg.ButtonPress.Exit:
							return null; // Should cause the FW process to exit later
						case WelcomeToFieldWorksDlg.ButtonPress.Receive:
							if (!FwNewLangProject.CheckProjectDirectory(null, helpTopicProvider))
								break;
							ObtainedProjectType obtainedProjectType;
							projectToTry = null; // If the user cancels the send/receive, this null will result in a return to the welcome dialog.
							// Hard to say what Form.ActiveForm is here. The splash and welcome dlgs are both gone.
							var projectDataPathname = ObtainProjectMethod.ObtainProjectFromAnySource(Form.ActiveForm,
								helpTopicProvider, out obtainedProjectType);
							if (!string.IsNullOrEmpty(projectDataPathname))
							{
								projectToTry = new ProjectId(FDOBackendProviderType.kXML, projectDataPathname);
								var activeWindow = startingApp.ActiveMainWindow;
								if (activeWindow != null)
								{
									var activeWindowInterface = (IFwMainWnd)activeWindow;
									var activeWindowMediator = activeWindowInterface.Mediator;
									activeWindowInterface.PropTable.SetProperty("LastBridgeUsed",
										obtainedProjectType == ObtainedProjectType.Lift ? "LiftBridge" : "FLExBridge",
										PropertyTable.SettingsGroup.LocalSettings,
										true);
								}
							}
							break;
						case WelcomeToFieldWorksDlg.ButtonPress.Import:
							projectToTry = CreateNewProject(dlg, app, helpTopicProvider);
							if (projectToTry != null)
							{
							var projectLaunched = LaunchProject(args, ref projectToTry);
								if (projectLaunched)
							{
								s_projectId = projectToTry; // Window is open on this project, we must not try to initialize it again.
								var mainWindow = Form.ActiveForm;
									if (mainWindow is IxWindow)
								{
										((IxWindow) mainWindow).Mediator.SendMessage("SFMImport", null);
								}
								else
								{
									return null;
								}
							}
							else
							{
								return null;
							}
							}
							break;
					}
				}
			}
			while (projectToTry == null || !projectToTry.IsValid);

			Logger.WriteEvent("Project selected in Welcome dialog: " + projectToTry);

			s_fWaitingForUserOrOtherFw = false;
			return projectToTry;
		}

		private static ProjectId GetSampleProjectId(FwApp app)
		{
			ProjectId sampleProjId = null;
			if (app != null && app.SampleDatabase != null)
				sampleProjId = new ProjectId(app.SampleDatabase);
			if (sampleProjId == null || !sampleProjId.IsValid)
				return null;
			return sampleProjId;
		}

		/// ------------------------------------------------------------------------------------
		/// <summary>
		/// Lets the user select an existing language project.
		/// </summary>
		/// <param name="dialogOwner">The owner of the dialog.</param>
		/// <param name="helpTopicProvider">The help topic provider.</param>
		/// <returns>The chosen project, or null if no project was chosen</returns>
		/// ------------------------------------------------------------------------------------
		[SuppressMessage("Gendarme.Rules.Correctness", "EnsureLocalDisposalRule",
			Justification = "activeWindow is a reference")]
		internal static ProjectId ChooseLangProject(Form dialogOwner, IHelpTopicProvider helpTopicProvider)
		{
			if (!FwNewLangProject.CheckProjectDirectory(dialogOwner, helpTopicProvider))
			{
				return null;
			}
			using (var dlg = new ChooseLangProjectDialog(helpTopicProvider, false))
			{
				dlg.ShowDialog(dialogOwner);
				var app = helpTopicProvider as IApp;
				if (app != null)
				{
					var activeWindow = app.ActiveMainWindow;
					if (activeWindow != null && dlg.ObtainedProjectType != ObtainedProjectType.None)
					{
						var activeWindowInterface = (IFwMainWnd)activeWindow;
						var activeWindowMediator = activeWindowInterface.Mediator;
						activeWindowInterface.PropTable.SetProperty("LastBridgeUsed",
							dlg.ObtainedProjectType == ObtainedProjectType.Lift ? "LiftBridge" : "FLExBridge",
							PropertyTable.SettingsGroup.LocalSettings,
							true);
					}
				}

				if (dlg.DialogResult == DialogResult.OK)
				{
					var projId = new ProjectId(dlg.Project);
					if (IsSharedXmlBackendNeeded(projId))
						projId.Type = FDOBackendProviderType.kSharedXML;
					return projId;
			}

				return null;
		}
		}

		/// ------------------------------------------------------------------------------------
		/// <summary>
		/// Lets the user create a new project
		/// </summary>
		/// <param name="dialogOwner">The owner of the dialog (and any message boxes shown)</param>
		/// <param name="app">This is needed for opening an existing project.</param>
		/// <param name="helpTopicProvider">The help topic provider.</param>
		/// <returns>
		/// The project that was created (and needs to be loaded), or null if the user
		/// canceled.
		/// </returns>
		/// ------------------------------------------------------------------------------------
		internal static ProjectId CreateNewProject(Form dialogOwner, FwApp app, IHelpTopicProvider helpTopicProvider)
		{
			using (var dlg = new FwNewLangProject())
			{
				dlg.SetDialogProperties(helpTopicProvider);
				switch (dlg.DisplayDialog(dialogOwner))
				{
					case DialogResult.OK:
						if (dlg.IsProjectNew)
							return new ProjectId(dlg.GetDatabaseFile());
						else
						{
							// The user tried to create a new project which already exists and
							// then choose to open the project. Therefore open the project and return
							// null for the ProjectId so the caller of this method does not try to
							// create a new project.
							ProjectId projectId = new ProjectId(dlg.GetDatabaseFile());
							OpenExistingProject(projectId, app, dialogOwner);
							return null;
						}
					case DialogResult.Abort:
						// If we get an Abort it means that we got an exception in the dialog (e.g.
						// in the OnLoad method). We can't just catch that exception here (probably
						// because of the extra message loop the dialog has), so we close the dialog
						// and return Abort.
						MessageBox.Show(dialogOwner,
							ResourceHelper.GetResourceString("kstidNewProjError"),
							ResourceHelper.GetResourceString("kstidMiscError"));
						break;
				}
			}
			return null;
		}

		/// ------------------------------------------------------------------------------------
		/// <summary>
		/// Lets the user delete any FW databases that are not currently open
		/// </summary>
		/// <param name="dialogOwner">The owner of the dialog</param>
		/// <param name="helpTopicProvider">The help topic provider.</param>
		/// ------------------------------------------------------------------------------------
		internal static void DeleteProject(Form dialogOwner, IHelpTopicProvider helpTopicProvider)
		{
			Set<string> projectsInUse = new Set<string>(ProjectsInUseLocally());
			using (FwDeleteProjectDlg dlg = new FwDeleteProjectDlg(projectsInUse))
			{
				dlg.SetDialogProperties(helpTopicProvider);
				dlg.ShowDialog(dialogOwner);
			}
		}

		/// ------------------------------------------------------------------------------------
		/// <summary>
		/// Backup the project.
		/// </summary>
		/// <param name="dialogOwner">The dialog owner.</param>
		/// <param name="fwApp">The FW application.</param>
		/// <returns>The path to the backup file, or <c>null</c></returns>
		/// ------------------------------------------------------------------------------------
		internal static string BackupProject(Form dialogOwner, FwApp fwApp)
		{
			using (BackupProjectDlg dlg = new BackupProjectDlg(Cache, fwApp))
			{
				if (dlg.ShowDialog(dialogOwner) == DialogResult.OK)
				{
					return dlg.BackupFilePath;
				}
			}
			return null;
		}

		/// ------------------------------------------------------------------------------------
		/// <summary>
		/// Restore a project.
		/// </summary>
		/// <param name="dialogOwner">The dialog owner.</param>
		/// <param name="backupFile">The file to restore from.</param>
		/// ------------------------------------------------------------------------------------
		internal static void RestoreProject(Form dialogOwner, string backupFile)
		{
			BackupFileSettings settings = null;
			if (!RestoreProjectDlg.HandleRestoreFileErrors(null, backupFile,
				() => settings = new BackupFileSettings(backupFile, true)))
			{
				return;
			}

			using (RestoreProjectDlg dlg = new RestoreProjectDlg(settings,
				GetHelpTopicProvider()))
			{
				dlg.ShowInTaskbar = true;
				if (dlg.ShowDialog(dialogOwner) != DialogResult.OK)
					return;

				HandleRestoreRequest(dialogOwner, new FwRestoreProjectSettings(dlg.Settings));
			}
		}

		/// ------------------------------------------------------------------------------------
		/// <summary>
		/// Restore a project.
		/// </summary>
		/// <param name="dialogOwner">The dialog owner.</param>
		/// <param name="fwApp">The FieldWorks application.</param>
		/// ------------------------------------------------------------------------------------
		internal static void RestoreProject(Form dialogOwner, FwApp fwApp)
		{
			string databaseName = (Cache != null) ? Cache.ProjectId.Name : string.Empty;
			using (RestoreProjectDlg dlg = new RestoreProjectDlg(databaseName, fwApp))
			{
				if (dlg.ShowDialog(dialogOwner) != DialogResult.OK)
					return;

				HandleRestoreRequest(dialogOwner, new FwRestoreProjectSettings(dlg.Settings));
			}
		}

		/// ------------------------------------------------------------------------------------
		/// <summary>
		/// Archive selected project files using RAMP
		/// </summary>
		/// <param name="fwApp"></param>
		/// <param name="dialogOwner"></param>
		/// <returns>The list of files to archive</returns>
		/// ------------------------------------------------------------------------------------
		internal static List<string> ArchiveProjectWithRamp(Form dialogOwner, FwApp fwApp)
		{
			using (var dlg = new ArchiveWithRamp(Cache, fwApp))
			{
				if (dlg.ShowDialog(dialogOwner) == DialogResult.OK)
				{
					return dlg.FilesToArchive;
				}
			}
			return null;
		}
		#endregion

		#region Project location methods
		/// ------------------------------------------------------------------------------------
		/// <summary>
		/// Displays the Project Location dialog box
		/// </summary>
		/// <param name="dialogOwner">The form that should be used as the dialog owner.</param>
		/// <param name="fwApp">The FieldWorks application from with this command was initiated.
		/// </param>
		/// ------------------------------------------------------------------------------------
		internal static void FileProjectLocation(Form dialogOwner, FwApp fwApp)
		{
			using (ProjectLocationDlg dlg = new ProjectLocationDlg(fwApp, fwApp.Cache))
			{
			if (dlg.ShowDialog(dialogOwner) != DialogResult.OK)
				return;
			string projectPath = fwApp.Cache.ProjectId.Path;
			string parentDirectory = Path.GetDirectoryName(fwApp.Cache.ProjectId.ProjectFolder);
			string projectsDirectory = FwDirectoryFinder.ProjectsDirectory;
			if (!MiscUtils.IsUnix)
			{
				parentDirectory = parentDirectory.ToLowerInvariant();
				projectsDirectory = projectsDirectory.ToLowerInvariant();
			}

			UpdateProjectsLocation(dlg.ProjectsFolder, fwApp, projectPath);
		}
		}

		/// ------------------------------------------------------------------------------------
		/// <summary>
		/// Updates the projects default directory.
		/// </summary>
		/// <param name="newFolderForProjects">The new folder for projects.</param>
		/// <param name="fwApp">used to get parent window of dialog</param>
		/// <param name="projectPath">path to the current project</param>
		/// ------------------------------------------------------------------------------------
		private static void UpdateProjectsLocation(string newFolderForProjects, FwApp fwApp,
			string projectPath)
		{
			if (newFolderForProjects == null || newFolderForProjects == FwDirectoryFinder.ProjectsDirectory ||
				!FileUtils.EnsureDirectoryExists(newFolderForProjects))
				return;

			bool fMoveFiles;
			using (var dlg = new MoveProjectsDlg(fwApp))
			{
				fMoveFiles = dlg.ShowDialog(fwApp.ActiveMainWindow) == DialogResult.Yes;
			}
			string oldFolderForProjects = FwDirectoryFinder.ProjectsDirectory;
			try
			{
				FwDirectoryFinder.ProjectsDirectory = newFolderForProjects;
			}
			catch (Exception)
			{
				MessageBox.Show(Form.ActiveForm, Properties.Resources.ksChangeProjectLocationFailedDetails,
					Properties.Resources.ksChangeProjectLocationFailed, MessageBoxButtons.OK, MessageBoxIcon.Error);
				return; // don't move files!!
			}
			if (fMoveFiles)
			{
				var oldProjectId = (ProjectId)Cache.ProjectId;
				ExecuteWithAllFwProcessesShutDown(() => MoveProjectFolders(oldFolderForProjects, newFolderForProjects, projectPath, oldProjectId));
			}
		}

		/// <summary>
		/// Check whether we must copy the project folders and files because the new Projects
		/// folder is on a different device than the old Projects folder.
		/// </summary>
		private static bool MustCopyFoldersAndFiles(string oldFolderForProjects, string newFolderForProjects)
		{
			List<string> driveMounts = GetDriveMountList();
			var oldPath = oldFolderForProjects;
			if (!Path.IsPathRooted(oldPath))
			{
				try   { oldPath = Path.GetFullPath(oldPath); }
				catch { return true; }		// better safe than sorry if we can't tell the drives
			}
			var newPath = newFolderForProjects;
			if (!Path.IsPathRooted(newPath))
			{
				try   { newPath =  Path.GetFullPath(newPath); }
				catch { return true; }
			}
			string oldRoot = null;
			string newRoot = null;
			if (!MiscUtils.IsUnix)
			{
				oldPath = oldPath.ToLowerInvariant();
				newPath = newPath.ToLowerInvariant();
			}
			for (var i = 0; i < driveMounts.Count; ++i)
			{
				var mount = driveMounts[i];
				if (oldRoot == null && oldPath.StartsWith(mount))
					oldRoot = mount;
				if (newRoot == null && newPath.StartsWith(mount))
					newRoot = mount;
				if (oldRoot != null && newRoot != null)
					return oldRoot != newRoot;
			}
			return true;	// shouldn't ever get here, but be safe if we do.
		}

		[SuppressMessage("Gendarme.Rules.Portability", "MonoCompatibilityReviewRule",
			Justification="See TODO-Linux comment")]
		private static List<string> GetDriveMountList()
		{
			// TODO-Linux: GetDrives() on Mono is only implemented for Linux.
			DriveInfo[] allDrives = DriveInfo.GetDrives();
			List<string> driveMounts = new List<string>();
			foreach (DriveInfo d in allDrives)
			{
				// TODO-Linux: IsReady always returns true on Mono
				if (!d.IsReady || d.AvailableFreeSpace == 0)
					continue;
				switch (d.DriveType)
				{
					case DriveType.Fixed:
					case DriveType.Network:
					case DriveType.Removable:
						if (MiscUtils.IsUnix)
							driveMounts.Add(d.Name + (d.Name.EndsWith("/") ? "" : "/"));	// ensure terminated with a slash
						else
							driveMounts.Add(d.Name.ToLowerInvariant());		// Windows produces C:\ D:\ etc.
						break;
				}
			}
			driveMounts.Sort(longestFirst);
			return driveMounts;
		}

		/// <summary>
		/// Compare the strings first by length (longest first), then normally if the lengths
		/// are equal.
		/// </summary>
		private static int longestFirst(string a, string b)
		{
			if (a == null)
				a = String.Empty;
			if (b == null)
				b = String.Empty;
			if (a.Length > b.Length)
				return -1;
			if (a.Length < b.Length)
				return 1;
			return a.CompareTo(b);
		}

		/// ------------------------------------------------------------------------------------
		/// <summary>
		/// Moves all of the projects in the specified old project folder (including any
		/// subfolders) to the specified new project folder.
		/// </summary>
		/// <param name="oldFolderForProjects">The old folder that held the projects.</param>
		/// <param name="newFolderForProjects">The new folder that will hold the projects.</param>
		/// <param name="projectPath">The project path.</param>
		/// <param name="oldProjectId">The Id of the old project (to use if it has not moved)</param>
		/// <returns>The ProjectId for the project to load after the move is completed</returns>
		/// ------------------------------------------------------------------------------------
		private static ProjectId MoveProjectFolders(string oldFolderForProjects, string newFolderForProjects,
			string projectPath, ProjectId oldProjectId)
		{
			List<string> rgErrors = new List<string>();
			bool fCopy = MustCopyFoldersAndFiles(oldFolderForProjects, newFolderForProjects);
			using (ProgressDialogWithTask progressDlg = new ProgressDialogWithTask(s_threadHelper))
			{
				string[] subDirs = Directory.GetDirectories(oldFolderForProjects);
				progressDlg.Maximum = subDirs.Length;
				progressDlg.AllowCancel = false;
				progressDlg.Title = string.Format(Properties.Resources.ksMovingProjectsCaption, oldFolderForProjects, newFolderForProjects);
				// Move all of the files and folders
				progressDlg.RunTask(true, (progressDialog, dummy) =>
				{
					foreach (string subdir in subDirs)
					{
						try
						{
							string sub = Path.GetFileName(subdir);
							// If the project folder is not known to be ours don't move the folder.
							// This is some protection against moving vital folders if the user does something silly like
							// making C:\ the project folder. See FWR-3371.
							var destDirName = Path.Combine(newFolderForProjects, sub);
							if (!IsFieldWorksProjectFolder(subdir))
							{
								// It might still be a folder which is the name of a remote server,
								// and contains local settings for projects on that server.
								// Check each of its subfolders, and move/copy the ones that appear to be settings, if any.
								bool movedSomething = false;
								foreach (string subsubdir in Directory.GetDirectories(subdir))
								{
									if (!IsFieldWorksSettingsFolder(subsubdir))
										continue;
									// We found a project folder one level down. This ought not so to be.
									// Maybe we are doing some bizarre move into one of our own subfolders, and this
									// was already moved earlier in the main loop? Anyway don't move it, it's not just a settings folder.
									if (IsFieldWorksProjectFolder(subsubdir))
										continue;
									movedSomething = true;
									var leafName = Path.GetFileName(subsubdir);
									var subDirDest = Path.Combine(destDirName, leafName);
									Directory.CreateDirectory(destDirName); // may be redundant (will be after first time) but cheap.
									if (fCopy)
									{
										CopyDirectory(subsubdir, subDirDest);
										Directory.Delete(subsubdir, true);
									}
									else
									{
										Directory.Move(subsubdir, subDirDest);
									}
								}
								// If we moved something and left nothing behind delete the parent folder.
								// (We do a fresh GetDirectories just in case bizarrely we are moving INTO one of our own subfolders,
								// and thus even though we moved everything something is still there).
								if (movedSomething && Directory.GetDirectories(subdir).Length == 0)
									Directory.Delete(subdir);
								continue; // with more top-level directories in the projects folder.
							}
							progressDialog.Message = string.Format(Properties.Resources.ksMovingProject, sub);
							progressDialog.Step(1);
							if (fCopy)
							{
								// Recursively copy each subfolder.
								CopyDirectory(subdir, destDirName);
								Directory.Delete(subdir, true);
							}
							else
							{
								Directory.Move(subdir, destDirName);
							}
						}
						catch (Exception e)
						{
							rgErrors.Add(String.Format("{0} - {1}", Path.GetFileNameWithoutExtension(subdir), e.Message));
						}
					}
					return null;
				});
			}
			if (rgErrors.Count > 0)
			{
				// Show the user any errors that occured while doing the move
				StringBuilder bldr = new StringBuilder();
				bldr.AppendLine(Properties.Resources.ksCannotMoveProjects);
				foreach (var err in rgErrors)
					bldr.AppendLine(err);
				bldr.Append(Properties.Resources.ksYouCanTryToMoveProjects);
				MessageBox.Show(bldr.ToString(), Properties.Resources.ksProblemsMovingProjects);
			}
			if (MiscUtils.IsUnix)
			{
				if (projectPath.StartsWith(oldFolderForProjects))
				{
					// This is perhaps a temporary workaround.  On Linux, FwDirectoryFinder.ProjectsDirectory
					// isn't returning the updated value, but rather the original value.  This seems to
					// last for the duration of the program, but if you exit and restart the program, it
					// gets the correct (updated) value!?
					// (On the other hand, I somewhat prefer this code which is fairly straightforward and
					// obvious to depending on calling some static method hidden in the depths of FDO.)
					string projFileName = Path.GetFileName(projectPath);
					string projName = Path.GetFileNameWithoutExtension(projectPath);
					string path = Path.Combine(Path.Combine(newFolderForProjects, projName), projFileName);
					return new ProjectId(path);
				}
			}
			else
			{
				if (projectPath.StartsWith(oldFolderForProjects, StringComparison.InvariantCultureIgnoreCase))
				{
					return new ProjectId(projectPath);
				}
			}
			return oldProjectId;
		}

		/// <summary>
		/// Return true if a folder belongs to FieldWorks, that is, it is one that we recognize has
		/// having a proper place in the Projects folder.
		/// </summary>
		private static bool IsFieldWorksProjectFolder(string projectFolder)
		{
			var projectName = Path.GetFileName(projectFolder);
			// If it contains a matching fwdata file it is a project folder.
			var projectFileName = Path.ChangeExtension(Path.Combine(projectFolder, projectName), FdoFileHelper.ksFwDataXmlFileExtension);
			if(File.Exists(projectFileName))
				return true;
			return false;
		}

		private static bool IsFieldWorksSettingsFolder(string projectFolder)
		{
			var settingsDir = Path.Combine(projectFolder, FdoFileHelper.ksConfigurationSettingsDir);
			if (Directory.Exists(settingsDir))
				return true;
			return false;
		}


		/// ------------------------------------------------------------------------------------
		/// <summary>
		/// Copies all files and folders in the specified old directory to the specified new
		/// directory
		/// </summary>
		/// <param name="oldDir">The old directory.</param>
		/// <param name="newDir">The new directory.</param>
		/// ------------------------------------------------------------------------------------
		private static void CopyDirectory(string oldDir, string newDir)
		{
			if (!Directory.Exists(newDir))
				Directory.CreateDirectory(newDir);
			foreach (string filePath in Directory.GetFiles(oldDir))
			{
				string file = Path.GetFileName(filePath);
				File.Copy(filePath, Path.Combine(newDir, file), true);
			}
			foreach (string subdir in Directory.GetDirectories(oldDir))
			{
				string sub = Path.GetFileName(subdir);
				CopyDirectory(subdir, Path.Combine(newDir, sub));
				// Don't need to worry about deleting here, it will happen in original caller.
			}
		}
		#endregion

		#region Project Migration Methods
		/// ------------------------------------------------------------------------------------
		/// <summary>
		/// Migrates the user's databases to FieldWorks 7.0+ if they haven't yet migrated
		/// successfully (and the user actually wants to migrate).
		/// </summary>
		/// <returns><c>True</c> if a migration was needed (i.e. the registry value is still
		/// set, <c>false</c> otherwise.</returns>
		/// ------------------------------------------------------------------------------------
		private static bool MigrateProjectsTo70()
		{
			string regValue = (string)FwRegistryHelper.FieldWorksRegistryKey.GetValue("MigrationTo7Needed", bool.FalseString);
			bool migrationNeeded = regValue != null ? bool.Parse(regValue) : false;
			if (!migrationNeeded)
				return false;

			DialogResult res = MessageBox.Show(Properties.Resources.ksDoYouWantToMigrate,
				Properties.Resources.ksMigrateProjects, MessageBoxButtons.YesNo);

			// See FWR-3767 for details when this line only occurred if the migrate process completed without error.
			FwRegistryHelper.FieldWorksRegistryKey.DeleteValue("MigrationTo7Needed");

			if (res == DialogResult.Yes)
			{
				try
				{
					// TODO (TimS): We should probably put FW into single process mode for these
					// migrations. It would probably be very bad to have two processes attempting to
					// do migrations at the same time.
					ProcessStartInfo info = new ProcessStartInfo(FwDirectoryFinder.MigrateSqlDbsExe);
					info.UseShellExecute = false;
					using (Process proc = Process.Start(info))
					{
						proc.WaitForExit();
						if (proc.ExitCode < 0)
							throw new Exception(Properties.Resources.ksMigratingProjectsFailed);
						if (proc.ExitCode > 0)
							throw new Exception(String.Format(Properties.Resources.ksProjectsFailedToMigrate, proc.ExitCode));
					}
				}
				catch (Exception ex)
				{
					MessageBox.Show(Properties.Resources.ksErrorMigratingProjects +
						Environment.NewLine + ex.Message);
				}
			}
			return true;
		}
		#endregion

		#region Backup/Restore-related methods
		/// ------------------------------------------------------------------------------------
		/// <summary>
		/// Handles a request to restore a project. This method is thread safe.
		/// </summary>
		/// <param name="restoreSettings">The restore arguments.</param>
		/// ------------------------------------------------------------------------------------
		internal static void HandleRestoreRequest(FwRestoreProjectSettings restoreSettings)
		{
			HandleRestoreRequest(s_activeMainWnd as Form, restoreSettings);
		}

		/// ------------------------------------------------------------------------------------
		/// <summary>
		/// Handles a request to restore a project. This method is thread safe.
		/// </summary>
		/// <param name="dialogOwner">A form that can be used as an owner for progress dialog/
		/// message box.</param>
		/// <param name="restoreSettings">The restore arguments.</param>
		/// ------------------------------------------------------------------------------------
		internal static void HandleRestoreRequest(Form dialogOwner, FwRestoreProjectSettings restoreSettings)
		{
			s_threadHelper.Invoke(() =>
			{
				// Determine if we need to start a new process for the restore
				if (s_projectId != null && s_projectId.IsSameLocalProject(new ProjectId(restoreSettings.Settings.FullProjectPath)))
				{
					// We need to invoke so that the mediator that processed the restore menu item
					// can be safely disposed of (and everything that it holds on to can be released).
					// If we don't do this, the memory held in the IdentityMap will stay around because
					// of remaining references.
					s_threadHelper.InvokeAsync(RestoreCurrentProject, restoreSettings, dialogOwner);
				}
				else if (!TryFindRestoreHandler(restoreSettings))
				{
					if (s_projectId == null)
					{
						// No other FieldWorks process was running that could handle the request.
						// However, we don't know what project we are opening yet, so just use the
						// restored project as our project. (this happens if restoring from the
						// command-line)
						RestoreCurrentProject(restoreSettings, dialogOwner);
					}
					else
					{
						// No other FieldWorks process was running that could handle the request, so
						// start a brand new process for the project.
						// Since we know that no other process are running on this project, we can
						// safely do a backup using a new cache. (FWR-3344)
						if (restoreSettings.Settings.BackupOfExistingProjectRequested &&
							!BackupProjectForRestore(restoreSettings, null, dialogOwner))
						{
							return;
						}

						RestoreProjectSettings settings = restoreSettings.Settings;
						// REVIEW: it might look strange to dispose the return value of OpenProjectWithNewProcess.
						// However, that is a Process that gets started, and it is ok to dispose that
						// right away if we don't work with the process object. It might be better
						// though to change the signature of OpenProjectWithNewProcess to return
						// a boolean.
						using (OpenProjectWithNewProcess(settings.ProjectName,
							"-" + FwAppArgs.kRestoreFile, settings.Backup.File,
							"-" + FwAppArgs.kRestoreOptions, settings.CommandLineOptions))
						{
						}
					}
				}
			});
		}

		/// ------------------------------------------------------------------------------------
		/// <summary>
		/// Restores from the backup specified in restoreSettings, replacing the current version
		/// of this project (requires restarting apps and the cache).
		/// </summary>
		/// <param name="restoreSettings">The restore settings.</param>
		/// <param name="dialogOwner">A form that can be used as an owner for progress dialog/
		/// message box.</param>
		/// ------------------------------------------------------------------------------------
		private static void RestoreCurrentProject(FwRestoreProjectSettings restoreSettings,
			Form dialogOwner)
		{
			// When we get here we can safely do the backup of the project because we either
			// have no cache (and no other process has this project open), or we are the
			// process that has this project open. (FWR-3344)
			if (restoreSettings.Settings.BackupOfExistingProjectRequested &&
				!BackupProjectForRestore(restoreSettings, Cache, dialogOwner))
			{
				return;
			}

			ExecuteWithAppsShutDown(() =>
			{
				bool retry;
				do
				{
					retry = false;
					try
					{
						var restoreService = new ProjectRestoreService(restoreSettings.Settings, s_ui, FwDirectoryFinder.ConverterConsoleExe, FwDirectoryFinder.DbExe);
						Logger.WriteEvent("Restoring from " + restoreSettings.Settings.Backup.File);
						if (RestoreProjectDlg.HandleRestoreFileErrors(null, restoreSettings.Settings.Backup.File, () => DoRestore(restoreService)))
						{
							s_LinkDirChangedTo = restoreService.LinkDirChangedTo;
							return s_projectId ?? new ProjectId(restoreSettings.Settings.FullProjectPath);
						}
					}
					catch (CannotConvertException e)
					{
						MessageBoxUtils.Show(e.Message, ResourceHelper.GetResourceString("ksRestoreFailed"));
					}
					catch (MissingOldFwException e)
					{
						using (var dlg = new MissingOldFieldWorksDlg(restoreSettings.Settings,
							e.HaveOldFieldWorks, e.HaveFwSqlServer))
						{
							retry = (dlg.ShowDialog() == DialogResult.Retry);
						}
					}
					catch (FailedFwRestoreException e)
					{
						MessageBoxUtils.Show(Properties.Resources.ksRestoringOldFwBackupFailed, Properties.Resources.ksFailed);
					}
				}
				while (retry);

				return null;
			});
		}

		/// ------------------------------------------------------------------------------------
		/// <summary>
		/// Does the restore.
		/// </summary>
		/// <param name="restoreService">The restore service.</param>
		/// ------------------------------------------------------------------------------------
		private static void DoRestore(ProjectRestoreService restoreService)
		{
			using (var progressDlg = new ProgressDialogWithTask(s_threadHelper))
				restoreService.RestoreProject(progressDlg);
		}

		/// ------------------------------------------------------------------------------------
		/// <summary>
		/// Backs up the project that is about to be restored.
		/// </summary>
		/// <param name="restoreSettings">The restore settings.</param>
		/// <param name="existingCache">The existing cache for the project to backup, or null
		/// to create a new cache for the project defined in the restore settings.</param>
		/// <param name="dialogOwner">A form that can be used as an owner for progress dialog/
		/// message box.</param>
		/// <returns><c>true</c> to indicate that it is okay to proceed with the restore;
		/// <c>false</c> to indicate that the backup failed and the user wasn't comfortable
		/// with just blindly going ahead with a restore that could potentially leave him in
		/// tears.</returns>
		/// ------------------------------------------------------------------------------------
		private static bool BackupProjectForRestore(FwRestoreProjectSettings restoreSettings,
			FdoCache existingCache, Form dialogOwner)
		{
			using (var progressDlg = new ProgressDialogWithTask(dialogOwner))
			{
				FdoCache cache = existingCache ?? FdoCache.CreateCacheFromExistingData(
					new ProjectId(restoreSettings.Settings.FullProjectPath),
					s_sWsUser, s_ui, FwDirectoryFinder.FdoDirectories, CreateFdoSettings(), progressDlg);

				try
				{
					var backupSettings = new BackupProjectSettings(cache, restoreSettings.Settings, FwDirectoryFinder.DefaultBackupDirectory);
					backupSettings.DestinationFolder = FwDirectoryFinder.DefaultBackupDirectory;

					var backupService = new ProjectBackupService(cache, backupSettings);
					string backupFile;
					if (!backupService.BackupProject(progressDlg, out backupFile))
					{
						string msg = string.Format(FwCoreDlgs.FwCoreDlgs.ksCouldNotBackupSomeFiles, backupService.FailedFiles.ToString(", ", Path.GetFileName));
						if (MessageBox.Show(msg, FwCoreDlgs.FwCoreDlgs.ksWarning, MessageBoxButtons.YesNo, MessageBoxIcon.Warning) != DialogResult.Yes)
							File.Delete(backupFile);
				}
				}
				catch (FwBackupException e)
				{
					if (MessageBox.Show(dialogOwner,
						string.Format(FwCoreDlgs.FwCoreDlgs.ksBackupErrorCreatingZipfile, e.ProjectName, e.Message) +
						Environment.NewLine + Environment.NewLine + Properties.Resources.ksBackupErrorDuringRestore,
						FwCoreDlgs.FwCoreDlgs.ksBackupErrorCaption, MessageBoxButtons.YesNo, MessageBoxIcon.Warning) ==
						DialogResult.No)
					{
						return false;
					}
				}
				finally
				{
					if (existingCache == null) // We created a new cache so we need to dispose of it
						cache.Dispose();
				}
			}
			return true;
		}

		private static FdoSettings CreateFdoSettings()
		{
			var settings = new FdoSettings();

			int sharedXmlBackendCommitLogSize = 0;
			if (FwRegistryHelper.FieldWorksRegistryKey != null)
				sharedXmlBackendCommitLogSize = (int) FwRegistryHelper.FieldWorksRegistryKey.GetValue("SharedXMLBackendCommitLogSize", 0);
			if (sharedXmlBackendCommitLogSize == 0 && FwRegistryHelper.FieldWorksRegistryKeyLocalMachine != null)
				sharedXmlBackendCommitLogSize = (int) FwRegistryHelper.FieldWorksRegistryKeyLocalMachine.GetValue("SharedXMLBackendCommitLogSize", 0);
			if (sharedXmlBackendCommitLogSize > 0)
				settings.SharedXMLBackendCommitLogSize = sharedXmlBackendCommitLogSize;
			return settings;
		}

		/// ------------------------------------------------------------------------------------
		/// <summary>
		/// Attempts to find another FieldWorks process that can handle a restore for the
		/// specified restore project settings.
		/// </summary>
		/// <param name="settings">The restore project settings.</param>
		/// <returns>True if another process was found and that process handled the restore,
		/// false otherwise</returns>
		/// ------------------------------------------------------------------------------------
		private static bool TryFindRestoreHandler(FwRestoreProjectSettings settings)
		{
			return RunOnRemoteClients(kFwRemoteRequest, requestor =>
			{
				// ENHANCE (TimS): We might want to do similar logic to TryFindExistingProcess to
				// wait for projects that are starting up.
				return requestor.HandleRestoreProjectRequest(settings);
			});
		}
		#endregion

		#region Link Handling Methods
		/// ------------------------------------------------------------------------------------
		/// <summary>
		/// Handles a link request. This handles determining the correct application to start
		/// up and for the correct project. This method is thread safe.
		/// </summary>
		/// <param name="link">The link.</param>
		/// ------------------------------------------------------------------------------------
		internal static void HandleLinkRequest(FwAppArgs link)
		{
			s_threadHelper.Invoke(() =>
			{
				Debug.Assert(s_projectId != null, "We shouldn't try to handle a link request until an application is started");
				ProjectId linkedProject = new ProjectId(link.DatabaseType, link.Database);
				if (IsSharedXmlBackendNeeded(linkedProject))
					linkedProject.Type = FDOBackendProviderType.kSharedXML;
				if (linkedProject.Equals(s_projectId))
					FollowLink(link);
				else if (!TryFindLinkHandler(link))
				{
					// No other FieldWorks process was running that could handle the request, so
					// start a brand new process for the project requested by the link.
					// REVIEW: it might look strange to dispose the return value of OpenProjectWithNewProcess.
					// However, that is a Process that gets started, and it is ok to dispose that
					// right away if we don't work with the process object. It might be better
					// though to change the signature of OpenProjectWithNewProcess to return
					// a boolean (true iff the link was successfully handled).
					using (OpenProjectWithNewProcess(linkedProject, "-" + FwLinkArgs.kLink, link.ToString()))
					{
					}
				}
			});
		}

		/// ------------------------------------------------------------------------------------
		/// <summary>
		/// Follows the specified link request for this project.
		/// </summary>
		/// <param name="link">The link request.</param>
		/// ------------------------------------------------------------------------------------
		internal static void FollowLink(FwAppArgs link)
		{
			// Make sure the application that needs to handle the link is created.
			KickOffAppFromOtherProcess(link);

			// FWR-2504 Maybe I'm missing something but "KickOffAppFromOtherProcess(link)"
			// seems to activate the link already in "InitializeApp()". If so, FwAppArgs
			// will have been cleared out by now. I'll leave this in, since there may be
			// other cases where the link information survives and we need to follow it now.
			if (link.HasLinkInformation)
			{
				FwApp app = s_flexApp;
				Debug.Assert(app != null && app.HasBeenFullyInitialized,
					"KickOffAppFromOtherProcess should create the application needed");
				// Let the application handle the link
				app.HandleIncomingLink(link);
			}
		}

		/// ------------------------------------------------------------------------------------
		/// <summary>
		/// Attempts to find another FieldWorks process that can handle the specified link.
		/// </summary>
		/// <param name="link">The link.</param>
		/// <returns>True if to correct process was found to handle the link, false otherwise
		/// </returns>
		/// ------------------------------------------------------------------------------------
		private static bool TryFindLinkHandler(FwAppArgs link)
		{
			return RunOnRemoteClients(kFwRemoteRequest, requestor =>
			{
				// ENHANCE (TimS): We might want to do similar logic to TryFindExistingProcess to
				// wait for projects that are starting up.
				return (requestor.HandleLinkRequest(link));
			});
		}

		/// ------------------------------------------------------------------------------------
		/// <summary>
		/// Checks if this is the ninth time for the program to be run and then ask the user
		/// if they want to move their old external link files to the FW 7.0 or later location
		/// </summary>
		/// <param name="app">The application.</param>
		/// ------------------------------------------------------------------------------------
		[SuppressMessage("Gendarme.Rules.Portability", "MonoCompatibilityReviewRule",
			Justification="See TODO-Linux comment")]
		private static void CheckForMovingExternalLinkDirectory(FwApp app)
		{
			// Don't crash here if we have a data problem -- that may be due to another issue that
			// would be masked by throwing at this point.  (See FWR-3849.)
			// app.Cache will be null if we couldn't open the project (FWNX-684)
			if (app == null || app.Cache == null || app.Cache.ProjectId == null)
				return;
			// Check that we're on the ninth launch of Flex, and that it hasn't been
			// launched nine or more times already.
			var launchesFlex = 0;
			if (RegistryHelper.KeyExists(FwRegistryHelper.FieldWorksRegistryKey, "Language Explorer"))
			{
				using (var keyFlex = FwRegistryHelper.FieldWorksRegistryKey.CreateSubKey("Language Explorer"))
				{
					if (keyFlex != null)
						Int32.TryParse(keyFlex.GetValue("launches", "0") as string, out launchesFlex);
				}
			}
			if (launchesFlex != 9)
				return;
			using (var rk = Registry.LocalMachine.OpenSubKey("Software\\SIL\\FieldWorks"))
			{
				string oldDir = null;
				if (rk != null)
					oldDir = rk.GetValue("RootDataDir") as string;
				if (oldDir == null)
				{
					// e.g. "C:\\ProgramData\\SIL\\FieldWorks"
					oldDir = DirectoryFinder.CommonAppDataFolder("FieldWorks");
				}
				oldDir = oldDir.TrimEnd(new [] {Path.PathSeparator});
				var newDir = app.Cache.LangProject.LinkedFilesRootDir;
				newDir = newDir.TrimEnd(new [] {Path.PathSeparator});
				// This isn't foolproof since the currently open project on the 9th time may
				// not even be one that was migrated. But it will probably work for most users.
				if (newDir.ToLowerInvariant() != oldDir.ToLowerInvariant())
					return;
				// TODO-Linux: Help is not implemented in Mono
				const string helpTopic = "/User_Interface/Menus/File/Project_Properties/Review_the_location_of_Linked_Files.htm";
				DialogResult res = MessageBox.Show(Properties.Resources.ksProjectLinksStillOld,
					Properties.Resources.ksReviewLocationOfLinkedFiles,
					MessageBoxButtons.YesNo, MessageBoxIcon.None,
					MessageBoxDefaultButton.Button1, 0, app.HelpFile,
					"/User_Interface/Menus/File/Project_Properties/Review_the_location_of_Linked_Files.htm");
				if (res != DialogResult.Yes)
					return;
				MoveExternalLinkDirectoryAndFiles(app);
			}
		}

		/// ------------------------------------------------------------------------------------
		/// <summary>
		/// Moves the external link directory and files to the new FW 7.0 or later location.
		/// </summary>
		/// <param name="app">The application.</param>
		/// ------------------------------------------------------------------------------------
		private static void MoveExternalLinkDirectoryAndFiles(FwApp app)
		{
			var sLinkedFilesRootDir = app.Cache.LangProject.LinkedFilesRootDir;
			NonUndoableUnitOfWorkHelper.Do(app.Cache.ActionHandlerAccessor, () =>
			{
				app.Cache.LangProject.LinkedFilesRootDir = FdoFileHelper.GetDefaultLinkedFilesDir(
					app.Cache.ProjectId.ProjectFolder);
			});
			app.UpdateExternalLinks(sLinkedFilesRootDir);
		}
		#endregion

		#region Event Handlers
		/// ------------------------------------------------------------------------------------
		/// <summary>
		/// Handles the Activated event of FieldWorks Main Windows.
		/// </summary>
		/// <param name="sender">The main window that just got activated.</param>
		/// <param name="e">The <see cref="T:System.EventArgs"/> Not used.</param>
		/// ------------------------------------------------------------------------------------
		private static void FwMainWindowActivated(object sender, EventArgs e)
		{
			if (sender is IFwMainWnd)
				s_activeMainWnd = sender as IFwMainWnd;
		}

		/// ------------------------------------------------------------------------------------
		/// <summary>
		/// Handles the Closing event of FieldWorks Main Windows.
		/// </summary>
		/// <param name="sender">The main window that is closing.</param>
		/// <param name="e">The <see cref="T:System.ComponentModel.CancelEventArgs"/> Not used.</param>
		/// ------------------------------------------------------------------------------------
		private static void FwMainWindowClosing(object sender, CancelEventArgs e)
		{
			if (s_activeMainWnd == sender)
			{
				// Remember the settings, so that, if we end up saving some changes
				// related to it, we can record the last saved project.
				s_settingsForLastClosedWindow = s_activeMainWnd.App.RegistrySettings;
				// Make sure the closing main window is not considered the active main window
				s_activeMainWnd = null;
			}
		}
		#endregion

		#region Window Handling Methods
		/// ------------------------------------------------------------------------------------
		/// <summary>
		/// Creates a new main window and initializes it. The specified App is responsible for
		/// creating the proper main window type.
		/// </summary>
		/// <param name="app">The app</param>
		/// <param name="fNewCache"><c>true</c> if we didn't reuse an existing cache</param>
		/// <param name="wndCopyFrom">The window to copy from (optional).</param>
		/// <param name="fOpeningNewProject"><c>true</c> if opening a new project</param>
		/// <returns>True if the main window was create and initialized successfully</returns>
		/// ------------------------------------------------------------------------------------
		internal static bool CreateAndInitNewMainWindow(FwApp app, bool fNewCache, Form wndCopyFrom,
			bool fOpeningNewProject)
		{
			Debug.Assert(app == s_flexApp);

			WriteSplashScreen(app.GetResourceString("kstidInitWindow"));

			Form fwMainWindow;
			try
			{
				// Construct the new window, of the proper derived type
				fwMainWindow = app.NewMainAppWnd(s_splashScreen, fNewCache, wndCopyFrom, fOpeningNewProject);

				// Let the application do its initialization of the new window
				using (new DataUpdateMonitor(fwMainWindow, "Creating new main window"))
					app.InitAndShowMainWindow(fwMainWindow, wndCopyFrom);
				// It seems to get activated before we connect the Activate event. But it IS active by now;
				// so just record it now as the active one.
				s_activeMainWnd = (IFwMainWnd)fwMainWindow;
				using(new DataUpdateMonitor(fwMainWindow, "Migrating Dictionary Configuration Settings"))
				{
					var configMigrator = new DictionaryConfigurationMigrator(s_activeMainWnd.PropTable, s_activeMainWnd.Mediator);
					configMigrator.MigrateOldConfigurationsIfNeeded();
				}
			}
			catch (StartupException ex)
			{
				// REVIEW: Can this actually happen when just creating a new main window?
				CloseSplashScreen();
				MessageBox.Show(ex.Message, Properties.Resources.ksErrorCaption,
					MessageBoxButtons.OK, MessageBoxIcon.Error);
				return false;
			}

			CloseSplashScreen();

			if (!((IFwMainWnd)fwMainWindow).OnFinishedInit())
				return false;	// did not initialize properly!

			fwMainWindow.Activated += FwMainWindowActivated;
			fwMainWindow.Closing += FwMainWindowClosing;
			return true;
		}

		/// ------------------------------------------------------------------------------------
		/// <summary>
		/// Closes all main windows for the specified application ignoring any errors that
		/// occur.
		/// </summary>
		/// <param name="app">The application.</param>
		/// ------------------------------------------------------------------------------------
		private static void CloseAllMainWindowsForApp(FwApp app)
		{
			if (app == null)
				return;
			foreach (Form mainWnd in app.MainWindows.OfType<Form>())
			{
				if (mainWnd.IsDisposed)
					continue;	// This can happen in renaming.
				// This is typically used if an exception happens to gracefully close any
				// open main windows so we need to ignore any errors because we have no
				// idea what state the application is in.
				Form wnd = mainWnd;
				mainWnd.Invoke((Action) (() => ExceptionHelper.LogAndIgnoreErrors(wnd.Close)));
			}
		}
		#endregion

		#region Application Management Methods
		/// ------------------------------------------------------------------------------------
		/// <summary>
		/// Starts or activates an application requested from another process. This method is
		/// thread safe.
		/// See the class comment on FwLinkArgs for details on how all the parts of hyperlinking work.
		/// </summary>
		/// <param name="args">The application arguments</param>
		/// ------------------------------------------------------------------------------------
		internal static void KickOffAppFromOtherProcess(FwAppArgs args)
		{
			s_threadHelper.Invoke(() =>
			{
				// Get the new application first so it can give us the application name, etc.
				FwApp app = GetOrCreateApplication(args);
				if (app == null)
					return;

				if (app.HasBeenFullyInitialized)
				{
					// The application is already running so make sure we don't try re-initialize it
					if (app.MainWindows.Count == 0)
						ApplicationBusyDialog.ShowOnSeparateThread(args,
							ApplicationBusyDialog.WaitFor.WindowToActivate, app, null);
					else
					{
						app.ActivateWindow(0);
						if (args.HasLinkInformation)
							app.HandleIncomingLink(args);
					}
					return;
				}

				if (s_appServerMode)
				{
					// Make sure the cache is initialized for the application.
					using (ProgressDialogWithTask dlg = new ProgressDialogWithTask(s_threadHelper))
						InitializeApp(app, dlg);
				}
			});
		}

		/// ------------------------------------------------------------------------------------
		/// <summary>
		/// Gets an existing app or creates a new one for the application type specified on
		/// the command line.
		/// </summary>
		/// <param name="args">The application arguments.</param>
		/// <returns>An app to use (can be null if no valid app was specified)</returns>
		/// ------------------------------------------------------------------------------------
		private static FwApp GetOrCreateApplication(FwAppArgs args)
		{
			if (s_flexApp == null)
			{
				s_flexApp = (FwApp)DynamicLoader.CreateObject(FwDirectoryFinder.FlexDll,
					FwUtils.ksFullFlexAppObjectName, s_fwManager, GetHelpTopicProvider(), args);
				s_flexAppKey = s_flexApp.SettingsKey;
			}
			return s_flexApp;
		}

		/// ------------------------------------------------------------------------------------
		/// <summary>
		/// Get or create a FLEx application. This method does not ensure that the returned
		/// application is fully initialized.
		/// </summary>
		/// ------------------------------------------------------------------------------------
		internal static FwApp GetOrCreateFlexApp()
		{
			if (s_flexApp != null)
				return s_flexApp;

			return GetOrCreateApplication(new FwAppArgs(string.Empty, string.Empty, Guid.Empty));
		}

		/// ------------------------------------------------------------------------------------
		/// <summary>
		/// Attempt to initialize the specified application on the specified project. This also
		/// means creating the cache and doing application-specific initializing for the cache.
		/// </summary>
		/// <param name="app">The application to initialize.</param>
		/// <param name="projectId">The project id.</param>
		/// <returns>True if the application was successfully initialized, false otherwise</returns>
		/// ------------------------------------------------------------------------------------
		[SuppressMessage("Gendarme.Rules.Correctness", "EnsureLocalDisposalRule",
			Justification = "sparkle is disposed by SingletonsContainer")]
		private static bool InitializeFirstApp(FwApp app, ProjectId projectId)
		{
			Debug.Assert(s_cache == null && s_projectId == null, "This should only get called once");
			Debug.Assert(projectId != null, "Should have exited the program");

			using (var process = Process.GetCurrentProcess())
			{
				app.RegistrySettings.LoadingProcessId = process.Id;
			}
			if (String.IsNullOrEmpty(app.RegistrySettings.LatestProject))
			{
				// Until something gets saved, we will keep track of the first project opened.
				app.RegistrySettings.LatestProject = projectId.Handle;
			}

			UsageEmailDialog.IncrementLaunchCount(app.SettingsKey); // count launches for bug reporting

			ShowSplashScreen(app);

			try
			{
				// Create the cache and let the application init the cache for what it needs
				s_cache = CreateCache(projectId);
				Debug.Assert(s_cache != null, "At this point we should know which project to load and have loaded it!");

				if (s_noUserInterface || InitializeApp(app, s_splashScreen))
				{
					app.RegistrySettings.LoadingProcessId = 0;
#if !__MonoCS__
					if (!WindowsInstallerQuery.IsThisInstalled() || app.ActiveMainWindow == null)
						return true;

					// Initialize NetSparkle to check for updates:
					Settings.Default.IsBTE = WindowsInstallerQuery.IsThisBTE();

					var appCastUrl = Settings.Default.IsBTE
						? (Settings.Default.CheckForBetaUpdates
							? CoreImpl.Properties.Resources.ResourceManager.GetString("kstidAppcastBteBetasUrl")
							: CoreImpl.Properties.Resources.ResourceManager.GetString("kstidAppcastBteUrl"))
						: (Settings.Default.CheckForBetaUpdates
							? CoreImpl.Properties.Resources.ResourceManager.GetString("kstidAppcastSeBetasUrl")
							: CoreImpl.Properties.Resources.ResourceManager.GetString("kstidAppcastSeUrl"));

					var sparkle = SingletonsContainer.Get("Sparkle", () => new Sparkle(appCastUrl, app.ActiveMainWindow.Icon));
					sparkle.AboutToExitForInstallerRun += delegate(object sender, CancelEventArgs args)
						{
							CloseAllMainWindows();
							if(app.ActiveMainWindow != null)
							{
								args.Cancel = true;
							}
						};
					if (Settings.Default.AutoCheckForUpdates)
						sparkle.CheckOnFirstApplicationIdle();
#endif
					return true;
				}
			}
			catch (UnauthorizedAccessException uae)
			{
				if (MiscUtils.IsUnix)
				{
					// Tell Mono user he/she needs to logout and log back in
					MessageBox.Show(ResourceHelper.GetResourceString("ksNeedToJoinFwGroup"));
				}
				throw;
			}
			catch (FdoDataMigrationForbiddenException)
			{
				// tell the user to close all other applications using this project
				MessageBox.Show(ResourceHelper.GetResourceString("kstidDataMigrationProhibitedText"),
					ResourceHelper.GetResourceString("kstidDataMigrationProhibitedCaption"), MessageBoxButtons.OK, MessageBoxIcon.Error);
			}
			finally
			{
				CloseSplashScreen();
			}

			return false;
		}

		/// ------------------------------------------------------------------------------------
		/// <summary>
		/// Initializes the specified application and creates a new main window for it. Also
		/// does application-specific cache initialization.
		/// </summary>
		/// <param name="app">The application</param>
		/// <param name="progressDlg">The progress dialog.</param>
		/// <returns>True if the application was started successfully, false otherwise</returns>
		/// ------------------------------------------------------------------------------------
		private static bool InitializeApp(FwApp app, IThreadedProgress progressDlg)
		{
			using (new DataUpdateMonitor(null, "Application Initialization"))
				app.DoApplicationInitialization(progressDlg);
			using (new DataUpdateMonitor(null, "Loading Application Settings"))
				app.LoadSettings();

			using (NonUndoableUnitOfWorkHelper undoHelper = new NonUndoableUnitOfWorkHelper(
				s_cache.ServiceLocator.GetInstance<IActionHandler>()))
			using (new DataUpdateMonitor(null, "Application Cache Initialization"))
			{
				try
				{
					if (!app.InitCacheForApp(progressDlg))
						throw new StartupException(Properties.Resources.kstidCacheInitFailure);
				}
				catch (Exception e)
				{
					if (e is StartupException)
						throw;
					throw new StartupException(Properties.Resources.kstidCacheInitFailure, e, true);
				}
				undoHelper.RollBack = false;
			}

			if (s_cache.ServiceLocator.GetInstance<IUndoStackManager>().HasUnsavedChanges)
			{
				if (progressDlg != null)
				{
					progressDlg.Message = String.Format(Properties.Resources.kstidSaving, s_cache.ProjectId.UiName);
					progressDlg.IsIndeterminate = true;
				}
				s_cache.ServiceLocator.GetInstance<IUndoStackManager>().Save();
				if (progressDlg != null)
					progressDlg.IsIndeterminate = false;
			}

			return CreateAndInitNewMainWindow(app, true, null, false);
		}

		/// ------------------------------------------------------------------------------------
		/// <summary>
		/// Shutdowns the specified application. The application will be disposed of immediately.
		/// If no other applications are running, then FieldWorks will also be shutdown.
		/// </summary>
		/// <param name="app">The application to shut down.</param>
		/// <param name="fSaveSettings">True to have the application save its settings,
		/// false otherwise</param>
		/// ------------------------------------------------------------------------------------
		internal static void ShutdownApp(FwApp app, bool fSaveSettings)
		{
			if (app != s_flexApp)
				throw new ArgumentException("Application must belong to this FieldWorks", "app");

			if (fSaveSettings)
				app.SaveSettings();

			if (s_activeMainWnd != null && app.MainWindows.Contains(s_activeMainWnd))
			{
				// The application that owns the active main window is being disposed. This
				// means that the window is, most likely, already disposed.
				s_activeMainWnd = null;
			}

			RecordLastAppForProject();

			if (app == s_flexApp)
				s_flexApp = null;

			// Make sure we do this after we set the variables to null to keep a race condition
			// from happening where we want to GetOrCreateApplication() for the app that is
			// being disposed.
			try
			{
				app.Dispose();
			}
			catch
			{
				// continue shutdown even with an exception. It's possible we're shutting down because
				// of a crash and we don't know what state the application is in.
			}

			ExitIfNoAppsRunning();
		}

		/// ------------------------------------------------------------------------------------
		/// <summary>
		/// If no applications are running anymore, just shut down the whole process
		/// </summary>
		/// ------------------------------------------------------------------------------------
		private static void ExitIfNoAppsRunning()
		{
			if (s_flexApp == null || s_flexApp.MainWindows.Count == 0)
			{
				ExitCleanly();
			}
		}

		/// ------------------------------------------------------------------------------------
		/// <summary>
		/// Attempts to shut down the specified application as nicely as possible ignoring any
		/// errors that occur.
		/// </summary>
		/// <param name="app">The application.</param>
		/// ------------------------------------------------------------------------------------
		private static void GracefullyShutDownApp(FwApp app)
		{
			if (app == null)
				return;
			// This is typically used if an exception happens so we need to ignore any errors
			// because we have no idea what state the application is in.
			ExceptionHelper.LogAndIgnoreErrors(() => ShutdownApp(app, false));
		}

		/// ------------------------------------------------------------------------------------
		/// <summary>
		/// Records the last running application for the current project.
		/// </summary>
		/// ------------------------------------------------------------------------------------
		private static void RecordLastAppForProject()
		{
			if (s_cache == null || s_cache.IsDisposed)
				return; // too late
			if (s_flexApp != null)
				return; // this isn't the last one to shut down, not time to record.

			var settingsFolder = Path.Combine(Cache.ProjectId.ProjectFolder, FdoFileHelper.ksConfigurationSettingsDir);
			try
			{
				Directory.CreateDirectory(settingsFolder); // make sure

			}
			catch (IOException)
			{
				// No great harm done if we can't write this marker
			}
			catch (SecurityException)
			{
				// Likewise
			}
			catch (UnauthorizedAccessException)
			{
				// and another
			}
		}
		#endregion

		#region Remote Process Handling Methods
		/// ------------------------------------------------------------------------------------
		/// <summary>
		/// Determines whether any FW process is in "single user mode".
		/// </summary>
		/// ------------------------------------------------------------------------------------
		private static bool IsInSingleFWProccessMode()
		{
			return RunOnRemoteClients(kFwRemoteRequest, requestor =>
			{
				Func<bool> invoker = requestor.InSingleProcessMode;
				IAsyncResult ar = invoker.BeginInvoke(null, null);
				while (!ar.IsCompleted)
				{
					if (!ar.AsyncWaitHandle.WaitOne(9000, false))
						return false; // Just continue on
				}
				// We can now ask for the answer.
				if (invoker.EndInvoke(ar))
				{
					requestor.BringMainFormToFront();
					return true; // Should kill this process
				}
				return false; // Need to check the other FW processes
			});
		}

		/// ------------------------------------------------------------------------------------
		/// <summary>
		/// Tries to find an existing FieldWorks process that is running the specified project.
		/// See the class comment on FwLinkArgs for details on how all the parts of hyperlinking work.
		/// </summary>
		/// <param name="project">The project we want to conect to.</param>
		/// <param name="args">The application arguments.</param>
		/// <returns>
		/// True if an existing process was found with the specified project and
		/// control was released to the found process, false otherwise
		/// </returns>
		/// ------------------------------------------------------------------------------------
		private static bool TryFindExistingProcess(ProjectId project, FwAppArgs args)
		{
			return RunOnRemoteClients(kFwRemoteRequest, requestor =>
			{
				ProjectMatch isMyProject;
				Func<ProjectId, FwAppArgs, ProjectMatch> invoker = requestor.HandleOpenProjectRequest;
				var start = DateTime.Now;
				do
				{
					IAsyncResult ar = invoker.BeginInvoke(project, args, null, null);
					while (!ar.IsCompleted)
					{
						s_fWaitingForUserOrOtherFw = true;
						// Wait until this process knows which project it is loading.
						if (!ar.AsyncWaitHandle.WaitOne(9000, false))
						{
							// timed out.
							if (MessageBox.Show(Properties.Resources.kstidFieldWorksDidNotRespond, Properties.Resources.kstidStartupProblem,
								MessageBoxButtons.YesNo, MessageBoxIcon.Warning) == DialogResult.No)
							{
								return true;
							}
						}
					}
					// We can now ask for the answer.
					isMyProject = invoker.EndInvoke(ar);

					if (isMyProject == ProjectMatch.SingleProcessMode)
					{
						Logger.WriteEvent("WEIRD! Detected single FW process mode while this process is trying to open a project.");
						Debug.Fail("We don't think this can happen, but it's no big deal.");
						return true; // Should kill this process
					}
					if (DateTime.Now - start > new TimeSpan(0, 0, 10))
					{
						// Some other process apparently keeps telling us it doesn't know. It's probably stuck in this same loop,
						// waiting for us!
						MessageBox.Show(Properties.Resources.kstidFieldWorksRespondedNotSure, Properties.Resources.kstidStartupProblem,
							MessageBoxButtons.OK, MessageBoxIcon.Warning);
						return true; // pretends some other process has the project opened and is handling the request; this process will quit
					}
				} while (isMyProject == ProjectMatch.DontKnowYet);

				s_fWaitingForUserOrOtherFw = false;
				return (isMyProject == ProjectMatch.ItsMyProject);
			});
		}

		/// ------------------------------------------------------------------------------------
		/// <summary>
		/// Creates a remoting server to listen for events from other instances.
		/// </summary>
		/// ------------------------------------------------------------------------------------
		private static void CreateRemoteRequestListener()
		{
			IDictionary dict = new Hashtable(2);
			dict["name"] = "FW App Instance Listener";
			int maxPort = kStartingPort + 100;
			Exception lastException = null;
			bool fFoundAvailablePort = false;
			for (int port = kStartingPort; !fFoundAvailablePort && port < maxPort; port++)
			{
				try
				{
					dict["port"] = port;

					// Set up the server channel.
					TcpChannel instanceListener = new TcpChannel(dict, null, null);
					ChannelServices.RegisterChannel(instanceListener, false);
					RemotingConfiguration.ApplicationName = FwUtils.ksSuiteName;

					RemotingConfiguration.RegisterWellKnownServiceType(typeof(RemoteRequest),
						kFwRemoteRequest, WellKnownObjectMode.Singleton);

					RemotingConfiguration.RegisterWellKnownServiceType(typeof(PaRemoteRequest),
						kPaRemoteRequest, WellKnownObjectMode.Singleton);

					fFoundAvailablePort = true;
					s_serviceChannel = instanceListener;
					s_servicePort = port;
					Logger.WriteEvent("Listening on port " + port);
				}
				catch (Exception e)
				{
					Logger.WriteEvent("Attempt to listen on port " + port + " failed.");
					Logger.WriteError(e);
					// Keep trying different ports until we find an available one.
					lastException = e;
				}
			}
			if (!fFoundAvailablePort)
				throw new RemotingException("Could not find any available port for listening.", lastException);
		}

		/// ------------------------------------------------------------------------------------
		/// <summary>
		/// Runs the specified delegate on any other FieldWorks processes that are found.
		/// If no other FieldWorks processes are found, then the delegate is not called.
		/// </summary>
		/// <param name="requestType">e.g. FW_RemoteRequest</param>
		/// <param name="whatToRun">The deleage to run.</param>
		/// <returns>True if the delegate was called and it ran successfully, false otherwise
		/// </returns>
		/// ------------------------------------------------------------------------------------
		internal static bool RunOnRemoteClients(string requestType, Func<RemoteRequest, bool> whatToRun)
		{
			List<Process> processes = ExistingProcesses;
			if (processes.Count == 0)
				return false;

			// REVIEW: Need to see if trying this many ports causes performance problems
			int maxPort = kStartingPort + processes.Count * 4;

			// Based on the requested project, decide if we need to start a new one or use the
			// one we already have.
			Hashtable channelConfiguration = new Hashtable();
			channelConfiguration["name"] = "FW Process Remote Request"; // name is need to make connection unique
			int processesToBeChecked = processes.Count;
			for (int port = kStartingPort; processesToBeChecked > 0 && port < maxPort; port++)
			{
				TcpChannel chan = new TcpChannel(channelConfiguration, null, null);
				try
				{
					// Create a channel for communicating w/ the process.
					ChannelServices.RegisterChannel(chan, false);

					if (s_servicePort == port)
						continue; // no need to check our service port

					// Create an instance of the remote object
					RemoteRequest requestor = CreateRequestor(port, requestType);
					if (requestor == null)
						continue;

					// Let the delegate do whatever it needs to with the RemoteRequest
					if (whatToRun(requestor))
						return true; // The delegate got what it needed

					processesToBeChecked--;
				}
				catch
				{
					// The process is most likely not listening on the specified port. In
					// which case we want to ignore the error and try the next port.
				}
				finally
				{
					ChannelServices.UnregisterChannel(chan);
				}
			}

			return false;
		}

		/// ------------------------------------------------------------------------------------
		/// <summary>
		/// Remote request calls can hang if the service is no longer active but the port is still
		/// in the listening state. This method calls the IsAlive method on the requestor to verify
		/// that it is valid.
		/// </summary>
		/// <param name="port">The port.</param>
		/// <param name="requestType">Type of the request.</param>
		/// <returns></returns>
		/// ------------------------------------------------------------------------------------
		private static RemoteRequest CreateRequestor(int port, string requestType)
		{
			RemoteRequest requestor = (RemoteRequest)Activator.GetObject(typeof(RemoteRequest),
				"tcp://localhost:" + port + "/" + requestType);
			Func<bool> invoker = requestor.IsAlive;
			IAsyncResult ar = invoker.BeginInvoke(null, null);
			if (!ar.AsyncWaitHandle.WaitOne(1000, false))
				return null;

			invoker.EndInvoke(ar);
			return requestor;
		}

		#endregion

		#region Other Private/Internal Methods
		/// ------------------------------------------------------------------------------------
		/// <summary>
		/// Releases unmanaged and managed resources
		/// </summary>
		/// ------------------------------------------------------------------------------------
		private static void StaticDispose()
		{
			s_appServerMode = false; // Make sure the cache can be cleaned up
			LexicalProviderManager.StaticDispose(); // Must be done before disposing the cache
			if (s_serviceChannel != null)
			{
				ChannelServices.UnregisterChannel(s_serviceChannel);
				s_serviceChannel = null;
			}

			KeyboardController.Shutdown();

			GracefullyShutDown();

			if (s_threadHelper != null)
				s_threadHelper.Dispose();
			s_threadHelper = null;

			FwRegistrySettings.Release();
		}

#if DEBUG
		/// ------------------------------------------------------------------------------------
		/// <summary>
		/// Writes the current executable path to the registry. This is used for external
		/// applications to read on developer machines since the RootCodeDir on developer's
		/// machines point to distfiles.
		/// </summary>
		/// ------------------------------------------------------------------------------------
		private static void WriteExecutablePathSettingForDevs()
		{
			try
			{
				using (RegistryKey key = Registry.LocalMachine.CreateSubKey(@"SOFTWARE\SIL\FieldWorks\8"))
				{
					key.SetValue("FwExeDir", Path.GetDirectoryName(Application.ExecutablePath));
				}
			}
			catch
			{
				// Ignore any errors trying to do this since we just want this for developers
			}
		}
#endif

		/// ------------------------------------------------------------------------------------
		/// <summary>
		/// Gets a HelpTopicProvider for the specified application if possible. Falls back to
		/// getting the HelpTopicProvider for another application if the requested one is not
		/// installed. Will not return null (but it could throw an exception if no FW app is
		/// installed).
		/// </summary>
		/// ------------------------------------------------------------------------------------
		internal static IHelpTopicProvider GetHelpTopicProvider()
		{
			return s_flexApp ?? (IHelpTopicProvider)DynamicLoader.CreateObject(FwDirectoryFinder.FlexDll,
				"SIL.FieldWorks.XWorks.LexText.FlexHelpTopicProvider");
		}

		/// ------------------------------------------------------------------------------------
		/// <summary>
		/// Sets information about the application and the computer the user is running on
		/// to the ErrorReporter so that it can be reported with a crash.
		/// </summary>
		/// ------------------------------------------------------------------------------------
		[SuppressMessage("Gendarme.Rules.Portability", "MonoCompatibilityReviewRule",
			Justification="See TODO-Linux comment")]
		private static void SetupErrorReportInformation()
		{
			string version = Version;
			if (version != null)
			{
				// Extract the fourth (and final) field of the version to get a date value.
				int ich = version.IndexOf('.');
				if (ich >= 0)
					ich = version.IndexOf('.', ich + 1);
				if (ich >= 0)
					ich = version.IndexOf('.', ich + 1);
				if (ich >= 0)
				{
					int iDate = Convert.ToInt32(version.Substring(ich + 1));
					if (iDate > 0)
					{
						double oadate = Convert.ToDouble(iDate);
						DateTime dt = DateTime.FromOADate(oadate);
						version += string.Format("  {0}", dt.ToString("yyyy/MM/dd"));
					}
				}
#if DEBUG
				version += "  (Debug version)";
#endif
				ErrorReporter.AddProperty("Version", version);
			}
			ErrorReporter.AddProperty("CommandLine", Environment.CommandLine);
			ErrorReporter.AddProperty("CurrentDirectory", Environment.CurrentDirectory);
			ErrorReporter.AddProperty("MachineName", Environment.MachineName);
			ErrorReporter.AddProperty("OSVersion", Environment.OSVersion.ToString());
			ErrorReporter.AddProperty("OSRelease", Palaso.Reporting.ErrorReport.GetOperatingSystemLabel());
			if (MiscUtils.IsUnix)
			{
				var packageVersions = LinuxPackageUtils.FindInstalledPackages("fieldworks-applications*");
				if (packageVersions.Count() > 0)
				{
					var packageVersion = packageVersions.First();
					ErrorReporter.AddProperty("PackageVersion", string.Format("{0} {1}", packageVersion.Key, packageVersion.Value));
				}
			}
			ErrorReporter.AddProperty("CLR version", Environment.Version.ToString());
			ulong mem = MiscUtils.GetPhysicalMemoryBytes() / 1048576;
			ErrorReporter.AddProperty("PhysicalMemory", mem + " Mb");
			ulong diskSize;
			ulong diskFree;
			int cDisks = MiscUtils.GetDiskDriveStats(out diskSize, out diskFree);
			diskFree /= 1073742;  // 1024*1024*1024/1000 matches drive properties in Windows
			diskSize /= 1073742;
			ErrorReporter.AddProperty("LocalDiskCount", cDisks.ToString());
			ErrorReporter.AddProperty("FwProgramDiskSize", diskSize + " Mb");
			ErrorReporter.AddProperty("FwProgramDiskFree", diskFree + " Mb");
			// TODO-Linux: WorkingSet always returns 0 on Mono.
			ErrorReporter.AddProperty("WorkingSet", Environment.WorkingSet.ToString());
			ErrorReporter.AddProperty("UserDomainName", Environment.UserDomainName);
			ErrorReporter.AddProperty("UserName", Environment.UserName);
			ErrorReporter.AddProperty("SystemDirectory", Environment.SystemDirectory);
			ErrorReporter.AddProperty("Culture", System.Globalization.CultureInfo.CurrentCulture.ToString());
			using (Bitmap bm = new Bitmap(10, 10))
			{

				ErrorReporter.AddProperty("ScreenDpiX", bm.HorizontalResolution.ToString());
				ErrorReporter.AddProperty("ScreenDpiY", bm.VerticalResolution.ToString());
			}
		}

		/// ------------------------------------------------------------------------------------
		/// <summary>
		/// Sets information about the current database to the ErrorReporter so that it can
		/// be reported with a crash.
		/// </summary>
		/// ------------------------------------------------------------------------------------
		private static void SetupErrorPropertiesNeedingCache(FdoCache cache)
		{
			ErrorReporter.AddProperty("ProjectName", cache.ProjectId.Name);
			ErrorReporter.AddProperty("ProjectHandle", cache.ProjectId.Handle);
			ErrorReporter.AddProperty("ProjectObjectCount",
				cache.ServiceLocator.GetInstance<ICmObjectRepository>().Count.ToString());
			if (File.Exists(cache.ProjectId.Path))
			{
				FileInfo info = new FileInfo(cache.ProjectId.Path);
				ErrorReporter.AddProperty("ProjectModified", info.LastWriteTime.ToString());
				ErrorReporter.AddProperty("ProjectFileSize", info.Length.ToString());
			}
			else
			{
				ErrorReporter.AddProperty("ProjectModified", "unknown--probably not a local file");
				ErrorReporter.AddProperty("ProjectFileSize", "unknown--probably not a local file");
			}
		}

		/// ------------------------------------------------------------------------------------
		/// <summary>
		/// Executes the requested action with ALL FW applications temporarily shut down and
		/// then (re)starts the applications in a sensible order. At the end, we're guaranteed
		/// to have at least one app started or FieldWorks will be shut down.
		/// </summary>
		/// <param name="action">The action to execute.</param>
		/// ------------------------------------------------------------------------------------
		private static void ExecuteWithAllFwProcessesShutDown(Func<ProjectId> action)
		{
			s_fSingleProcessMode = true;
			try
			{
				// Try to shut down other instances of FieldWorks gracefully so that their data
				// folders can be moved.
				RunOnRemoteClients(kFwRemoteRequest, requestor => requestor.CloseAllMainWindows());
				List<Process> processes = ExistingProcesses;
				foreach (Process proc in processes)
				{
					if (!proc.HasExited)
						proc.CloseMainWindow();
					if (!proc.HasExited)
					{
						proc.Kill();
						proc.WaitForExit();
					}
					proc.Close();
				}
				ExecuteWithAppsShutDown(action);
			}
			finally
			{
				s_fSingleProcessMode = false;
			}
		}

		/// <summary>
		/// Returns some active, non-disposed application if possible, otherwise, null. Currently Flex is preferred
		/// if both are re-opened.
		/// </summary>
		/// <param name="project"></param>
		/// <param name="appArgs"></param>
		/// <returns></returns>
		internal static FwApp ReopenProject(string project, FwAppArgs appArgs)
		{
			ExecuteWithAppsShutDown(()=>
												{
													try
													{
														HandleLinkRequest(appArgs);
														return s_projectId;
													}
													catch (Exception e)
													{
														//This is not good.
													}
													return null;
												});
			return s_flexApp;
		}

		/// ------------------------------------------------------------------------------------
		/// <summary>
		/// Executes the requested action with all FW applications temporarily shut down and
		/// then (re)starts the applications in a sensible order. At the end, we're guaranteed
		/// to have at least one app started or FieldWorks will be shut down.
		/// </summary>
		/// <param name="action">The action to execute.</param>
		/// ------------------------------------------------------------------------------------
		private static void ExecuteWithAppsShutDown(Func<ProjectId> action)
		{
			bool allowFinalShutdownOrigValue = s_allowFinalShutdown;
			s_allowFinalShutdown = false; // don't shutdown when we close all windows!

			// Now shut down everything (windows, apps, cache, etc.)
			GracefullyShutDown();

			if (s_applicationExiting)
			{
				// Something bad must have happened because we are shutting down. There is no point in
				// executing the action or in restarting the applications since we have no idea what
				// state the applications/data are in. (FWR-3179)
				Debug.Assert(s_allowFinalShutdown, "If something bad happened, we should be allowing application shutdown");
				return;
			}

			try
			{
				// Run the action
				ProjectId projId = action();

				if (projId == null)
					return;

				s_projectId = null; // Needs to be null in InitializeFirstApp

				// Restart the default app from which the action was kicked off
				FwApp app = GetOrCreateApplication(new FwAppArgs(projId.Handle, string.Empty, Guid.Empty));
				if (!InitializeFirstApp(app, projId))
					return;

				s_projectId = projId; // Process needs to know its project
			}
			finally
			{
				s_allowFinalShutdown = allowFinalShutdownOrigValue; // mustn't suppress any longer (unless we already were).
				ExitIfNoAppsRunning();
			}
		}

		/// ------------------------------------------------------------------------------------
		/// <summary>
		/// Attempts to shut down as nicely as possible. Typically this method doesn't do
		/// anything when the application is shut down normally (e.g. the user has closed
		/// all of the open main windows) because the applications will have already been
		/// disposed of. Thus, any exceptions that are thrown are ignored by this method as
		/// there is no guarantee that the application is in a valid state.
		/// </summary>
		/// <remarks>Any exeptions that are thrown are logged to the log file.</remarks>
		/// ------------------------------------------------------------------------------------
		internal static void GracefullyShutDown()
		{
			// Give any open main windows a chance to close normally before being forcibly
			// disposed.
			CloseAllMainWindowsForApp(s_flexApp);

			// Its quite possible that there are some important messages to process.
			// (e.g., an FwApp.RemoveWindow asynchronous call from FwMainWnd.Dispose)
			// These need to be handled before we shut down the applications or race conditions
			// might occur. (FWR-1687)
			ExceptionHelper.LogAndIgnoreErrors(Application.DoEvents);

			GracefullyShutDownApp(s_flexApp);

			// If FieldWorks was in app server mode, there is a chance that the apps could have
			// already been shut down, but the cache is still running. In this case, we need
			// to shut down the cache explicitly.
			ExitCleanly();

			if (!s_noUserInterface)
			{
				Debug.Assert(s_flexApp == null, "The FLEx app did not get properly cleaned up");
				Debug.Assert(s_cache == null, "The cache did not get properly cleaned up");
			}
		}

		/// ------------------------------------------------------------------------------------
		/// <summary>
		/// Cleanly exits the FieldWorks process
		/// </summary>
		/// ------------------------------------------------------------------------------------
		private static void ExitCleanly()
		{
			if (s_appServerMode)
				return; // Continue running even when all apps are shut down

			if (s_allowFinalShutdown)
				Logger.WriteEvent("Shutting down");

			// To be safe - this method might get called recursively (explicitly and from
			// Application.Exit() below again). Also could be called when the startup process
			// did not complete...we picked an app from the command line, but another process
			// was already handling that project.
			if (s_cache != null && !s_cache.IsDisposed)
			{
				DataUpdateMonitor.ClearSemaphore();

				using (var progressDlg = new ProgressDialogWithTask(s_threadHelper))
				{
					progressDlg.Title = string.Format(ResourceHelper.GetResourceString("kstidShutdownCaption"),
						s_cache.ProjectId.UiName);
					progressDlg.AllowCancel = false;
					progressDlg.IsIndeterminate = true;
					var stackMgr = s_cache.ServiceLocator.GetInstance<IUndoStackManager>();
					if (stackMgr.HasUnsavedChanges)
						progressDlg.RunTask(true, CommitAndDisposeCache);
					else
					{
						// For whatever reasons the progress dialog sometimes got closed while
						// the worker was still busy which caused a hang.
						CommitAndDisposeCache(progressDlg, null);
					}
				}
			}

			// This has to be done to zap anything in it weven during a restart triggered by S/R.
			SingletonsContainer.Release();

			if (s_allowFinalShutdown)
			{
				Logger.ShutDown();
				Application.Exit();
			}
		}

		/// ------------------------------------------------------------------------------------
		/// <summary>
		/// Determines the match status for the project used by this FieldWorks process and
		/// the specified project. This method is thread-safe.
		/// </summary>
		/// <param name="projectId">The project to test.</param>
		/// <returns>
		/// The result of checking to see if the specified project matches the project used
		/// by this FieldWorks processinstance is running
		/// </returns>
		/// ------------------------------------------------------------------------------------
		internal static ProjectMatch GetProjectMatchStatus(ProjectId projectId)
		{
			if (s_fSingleProcessMode)
				return ProjectMatch.SingleProcessMode;

			if (s_fWaitingForUserOrOtherFw)
				return ProjectMatch.WaitingForUserOrOtherFw;

			ProjectId thisProjectId = s_projectId; // Store in temp variable for thread safety
			if (thisProjectId == null)
				return ProjectMatch.DontKnowYet;

			return thisProjectId.Equals(projectId) ? ProjectMatch.ItsMyProject :
				ProjectMatch.ItsNotMyProject;
		}

		/// ------------------------------------------------------------------------------------
		/// <summary>
		/// Gets the status of the previous attempt to startup the specified application.
		/// </summary>
		/// <param name="app">The application.</param>
		/// ------------------------------------------------------------------------------------
		private static StartupStatus GetPreviousStartupStatus(FwApp app)
		{
			int loadingId = app.RegistrySettings.LoadingProcessId;
			if (loadingId > 0)
			{
				// The last attempt to load the application never finished. We need to decide
				// if it didn't finish because of a crash or if its still in the process of
				// loading.
				return ExistingProcesses.Any(process => process.Id == loadingId) ?
					StartupStatus.StillLoading : StartupStatus.Failed;
			}
			return StartupStatus.Successful;
		}

		/// ------------------------------------------------------------------------------------
		/// <summary>
		/// Shows help for command line options.
		/// </summary>
		/// ------------------------------------------------------------------------------------
		private static void ShowCommandLineHelp()
		{
			string exeName = Path.GetFileName(Assembly.GetEntryAssembly().CodeBase);
			string helpMessage = string.Format("{0}, Version {1}{3}{3}Usage: {2} [options]{3}{3}" +
				"Options:{3}" +
				"-" + FwAppArgs.kHelp + "\t\tCommand-line usage help{3}" +
				"-" + FwAppArgs.kProject + " <project>\tThe project name{3}" +
				"-" + FwAppArgs.kLocale + " <culture>\tCulture abbreviation{3}" +
				"-" + FwAppArgs.kRestoreFile + " <backup>\tThe fwbackup file{3}" +
				"-" + FwAppArgs.kRestoreOptions + " <flags>\tString indicating optional files to restore{3}" +
				"\tThe flags parameter has form \"clsf\", where:{3}" +
				"\tc - Configuration files{3}" +
				"\tl - Linked files (audio-visual media, pictures, etc.){3}" +
				"\ts - Spelling dictionary files{3}" +
				"\tf - Supporting files (fonts, keyboards, converters){3}",
				Application.ProductName, Application.ProductVersion, exeName, Environment.NewLine);
			// TODO: Add 'link' and 'x' help

			MessageBox.Show(helpMessage, Application.ProductName, MessageBoxButtons.OK,
				MessageBoxIcon.Information);
		}

		/// ------------------------------------------------------------------------------------
		/// <summary>
		/// Ask user whether to use newer version of writing systems (presumably changed by some
		/// other Palaso app or some other FW project).
		/// </summary>
		/// <param name="wsLabel">The display name (and other information) for the updated
		/// writing systems (a list of them, possibly).</param>
		/// <param name="projectName">Name of the project where we might switch to the newer writing system.</param>
		/// <returns><c>true</c> to accept newer version; <c>false</c> otherwise</returns>
		/// ------------------------------------------------------------------------------------
		[SuppressMessage("Gendarme.Rules.Correctness", "EnsureLocalDisposalRule",
			Justification = "owner is a reference")]
		private static bool ComplainToUserAboutNewWs(string wsLabel, string projectName)
		{
			// Assume they want the WS updated when we're not supposed to show a UI.
			if (s_noUserInterface)
				return true;

			string text = string.Format(Properties.Resources.kstidGlobalWsChangedMsg, wsLabel, projectName);
			string caption = Properties.Resources.kstidGlobalWsChangedCaption;
			Form owner = s_splashScreen != null ? s_splashScreen.Form : Form.ActiveForm;

			return ThreadHelper.ShowMessageBox(owner, text, caption, MessageBoxButtons.YesNo,
				MessageBoxIcon.Question) == DialogResult.Yes;
		}

		/// ------------------------------------------------------------------------------------
		/// <summary>
		/// Close any main windows.  This is needed to implement changing the projects folder
		/// location when multiple projects are running.  (See FWR-2287.)
		/// </summary>
		/// ------------------------------------------------------------------------------------
		internal static void CloseAllMainWindows()
		{
			CloseAllMainWindowsForApp(s_flexApp);
		}
		#endregion
	}
	#endregion

#region WindowsInstallerQuery Class
#if !__MonoCS__

	///<summary>
	/// Class to find out some details about the current FW installation.
	///</summary>
	static public class WindowsInstallerQuery
	{
		private const string InstallerProductCode = "{8E80F1ED-826A-46d5-A59A-D8A203F2F0D9}";
		private const string InstalledProductNameProperty = "InstalledProductName";
		private const string TeFeatureName = "TE";

		private const int ErrorMoreData = 234;
		private const int ErrorUnknownProduct = 1605;
		private const int ErrorUnknownFeature = 1606;

		[DllImport("msi.dll", CharSet = CharSet.Unicode, SetLastError = true)]
		private static extern Int32 MsiGetProductInfo(string product, string property,
			StringBuilder valueBuf, ref Int32 cchValueBuf);

		[DllImport("msi.dll", CharSet = CharSet.Unicode)]
		internal static extern uint MsiOpenProduct(string szProduct, out int hProduct);

		[DllImport("msi.dll", CharSet = CharSet.Unicode)]
		internal static extern uint MsiGetFeatureInfo(int hProduct, string szFeature, out uint lpAttributes, StringBuilder lpTitleBuf, ref uint cchTitleBuf, StringBuilder lpHelpBuf, ref uint cchHelpBuf);

		/// <summary>
		/// Check the installer status to see if FW is installed on the user's machine.
		/// If not, it can be assumed we are running on a developer's machine.
		/// </summary>
		/// <returns>True if this is an installed version</returns>
		public static bool IsThisInstalled()
		{
			string productName;

			var status = GetProductInfo(InstalledProductNameProperty, out productName);

			return status != ErrorUnknownProduct;
		}

		/// <summary>
		/// Check the installer status to see if we are running a BTE version of FW.
		/// If the product is not installed then we assume this is a developer build
		/// and just say it's BTE anyway.
		/// </summary>
		/// <returns>True if this is a BTE version</returns>
		public static bool IsThisBTE()
		{
			string productName;

			var status = GetProductInfo(InstalledProductNameProperty, out productName);

			if (status == ErrorUnknownProduct)
				return true; // Assume it's BTE if we can't find installation information

			return productName.EndsWith("BTE");
		}

		private static Int32 GetProductInfo(string propertyName, out string propertyValue)
		{
			var sbBuffer = new StringBuilder();
			var len = sbBuffer.Capacity;
			sbBuffer.Length = 0;

			var status = MsiGetProductInfo(InstallerProductCode, propertyName, sbBuffer, ref len);
			if (status == ErrorMoreData)
			{
				len++;
				sbBuffer.EnsureCapacity(len);
				status = MsiGetProductInfo(InstallerProductCode, InstalledProductNameProperty, sbBuffer, ref len);
			}

			propertyValue = sbBuffer.ToString();

			return status;
		}
	}

#endif
#endregion

}<|MERGE_RESOLUTION|>--- conflicted
+++ resolved
@@ -55,11 +55,7 @@
 using ExceptionHelper = SIL.Utils.ExceptionHelper;
 using Logger = SIL.Utils.Logger;
 using SIL.CoreImpl.Properties;
-<<<<<<< HEAD
 using FileUtils = SIL.Utils.FileUtils;
-=======
-using Gecko;
->>>>>>> e70a5271
 #if !__MonoCS__
 using NetSparkle;
 #endif
@@ -132,6 +128,11 @@
 		#endregion
 
 		#region Main Method and Initialization Methods
+#if !__MonoCS__
+		/// <summary></summary>
+		[DllImport("kernel32.dll")]
+		public extern static IntPtr LoadLibrary(string fileName);
+#endif
 
 		[DllImport("kernel32.dll", CharSet = CharSet.Unicode, SetLastError = true)]
 		[return: MarshalAs(UnmanagedType.Bool)]
@@ -158,7 +159,6 @@
 			//MessageBox.Show("Attach debugger now");
 			try
 			{
-<<<<<<< HEAD
 				// Initialize XULRunner - required to use the geckofx WebBrowser Control (GeckoWebBrowser)
 				string xulRunnerLocation;
 				if (MiscUtils.IsUnix)
@@ -166,7 +166,7 @@
 					xulRunnerLocation = XULRunnerLocator.GetXULRunnerLocation();
 					if (String.IsNullOrEmpty(xulRunnerLocation))
 						throw new ApplicationException("The XULRunner library is missing or has the wrong version");
-					string librarySearchPath = Environment.GetEnvironmentVariable("LD_LIBRARY_PATH") ?? String.Empty;
+				var librarySearchPath = Environment.GetEnvironmentVariable("LD_LIBRARY_PATH") ?? String.Empty;
 					if (!librarySearchPath.Contains(xulRunnerLocation))
 						throw new ApplicationException("LD_LIBRARY_PATH must contain " + xulRunnerLocation);
 				}
@@ -184,26 +184,6 @@
 				//Set default browser for XWebBrowser to use GeckoFX.
 				//This can still be changed per instance by passing a parameter to the constructor.
 				XWebBrowser.DefaultBrowserType = XWebBrowser.BrowserType.GeckoFx;
-=======
-#region Initialize XULRunner - required to use the geckofx WebBrowser Control (GeckoWebBrowser).
-
-#if __MonoCS__
-				var xulRunnerLocation = XULRunnerLocator.GetXULRunnerLocation();
-				if (string.IsNullOrEmpty(xulRunnerLocation))
-					throw new ApplicationException("The XULRunner library is missing or has the wrong version");
-				var librarySearchPath = Environment.GetEnvironmentVariable("LD_LIBRARY_PATH") ?? String.Empty;
-				if (!librarySearchPath.Contains(xulRunnerLocation))
-					throw new ApplicationException("LD_LIBRARY_PATH must contain " + xulRunnerLocation);
-#else
-				// LT-16559: Specifying a hint path is necessary on Windows, but causes a crash in Xpcom.Initialize on Linux. Go figure.
-				var xulRunnerLocation = XULRunnerLocator.GetXULRunnerLocation("xulrunner");
-				if (string.IsNullOrEmpty(xulRunnerLocation))
-					throw new ApplicationException("The XULRunner library is missing or has the wrong version");
-#endif
-				Xpcom.Initialize(xulRunnerLocation);
-				GeckoPreferences.User["gfx.font_rendering.graphite.enabled"] = true;
-#endregion Initialize XULRunner
->>>>>>> e70a5271
 
 				Logger.WriteEvent("Starting app");
 				SetGlobalExceptionHandler();
