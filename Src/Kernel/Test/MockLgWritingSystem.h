--- conflicted
+++ resolved
@@ -185,31 +185,12 @@
 		return S_OK;
 	}
 
-<<<<<<< HEAD
-=======
-	STDMETHOD(get_ISO3)(BSTR * pbstr)
-	{
-		return E_NOTIMPL;
-	}
-
-	STDMETHOD(get_CurrentLCID)(int * pnLangId)
-	{
-		*pnLangId = 0;
-		return S_OK;
-	}
-
-	STDMETHOD(put_CurrentLCID)(int nLangId)
-	{
-		return E_NOTIMPL;
-	}
-
 	STDMETHOD(get_UseNfcContext)(ComBool * pUseNfc)
 	{
 		*pUseNfc = true;
 		return S_OK;
 	}
 
->>>>>>> f36077e3
 private:
 	bool ReplaceChrpFontName(LgCharRenderProps * pchrp)
 	{
