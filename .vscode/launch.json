--- conflicted
+++ resolved
@@ -63,62 +63,12 @@
     },
     */
     {
-<<<<<<< HEAD
-			"name": "Launch FW",
-			"env": {
-				// Use Flexbridge from code, rather than a package, if desired.
-				"FLEXBRIDGEDIR": "${workspaceRoot}/../flexbridge/output/DebugMono",
-				// Send and receive to the QA LanguageForge server instead of production, if desired.
-				"LANGUAGEFORGESERVER": "-qa.languageforge.org",
-				// Display on main display :0, or on a Xephyr :2.
-				"DISPLAY": ":0",
-				// Help FW+PT find FW. This could be set in environ, but because it needs set on a user's machine independently of environ, it's set here.
-				"FIELDWORKSDIR": "${workspaceRoot}/Output/Debug",
-				// When launching FieldWorks, use this mono.
-				"PATH": "/opt/mono5-sil/bin:${env:PATH}",
-				// Path to the rest of the necessary enviromnent settings for FieldWorks. This is handled by a mono wrapper script in /opt.
-				"MONO_ENVIRON": "${workspaceRoot}/environ"
-			},
-			"type": "mono",
-			"request": "launch",
-			"program": "${workspaceRoot}/Output/Debug/FieldWorks.exe",
-			"cwd": "${workspaceRoot}"
-		},
-		{
-			"name": "Launch unit tests",
-			"env": {
-				// Use Flexbridge from code, rather than a package, if desired.
-				"FLEXBRIDGEDIR": "${workspaceRoot}/../flexbridge/output/DebugMono",
-				// Display on main display :0, or on a Xephyr :2.
-				"DISPLAY": ":0",
-				// Help FW+PT find FW. This could be set in environ, but because it needs set on a user's machine independently of environ, it's set here.
-				"FIELDWORKSDIR": "${workspaceRoot}/Output/Debug",
-				// When launching FieldWorks, use this mono.
-				"PATH": "/opt/mono5-sil/bin:${env:PATH}",
-				// Path to the rest of the necessary enviromnent settings for FieldWorks. This is handled by a mono wrapper script in /opt.
-				"MONO_ENVIRON": "${workspaceRoot}/environ"
-			},
-			"type": "mono",
-			"request": "launch",
-			"program": "${workspaceRoot}/Bin/NUnit/bin/nunit.exe",
-			"args": [
-			],
-			"cwd": "${workspaceRoot}/Output/Debug",
-			"console": "integratedTerminal"
-		},
-		{
-			"name": "Attach",
-			"type": "mono",
-			"request": "attach",
-			"address": "localhost",
-			"port": 55555
-		}
-	]
-=======
       "name": "Launch FW from workspace",
       "env": {
         // Use Flexbridge from code, rather than a package, if desired.
         "FLEXBRIDGEDIR": "${workspaceRoot}/../flexbridge/output/DebugMono",
+				// Send and receive to the QA LanguageForge server instead of production, if desired.
+				"LANGUAGEFORGESERVER": "-qa.languageforge.org",
         // Display on main display :0, or on a Xephyr :2.
         "DISPLAY": ":0",
         // Help FW+PT find FW. This could be set in environ, but because it needs set on a user's machine independently of environ, it's set here.
@@ -205,5 +155,4 @@
       ]
     },
   ]
->>>>>>> 582c473d
 }