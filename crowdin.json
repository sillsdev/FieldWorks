--- conflicted
+++ resolved
@@ -2,11 +2,7 @@
   "project_identifier": "fieldworks",
   "api_key_env": "CROWDIN_API_KEY",
   "base_path": ".",
-<<<<<<< HEAD
-  "branch": "develop",
-=======
   "branch": "FieldWorks-9.1",
->>>>>>> 253e5931
   "files": [
     {
       "source": "/DistFiles/Language Explorer/Configuration/strings-en.xml",
