--- conflicted
+++ resolved
@@ -1,4 +1,4 @@
-﻿FieldWorks check-in process, and also to record a history of the changes made to the project.
+FieldWorks check-in process, and also to record a history of the changes made to the project.
 
 Please read CheckIn_Process.txt for details on how to check changes in to Perforce.
 
@@ -9,5811 +9,180 @@
 and are ready to integrate your work and check it in.
 
 Here begins the recent check-in history - please add your notes at the end:
-------------------------------------------------------------------------------------------------
-RandyR, 4 Nov 2008. 1) Remove previous comments, and get this file ready for use in the WW branch.
-RandyR, 4 June 2009. 1) Add two attribute classes for model defined classes and properties,
-	2) Switch XML BEP to use more LINQ.XML.
-RandyR, 4 June 2009. Test bug fix related to persisting/reloading ScrRefSystem in the regular
-	BEP persisting tests, rather than in a separate set of tests. Using the regular BEP
-	tests allows for keeping the ToXML and Load methods private, rather than internal.
-RandyR, 5 June 2009. Finish adding support for using model-defined class and property custom attributes.
-RandyR, 7 June 2009. Integration: Trunk->WW.
-RandyR, 8 June 2009. Omit empty XML elements, and remove some un-needed placeholder XML elements.
-RandyR, 9 June 2009. 1. Remove support for persisting non-model properties (as per Ken's request).
-	2. Remove bogus 'UserViews' property from LangProject.
-RandyR, 9 June 2009. Add new attribute to XML that tells if the surrogate is for an owning or refence object
-	(as per Neil Mayhew's request).
-RandyR, 9 June 2009. Remove bogus "InstalledWritingSystems" property from LangProject, in favor of using a Repository.
-RandyR, 10 June 2009. Use Reflection to get at virtual properties using the SDA facade.
-RandyR, 11 June 2009. Add interface support for the multi-string classes.
-RandyR, 11 June 2009. Add interface support for the FDO vector classes.
-RandyR, 12 June 2009. Remove back ref support.
-RandyR, 12 June 2009. 1) Remove use of ServiceLocator.Current in favor of getting the ServiceLocator from FdoCache, as per the plan. 2) Rename some factories.
-RandyR, 13 June 2009. Refactor the vector classes.
-RandyR, 13 June 2009. Refactor startup code to make it easier to migrate data from one BEP to another.
-RandyR, 14 June 2009. Add support to migrate data from one BEP to another
-	(of the persisting BEPs, that is).
-RandyR, 15 June 2009. 1) Fixed bug in Berkeley DB migration tests. 2) Add migration to Memory BEP to all tests.
-RandyR, 15 June 2009. Tidy up the custom attributes code a bit.
-RandyR, 16 June 2009. 1) Add support for Undo and Redo of object creation and deletion. 2) Change accessor to ServiceLocator on FdoCache.
-RandyR, 18 June 2009. Clean up some UOW code.
-RandyR, 18 June 2009. 1) Use Reflection for SDA setters.
-	2) Replace IDataReader with ICmObjectRepository in SDA impl.
-RandyR, 19 June 2009. 1) Add support for porting from an open BEP  to a new BEP (disabled),
-	2) Add C# impl for writing system factory, since C++ version is singleton with no SqlServer.
-RandyR, 19 June 2009. Clean out some methods on FdoCache, in favor of using Repositories.
-RandyR, 19 June 2009. Make the C++ WritingSystemFactory not be a singleton, sans SqlServer DB connection.
-RandyR, 20 June 2009. 1. Upgrade DB4o to v. 7.10.96.13184 (5 May 2009).
-	2) Clean up some unused code.
-RandyR, 23 June 2009. Introduce new 'FooTags' classes that handle constants from domain implementation classes.
-RandyR, 24 June 2009. 1) Add generated partial methods, as per "Events" design.
-	2) Updated some code to use the partial methods (Hand-written FDO overrides will mostly be replaced by using hem.)
-RandyR, 24 June 2009. Update more code to use the partial methods.
-RandyR, 25 June 2009. Implement FWR-5 (side effects for multi- string/unicode).
-RandyR, 25 June 2009. Implement FWR-6 & part of FWR-3.
-RandyR, 26 June 2009. Implement FWR-FWR-15 (Implement the Rollback method on the main SDA).
-RandyR, 27 June 2009. Complete FWR-12: "Move the static methods off
-	LgWritingSystem class into the ILgWritingSystemRepository (and its impl)."
-RandyR, 29 June 2009. Partial implementation of FWR-9. I removed all uses of CmObject constructors from code outside the FDO assembly, and even within it to use by factories.
-RandyR, 29 June 2009. Partial implementation of FWR-10: "Remove use of CmObject implementation class constants." The old constants are still being generated, but nothing uses them in the subset of assemblies that are being compiled.
-RandyR, 30 June 2009. Integration: Trunk->WW.
-RandyR, 2 July 2009. 1. Work on matching FW 6.0 xml to xml in xml BEP. 2. Fix bug in DB4o BEP byte reader/writer.
-RandyR, 3 July 2009. Align FW 6.0 xml and FW 7.0 xml for MultiUnicode alternatives and DateTime properties.
-RandyR, 3 July 2009. Align FW 6.0 xml and FW 7.0 xml element names for owning/ref (atomic/col/seq) properties.
-RandyR, 8 July 2009. Get PropChanged working for: 1) atomic owning/ref props and 2) basic properties, such as ints, bools, & guids.
-RandyR, 9 July 2009. More PropChanged support (strings, TsStrings, Multi-alts, and almost all vector operations).
-RandyR, 10 July 2009. Add another test related to Vector prop PropChange broadcasts.
-RandyR, 10 July 2009. Add workaround hack to the StringUtils.GetString method (the one that returns the ITsString) to turn street-legal NFC xml to improper NFD xml, to get around the C++ bug in TsStreamWrapper or TsStrFactory.
-RandyR, 13 July 2009. First part of FWR-27: "(De)Serialize custom properties in the data store." This part handles storing the property declarations in all the BEPS.
-RandyR, 14 July 2009. Underpinnings of FWR-29: "Access custom properties via SDA". (Handles basic type properties, but not multistrs or MultiUnicode.)
-RandyR, 16 July 2009. 1) More work on FWR-29: "Access custom properties via SDA". Adds support for ITsString and MultiUnicode (and thus MultuiString) properties. This support includes SDA read/write access, Undo/Redo, and PropChanged notifications. All of the current custom properties supported by Flex are now supported (not yet (de)serialized, as that is another JIRA issue). Remaining work on FWR-29 is the two custom object props for DN. 2) Updates to FDO doc.
-RandyR, 17 July 2009. More work on FWR-29: "Access custom properties via SDA". Add support for atomic reference properties.
-RandyR, 19 July 2009. 1) FWR-2 "Figure out how to deal with the remaining generated property overrides",
-	Implement most of the remaining issues along the lines JohnT laid out.
-	2) Implement most of FWR-27 "(De)Serialize custom properties in the data store." I think it all works,
-	but I can't test some data types, since SDA supoprt is not complete yet.
-RandyR, 20 July 2009. 1) Fixed custom prop reading bug in XML BEP. 2) Update FDO doc.
-RandyR, 20 July 2009. Remove some old experimental stage Flex configuration files.
-JohnT, 21 July 2009. Started trying to get some real views up, putting some things back into main.xml and commenting them out of
-	the xml files it includes. A couple of code changes. It's to the point where we have a sidebar with Lexical Tools and Lexicon edit
-	(and Lexicon Edit WANTPORT, which is the original but currently crashing version of this tool). The lexical edit tool has
-	supposedly been cut down to just the main data entry pane (with no menus), but nothing actually shows up.
-JohnT, 21 July 2009. Got minimal data entry view working.
-RandyR, 21 July 2009. Get the following meu items working for Flex (and related toolbar btns, where there were toolbar btns).
-	File-Open (el cheapo dlg), File-Save, File-Close, File-Exit, and Views-Refresh (F5).
-JohnT, 21 July 2009. Simple views-based text editing (no multi-paragraph) is working.
-RandyR, 21 July 2009. 1) Reinstate the C++ unit tests for mkGenLib, mkfwk, mkdba, mkcel, mklg, and mkvw,
-	so they are run during a remakefw. 2) Remove some obsolete 'clutter' from the tests of mkdba, mkcel, and mkvw, so they pass.
-RandyR, 22 July 2009. The C++ project files got left out of 26869.
-SteveMiller, 22 July 2009. FWR-31: Embedded MySQL doesn't talk to C#. Put code into the Deprecated folder as MySQLEmbedded.zip. :-(
-RandyR, 22 July 2009. Reinstate Undo/Redo menus and toolbar btns in FLex.
-RandyR, 24 July 2009. Refactor some SDA code to make it easier to get the ICmObjectInternal interface on a given HVO.
-JohnT/SteveMiller, 24 July 2009. Refactored back end providers to use a stratgy pattern.
-	FWR-45: Include Firebird client/server back end.
-RandyR, 24 July 2009. Add Import-Export sample/test bench app.
-RandyR, 27 July 2009. Refactor some generated FDO code.
-JohnT, 28 July 2009. Implemented DomainDataByFlid.MakeNewObject.
-	(some C++ tests fail on my computer, but I'm pretty sure it's not related to this checkin, which only changes FDO C# files).
-SteveMiller, 29 July 2009. FWR-50: Write up installation instructions for Firebird.
-RandyR, 29 July 2009. Add dire warning about one of the Firebird install options on Vista.
-JohnT, 29 July 2009. Added some information on build and test problems to the getting started document. Also preliminary notes on Firebird.
-SteveMiller, 29 July 2009. FWR-54: Change Firebird client/server password. Use the UTF8 character
-	set with Firebird. Some comment clean up.
-SteveMiller, 29 July 2009. Update "New FDO and Co.htm" with Firebird installation instructions.
-RandyR, 29 July 2009. 1) Implement FWR-51: "Add migration from Firebird Client/Server to other Databases, with Tests",
-	2) Implement FWR-52: "Add new unit test class to FDO test suite for testing concurrent connections".
-RandyR, 29 July 2009. Refactor BEP 'port' tests.
-SteveMc, July 30, 2009.  Fixed FWR-56 "Remakefw creates ww\output\debug\debugprocs.dll, and then
-	fails".
-RandyR, 30 July 2009. More refactoring of BEP porting tests.
-JohnT, 31 July 2009. Added new guide "New skills for a new architecture.htm".
-RandyR, 31 July 2009. Integration: Trunk->WW.
-JohnT, 31 July 2009. Added guide relating to backrefs.
-RandyR, 1 August 2009. 1. Update ImportExport sample app to include Firebird client-server BEP.
-	2. Revise some FDO code.
-SteveMc, August 3, 2009.  Revised fix for FWR-56 "Remakefw creates
-	ww\output\debug\debugprocs.dll, and then fails".  Implemented FWR-61 "remove Cle
-	(FwListEditor) and Notebk (FwNotebook) from build and P4".
-RandyR, 3 August 2009. Fix a problem in an xml config file that was recently integrated.
-RandyR, 4 August 2009. "Fix" a failing dbaccess test (OleDbencap test) by commenting it out.
-JohnT, 5 August 2009. Systematically changed clsid variables from uint to int in the MDC
-		interface, CmObject.kClassId, and everything related.
-	Added LexEdDll to the build and got it to compile.
-	Removed the C++ metadatacache and tests.
-	Removed Views virtual property tests (obsolete, and dependent on C++ MDC).
-	Added FdoServiceLocator interface and made various methods, including new
-		ICmObject.Services, return it instead of IServiceLocator. Put a few methods in
-		it.
-	Implemented a new static UndoableUnitOfWorkHelper.Do() method which handles rollback
-		automatically iff an Exception is thrown.
-	(later) Updated New FDO and Co. htm with a history of the kinds of changes I needed to
-		make to get LexEdDll to work.
-RandyR, 6 August 2009. 1) FWR-9 "Change public constructors on CmObjects to internal to
-		'encourage' the use of Factories."
-	2) FWR-10 "Remove use of CmObject implementation class constants."
-RandyR, 6 August 2009. 1) Update the FDO doc. (Re-added the docx version as the live copy. The
-		HTM version will also be saved in P4)
-	2) More refactoring for BEP unit tests.
-TimS, August 7, 2009. Performance/memory optimizations for the new FDO code.
-RandyR, 7 August 2009. Rename a folder as the first part of a namespace reorganization.
-JohnT, 7 Aug 2009. Added second entry to Latin DB and verified that next/prev record work.
-		Include displaying senses, gloss, and defn in DE view.
-	Implemented LexSenseOutline as a full virtual property (with automatic PropChanged
-		notification of affected senses when owning seqs change).
-	Changed notification of object sequence changes to use new AddObjectEventArgs and
-		RemoveObjectEventArgs, which indicate the position for
-		sequence changes.
-	Renamed RemoveQuietly to RemoveOwnee; no longer entirely quiet, because there is a
-		remove notification the old owner receives. An argument of RemoveObjectEventArgs
-		allows determining whether the object is being moved or deleted.
-	Fixed setting an atomic property to send RemoveOwnee notification if old object is not
-		null.
-	Fixed vector Clear() operator to not mark object dirty if it was already empty.
-	Fixed PropChanged notification to not send notifications for deleted objects.
-	Added a constructor to Attribute to allow not specifying signature when it is irrelevant;
-		changed existing cases to use it where appropriate.
-	Fixed vector tests to not complain of additional PropChanged notifications not expected
-		(e.g., from side effects like LexSenseOutline changes).
-	Made vector PropChanged messages able to recognize a smaller change when there is a
-		common unchanged sequence at the end of the old and new values.
-RandyR, 7 August 2009. Next round of FDO namespace reoganization.
-	(Includes FWR-57 "Move hand-written and generated Repository implementation code to
-		FDO.Infrastructure namespace")
-RandyR, 7 August 2009. Next round of FDO namespace reoganization: Make more classes internal.
-RandyR, 7 August 2009. Last round (I hope) of FDO namespace reoganization: Move more files into
-	FDO.Infrastructure.Impl.
-RandyR, 7 August 2009. Did a couple 'todos' in the code, so PropChanged calls are broadcast on
-	Undo and Redo.
-RandyR, 8 August 2009. Rename one more namespace.
-RandyR, 8 August 2009. Round 2 of the rename.
-TimS, August 10, 2009. Build fix (Generated FDO code was missing a reference to
-	SIL.FieldWorks.FDO.Infrastructure.Impl)
-RandyR, 10 August 2009. Last expected namespace matter.
-TimS, August 10, 2009. More performance/memory optimizations for the new FDO code (mostly with
-	the AllInstances() method).
-HindleT, 10 August 2009. 1) Implement FWR-14: "Added WriteTtpAsXml and ReadTtpFromXml to
-	TsStreamWrapper in Kernel/TsString.cpp added unit tests to TestTsStreamWrapper.h"
-RandyR, 10 August 2009. Update FDO docs.
-SteveMc, August 11, 2009.  Fixed FWR-30 "Crash reconstituting an ITsString from xml that is in
-	prescribed NFC".  Implemented FWR-73 "rip all SQL stuff out of the Language dll code".
-	Refactored InstallLanguage to provide DLL as well as EXE.
-RandyR, 11 August 2009. Implemented FWR-16: "Support ITsTextProps in the internal xml read/write
-	generated code."
-RandyR, 11 August 2009. Clean up some code now that FWR-30 is done.
-TimS, August 11, 2009. Changed the generated repositories' AllInstances() method to return a
-	readonly set
-JohnT, August 12, 2009. Fixed bug deleting root box in VwEnv::get_StringWidth, causing various
-	weird crashes later since it was deleted before the RCW was garbage-collected.
-TimS, August 12, 2009. FWR-76, FWR-77 Move classes in OverridesScripture.cs that don't belong in
-		FDO.
-	Get the TeStylesXml project to build.
-JohnT, 12 Aug 2009. Browse views (at least not involving unimplemented virtual properties) work,
-	with filter/sort capabilities.
-DamienD, 13 Aug 2009. Fixed initial set of slices in the Lexicon Edit data tree.
-JohnT, 13 Aug 2009. Restored full 3-pane main data entry view. Implemented virtual properties
-	LexEntry.VariantEntryRefs, MoMorphSynAnalysis.Slots,
-	LexSense.RefsFrom_LexReference_Targets, LexEntry/LexSense.ComplexFormEntryBackRefs, and
-	LexEntry.PicturesOfSenses.
-	Enhanced support for virtual properties so implementing property can return
-	IEnumerable<T> where T: ICmObject, so now by preference virtual property methods should
-	return some kind of collection of the appropriate class of object.
-RandyR, 13 August 2009. Do more on FWR-35: "Remove obsolete code from the build and from P4".
-	1) Remove remainder of DbAccess (move MDC interface to kernel.)
-	2) Remove some other obsolete SQL stuff form the views code.
-SteveMc, August 14, 2009.  Get the (C++) language DLL to work with the (C#) install language DLL
-	instead of the EXE. Fixed a bug in parsing XML data files (interpreting custom field
-	definitions).
-EricP, 14 Aug 2009. IText domain related work.
-SteveMc, August 14, 2009.  Fixed infinite recursion problem in loading/installing language data.
-JohnT, 15 Aug 2009. Preview pane in Lexicon Edit, Browse view, and Document view are now
-	basically working (maybe not for all possible data).
-SteveMc, August 14, 2009.  Removed the FwCellar DLL (but not the TLB).
-EricP (auto), 14 Aug 2009. Fixing paragraph parser compilation errors.
-RandyR, 14 August 2009. Enabled the Navigation toolbar btns in Flex, and removed some obsolete
-	batch files.
-RandyR, 15 August 2009. 1) Remove recently introduced dependency from SIL.FieldWorks.FDO.
-	Application to SIL.FieldWorks.FDO.Application.Impl,
-	2) Stop reconstituting the LangProject when a BEP starts,
-	3) Enable loading more images/icons in Flex for more dlls.
-RandyR, 15 August 2009. Work on improper dependencies in FDO impl namespaces.
-RandyR, 15 August 2009. More work on improper dependencies in FDO impl namespaces.
-DamienD, 17 Aug 2009. All slices now display properly in the Lexicon Edit view. Fixed improper
-	releasing of shared TsStrFactory.
-JohnT, 17 Aug 2009. Added Categorized entry. (Not extensively tested, especially merging of
-	senses.)
-DamienD, 17 Aug 2009. Fixed Insert Entry dialog (matching entries still not implemented). Fixed
-	ghost slices. Fixed MSA modification and creation dialogs.
-TimS, August 17, 2009. FWR-78 Get the TeViewConstructors project to build. Also added the
-	ability to get the clsid of an object from the ICmObjectReporitory.
-RandyR, 17 August 2009. 1) More work on improper dependencies in FDO impl namespaces.
-	2) Optimize some code.
-RandyR, 17 August 2009. Add new unit test base class.
-EricP, 18 Aug 2009. Moving ITextUtils.
-EricP, 19 Aug 2009. Remove ITextUtils from ITextDll project.
-SteveMc, August 19, 2009.  Fixed bugs loading or looking at data from XML.
-EricP, 19 Aug 2009. Stage 1 of getting ITextUtils to compile in FDO.
-EricP, 19 Aug 2009. Move IComboHandler to SandboxBase
-EricP, 19 Aug 2009. Remove logic pertaining to orphaned annotations.
-RandyR, 19 August 2009. 1) Remove remaining 'using' statements that access any FDO impl
-	namespace,  2) Revise FDO docs about use of the impl namespaces.
-RandyR, 20 August 2009. Move new LangProj bootstrapping code out of BEP-land, since creating an
-	LP is not a responsibility of a BEP.
-DamienD, 20 Aug 2009. Implemented MatchingEntries. Converted various classes to pass ICmObject
-	as arguments instead of HVOs. Fixed FwTextBox and LabeledMultiStringControl so that they
-	now fire TextChanged events. Added an SilDataAccessManagedBase convenience class for
-	create custom data access classes.
-EricP/KyleE, 20 Aug 2009. Get IText Baseline tab working.
-EricP, 20 Aug 2009. Move ParagraphParserTests to FDOTests.
-RandyR, 20 August 2009. Have the hand-made IOC create services 'on demand', rather than all at
-	once when the IOC is created.
-JohnT, 20 Aug 2009. Core of bulk edit is working; haven't worked on list choice tab, but all the
-	others basically work.
-GordonM, 20 Aug 2009. Work on FWR-90 and fixed FWR-101.
-RandyR, 20 August 2009. Optimize BEPs regarding Commit and custom property persisting.
-RandyR, 21 August 2009. Optimze Flex startup when a BEP and file are both given on the command
-	line.
-RandyR, 21 August 2009. Tidy up some code.
-TimS, MikeL, August 21, 2009. FWR-55. Moved/updated the ScrFdo code to its new place in FDO.
-EricP/KyleE, 21 Aug 2009. Make InterlinMaster compatible with Visual Studio Designer.
-DamienD, 21 Aug 2009. Refactored simple list chooser dialog and related classes.
-RandyR, 22 August 2009. Restore SDA behavior of boolean getter/setter, and have SDA clients that
-	can't tell an int from a bool use new application service (IntBoolPropertyConverter).
-RandyR, 22 August 2009. Refactor my previous change to have the new App Service call the SDA for
-	the bool or int, rather than have it use an internal interface on the CmObject.
-AnnB    24 August 2009 Convert uint to int.
-GordonM, 24 Aug 2009. Fixed some Browse columns so they don't crash if the associated list is
-	non-existant (part of FWR-90).
-RandyR, 24 August 2009. 1) Refactor FDO test framework to support a base class that starts an
-	undoable UOW in the test setup method, ends the UOW in the test teardown method and then
-	loops through Undo as many times as needed, to restore the Memory BEP to the pre-test
-	state. 2) Fix some "undesirable features" in Undo that showed up, while switching most
-	tests to the new class.
-DamienD, 24 Aug 2009. Fixed VectorReferenceSlice, Implemented Replace method in DomainDataByFlid
-	class. Added back in more Lexicon toolbar and menubar items. Fixed bug in Views when a
-	multi-string is updated in a view the selection can get messed up.
-RandyR, 25 August 2009. Refactor PropChanged broadcasting code.
-TomB, 25 August 2009. FWR-102: Moved most of the contents of ScrFDOTests to FDOTests (but didn't
-	yet add to the project there).
-RandyR, 25 August 2009. Add MasterFieldWorksModel.xml file, rather than use the generated xml
-	file from UML-land.
-RandyR, 25 August 2009. 1) Update FdoGenerate nant task to cope with (and return) the new
-	optional comment and notes elements in the xml file.  2) Add first version of master xml
-	file with optional comments and notes from the UML source file.
-EricP, 26 Aug 2009. Get ParagraphParserTests to compile.
-EricP, 26 Aug 2009. Add comments headers to ITextUtils, and some code cleanup.
-EricP, 26 Aug 2009. Put comments on public/protected interfaces for ParagraphParserTests.
-DamienD, 26 Aug 2009. Fixed various slices in the Lexicon Edit view.
-AnnB    26 August 2009 More Convert uint to int.
-RandyR, 27 August 2009. Implement FWR-118 "BEPs (I think?) need to have a way to check to see
-	whether the data version is compatible with the program's current model version and
-	allow for migration if not."
-DamienD, 27 Aug 2009. Fixed Lexical Relation and Cross Reference slices in the Lexicon Edit view.
-AnnB, 27 Aug 2009. FWR-92 Remove virtual properties from the XML files if they are defined in C#.
-EricP, 27 Aug 2009. FWR-84 Getting ParagraphParserTests to run (and fail).
-GordonM, 27 Aug 2009. More work on FWR-90; implemented a virtual property, overloaded
-	RegisterVirtualAsModified for <int>s, refactored some tests.
-GordonM, 27 Aug 2009. One small xml change to activate NumberOfSenses(Entry) browse column.
-RandyR, 27 August 2009. Work on code generator to include the old MagicDraw comments and notes
-	on classes and properties.
-RandyR, 27 August 2009. Get the model version number used to determine data migration needs from
-	the master xml file.
-RandyR, 27 August 2009. Implement FWR-117: "Properties that return an ITsString no longer return
-	an empty one if the property is null"
-RandyR, 28 August 2009. Edit the main comment in master xml file.
-SteveMc, August 28,2009.  Implemented an Ethnologue class to replace the Ethnologue database.
-	Fixed TsTextProps::WriteAsXml() to write empty <Prop/> element when there aren't
-	actually any properties set.
-EricP, 28 Aug 2009. FWR-84 Getting ParagraphParserTests to run.
-RandyR, 31 August 2009. Work up framework for FWR-38: "New data migration strategy".
-	Each step in the migration can figure out how it wants to do its actual work,
-	but the pieces it will need are now available, as needed.
-AnnB, 31 Aug 2009. FWR-92 Remove virtual properties from the XML files if they aren't used in
-	any distfiles.
-SteveMiller, 31 Aug 2009. FWR-31: Abandoned efforts to use C# with embedded MySQL. It is doable,
-	but will require considerably more time and expertise. Zipped up project as
-	MySqlEmbeddedCSharp.app and put it in the Deprecated directory.
-SteveMiller, 31 Aug 2009. FWR-31: Embedded MySQL can be used with VC++. Zipped up the project I
-	used as a proof of concept as MySqlEmbeddedCPPApp.zip and put it in the deprecated
-	directory.
-RandyR, 1 September 2009. More work on data migration prototype.
-TomB, 1 September 2009. Move ScrFDOTests into FdoTests (FWR-102); Find new homes for ScrFootnote
-	static methods (FWR-116)
-JohnT, 1 September 2009. Basic paragraph-level editing is now working (pasting text with
-	newlines still does not).
-RandyR, 1 September 2009. Fixed version attribute in xml BEP file to match what Neil produces.
-DamienD, 2 Sept 2009. Removed MoMorphTypeCollection. Fixed bug in moving ownership to an owning
-	atomic. Fixed bug in merging alternatives in MultiAccessor. Implemented MoveOwnSeq and
-	MoveOwn in DomainDataByFlid.
-GordonM, 2 Sep 2009. Fixed last of FWR-90. All Browse columns should work without crashing.
-SteveMc, September 2, 2009.  Implemented opening a project if one is not given in the command
-	line.  Also implemented saving the most recently opening project file in the registry,
-	and using that by default if nothing is given on the command line.  Implemented creating
-	a new language project, at least a first pass at it.
-EricP, 2 Sep 2009. FWR-84 "Move IText Domain Logic to FDO"
-	-- Get some basic functionality to pass tests.
-DamienD, 2 Sep 2009. Removed MoMorphType indices. Fixed picture slices in Lexicon Edit view.
-RandyR, 2 September 2009. 1) Add two new optional attributes to the <class> element in the
-	master xml file,
-	2) Add new XSD schema for the master xml file, and
-	3) Get code generator to use one of the new attributes.
-DamienD, 2 Sep 2009. Updated some virtual properties so that PropChanges are fired when their
-	dependencies change.
-JohnT, 3 Sep 2009. Paste multi-para now works (with some Undo problems).
-EricP, 3 Sep 2009. More for FWR-84 "Move IText Domain Logic to FDO".
-	Made a test to make sure we keep word phrase annotations.
-RandyR, 3 September 2009. 1) FWR-86: "Remove WordformInventory",
-	2) Fixed broken StTxtParaTests tests.
-EricP, 3 Sep 2009. Enabled some more ParagraphParser tests and did some cleanup.
-SteveMc, September 4, 2009.  Converted standard databases (TestLangProj, Lela-Teli 2, Lela-Teli
-	3, Sena 2, and Sena 3) to the new (XML) format.
-EricP, 3 Sep 2009. More paragraph parser testing.
-TimS, September 8, 2009. Moved the data migration code to a sub folder in DomainServices and put
-	each data migration into a separate file. Also made some methods on CmObject abstract
-	since they should be overidden in derived classes anyways.
-DamienD/AnnB, 8 Sep 2009. Implemented initial browse and edit views for Data Notebook in Flex
-	(FWR-129).
-RandyR, 8 September 2009. 1) Add new method to data migration manager that supports for not
-	doing one, which expects the BEPs to only increment their version number to the current
-	version,
-	2) Optimize the data migration code (5 minutes to 1.5 minutes to migrate my own data),
-	and
-	3) Redo some namespaces for FDO tests.
-JohnT, 8 Sep 2009. Wordlist concordance is basically working.
-SteveMc, September 9, 2009.  Fixed infelicities of prior work getting new projects and
-	anthropology lists working.
-TimS, MikeL, TomB, DavidO, JoelH, September 9, 2009. FWR-108, FWR-111, FWR-112, FWR-113,
-	FWR-115, FWR-116, FWR-120, FWR-109. Data migration for ScrTxtPara and ScrFootnote. Also
-	add ScrFootnote and ScrTxtPara to the model, port all of the code to the new FDO, and
-	fix all the WANTPORTs having to do with them.
-GordonM. 9 Sep 2009. Fixed FWR-106 - List area will now display all lists except Reversal Index
-	Categories.
-JohnT, 9 Sep 2009. Enhanced RecordList so it can work with a base property known only to the SDA
-	decorator, which allowed removing the spurious Wordforms virtual property from
-	LangProject.
-TimS, JoelH, September 10, 2009: Fixed the DMs to add the empty SctTxtPara and ScrFootnote
-	elements.
-EricP/RickM, 10 Sep 2009. FWR-145 (FWR-66) "Get Internlinear PrintView to display
-	interlinear data"
-EricP, 10 Sep 2009. Submit some missing files.
-TimS, JoelH, September 10, 2009. FWR-79. Get TeEditingHelper to build and its tests to run.
-EricP, 10 Sep 2009. Remove some unneeded files.
-EricP, 10 Sep 2009. Got TestLangProj to work in PrintView (FWR-145 "Get Internlinear
-	PrintView to display interlinear data")
-EricP, 10 Sep 2009. Fixed crash in Word List Concordance related to InterlinMaster.
-EricP, 10 Sep 2009. Interlin cleanup and bug fixes.
-EricP, 10 Sep 2009. More Interlinear bug fixes and refactoring.
-	FWR-145 "Get Internlinear PrintView to display interlinear data"
-TimS, TomB September 11, 2009. Integration from Fw60 branch to Trunk to WW branch
-EricP, 11 Sep 2009. Fix Interlinear crash.
-EricP, 11 Sep 2009. Changed FDO setters for atomic and basic properties to
-	return without registering a change and issuing side-effects.
-RandyR, 14 September 2009. 1) Implement Data Migration: "Plan B",
-	2) Add new ParseIsCurrent property to StTxtPara,
-	3) Move ScrTxtPara and ScrFootnote from Cellar module to Scripture module, and
-	4) Re-add PhVariable that was accidently removed in an earlier model change.
-TimS, JoelH, September 14, 2009 FWR-80: Get the TeScrInitializer project to build and the tests
-	to run
-RandyR, 14 September 2009. 1) Move the Data migration tests into a new folder, and
-	2) Refactor the IDomainObjectDtoRepository test code to not use the in-memory BEP.
-RandyR, 15 September 2009. 1) Have FDO use NFD for ordinary unicode string props. (Setters make
-	sure.)
-	2) Have FDO use xml in NFC for ordinary Unicode string props. (Reconstituted as NFD.)
-TimS, JoelH, September 15, 2009 FWR-80: Added TeScrInitializer to the build
-JohnT, 15 Sep 2009. WordList concordance enhanced to automatically parse all texts (including
-	Scripture, except drafts), but only if they have been modified since the last parse.
-SteveMc, September 15, 2009.  Changed all the interface and class ids (guids), and the prog ids,
-	for the Language DLL.  This allows the new Language DLL to coexist with the FW 6.0
-	Language DLL, which is needed for running dumpxml on FW 6.0 databases.
-EricP, 15 Sep 2009. Finished FWR-145 "Get Internlinear PrintView to display interlinear data"
-	to show segment freeform annotations and Title/Source fields.
-EricP, 15 Sep 2009. Fixed FWR-145 "Get Internlinear PrintView to display interlinear data"
-	to load existing xfics per segment offset boundaries.
-GordonM, 15 Sep 2009. Minor refactorings in BootstrapNewLanguageProject
-	and LabeledMultiString Widget.
-EricP, 15 Sep 2009. Fixed a crash in displaying Interlinear WordGloss
-	configured for analysis ws.
-EricP, 15 Sep 2009. Get the InterlinLineChoice tests to work.
-GordonM, 15 Sep 2009. Eliminated some duplicate tags.
-EricP, 16 Sep 2009. Move some paragraph annotation related tests to FDO.
-EricP, 16 Sep 2009. Enabled CollectSegmentsTests (FWR-84 "Move IText Domain Logic to FDO")
-EricP, 16 Sep 2009. Get ScriptureSegmentLabelTests to work (FWR-84 "Move IText Domain Logic
-	to FDO")
-JohnT, 16 Sep 2009. Fixed some performance and other problems in concording texts (and on any
-	UOW that created many objects).
-EricP, 16 Sep 2009. Move BtConverter logic (FWR-84 Move IText Domain Logic to FDO)
-DamienD/AnnB, 16 Sep 2009. Preliminary implementation of section expand/collapse feature.
-RandyR, 16 September 2009. Fixed a bug in tokenizing paragraphs that prevented my data set from
-	opening in text-land.
-JohnW, 17 September 2009. FWR-102: ScrSectionTests now build and pass. Still more files to do.
-DamienD, 17 Sep 2009. Refactored FwComboBox and TreeCombo to inherit from the same base class.
-DamienD, 17 Sep 2009. Fixed build problem caused by previous changelist.
-SteveMc, September 18, 2009.  Get LIFT import largely working.  Also get Sena 2 and Sena 3
-	databases coming up properly in Flex (involved custom field fixes).
-SteveMc, September 18, 2009.  Enabled the Tools/Configure/Custom Fields menu item, and the
-	Custom Fields dialog.
-DavidO, 18 Sep 2009. Made more changes to FDO Browser.
-DavidO, 18 Sep 2009. FDO Browser, can now show or hide CmObject properties for derived objects.
-RandyR, 19 September 2009. 1) Fix broken build (FDOBrowser compile failure & three test
-	failures),
-	2) Optimize the paragraph tokenizer.
-RandyR, 19 September 2009. Use HashSet in many places in the depths of FDO and BEP-land.
-DavidO, 18 Sep 2009. Made some small additions to FDO Browser. (Sorry about breaking compile,
-	Randy)
-JohnW, TimS, JoelH, September 21, 2009. FWR-81. First check-in to getting TeDll to build. Added
-	SplitGridView to the build. Removed the object needed for DisplayVariant. Moved some
-	UnitOfWorks to the UI layer. Fixed NMock to work in .Net 3.5 (hopefully).
-SteveMc, September 21, 2009.  Fixed some LIFT import bugs.  Also made a couple of FDO
-	optimizations to improve LIFT import speed.
-DamienD, 21 Sep 2009. Fixed crash in FwComboBox on XP machines.
-RandyR, 22 September 2009. Use IEnumerable<> for the AllInstances() method on all CmObject
-	Repositories, rather than our own ReadonlySet subclass of Set.
-EricP, 22 Sep 2009. Get BtConverter logic to pass tests (FWR-84 "Move IText Domain Logic
-	to FDO").
-DamienD, 22 Sep 2009. Optimized initialization of XCore UI containers when switching tools.
-SteveMc, September 22, 2009.  Fixed the Project Properties dialog to work in the new system.
-	Also fixed FdoCache.DatabaseName to strip off the filename extension.
-TimS, JoelH, September 23, 2009. FWR-81. Got TeDll to build and the TeDllTests to run (and pass).
-	Also changed FdoChangedUnitOfWork to create undo list of object with owners that
-	were deleted to be re-created in the correct order.
-SteveMc, September 23, 2009.  Eliminated all mention of LangProject.Name from the source tree.
-	This field is no longer the source of the project name.  Use FdoCache.DatabaseName
-	instead.
-RandyR, 22 September 2009. 1) Use the StructureMap IOC system for FDO's DI needs,
-	2) Fix test failure with Firebird CS where Firebird CS is not installed in the default
-	location.
-TomB, 22 Sept 2009.  FWR-102: Added "ScrImportFileInfoTests, ScrImportSetTests, and
-	ScrSfFileListTests to the FDOTests project and got most of the tests to pass. Had to
-	WANTPORT a few ScrImportSetTests until we can get rid of the Paratext dependency.
-	Extended the ability to stub out the file OS so that tests that need to create and
-	access files can do everything in memory and run really fast.
-	Eliminated two separate versions of accessors to get the external links folder and made
-	it so the getter never sets the value to the default, thus preventing a nested action.
-Ann B/Damian D - Data Migration for Data Notebook to combine RnEvent and RnAnalysis into
-	RnGenericRec.
-		Retrofit the Data Notebook parts and layouts so it still works in Flex.
-EricP/RickM, 24 Sep 2009. Enabled FreeTranslation editing tests and fixed sync'ing issue with
-	back translations. (FWR-66 "Move IText Domain Logic to FDO")
-TimS,JoelH September 24, 2009. Fixed some failing TeDllTests (that TomB broke) ;)
-EricP/RickM, 24 Sep 2009. Made BackTranslation to FreeTranslation conversion logic a side
-	effect of CmTranslation.Translation changes (FWR-66 Move IText Domain Logic to FDO).
-SteveMc, September 24, 2009.  Added methods to meta data cache (managed) to test whether a given
-	field name is valid for a given class.
-GordonM, 24 Sep 2009. Rename mispelled Exception, refactor Domain Services out of Application
-	layer (see GetServicesFromFWClass)
-EricP/RickM, 24 Sep 2009. Get Scripture to work in PrintView pane and TitleContents pane.
-EricP, 24 Sep 2009. Created AnnotationServices. Modified MultiAccessor.set_String to return
-	if there were no changes to the string.
-TimS, JoelH September 25, 2009. FWR-155 Get TE running without crashing after any user action.
-	Also re-ordered the deletion of objects to better support undo/redo. Undo/redo should be
-	much more stable now.
-EricP, 25 Sep 2009. Implemented an IScrTxtParaInternal property. Properly.
-DamienD, 25 Sep 2009. Initial port of MorphologyEditorDll.
-EricP, 25 Sep 2009. Got basic Analyze tab to work (ie. free translations).
-EricP, 25 Sep 2009. Checkin some missing ITextDll files.
-SteveMc, September 25, 2009.  Got LIFT export working.  Fixed bug (actually a TODO) in
-	initializing writing systems so that they don't all come up using Times New Roman
-	regardless of their settings.
-RandyR, 26 September 2009. 1) Remove use of surrogates in atomic owning/reference properties,
-	2) Remove individual data members for atomic owning/reference properties
-	in favor of one Dictionary on each CmObject instance that holds all of them.
-RandyR, 26 September 2009. Remove use of surrogates in col & seq owning/reference properties.
-RandyR, 26 September 2009. Remove individual data members for all generated col & seq owning/
-	reference properties in favor of one new Dictionary data member for each CmObject.
-TomB, 28 September 2009. FWR-102: Removed all WANTPORTs from ScrImportSetTests and got all tests
-	to pass with no dependencies on the file system or on the ProjectUnpacker.
-RickM, 28 September 2009. In InterlinMaster removed m_tabIndex and SelectedIndexChanged event
-	handler. Added Deslected and Selected event handlers for when the tab page is changed.
-DavidO, 28 Sept 2009. Fixed FDOBrowser based on RandyR's checkin for the new StructureMap stuff.
-	Fixed the repository count property so it doesn't return deleted and newly added
-	objects. (I had made a change a couple of weeks ago to that property which produced that
-	bug.) Made misc. other changes to the FDO browser.
-TimS, JoelH, 28 Sept 2009, Made some performance increases with typing and with range selections
-	and added support for simple saving when TE closes.
-SteveMc, September 28, 2009.  Fixed bug in dealing with simple Unicode strings that contain '<',
-	'>', or '&'.  Fixed LIFT export bugs (remaining #if WANTPORT sections in XDumper.cs).
-RickM, 29 September 2009. Slight change to Sept 28 checkin.
-	Added Deselecting (removed Deselected) event handler for when the tab page is changed.
-DamienD, 29 Sep 2009. Fixed various issues in the RecordClerk, the Grammar area, and the part
-	generator. Added the IdleQueue class to run tasks while the app is idle.
-RickM, 29 September 2009. Ooops.... I forgot one detail.  Now it should be good. Slight change
-	to Sept 28 checkin.
-	Added Deselecting (removed Deselected) event handler for when the tab page is changed.
-EricP, 29 Sep 2009. Added Interlin PrintView designer file.
-DamienD, 29 Sep 2009. Added StText fields to Browse view of Data Notebook. Fixed incorrect
-	handling of embedding Japanese text using the MS Japanese IME.
-GordonM, 29 Sep 2009. Small fix to DomainServices
-DavidO, 29 Sep 2009. More changes to FDO Browser, including removing dependency on internal
-	implementation of service locator; added options to control shading of selected object
-	and their children; added recently used file support.
-RandyR, 30 September 2009. Implemented 6 of the 9 steps of FWR-164: "Ensure that all
-	CmTranslations have their Types set"
-RandyR, 1 October 2009. 1) Do Step 7 of FWR-164, 2) Tweak the xsd schema for the master xml file.
-SteveMc, October 1, 2009.  Finished (?) getting FXT style exports working in the new system.
-	This includes generating a grammar sketch.
-TimS, JoelH, October 1, 2009. FWR-165 Get the DiffView to build and the tests to pass.
-DamienD, 1 Oct 2009. Fixed feature catalog dialogs in Grammar area.
-DavidO, 1 Oct. 2009. Created a base browser library on which to base FDOBrowser. This allows
-	other uses for the browser capabilities found in the base class library.
-AnnB, 1 Oct 2009 - Create a data model for the WW branch.
-AnnB, 1 Oct 2009 - Migration 7000006 to delete the name attribute from cmProject.  FWR-156
-RandyR, 1 October 2009, Split off CmObject-SetDefaultValuesAfterInit function for reconstituting
-	into another method "DoAdditionalReconstruction" for cases where basic creation
-	is not the same as reconstitution.
-TimS, JoelH, October 2, 2009. Moved CopyTo and AddTo to the reference vectors only. Couple small
-	changes to get TE to load with an entire Bible.
-EricP, 2 Oct 2009. Get Interlin Sandbox to compile. (FWR-163 "Enable Sandbox")
-TomB, 2 Oct 2009. FWR-102: Enabled some more FDO Tests: All ScrMappingListTests, most
-	ScrTxtParaTests, 1 StTxtParaTest, all ScrVerseTests, and 0 SCTextEnumTests. Moved
-	SCScriptureText from DomainImpl to DomainServices.
-	FWR-164.9: Removed code to try to fix up null CmTranslation.Type fields on the fly.
-	FWR-160: Moved the ScriptureChangeWatcher logic to adjust section references and mark BT
-	status as unfinished when paragraph contents change so it is done as a proper
-	side-effect of the data change in ScrTxtPara. Also initialized section references to set
-	the book correctly when a new section is added to a book and enhanced the validation
-	code to make sure that section references cannot be set to be for the wrong book.
-RickM, 2 Oct 2009. FWR-168 Get ConfigureInterlinDialog working and update the lines which are
-	displayed in Interlinear Analyze and Interlinear Print tabs.
-RickM, 2 Oct 2009. fixed crash: InterlinLineChoices.Restore requires something other than 0 for
-	defaultVern writing system. Otherwise this results in lines in the Intelinear will have
-	0 as a writing system.
-JohnW, 2 Oct 2009. FWR-159: Made changes to get TeEditingChecks to build and tests to pass, but
-	didn't add project to the nant targets.
-SteveMc, October 2, 2009.  Got Flex configured export (include XHTML) working.  Enabled Writing
-	System Properties on the Flex Format menu.
-GordonM, 2 Oct 2009. Got CopyObject working. DomainServices CopyObject should copy most any
-	FDO object. (FWR-128).
-RandyR, 1 October 2009. 1) Revise build files to allow for building any app, individualy,
-	2) Fix broken build in two places (IText test failure and new CopyObject compile
-	failure).
-JohnW, 4 Oct 2009. FWR-172: Made changes to get ScrControls to build and tests to pass, but
-	didn't add project to the nant targets.
-TimS, JoelH, 5 October, 2009. FWR-172, FWR-154. Get the TeDialogs project to build and the tests
-	to run. Get the ScrControls project to build and the tests to run.
-TomB, 5 October, 2009. FWR-102: Got all tests passing for SCTextEnumTests. Enhanced MockFileOS
-	(in FileUtilsTests) to accurately reflect file locking issues when reading and writing
-	files.
-TimS, JoelH, October 5, 2009. FWR-180. Get CmPicture to build, tests to run and removed
-	appropriate WANTPORTs. Also moved some ChangeWatchers into the new way of watching in
-	the new FDO.
-GordonM. 6 Oct 2009. Added some better CopyObject tests.
-DamienD. 6 Oct 2009. Partial port of phonological rule UIs in Grammar area. XmlVc should now be
-	using the special SDA in all cases.
-JohnT, 6 Oct 2009. Removed the two dictionaries in CmObject used in place of instance variables
-	to store object properties. This reduces the memory required to fully load Sena 3 by
-	about 20%.
-EricP, 6 Oct 2009. Got FocusBox to come up... (FWR-163) "Enable Sandbox"
-EricP, 6 Oct 2009. Fixed crash in FocusBox choose analysis.
-EricP, 6 Oct 2009. Fixed crash loading morphbundle form in Sandbox.
-EricP, 7 Oct 2009. Fixed crash loading morpheme options.
-EricP, 7 Oct 2009. Refactored SandboxBase nested classes into their own files.
-EricP, 7 Oct 2009. Fix Sandbox chosen analysis handler.
-SteveMc, October 7, 2009.  Implemented FWR-179 "Optimize StringUtils.GetString" (actually
-	replaced it by ITsStrFactory.ReadTssFromXml).
-EricP, 7 Oct 2009. Fixed crash in morpheme combo list.
-JohnT, 7 Oct 2009. Further optimizations to memory usage when preloading all instances.
-	Now down to about 50% of space used a few days ago.
-EricP, 7 Oct 2009. Start work on FocusBox move and approve.
-DamienD, 8 Oct 2009. Fixed bug where Undo would send incorrect PropChanges. Fixed bug with
-	switching texts.
-TomB, 8 October, 2009. FWR-102: Added more FDO tests (many still WANTPORTed).
-	FWR-181: Added ValidateAddObject method that gets called before adding/inserting objects
-	into FDO lists or sets. Added new virtual method on CmObject to allow subclasses to take
-	appropriate actions when the object is about to be deleted.
-SteveMc, October 8, 2009.  Implemented FWR-177 "get the Reversal Indices tool working" (at least
-	to a first approximation).  Also got the Reversal Entries slice working (more or less)
-	in the Lexicon Edit tool.
-EricP, 8 Oct 2009. Editing baseline was not updating Interlinear display (FWR-191).
-JohnW, 9 Oct 2009. Integration from Trunk -> WW branch.
-SteveMc, October 9, 2009.  Fixed a couple of crashing bugs (starting the program, or changing
-	records in lexicon edit both were crashing).
-DavidO, 9 Oct. 2009: Made a small change to a menu item in the ObjectBrowser base.
-JohnW, 9 Oct 2009. FWR-205: Get FwPrintLayoutComponents to build and tests to pass.
-EricP, 9 Oct 2009. Refactoring. Begin to make some tests for InterlinDocForAnalysis/FocusBox.
-EricP, 9 Oct 2009. FocusBox refactoring.
-TomB & JoelH, 9 Oct 2009. FWR-208: Implemented cascading delete of rows and cells of discourse
-	chart when the chart is deleted
-	FWR-202: Used FDO to enforce that Scripture footnotes have only one paragraph
-SteveMc, October 9, 2009.  Implemented FWR-74 "Get links working".
-RandyR, 10 October 2009. 1) Fix the IdentityMap to only be created once in the IOC, and
-	2) Add WANTPORT around a test that geriped about me not having access to some folder in
-	"Program Files".
-DamienD, 12 Oct 2009. Implemented GenDate support in FDO. Implemented ReferenceTargetCandidates
-	in RnGenericRec, so that choosers display properly in Data Notebook area.
-TimS, JoelH, October 12, 2009. Removed appropriate WANTPORTs for EditorialChecks and got
-	ScrChecks running.
-SteveMc, October 12, 2009.  Enabled to "History Back" and "History Forward" commands.
-RandyR, 13 October 2009. Add new bidi generic dictionary.
-JohnW, 13 Oct 2009. FWR-206 Get PrintLayout to build and tests to pass.
-JohnW, 13 Oct 2009. FWR-207 Get TePrintLayoutComponents to build and tests to pass.
-DamienD, 13 Oct 2009. Implemented GenDate slice and added support for GenDate to the browse
-	view (FWR-130, FWR-142). Chooser dialogs for Sense fields should now populate properly.
-RandyR, 13 October 2009. Optimize loading for all BEPs
-	(except Firebird, which appears to be headed out the door).
-EricP, 14 Oct 2009. Fixed a performance issue in InterlinMaster.
-SteveMc, October 14, 2009.  Implemented FWR-178 "get Reversal Index Entry Bulk Edit working".
-RandyR, 14 October 2009. Use UnicodeEncoding converter for class name conversion to/from byte
-	arrays in Berkley DB and DB4o BEPs.
-GordonM, 14 Oct 2009. A first pass at FWR-182 Get Tagging tab working. Displays, selects. No
-	context menus yet.
-SteveMc, October 14, 2009.  Fixed FWR-213 "fix code that depends on IFwMetaDataCache.GetFieldId2
-	returning 0 for invalid fields".
-DamienD, 14 Oct 2009. Fixed bug where ViewSlice would sometimes be set to an incorrect height.
-	Fixed bug where tools in the ListView on side bar were not always getting selected.
-JohnT, 14 Oct 2009. Mainly changes to get SharpViews text rendering working; one change to the
-	core code affects marshaling of a couple of Fetch routines so they can be implemented in
-	C#.  Will probably require remakefw.
-MikeL, 15 Oct 2009. Get FootnoteView building, its tests to pass and hookup footnote view in TE.
-SteveMc, October 15, 2009.  Fixed FWR-215 "fix code that thinks custom field names begin with
-	'custom'".
-TomB & RicP, 15 Oct, 2009. Got a few changes that were made in 6.0 that didn't survive
-	JohnW's previous integration attempt becuase the files were deleted and re-added in new
-	location in the WW branch.
-TimS, JoelH, October 16, 2009. Some code clean-up for CopyObject. FWR-210. Removed some
-	WANTPORTs having to do with CopyObject
-DamienD, 16 Oct 2009. Implemented proper sorting of GenDates in the browse view. The Data
-	Notebook browse view now displays all entries, including sub-entries.
-EricP/RickM, 16 Oct 2009. Enabled "Approve and Move Next." FWR-193 "Focus Box - Approve
-	and Move"
-TomB & RicP, 16 Oct, 2009. FWR-143/FWM-138: Remove the unused StyleName property from StPara.
-	FWR-152: Remove the deprecated ImportSettings "blob" field from IScrImportSet.
-	FWR-212: Remove deprecated StFootnote.DisplayFootnoteReference and DisplayFootnoteMarker
-		properties.
-	FWR-214: Remove unused property StTxtPara.ObjRefs.
-	FWR-102: Un-WANTPORTed some more FDO tests.
-GordonM, 16 Oct 2009. More work on Tagging tab. Almost there! Tests pass. (FWR-182)
-SteveMc, October 16, 2009.  Implemented FWR-218 "Get the Custom Fields dialog to work".
-GordonM, 16 Oct 2009. Finished up FWR-182 Get Tagging tab to work.
-TomB, 19 Oct, 2009. FWR-102: Moved some tests from ScriptureTest to ScrBookTests and enabled
-	them.
-DamienD, 19 Oct 2009. Fixed problems with use of IdleQueue when showing records in
-	RecordEditView.
-SteveMc, October 19, 2009.  Fixed bugs in creating new writing systems with
-	LanguageDefition.SaveWritingSystem().
-MikeL, 19 Oct 2009. FWR-219 Got book filter working.
-MikeL, 19 Oct 2009. FWR-204 Initial changes for TE print layout view.
-JohnW, 19 Oct 2009. Added missing build dependency.
-SteveMiller, 20 Oct 2009. Integrate from Database branch.
-SteveMiller, 20 Oct 2009. Add MySqlClientServerSetup.html.
-RandyR. 25 October 2009. Re-enable 'Delint' operation in data migration system.
-RandyR. 27 October 2009. Use more helpful exceptions, when class or field requests are for
-	unsupported in the main MDC.
-JohnT, 29 Oct 2009. Avoid including archived Scripture drafts in concordance.
-EricP, 29 Oct 2009. Improve Sandbox behavior (FWR-183), enable Undo, and allow editing morph
-	breaks (FWR-185).
-RandyR. 29 October 2009. Disable Firebird unit tests (embedded and Client-Server).
-KenZ, 29 Oct 2009. Fixed remakefw and mkall to reset registry settings for branch, and
-	incremented version numbers for development.
-EricP, 29 Oct 2009. Improved FocusBox functionality (FWR-183): enabled Enter key handling.
-	 improved SandboxEdit monitoring and Undo/Redo naming.
-RandyR. 30 October 2009. Implement FWR-230 "Have ParseFiler and FXT substitute use same FDO
-	system as is used the main thread."
-EricP, 30 OCt 2009. Rename MorphManager to SandboxEditMonitor, since that's how it's
-	currently functioning.
-DamienD, 30 Oct 2009. First pass at synchronizing access to FDO (FWR-228).
-JohnT, 30 Oct 2009. Changed surrogate minimally to store byte array instead of string, saving
-	memory.  Various changes in loading objects and data migration to right-size large
-	collections and avoid making them, as steps towards being able to migrate large
-	projects.
-RandyR. 30 October 2009. Optimize DB4o and Berkeley DB BEPs to use the new surrogate byte array
-	representation of the the xml.
-TomB. 2 November 2009. Made FileUtils class static and made SystemIOAdapter a private class
-	inside it.
-JohnW, 2 November 2009. FWR-204 Partially completed work for TE print layout views - still need
-	more work on footnotes.
-TimS, JoelH, 2 November 2009. FWR-147. Move FDO code to their new home
-JohnW, 2 November 2009. FWR-204 More changes for TE print layout views, but footnotes still
-	don't work.
-TimS, JoelH, 2 November 2009. FWR-217. Initial implementation. WANTPORTed pending issue FWR-234.
-AnnB 2 Nov, 2009 A fix checked in a couple of weeks ago deleted some class attributes but didn't
-				 do a migration to remove these from the data file since thay aren't common.
-				 This is the migration in case these attributes exist. (Migration 7000007)
-TomB & BryanW, 2 Nov 2009. FWR-181: Closed up some loopholes where ValidateAddObject was not
-	getting called.
-	FWR-236: Prevented Scripture paragraphs from being *moved* to a different book.
-	FWR-238: Made indexed setter -- this[int index] -- throw an exception if index is larger
-	than the size of the list (removed special case that allowed setting the nth element of
-	an empty list)
-TomB & RicP, 2 Nov 2009. FWR-102: Got a few more tests working. Removed all remianing references
-	to NMock from FDOTests.
-RandyR. 3 November 2009. Work over some more dependencies inside of the FDO assembly.
-JoelH, TimS. 3 November 2009 FWR-235: Get TeKeyTerms building and tests to pass
-TimS, JoelH. 4 November 2009 Removed some WANTPORTs and ported StTxtPara Footnote tests
-JohnT and Eberhard, 4 Nov 2009. Made various changes to allow surrogates to be garbage collected
-	once the real object is reconstituted. Changed strings in DomainObjectDTO to byte arrays
-	to match surrogates. Added some byte array utilities (similar to some string functions)
-	as extension methods. More changes to reduce large object heap fragmentation.
-JohnW, 4 November 2009. Initial work for FWR-233, TeImportExport compiles, will work on tests
-	next.
-JohnT and Eberhard, 4 Nov 2009. Merged the main identity map and the canonical id dictionary.
-TomB & RicP, 4 Nov 2009. FWR-243: Added several additional FDO tests back into the FDOTests
-	project
-JohnT and Eberhard, 4 Nov 2009. Added class SmallDictionary and made MultiAccessor inherit from
-	it instead of using a Dictionary.
-TomB & RicP, 5 Nov 2009. FWR-243: Added more test fixtures into FDOTests project.
-	Removed unneeded line of code(related to investigation of FWR-242).
-JohnT, 5 Nov 2009. Fixed (hopefully) FWR-244.
-EricP, 5 Nov 2009. Enabled some code and tests in preparation for Gloss Tab (FWR-194).
-GordonM, 5 Nov 2009. Initial stab at Discourse refactoring. Not yet in build, because it doesn't.
-DamienD, 5 Nov 2009. First pass at reimplementing parser. Removed lock objects in FDO classes.
-MikeL, 6 Nov 2009. FWR-233: Get Te Import/Export tests to build.
-EricP/RickM, 6 Nov 2009. Fixed BuildMorphComponents to set Prefix and Postfix markers.
-TomB & RicP, 6 Nov 2009. FWR-247: Made typing a letter when range selection starts with a
-	chapter number clear the character style.
-JohnT, 6 Nov 2009. Fixed FW-211: Got rid of CmObject.m_fBeingDeleted, and cleanup various
-	Delete-related problems.
-TimS, JoelH, 6 Nov, 2009. FWR-241: Get NotesView project to build and tests to pass
-EricP, 6 Nov. 2009. Fixed crash in MSAGroupBox control.
-EricP, 6 Nov. 2009. Partially enabled Gloss tab (FWR-194)
-KenZ, 7 Nov 2009. Moved parts of FwUtils to Utils and changed dependencies to get nant remakefw
-	working again. At this point I had to disable COMInterfaces tests because it is built
-	before mkvw which is required for tests. Also, tests for StringUtils,  and
-	ExemplarCharactersHelper are in FwUtils while the code is in Utils. The results here are
-	not ideal, but considerably better than before.
-RandyR. 9 November 2009. Optimize reconstituting domain objects.
-JohnT, 10 Nov 2009. Scrapped unused map of unowned objects.
-	and later, optimized by using byte-level read operations to create surrogates from XML
-	files.
-SteveMiller, 10 Nov 2009. Fixed MySqlClientServerSetup.html.
-EricP, 10 Nov 2009. Enabled Gloss Tab and Add Words to Lexicon (FWR-194 Gloss Tab).
-EricP, 10 Nov 2009. Remove AddWordsToLexiconDlg (FWR-194 Gloss Tab).
-RandyR. 11 November 2009. Part of: FWR-231 "Replace use of FXT in parser thread with raw FDO
-	objects and property reads.)
-RickM, 12 Nov 2009. Added tests for StTextAnnotationNavigator class and fixed some bugs found in
-	the process of writing the Unit tests.
-GordonM, 12 Nov 2009. Some more work on refactoring Discourse (mostly tests).
-SteveMiller, 12 Nov 2009. Remove Firebird.
-GordonM, 12 Nov 2009. Some MORE work on refactoring Discourse tests.
-TimS, JoelH, 13 Nov 2009. FWR-272: Re-evaluated all WANTPORTs in FDO and FwCoreDialogs
-SteveMiller, 13 Nov 2009. Put old Firebird code files into \Deprecated.
-JohnW, 13 Nov 2009. FWR-272: Re-evaluated all WANTPORTs in Src\Common
-RandyR. 13 November 2009. Implement FWR-98 "Data migration should remove orphaned annotations".
-TomB & BryanW, 14 November 2009. FWR-247, TE-8533: Improved handling of typing in and around
-	hyperlinks.
-RandyR. 15 November 2009. Finish up first round of exporting parser data without using FXT.
-RandyR. 16 November 2009. Refactor parser exporting code and add support for exporting only
-	grammar or only lexicon.
-RandyR. 16 November 2009. More refactoring of parser export code.
-TomB & JoelH, 16 November 2009. FWR-2: Removed entries to Hand-generate Scripture properties
-	needed to override the way cross-reference footnotes were displayed.
-	FWR-279: Made the FdoMediator not add an undo bundle to the list unless it contains
-	actual data changes.
-	Also fixed a bug caused by making changes in the Scripture Properties dialog when it was
-	opened using the Footnote Properties command on the context menu in the footnote view.
-RandyR. 16 November 2009. Fix bug in checking constraints on phonemes.
-TomB & JoelH, 16 November 2009. FWR-276: Fixed crash using Ctrl-Space to clear formatting in
-	Notes window.
-JohnW, 16 Nov 2009. FWR-272 Re-evaluated all WANTPORTs in Src\TE
-DavidO, 16 Nov 2009,  Added IEnumerable<ILexEntry> ComplexFormEntries { get; } to the ILexEntry
-	interface.
-	Added a check in the FDOBrowser for collections returned from Linq statements. The check
-	is used to construct a list the browser is able to display.
-DavidO, 16 Nov 2009 Added a interface to allow PA to get to FW data (using the refactored way of
-	doing things).
-RandyR. 16 November 2009. Optimize the parser exporting code.
-RandyR. 17 November 2009. More refactoring of the parser exporting code.
-RickM, 17 Nov 2009. FWR-186 Sandbox Combo Menu hooking it up. For Create New Entry, Variant of,
-	Allomorph of.
-GordonM, 17 Nov 2009. Some more work on refactoring Discourse tests.
-RandyR. 17 November 2009. Removed FXT dll from use in Parser code.
-MikeL. 18 November 2009. Added TeImportExport to the build and got tests to pass.
-TimS, JoelH, 18 November 2009. Created Utility to show orphaned files, incorrect references and
-	not-compiled files.
-	Also cleaned up the files found with the utility. Fixed a bug on FwApp with the
-	Resharper Testrunner
-RandyR. 17 November 2009. 1) Get ImportExport benchmark app to work again.
-	2) Get BEP porting to work again.
-MikeL, BryanW. 18 November 2009. Integrated TeExport tests from FW6.0 into TeImportExportTests.
-EricP, 18 Nov 2009. Fix Interlinear Word line to maintain capitalization of baseline.
-JoelH, TimS, RicP, 18 November 2009. FWR-161: Removed all public calls to AdjustReferences() and
-	made it internal.
-GordonM, 18 Nov 2009. Got the last of the Discourse tests to compile. Now to get them to pass!
-TomB & RicP, 19 Nov 2009. FWR-282: First pass of refactoring SimpleRootSite to break dependency
-	on FW-specific modules.
-JohnW, 19 Nov 2009. FWR-288: Fixed LoadFromTextProps method to handle empty Rules element
-	correctly.
-TomB & RicP, 19 Nov 2009. FWR-290: Ported code to create and disable spelling dictionaries for
-	vernacular writing systems.
-SteveMiller, 19 Nov 2009. Integrate from database branch: Really get MySQL integrated this time.
-SteveMiller, 19 Nov 2009. Minor change in MySQL installation doc.
-TimS, JoelH, 19 Nov 2009. FWR-240, FWR-167  Fixed two memory leaks occuring in LgWritingSystem
-	and FdoVector.GetEnumerator()
-SteveMiller, 19 Nov 2009. Minor change in MySQL installation doc.
-SteveMc, November 19, 2009.  Completed FWR-171 "Get FLex LinguaLinks import working".
-JohnW, 19 Nov 2009. Changed ScrControlTests so that it will hopefully not fail on the build
-	machine.
-EricP, 19 Nov 2009. Get Guess Logic working (FWR-150, FWR-188).
-JohnW, 20 Nov 2009. Marked problematic tests in ScrControlTests as being "ByHand" since previous
-	change didn't work.
-DavidO, 20 Nov 2009. Added three properties to the IPaWritingSystem interface and implemented
-	them in FDOToPa.dll. Also added FDOToPa as a target to build with mkall.
-EricP, 20 Nov 2009. Fixed SimpleRootSite OnPaint.
-SteveMiller, 20 Nov 2009. Integrated ImportExport benchmark app from Database branch.
-EricP, 20 Nov 2009. Got guesses to show in InterlinDocs, first pass. (FWR-188, FWR-150).
-DamienD, 20 Nov 2009. Second pass at reimplementing parser. Access to COM objects are now
-	properly synchronized.
-JohnW, 23 Nov 2009. Corrections to undo tasks so TE would run using memory only BEP.
-SteveMiller, 23 Nov 2009. Trying--again--to integrate ImportExport.cs.
-TimS, JoelH, 24 Nov, 2009. FWR-292. Removed dependency on the real file system during most
-	tests.
-SteveMiller, 24 Nov, 2009. Fixed bug in ImportExport.cs DeleteBEP().
-TimS, 24 Nov, 2009. Fixed a failing test (whoops)
-SteveMiller, 24 Nov, 2009. Added MySQL to BEPPortTests.
-TomB, 24 Nov 2009. FWR-282: Continued refactoring to break SimpleRootSite's dependency on FDO
-	and other FW-specific code. Started work on moving things from Utils to FwUtils
-	(FWR-297) and BasicUtils (FWR-298).
-RickM, 25 Nov 2009. FWR-296  Interlinear Analysis Tab - Guesses in Sandbox, first pass.
-GordonM, 25 Nov 2009. More work on Discourse tests.
-GordonM, 25 Nov 2009. More work on Discourse tests(again). And French locale number change in
-	Bootstrap.
-GordonM, 27 Nov 2009. More work on Discourse tests.
-MikeL, 30 Nov 2009. Make Move...Para methods in StText safer by adding high-level public methods
-	on ScrSection and ScrBook and making low-level methods internal to FDO.
-JohnT, 30 Nov 2009. Removed CmObject instance variables m_owningFlid and m_ownOrd; values are
-	now computed.
-SteveMc, December 1, 2009.  Fixed a couple of bugs encountered along the way.
-SteveMc, December 1, 2009.  Fixed another minor bug in passing.
-GordonM, 01 Dec 2009. More work on Discourse tests. Seeing the end in sight!
-JohnT, 1 Dec 2009. Replaced per-instance custom property dictionary with single dictionary in
-	FdoCache.
-EricP, 1 Dec 2009. Enabled guesses for lowercased forms of sentence-initial wfics
-	(FWR-188, FWR-150).
-DamienD, 02 Dec 2009. Changed "Entry" to "Record" in Data Notebook area. Fixed missing icons in
-	Text and Words area.
-EricP, 2 Dec 2009. Integrated JohnT's "Fixed problem where accepting an interlinear annotation
-	change is very slow to update guesses in a text with many paragraphs."
-	Change 28182 by zook@zook-FieldWorks-v60 on 2009/11/24 10:34:06
-EricP/RickM, 2 Dec 2009. Get guesses updating as the user glosses the text (FWR-150, FWR-188).
-GordonM, 02 Dec 2009. More work on Discourse tests. All but 3 pass!
-EricP/RickM, 2 Dec 2009. Sync guesses across Interlin Tabs. (FWR-150, FWR-188).
-JohnT, 3 Dec 2009. Cleaned up some SDA-related code that was confused about the kinds of
-	collections produced for virtual and custom properties. Moving towards less use of Hvos,
-	especially ToHvoArray().
-SteveMc, December 3, 2009.  Implemented FWR-169 "get Flex standard format import working".
-TimS, RicP, JoelH, December 4, 2009. Evaluated WANTPORTs and added fixes to the build process
-	for Windows 7
-RandyR. 4 December 2009. Do model changes for getting rid of twfics. (NB: Data migration is not
-	yet fully operational.)
-RandyR. 5 December 2009. Add/enable some unit tests for DM 7000010 and fix some bugs in the DM code.
-RandyR. 5 December 2009. Add support in DM 7000010 for handling pfics.
-RandyR. 6 December 2009. Add support in DM 7000010 for handling some pathological cases.
-JohnT, 7 Dec 2009. Removed some more uses of ToHvoArray().
-RandyR. 7 December 2009. Added DM 7000010 support (code and tests) for selecting between duplicate
-	twfics (WfiGloss > WfiAnalysis > WfiWordform > first one found).
-GordonM. 7 Dec 2009. Last of pre-model-change Discourse test refactoring.
-RandyR. 7 December 2009. Clean up soem clutter in the 7000010 code, before adding the text tag
-	conversion support.
-RandyR. 7 December 2009. Add two 'missing' properties to two new classes.
-TimS, JoelH, 9 December, 2009. FWR-272 Finished adding comments to some more WANTPORTs
-RandyR. 9 December 2009. Add most of the needed support for migrating Text Tag stuff. (A second
-	checkin will need to be done, to complete it.)
-RandyR. 9 December 2009. Made some late-breaking discourse model changes, and tested my fix for
-	the TLP crummy data.
-RandyR. 10 December 2009. Finish up the Text Tag migration (sans pathological cases).
-EricP/RickM. 10 Dec 2009. Completed "Add new text" FWR-300.
-RandyR. 10 December 2009. Refactor data migration test system.
-RandyR. 10 December 2009. Minor model update for ConstChartRow's Note property.
-GordonM. 10 Dec 2009. First steps on Discourse model update.
-RandyR. 10 December 2009. First Discourse DM work related to the twfic overhaul.
-	This one zaps the pathological cases of CCRs and CCAs, which are not part of any chart.
-TomB & DavidO. 11 Dec 2009. FWR-297, FWR-298:
-	Massive reorganization of various Utils DLLs. Broke the circular dependency so that tests
-	that need InstallLanguage can be run as part of the correct test fixtures (still need to
-	move LangInst DLL tests into a new fixture and use mocks to replace real versions of the
-	various character factories. A separate step will be needed if we want to fix some of the
-	namespaces to reflect which things are not necessarily part of FieldWorks. Some of these
-	could then be pulled into their own builds and have independent installers.
-TomB & TimS. 11 Dec 2009. FWR-297, FWR-298: Cleaned up some missing files and what have you.
-TomB & TimS. 11 Dec 2009. Ignored failing test, pending completion of data migration that Randy
-	is working on (see FWR-323).
-RandyR. 12 December 2009. Fixed the broken build (problems with TestUtils and Generated assembly
-	file location).
-RandyR. 12 December 2009. Next round of discourse data migration.
-	(Handle all properties, except the new 'Cells' property.)
-RandyR. 14 December 2009. Next to last (maybe) round of work on the twfic data migration.
-	This is again related to discourse migration.
-GordonM. 14 Dec 2009. A few new FDO chart things plus more discourse migration work.
-TimS, JoelH 14 Dec 2009. FWR-301: Fixed footnote marker font issue and displaying the writing
-	system name in the style dialog.
-JohnT,  14 Dec 2009. First stage of fixing code that creates Wfics.
-	- paragraph parser now creates Segments with Analyses rather than CmBaseAnnotations
-	- enough related changes so everything compiles and tests pass.
-	- Text Tagging and Constituent Chart code not fixed and data migration is still not complete
-	Still keep a backup of any databases you migrate (at LEAST until Randy checks in a complete DM).
-JohnT, 14 Dec 2009. Deleted obsolete files from FDO: BaseVirtualHandlers.cs, DbOps.cs,
-	LingOverrides.cs, MoClasses.cs, VirtualFdoClasses.cs, VirtualHandlers.cs.
-RandyR. 14 December 2009. Last step of handling normal data cases for data migration.
-	(Remaining step will be to try and boost support for some pathologial cases.)
-TomB. 15 December 2009. Changed namespace for BasicUtils to SIL.Utils and moved a few classes into
-	the SilUtils DLL to facilitate sharing outside of FieldWorks.
-RandyR. 15 December 2009. Fix some defective pfic problems in data migration.
-	Prepare more for duplicate xfic handling.
-JohnT, 15 Dec 2009. More progress renaming or otherwise correcting Xfic-related code.
-	Started to rework concordance (WfiWordform.OccurrencesInTexts). Added struct SimpleBag to BasicUtils.
-AlistairI, 15 Dec 2009. Improved Installer build's ability to deduce which files to include.
-EricP/JohnT, 15 Dec 2009. Get Interlinear display working again without wfics.
-EricP, 15 Dec 2009. Removed an unused dependency in the test.
-EricP, 15 Dec 2009. Fix crash switching to interlinear Tagging tab.
-RandyR. 15 December 2009. Fixed a few bugs in DM code.
-	Really have the chart row ClauseType property be an enum, when generated.
-	Set default to -1 for a couple of new int props.
-RandyR. 16 December 2009. Implemented last part of twfic DM: Select some duplicate from text tag/discourse, (maybe).
-MikeL, JohnW, BryanW. 16 Dec 2009. FWR-217: Handle changing paragraph content when footnotes are deleted.
-EricP, 16 Dec 2009. Hook guesses up in the wficless world. (FWR-150 FWR-66 Get guesses to work)
-EricP, 16 Dec 2009. Move AddEntryGuesses logic to AnalysisGuessServices.
-AnnB,  16 Dec 2009.  Update model documentation.
-JohnW, 16 Dec 2009. Add transaction for Paratext export dialog.
-EricP, 16 Dec 2009. Created stubs for creating guesses for matching entries.
-	Removed some AnalysisTree dependencies. Made NullWAG based on IAnalysis and NullCmObject.
-GordonM, 16 Dec 2009. Added a few helpful AnalysisOccurrence methods, plus some Discourse mods.
-RandyR. 16 December 2009. 1) Remove data migration warning msg.
-	2) Re-enable (and fix a bug in it) the new lang proj creation test.
-	3) Remove the old SqlServer data migration scripts, and some other misc. 'clutter'.
-	4) Update all data sets that are in P4.
-	5) Fix a few bugs in the DM code.
-JohnT, 17 Dec 2009. Cleaning out obsolete WANTPORT code and fixing other mentions of Wfics.
-DamienD, 17 Dec 2009. Refactored reference slices.
-DamienD, 17 Dec 2009. Refactored Go dialogs and matching entries controls, added Data Notebook Find
-	record dialog, added Data Notebook record vector reference slice.
-AnnB,  17 Dec 2009.  Update model documentation.
-SteveMiller, 17 Dec 2009. Stage one of a DVCS back end attempt.
-MikeL, RicP, BryanW, 17 Dec 2009. FWR-299: Remove CreateOwnedObjects from the public interface in FDO.
-	Create ReplaceTextRange and ReplacePara on ScrTxtPara to replace it.
-MikeL, RicP, 17 Dec 2009. FWR-299: Removed RemoveOwnedObjectsForString from the public interface for FDO.
-	Replaced it with the methods DeleteParagraph and Clear.
-MikeL, RicP, 17 Dec 2009. Disabled File/Open menu item because currently attempting to open a database causes a crash.
-SteveMiller, 18 Dec 2009. Added the Chorus library to DistFiles, and fixed a bug.
-RandyR. 18 December 2009. Optimize DM-10.
-SteveMiller, 18 Dec 2009. Make Mercurial and data port tests "ByHand", so that people don't
-	have to install Mercurial just yet.
-GordonM, 18 Dec 2009. Some more AnalysisOccurrence tests and changes on the way to fixing Tagging.
-EricP, 18 Dec 2009. Ported entry based guesses to (FWR-188, FWR-150
-	Interlinear Analysis Tab - Guesses). Integrated from 6.01: LT-10323
-	"Refine lexicon-based suggestions" and LT-10296 "display support needed for
-	allomorph of variant, in interlinear".
-RandyR. 19 December 2009. More optimizations in DM-10.
-JohnW. 21 December 2009. Integration from trunk -> WW branch (to get first batch of FW_6.0.1 changes)
-SteveMiller, 21 Dec 2009. Mercurial can be run from Chorus with Hg.exe and library.zip.
-TomB & RicP, 22 Dec 2009. FWR-282, FWR-293: Moved SelectionHelperTests from RootSiteTests into SimpleRootSiteTests DLL.
-SteveMiller, 23 Dec 2009. See if this fixes PortAllBEPsTestsUsingAnAlreadyOpenedSource and
-	PortAllBEPsTestsUsingAnUnopenedSource failing on the Waxhaw build machine.
-SteveMiller, 23 Dec 2009. A small refinement on the above fix.
-TomB & RicP, 23 Dec 2009. FWR-333/FWR-175: Implemented AdjustObjectsInArchivedBook -- Part of getting the WANTPORTed
-	FDOTests to build and pass. Also removed a few CheckDisposed calls in some tests that are still WANTPORTed.
-HindleT, 24 Dec 2009. Initial Calgary/WW -> WW Integration.
-JohnW, 25 Dec 2009. Updated build script and EC DLL's so release build would work.
-GordonM, 29 Dec 2009. Added a useful TextTag method to FDO.
-HindleT, 30 Dec 2009. Added some C# Unittests for VwGraphicsWin32 - This same code automatically tests VwGraphicsCairo on Linux.
-GordonM, 30 Dec 2009. Fixed (I think) the tagging tab code. Testing will have to wait until Bookmarks/Selections work better.
-HindleT, 31 Dec 2009. Marked new unit tests [ByHand] so views.dll isn't needed before running COMInterface tests, when doing remakefw.
-HindleT, 31 Dec 2009. Added test for VwGraphics::GetTextExtent
-HindleT, 31 Dec 2009. Changed nmock.dll to NMock.dll in csproj's.
-JohnW, 4 Jan 2010. Visual Studio 2008 project file migrations - must have lost migration during
-	integrations
-JohnW, 4 Jan 2010. Changed FwApp to allow use of MySQL databases from command line.
-TomB & MikeL, 4 Jan 2010. TE-5047: Changed StTxtPara.UpdateOrcsInTranslations and
-	StFootnote.GetTextRepresentationOfTrans to use new interface method
-	AvailableWritingSystems (on ICmTranslation). Also fixed up several csproj files that had
-	been inadvertantly reverted to VS 2005 format as part of the integration to support
-	Linux.
-JohnT, 4 Jan 2010. Fixed a couple of problems introduced by the Linux integration.
-GordonM, 4 Jan 2010. Finally got Tagging running (seem to still be a few selection oddities).
-TomB & MikeL, 4 Jan 2010. FWR-175: Un-WANTPORTed some FDO tests and deleted some that are no
-	longer relevant. Also removed unused properties in UserViewField, etc. in
-	OverridesCellar.cs and deleted things from the C++ Common FW Dialogs project (whole
-	project will eventually go away).
-TomB & MikeL, 5 Jan 2010. FWR-102: Deleted remaining ScrFDOTests files
-HindleT, 5 Jan 2010. FWNX-146: Fixed portablitly issue in EncCnvtrs.
-	and changed EncCnvtrs.csproj and EXInterfaces.csproj to use .NET 3.5, and checked in
-	rebuild dlls(etc.) for release and debug.
-	Changed MorphologyEditorDllTests.csproj to get nunit.framework.dll usual place instread
-	of Output/$Config
-	Changed remake.build.xml to explicity copy nunit.framework.dll to Output/$Config
-	Changed TestVwTextStore.h not to assert on some tests when Text Services aren't
-	available. This is an extension of an existing technique in these unit tests.
-SteveMc, January 5, 2010.  Ported fix for LT-10208.  Fixed FWR-303 "Rewrite
-	FDOTests::XmlImportDataTests to not be dependent of OS resources".  Fixed a minor bug in
-	the Notebook configuration file that causes a crash for the Insert menu.
-TomB, MikeL, RicP, 6 Jan 2010. Re-removed orphaned StringUtils.cs (now in CoreImpl) and several
-	files in FwUtils, Utils and UtilsTests that came back as a result of the integration
-	from the Calgary branch.
-TomB, 6 January 2010. FWR-338: Moved GoToNextPara to SimpleRootSite's EditingHelper and fixed
-	up some dependencies that were messed up by the Calgary integration.
-SteveMc, January 6, 2010.  Implemented FWR-195 "Info Tab".  Fixed bug related to yesterday's fix
-	of FWR-303.
-DamienD, 6 Jan 2010. Fixed several of the issues fixed in 6.0.1 (FWR-325), Fixed issues with
-	building and testing on 64-bit Windows.
-HindleT, 6 Jan 2010 - Another Calgary/WW -> WW Integration. (Makes Flex build on Linux again)
-TomB, MikeL, RicP, 7 Jan 2010. FWR-280: Make Key Terms upgrade work.
-MikeL, RicP, 7 Jan 2010. FWR-237: Prevented sections from being moved to a different book.
-	Removed orphaned files from FDO.
-MikeL, RicP, TimS, 8 Jan 2010. FWR-331: Fixed crash when trying to open compare/merge dialog
-	after import.
-DamienD, 8 Jan 2010. Added support for viewing sub-records in the context of its root record for
-	Data Notebook. Updated some Data Notebook icons.
-GordonM, 8 Jan 2010. Working toward getting Interlinear tab bookmarks to work. Also JohnT fixed
-	an obscure Views bug.
-HindleT, 12 January 2010. Removing files that causing problems for the Windows Installer.
-JohnT and RickM, 12 Jan 2010. Reimplemented updating analysis of paragraphs when text is edited.
-HindleT, 13 January 2010. Changing all #if WIN32 to !__MonoCS__ - should aid compiling in VS.
-HindleT, 13 January 2010. Removing more unused Firebird files.
-HindleT, 14 January 2010. Intergration from Calgary/WW -> WW
-DamienD, 15 Jan 2010. Implemented the insert new record dialog for Data Notebook.
-HindleT, 15 January 2010. Add executable bit to nunit-console-x86
-JohnT, 16 Jan 2010. Got analysis adjuster handling moves from paragraph to paragraph.
-JohnW, 17 Jan 2010. Integration from trunk (FW 6.0.1 changes) to WW branch
-JohnW, 18 Jan 2010. Changed ImportExport Sample program so it supports Git BEP.
-JohnW, 19 Jan 2010. Integration from trunk (final FW 6.0.1 changes) to WW branch
-RicP, 19 Jan 2010.  Delete remaining orphaned C# code files in FDO that came back as a reult of
-	the Calgary integration.
-GordonM, 19 Jan 2010. Minor edits in interlinear on the way to bookmarks that work.
-GordonM, 19 Jan 2010. More like last time.
-MikeL, RicP, 20 Jan 2010. Fixed a WANTPORTed test in TePrintLayoutViews.
-DamienD, 20 Jan 2010. Added support for using different data tree layouts depending on the
-	record type in Data Notebook.
-DamienD, 20 Jan 2010. Integrated some changes from 6.0.1 that didn't make it. Added ability to
-	filter Data Notebook records by possiblity fields.
-MikeL, RicP 20 Jan 2010.  FWR-260: Move logic to mark paragraph style in use from
-	TeEditingHelper.HandleEnterKey to SideEffects method to set StPara.StyleRules. Add
-	method to update character style in use flag when changing the contents of a paragraph.
-JohnW, 20 Jan 2010. Change MySQL BEP so it supports connecting to remote database when DB name
-	is in database@host form.  Currently this is just for testing use of MySQL to a remote
-	server - remote server allow external root access
-JohnT, 21 Jan 2010. Track incoming references and clear when target is deleted.
-MikeL, RicP, 21 Jan 2010. Fix crash when trying to use "Replace Range" button on the Imported
-	Books dialog.
-TomB, 21 Jan 2010. FWR-338: Cleaned up EditingHelperTests.PasteParagraphsWithDifferentStyles and
-	added checks to ensure desired results. Added a companion test,
-	PasteParagraphsWithSameStyle, to check the contrastive behavior so we can be sure that
-	we're testing what we want to be testing.
-TomB, 21 Jan 2010. Fixed problem that caused views tests to crash and die with a Stack Overflow.
-MikeL, RicP, 21 Jan 2010. FWR-277: Fix crash (invalid mark handle) after setting the modified
-	date for a note using the NonUndoableUnitOfWorkHelper.
-GordonM, 21 Jan 2010. More changes toward interlinear bookmarks.
-SteveMc, January 21, 2010.  Fixes ported from 6.0.1.  Added access to Data Notebook specific
-	stylesheet to FwXWindow.  Fixed a couple of crashes due to null current object in
-	RecordEditView.
-MikeL, RicP, 22 Jan 2010. FWR-348: Fix undo problem in import.
-TomB, 22 Jan 2010. FWR-354: Removed code from ImportStyleProxy.AddStyleToStylesheet that set the
-	style to be in use since this is now done as a side-effect of setting the paragraph
-	contents.
-MikeL & RicP, 22 Jan 2010. FWR-348: Fix undo problem in book overwrite.
-JohnT, 22 Jan 2010. Turned on the Delete menu option and toolbar icon, got it working in various
-	places, and fixed various related problems. Also changed batch files for C++ builds to
-	catch catastrophic problems.
-GordonM, 22 Jan 2010. Interlinear tab remembers where you were in a text now.
-SteveMiller, 22 Jan 2010. FWR-358: Refactor out m_pathname in XMLBackendProvider.
-RandyR. 23 January 2010. 1) "Port" RBRExtension project (Concorder extension),
-	2) Fix two projects that had the generated info file included twice.
-	so all of those exceptions aren't thrown.
-RandyR. 23 January 2010. Fix custom nant task "CopyReferencesTask" to reset readonly attr
-	*after* the copy,
-TomB, 25 Jan 2010. FWR-357: Added NoteDependency so that when footnotes are added or deleted,
-	the sequences markers get updated in the view.
-MikeL, 25 Jan 2010. FWR-277: Update the modified date of a ScrScriptureNote when the contents of
-	the note changes.
-DamienD, 25 Jan 2010. Implemented a data migration to make the GUIDs for the RecTypes
-	possibility list fixed.
-DamienD, 25 Jan 2010. Implemented a documentation browser in the Anthropology Categories chooser
-	dialog (FWR-346).
-RandyR. 25 January 2010. Revise FDO code generation system (Part 1).
-SteveMc, January 26, 2010.  Added missing check for same guid to data migration 7000011.
-RandyR. 26 January 2010. Revise FDO code generation system (Part 2).
-JohnT, 26 Jan 2010. Fix FWR-306 (model properties without marker attr) and partly implemented
-	Reversals bulk edit field (FWR-307).
-RandyR. 26 January 2010. Revise FDO code generation system (Part 3).
-DamienD, 27 Jan 2010. Fixed HC.NET trace output. Implemented proper handling of stem names and
-	environment inflection features in HC.NET XSL. Fixed improper discarding of some word
-	analyses in HC.NET.
-JohnT, 28 Jan 2010. Got concordance words partly working without wfics.
-MikeL, RicP 28 Jan 2010.  FWR-335: Remove unused fields in UserViewField.
-	Also fixed FDOBackendProvider so that it can load custom fields generated in Data
-	Notebook.
-DamienD, 28 Jan 2010. FWR-345: Add support for Roled Participants. Also forgot to bump up model
-	version number in NewLangProj.xml for previous data migration.
-MikeL, RicP, 28 Jan 2010. FWR-162, FWR-342: Added test for deleting a selected section head.
-GordonM, 28 Jan 2010. Added some TextTag methods that will be needed along with AnalysisAdjuster.
-MikeL, RicP, 29 Jan 2010 FWR-340: Fixed crash when exporting to OXES.
-MikeL, RicP, 29 Jan 2010 Set creation date on ScrDrafts. Export dialog cleanup (displaying
-	book name in OXES export dialog and export progress dialogs rather than the type name).
-HindleT, 29 Jan 2010. Update Linux files generated from idls.
-JohnT, 29 Jan 2010. Wordlist concordance is now working except for optional columns,
-	find example sentence dialog is working except for optional columns and attaching
-	reference.
-RandyR. 29 January 2010. 1) FWR-216 "Recover lost comments from UML-based model documentation"
-	(Comments/notes for basic properties.) 2) Fix up dependencies in build related to my
-	extensions dll.
-SteveMc, January 29, 2010.  Initial (partial) implementation of FWR-140 "Import into Notebook
-	entries".
-RandyR. 29 January 2010. Fixed: FWR-381 "Crash when importing standard format or OXES file".
-JohnT, 1 Feb 2010. Fixed FWR-315 by creating a virtual Name property on LangProject as expected
-	by grammar sketch dumper.
-DamienD, 1 Feb 2010. Fixed HC.NET's handling of null affixes.
-MikeL, 1 Feb 2010. FWR-392: Fixed Insert Verse Number Mode in TE.
-HindleT, 1 Feb 2010. Fixing build so it compiles on Linux.
-DamienD, 1 Feb 2010. Fixed issues with delete caused by 7000011 data migration and calls to
-	deleted objects.
-MikeL, 1 Feb 2010. Fixed crash when exporting to USFM. Removed WANTPORTS around registry
-	handling so that export dialog settings persist.
-RandyR. 1 February 2010. Fixed null reference crash in Flex, where a morph may not have a type
-	at all.
-GordonM. 1 Feb 2010. Small FDO changes for TextTags, including fixing a small FdoSet<>.CopyTo()
-	bug.
-JohnT, 2 Feb 2010. Fixed FWR-317 by transferring and converting various ReferenceTargetCandidates
-	and related methods.
-TomB & TimS, 2 Feb 2010. FWR-227, FWR-255: Phase 1 toward getting Flex and TE running in the
-	same process. Added FieldWorks exe and removed use of static App. Etc. Implemented
-	support for sample databases, showing the "Eat at Joes" dialog.
-	(JoelH): Fixed transparency issues in ErrorReporting dialog (and added chocolate chips
-	to the minty fresh background under certain special circumstances).
-DamienD, 2 Feb 2010. FWR-274: show number of uses of a list item in chooser dialog, fixed
-	various crashes on delete.
-MikeL. 2 Feb 2010. Fixed two different Import crashes related to Undo. Fixed Import crash
-	getting mapping for default paragraph style.
-TimS, MikeL. 2 Feb 2010. Get TE and FLEx to run again after FWR-227, FWR-255 checkin.
-JohnT, 2 Feb 2010. Fixed various IText problems (insert, delete, refresh). FWR-312, 384, 388.
-RandyR. 2 February 2010. Start to get "Words Analyses" tool working again.
-HindleT, 3 Feb 2010. Fixing build on linux caused by 28869
-MikeL, 3 Feb 2010. FWR-334, FWR-394: Removed references to InMemoryFdoCache. Fixed sporatically
-	failing test in TeAnnotationXmlImportTests.
-GordonM, 3 Feb 2010. Added a useful StTxtPara method, fixed a couple of bugs, added a bunch of
-	tests (most still ignored) that I plan to make pass soon.
-JohnT, 3 Feb 2010. Fixed FWR-395.
-HindleT, 3 Feb 2010. Intergration Calgary/WW -> WW
-HindleT, 3 Feb 2010. Fixing build on Linux: Wrong case of assembly ref in FieldWorks.csproj
-RandyR. 3 February 2010. More work on getting "Words Analyses" tool working again.
-RandyR. 3 February 2010. Enable the user dis-approved section in the "Words Analyses" tool.
-RandyR. 4 February 2010. Get main detail view in the "Words Analyses" tool to show morph
-	bundle(s) and sandbox properly.
-JohnT, 4 Feb 2010. Improved ctrl-tabbing and focus in IText; fixed detail views creation of
-	objects in collections.
-RandyR. 4 February 2010. Update StructureMap to v. 2.6 (plus my additions for dealing with
-	internal constructors).
-HindleT, 4 Feb 2010. Fixing release build.
-SteveMc, February 4, 2010. More work on FWR-140 "Import into Notebook entries".
-SteveMc, February 4, 2010. More strings to resources for FWR-140 "Import into Notebook entries".
-TomB, February 4, 2010. FWR-174: Got final scrolling test un-WANTPORTed in MoreRootSiteTests.
-	Also removed an unnecessary virtual and corresponding redundant overrides in
-	SimpleRootSite and tests.
-SteveMiller, 5 Feb 2010. FWR-360: Backend provider splitting up one XML files into many. Needs
-	refinement, but tests pass.
-JohnT, 5 Feb 2010. Fixed FWR-318, 399, 401
-RandyR. 5 February 2010. Update wordform "Go TO" dlg.
-TomB, TimS, RicP, 5 February, 2010. FWR-227: Phase 2 of getting TE and FLEx into one process;
-	They actually are in one process now. Fixed window handling across the 2 apps. Removed
-	some unused FwApp methods.
-SteveMiller, 5 Feb 2010. FWR-360: Reinstate a check in XMLBackendProvider.Commit, some light
-	clean up in XMLFilesBackendProvider.
-SteveMiller, 5 Feb 2010. FWR-360: More clean up of XMLFilesBackendProvider.
-SteveMiller, 5 Feb 2010. FWR-360: Some light refactoring XMLFilesBackendProvider.
-Andy Black. 5 Feb 2010. FWR-398 " Make Try a Word work" - pass one
-JohnT, 8 Feb 2010. Got Words/Concordance view partly working. ConcDecorator moved from LexEdDll
-	to xWorks.
-	-- and later, fixed various bugs so concordance is fully working as far as I can tell.
-JohnT, 9 Feb 2010. Got Styles dialog and Apply Styles dialog working. Added a new mechanism for
-	restoring selection at end of UOW.
-GordonM, 9 Feb 2010. Done with AnalysisAdjuster for TextTags, except for multi-paragraph edits
-	like inserting a paragraph break.
-JohnT, 10 Feb 2010. Fixed broken AnalysisAdjuster, got clipboard operations working.
-	-- and one more patch to get Insert/External Link working.
-TomB, TimS, 10 Feb, 2010. FWR-227: Phase 3 of getting TE and FLEx into one process. Fixed
-	File/Exit.  Creating and opening projects now works again (and works in TE now). Removed
-	any HashTables/Lists of FdoCaches. Fixed splash screen and Help/About text. Fixed 3rd
-	party app synchronization in TE.
-RandyR. 10 February 2010. More work on "Word Analyses" tool (Assign Analysis dlg).
-JohnT, 10 Feb 2010. Fixed labels on Free, Lit, and Note fields in interlinear, and got Add Note
-	working.
-SteveMc, February 10, 2010.  Implemented FWR-405 "change lingualinks import to use the new
-	Segment and Note classes instead of xfics".
-BryanW, 11 Feb 2010. Got TE Acceptance Test files to build.
-JohnT, 11 Feb 2010. Got concordance working in Assign Analyses dialog (not Assign button yet
-	though). and later: Turned on Options dialog and got Merge Entry working.
-RickM, 11 Feb 2010. Got AnalysisAdjuster to handle deletion of segments correctly for a number
-	of boundary cases such as deleting a footnote or having whitespace or punctuation chars
-	remaining after deletion.
-JohnT, 11 Feb 2010. Disabled warning when second project opened cannot create listener.
-TomB, 11 Feb 2010. Removed some unused strings from resources.
-KenZ, 11 Feb 2010. Updated remakele and remakete to include missing files for end-user
-	installation.
-RandyR. 11 February 2010. Get the Respeller dlg to compile, which is not to be confused with
-	actually 'working'.
-KenZ, 12 Feb 2010. Fixed FWR-417 custom character dialog crash and failure to get case mappings.
-RandyR. 12 February 2010. Fixed a gaggle of places that were not calling Dispose on
-	"ValidCharacters", which caused an assert to fire.
-RandyR. 12 February 2010. Fixed another failure to not call Dispose, but this time on
-	TsStringComparer.
-RandyR. 12 February 2010. Fixed null ref exception when cancelling the ValidCharactersDlg.
-DamienD, 15 Feb 2010. First pass at implementing support for various custom field data types.
-JohnT, 15 Feb 2010. Got the remaining columns in concordance instances view to display.
-	 - Later: fixed FWR-430, FWR-431, FWR-429, FWR-425.
-SteveMiller, 15 Feb 2010. Refactored RemoveBackEnd() into FDOBackendProvider.
-SteveMc, February 15, 2010.  Implemented FWR-170 "get Flex interlinear import working".
-	Implemented FWR-439 "get Flex Interlinear export working".
-DamienD, 16 Feb 2010. Second pass at implementing support for various custom field data types.
-	Custom fields should now work in browse view.
-Hindlet, 16 Feb 2010. Intergration Calgary/WW -> WW
-Thomson, 16 Feb 2010. Fixed FWR-444, 456, 449, and a few other niggles.
-GordonM, 16 Feb 2010. Finish up AnalysisAdjuster for TextTag mods.
-DamienD, 16 Feb 2010. FWR-368: List reference fields should handle any writing system,
-	FWR-375: Enhance "See Also" to include jump command, FWR-369: Show in the People (not
-	Person) list, FWR-374: Tooltips for Notebook buttons, FWR-379: View menu, FWR-393:
-	Reword "Add Record" in See Also field's Find dialog.
-JohnT, 17 Feb 2010. Fixed FWR-460, implementing bulk edit POS.
-Andy Black. 17 Feb 2010. FWR-398 " Make Try a Word work" - pass two
-JohnT, 17 Feb 2010. Fixed FWR-464, 465.
-DamienD, 17 Feb 2010. FWR-266: show info from minimized item, Filtered custom fields based on
-	area.
-JohnT, 17 Feb 2010. Got "Other" button working in Find in Dictionary dialog.
-Andy Black. 18 Feb 2010.  HC data export failed to export inflection class info for
-	MoAffixAllomorph.
-	Added ShortName properties for MoStemName in FDO so now both the field and choosers show
-	correct info.
-	Morph Sketch did not correctly show citation form info and repeated ad hoc prohibitions
-	that were in groups.
-Hindlet, 18 Feb 2010. Intergration Calgary/WW -> WW
-Andy Black. 18 Feb 2010.  HC data export needed to output dst of representation for
-	PhSimpleContextBdry and PhSimpleContextSeg; also needed to handle case of null context.
-	Made Parse Words in Text work.
-RicP, TimS, (TomB), Feb 18, 2010. FWR-227. Phase 4 of getting FLEx and TE into the same process.
-	Consolidated registry access to only a couple of places. Removed Application.ProductName
-	and Application.CompanyName from most locations.
-SteveMc, February 18, 2010.  Fixed various bugs encountered today.
-RandyR. 18 February 2010. Get the Assign Analyses dlg in bettershape (not working yet).
-TimS, RicP, Feb 19, 2010. Fixed the registry setting issues from our last check-in.
-	FieldWorks.exe product name was set wrong.
-RandyR. 19 February 2010. Fixed a bug in "ConcordanceIds" on WfiWordform and add more comment in
-	dlg.
-GordonM. 19 Feb 2010. Stage 1 Discourse refactoring (not yet buildable in remakefw).
-KenZ, 19 Feb 2010. Fixed FWR-314, ws props not loaded, plus string not terminated
-	being handled improperly from ICU allowing garbage at the end of lines.
-JohnT, 19 Feb 2010. Fixed FWR-476, Repair renumbering of homographs.
-	Later: fixed FWR-484, several problems in Find Example Sentence.
-HindleT, 19 Feb 2010. Change filetype
-KenZ, 19 Feb 2010. Finished FWR-417 removing extra windows popping up and
-	fixed dispose assertion on PunctuationDlg.
-RickM, 22 Feb 2010. FWR-320 Crash creating new project FWR-412 FWR-486
-GordonM, 22 Feb 2010. Added a Data Migration to change the way missing markers are handled
-	in charts.
-JohnT, 22 Feb 2010. Fixed FWR-483 and FWR-513.
-Hindlet, 23 Feb 2010. Intergration Calgary/WW -> WW
-RandyR. 23 February 2010. More work on getting the "Assign Analysis" dlg to work again.
-RickM, 23 Feb 2010. FWR-516 Create New FieldWorks Project crashes when defining a new Writing
-	System
-RandyR. 24 February 2010. Fix one area of ParseFiler to not assume old twfic model.
-RandyR. 24 February 2010. Remove first pair of many guid constants for obsolete annotation defns
-	(kguidAnnTextSegment and kguidAnnTextSegmentStr).
-SteveMiller, 24 Feb 2010. FWR-537: Create a class that handles a back end provider together with
-	a DVCS
-TomB, TimS & RicP, 24 Feb 2010. FWR-227: Phase 5 of getting FLEx and TE into the same process:
-	* Removed use of SettingsKeyEx in favor of single means for getting the registry key to
-		write to.
-	* Stopped sharing Find/Replace dialog among projects.
-	* Implemented logic to display a "busy" message (on its own thread) if the requested FW
-		app is blocked from starting up by something that is going on in the other
-		application.
-	* Implemented renaming of the current FW project.
-GordonM, 24 Feb 2010. Updated FDO to match recent Data Migration! Also some Discourse changes
-	(not yet compiling or in remakefw).
-SteveMiller, 24 Feb 2010. Add a DvcsCommit to RenameDatabase in DataStore.
-KenZ, 24 Feb 2010. Fixed exe compiles to use x86 so they will run on 64-bit operating systems.
-RandyR. 24 February 2010. Remove another set of many guid constants for obsolete annotation
-	defns kguidAnnFreeTranslation and kguidAnnLiteralTranslation).
-GordonM, 24 Feb 2010. Made FDO chart object factories smarter. More Discourse changes (not yet
-	compiling or in remakefw).
-GordonM, 24 Feb 2010. Made FDO chart object factories even smarter.
-RandyR. 24 February 2010. 1) Remove another set of many guid constants for obsolete annotation
-	defns kguidAnnTextTag, kguidDiscourseChartComponent, kguidConstituentChartAnnotation,
-	and kguidConstituentChartRow). 2) Re-delete some old SQL data migration scripts that
-	came back to life.
-RickM, 25 Feb 2010. FWR-434 Help button does not open Help topic: "Choose a List of Anthropology
-	Categories" dlg box that appears when creating a new project.
-RickM, 25 Feb 2010. FWR-434  Additional file was missing from check-in.
-RandyR. 25 February 2010. Remove remainder of obsolete guid constants, which concludes FWR-526
-	"Remove obsolete fixed annotation defn Guid constants".
-KenZ, 26 Feb 2010. Improved robustness of loading strings from XML to solve problem Marlon had
-	in a database.
-SteveMc, February 26, 2010.  Implemented FWR-514 "LIFT import and export should handle
-	inflectional features".
-RickM, 1 Mar 2010. FWR-426 Errant Help button connection in Chooser -- Choose Status in all of
-	the lists.
-RickM, 1 Mar 2010. partially completed FWR-418 Help buttons to hook up to new Help topics for
-	Notebook area.
-SteveMc, March 1, 2010.  Fixed FWR-419 "New Lang Project without any texts crashes when Texts &
-	Words is clicked in Nav Pane".  Also fixed a crash in displaying Inflection Features in
-	a browse view.
-JohnT, Mar 1, 2010. Enhanced NextChar routine to handle broken surrogate pairs, and added
-	PrevChar.
-	Made SharpViews consistent with current interface definitions.
-	Added backspace and handling multiple-client-run multiple-WS-run paragraphs.
-RickM, 2 Mar 2010. FWR-418 Help buttons to hook up to new Help topics for Notebook area.
-	completed DataNotebook  New Record and Find Record
-SteveMc, March 2, 2010.  Fixed the bugs expressed in FWR-371 "Date Created and Date Modified".
-	Date Modified does not yet track modification times, but it does display correctly.
-GordonM, 3 Mar 2010. Small FDO change, plus got Discourse tests to compile.
-TomB, TimS, MikeL. March 3, 2010. FWR-468, FWR-473, FWR-472. Handled errors when starting
-	FieldWorks better.
-RickM 3 Mar 2010, FWR-418 Help buttons to hook up to new Help topics for Notebook area.
-	specifically did SubRecords which was a bit of an unusual case.
-KenZ, 3 Mar 2010. Fixed Michael's crash on opening ws properties dlg.
-MikeL, TimS, 4 Mar 2010. FWR-599. Fix File->Open so that it opens projects instead of displaying
-	command-line arguments.
-RickM 3 Mar 2010, FWR-418  Help buttons to hook up to new Help topics for Notebook area.
-	added: Choose Restrictions, Choose Time of Event, Choose Researchers, Choose Sources
-	Choose Participants, Choose (Participants Role), Slice ((Participants Role), Choose
-	Confidence, Choose Locations, Choose Record Type, Choose Anthroplogy Categories
-GordonM 4 Mar 2010. Another small FDO change affecting discourse only, plus more changes that
-	get a number of charting tests to pass.
-RickM 5 Mar 2010. FWR-418 Help buttons to hook up to new Help topics for Notebook area.
-	added help topic to GenDateChooserDlg " Date of Event"
-	also got the following RecordGoDlg "Chooser" helpButtons working:
-	See Also, Counter Evidence, Superseded By and Suporting Evidence fields
-Andy Black 8 March 2010. FWR-631 "Improve efficiency of the FxtM3ParserToXAmpleWordGrammarDebuggingXSLT.xsl"
-Hindlet, 8 March 2010. Intergration Calgary/WW -> WW
-JohnT, 10 Mar 2010. Implemented the 7000014 data migration, which restructures
-	CmAgentEvaluations, reducing their numbers and making them easier to maintain and find
-	from the objects evaluated.
-GordonM, 10 Mar 2010. Almost got Ribbon decorator working in Discourse, plus 1 small FDO change.
-JohnT, 11 Mar 2010. Implemented Wordform virtual properties ConflictCount, TextGenres,
-	AttestedPos.
-RickM, 11 Mar 2010. FWR-418 Help buttons to hook up to new Help topics for Notebook area.
-	needed to fix one more link  Counter Evidence dialog.
-JohnT, 11 Mar 2010. Implemented IsComplete virtual property on various classes.
-JohnT, 11 Mar 2010. Fixed FWR-608 (user opinion can be set), FWR-504 (re-implemented Words Bulk
-	Edit), got default senses showing in interlinear when MSA has been set (usually by
-	parser).
-RickM, 12 Mar 2010. Add File to C:\FwWW\Doc\Guides\HelpfulHints. Notes about New World for
-	VirtualProperties and PropChanges
-JohnT, 12 Mar 2010. Fixed FWR-319 (again), FWR-587, FWR-588.
-MikeL, 12 Mar 2010. Fixed DateTime operations in TeAnnotationXmlImportTests to allow for
-	daylight saving time.
-JohnT, 12 Mar 2010. Fixed FWR-623.
-GordonM, 12 Mar 2010. Some good progress on Discourse (still not passing a number of tests). One
-	small change to InterlinVc to better accomodate charting ribbon.
-RickM 15, Mar 2010. FWR-642 and FWR-641
-	FWR-642 Selecting item from from Phonological Features chooser dialog and clicking OK
-	crashes flex.
-	FWR-641 Phonological Features slice chooser dialog crashes. It needs to be ported.
-SteveMc, March 15, 2010.  Implemented FWR-466 "Include 'Exception features' in lexicon browse
-	view".  Fixed FWR-591 "Environment right-click menu mostly not enabled" (and several
-	other environment slice related WANTPORTs.  Fixed FWR-589 "Crash importing word set"
-	(and also fixed the 'large blank panel' mentioned in passing).
-RandyR. 16 March 2010. Fix DM 14 problem where it didn't actually remove the now obsolete
-	evaluations.
-JohnT, 16 Mar 2010. Re-implemented several of the command that move the focus box.
-RickM, 16 Mar 2010. FWR-418 Help buttons to hook up to new Help topics for Notebook area.
-	The following slices needed some corrections for Help Topics for Chooser and/or slice
-	left side drop down menu help topic.
-	Notebook:See Also, Supporting Evidence, Counter Evidence, Superseded By, Weather, Status
-JohnT, 16 Mar2010. Got the rest of the Focus box movement working, also making and breaking
-	phrases.
-SteveMc, March 16, 2010.  Fixed FWR-590 "Grammar / Compound Rules Left or Right Member Category
-	chooser missing".
-JohnT, 17 mar 2010. Fixed FWR-602 and FWR-606 and FWR-407, implementing the menu and
-	combo for changing writing system.
-	Later: Fixed FWR-618 and other problems with focus box needing to move when window size
-	changes, FWR-610 getting tools/options/change UI writing system to work.
-JohnT, 18 Mar 2010. RE-enabled WANTPORTed commnds Select All, Print, Page setup (though always
-	disabled), Configure columns, restore defaults, and also listener for mockups and
-	extensions to Data menu.
-AnnB, 18 Mar 2010.  Allow MultiBigString Custom fields. - FDOBackendProvider.cs
-	Fix loading of slices.  Class must be public (not protected) - LexReferencePairSlice.cs
-TimS, MikeL, TomB, RicP, 19 March, 2010. FWR-433, FWR-547, FWR-595, FWR-609: Handle incomming
-	and outgoing links correctly for the new FW way-of-life. Handle quickly starting multiple
-	FieldWorks processes properly. Organized the FieldWorks class a little better. Removed
-	"Tim owes me $1" message.
-JohnT, 19 Mar 2010. Temporarily allow release builds to use all backends for performance tests.
-	Enhanced sample ImportExport program to allow converting arbitrary projects to other
-	backends.
-AnnB,  19 Mar 2010 Fix crash switching to Texts and Words (actually JohnT)
-JohnT, 19 Mar 2010. Fixed rest of FWR-659.
-AnnB,  19 Mar 2010 Fix crash in concordance.
-JohnT, 19 Mar 2010. Fixed FWR-660.
-SteveMc, March 19, 2010.  Fixed FWR-607 "No Tools/Spelling menu item".
-JohnT, 20 Mar 2010. Cleaned up and optimized UnitOfWork.AddAction, which was consuming
-	a lot of time in changes, especially large ones like parses.
-AnnB,  22 Mar 2010 Circumvent sporadic crash.
-RandyR. 22 March 2010. Revised persisted xml to not have class elements,
-	but to just have property elements in the <rt> element.
-MikeL. 22 March 2010. Fix crash when closing annotations view.
-JohnT, 22 Mar 2010. Optimize generating guesses for words with no known analyses.
-AnnB,  22 Mar 2010 Backout previous change (by me).
-JohnT, 22 Mar 2010. Optimize data migration 7000010 for large numbers of segments
-	with translations or notes.
-SteveMc, March 22, 2010.  Fixed FWR-665 "undo spelling fails partially".
-AnnB,  23 Mar 2010 Checkin program to convert databases from version 6 to 7.
-		 There are 3 apps; Convertlib is the 'guts', ConvertConsole runs from the prompt and
-	Converter has a Windows dialog
-DamienD, 23 Mar 2010. Implemented threaded commits in XMLBackendProvider, fixed issue where
-	some obsolete CmAgentEvaluations do not get deleted in the 7000014 data migration.
-AnnB,  23 Mar 2010 Changed Converter program to accept only 2 parameters.  Check in data model,
-	which is default. Also checkin release executables.
-MikeL, TimS, RicP, 23 Mar 2010. FWR-499, FWR-500: Fixed crashes after inserting sections.
-		FWR-342: Fixed crash when deleting section head.
-SteveMc, March 23, 2010.  Fixed FWR-662 "Crash undoing a Word Analaysis Word Category" and
-	FWR-664 "Crash undoing Word Analyses gloss change".  Also fixed some other crashes in
-	poking around Word Analysis.  Fixed FWR-661 "User Analysis not updated after user
-	opinion change".  Fixed FWR-505 "Crash opening project (almost always immediately after
-	a green screen)".  Fixed FWR-663 "Lose place returning to Word Analysis".  Fix some
-	refresh issues in the respeller dialog.  Fixed FWR-638 "Creating new lexical relation
-	leads to crash".
-AnnB,  23 Mar 2010 Correction in Converter program to allow imbedded numbers in element names.
-DamienD, 24 Mar 2010. Fixed crash in XMLBackendProvider commit thread.
-MikeL & RicP 24 Mar 2010. Fixed FWR-586 problem where edits to Id Text on Book Properties
-	weren't saved.
-JohnT, 24 Mar 2010. Optimized parsing XML representation of TsStrings by bypassing creation of
-		UTF-8 stream.
-	Optimized StringUtils.GetTextProps by caching recently-seen string representations
-		(see new class BasicUtils.RecentItemsCache).
-	Removed reduncant checking of flid validity in construction of FdoList and FdoSet.
-SteveMc, March 24, 2010.  Fixed bug that the Notebook tools were getting the FLEx stylesheet
-	instead of the Notebook stylesheet.
-JohnT, 24 Mar 2010. Small optimization of retrieving common objects from service locator.
-GordonM, 25 Mar 2010. Got ConstChartBody.cs compiling and 'turned on' in the Discourse project.
-SteveMc, March 25, 2010.  Completed FWR-646 "Order of fields in Notebook Records".  Initial
-	implementation of FWR-647 "Document view".
-MikeL, RicP, 26 Mar 2010. FWR-397: Changed UndoTaskHelper to behave like the
-	UndoableUnitOfWorkHelper with regards to rollback.
-AnnB. March 26 2010 Incorporate changes from migration 7000014 into the model documentation.
-DamienD, 26 Mar 2010. FWR-684: Output formatted XML when writing the project data file.
-RandyR: 27 March 2010. Removed Berkeley DB BEP.
-RandyR: 27 March 2010. Removed old Latin Vulgate material.
-Hindlet, 29 March 2010. Intergration Calgary/WW -> WW
-SteveMc, March 29, 2010.  Fixed a blocking bug in creating a new project, or trying to open the
-	new project later.  Superficially, this is similar in frustration to FWR-672 "Creating a
-	new project with a name that already exists in FLEx ,leads to a crash and an error which
-	blocks FLEx from running", but has a totally different cause.
-RickM, 29 Mar 2010. FWR-658 refactor code that generates HelpTopicID's for slice (left side
-	dropdown menu) and (right side chooser dialogs). Also change several HelpTopicID's in
-	the HelpTopicPaths file to use generated ID's.  (For Beth B. moved a couple strings to
-	resources for localization)
-MikeL & RicP, 30 Mar 2010.  (FWR-506) Fixed crash occurring while deleting a picture.
-GordonM, 30 Mar 2010. Some more Discourse changes. Export passes.
-TimS & RicP, 31 Mar 2010: (FWR-694) Fixed crash caused by empty string in the command line
-	arguments.
-SteveMc, March 31, 2010.  Fixed a crash in trying to bring up the Format/Apply Style dialog in
-	the Data Notebook area. Fixed three separate bugs reported in FWR-673 "Lexical Edit:
-	Sense Example click on this slice crashes flex".  Fixed FWR-693 "Crash importing
-	Notebook area records".
-RandyR. 31 March 2010. Remove non-shipping BEP related code for May release.
-TomB & TimS. 31 March 2010. FWR-261: Worked on removing WANTPORTs for Segmented BT.
-	FWR-703: Removed WANTPORTs in ProblemDeletionTests and started checking requested
-	selections the right way.
-	TE-8775: Fixed registry persistence to save Footnote zoom percentage in correct place.
-	TE-8798: Refactored DraftView and FootnoteView to have a common base class (which helped
-	make it so that when a footnote segment is selected on the back translation side, the
-	corresponding vernacular segment is highlighted.)
-JohnT, 31 Mar 2010. Got the Include Scripture button working in FLEx, and limited
-	various things in the Words area to showing results from only the selected texts.
-	Fixed TE's Back translation/Interlinearize tool so it once again makes sure the
-	chosen text is included in the ones to Interlinearize.
-RandyR. 31 March 2010. 1. Clean up some loose ends on the BEP removal project.
-	2. Add build hack that copies an Nunit dll to the output folder,
-	so the Resharper 5.0 test runner works.
-GordonM. 31 Mar 2010. A few FDO changes and discourse changes along the way to getting
-	baseline changes to update charts automatically.
-RandyR. 31 March 2010. Remove the last remaining Latin Vulgate usage.
-AlistairI. 1 Apr 2010. Removed FDO and Views code, replaced with VBScript file.
-AlistairI, RickM. 1 Apr 2010. Partial implementation of project backup.
-TomB, 1 Apr 2010. FWR-712: Made starting FW not dependent on the current working directory.
-TomB, 1 Apr 2010. FWR-423: Fixed crash when opening Font Dialog
-GordonM, 1 Apr 2010. FWR-365: AnalysisAdjuster now does smart things with Discourse Charts
-	when editing Baseline text.
-SteveMc, April 1, 2010.  Fixed FWR-706 "Classified Dictionary causes Assertion failed".  Fixed
-	FWR-713 "Adding new Sense in Text & Words gives a crash". Fixed FWR-701 "Crash
-	Concordance - Gloss tab".
-RandyR. 2 April 2010. More work on getting my concorder extension to work again.
-RandyR. 2 April 2010. Even more work on getting my concorder extension to work again.
-	(Everything except sentence level works.)
-RandyR. 2 April 2010. 1. Remove an obsolete IUtility implementation.
-	2. Even more work on getting my concorder extension to work again.
-RandyR. 2 April 2010. Restore the Tools-Utilities menu and the two remaining utilities.
-RandyR. 5 April 2010. Add more capability to my concorder extension.
-TomB, RicP & TimS. 5 April 2010. Finished removing WANTPORTs in ProblemDeletionTests and
-	ProblemInsertionTests and used RequestSelectionAtEndOfUow to enable checking
-	requested selections.
-JohnT, 6 Apr 2010. Finished the implementation of generic backref support by ensuring
-	changes get reverted on Undo/Redo (FWR-63). Added Views/Filters back in (FWR-695).
-	Fixed several problems with adding slots and items to inflectional affix templates
-	(FWR-588).
-SteveMc, April 6, 2010.  Implemented FWR-643 "Record Type List".  This involves a data
-	migration, but not a model change.
-RandyR. 6 April 2010. More updating for my concorder extension.
-SteveMc, April 6, 2010.  Implemented FWR-644 "Default fields for each record type".  Fixed
-	FWR-729 "Deleting Sense leads to crash".
-RandyR. 6 April 2010. FWR-92 "Remove obsolete <virtual> elements".
-TomB & MikeL. 6 April 2010. FWR-531: Removed unused/outdated messages related to renaming a
-	project.
-	FWR-705: Prevented opening of a newly created project from the original main window
-	before the project opens on its own. Also fixed some messages and behavior issues for
-	edge cases when opening and creating projects.
-JohnT, 7 Apr 2010. Fixed FWR-690 and FWR-726; cleaned up object creation so Undo removes
-	objects from the identity map and marks deleted child objects as invalid.
-RandyR. 7 April 2010. Fixed FWR-750: "Crash when opening output file from Converter".
-JohnT, 8 Apr 2010. Fixed FWR-716.
-TimS & RicP, 8 April, 2010. Fixed TE and FLEx starting in the same process.
-JohnT, 8 Apr 2010. Fixed LT-10110.
-RickM, 8 Apr 2010. FWR-737 Hook up Configure Document View dialog box's Help button
-SteveMc, April 8, 2010.  Fixed FWR-581 "Notebook, Date of Event field ... should ... default to
-	... current date...".  Fixed FWR-732 "Notebook 'Document' view needs a proper name in
-	the right pane title bar, not *RnGenericRecord-Plural*".  Fixed FWR-736 "Notebook
-	Document Configuration - UI glitch".  Started on FWR-735 "Notebook Document
-	Configuration - functionality problems".
-JohnT, 8 Apr 2010. Fixed FWR-719 and FWR-763.
-Hindlet, 9 April 2010. Intergration Calgary/WW -> WW
-TimS, RicP, 9 April, 2010. FWR-148: Implement C# serialization for TsStrings (Fixed
-	reading TsStrings decomposed). Also cleaned up some StringUtils code.
-TimS, RicP, 9 April, 2010. Fixed the build :/
-JohnT, 9 Apr 2010. Fixed FWR-768 and FWR-754. Started on FWR-755 by giving every form
-	in FLEx an AccessibleName (mostly the same as the class name)
-GordonM, 9 Apr 2010. JohnT fixed an Undo/Redo problem in FdoVectors. Various charting
-	changes towards passing tests.
-JohnT, 9 Apr 2010. Fixed FWR-755, and added a class AcessibleNameCreator to help with
-	similar problems.
-TimS, JohnW, 12 April, 2010: Fix for remakefw when running the CoreImpl tests
-KenZ, 12 Apr 2010. Fixed LT-10518 -- senses should not be copied from main entries to subentries.
-RandyR. 13 April 2010. Fixed FWR-823 "Re-implement LT-10489 changes to M3ParserGrammarOnly.fxt
-	and M3Parser.fxt in refactoring branch if needed".
-TomB & MikeL. 13 April 2010. Integration from FW Trunk (6.0.2/6.0.3)-> WW (refactoring) branch
-TomB & MikeL. 13 April 2010. Fixed crash inserting a note caused by integration.
-GordonM. 13 Apr 2010. Changed how FdoOwningSequences handle side effects to give more
-	flexibility for the case where moving an object to another sequence might occasion
-	deleting the previous owner.
-SteveMc, April 13, 2010.  Fixed ConfiguredXHTML export to handle namedStyle attributes as well
-	as ws attributes in strings.  Finished fixing FWR-735 "Notebook Document Configuration -
-	functionality problems".  Fixed FWR-809 "Crash in Reversal Entries field if you
-	right-click a brand new reversal index entry".
-TimS, RicP, April 14, 2010. FWR-776, FWR-805: Added more run prop support to the C# TsString
-	reader so opening a fresh TestLangProj.xml, Sena 3.xml, etc. is possible.
-SteveMc, April 14, 2010.  Fixed FWR-800 "Crash using 'Edit Reference Set Details' feature with
-	Lex Entry Cross References".  Fixed FWR-797 "Crash: Lex Edit, right-click a entry in the
-	Component field, and then select 'Show Subentry under this component'".  Completed
-	FWR-834 "Integrate SandboxBase.cs from 6.0.3 to WW branch".  This fixes LT-10342 and
-	LT-10395 for the new world.  Fixed FWR-832 "Inserting 'Notes' leads to crash".
-	Completed FWR-821 "Deal with WANTPORT in StringUtils.ConvertRFC4646ToICU".
-GordonM. 14 Apr 2010. In the process of fixing Discourse tests, added a new service
-	IReferenceAdjuster for growing and shrinking ChartWordGroups and TextTags.
-JohnT, 15 Apr 2010. Fixed FWR-722, also a problem where Redoing the creation of an object
-	did not return it to the AllInstances collection for its class.
-TimS, RicP, 15 April, 2010: Added most of the lesser common props for the C# TsString XML
-	reader. Switched the code to use the C# implementation to read in the text props from
-	XML. Fixed crash in C++ props writer when storing bullet font overrides.
-TimS, RicP, 15 April, 2010 FWR-261: Get segmented back translation working (better)
-JohnT, 15 Apr 2010. Part of FWR-324: fixed all non-WANTPORT usages of 'wfic'.
-KenZ, 16 Apr 2010. Moved Lela-Teli files so the installer will pick them up.
-TimS, RicP, 16 April 2010: Finish C# implementation of TSTextProps XML reader.
-RickM, 16 April 2010: FWR-37 Backup and Restore dialog in C#  --submit changes mainly for moving
-	Interfaces into their own files and create subfolders for the various files involved in
-	Backup. ALSO  FWR-740 Hook up Help button in the "Backup this Project" dialog box
-GordonM, 16 Apr 2010. Chart tests all pass finally. Also made a change to MoveTo for sequences
-	so it correctly handles moving items to new positions within the same sequence.
-RandyR. 16 April 2010. Move ToXmlString on CmObject from the public ICmObject interface to
-	the ICmObjectInternal interface, where it belongs.
-GordonM, 16 Apr 2010. More changes to chart and interlinMaster in preparation for turning on
-	text chart.
-JohnT, 19 Apr 2010. Fixed a problem that broken data migration. Probably fixes FWR-942.
-Hindlet, 19 April 2010. Intergration Calgary/WW -> WW
-TimS, RicP, MikeL, 19 April, 2010. FWR261, FWR-733: Fixed footnotes not getting added in
-	TsStrings correctly. Fixed segmenting not getting done for paragraphs that were already
-	in a DB but had no segments. Fixed a hard-to-reproduce crash at shutdown.
-Hindlet, 19 April 2010. Intergration Calgary/WW -> WW
-TimS, MikeL, 20 April, 2010. FWR-960: Fixed typing fast losing some of the typed characters.
-SteveMc, April 20, 2010.  Completed FWR-816 "Re-implement 6.0.3 change to now defunct
-	MatchingEntriesBrowser.cs".  This fixes LT-10293 for the WW branch. Fixed FWR-874
-	"Selecting to change the optionality of the slot, gives a crash in grammar area".
-	Fixed FWR-815 "Clicking on blank space in 'Gloss' or 'Analyze' tab area leads to crash".
-	Fixed FWR-813 "Selecting the Edit Parser parameters gives a crash".  Fixed FWR-810
-	"Crash (yellow) inserting the first reversal entry in a newly added reversal index while
-	in Reversal Indexes".  Partially fixed FWR-577 "Merging entries leads to crash" and
-	FWR-891 "Crash when merging senses in Sena 3" (same bug).  Fixed FWR-941 "Crash,
-	right-click the first word of a verse in the Baseline tab of *included* texts".  Fixed
-	FWR-409 "Missing lists in Lists - Weather and Times of Day" and FWR-932 "Crash
-	displaying Weather column or Time of Day column in Notebook".  Fixed FWR-954 "Configure
-	Document View dialog box - features come and go it seems".  Fixed FWR-956 "Different
-	results for Find in Dictionary".
-JohnT, Apr 20, 2010. FWR-900, improving performance in several ways.
-SteveMc, April 20, 2010.  Finished fixing FWR-577 "Merging entries leads to crash" and FWR-891
-	"Crash when merging senses in Sena 3" (same bug).  Added export of filename (as meta
-	data) in XHTML export, as requested by the electronic publishing team.
-JohnT, Apr 21, 2010. Progress on FWR-899, optimizing parsing paragraphs. Added new TsString
-	shortcut methods for a few key things.
-TomB, TimS & MikeL, Apr 21, 2010: FWR-817: Made CmObject.Owner a virtual property to prevent
-	fluffing up every single object when DeleteObject is called. Created two new
-	enumerations, CellarPropertyType and CellarPropertyTypeFilter to get away from directly
-	using the #define versions of the contants from CellarModuleDefns.
-	FWR-480, FWR-527, FWR-555, FWR-730, FWR-840: Fixed numerous bugs related to inserting
-	and deleting books (mostly with undo and redo).	Cleaned up the book filter.
-	FWR-884: Got rid of mkmig project build batch files.
-TomB & TimS, Apr 21, 2010: Removed SynchInfo struct and ust used SyncMsg, since no code was
-	using the hvo or flid anymore (related FWR-251).
-KenZ, 21 Apr 2010. Improved error message and fixed assert on missing picture while looking at
-	FWR-511.
-EberhardB, 21 Apr 2010. Create version numbers on localized DLLs (FWR-876).
-TomB & TimS, Apr 21, 2010. FWR-999: Moved code that parsed all paragraphs when fluffing them up
-	to ScrTxtPara and made it just create segments instead of parsing.
-TomB & TimS, Apr 21, 2010. FWR-902: Fixed handling of single-run strings in AStr elements.
-SteveMc, April 21, 2010.  Completed FWR-535 "Check on WANTPORT for the LinguaLinksImport::
-	Convert7() method".  Fixed FWR-971 " Selecting 'Export' from 'File' menu leads to
-	crash".  Fixed FWR-975 "Crash in Word List Concordance, typing a Word in the empty
-	Baseline tab".  Fixed FWR-972 "After exporting Interlinear, clicking 'Analyze' tab leads
-	to crash".
-GordonM, 21 Apr 2010. More changes to chart. Almost ready to add it to the build!
-JohnT, 22 Apr 2010. Eliminated multiple sorts during startup and view switching.
-EberhardB, 22 Apr 2010. FWR-878 and FWR-893.
-RickM, 22 Apr 2010. FWR-918 Complete BackupProjectDlg and BackupProjectPresenter and tests.
-RickM, 22 Apr 2010. missed a file FWR-918 Complete BackupProjectDlg and BackupProjectPresenter
-	and tests.
-JohnT, 23 Apr 2010. A marginal optimization of creating simple TsStrings.
-SteveMc, April 26, 2010.  Fixed FWR-953 "Can't delete word in word analyses in new project".
-	Fixed FWR-857 "Extra jump command in right click menu". Fixed FWR-966 "Filter indicator
-	lost after return to view - says 'Show all' even though filter still active".
-JohnT, 26 Apr 2010. Fixed LT-1015.
-GordonM, 26 Apr 2010. Some more chart changes. Trying to figure out if my data is flaky or the
-	program!
-JohnT, 26 Apr 2010. Fixed FWR-310 (again), 1011.
-Hindlet, 26 April 2010. Intergration Calgary/WW -> WW
-TomB & TimS, 27 April 2010. FWR-1001, FWR-902: Fixed the way TS Strings are saved in the
-	XML and made it impossible to create TS Strings with runs having no writing system set
-	(except for runs ending in a newline).
-TomB, 27 April 2010. FWR-1022: Removed unneeded CacheStringFields in the IVwCacheDa interface
-	(and implementations).
-	FWR-1026: Removed debug assertion that was failing when closing TE because book had been
-	deleted that was included in saved filter.
-JohnT, 27 Apr 2010. Fixed FWR-341 (however see FWR-1029 :-<).
-RandyR, 27 April 2010. Speed up startup by using a mostly different impl of ElementReader (Same
-	one I put into Chorus.)
-GordonM, 27 Apr 2010. Removed old-style embedded picture from TestLangProj. Some more fixes to
-	chart.  Almost ready to add chart to the build (famous last words)!
-RandyR, 28 April 2010. Fixed un-named (in JIRA) DM10 bug.
-JohnT, 29 Apr 2010. Fixed FWR-1030. Later: FWR-1023, 1034.
-SteveMc, April 29, 2010.  Implemented FWR-1007 "Provide way to generate a validation file from
-	our model file".
-JohnT, 29 Apr 2010. Fixed FWR-1031 and other problems deleting a multi-paragraph selection.
-	In the process I restored one of the Views tests, testBoxInfo3, to an earlier state,
-	and added comments indicating why I think this is correct. I have no idea why it ever
-	worked the other way, or why it went back to working this way; my changes to the main
-	code don't appear relevant.
-	Later: FWR-1046 (and perhaps others), making sure TsStrings made as column sort keys
-	have writing systems.
-SteveMc, April 29, 2010.  Fixed FWR-1036 "Crash using Word line widget".  Fixed FWR-1041 "Crash
-	trying to create a new metathesis rule".  Fixed FWR-1037 "Crash going to Ad hoc Rules
-	view".  Fixed FWR-1045 "Yellow screen finding an entry".  Also fixed an i18n glitch in
-	passing.
-SteveMc, April 30, 2010.  Fixed a bug in RNG schema schema generation, and enhanced the
-	generator program to handle older style XML files so that it can generate a proper
-	schema for version 7000000.
-GordonM, 30 Apr 2010. Another mod to DataMigration7000010. Also changed the way I did some
-	object checking in charts and fixed a small bug in DiscourseExporter.
-SteveMc, April 30, 2010.  Fixed FWR-1021 "Crash: copy lexeme form from field, paste into
-	existing text's Baseline tab, then click the Analyze tab".  Fixed a minor bug in
-	generating a DTD for a version 7000000 model.  Fixed FWR-1017 "Removing a slot in
-	grammar area under Affix Templates gives a crash".  Fixed FWR-1049 "New Record type
-	needs default fields", plus a crash encountered along the way.
-GordonM, 30 Apr 2010. Finally added the chart tab and Discourse to the build and fixed a bug in
-	ClearChartFromHere option.
-JohnT, 3 May 2010. Backed out much of the last change to XmlBackendProvider, as more careful
-	experiment indicated it slowed things down in a way the profiler missed.
-	Added (but not yet configured to use) a mechanism to persist the current sorted list
-	for use next session (rather than re-sorting it).
-AnnB, May 3.2010 FWR-1005 Added code for conversion of custom fields.  Also changed
-	DataMigration7000005.cs to use Run with AStr.
-RickM, May 4 2010 Property "Specific Version" on COMInterfaces set incorrectly. It was True and
-	needed to be changed to False
-RickM, May 4 2010 Last checking did not work for somre reason. I am doing it again now.
-MikeL, May 4 2010. FWR-981: Fix crash in empty footnote view when bringing up context menu.
-AnnB, May 4.2010 FWR-1005 Corrected custom fields error.
-KenZ, 4 May 2010. Re-migrated Sena files from 6.0 to solve problems with text charts.
-SteveMc, May 4, 2010.  Fixed FWR-786 "Insert > Variant doesn't work".  Fixed FWR-807 "Setting
-	linked Sense in Reversal Index not effective".  Fixed FWR-1002 "More button pane cannot
-	display descripition in Choose Anthropology Categories chooser when opened in Notebook".
-	Fixed FWR-138 "Fix bug that prevents removal of styles with Default Paragraph
-	Characters" (and implemented suggested improvement).
-GordonM, 4 May 2010. Fixed FWR-1074 and probably FWR-1076.
-JohnT, 5 May 2010. FWR-1054: cache primary sort sequence in each main view. This also involved
-	changes which allow associating an HVO with a CmObject which has not yet been fluffed up.
-	Later: fixed FWR-969 and 1086 (morph breaks dialog re-implemented).
-AnnB, May 5.2010 FWR-887 Ability to turn off virtual fields in FDOBrowser.  This need more work,
-	but traps a bug, so I'm going to go ahead and check in this part.
-JohnT, May 5, 2010. Got guessing based on lexical entries working again. (Part of FWR-184.)
-GordonM, 6 May 2010. Fixed FWR-1075 by turning off (as before) Configure Interlinear for charts,
-	fixed FWR-1074 (again?) crash removing moved ref in charts, fixed Tagging TsString
-	problem (no JIRA).
-TimS, RicP, 06 May, 2010. FWR-322: Fixed footnotes in printlayout views
-JohnT, 6 May 2010. Fixed FWR-183, 848, and a problem that prevented Scripture being added to
-	FLEx's text list.
-GordonM, 6 May 2010. Fixed FWR-1066 and another bug in the chart so that cells will update when
-	the user adds words to them.
-JohnT, 6 May 2010. Fixed FWR-792 (implemented Move Sense to a new Entry command).
-SteveMc, May 7, 2010. Fixed bug in generating schemas from the model.  It was missing the
-	spellcheck attribute for <Run> elements.
-GordonM, 7 May 2010. A few small Charting changes.
-GordonM, 7 May 2010. Probably fix to FWR-1072 Concordance and Text Chart interaction crash.
-SteveMc, May 7, 2010.  Fixed FWR-785 "Make Ctrl+End and Ctrl+Home work for first and last
-	record".
-RandyR. 7 May 2010. Fixed DM 10 code to make new DM 10 test pass.
-Hindlet, 7 May 2010. Calgary/WW -> WW Intergration.
-GordonM, 10 May 2010. Added another DM10 test to be sure Tags are treated same as chart cells.
-RandyR. 10 May 2010. Re-migrate the two Sena DBs, since DM10 had some bug fixes added.
-JohnT, 10 May 2010. Fix FWR-744, 1067, 1069, 1094.
-TomB, MikeL & TimS, 11 May 2010. TE-8908, FWR-1091: Integration of 6.0.4 changes to WW branch,
-	including a fix to enable closing the USFM resource browser whne the selection is in the
-	footnote view. Plus lots of miscellaneous code cleanup.
-	Prevent spurious test failures when individual tests are run.
-TomB, MikeL & TimS, 11 May 2010. FWR-1001, FWR-1080, FWR-8845: Prevent creation of empty
-	TsStrings without a WS. Fixed crash adding a custom header/footer.
-JohnT, 11 May 2010. Fixed FWR-853 (verse references).
-GordonM, 11 May 2010. An attempt to restore InterlinMaster 'designability' and hopefully
-	accessibility (FWR-1084).
-GordonM, 11 May 2010. Small addition to chart accessibility.
-JohnT, 11 May 2010. Fixed FWR-745, restoring the ability to make a segment translation out of
-	word glosses.
-SteveMc, May 11, 2010.  Fixed FWR-370 "More ways to add a subrecord".  Fixed a nasty deletion
-	crash involving collections encountered along the way (with JohnT's help).
-MikeL, 12 May 2010. Fixed FWR-930, FWR-931 crashes when deleting text.
-JohnT, 12 May 2010. Fixed several Find/Replace problems: FRW-1112, 1114, 1115, 1116 (and some
-	glitches not in Jira).
-SteveMc, May 12, 2010.  Fixed FWR-382 "Implement determining a reference when Find Examples is
-	used to add examples to a LexSense".  Also fixed a crashing bug when leaving the
-	concordance tool.
-RandyR. 12 May 2010. Probable fix for FWR-1132 "db4o Data Migration error: Object reference not
-	set to an instance of an object".  (Based on null ref exception reported on the given
-	line.)
-JohnT, 13 May 2010. Fixed FWR-136, FWR-962.
-TomB, 13 May 2010. Integration trunk-> WW branch (Final 6.0.4 changes)
-MikeL & TomB, 13 May 2010. Fixed FWR-829 crash when switching to key terms view.
-	Fixed FWR-841 crash when attempting to delete a footnote.
-	Fixed FWR-571 crash when showing help for editorial checks.
-JohnT, 13 May 2010. Fixed FWR-724, 790, 1126, 1128, 1129. (And, later, another go at FWR-853.)
-JohnT, 14 May 2010. Fixed remainder of FWR-745.
-TomB & BryanW, 14 May 2010. FWR-1136: Fixed crash when inserting a verse number in a BT paragraph
-	without explicitly inserting the chapter number (chapter number gets inserted
-	automatically).
-GordonM, 14 May 2010. Re-migrate the two Sena DBs, since DM10 had another bug fix.
-Hindlet, 14 May 2010. Calgary/WW -> WW Intergration.
-SteveMc, May 14, 2010.  Fixed FWR-1098 "Grammar -> Environments crashes with FDO message in
-	certain instance".  Fixed FWR-1050 "usage figures".  Fixed FWR-1110 "Crashes entering
-	Interlinear text view".  Fixed FWR-1033 "Configuring columns leads to crashes".  Fixed a
-	couple of crashes encountered after fixing FWR-1033.  Fixed a crash while deleting an
-	analysis.
-RickM, May 14, 2010 FWR-1151 BackupProjectServiceTests.cs modify tests and files for backup for
-	WritingSystemStore changes
-	FWR-1150 Write BackupProjectService : modify things to line up with WritingSystemStore
-	location
-SteveMc, May 14, 2010.  Fixed FWR-965 "Empty analysis approved by parser".
-JohnT, 17 May 2010. Fixed FWR-853, 1029, 1128. Made it much more efficient to delete
-	newly-created objects.
-AnnB, May 5.2010 FWR-887 Ability to turn off virtual fields in FDOBrowser.
-JohnW, May 17, 2010. Fixed FWR-347 by adding UOW around update done on OXES export.
-TimS, RicP, BryanW, May 18, 2010. FWR-261: Removed a bunch of WANTPORTs related to segmented
-	back translation and merging/separating of BTs during vernacular text edits.
-RickM, May 18, 2010
-	FWR-1145 Write test for creating ZIP file for IBackupService
-	  (BackupProjectServiceTests.cs)
-	FWR-1149 Write BackupProjectService backup Fonts and Keyboards
-		  for now for 1149 make it do something reasonable like inform the user it is not
-	implemented yet until we do something real.
-	FWR-1162 Write Tests for IBackupService for Fonts and Keyboards
-RickM. May 18, 2010     FWR-1149 Write BackupProjectService backup Fonts and Keyboards
-	I missed a change to a comment summary in the last checkin.
-	I also renamed BackupProjectServiceTests to ProjectBackupServiceTests  to match the
-	class name that is being tested.
-MikeL & TomB, 18 May 2010. Fixed FWR-519 crash when resetting paragraph style.
-	Fixed FWR-952 crash when switching views in a project with a right-to-left writing
-	system.
-	Fixed FWR-1144 lost selection when typing over a prompt.
-SteveMc, May 18, 2010.  Implemented FWR-645 "Weather" (removing Weather list and field, or
-	making them custom if in use).
-TimS, RicP, TomB, May 19, 2010. FWR-261: Removed the rest of the WANTPORTs related to segmented
-	back translation (except the Pathway stuff which needs to be re-written). Also:
-	DON'T USE 'as' FOR A CAST!!!!
-JohnW, May 19 2010. FWR-1130: Fixed crash in print layout after footnote was deteled.
-TimS, RicP, May 20, 2010. FWR-825 afterthought: Keep ScrTxtParas from being created without
-	paragraph styles. Created base class for generated repositories and removed
-	Create() method for classes that used to throw a NotSupportedException
-JohnW, BryanW, May 20,2010 FWR-1203 Use lock file to prevent XML file from being opened twice
-MikeL, TomB, RicP, May 21, 2010. Fix FWR-842 crash when changing writing system in notes view.
-	Fix FWR-1195 Ctrl-Backspace so that it deletes the prior word correctly.
-JohnW, May 21 2010. Ignored test we created for FWR-1203 - there is a timing problem with it
-	because of the background thread that does the file writing.
-JohnT, 21 May 2010. FWR-226 and dependencies: support distinct Undo stack for each window;
-	allow Save without clearing Undo stack.
-Hindlet, 21 May 2010. Calgary/WW -> WW Intergration.
-JohnT, 21 May 2010. Fixed FWR-1161.
-JohnW, 21 May 2010. FWR-1214 Fixed undo stack label for typing.
-RickM, 24 May 2010. RestoreProjectDlg.cs was not ready to be submitted but was included in
-	this project file so needed to be removed for now.
-JohnW, May 24, 2010. Corrected fix for FWR-347 - missed one call that already had UOW started.
-JohnT, 24 May 2010. Fixed FWR-1216.
-	(Later: a few changes to get tests to pass reliably on Windows-7 64 bit.)
-SteveMc, May 24, 2010.  Implemented FWR-741 "Add Strong character style", FWR-648 "Migration
-	from direct formatting to styles", and the basic part of FWR-1163 "Use one stylesheet
-	for FLEx and Notebook".
-SteveMc, May 24, 2010.  A few forgotten files for FWR-1163 (changing "Language Code" to "Writing
-	System Abbreviation").
-SteveMiller, 25 May 2010. FWR-510: Fixed two bugs causing rash in TE Find Related Words.
-MikeL & BryanW, 25 May 2010. Fix FWR-600 by handling style changes that cause section structure
-	changes within FDO.
-JohnT, 25 May 2010. Fixed FWR-653 (implemented DateCreated updating)
-GordonM, 25 May 2010. Final (I hope!) version of DM7000010 along with updated versions of Sena
-	dbs.
-JohnW, 26 May 2010. FWR-596: Changed undo to support restoring owner when object is moved
-	between vectors.
-GregT, 26 May 2010, FWR-746: Update Pathway for refactored version, pt1
-JohnT, 26 May 2010. Fixed FWR-796, 947, 1215, and I think consequently 945, 946, and 1140.
-SteveMiller, 26 May 2010. Refactored LexEntryUi.cs, FindEntryForWordform.
-JohnT & SteveMIller, 26 May 2010. FWR-1250: WANTPORT: Find most used Analysis for
-	FindEntryForWordform.
-JohnW, 26 May 2010. FWR-1221 & FWR-1222 Changed OnActivated to not change stack in non-undoable
-	UOW is in progress. Needed to allow for dialogs inside of UOW.
-SteveMc, May 26, 2010.  Fixed a bug in generating XML schemas from the FieldWorks model (missing
-	attributes for defining custom fields).  Fixed data migration to 700018 to include
-	marking all built-in Flex styles as built-in, and fixed standard databases as well for
-	that.  Implemented FWR-1178 "use subsets in displaying FLEx styles".  Implemented
-	FWR-1165 "Language Code style issues".  Fixed FWR-1167 "Testing needed: Change font
-	color of Language Code character style, and then see if the change remains after
-	clicking OK (Styles dlg box)".  This finishes FWR-1163 "Use one stylesheet for FLEx and
-	Notebook".
-JohnT, 26 May 2010. Fixed FWR-311, FWR-725. New mechanism to allow colleague to customize
-	tooltip.
-GordonM, 26 May 2010. Pass 1 at FWR-324 Getting rid of wfic references.
-JohnW, 27 May 2010. FWR-1218: Added checks to prevent crash when creating a saved version when
-	there are no old analses (probably only applies to old databases).
-AnnB, 27 May 2010.  Change properties on converter app so it will work with 64 bit machines.
-JohnT, 27 May 2010. Did FWR-503.
-	Later: some finishing touches to FWR-653
-JohnW, 27 May 2010. FWR-1220: Fixed problem with empty string having no WS causing crash on OXES
-	import - changed a couple of other suspect areas also.
-AnnB, 27 May 2010.  Move Converter executables to Distfiles.
-JohnW, 27 May 2010. FWR-1226: Added UOW around deletions done when Editorial Checks view is
-	started.
-AnnB, 28 May 2010. Change location of 7.0 Model File for the Converter program.
-Hindlet, 28 May 2010. Calgary/WW -> WW Intergration.
-Hindlet, 28 May 2010. Redelete file put back by intergration.
-JohnT, SteveMiller, SteveMc. FWR-1251: LoadDomainInfo WANTPORT for FindRelatedWords.
-GordonM, 28 May 2010. Pass2 at FWR-324 Getting rid of pfic/xfic/CCA references.
-SteveMc, May 28, 2010.  Added "Numbered List", "Bulleted List", and "Block Quote" to the
-	FlexStyles.xml file, and fixed StylesXmlAccessor to handle the bullet/numbering
-	attributes.  Fixed FWR-1273 "Deleting a custom field after adding the same in lexical
-	entries column leads to crash".
-JohnT, 28 May 2010. Fixed FWR-1172.
-SteveMc, May 28, 2010.  Fixed FWR-1199 "Crash in Step 2 of Import Standard Format anthropology
-	data wizard".  Fixed FWR-1280 "Crash ... when I had configured interlinear to use
-	display multiple writing system in focus box".  Fixed another random null object
-	reference encountered in passing.
-RickM, May 28, 2010 FWR-1188 create RestoreProjectDlg.cs
-	FWR-1189 create IRestoreProjectView interface for RestoreProjectDlg and
-		RestoreProjectPresenter
-	FWR-1190 create RestoreProjectPresenterTests
-	FWR-1196 create RestoreProjectPresenter
-JohnT, 28 May 2010. Fixed FWR-982. New IVwRootBox interface requires remakefw.
-GordonM, 31 May 2010. Attempt to fix FWR-1084 Chart not accessible. Some changes for FWR-324.
-GordonM, 31 May 2010. More FWR-324.
-GordonM. 1 Jun 2010. Finished FWR-324 by renaming AnnotationServices to SegmentServices.
-JohnT, 1 Jun 2010. Fixed FWR-789, 1277. The latter is a data migration bug which can corrupt
-	data; consider re-migrating from a pre-version 17 backup.
-	Later: Enhanced XmlVc to ensure the correct WsForce is set when doing a PropChanged
-	(FWR-107).
-SteveMc & SteveMiller, 1 June 2010. FWR-1283: Display related semantic domains in Find Related
-	Words dialog.
-TimS, TomB & MikeL, 1 June 2010. TE-8699, FWR-1212, FWR-600: Changed paragraph segmentation code
-	so that it doesn't break at footnote and picture ORCs. Replaced use of Marlett "restore"
-	character with an iconic picture that better represents a footnote. Fixed scrolling to a
-	specific footnote.
-	Un-WANTPORTed and fixed tests related to FWR-600. Prevent FDO objects that can't be
-	owned from being added to an owning collection/sequence (and made CmPictures ownable).
-	Moved CmPicture creation/initialization methods to the factory where they belonged.
-	Also, created a common base class for a bunch of the TeDllTests that were all doing the
-	same setup.
-GordonM. 1 Jun 2010. Fixed a reflection bug caused by work on renaming things and also FWR-1244.
-GordonM. 1 Jun 2010. Safety net for FWR-1068 null interlinmaster bookmark.
-SteveMc, June 1, 2010.  Implemented FWR-1223 "Filtered LIFT export".
-JohnT, 1 Jun 2010. Fixed FWR-1241.
-JohnT, 2 Jun 2010. Fixed FWR-1110, 1302, 1301.
-	Later: implemented and used capability of merging last two units of work (FWR-123, 124)
-RickM, 2 Jun 2010. patially completed: FWR-1290 Backup and Restore dialogs : ensure they are not
-	resizeable and ensure they have the correct Modal setting
-SteveMc, June 2, 2010.  Fixed C++ COM factory descriptions that were obviously wrong.
-GordonM. 2 Jun 2010.  First part (cosmetic) of FWR-1234 chart button UI problems.
-JohnT, 3 Jun 2010. Fixed FWR-609.
-KenZ, 3 Jun 2010. Moved DN import map to where it will install properly.
-BryanW & JohnW, 3 Jun 2010,  Fixed inability to apply paragraph styles.
-SteveMiller & JohnT, 3 June, 2010. FWR-1252: Implemented LoadLexicalRelationInfo
-SteveMiller & JohnT, 4 June, 2010. FWR-1296: Implemented SetupLexRelsForEntry
-AnnB, 4 Jun 2010 FW-888 Allow updating within FDOBrowser
-SteveMiller, 4 June 2010. One more fix for the Find Related Words dialog.
-EricP (auto), 4 Jun 2010. Started UIAutomation Server-Side provider implementation for
-	SimpleRootSite.
-SteveMiller, 4 June 2010. FWR-1304 Fix Find Related Words crash.
-JohnT, 4 Jun 2010. Added PropChanged notifications for several virtual properties (part of
-	FWR-114). Also FWR-1327.
-DamienD, 4 Jun 2010. Integrated from PalasoWs branch.
-SteveMc, June 4, 2010.  Added ICU initialization to FDOBrowser so that the PalasoWs branch
-	integration will work properly for that program.
-JohnT, 4 Jun 2010. FWR-1328 and a bit more of 114.
-SteveMc, June 7, 2010.  Implemented FWR-748 "remove need for COM registration (for co-habiting
-	installations)".
-SteveMc/SteveMiller, 7 June 2010. FWR-1338: Crash: COMException. COM Class not registered
-EricP/KyleE, 7 Jun 2010. Updated UIAutomation provider tests.
-JohnT, 7 Jun 2010. More of FWR-114 (PropChanged for virtual properties).
-GordonM, 7 Jun 2010. I think InterlinMaster is finally designable again!
-SteveMc, June 7, 2010.  Fixed some glitches in the registration-free COM (especially for Windows
-	7/Vista).
-EricP/KyleE, 8 Jun 2010. preparing ui automation tests for enhancements.
-SteveMc, June 7, 2010.  More fixes to the registration-free COM.  (didn't get the critical fix
-	in last night)
-RandyR. 8 June 2010. Fix hitherto unreported DM bug. DM15 now processes all instances, even if
-	no longer in the model, which avoids a bug in DM19.
-JohnT, 8 Jun 2010. Fix FWR-855, 996, 1092.
-JohnT & SteveMiller, 8 June 2010. FWR-1343: Crash: Something went wrong trying to create a
-	XCore.PaneBarContainer
-SteveMc, June 8, 2010.  Renamed $WW/Src/Common/COMInterfaces/FwCOMTestBase.cs to
-	$WW/Src/Common/COMInterfaces/COMInterfacesTests/FwCOMTestBase.cs and adjusted all the
-	tests accordingly.
-JohnT, 8 Jun 2010. Fixed FWR-289, 593.
-	and later, FWR-448, FWR-543.
-SteveMc, June 8, 2010.  Fixed broken FDO reference (Specific Version should be false!).
-DamienD, 08 Jun 2010. Updated FW global registry key and data/code directories. FWR-1282:
-	Built-in French WS unexpectedly displays Valid characters on grid as composed characters.
-JohnW & BryanW, 09Jun2010.  Made Undo/Redo no longer trigger a veiw refresh by default.
-AnnB 9 June 2010,   Checkin custom.cs, which I forgot.
-SteveMc, June 9, 2010.  Fixed the build process to create a Projects directory instead of a
-	Data directory.
-EricP/KyleE, 9 Jun 2010. Add MultiStringView/Vc for UIAutomation tests.
-JohnT, 9 June 2010. Fixed FWR-997 and 819.
-JohnT, 10 June 2010. Fixed FWR-1191.
-DamienD, 10 Jun 2010. FWR-1369: Views is slow when Graphite is disabled and a Graphite font is
-	being used, FWR-1142: FW 7.0 needs to use separate root entries in the registry than the
-	FW 6.0 code uses.
-MikeL, 10 June 2010. TD-1436: Move Pathway interfaces from FieldWorks repository to Pathway
-	repository
-SteveMc, June 10, 2010.  Partially implemented FWR-175 "Get the WANTPORTed FDOTests to build
-	and pass".
-GordonM, 10 Jun 2010. Deleted a couple of unused files. Some small changes trying to solve
-	FWR-1234.
-JohnT, 10 Jun 2010. Fixed FWR-1366, 1365, and various related issues.
-SteveMiller with lots of help, FWR-686: Lexicon: Bulk Edit Entries: add Variant Types column and
-	select in Target Field combo box: results in crash
-SteveMc, June 10, 2010.  Implemented FWR-83 "Replace SdaDecoratorBase with
-	DomainDataByFlidDecoratorBase".  Fixed FWR-573 "2 Crashes in 'Choose Inflection
-	Features' dialog box".  Fixed FWR-1219 "Clicking 'Save' button from 'Import Standard
-	Format anthropology data' dialog in 'Notebook' area leads to crash".  Fixed FWR-572
-	"Crash on inserting a sound or a movie file".
-JohnW, 11 Jun 2010. FWR-1230: Corrected BT print layout views to us regular filtereed decorator.
-JohnT, 11 Jun 2010. FWR-1239: improved an error message for a bad settings file.
-	Later: FWR-626, 723, 793.
-EricP/KyleE (auto), 11 Jun 2010. Enhanced UIAutomation server provider and tests.
-GordonM/JohnT, 11 Jun 2010. Finally fixed FWR-1234 Chart resizing problem.
-SteveMc, June 11, 2010.  Fixed FWR-935 "Record Type field content in Document view: Writing
-	system mixed up?".  Fixed FWR-733 "No Insert menu commands or toolbar icons in
-	Anthropology Categories if project was created without any Anthro Categories".  Fixed
-	FWR-578 "Crash while creating a new entry using Components option".
-DamienD, 11 Jun 2010. FWR-1360: No way to remove unwanted Script name, Region name or Variant
-	name box contents from Writing System Properties dlg box, Fixed WritingSystemCollection
-	so that it does not allow adding duplicates.
-RickM,  11 Jun 2010.   FWR-1185 create ProjectRestoreSerivce
-	FWR-1194 create ProjectRestoreServiceTests
-	FWR-1184 create IRestoreService
-	FWR-1198 create RestoreProjectSettings class in FDO
-	FWR-1305 BackupProjectDlg disable the following checkBoxes Media Files, Fonts, Keyboards
-RickM, 11 June 2010. FWR-1194 create ProjectRestoreServiceTests
-	file renaming did not work on last checkin. Therefore, I am checking in these files
-	again.
-RickM, 11 June 2010. FWR-1194 create ProjectRestoreServiceTests
-	four more files were checked in which will be needed for GlobalWritingSystemStore tests
-	when those tests are written.
-JohnW, 14 Jun 2010. FWR-1269, FWR-1297, FWR-1331 & FWR-1333: Fixed 4 crashes
-GordonM, 14 Jun 2010. Another attempt at fixing FWR-1084 Chart accessibility.
-TomB, TimS, JohnW, 14 June 2010. TE-8942, FWR-1303, FWR-1372, FWR-1349: Fixed Cut command in TE
-	so that it is permanent. Implemented initilization code to fix segment breaks in
-	pargraphs with ORCs. Fixed crash when attempting to open same project in TE and FLEx.
-	Fixed code to display warning when user attempts to create a project with the same name
-	as an existing one.
-	LOTS of other misc. fixes that probably should have been written up in JIRA (some
-	probably are and we didn't realize it).
-JohnT, 14 Jun 2010. Fixed FWR-626, 743, 1182, and a problem with providing the right data access
-	to restored filters on decorator properties. One FwCoreDlgsTest failed.
-KenZ, 14 Jun 2010. Ignored some breaking tests until Rick can fix them.
-Hindlet, 14 June 2010. Calgary/WW -> WW Intergration.
-TomB, TimS, 15 June 2010. FWR-1350: Fixed glitch in AnalysisAdjuster when typing at the end of
-	an existing segment before a label segment.
-JohnT, 15 Jun 2010. FWR-636, 1322: clear preview when switching to bulk delete mode that does
-	not allow it, allow multi-line select in browse view.
-DamienD, 15 Jun 2010. FWR-1361: Crash changing UI lang to Chinese, FWR-1384: crashes should not
-	delete data, FWR-1393: System Language for keyboard input does not display in drop-down
-	list right after it is set up.
-JohnW, 15 Jun 2010. FWR-1204 & FWR-1206: Fixed crash when combining paragraphs by adding use of
-	BackTranslationAndFreeTranslationUpdateHelper and corrected code that used deferred
-	selection.
-SteveMc, June 15, 2010.  First pass at implementing FWR-708 "Make FieldWorks load TE (and FLEX?)
-	dynamically rather than have build dependencies on TE-specific DLLs".
-JohnT, 15 Jun 2010. FWR-1315 and 1332.
-SteveMc, June 15, 2010.  Fixed FWR-549 "Selecting the value to be <Empty> in the Type field of
-	Example gives a crash".  Finished fixing FWR-733 "No Insert menu commands or toolbar
-	icons in Anthropology Categories if project was created without any Anthro Categories".
-RickM, June 15, 2010. FWR-1194 create ProjectRestoreServiceTests
-	and fix RestoreProjectPResenterTests so that changes to one set of test should not
-	affect the other.
-JohnT. 15 Jun 2010. Fixed FWR-1186, also LT-10110 is fixed on the WW branch.
-SteveMc, June 15, 2010.  Fixed fix for FWR-708 so that remakefw will rebuild TE as well as Flex.
-TimS,BryanW 15Jun2010. FWR-1118,1347 fixed RequestSelectionAtEndOfUow() to get rid of
-	out-of-date selection; fixed deserialization of GUIDs
-JohnT & SteveMiller, 15 June 2010. FWR-1137: Writing system changes unexpectedly in Find &
-	Replace.
-DamienD, 15 Jun 2010. FWR-268: Optimize startup by using threads to overlap creating surrogates
-	and fluffing them up, FWR-228: Synchronize access to FDO.
-JohnW, 16 Jun 2010. FWR-1409 Added check to prevent crash when opening notes window.
-KenZ/SteveMc, 16 Jun 2010. Fixed problem from yesterday that keeps Flex and TE from opening if
-	space is in path.
-SteveMiller, 16 June 2010. FWR-597: Modifying "Grammatical Info' field results in crash.
-DamienD, 16 Jun 2010. Replaced some of the locking code that was added for FWR-228. Synchronized
-	access to RecentItemsCache.
-AnnB,  16 Jun 2010 FW-889 Allow deleting objects within FDOBrowser, inserting of owned objects.
-JohnT & SteveMiller, 16 June 2010. FWR-760: A new Inflection feature leads to crash in Grammar
-	area.
-JohnT, 16 Jun 2010. Fix a bad bug in my last checkin, which caused crashes on any switch to
-	an interlinear view.
-AnnB,  16 Jun 2010 FW-889 Remove unreachable code.
-JohnT, 16 Jun 2010. Various enhancements to reduce delay and flicker when switching tools in
-	FLEx.
-	Note: some Update() calls were removed in SimpleRootSite code to scroll to the selection.
-	If anyone finds or knows a reason they are necessary, please reinstate them AND COMMENT.
-JohnW, 17 Jun 2010. FWR-521: Changed notes view so new notes scroll into view.
-DamienD, 17 Jun 2010. FWR-398: Make Try a Word work, FWR-963: Try a Word with "let me see the
-	detailed steps".
-RickM, 17 June 2010. ProjectBackupService.cs  crash bug on doing a backup.  Also I added another
-	test to C:\FwWW\Src\FDO\FDOTests\BackupRestore\ProjectBackupServiceTests.cs
-AnnB,  17 Jun 2010 Update chm documentation for WW branch.
-TomB, TimS, 17 June 2010. TE-8959, FWR-1421, FWR-1438: Fixed crashes when inserting a consultant
-	note or importing an OXES file from another project. Changed ScrBoofRef initialization
-	code to use a version so book names and abbreviations can be updated.
-Johnt & SteveMiller, 17 June 2010. FWR-1170: Adding participants column leads to crash in
-	Notebook area.
-	Best analysis or vernacular for possibility names in jtview.
-TimS, TomB, 17 June 2010: Cleaned up some code in FieldWorks.cs and added a file we forgot in
-	our last check-in
-FWR-1410 (TomB & TimS): Fixed crash importing OXESA file from another project.
-DamienD, 17 Jun 2010. FWR-1393: System Language for keyboard input does not display in drop-down
-	list right after it is set up, removed memory leak detection from C++ DLLs.
-JohnT & SteveMiller, 18 June 2010: FWR-1288: Configure stem based dictionary crash.
-JohnW & BryanW, 18June2010 FWR-579,1012,1013: Throw away control characters during SFM import;
-	cleaned up UOW,  undo, prop changes, and related WANTPORTs during TE Import.
-JohnT, 18 Jun 2010. Fixed various data migration problems with segments and analyses,
-	including FWR-1186 and 1391.
-DamienD, 18 Jun 2010. FWR-1458: Unable to save any changes made to WS properties, FWR-1459: The
-	Sena WS no longer has a default list of valid characters and punctuation, removed all
-	cached service locator shortcuts so that they would not need to be locked, fixed the
-	GlobalWritingSystemUpdater to update the writing systems in the Sena and Lela-teli
-	projects.
-SteveMc, June 18, 2010. Fixed FWR-556 "Move Example from one sense to another or from one entry
-	to another doesn't seem to work anymore" (including requested enhancement).
-TomB & TimS, June 18, 2010. FWR-1025: When a book is deleted, removed it from the list of books
-	in the navigation toolbar drop-down list. (Made a new post-UOW notification mechanism in
-	FDO to do this.)
-JohnW,BryanW, 18June2010. FWR-530: Fixed crash putting IP in section head and pressing Enter.
-JohnT & SteveMiller, 18 June 2010: UpdateMorphoSyntaxAnalysesOfLexEntryRefs, with unit test.
-KenZ, 18 Jun 2010. Fixed FWR-1049 so custom record types each maintain different properties.
-DamienD, 18 Jun 2010. A little more work on FWR-268.
-JohnT, 21 Jun 2010. Fixed FWR-1456, implementing style deletion and merging.
-	Later: Fixed FWR-1476, optimizations of changing to and from "show all fields".
-SteveMc, June 21, 2010.  Fixed FWR-820 "Notebook area: Name of the right pane changes depending
-	on where you click in a record/subrecord-fixed ... would be better".  Fixed FWR-1278
-	"'Deletion-related' menu, shortcut, Warning box review. Some opportunities exist for
-	cleanup".  Fixed FWR-1447 "Crash clicking IT Print View tab" (and FWR-1454 "crash in
-	Word list concordance").  Fixed FWR-1455 "Crash: Sena 3, click LExicon, Bulk Edit
-	Reversal Entries".
-SteveMiller & JohnT, 22 June 2010. FWR-1240. Fix discourse chart column widths.
-DamienD, 22 Jun 2010. Updated writing system merging and deleting to take into account
-	multi-string alternatives with multiple writing system runs, fixed refresh after a
-	change to writing systems, fixed the writing system manager so that it is initialized
-	when the BEP is initialized, fixed a bug in the writing system context menu in the
-	Project properties dialog.
-Rickm, 22 Jun 2010. FWR-1085 Re-organize file locations for FieldWorks projects(this is
-	closely related to Backup/Restore). This checkin is only partially completing issue
-	FWR-1085.
-TomB & TimS, 22 Jun 2010. TE-7207, FWR-1095: Cleaned up a dubious assumption regarding the order
-	in which overwrites will occur. Moved some things from Scripture into ScriptureServices
-	and ScrDraftFactory. In the Imported Books dialog box, added the book being overwritten
-	to the book filter immediately instead of waiting until the dialog box is closed.
-RickM, 22 June 2010 FWR-1185 Re-organize file locations for FieldWorks projects
-	Some files were not deleted properly in the last checkin so a test failed on the build
-	machine.
-JohnT, 22 Jun 2010. Various optimizations to Mediator message invocation (about 50% faster).
-	Note: IxCoreColleague changed; also (consequently) the DnbXCoreAdapterLibrary.dll
-SteveMiller & DamienD: FWR-1441: Chart abberviations need BestAnalysisWS instead of DefaultWS.
-RickM, 22 June 2010 FWR-1185 Re-organize file locations for FieldWorks projects
-	I checked in some more changes to the tests so that the file locations and names are
-	more closely tied to the real ones.
-DamienD, 22 Jun 2010. FWR-1325:  Make Ctrl+End and Ctrl+Home work as before in Gloss and
-	Analyse, FWR-1499: Yellow Error window in Word Analyses, FWR-1471: The switch of a WS
-	from RTL to LTR is not remembered when TE reopens, FWR-1477: Crash trying to merge Sena
-	(Phonetic) into Sena in Sena 3.
-TomB,BryanW, 23Jun2010: FWR-566  Implemented helper method in SimpleRootSite to provide standard
-	error reporting during printing contents of a rootsite.
-SteveMc, June 23, 2010.  Fixed FWR-1081 "Merging entries from 'Bulk Edit Entries' area leads to
-	crash".  Implemented the basics of FWR-1003 "Right-click menus missing in text fields
-	and in some list reference fields (Notebook)".
-GordonM, 23 Jun 2010. Custom List dialog (not yet hooked up) partial solution to FWR-133.
-JohnT, 23 Jun 2010. Fixed TE's DNB adapters to conform to new IxCoreColleague interface. Also
-	FWR-1487.
-	(Later) FWR-1448, 1487, 1485.
-JohnW, 23 Jun 2010. FWR-584 Fixed problem with resource viewer not scrolling. FWR-616 Fixed
-	crash on OXES export. Also some preliminary changes for FWR-520 & FWR-936
-TomB & TimS, 23 Jun 2010. FWR-1500, FWR-1508, FWR-1520: Fixed bug in code that fixes segments
-	for paragraphs with ORCs, in case where a paragraph has a segment before an ORC which
-	has no translation.
-	Fixed problem that cause FieldWorks process to remain in memory following a green screen
-	crash (i.e., stops responding).
-JohnT, 23 Jun 2010. Optimized loading of Words Analysies and various other FLEx views, mainly
-	reducing sorting.
-SteveMc, June 23, 2010.  Fixed bug in Bulk Edit Reversal Entries - the Form was displayed in the
-	default analysis writing system, not the reversal writing system!  Fixed FWR-376
-	"Reversals Bulk Edit column not fully working".  Fixed a crash restarting the bulk edit
-	when expanded to one sense per row instead of one entry per row.
-JohnT, 24 Jun 2010. Fixed FWR-1522
-DamienD, 24 Jun 2010. FWR-869: Unique file extension for our XML files, FWR-1477: Crash trying
-	to merge Sena (Phonetic) into Sena in Sena 3.
-TomB & TimS, 24 Jun 2010. FWR-1211, TE-8970: Fixed highlighting of Vernacular footnotes in
-	segmented BT draft view. In BT Parallel Print Layout view, footnote references apply the
-	Note Target Reference style.
-JohnW, 24 Jun 2010. FWR-994 & FWR-1498 Moved settion of selection outside UOW to avoid assertion.
-	FWR-1339 Prevent crash on windows event to disposed main window. FWR-1399 Added use of
-	helper to prevent Adjuster from running on same paragraph twice. FWR-990 Moved
-	initialization to prevent crash in punctuation dialog.
-JohnW, 24 Jun 2010. FWR-1460 Fixed crash caused by annotation with null BeginObjectRef.
-JohnT, 24 Jun 2010. FWR-1440. Fixed problem caused by hyphens in Enchant spelling IDs.
-DamienD, 24 Jun 2010. FWR-1497: Vernacular text acquires English WS in empty paragraph, FWR-1517:
-	Crash changing texts and tabs in Interlinear Texts, FWR-1430: Crash: Working with
-	Notebook records with custom fields.
-SteveMc, June 24, 2010.  Fixed FWR-1426 "Crash ... when typing one character in Morph type
-	field".  Fixed FWR-614 "When selected the 'Not Sure' option for Morph Type field in Bulk
-	Edit Entries,a crash occurs".  Fixed FWR-669 "Crash clicking blue link to create a
-	custom phonological feature in 'Add Phonological Features from Catalog' dialog box".
-	Fixed FWR-898 "Inserting 'Grapheme' continuously for 2 times through 'Insert' menu leads
-	to crash".
-TimS, TomB, June 25, 2010. FWR-1505, TE-5024, TE-7318, FWR-1541: Fixed a crash when switching
-	to the correction printlayout view. Fixed highlighting problems in the diff view for
-	footnote text changes. Fixed The footnote pane not showing in the diff view for footnote
-	differences.
-JohnT, 25 Jun 2010. FWR-1540.
-TimS, TomB, June 25, 2010. FWR-1546, FWR-1547, FWR-1548: Fixed a couple TE help URLs
-TimS, June 25, 2010: Fixed the help topics again... They keep changing them :(
-BryanW, June 25, 2010:  FWR- 432,1495,1545 Fixed crash and error message in TE when applying
-	Section Head style to a paragraph.
-JohnW,BryanW, June 25, 2010: FWR-1131 Fixed crash when clicking on book filter.
-TimS, TomB, June 25, 2010. FWR-1299, FWR-1555: Fixed a view update problem when deleting the
-	first of two footnotes. Fixed some "hidden" crashes that also kept the view from update
-	correctly when deleting a footnote in the footnote pane.
-GordonM, 25 Jun 2010. Most of FWR-133 -- can create Custom Lists and edit properties of lists.
-	New custom lists DO NOT show up in Lists area yet (so you can't add items to them), but
-	they can be referenced by custom fields. Also ported some List item movement protection
-	code (chart template levels, etc.).
-SteveMc, June 25, 2010.  Fixed FWR-799 "Lex Edit: Complex Forms field not showing entries".
-	Fixed FWR-721 "Adding 'Subentry under' column leads to crash".
-RickM, June 25 2010. FWR-1292 RestoreProjectDlg.cs : add a call to
-	RestoreProjectService.Restore() method
-	FWR-1293 add to RestoreProjectPresenter once RestoreProjectService is implemented
-AnnB, June 28, 2010 FWR-1451 FDOBrowser Owned Object Insertions.
-JohnT, 28 Jun 2010. FWR-1521. (and soon after: FWR-1561 and hence I hope FWR-1166)
-DamienD, 28 Jun 2010. FWR-1009: Crash trying to type in IPA Symbol field in Phonemes, (IPA
-	keyboard) - Not yet Implemented.
-JohnW, BryanW 28 Jun 2010. FWR-1416:  Fixed changing a nuber in the vernacular to be Verse
-	Number style, which had put the BT in the label segment.
-GordonM, 28 Jun 2010. Fixed FWR-767 so default Chart Template can't be deleted, plus another
-	small step toward FWR-133 Custom Lists.
-AnnB, 28 June, 2010, FWR-157 Locking Problem in FdoBrowser
-JohnT, 28 Jun 2010. FWR-936 and other problems with Respelling dialog. Also FWR-1390, 1473, and
-	1526.
-BryanW, JohnW, 28 Jun 2010. FWR-1463, FWR-1481, FWR-1490 - Fixed crashes - minor changes.
-RickM, 28 Jun 2010. FWR-1467 Make changes to Backup/Restore tests (remove db$projectName$ from
-	settings  files in tests).
-GordonM, 28 Jun 2010. Fixed FWR-1398 so that MoveCell/MoveWord in chart update view.
-RickM, 28 Jun 2010. FWR-1467 Make changes to Backup/Restore tests (remove db$projectName$ from
-	settings files in tests).   some more changes were just submitted now.
-DamienD, 28 Jun 2010. FWR-1497:  Vernacular text acquires English WS in empty paragraph, FWR-976:
-	Crash while inserting phonological features in Metathesis rule, FWR-1275: Crash: Delele
-	an Etymology in Lexicon Edit, and then try to type in the remaining Etymology ghost
-	field, FWR-1324: Custom fields in Sena have lost their names, FWR-1389: Insert menu
-	sometimes has "Inflection Class" item which doesn't do anything.
-JohnT, 29 Jun 2010. FWR-1480, 1523.
-TimS, TomB, June 29, 2010. FWR-1192, FWR-520: Fixed problems where the selection would be lost
-	during an undo/redo. This involved changes to the UndoStack to behave like the
-	ActionHandler in 6.0 (doing an undo/redo in multiple passes) and changing the return
-	value for Undo() and Redo() to be a "success" flag instead of a "needs refresh" flag (as
-	the documentation states it should be).
-RandyR. 29 June 2010. Fix hitherto unknown bug related to new WS system.
-TimS, TomB, June 29, 2010. FWR-1579: Fixed a crash when cutting text from an intro section head
-	and pasting into an intro paragraph. Also cleaned up some code in DataUpdateMonitor that
-	is no longer being used for anything in the new FDO.
-JohnT, 29 Jun 2010. FWR-1519: optimizations of switching record, particularly reusing selected
-	slices rather than creating new ones.
-JohnW, BryanW, June 30, 2010. FWR-1504  Corrected footnote stream to use filtered book decorator
-	for SDA.
-JohnT, 30 Jun 2010. Resolved FWR-1464 by creating a test that demonstrates a problem (FWR-1591).
-TimS, TomB, EthanC, June 30, 2010. Cleaned up some code in the DataUpdateMonitor and the
-	UndoTaskHelper
-JohnT, 30 Jun 2010. Fixed FWR-319, also a problem with Slice labels caused by my optimization
-	yesterday.
-RickM, 30 Jun 2010. FWR-1149, FWR-1582, FWR-1580
-	Have Backup/Restore backup and restore files in  the Fonts, Pictures, Media and
-	Keyboards subfolders of a project's main folder.
-RickM, 30 Jun 2010. FWR-1147 Write additional tests (combinations of files) for IBackupService
-	(BackupProjectServiceTests.cs)
-Hindlet, 30 June 2010. Calgary/WW -> WW Intergration.
-JohnT, 30 Jun 2010. Fixed FWR-1567.
-TomB, 30 Jun 2010. FWR-1591: Fixed ORC segment joining for segments containing a mixture of text
-	and ORCs.
-TimS, EthanC, June 30, 2010. FWR-1417: Fixed refresh so it keeps the view in the same scroll
-	position
-SteveMc, June 30, 2010.  Implemented FWR-557 "LIFT import and export should handle stem names".
-	Also fixed a number of glitches in LIFT import and export.
-AnnB, June 30, 2010. FWR-1602 Converter bug with fwdata extension.
-GordonM, 30 Jun 2010. More work on FWR-133 and hooking up Help topics for CustomListDlg.
-TimS, TomB, July 1, 2010. FWR-1594, FWR-1600, FWR-1601, FWR-1606: Fixed crash in the diffview
-	when viewing a footnote difference. Fixed crashes related to changing multiple
-	occurences.
-SteveMc, July 1, 2010.  Implemented FWR-1329 "FDO/XmlListTests needs a test".
-TomB & EthanC, July 1, 2010. FWR-1605: Fixed crash in FLEx when initilizing stylesheet if opened
-	from a newly created project in TE.
-TimS, July 1, 2010. FWR-1200, FWR-1566: Fixed a crash when editing a comment for an ignored
-	checking error. Fixed display of the title in the Scripture Note Categories dialog.
-BryanW & JohnW, 1 Jul 2010. FWR-1099: Changed clone operation so OnContentsChanged processing
-	is not done. FWR-1313: Added addition check to prevent crash.
-TomB & EthanC, July 1, 2010. FWR-1608, FWR-1611, FWR-1613: Fixed problems with RestoreSelection
-	that caused a test failure in DeleteFootnoteWithoutORC and crashes when refresh could
-	not restore selection.
-TimS, July 1, 2010. FWR-1614: Fixed crash when undoing/redoing the deletion of a footnote
-TomB & EthanC, July 1, 2010. FWR-1584, FWR-1618: Removed incompletely initialized Scripture from
-	Lela-Teli databases.
-RickM, July 1, 2010 FWR-1290 Backup and Restore dialogs : cleanup tasks (move text to resource
-	file so it can be localized.
-	FWR-1580  Add functionality to restore Fonts, Keyboards and Media files to the
-	ProjectRestoreService
-RickM, July 1 2010. FWR-1290  Backup and Restore dialogs : cleanup tasks -- made sure
-	Fieldworks->FieldWorks also checked use of backup (noun)  back up (verb).
-SteveMc, July 1, 2010.  Fixed crash starting one of my test projects migrated from 6.0.
-	Implemented FWR-1237 "Current style(s) 'carrot' not appearing in FLEx like it does in
-	TE".  Implemented FWR-1175 "remove obsolete UserView data related to Data Notebook".
-JohnT, 2 Jul 2010. Fixed FWR-1432 and 1433. This involved adding and implementing
-	a ScrollSelectionIntoView option to make both ends visble. Also fixed a bug that
-	was causing a TE test to break, and added a mechanism for main windows to be notified
-	when the top-level window's layout is complete.
-	and later: FWR-1609.
-DamienD, 2 Jul 2010. FWR-1478: When a newly created FW project is closed and the desk top
-	displays, FieldWorks.exe still remains in Task Manager more than 30 seconds, FWR-1040:
-	Restore the 'Pacifier' for Data Migrations, ProgressDialogWithTask now runs the task in
-	a background thread, fixed a deadlock in the identity map, replaced IAdvInd COM
-	interfaces with the IProgress interface.
-JohnT, 2 Jul 2010. FWR-1483.
-JohnW, BryanW, 2 Jul 2010. FWR-1571. Fixed NotesDataEntryView GetRefAsString() to get the book
-	name even if the book is missing in the project.
-TomB & TimS, July 2, 2010. FWR-1581: Fixed crash when using Compare And Merge Versions (aka
-	Diff) to revert a paragraph split.
-	FWR-1589 (TomB & EthanC): Fixed crash caused by trying to retrieve undo/redo strings
-	from the wrong place.
-RickM 2 July 2010 FWR-1180 Write ProjectBackupService : removed unused code
-SteveMc, July 2, 2010.  Finished FWR-1237 "Current style(s) 'carrot' not appearing in FLEx like
-	it does in TE".  Fixed FWR-1143 "'Delete Wordform' warning box displays no warning, or
-	explanation of why the Delete button is grayed out".
-JohnT, 6 Jul 2010. Fixed FWR-968, 998, 1427, 1539.
-TimS, EthanC, July 6, 2010. FWR-1628, FWR-1621: Fixed StackOverflowException when making a range
-	selection across 2 segments in the segmented BT view. Fixed crash keeping the green
-	screen from showing up when the FieldWorks (saved) window had already lost its app when
-	a crash happened. Fixed some selections getting lost because of a problem introduced
-	during the port to 7.0 code.
-MikeL, 6 July 2010. Put Pathway add-on in a common folder to be shared by Fieldworks and
-	Paratext.
-DamienD, 6 Jul 2010. Fixed problems with loading HC.NET parser, reorganized some functions in
-	DomainObjectServices.
-KenZ, 6 Jul 2010. Updated interlinear import doc to cover BOM bug in sh2xml.
-EricP/KyleE, 6 Jul 2010. Added some calls to Invoke so that UISpy could work with
-	UIAutomationProvider again.
-JohnT, 6 Jul 2010. Fixed FWR-1401, 1501, 1502, 1590, 1642.
-EricP/KyleE, 7 Jul 2010. Added (UIAutomationProvider) support for making editable selections
-	from string property points of interest.
-RickM, 7 July 2010. StringSearcher.cs refers to BasicUtils and the 'Specific Version' property
-	needed to be set to false.
-JohnT, 7 Jul 2010. Fixed FWR-1641 by ensuring that PropChanges are sent on the UI thread.
-SteveMc, July 7, 2010. Implemented FWR-650 "Writing system issues in Notebook fields" (or at
-	least the major portion thereof).
-TomB, TimS, & EthanC, July 7, 2010. FWR-1639: Improved error handling for TE's import in order
-	not to lose the details of the original exception.
-JohnT, 7 Jul 2010. FWR-715, and general cleanup of window position persistence.
-	later: FWR-1653
-RickM, 7 July 2010 FWR-714 When creating a new project and giving the name of an existing
-	project, in the warning dialog, choosing "open the existing project" opens a new window
-	on the current one
-EricP (auto), 7 Jul 2010. Enabled navigation of sibling edit controls for the RootSite
-	UIAutomationProvider.
-TimS, July 8, 2010. FWR-1623: Review WANTPORTs related to TE (deleting some if the code was no
-	longer needed). Cleaned up some code in various places. Reworked AnalysisAdjuster and
-	BtConverter to closer reflect how they were being used. Removed the UndoRedoTaskHelper
-	class and the SuppressSubTasks class as they were used the same as
-	UndoableUnitOfWorkHelper and NonUndoableUnitOfWorkHelper.
-TomB & TimS, July 8, 2010. FWR-1634, TE-1639 (TomB & TimS): Fixed some issues relating to import
-	and the undo stack.
-JohnT, 8 Jul 2010. Fixed FWR-1201 (and made a better fix to TE-8270)
-SteveMc, July 8, 2010.  Fixed FWR-1466 "Custom List reference field (Lexicon Edit) doesn't
-	appear in Configure Dictionary".  Also fixed a couple of bugs related to GenDate custom
-	fields.
-KenZ, 8 Jul 2010. Fixed installer to install Concorder needed for Michael's tests.
-JohnT, 8 Jul 2010. Fixed 1671, 1672, 1674.
-TomB, EthanC, TimS, July 8, 2010. FWR-1640: Fixed bugs when pasting multi-paragraph texts into
-	prompts or footnotes.
-SteveMc, July 8, 2010.  Fixed FWR-1395 "Crash, clicking 'Not Undoable' command, which was
-	available in the Edit menu after Importing Notebook data".
-JohnT, 8 Jul 2010. Fixed FWR-1642
-EricP/KyleE, 9 Jul 2010. Added initial UIAutomationProvider support to Sandbox.
-SteveMc, July 9, 2010.  Fixed FWR-1673 "Opening Pathway configuration tool leads to crash".
-JohnT, 9 Jul 2010. FWR-1335.
-TimS, July 9, 2010. FWR-1635, FWR-1652, FWR-1679, FWR-1633, FWR-441, FWR-1645, FWR-1647: Cleaned
-	up some code involving undo/redo of the book filter which fixed crash when undoing and
-	then redoing a remove book. Fixed crash when pressing delete in an empty section head
-	paragraph. Fixed crash deleting a footnote. Added support for selections requested at
-	the end of a UOW to be in a user prompt. Fixed "empty view" problem when inserting a new
-	footnote or inserting a new book. Fixed crash when clicking on the Valid Characters or
-	Punctuation Usage dialogs when creating a new project
-TomB, EthanC, TimS, July 10, 2010. FWR-1640, FWR-1692, TE-8982: Fixed bugs when pasting multi-
-	paragraph texts into footnotes and various TsString-based controls.
-	FWR-1686: Added check to see whether the active view is/has a rootsite yet in order to
-	prevent debug assertion failures due to re-entrancy during initial layout.
-TimS, July 12, 2010. FWR-1675, FWR-520, FWR-1699, FWR-1663: Fixed typing Enter in a note. Fixed
-	inserting a section. Fixed a lost IP after undoing a paragraph style change. Fixed
-	assertion when undoing a book insertion.
-JohnW, 12 July 2010. FWR-1639: Removed use of DoUsingNewOrCurrentUOW in a couple of places -
-	won't fix problem, but may catch it in a better place.
-StephenM, 12 July 2010.  Partial completion of FWR-1027 (DotNetBar replacement).  Work is mostly
-	for FLEx on Windows, though it should apply to Linux also.
-Hindlet, 12 July 2010. Calgary/WW -> WW Intergration.
-KenZ, 13 Jul 2010. Fixed build failure on overnight build (with help from Eberhard).
-TimS, July 13, 2010. FWR-1687: Changed FieldWorks to better handle certain shutdown scenarios.
-	Removed FwApp.OkToCloseApp which shouldn't be needed any more.
-SteveMiller, 13 July 2010. FWR-1706: Fix insert Scripture crash on new language project.
-JohnT, 13 Jul 2010. FWR-18: got basic import of 6.0 backups working (in FLEx).
-JohnW, TimS 13 Jul 2010. FWR-1702, FWR-1710: Fixed problems with using magic WS for TsString and
-	added note dependency to ScriptureBooks in FootnoteVc to prevent crash.
-EricP/KyleE (auto), 13 Jul 2010. Get images to show up as ImageControls in RootSite controls for
-	UIAutomationProvider.
-TimS, July 14, 2010. Cleaned up some code.
-Hindlet, 14 July 2010. Fixing crash in TryAWordDlg -> Edit Morph Breaks
-JohnT, 14 Jul 2010. Fixed FWR-1483 and 1708.
-	Later: FWR-1387.
-DamienD, 14 Jul 2010. FWR-1442: Make OXES import capable of reading older files created before
-	the Palaso changeover (with xml:lang attributes that have ICU identifiers instead of
-	RFC-5646 lang tags),
-	FWR-1588: Fonts not working correctly in sorting tab of writing systems properties.
-JohnT, 14 Jul 2010. FWR-1285, 1586: changed UOW switching so that if the current UOW changes
-	while one is in progress, the new notion of the ACTIVE one does not change until the
-	current UOW completes.
-RandyR. 14 July 2010. Revised the GAFAWS code and fixed some bugs in the process. Made the
-	GAFAWS tests actually do some testing.
-SteveMc, July 14, 2010.  Implemented FWR-683 "Create an external tool for modifying ICU data".
-DamienD, 14 Jul 2010. FWR-1697: Crash when region name and variant name of WS is very long,
-	FWR-1694: Crash using characters /*?"<>|\ in Script name, Region name or Variant name
-	of Writing System, FWR-1572: Spelling Dictionary selection in Writing System Properties
-	General tab not remembered for English.
-TimS, JohnW, July 15, 2010. FWR-1701, FWR-1535: Added cache initialization fix for fixing any
-	scripture paragraphs that don't have a CmTranslation for their BTs (Fixes crash when
-	reverting to old in some circumstances). Fixed some crashes that occur when closing the
-	green screen after a crash.
-JohnT, 15 Jul 2010. Enabled some more paragraph parser tests and got phrase guessing working.
-TimS, MikeL, July 15, 2010. FWR-1727: Fixed crash when inserting a section immediately after
-	an end-of-sentence punctuation
-GordonM, 15 July 2010. Major work on Custom lists (FWR-133).
-RickM, 15 July 2010. A fwbackup file is no longer needed for backup and restore tests.
-TimS, MikeL, July 15, 2010. FWR-1720: Fixed crash when deleting a footnote after clicking
-	on it to show the footnote pane
-EricP/KyleE, 15 Jul 2010. Added InvokeButton for RootSite UIAutomation provider.
-JohnT, 15 Jul 2010. FRW-1730 and balance of FWR-1388.
-	and later: FWR-137.
-GordonM, 15 July 2010. Some UI changes to Custom list dialog.
-SteveMc, July 15, 2010.  Fixed latest incarnation of FWR-1673, which is now the third separate
-	bug, each with different behaviors for this one overworked issue.  Fixed FWR-1680
-	"Crash trying to delete a Media file from a pronunciation (Lex Edit)".  Fixed FWR-1704
-	"Import with custom fields crashes or hangs".
-RickM, July 15 2010 FWR-1374 Back up spelling dictionary files
-SteveMiller, 16 July 2010. Add Westcott-Hort source file and incomplete program to convert it.
-JohnT, 16 Jul 2010. FWR-1738. And later: FWR-1743. Later still: FWR-1733.
-TimS, MikeL, 16 Jul 2010. FWR-1090, FWR-1726: Moved code to make sure Scripture paragraphs have
-	segments to be a one-time check (fixes crash when undoing certain changes in the Notes
-	window).  Changed FDO to always store TsStrings in NFD format (Unicode strings were
-	already doing this).
-DamienD, 16 Jul 2010. Refactored ReversalEntryGoDlg, fixed UnicodeCharEditor so that it works on
-	64-bit machines.
-RickM, 16 Jul 2010. FWR-1374 Back up spelling dictionary files Just submitting some corrections
-	on Test comments.  No way to really test backup and restore of Enchant files.
-SteveMc, July 16, 2010.  Fixed FWR-1622 "Flex can corrupt Unicode data".  Fixed FWR-1707
-	"Crashes when importing SFM dictionary into FW7 when map file is from FW6".  Fixed
-	FWR-563 "Crash occurs while trying to create new custom fields".
-EricP/KyleE (auto), 16 Jul 2010. Started UIAutomationProvider support for FwListBox.
-JohnT, 16 Jul 2010. FWR-1691, 1744. Added IsOwnedBy method to ICmObject.
-DamienD, 16 Jul 2010. Fixed bug with XAmple parser not displaying Unicode characters properly in
-	Try a Word dialog, fixed reload Grammar and Lexicon for parser.
-DamienD, 17 Jul 2010. Possibly fixed FWR-1742: crash recasting com on xhtml export, implemented
-	generation of LDML files for LIFT export.
-JohnT, 17 Jul 2010. Added SharpViewsDemo target to main build, mainly to get manifest created.
-	Tweak UniscribeRenderer to ensure InitIcuDirectory is called.
-	SharpViews delete paragraph boundary.
-JohnW, 19 Jul 2010. FWR-1724: Corrected code to display correct context menu when the footnote
-	icon is selected and to handle the delete request correctly.
-TimS, MikeL, July 19, 2010. FWR-613, FWR-1725, FWR-507, FWR-162, FWR-461: Fixed setting the
-	localization of FieldWorks from TE. Fixed crash when attempting to insert a footnote
-	when a footnote icon was selected. Cleaned up some unused fields in UserViewFields.
-	Fixed test failure caused by failing to destroy a selection in the test implementation
-	of RequestSelectionAtEndOfUOW. Fixed Ctrl/End so that it scrolls Scripture text properly
-	in print layout views.
-DamienD, 19 Jul 2010. Fixed ConsumerThread so that it accurately signals when it is idle, fixed
-	crash in Insert new entry dialog.
-JohnT, 19 Jul 2010. Fixed FWR-1390, 1489, 1578, 1667, 1711, 1728.
-RickM, 19 Jul 2010. FWR-1496 Lexicon Edit, if there are no entries, the status bar should read
-	No Entries, instead of No Records. Empty Lists should read No Items.
-GordonM, 19 Jul 2010. Fixed AreaListener so Custom lists don't keep View menu from working.
-SteveMc, July 19, 2010.  Fixed FWR-1712 "Can't delete a reversal index".  Fixed FWR-1660 "Hook
-	up Help botton: Select Language dialog box".
-TimS, MikeL 20 July 2010 FWR-1734, FWR-1405: Fixed selection getting deleted even if a paste
-	fails with a range selection. Fixed pasting text in the BT side of the BT draft view.
-	FWR-1720: Fixed crash after deleting a footnote and undoing when spell checking is
-	enabled (really this time)
-JohnW, 20 Jul 2010. FWR-561: allow OXES import to be stopped, FWR-532, FWR-1419 & FWR-1422:
-	Corrected display issues.
-DamienD, 20 Jul 2010. Added better error handling to the parser, fixed a possible race condition
-	in TsTextProps.
-SteveMiller, 20 July 2010. Major refactoring of Westcott-Hort text conversion
-TimS, MikeL, 20 July 2010. FWR-850, FWR-980, FWR-1449, TE-8917: Fixed Consultant Check view
-	background so that it is green. Fixed updating verse bridges dialog so that it doesn't
-	display System._ComObject message. Fixed selecting a note so that it doesn't display
-	dark rectangles on other notes and the selected note scrolls into view. Fixed selections
-	in notes so that a click to expand Note expands the selected note (and not the Note
-	below it).
-BethB, 20 July 2010. Fixed a strings.resx file so the localization file would be generated.
-Hindlet, 20 July 2010. Calgary/WW -> WW Intergration.
-TimS, MikeL, 20 July 2010. FWR-1773: Added "Import FW 6.0 Backup" to TE menu.
-	FWR-1772: Added Backup/Restore to TE File menu. FWR-1692: Fixed crash when closing an
-	ignored inconsistency dialog. FWR-1503: Added test and handling for fixing segments of
-	paragraphs that only contain an ORC.
-DamienD, 20 Jul 2010. FWR-1748: Keyboarding not working correctly.
-RickM 20 Jul 2010. FWR-1595 Restore project over a current project always says the restore did
-	not succeed even though it did succeed.
-SteveMiller, 20 July 2010. Another major refactoring of Westcott-Hort text conversion.
-SteveMc, July 20, 2010.  Fixed FWR-1731 "Crash adding sense through Insert menu".  Fixed
-	FWR-1632 "Changing the morph type using Bulk edit entries gives a crash" (which
-	duplicates FWR-614).  Connected the Backup button in the Lexicon Std Format Import
-	wizard.
-DamienD, 20 Jul 2010. FWR-1631: Crash deleting a writing system.
-RickM, July 20, 2010.  follow up on Fixed FWR-1731 SteveMc.  It will not build so I fixed it.
-RickM, July 20, 2010.  FWR-1731 Oops remove the commented out line of code.
-MikeL, TimS, July 21, 2010. FWR-1752: Fixed crash when inserting sections and undoing.
-SteveMiller, 21 July 2010. Westcott-Hort text conversion: A handful of bugs.
-TimS, MikeL, July 21, 2010. FWR-1666, FWR-1746, FWR-1656: Fixed Scripture not having a
-	versification when coming from 6.0 (because it didn't have a versification in 6.0).
-	Fixed run-together verse numbers when generating a CmTranslation from the segmented
-	translation.
-SteveMiller, 21 July 2010. Westcott-Hort text conversion: Add dialyutika, add note proceesing,
-	code clean up, and bugs.
-TimS, MikeL, July 21, 2010. FWR-164: Added code to ensure that a ScrTxtPara will contain
-	a CmTranslation for the back translation.
-JohnT, 21 Jul 2010. Made modified icons for FLEx 7alpha, TE 7alpha, and a combined icon which
-	(I hope) will appear in the XP taskbar when multiple windows are stacked. (Part of
-	FWR-1681.)
-	Made sure data entry windows scroll to the top when changing records.
-	Fixed FWR-1757.
-SteveMc, July 21, 2010.  Enabled Backup processing in the LIFT import dialog and the Data
-	Notebook import dialog.  Added commentary to explain yesterday's fix for FWR-1731.
-	Fixed FWR-1684 "Importing Lela-Teli Notebook data, Import Content Mapping Settings says
-	that Supporting Evidence field invalid or not implemented".
-SteveMiller, 21 July 2010. Westcott-Hort text conversion: Add &ulcrop, &urcrop, and quote
-	processing.
-JohnT, 21 Jul 2010. Fixed FWR-1593, 1646, 1781, 1794.
-SteveMc, July 21, 2010.  Fixed FWR-1774 "New projects are missing localized information in
-	NewLangProj".
-JohnW, 22 Jul 2010. FWR-1732, FWR-1786: Fixed crash on pasting multiple paragraphs and
-	changed TE so that paste is not allowed if multiple paragraph range selection is
-	active.
-AnnB, 22 Jul, 2010.  FWR890, FWR-1451 FdoBrowser add reference object options, Owning object
-		changes.
-SteveMiller, 22 July 2010. Westcott-Hort text conversion: Fix verse and chapter numdbers.
-TimS, MikeL, July 22, 2010. FWR-164, FWR-1800, FWR-1799, FWR-1793: More cleanup for
-	CmTranslations. Fixed FieldWorks not properly shutting down in some circumstances.
-	Fixed crash when clicking in an empty notes view. Fixed crash when inserting a footnote
-	next to a markerless footnote.
-SteveMiller, 22 July 2010. Westcott-Hort text conversion: Fix notes and associated problems.
-JohnT, 22 July 2010. FWR-1716, 1796. Got progress bar working and also status text.
-TimS, MikeL, 22 Jul 2010. FWR-1875, FWR-1802. Fixed performance problem changing segments with
-	long sections.  Fixed bug where all views would go blank after using Replace Range in
-	Current Version.
-KenZ, 22 Jul 2010 Changed version numbers for Alpha.
-SteveMc, July 22, 2010.  Fixed FWR-1804 "Crash dump is missing language project name".  Fixed
-	FWR-1795 "Edit in TE sometimes switches focus to FLEx".
-SteveMiller, 22 July 2010. Westcott-Hort text conversion: Add citations and fix word spacing.
-Andy Black, 22 Ju;y 2010. Fixed FWR-1695 "Interlinear Export option, "XLingPaper,
-	morpheme-aligned"  does not include the free translation line"
-RandyR. 22 July 2010. 'Privatize' the GAFAWS dll by moving its code to the Palaso server, rather
-	than have it built in FW.
-JohnT, 23 Jul 2010. Fixed FWR-783, 995, 1599, 1619, and TE-8873.
-JohnW, 23 Jul 2010. FWR-1415 & FWR-1805: Fixed problem with typing in Parallel Print Layout view
-	and fixed crash in OXES export.
-JohnT, 23 Jul 2010: Fixed FWR-1793, 1801.
-JohnW, 23 Jul 2010. FWR-1777: Fixed crash when using "Update Page Breaks".
-JohnT, 23 Jul 2010. Fixed a problem where searching for country in ethnologue would break if
-	target was longer than some actual country names.
-GordonM, 23 Jul 2010. Fixed Add Custom list and Configure list to refresh Lists area sidebar on
-	changes (and some doc and cleanup in DM10; no migration change).
-RickM, 23 July 2010 FWR-1543 ProjectRestoreService needs to make the project writable when
-	restoring over the current project.
-	FWR-1179 Write ProjectBackupService : Alistair mentioned the need for error handling
-	code (partially done)
-	FWNX-422 Crash in "Restore a Backup" dialog.
-MikeL, TimS, July 23, 2010. FWR-1534: Better handling of invalid segments. Fixed progress bar
-	progress in the splash screen. Cleaned up some other random code.
-SteveMiller, 23 July, 2010. Westcott-Hort text conversion: Turn on paragraphs and sections;
-	various fixes to start passing TE's validator.
-SteveMiller, 23 July, 2010. Westcott-Hort text conversion: More fixes to pass TE's validator.
-KenZ, 23 Jul 2010. Added localizations to NewLangProj list names
-SteveMc, July 23, 2010.  Fixed FWR-1603 "Assertion when migrating data from 7.0".  Fixed error
-	message for FWR-1696 "Error message about variant name of WS is inaccurate".  More fixes
-	for FWR-1795 "Edit in TE sometimes switches focus to FLEx".
-RandyR. 24 July 2010. Update the GAFAWSAnalysis.dll to the newly released version.
-AnnB, 26 July, 2010 - FWR-1615 - FDO Browser not releasing .lock file when opening a new project.
-MikeL, TimS, July 26, 2010. FWR-1823: Fixed crash when restoring a project over an open project
-	in TE. Some misc. code cleanup.
-JohnW, 26 Jul 2010. FWR-1814: Fixed problem with import from FW 6.0 project when there was space
-	in file name.
-TimS,MikeL: 26 July 2010. FWR-1616: Made StStyle.InUse setter internal. For inital load into the
-	cache, we set all styles that are currently in use. Fixed FieldWorks not shutting down
-	properly.
-JohnW, 26 Jul 2010. FWR-1340: Disable Find In Dictionary/Find Related Word when not in 	paragraph
-	contents - will include Scripture text and footnotes.
-SteveMiller, 26 July, 2010. Westcott-Hort text conversion: Various fixes to start passing TE's
-	validator: more quote work, add <trGroup> back in
-SteveMiller, 26 July, 2010. Westcott-Hort text conversion: More fixes to start passing TE's
-	validator.
-RickM, 27 July 2010. FWR-1179 Write ProjectBackupService : Alistair mentioned the need for error
-	handling code
-SteveMiller, 27 July, 2010. Westcott-Hort text conversion: Add unspecified quotes.
-MikeL, TimS July 27, 2010. FWR-284: Improved performance of import in TE (mostly due to
-	recalculating footnote references)
-JohnW, 27 Jul 2010. FWR-1364, FWR-1776, FWR-1848: Fixed 2 crashes and problem with placement of
-	footnote ORC when inserted at end of a paragraph.
-SteveMiller, 27 July, 2010. Westcott-Hort text conversion: More fixes to pass the TE import
-	validator.
-GordonM, 27 Jul 2010. Fixed part of FWR-1534 in data migration10 where a chart cell refers to a
-	BaseAnnotation from the wrong text.
-SteveMiller, 28 July, 2010. Westcott-Hort text conversion: End of file output. Fix bad end of
-	word clip.
-JohnT, 28 Jul 2010. Fixed FWR-1830, 1839, 1856.
-TimS, MikeL, 28 July 2010. FWR-1852, FWR-1853, FWR-1854:  Fixed Crash when inserting a Footnote
-	of any type in an empty analysis paragraph of segemented BT. Fixed crashes related to a
-	missing footnote object. Improve updating of footnote Scripture references when chapter/
-	verse references are added to or deleted from a paragraph.
-GordonM, 28 Jul 2010. Fix to text chart so that unparsed text gets parsed before showing chart.
-SteveMiller, 28 July, 2010. Westcott-Hort text conversion: More fixes to pass the TE import
-	validator.
-AnnB, 29 July, 2010 Update model documentation .chm file.
-SteveMiller, 29 July 2010. Westcott-Hort text conversion: Fix nasty paragraphing bug.
-JohnW, 29 Jul 2010. FWR-1263, FWR-1860: Make IP show when using right arrow to next paragraph
-	and removed refresh when changing active note.
-TimS, MikeL, 29 July 2010. FWR-1534: Fix cases where extra segments were not removed and force a
-	re-segment even if a paragraph reported that its parse was current when it had invalid
-	segments.
-	FWR-1812: Fixed crash when "fluffing up" a ScrImportSet that didn't have a source yet
-	without a UOW.
-AnnB and RickM, July 29, 2010  FWR-987 links help topic in Discourse  Ptreposed/Postposed
-	Advanced options dialog also help topics for Time Of Day List (FWR-1400)
-JohnW, Jul 29 2010. FWR-1861: Corrected syncronized scrolling with notes window and corrected
-	problem with notes window updating when note is inserted or deleted.
-SteveMiller, 29 July 2010. Westcott-Hort text conversion: Fix up books. This version passes the
-	TE validator.
-AnnB and RickM, July 29, 2010  FWR-987 fix error in discourse introduced by my previous fix.
-SteveMiller, 29 July 2010. Westcott-Hort text conversion: Fix some upsilons and some nus.
-JohnW, 30 Jul 2010. FWR-1840: Moved code to clean up notes to new place so UOW would not be used
-	during prop changes.
-AnnB, 30 Jul 2010. FWR-697: Hook up help files for Data Notebook.
-TimS, MikeL, 30 July 2010. FWR-1855: Performance improvement for TryGetObject. Also improve
-	performance after import by checking only the number of tasks to enable/disable undo/
-	redo in the UI (instead of also constantly checking if actions are actually undoable).
-RickM, 30 July 2010 Remove Fonts and Keyboards check boxes for Alpha release.
-SteveMiller, 30 July 2010. Westcott-Hort text conversion: Some metadata and some clean up of the
-	code.
-TimS, TomB, Aug 2, 2010. FWR-1403: Removed the dialog that shows when attempting to paste into
-	the notes dialog in a writing system that is not installed in the project (can't happen
-	anymore with Pallaso)
-AnnB Aug 2, 2010 FWR-881 and other help hook-up cleanup.
-SteveMiller, 2 Aug 2010. Westcott-Hort text conversion: Fix program file header. Upload the
-	latest generated OXES file.
-JohnW & MikeL, 2 Aug 2010. FWR-1828, FWR-1880 & FWR-1883: Fixed crash when pasting with range
-	selection active, changed rootbox to handle filtered displays like the notes view and
-	made notes view select correct note on delete.
-MikeL, 3 Aug 2010. FWR-633: Update callers for footnotes so that they are updated when other
-	footnotes are added before them.
-RickM, 3 Aug 2010. FWR-421 Delete Record warning box does not distinguish between records and
-	subrecord, nor warn that you can delete undeclared subentries.
-MikeL, 3 Aug 2010. FWR-863: Fix gray highlighting of quoted text for annotations inserted with a
-	user prompt selected.
-AnnB,  3 Aug, 2010. FWR-1312 Miscellaneous help button linkups.
-GordonM, 3 Aug 2010. Test for latest change to DM10 related to Ikizu db problem.
-TimS, MikeL, 3 Aug 2010. FWR-850, FWR-1848: Fix consultant check view so that the background is
-	green.
-	Fix undo/redo of inserting footnotes so that the callers are renumbered.
-KenZ, 4 Aug 2010. Integrated Graphite fix from fw to WW for Sharon.
-MikeL, EthanC, 4 Aug 2010. FWR-1909, FWR-1914: Added code to prevent a crash when inserting a
-	note.
-	Fix book filter so that it is cleared when all books are deleted.
-RickM, 4 Aug 2010. FWR-1496 Lexicon Edit, if there are no entries, the status bar should read
-	No Entries, instead of No Records. Empty Lists should read No Items.
-KenZ, 4 Aug 2010. Added UnicodeCharEditor.exe to installer and shortcut.
-MikeL, EthanC, 5 Aug 2010. FWR-1920: Fix crash when running characters check with custom writing
-	system.
-DamienD, 6 Aug 2010. Fixed crash when running HC parser on a fresh install, fixed a deadlock in
-	CmObjectSurrogate.
-RickM, 6 Aug 2010. FWR-1869 Morpheme Type not defaulted to entry value
-GordonM, 6 Aug 2010. FWR-133 mostly done (Custom List dialog ws work)
-TomB & TimS, 9 Aug 2010. FWR-1850, FWR-1865: Fixed problems with lost selections when undoing
-	footnote insertions and crash when attempting to insert a footnote when an invalid
-	selection was left over from an undo. As part of this fix, we added the capability to
-	set whether a text selection is associated with the previous or following character.
-	Also, renamed (internal) command messages used for inserting footnotes to eliminate
-	confusing reference to Dialogs which no longer exist and made a few other cosmetic
-	changes to the code.
-KenZ, 9 Aug 2010. Ignored a breaking test until Gordon can fix it.
-JohnW, 9 Aug 2010. FWR-1925: Corrected problem with opening FW_6.0 project that hadn't been used
-	in TE.
-JohnW, 9 Aug 2010. FWR-1890: Added check to try to prevent crash.
-MikeL, 10 Aug 2010. FWR-1931: Fixed crash when typing shift-enter to insert a line separator.
-MikeL, 10 Aug 2010. FWR-1931: Adjusted crash fix so that the views code still handles processing
-	of shift-enter.
-JohnW, 10 Aug 2010. FWR-1890 & FWR-1948: Prevented crashes by checking for null values.
-MikeL, 10 Aug 2010. FWR-1945: Fix crash that occurred while inserting footnote in vernacular
-	text.
-AnnB,  10, Aug 2010  FWR-987. FWR 1371.  Update Help Topics.
-StephenM, 10 Aug 2010 FWR-1027, removing DNB dependencies in Flex, moving fixes to nightly build
-	tree
-MikeL & TimS, 11 Aug 2010. FWR-829: Fixed crash when switching to Key Terms view.
-MikeL & TimS, 11 Aug 2010. FWR-829: Fix build warning for test fixture.
-TimS, TomB, Aug 12, 2010. FWR-1800, FWR-1998: Made the commit thread exit when there are no more
-	changes to save instead of waiting for more changes. Prevented display of progress
-	dialog when exiting FieldWorks if there are no changes to be saved. Cleaned up some code
-	in the ConsumerThread.
-JohnW & MikeL, 12 Aug 2010. FWR-1964: Change reading/writing of XML file to preserve TsString
-	runs that are only whitespace
-DamienD, 12 Aug 2010. FWR-1939: Keyboarding problems.
-MikeL, JohnW, TimS. 13 Aug 2010. FWR-1990: Fixed crash when undoing paste of text with paragraph
-	breaks.
-JohnW, 13 Aug 2010. FWR-1942 & FWR-1943: Prevent crash when valid characters data contains and
-	invalid character and changed code that fills character occurrences grid to exclude
-	invalid characters.
-RickM, 13 Aug 2010. FWR-1750 Folder for media and other linked files
-JohnT, 13 Aug 2010. FWR-1987.
-StephenM, 14 Aug 2010, Added Names for GUI elements (used in Automated Testing)
-GordonM, 16 Aug 2010. Fixed failing xWorks test that Ken 'Ignored' for me.
-DamienD, 16 Aug 2010. FWR-1597: Keyman keyboard "Clavier du Burkina" behaves weirdly.
-MikeL & JohnW, 17 Aug 2010. FWR-1956: Fixed crash when undoing collapsed actions (Undo and
-	Replace Range or Merge)
-AnnB. 17 Aug, 2010, FWR-1617 Add Custom Fields to FDO Browser.
-GordonM, 17 Aug 2010. Fixed FWR-1986 New List dialog OK button and other minor changes.
-StephenM 18 Aug 2010. Worked AccessibilityObject.Name for various UI objects to better support
-	automated tests.
-MikeL, JohnW, 18 Aug 2010. FWR-1924: Fixed crash in BT draft view when deleting an empty
-	paragraph before a chapter.
-	FWR-2048: Fixed crash when deleting a run of vernacular text in the segmented back
-	tranaslation view.
-GordonM, 18 Aug 2010. With JohnT's help, made some progress on FWR-1968 (Custom Lists). Certain
-	wss will still crash :(
-MikeL, JohnW, 18 Aug 2010. FWR-2033: Fixed segmented BT view so that more than one character
-	could be typed at a time for the first segment of the paragraph.
-JohnT, 18 Aug 2010. FWR-860, 1483, 1836, 1933.
-RickM, 18 Aug 2010. FWR-1754 Improve offering for pictures and sound files (partially
-	completed).  More work to do for picture files.
-GordonM, 18 Aug 2010. More work on FWR-1968 List Properties. All wss should work now. Also fixed
-	check for duplicate list names.
-MikeL, 19 Aug 2010. FWR-1999: Enable/disable Save button based on whether there is anything to
-	commit.
-JohnT, 19 Aug 2010. FWR-625 (double-click in empty list of entries crash)
-JohnW, 19 Aug 2010. FWR-1747: Fixed problem with page being used after it was disposed.
-JohnW, 19 Aug 2010. FWR-2056: Used UndoTaskHelper instead of UndoUnitOfWorkHelper in a few
-	places to correct selections on undo.
-JohnT, 19 Aug 2010. FWR-1912 (sort prefixes and suffixes together), FWR-1917 (crash editing info
-	pane on scripture section),
-	FWR-1919 (Undo deleting wordform didn't restore wordform lookup table)
-DamienD, 19 Aug 2010. Fixed issue with PC-PATR wrapper not using the specified encoding.
-MikeL, JohnW, 20 Aug 2010. FWR-2032: Fix book filter/undo interactions (after doing Replace
-	Range on only book in project).
-AnnB, 20 August 2010 FWR-1871 Problem when configuring dictionary.
-RickM, 20 Aug 2010. FWR-1754 Improve offering for pictures and sound files.
-JohnW, MikeL, 20 Aug 2010. FWR-492: Fixed Go To Reference so that it scrolls selection into view
-	in all print layout views.
-GordonM, 20 Aug 2010. FWR-1968 fix to handle regional UI cultures and not configuring Feature
-	Systems (not PossibilityList).
-AnnB. 20 August 2010 FWR-1908 - Import 6.X backup not putting imported file in correct location
-	if XML file imported.
-JohnT, 21 Aug 2010. Added underlining implementation to SharpViews. Fixed UniscribeSegment to
-	work properly when given an exact number of places to put underline segments.
-JohnT, 23 Aug 2010. Fixed FWR-1926 (problem changing morpheme type with no POS), FWR-1928
-	(problems caused by using the wrong stylesheet for Scripture in FLEx's ext/interlinear/
-	baseline view).
-	And later: FWR-1932, 1935
-AnnB, 23 August 2010.  More Help Hookups : FWR-987, FWR-881, FWR-1953, FWR-2072, FWR-2079.
-TomB & TimS, 24 August 2010. FWR-1923, FWR-1664, FWR-2030: Cleaned up some things in the Restore
-	a Project and Overwrite Existing Project dialog boxes. Made default selection of a
-	backup file from which to restore. Enhanced error handling during restore. Laid
-	groundwork for restoring over existing project. Replaced a bunch of hard-coded path
-	names with constants.
-	Tons of miscellaneous refactoring.
-MikeL, 24 Aug 2010. FWR-2017: Fixed crash when an encoding converter with an invalid directory
-	is used.
-JohnT, 24 Aug 2010. FWR-2078: Allow deletion of wordforms referenced by a WordSet.
-MikeL & TimS, 24 Aug 2010. FWR-2090:  Fixed crash when doing copy, paste and then undo in Print
-	Layout views.
-	FWR-2092: Enable restoring a project from the Welcome to FieldWorks dialog.
-KenZ, 24 Aug 2010. Removed special COMInterfaces.dll until Alistair can help with installer.
-StephenM, 24 Aug 2010. Add 'Label' as value of 'ToString' method for ListChoice
-RickM, 24 Aug 2010. FWR-1832 Crash during "Close" of Change Spelling feature (#2)
-JohnT, 24 Aug 2010. Part of FWR-2003, change writing system doesn't use UOW in empty field.
-AnnB, 25 Aug, 2010. FWR-1309 Capitalization errors.
-JohnW, 25 Aug 2010. FWR-2054: Corrected routine that cleans strings to handle 0 length strings
-	with undesired properties.
-	FWR-2088: Enhanced logging to help track down problems parsing XML for an object.
-Hindlet, 25 Aug 2010. Calgary/WW -> WW Intergration.
-MikeL, 25 Aug 2010. FWR-1999: Enabled and disabled the save button depending on whether there is
-	actually anything to commit in FLEx.
-AnnB, 25 Aug, 2010 FWR-987 Fix problem with status help topic.
-RickM, 25 Aug, 2010 FWR-1751 Designated "External Links" folder is backed up. This is partially
-	completed.
-StephenM, 25 Aug 2010. FWR-2003, Proper behavior installed for Writing Systems combo box
-RickM, 26 Aug, 2010 FWR-1877 use fwbackup extension to trigger restore (bring up dialog with
-	file selected)
-	Partially completed.
-AnnB, 26 Aug, 2010, FWR-2039 Correct help topic.
-TomB & TimS, 26 Aug, 2010. FWR-210: Fixed error trying to Truncate a non-existant
-	BackupSettings.xml file when backing up a project that has never been backed up before.
-AnnB, 26 Aug, 2010, FWR-2023 Browse Button starts browsing at the wrong location.
-GordonM, 26 Aug. 2010. FWR-1968 Change Possibility list names to include all localized wss
-	(DM7000022).
-GordonM, 26 Aug 2010. Migrated versions of Lela-Teli and Sena dbs.
-SteveMc, August 26, 2010.  Implemented underpinnings for FWR-2026 "Using older backups in the
-	Restore dialog".
-JohnW, 26 Aug 2010. FWR-1949: Fix problem with selection on redo.
-KenZ, 27 Aug 2010. Replaced old COMInterfaces.dll now that the installer problem has been fixed.
-TimS, TomB, Aug 27, 2010. FWR-2096, FWR-2111: Fixed abillity to restore projects that aren't
-	currently running. Fixed many memory leaks in TE when the FdoCache is shutdown.
-RickM. Aug 27 2010 Designated "External Links" folder is backed up.
-	To support restoring, store the full path to the external links folder in backup metadata
-	BackupSettings.xml file
-TimS & TomB, Aug 27, 2010. FWR-2115, FWR-2111: Ameliorated slow-down in Project File Open dialog
-	(More to be done on that by MarkS). Also checked in updated UIAdapter.dll so we don't
-	break TE (even though this file will probably go away next week).
-StephenMo Aug 28, 2010 FWR-2075 Repairs Alt-key shortcuts for the main menu.
-JohnW, 30 Aug 2010. FWR-1833 & FWR-1889: Fixed problems with copying verse/chapter numbers to BT
-	and prevented use of paste when mulitple paragraphs selected in notes.
-TimS 30 Aug, 2010. FWR-2110: Fixed (really this time) the ability to back up a project that had
-	not been backed up before
-TimS, MikeL, 30 Aug, 2010. FWR-2111: Fixed the rest of the memory leaks keeping a shutdown
-	during restore from releasing memory held on to by FDO.
-KenZ, 30 Aug 2010. Removed old DnbXCoreAdapterLibrary.dll to avoid installer build conflicts.
-EberhadB, 31 Aug 2010. Fixed build on Linux.
-MikeL, TimS, 31 Aug, 2010. FWR-2061: Fixed problem when re-segmenting certain databases for
-	the migration to 7.0
-SteveMc, August 31, 2010.  Implemented program for FWR-2025 "Back-up and Migrate projects during
-	installation of 7.0".
-StephenM, Aug 31, 2010.  Removed DotNetBar dependency from TE
-KenZ, Sep 1, 2010. Fixed broken build.
-JohnT, 1 Sep 2010. FWR-734, Notebook Document view uses same Clerk as Browse and Edit.
-RickM, 1 Sept 1751 FWR-1751 Designated "External Links" folder is backed up.
-	Also ExternalLinksPath is persisted to BackupSettings.xml
-Ann B, 1 Sept. 2010 FWR-2114 Help Button in Grammar - Ad Hoc area
-TomB & TimS, 1 Sept 2010. FWR-1877: Enabled all the inner workings for double-clicking a file
-	with an fwbackup extension. Also finished work to reopen correct apps after restore.
-JohnT, 1 Sep 2010. FWR-2109, adjusted startup timeouts; 2102, prevent unnecessary sorting when
-	switching words in concordance; 751 making notebook columns use best writing system.
-TomB, 1 Sep 2010. TE-9014: Partial fix for problem of lost selection and incorrect scrolling
-	when redoing Insert Note command. The rest of the problem is supposedly fixed by
-	FWR-1949, but I can't fully verify fix right now because this is blocked by FWR-2143.
-TimS, MikeL, 1 Sept, 2010. FWR-1700, FWR-2137: Fixed scanning Valid Characters on a new writing
-	system. Fixed OXES import so that it rolls back when it is not able to import.
-SteveMc, September 1, 2010.  Implemented final bits of FWR-2026 "Using older backups in the
-	Restore dialog".  Implemented FWR-1857 "Move FW6.x->7 data conversion UI from
-	File-Import to Project Management...".
-JohnT, 2 Sep 2010. FWR-1740, adjust layout of new record dialog.
-JohnT, 2 Sep 2010. FWR-1413, make custom fields offer the right lists to choose from.
-RickM, 2 Sep 2010. FWR-1961 Restore should put media and other files in the correct place for
-	Linked Files (External links) for that project
-	--This was only partially completed. It was not scheduled for the current sprint.
-JohnT, 2 Sep 2010. FWR-2091, handle possibility of read-only LDML file.
-TimS, BryanW, MikeL, 2 Sept, 2010. FWR-1885, FWR-1903: Fixed some problems in the Punctuation
-	dialog. Fixed some segmenting problems during certain edits.
-KenZ, 2 Sep 2010. Removed UIAdapters.dll from Distfiles since it is now part of the normal build.
-SteveMc, September 2, 2010.  Fixed FWR-731 "Crash when clicked the drop down while
-	interlinearizing the text 'Phatani ntima'" and FWR-1915 "Crash when double-clicking the
-	dropdown on an empty word gloss in the interlinear texts".  Implemented FWR-1749 "Linked
-	to files (External links) should be optionally copied/moved into special folder".
-StephenMo, 2 Sep 2010, Fixed (FWR-2143) Crash trying to display Notes view (just opening it or
-	inserting a note)
-JohnT, 3 Sep 2010. Fixed FWR-783, order of tools in Texts area.
-RickM, 3 Sep 2010, FWR-1749 Linked to files (External links) should be optionally copied/moved
-	into special folder
-TomB & MikeL, 3 Sep 2010. FWR-1857, FWR-1877, FWR-2026, FWR-2148: Removed Import 6.0 menu item
-	in TE. Fixed registry entry to allow fwbackup files to be double-clicked to kick off a
-	restore in FieldWorks. Fixed display issue in "Restore a Project" dialog when default
-	Backup folder has no backups. Altered some misc. UI strings. Reworked design of dialog
-	that displays when an older backup file cannot be restored/converted.
-KenZ, 3 Sep 2010. Added migration option to Db for us in FW7.0 upgrades.
-KenZ, 3 Sep 2010. Fixes a crash in Flex when the user has an unsupported culture installed.
-EberhardB, 6 Sep 2010. Implemented synchronized scrolling with Logos 4 (TE-8938).
-JohnT, 7 Sep 2010. Fixed FWR-2006, Notebook selecting subrecord in DE when selected in browse.
-	Later: FWR-2145, make sure cached sorted lists from earlier versions not used after
-	crash.
-TimS, TomB, Sept 7, 2010. FWR-1841: Fixed problem when typing adjacent to a chapter number after
-	selecting some characters.
-GordonM, 7 Sep 2010. Fix FWR-2139 crash migrating to DM10 when chart annotation has no
-	InstanceOf.
-RickM, 7 Sept 2010. FWR-2099 "Create allomorph of similar entry" link doesn't work
-JohnT, 7 Sep 2010. Some progress on FWR-2169, added shortcuts to Environment popup
-	and enabled launching popup by Menu key or shift-F10.
-SteveMc, September 7, 2010.  Converted MigrateSqlDbs.exe to explicitly be an x86 program.  Added
-	some debugging message boxes activated by a -debug command line option.
-TomB & TimS, September 8. FWR-1842: Fixed crash inserting verse numbers when chapter number does
-	not start with a digit.  Also refactored some stuff.
-TomB & TimS, September 8. FWR-2178: Fixed crash in Restore dialog box when default backup
-	directory doesn't exist.
-JohnT, 8 Sep 2010. Fixed FWR-2089, crash finding wordform excluded from filter.
-	Later: FWR-2168, filter wordforms that only occur in non-concorded texts.
-GordonM, 8 Sep 2010. Fixed FWR-1968 so Lists area names are based on the actual possibility list
-	name, if present.
-RickM, 8 Sep 2010. FWR-1961 Restore should put media and other files in the correct place for
-	Linked Files (External links) for that project.
-	Today I just made changes so that any files under the project's ExternalLinks folder are
-	backed up. This includes any files in any subfolders.
-JohnT, 8 Sep 2010. FWR-2155, printing glitch in Notebook doc view.
-SteveMc, September 8, 2010.  Fixed FWR-2013 "Can't import FW XML file (backup for migration) as
-	writing system already exists".  Fixed FWR-2166 "Alpha - Crash importing data -
-	Background thread threw an exception".
-EberhardB, 9 Sep 2010. Cleanup related to Interop.MSXML2.dll
-TimS, TomB, Sept 9, 2010. FWR-1591: Fixed a problem where all segments of a paragraph were empty
-	even though a CmTranslation existed that had a translation
-TimS, Sept 9, 2010. FWR-2130: Fixed some TE registry settings that were still overlapping with
-	6.0 registry settings
-SteveMc, September 9, 2010.  Added -autoclose command line option to the MigrateSqlDbs.exe
-	program.  This is useful for the installer.
-JohnT, 9 Sep 2010. FWR-2005: added "subrecord of" and "subrecords" columns to Notebook browse.
-SteveMc, September 9, 2010.  Fixed FWR-2154 "Interlinear import failing".  Fixed FWR-2086 "Crash
-	inserting first sound/movie file link into an entry in a brand new language project".
-StephenMo, September 9, 2010. Fixed FWR-2129 Embedding writing systems using the ws combo box in
-	the toolbar not working
-TimS, TomB, Sept 9, 2010. FWR-2176: Fixed crash when using Find/Replace with U+200B
-	FWR-2207: Fixed "Invalid Segment" assertion trying to open converted FW 6.0 project
-TimS & TomB, Sept 9, 2010. FWR-2208: Fixed crash when trying to modify a writing system in
-	ShowModifyDialog
-JohnT, 9 Sep 2010. FWR-2100: got tab and shift-tab to move through all relevant spots in a focus
-	box, and locked down with test.
-GordonM, 9 Sep 2010. Fixed FWR-2098 so IText fills in guesses.
-SteveMc, September 10, 2010.  Implemented FWR-1560 "On RestoreProjectDlg add code to generate a
-	new project name which does not exist yet".
-EberhardB, 10 Sep 2010. Removed some TE-only assemblies when building FLEx with 'remakele'
-	(FWR-2019).
-TimS, TomB, 10 Sep, 2010. FWR-2210, TE-9029: Fixed crash when typing after markerless footnotes
-	at the end of the paragraph. Fixed losing the selection when typing in the same
-	situation in print layout view.
-SteveMc, September 10, 2010.  Enhanced exception messages for MultiUnicodeAccessor.set_String()
-	in hopes more information will help solve FWR-2167.
-TimS & TomB, 13 Sep, 2010. FWR-2223: Fixed assertion failure at line 853 of TeEditingHelper.cs
-	when pressing down arrow in BT Simple Print Layout view. Also, removed a resource string
-	that is no longer in use.
-TimS, TomB, Sept 13, 2010. FWR-2218: Fixed duplicate writing systems appearing in the Project
-	Properties dialog box after modifying a newly added writing system.
-TimS, TomB, Sept 13, 2010. FWR-2211: Fixed typing in a user prompt sometimes getting the
-	prompt properties applied.
-MikeL, 13 Sep 2010. FWR-1308, FWR-1310: Fix default paths in registry for RTF, OXES and
-	XHTML export.
-JohnT, 13 Sep 2010. FWR-2179: problems when changing external links folder.
-
-StephenMo, 14 Sep 2010.
-	FWR-2195 List area button minimized - please make full size by default
-	FWR-2021 'Texts & Words' button has double ampersand "&&"
-	FWR-2194 Text on title - alignment
-RandyR, 14 Sep 2010. DM23, which shifts all guids to lower case, which helps the Chorus
-	diff/merge code.
-Hindlet, 14 Sep 2010. Intergration Calgary/WW -> WW
-RickM, 14 Sep 2010. FWR-1961 Restore should put media and other files in the correct place for
-	Linked Files (External links) for that project.  (not completely finished yet)
-	--restore now puts LinkedFiles in locations other than under the project's folder if
-	that is where they were located when backed up.
-MikeL, TimS, TomB, 14 Sep 2010. FWR-1957: Handle unknown writing system when importing an OXES
-	file.  Hook up "Unable to Import XML" help topics.
-Hindlet, 14 Sep 2010. Ensure remakefw removes Distfiles/Editorial checks directory.
-StephenMo 14 Sep 2010. FWR-1981 Should highlight area button
-JohnT, 14 Sep 2010. FWR-1553, all export options in export dialog always enabled.
-TomB & TimS, 15 Sep 2010. TE-8953:  Enabled inserting footnotes in segmented BT when
-	corresponding ORC exists in vernacular.
-MikeL, BryanW, TimS, 15 Sep 2010. FWR-1655: Fix IP position after inserting a Chapter number
-JohnT, 15 Sep 2010. FWR-2225, crash filtering on imported wordset
-MikeL, 15 Sep 2010. FWR-1655: Fix IP position after inserting a verse number.
-RickM, 15 Sep 2010. Backup/Restore  Fonts&Keyboards
-	-now have restore project create all the folders that are needed for a standard project.
-		 That way Fonts and Keyboards folders will exist for users to put files into.
-	-also automatically backup and restore any files in the Fonts and Keyboards folders.
-JohnT, 15 Sep 2010. FWR-2204, Crash 'forcing' smart writing system.
-TimS, TomB, 16 Sept, 2010. TE-9037, FWR-2242, TE-8953: Enable inserting of footnotes in the
-	segmented BT view.  Fixed crash when determining whether or not to show the hand cursor
-	over a footnote marker icon in the segmented BT view. Fixed clicking a footnote marker
-	in segmented BT view not putting the IP in the correct location.
-TimS, 16 Sept, 2010. FWR-2245: Fixed not being to restore backups from 2 days ago
-JohnT, 16 Sep 2010. FWR-1619: problems with Affix Process.
-TimS, MikeL, 16 Sep 2010. FWR-1767, FWR-1898: Fixed information bar so that it updates the
-	Scripture reference and displays the view name on a single line.
-MikeL, TimS, 16 Sep 2010. FWR-2003: Fixed crash when exporting an annotation on a back
-	translation from a project converted from FW 6.0.
-SteveMc, September 16, 2010.  Initial work for FWR-141 "Allow Notebook entries to be exported".
-SteveMc, September 16, 2010.  Another export option for Flex/Notebook.
-RickM, 17 Sept 2010. FWR-1961 Restore should put media and other files in the correct place for
-	   Linked Files (External links) for that project
-	--added preliminary designs of the 3 dialogs
-	--on restore of file from backup, now we set the dateTime stored with the file in the
-	   zip file instead of the current time.
-	--on restore a new method compares the dateTime stamps of the files in the zipfile with
-	   those on disk
-RickM, 17 Sept 2010. FWR-1961  missed the icon file in the last checkin.
-RickM, 17 Sept 2010 FWR-1961 missed checking in the correct ICON file
-TimS, MikeL, 17 Sept, 2010. FWR-1337: Fixed highlighting for segmented BT views that don't have
-	focus. Also performance enhancements for cursor movement.
-TimS, MikeL, 17 Sept, 2010. FWR-2065: Fixed pictures not showing up correctly in the view even
-	though they looked correct in the Picture Properties dialog.
-RickM, 17 Sept, 2010. FWR-1961 Restore should put media and other files in the correct place for
-	Linked Files (External links) for that project
-	--all the logic related to the 3 new dialogs was added
-SteveMc, September 17, 2010.  More work on FWR-141 "Allow Notebook entries to be exported".
-RandyR, 18 September 2010. Integration RemoteCollaboration->WW: 1) Fixed up paths in a bunch of
-	   projects.
-	2) Fixed zombie bug in DeLint method, and
-	3)  Fixed FWR-1107 "Green crash which allows continuing, Word Analyses view".
-JohnT, 20 Sep 2010. FWR-2164: Allow Replace to proceed without warning into an empty folder.
-TomB & TimS, 20 Sep 2010. FWR-2140: Fixed bug where a running instance of 6.0 prevented a second
-	FieldWorks 7 app from starting.
-RickM  FWR-1961   fix strings   Linked Files   to   LinkedFiles  in dialogs.
-RickM  FWR-1961   another string in the dialog.
-SteveMc, September 21, 2010.  Finished FWR-141 "Allow Notebook entries to be exported".  Fixed
-	FWR-2202 "Hook up Help button: Migrate FieldWorks 6.0.4 (or earlier) Projects dialog
-	box".
-RickM FWR-2269 Hook up Help buttons: LinkedFiles folder/Cannot restore.... and Linked Files in
-	backup are older questions boxes.....
-StephenMo 21 Sep 2010.  FWR-2196 Increase area button icon size
-GordonM. 21 Sep 2010. Fixed crashing text chart export.
-SteveMc, September 21, 2010.  Fixed LT-10520 "whitespace between inline markers gets eaten on
-	import".
-MikeL, 21 Sept 2010. FWR-1957: Support behavior found in FW 6.0 during OXES import (i.e. add
-	writing systems marked in an annotation if they are defined in the global writing
-	store).
-	Adjust messages for "Unable to Import XML" errors.
-TomB & TimS, 21 Sept 2010. FWR-1341, FWR-1342, FWR-1417: Added dependencies to get labels to
-	update automatically (and removed one that made typing in the vernacular slow for
-	paragraphs with a lot of label segments)
-JohnT, 22 Sep 2010. Added app.config to LexTextDllTests, fixing a mysterious test failure that
-	only happened on some machines.
-TimS & MikeL, 22 Sep 2010. FWR-2273: Fixed crash importing OXES file.
-TomB & TimS, 22 Sept 2010. FWR-2275: Made FieldWorks process skip itself when checking for a
-	process with the desired project open.
-TomB & TimS, 22 Sept 2010. FWR-2247: If Greek or Hebrew is in the global store but not in the
-	local store, it gets copied to the local store when Biblical terms view is displayed.
-MikeL, 22 Sep 2010. Fixed test failure on build machine for TeImportExportTests.
-AnnB, JohnT,  22 Sept 2010 FWR-262 Merge Status Lists.
-StephenMo/RickM, 22 Sep 2010 FWR-2192 Title bars for some panes not showing correctly
-TomB, TimS, 23 Sept, 2010. FWR-1829, FWR-2290: Fixed some problems with the FwMultiParaTextBox
-TimS, MikeL. 23 Sept 2010. FWR-1949: Fixed undo/redo not putting the selection back to the
-	correct location for inserting a footnote and insert verse number mode.
-AnnB, 23 Sept 2010.  FWR-2309 Correct links to the status list.
-TomB & TimS, 23 Sept 2010. TE-9044 (FWR-1884): Fixed navigation using right/left arrow keys when
-	at the edge of a division in Right-to-left scripts.
-RandyR, 23 September 2010. Implement DM25, which shifts all DateTime model data to UTC in the
-	persisted state.
-GordonM, 23 Sep 2010. Fixed FWR-2274 Crash migrating defective Text tags.
-AnnB. 24 Sept 2010,  FWR-2131 Fixed some references in FDO-Browser.
-JohnT, 24 Sep 2010. FWR-1819, stop Refresh in empty pane suppressing next focus box placement.
-	FWR-2168, fix various ways the "not in selected texts" wordforms filter got lost.
-TimS, MikeL, 24 Sept 2010. FWR-1626: Fix revert in diff so that Notes and Analyses are restored.
-JohnT, 24 Sep 2010. FWR-1256, Make some things use default control font instead of default UI WS
-	font.
-StephenMo 26 Sep 2010. FWR-2209 Writing system combobox response fixed
-TimS, MikeL, 27 Sept, 2010. FWR-2205, FWR-1789, FWR-2318: Fixed typing with a Keyman keyboard
-	when key combinations that shouldn't be combined into a special character were combined
-	because of re-entrancy in the type-ahead code.	Fixed help kstid for the Backup this
-	Project dialog in TE. Fixed crash when dragging the mouse around a cross reference
-	footnote.
-TomB & TimS, 28 Sept 2010. FWR-2316: Fixed crash inserting a picture over a cross-reference and
-	selection loss inserting a picture into a prompt.
-TimS, MikeL, 28 Sept 2010. FWR-2224: Fixed problem where back translation newline caused back
-	translation duplication.
-TimS, MikeL, 28 Sept 2010. FWR-2321: Fixed crash in segmented BT when inserting a footnote into
-	analysis with boundaries between BTs of segments selected.
-GordonM, 28 Sep 2010. Fixed LT-10699 Problems with Discourse chart export to Word.
-TimS, MikeL, 28 Sept 2010. FWR-2249: Fixed crash on insert scripture section right before and
-	end-of-sentence character with no verse numbers.
-JohnT, 28 Sep 2010. FWR-2285, 2286: Added File Locations tab to FLEx and TE options dialogs.
-AnnB , RickM 29 Sept 2010. FWR-2157 Find box help button was disabled in Notebook.
-SteveMc, September 29, 2010.  Implemented FWR-2301 "Program the style chooser in the FLEx
-	toolbar".
-AnnB  29 Sept 2010. FWR-2348 Disable changing projects folder while 'share my projects' is on.
-JohnT, 29 Sep 2010. FWR-2350, slow data migrations for large projects.
-TomB & TimS, 29 Sept 2010. FWR-2317: Fixed crash inserting introduction section over a cross-
-	reference footnote marker icon. Also fixed numerous similar bugs and improved
-	inconsistencies related to navigation and insertions with different tyoes of range
-	selections.
-RickM 29 Sep 2010 FWR-2298 Make wording changes of 1755 re External links
-	FWR-2299 Check for and deal with other occurences of "External Link(s)"
-AnnB 30 Sept 2010 FWR-2138 Process cannot access a file because it is in use.
-GordonM 30 Sep 2010. Fixed FWR-2279 Kodava migration issue. Turned out to be caused by a
-	Custom Field Name w/ an apostrophe in it. Changed xCore.Inventory to deal with
-	apostrophes gracefully.
-GordonM 30 Sep 2010. FWR-2156 Backup progress dialog.
-StephenMo 30 Sep 2010. FWR-2150 Found missing TE menu items
-TomB & MikeL, 1 Oct 2010. FWR-2366: Prevent corruption when a footnote or picture ORC is deleted
-	from a paragraph, leaving it empty.
-KenZ, 1 Oct 2010. Changed the version number for Alpha2
-AnnB, 1 Oct 2010, FWR-1123 Add Help command to Subrecords field in Notebook Record Edit.
-RickM, 1 Oct 2010, FWR-2299 Check for and deal with other occurences of "External Link(s)"
-	  specifically did a ton of changes for ExtLinkRootDir to LinkedFilesRootDir and a
-	DataMigration
-TimS, MikeL, 4 Oct, 2010. FWR-2224: Fixed splitting the back translation in non-segmented view.
-	Added exceptions to the C++ Vector class so problems will be seen as green screens for
-	release build (instead of hiding problems).
-SteveMc, October 4, 2010.  Implemented FWR-1739 "Allow separate localized versions of the
-	Semantic Domain list".
-lpopicAnnB, Oct 4, 2010.  FWR-1123 Correct help topic.
-TimS, MikeL, 4 Oct, 2010. FWR-2205: Fixed problem in TE with a Keyman keyboard for the first
-	typed key that changed the segment offsets of a paragraph that caused every segment's
-	word forms to be loaded which caused the keyboard to not act correctly.
-StephenM, AnnB, 4 Oct 2010 - FWR-2158 Shortcut keys are not stated on menus.
-TimS, MikeL, 4 Oct 2010. FWR-2319: Fixed assertion when starting TE after closing TE with
-	FLEx running.
-SteveMc, October 4, 2010.  Fixed a crash caused by an overlong private variant section of a
-	language tag when converting from a 6.0 project.  Fixed a crash during migration from FW
-	6.0 due to an earlier failed migration not cleaning up sufficiently.  Fixed the browse
-	function in the Restore dialog to look for both old (*.zip) and new (*.fwbackup) backup
-	files.
-TomB, 4 October 2010. TE-9055: Prevented bogus message when changing the UI writing system if
-	segmented BT feature is on.
-RickM, 4 Oct 2010. FWR-639 In "Notebook", make text fields editable in Browse
-GordonM, 4 Oct 2010. FWR-2306 (subtask of FWR-2200) allows printing of Selection in Document
-	views (Notebook and Lexicon-Dictionary notably).
-SteveMc, October 4, 2010.  Fixed FWR-2334 "Crash targeting Status in bulk-edit-entries/List
-	Choice tab".  Changed enabling/disabling code for the Apply Styles menu command to match
-	that used by the toolbar Styles chooser, in an effort to resolve FWR-2280 "Crash
-	deleting Academic Domain after Styles test" (possibly by forcing the regression test to
-	be rewritten).
-TomB, TimS, 5 Oct, 2010. FWR-2388: Fixed crash when doing PropChanges from the progress
-	dialog's thread when no FW window has focus.
-TimS, TomB, 5 Oct, 2010. FWR-2408: fixed bad data migration that was supposed to add a
-	ParaContainingOrc property to ScrTxtParas
-AnnB, 5 Oct. 2010 Sense status name should be status.
-KenZ, 5 Oct 2010. Updated migrations on all sample and test files plus fixed misspelled
-	Promissory item in each one, plus fixed counts in Sena files by including and excluding
-	all scripture.
-SteveMc, October 5, 2010.  Fixed FWR-2335 "Record checks reset by target field selection".
-	Fixed FWR-2411 "Complete migration dialog with missing files".  Addressed FWR-2404
-	"Migration from 6.0 issues".
-Hindlet, 6 Oct 2010. Calgary/WW -> WW Intergration.
-GordonM, 6 Oct 2010. Minor fix to Selection print. Also fixed FWR-2292 One record Document
-	style printout.
-RickM, 7 Oct 2010, FWR-2396 Notebook : Record Edit : click in Date of Event : try to type a
-	character
-JohnT, 7 Oct 2010. Integrate from FDO_TestBed branch. Db40 Client-server is now core code.
-AnnB, 7 Oct 2010. FWR-2400 - Wording in Export dialog and FWR-988 minor edits to chooser link.
-SteveMc, October 7, 2010.  Finished fixing FWR-2404 "Migration from 6.0 issues".  Implemented
-	FWR-2427 "Program the new export of lists".
-JohnT, 7 Oct 2010. FWR-2236, suppressing running parser on two clients at once.
-AnnB, 7 Oct 2010. FWR-2439 Add role list to lists area.
-SteveMc, October 8, 2010.  Fixed crashing bug in restoring from an old backup file.  Fixed
-	problems in FDO project file.  Fixed bug in DataMigration7000019.cs that allowed
-	unmodified ICULocale writing system tags through.
-JohnT, 8 Oct 2010. Another go at fixing FWR-1256.
-TomB & TimS, 8 Oct, 2010. FWR-2414: Prevented BT verse number duplication and BT getting
-	associated with the wrong vernacular verse segments when a vernacular parargraph is
-	split.
-SteveMc, October 8, 2010.  Fixed FWR-1769 "Some localized strings are no longer showing in the
-	UI (especially backup/restore dialogs)".  Updated ICSharpCode.SharpZipLib to the latest
-	version (0.86.0).
-GordonM, Oct. 8, 2010. Work on Delete Custom Lists (and custom fields referencing them). Not
-	hooked up yet.
-TimS, TomB, 11 Oct, 2010. FWR-2452: Fixed crash when creating new ParaContainingOrc property on
-	projects that had footnotes that were inserted after the ParaContainingOrc property was
-	created, but before the data migration actually worked.
-SteveMc, October 11, 2010.  Fixed the fix for FWR-1769.
-AnnB, October 11, 2010.FWR - 2422 Right clicking in "Key Allomorph" field leads to yellow box
-	crash.
-TomB, TimS, 12 Oct, 2010. FWR-2398: Fixed crash when attempting to open a FW project that was
-	newer then the version of FW you were running. Also re-designed the Welcome to
-	FieldWorks dialog.
-GordonM, 12 Oct 2010. Temporarily ignore prematurely checked in failing test.
-AnnB, 12 Oct, 2010. FWR-2485 correct lift export failure.
-GordonM, 12 Oct 2010. Finished guts of FWR-2403, now to hook it up to UI... includes a fix to
-	references involving Custom fields.
-RickM, 12 Oct 2010. FWR-2283 Ensure that a restore does not change a project that it is
-	overwriting until we are sure it will fully succeed.
-SteveMc, October 12, 2010.  Fixed FWR-2476 "Cannot seem to import an exported translated list,
-	on same or other computer".  Implemented FWR-2304 "Program the new location of the
-	Pathway Export".
-TomB, TimS, 13 Oct, 2010. FWR-2474: Fixed crash closing the Book Properties dialog after
-	deleting the name of a book. Also re-designed the Welcome to FieldWorks dialog... again.
-SteveMc, October 13, 2010.  Finished (?) FWR-2304 "Program the new location of the Pathway
-	Export".
-SteveMc, October 13, 2010.  Fixed NAntFarm to use program location instead of obsolete registry
-	value to find the Bld directory.
-RickM, 13 Oct, 2010. FWR-2464 Hook up Help button: Project Locations and Sharing dialog box, via
-	the File menu.
-RickM, 13 Oct, 2010. FWR-2473 Hook up Help button: For the Open Project dialog box via the File
-	menu
-RickM, 13 Oct, 2010. FWR-2515 Hook up Help buttons: for each field in Roles list
-GordonM, 13 Oct 2010. Finished hooking up Delete Custom List to Edit menu (FWR-2403).
-SteveMc, October 13, 2010.  Fixed FWR-2329 "Added Text and Deleted Text styles missing and not
-	available to apply in Notebook".  Fixed FWR-2331 "Underline style Strikethrough ... not
-	appearing in character styles" (or at least a contributing factor).  Fixed a
-	mysteriously failing test suite in CoreImplTests.
-TomB & TimS, 14 October 2010. FWR-257: Implemented (un-WANTPORTed) code to create a desktop
-	shortcut for the current project. Also refactored some stuff in FieldWorks.cs.
-	FWR-2449: Added code to prevent (and hopefully aid in future diagnosis of) a crash of
-	unknown origin when showing Book Properties dialog box.
-HindleT, 14 October 2010. Removing unneeded call to InitIcuDataDir.
-RickM, 14 Oct 2010. FWR-2453 create Utility which converts back and forth between relative paths
-	--just reorganized DirectoryFinder.cs file to group LinkedFiles methods into regions.
-HindleT, 14 October 2010. Fixing Linux build. (changing backslash to forwardslashes in resx
-	resources paths)
-SteveMc, October 14, 2010.  Fixed FWR-1937 "WS properties gets mixed up about phonetic and
-	phonemic WS defined while creating a project" and FWR-2406 "Variant name disapeared from
-	Variant Name box, but not from other places that the name is shown".
-AnnB, October 14, 2010 FWR-2520 Crash in Notebook browse view.
-KenZ, 14 Oct 2010. Made changes to Sena 2/3 scripture data as directed by Don Cheney.
-SteveMc, October 14, 2010.  Fixed FWR-2450 "Crash in 'Choose Phonological Features' dialog".
-	Fixed FWR-1164 "Notebook fields are strings, w/o ws labels, yet Configure Document View
-	dialog box allows 'Display Writing System Abbreviations'".
-RickM, 15 Oct 2010. FWR-2453 create Utility which converts back and forth between relative
-	paths.
-GordonM, 15 Oct 2010. Fixed a bug (mine) in how Lists got their names in Lists area. Also fixed
-	a bug (not mine) in XCoreAdapterSilSidePane that caused crashes on localized versions.
-SteveMc, October 15, 2010.  Finished (?) fixing FWR-1937 "WS properties gets mixed up about
-	phonetic and phonemic WS defined while creating a project" and FWR-2406 "Variant name
-	disapeared from Variant Name box, but not from other places that the name is shown".
-KenZ, 18 Oct 2010. Fixed *Roles* header in Lists Roles area.
-RickM, 18 Oct 2010. FWR-2454 change LangProject.LinkedFilesRootDir get and set to use relative
-	path utility
-GordonM (w/RickM and SteveMcC), 19 Oct 2010. Fixed FWR-2430 Navigating Back from
-	unspecified Feature Structure.
-GordonM, 19 Oct 2010. Fixed FWR-2405 Setting the phonological features for Natural Class.
-SteveMc, October 19, 2010.  Implemented FWR-2287 "Offer to move the projects to the new projects
-	folder".  Fixed FWR-2544 "crashing bug for writing system case differences".
-EberhardB, 20 Oct 2010. Fixed test that fails on machines with time zone set to UTC+x.
-SteveMc, October 20, 2010.  Fixed FWR-2423 "Crash on 'List Choice' tab to select 'Is a Headword'
-	in Target field box".
-TomB & TimS, 20 October 2010. FWR-2340: Made fwdb the standard file extension for Db4o projects.
-	FWR-2073: Implemented new Restore a Project design.
-SteveMc, October 20, 2010.  Fixed FWR-1565 "Sort number fields correctly".
-TomB & TimS, 20 October 2010. FWR-2314, FWR-2388: Fixed crash at end of import if TE loses focus
-	during import and crash when reverting a change in Scripture when Diff dialog loses
-	focus.
-SteveMc, October 20, 2010.  Fixed FWR-2197 "Crash on Alpha Import of LIFT lexicon from Lexique
-	Pro".  Fixed FWR-2365 "FW7 Installer should not migrate Sena and Lela-Teli projects".
-	Fixed FWR-2289 "Crash clicking Bulk edit reversal entries after being restored from FW
-	6.X *.zip file".
-SteveMc, October 21, 2010.  Fixed FWR-2413 "Cannot select more than one Feature Variable".
-	Fixed MigrateSqlDbs.exe to return a value indicating success or failure.
-RickM, 21 Oct 2010. FWR-2455 Links to files (media, pictures, movies, sound, and links embedded
-	in TsStrings) should be stored as relative paths.
-	--partially completed task (mainly refactoring on this checkin)
-TimS, TomB, Oct 21, 2010. Fixed some problems related to doing a full refresh after inserting a
-	footnote
-TimS, TomB, Oct 21, 2010. TE-2171: Added support for script page numbers when chapter/verse
-		numbers use script numbers.
-	FWR-2592: Provided a consistent user interface to restore backup files from FieldWorks
-		6.
-	FWR-2610: Fixed bug where attempting to restore a backup from FW 6.0 or earlier displays
-		a message "End of extra data" if components needed to restore are missing.
-	FWR-2593: Changed URL context-sensitive Help topic for Linked Files tab (TE only)
-SteveMc, October 21, 2010.  Tried to fix FWR-2472 "File/Open crash if computer not connected to
-	network" (crashes only on XP).  Fixed FWR-2506 "Export discourse chart leads to crash".
-	Fixed FWR-2252 "Crash trying to move external link files to new home".
-JohnW, 22 Oct 2010. FWR-2359: Corrected insert footnote so that segment is used when it is a
-	prompt.
-HindleT, 22 October 2010. Speed up opening choose project dialog if
-	FwRemoteDatebaseConnectorService isn't running.
-GordonM, 22 Oct 2010. Fixed FWR-2035 Too many Wss.
-MikeL, 22 Oct 2010. FWR-1957: Remove an error (Unexpected Paragraph) from OXES import that is no
-	longer possible. TE-9080: Fix crash in TE and Paratext when Pathway SE is installed.
-HindleT, 22 October 2010. Change client server connection string from file[@host] to
-	[host:]file.
-SteveMc, October 22, 2010.  Implemented FWR-1729 "need better error handling for the Unicode
-	character editor".  Implemented FWR-2582 "Reorder subrecords".
-EberhardB, 25 Oct 2010. Fix failing tests on my Windows machine.
-TomB & TimS, 25 Oct 2010. FWR-2511, FWR-2513: Changed Open Porject dialog box to show only
-	projects whose names match the sub-folder name and to show project names without file
-	extensions.  FW-2502: Fixed deadlock when canceling the Open Project dialog before the
-	network search was finished. (Also made retrieving projects asynchronous and cleaned up
-	several little infelicities in the UI.)
-JohnT, 25 Oct 2010. Fix FWR-1747.
-TomB & TimS, 25 Oct 2010. FWR-2457: Changed context-sensitive Help URLs for Back up this Project
-	and Restore a Project dialog boxes.
-JohnT, 25 Oct 2010. FWR-2005 (and fix for throwing exceptions when Enter used as shortcut).
-TomB & TimS, 25 Oct 2010. FWR-2614: Fixed debug-only crash when canceling Open Project dialog
-	and returning to Welcome dialog.
-MikeL, 25 Oct 2010. TD-1553: Fixed TE's XHTML export to include Book Code.
-GordonM, 25 Oct 2010. Fixed FWR-2416 Crash trying to delete Phoneme from the Environment of a
-	rule.
-RickM, SteveMc, JohnT, 25 Oct 2010. FWR-2455, FWR-2494
-	FWR-2455 Links to files (media, pictures, movies, sound, and links embedded in
-	TsStrings) should be stored as relative paths.
-	FWR-2494 Client_Host: Inserted sound or movie files only work on computer on which they
-	were inserted, whether host or client
-RickM. FWR-2455 needed to trim the URL in hyperlinks
-	FWR-2455  Links to files (media, pictures, movies, sound, and links embedded in
-	TsStrings) should be stored as relative paths.
-SteveMc, October 25, 2010.  Implemented FWR-2580 "Promote/Demote subrecords".  Implemented
-	FWR-2341 "Add the path to the current project to the Project Properties tab".  Also
-	fixed the code to display the remote server name in the main window headings when
-	connected to a project on a remote server.
-TomB & TimS, 26 Oct 2010. FWR-227: removed final TODO/REVIEW comments and got rid of some
-	unneeded DB-related baggage in COMInterfaces. Coalesced IFwTool interface into IApp
-	(only one method was actually needed).
-MikeL, 26 Oct 2010. FWR-2521: Add help topic path to Project Locations and Sharing dialog
-TimS, TomB, 26 Oct, 2010. FWR-2073, FWR-2647: Fixed some problems in the UI for the
-	Restore a Project dialog
-GordonM, 26 Oct 2010. FWR-2338 Duplicate custom field name crash and cleanup in ImportFrom6_0.
-GordonM, 26 Oct 2010. Hooked up help topics for FWR-2575 and FWR-2655.
-SteveMc, October 26, 2010.  Implemented FWR-1187 "Add Edit list jump option to chooser of a
-	custom list reference field".
-StephenM, 27 Oct 2010. FWR-2150 Fixed two-line items in dropdown menus
-HindleT, 27 October 2010. Adding methods to ClientServerServices to facilitate FWR-438.
-JohnT, 27 Oct 2010. FWR-858, made LexEntry be unowned. Fixed a problem recognizing local host
-	when in a domain.
-GordonM, 27 Oct 2010. Fixed FWR-2489 so FwCreateNewProject doesn't hang if too long a Project
-	Name is specified.
-JohnT, 28 Oct 2010. Fixed FWR-2009.
-HindleT 28 Oct 2010. fix FWR-2676 Show extensions for duplicate projects
-SteveMc, October 28, 2010.  Implemented FWR-438 "User deletes an FW project that he no longer
-	needs (and lives happily ever after)".  Fixed issues related to FWR-2172 "Make 'Delete
-	record' title case 'Delete Record'".  Implemented FWR-2007 "Make it easier to add a
-	lexical entry in Notebook".
-JohnT, 28 Oct 2010. FWR-2348.
-HindleT 28 Oct 2010. Fixing build on Linux.
-JohnT, 28 Oct 2010. FWR-781, 2675.
-SteveMc, October 28, 2010.  Implemented FWR-2347 "Provide message telling the user to share the
-	projects folder".  Implemented FWR-762 "Lela-Teli sample data needs some cleanup, such
-	as in People list, make sure English names are in English, Lela names in Lela-Teli".
-JohnT, 29 Oct 2010. FWR-2128. (and later FWR-2084)
-HindleT 29 Oct 2010. Fix some failing FDO unittests on Linux
-AnnB & JohnT, 29 October 2010. Correct a crash in Flex
-SteveMc, October 29, 2010.  Fixed FWR-2521 "duplicated LIFT import produces duplicated ids on
-	LIFT export". Fixed various other crashes encountered while working.
-HindleT 29 Oct 2010. Fixing a CoreImpl unittest on Linux.
-JohnW, 29 Oct 2010. FWR-2632: Fixed problem with prop changes when book is inserted.
-SteveMc, October 29, 2010.  Fixed FWR-2671 "LIFT import/Export uses different Ws for reversal
-	from that of the entries in a reversal".  Fixed LIFT export to handle unowned LexEntry
-	objects.
-JohnT, 29 Oct 2010. FWR-2281 (refresh problems in Assign Analysis dialog), 2424 (bulk edit
-	inflection features)
-HindleT 29 Oct 2010. Attempt at preventing FwCoreDlgsTests from hanging on Linux build machine.
-SteveMc, October 29, 2010.  Moved error report strings to resources for fix of FWR-2621.
-KenZ, 29 Oct 2010. Fixed disk size process that took over 30 seconds on my machine.
-KenZ, 30 Oct 2010. Fixed broken exports due to ownerless LexEntries
-JohnT, 1 Nov 2010. Tweaked Reversal entry xhtml xslt to fix homograph number (FWR-2219)
-JohnW, 1 Nov 2010. FWR-2648 Fixed dispose method to prevent crash, FWR-2594 Changed code
-	to add missing character styles on project initialization.
-HindleT 1 Nov 2010. Fixing rest of FDO unittests fails on Linux.
-	Including change which updated serialized test data to reflect change made by
-	changelist 31985 on 8/25/10. (MediaFiles renamed to LinkedFiles)
-HindleT 1 Nov 2010. Fixing FwUtils unittest path issues on Linux.
-HindleT 1 Nov 2010. Using new GetDiskDriveStats code on Linux.
-JohnT, 2 Nov 2010. Fixed FWR-2714 and other issues with data entry views.
-RickM (and JohnT...John's machine but mainly Rick's work):
-	FWR-2460, making CmFile paths relative to Linked Files directory if they are inside it.
-KenZ, 2 Nov 2010. Fixed broken configured exports FWR-2713
-HindleT 2 Nov 2010. Another attempt at fixing hanging tests on Linux build machine.
-	Removed a inconsequential use of Encoding Converters while testing the
-	WritingSystemPropertiesDialog,	This should alleviate out of memory issues.
-HindleT 2 Nov 2010. Fixing DataMigration7000029Test unit test on Linux
-GordonM (actually JohnT). 2 Nov 2010. Fix a crash (or more than one?) caused by accidentally
-	re-entrant Layout code found while trying to fix FWR-2692 Moving subrecord up.
-MikeL, TimS, 3 Nov 2010. FWR-2414: Fixed duplication of numbers in the back translation
-	when a newline is added to vernacular.
-GordonM, 3 Nov 2010. Fixed FWR-2728 crash in DTMenuHandler (side-effect of LexEntry no
-	longer being owned).
-HindleT 3 Nov 2010. Calgary/WW -> WW Integration.
-HindleT 3 Nov 2010. fix FWR-2574: Getting a crash in client machine, when adding a new writing
-	system in server.
-JohnW, CoryS 3 Nov 2010. FWR-2738: Changed Converter to add xml:space attribute to empty runs
-	so they will be preserved when first opened by FW 7.0.
-JohnW, 3 Nov 2010. FWR-2553 (and 5 others): prevent crash when there is no selection when print
-	view is being refreshed.
-GordonM, 3 Nov 2010. Fixed FWR-2243 Crash when swapping Lexeme Form with Allomorph.
-TimS, TomB, MikeL, 4 Nov, 2010. FWR-609, FWR-2493, FWR-2662, FWR-2665, FWR-2501, FWR-2727:
-	Fixed hyperlinks not working when pointing to a remote DB. Fixed Open Lexicon button in
-	TE not working when connected to a remote DB. Fixed crash when attempting to open
-	"Network Neighborhood". Prevent attempted rename of a remote DB. Fixed renamed local
-	DBs not showing up in the open project dialog anymore. Implemented simple validation for
-	DB4o projects in ProjectId. Many other client-server fixes!
-RickM, FWR-2760 Doing menu Edit:Paste Hyperlink results in a link which does not work.
-	was actually fixed by previous last checkin, but I updated the comment to relect the
-	change.
-TimS, MikeL, 4 Nov, 2010: Fixed some problems with accessing remote DBs since our last check-in
-JohnT, 4 Nov 2010. FWR-2708 (Bulk Edit Replace Setup crash), 2103 (merge reversal index items).
-TimS, MikeL, 4 Nov, 2010: FWR-2661: Added support for saving settings files/etc. for remote
-	projects to the local machine. Also fixed some small client-server problems we found.
-JohnT, 4 Nov 2010. FWR-1937, WSs created during new language project are automatically part of
-	the project.
-KenZ, 4 Nov 2010. Fixed UnicodeCharEditor so it would run on 64-bit system.
-JohnW, 5 Nov 2010. FWR-2595: Added filtered stream reader to FW 6.0 XML Converter so that
-	control characters are changed to spaces.
-JohnT, 5 Nov 2010. First stage of cleaning up WANTPORT. For test code we now use WANTTESTPORT.
-HindleT 5 Nov 2010. Fixing FieldWorks ProjectId unit tests on Linux.
-GordonM, 5 Nov 2010. Updated RemakeFw.bat to force use of .NET 3.5 for now. Also fixed
-	FWR-2747 where a non-English ws used in a chart marker caused a migration crash.
-KenZ, 5 Nov 2010. Expanded UnicodeCharEditor error message to help user solve the problem.
-TimS, MikeL, 5 Nov 2010. FWR-2659: Fixed doing a backup on a remote database
-MikeL, TimS, 5 Nov 2010. FWR-2470: Fixed crash attempting to save during a redo operation.
-	Fixed crash resulting from an invalid collapse to mark.
-JohnT, 5 Nov 2010. Second stage of getting rid of WANTPORT.
-HindleT 5 Nov 2010. Made RenameDatabase more robust.
-	Also specified large timeouts in attempt to fix FWR-2463: Crash when leaving computer
-	idle for a while - DatabaseClosedException.
-HindleT 5 Nov 2010. FWR-2539: Review use of hardcoded file: "C:\\fwData\\Master.db4o"
-GordonM, 5 Nov 2010. FWR-2776 Hooked up Help in UnicodeCharEditor. Also prepared FDOBrowser
-	for same.
-HindleT 8 Nov 2010. Fixing FDO unit tests fails on Linux caused by network differences.
-HindleT 8 Nov 2010. Moved RefreshProjectNames into ILocalClientServerServices from
-	IClientServerServices
-GordonM, 8 Nov 2010. Fixed FWR-2742 Crash on Pronunciation and FWR-2777 Crash choosing
-	an Inflection Feature.
-GordonM, 8 Nov 2010. Fixed FWR-2781 so that it's possible to BulkEdit POS to <Not sure>.
-JohnW, 9 Nov 2010. FWR-2669: Prevented crash in data migration 7000027 if footnote was missing
-	(did not change logic, so doesn't affect databases successfully migrated).
-JohnW, 9 Nov 2010. FWR-2415: fixed problem with notes window for non-English UI language.
-JohnT, 9 Nov 2010. Stage 2 of cleaning up WANTPORTs: now down to 66, of which all but 12
-	are linked to a real Jira issue.
-HindleT, 9 Nov 2010. FWR-2189: Provide helpful error message when network connection lost
-	Also added ability to resume a dropped connection.
-JohnT, 10 Nov 2010. Finished examining WANTPORTs. All remaining ones are tied to some Jira.
-GordonM, 10 Nov 2010. Fixed FWR-2528 so Interlinear AddSense dialog works.
-RandyR. 10 Nov 2010. Add the FLex part of LiftBridge.
-JohnT, 10 Nov 2010. Fix FWR-2816 and other problems with file extensions.
-GordonM, 10 Nov 2010. Fixed FWR-2564 crash while typing in Custom List combo boxes.
-MikeL, TimS, 11 Nov 2010. FWR-2264: Fixed problems round-tripping an OXES file
-DamienD, 11 Nov 2010. Refactored ParserConnection and removed ParserServiceClasses project.
-TimS, MikeL, 12 Nov, 2010. FWR-2782, FWR-2659, FWR-2813, FWR-1821, FWR-2541, FWR-2480: Fixed
-	not being able to open a project from TE when FLEx is running the same project. Fixed
-	a bunch of Backup/Restore issues. Made backups store relative paths to help prevent path
-	from becoming too long.
-HindleT, 12 Nov 2010. FWR-2789: Implement FdoCache.NumberOfRemoteClients
-SteveMc, November 12, 2010.  Implemented minor fix for FWR-2347 "Provide message telling the
-	user to share the projects folder".  Implemented FWR-2010 "Show subrecord numbers next
-	to subrecords in Document view".
-JohnT, 12 Nov 2010. FWR-287 (word break guesser), FWR-1913 (renumber homographs utility)
-TomB, 12 November 2010. FWR-2827, FWR-2823: Renabled Project Locations and Sharing menut item in
-	most situations (only disabled for a limited user). Fixed use of registry entry for
-	default backup location. Also, cleaned up a few comments, hard-coded strings, and unused
-	code.
-KenZ, 13 Nov 2010. Fixed crash when adding to a custom list field.
-JohnT, 13 Nov 2010. Fixed our custom definition of IPicture to conform to the API order of the
-	official MS one. Added SharpViewsFdoDemo sample and build script (however, the manifest
-	it builds does not fully work, you have to register the Views and Language DLLs).
-	Added some SharpViews stuff, particularly ImageBox and some more work on making
-	SharpViewsLight independent of the rest of FieldWorks.
-MikeL, 15 Nov 2010. FWR-2264, FWR-2868: Fixed crash while trying to import OXES file with
-	footnotes in different order in back translation than in vernacular.
-TimS, MikeL, 15 Nov 2010. FWR-2867: Fixed OXES validation on notes, variant section heads,
-	citation paragraph, stanza break at the end of a verse or chapter. Various fixes to OXES
-	export.
-TimS, MikeL, 15 Nov 2010. FWR-2252: Fixed crash trying to move external link files to new home.
-JohnT, 15 Nov 2010. FWR-1407 (start up project defaults to last edited); 1978; optimization
-	related to FWR-2063
-RickM, 15 Nov 2010 FWR-2461 and FWR-2516
-	FWR-2461Data Migration: for links to files in TsStrings
-			--turn paths into relative paths to the LinkedFiledRootDir where possible
-			--create a CmFile for each link found in a TsString owned by a CmFolder)
-	FWR-2516 Performance of backups diabolical due to Linked Files folder
-JohnT, 15 Nov 2010. Fixed FWR-2333, problem with setting selection props being undone by
-	immediate typing; FWR-2132, problem linking two identical words into a phrase.
-SteveMc, November 15, 2010.  Implemented FWR-1120 "Replace 'Spelling Errors' with 'Restrict' in
-	Date of Event column (Notebook) filters".
-TomB, 16 November 2010. FWR-2418, FWR-2373: Prevent weird crashes when inserting footnotes by
-	tightening up logic for enabling the commands and putting in crash-protection logic.
-RickM, 16 Nov 2010. FWR-1965 If user requests a backup, create the backup file of the project
-	before restoring
-StephenMo, 16 Nov 2010. FWR-2578 Fixed unwanted behavior of highlighting toolbar items in blue.
-Andy Black, 16 Nov 2010.  Fixed FWR-2888 "Alpha - Grammar Sketch generates a blank Grammar
-	Sketch"
-TimS, MikeL, 16 Nov 2010. FWR-955: Fixed renaming of views in reverse order on side bar and
-	drop down of information bar with a data migration.
-RickM, 16 Nov 2010. FWR-2898 Crash using Move or Copy File dialog box while inserting an
-	external link.
-TomB, 16 November 2010. FWR-2897, FWR-2827: Finished implementation of logic to disable File
-	Location and Sharing menu item only if user has inadequate permission to write to the
-	registry.
-JohnT, 16 Nov 2010. FWR-2363, crash making a phrase in text where lex entry for phrase already
-	exists.  FWR-2410, Status column blank. Set up [Ignore] for a broken FDO test.
-GordonM, 16 Nov 2010. FWR-2554 Crash applying style to multiple wss.
-SteveMc, November 16, 2010.  Fixed some glitches in the implementation of FWR-1120 "Replace
-	'Spelling Errors' with 'Restrict' in Date of Event column (Notebook) filters".
-	Implemented FWR-1997 "Synchronize UI language displayed on Interface tab with the UI
-	language which has been selected".
-GordonM, 16 Nov 2010. FWR-1379 Hooked up Help for Overwrite existing project (but it doesn't
-	exist!)
-HindleT, 16 Nov 2010. Fix bug where IdForLocalProject was being passed a filename with file
-	extension.
-TomB & BryanW, 16 November 2010. TE-9066: Fixed crash trying to revert to saved version in Diff
-	dialog - paragraph + text added before first paragraph in a Scripture section. Also
-	fixed code in VC to make the selection cover the entire difference.
-KenZ, 17 Nov 2010. Upped version numbers for Alpha 3 and temporarily removed new encoding files
-	that broke converters (FWR-2880).
-TimS, MikeL, 17 Nov 2010. FWR-2638: Fixed crash when changing the keyboard with the selection in
-	an empty string.
-TimS, MikeL, 17 Nov 2010. FWR-2909, FWR-2146: Fixed restoring of linked files that were in the
-	project's directory. Fixed restore from the Welcome to FieldWorks dialog box so that the
-	dialog box doesn't stay on the screen.
-HindleT 17 Nov 2010. Calgary/WW -> WW Integration.
-GordonM, 17 Nov 2010. Finished FWR-1379. Fixed FWR-2895 (and by consequence FWR-2312).
-SteveMc, November 17, 2010.  Worked on FWR-2846 "Complete implementation of notebook SFM
-	import".  Took action on FWR-2852 "Determine whether WANTPORT in Fxt Dumper (in
-	ExportDialog.MapFlidsInDumperAsNeeded) requires action", which fixes FWR-2484 "Alpha -
-	Error in Wordlist export".
-HindleT 17 Nov 2010. Make DataMigration7000030 work on Linux.
-HindleT 17 Nov 2010. Fix FWR-2596: Adding custom fields on Host/Client machines leads to crash.
-DamienD, 18 Nov 2010. FWR-871: Automatically reload parser data when relevant updates occur.
-RickM, 18 Nov 2010. FWR-2028 Offer to change default backup location.
-TomB, 18 November 2010. TE-9077: Started off trying to make it so customized filters wouldn't be
-	shared among all users in order to prevent contention, but this proved insanely
-	difficult without a complete rewrite of the CmFilter stuff, so finally ended up just
-	doing a little refactoring to clean up the code.
-TimS, MikeL 18, Nov, 2010. FWR-2884: Fixed crash resulting from a timing issue with saving on
-	idle during FieldWorks shutdown
-SteveMc, November 18, 2010.  Rebuilt DistFiles/DnbXCoreAdapterLibrary-SilSidePane.dll to
-	complete GordonM's checkin from last night.
-GordonM, 18 Nov 2010. Fixed FWR-2886 Crash clicking Add Benefactor.
-JohnT, 18 Nov 2010. Got bulk edit working again for fields where the destination object might
-	not exist (e.g., to example sentence contents, where sense may not have an example
-	object). This deals with FWR-2854 and FWR-2805.
-TimS, MikeL, 18 Nov, 2010. FWR-2870: Fixed crash trying to access a disposed Enchant dictionary
-	during an undo.
-SteveMc, November 18, 2010.  Fixed FWR-2790 "Implement changing affix type (crash)".
-	Implemented FWR-2844 "Port code to save the complex form type which the user may choose
-	in the Create Entry dialog".
-JohnT, 18 Nov 2010. Fixed FWR-2692, a problem moving records in Notebook, and some clean-up
-	related to FWR-2854.  Later: FWR-2674, support not sharing some projects by creating
-	marker file in project folder.
-AnnB, 18 Nov 2010. Fixed FWR-2412, a problem with migration 24 that caused simbari not to be
-	restored.  This also fixed FWR-2740 which prevented Oraco from being migrated.
-SteveMc, November 18, 2010.  Implemented FWR-2793 "Port FsFeatDefn.DeleteObjectSideEffects".
-	Implemented FWR-2800 "Port code to ensure that the modify time of an object in a lexical
-	relation is changed when the object is added or removed".
-TimS, MikeL, 19 Nov, 2010. FWR-2843: Fixed assertions (that were real problems) when migrating
-	a database from FW 6.0 that contained footnotes around hard line breaks.
-JohnT, 19 Nov 2010. FWR-2850: modifying word category when it has inflection features crashes.
-	FWR-2466/2688: crash typing over a name in a list of references.
-	Later: FWR-2767, linked files path confusion.
-	Later: Fixed FWR-2949, 2938, and 2912 by correcting a glitch in the Sena 3 project file.
-SteveMc, November 19, 2010.  Changed throw to Debug.Assert MultiUnicodeAccessor.set_String()
-	since condition detected can occur from apparently valid (and not preventable) user
-	action.  Fixed FWR-2512 " Crash creating custom list ...".  Fixed FWR-2481 " Impossible
-	Error Msg: Something went wrong trying to invoke SIL.FieldWorks.XWorks.FwXWindow...".
-	Fixed FWR-2625 "Not migrating writing systems with certain databases from 6.0.X to 7"
-	(at least for the provided sample database).
-JohnT, 19 Nov 2010. Fixed FWR-2609, problem with parsing words in current text.
-RickM, 19 Nov 2010. FWR-2882 Backup needs to be more selective when backing up files in
-	LinkedFiles directory
-JohnT, 22 Nov 2010. FWR-2536, report cleanly if no write access to
-	WritingSystemStore\WritingSystemsToIgnore.xml
-TomB & BryanW, 22 Nov 2010. TE-9067: Fixed crash clicking "Use this Version" in the Compare and
-	Merge Versions dialog box: Index out of range at line 6626 of BookMerger.cs
-TimS, MikeL, 22 Nov, 2010. FWR-2843: Fixed resegmentation issue with non-wordforming characters
-	around ORC characters.
-KenZ, 22 Nov 2010. Fixed LT-10737 causing inability to open Flex on a version of Mac Parallels.
-TomB, 22 Nov 2010. FWR-2960: Fixed crash when choosing category for a note in the Notes Window
-JohnT, 22 Nov 2010. FWR-2838, disable style controls when FLEx is editing Scripture.
-	FWR-2251, complete port of InitNewInternal overrides.
-TimS, MikeL, 22 Nov, 2010. FWR-2934: Fixed failed backups when backing up a database that had
-	a non-roman name. Fixed clipping issue when the Welcome to FieldWorks dialog was resized
-	smaller.
-GordonM, 22 Nov 2010. FWR-2703 Fixed so that drag n drop work again in Lists and Grammar areas.
-JohnT, 22 Nov 2010. FWR-2905, warn on changing project properties settings if others connected.
-JohnT, 23 Nov 2010. FWR-2729 and components, moving FLEx configuration settings.
-GordonM, 23 Nov 2010. FWR-2865 OnEditPaste problem.
-TomB, BryanW, TimS, 23 Nov 2010. TE-7334, TE-9066, TE-9067: Improved fixes for crashes trying to
-	revert added paragraphs. Fixed bug whereby Diff detected a paragraph added mid verse as
-	a paragraph split.
-JohnT, 23 Nov 2010. FWR-2718, Disable Leave File if not on local host.
-HindleT, 23 Nov 2010. Make NumberOfRemoteClients property work correctly on remote clients.
-TimS, 23 Nov, 2010. FWR-2981: Fixed crash when defining a new WS for a new project.
-GordonM, 23 Nov 2010. FWR-2861 Problem with Variant in Interlinear Sandbox.
-SteveMc, November 23, 2010.  Fixed FWR-2939 "SFM import fails to link lexical relations and main
-	entry references with homograph numbers".  Fixed FWR-2903 "Font size changes do not
-	persist after after closing and reopening FLEx".  Fixed FWR-1929 "Deleting 'Text' leads
-	to crash".
-HindleT, FWR-2919: fwdb files for existing projects are written to the hard coded default
-	location, even after the default project location was changed. + FWR-2569 + FWR-2920
-JohnT, 24 Nov 2010. FWR-2597: crash inserting rule after previous change failed.
-	FWR-2890: problem dealing with corrupt cache file.
-	FWR-2833: Leave suggestion and jump implemented.
-	FWR-2685: crash changing project folder if current project not in it
-GordonM, 24 Nov 2010. FWR-2835 OnDisplayDataTreeDelete problem.
-TimS, 24 Nov, 2010. FWR-2966: Fixed problems when creating a backup of a remote project.
-JohnW, 24 Nov 2010. FWR-2495: Implemented method to prevent crash on multi-para text box.
-JohnT, 24 Nov 2010. FWR-609, broken pasting of Hyperlinks;
-	FWR-2270, allow pronunciation to use any vernacular WS.
-	Later: FWR-2993, make splash screen always in front and in task bar;
-	FWR-2787, Fix problem with PropChanged on virtual Entries property when creating
-		 entries;
-	FWR-2735, Prevent crash when FLEx raw text pane tries to display embedded picture.
-GordonM, 24 Nov 2010. FWR-2732 Crash on illegal characters in RestoreProject.
-Hindlet, 24 Nov 2010. Calgary/WW -> WW Integration.
-JohnT, 29 Nov 2010. FWR-1428, 2684 and others: only one message per project about changed
-	global writing systems.
-SteveMc, November 29, 2010.  Fixed FWR-2814 "Pathway (XHTML) export is very slow".
-JohnT, 29 Nov 2010. FWR-2968, Fix crash when turning on sharing and current project is
-	"do not share"
-RickM, 29 Nov 2010.  Changed FdoCache.CreateProjectSubfolders so that Fonts and Keyboards
-	folders are not created.
-GordonM(mostly JohnT), 29 Nov 2010. Fixed FWR-2407 so Tab in Notebook Browse text fields works
-	correctly.
-JohnT, 29 Nov 2010. FWR-2989, fixed glitch in renumber homographs when a non-homograph has to be
-	reset to 0.
-SteveMc, November 29, 2010.  Implemented FWR-2986 "Style button in Import for Notebook".   Also
-	implemented the "Add Custom Field" button for Notebook Import.
-RickM, November 29, 2010. FWR-2267 Linked Files in backup are older question box appears when
-	the time/date stamps should be identical.
-GordonM, 30 Nov 2010. FWR-2969 Merging senses sometimes caused a crash.
-RickM, 30 Nov 2010. FWR-2973 and FWR-2878
-	FWR-2878 Unable to back up a project, if it was edited after a recent backup
-	FWR-2973 Unable to restore a project to Original name, when choosing to back up an
-	existing project before restoring
-JohnT, 30 Nov 2010. FWR-2784, Make "View incorrect words in use" configure FLEx to show
-		Scripture.
-	FWR-1937, Fix problem where new analysis writing systems made during new Project wizard
-		are listed as vernacular.
-	FWR-1817, Change spelling causes relevant occurrence counts and lists to update.
-SteveMc, November 30, 2010.  Fixed a crash encountered from an empty custom multi-lingual field.
-	Also made a minor improvement to interlinear export code.
-JohnT,  Dec 1 2010. Fixed FWR-1918, a bizarre QueryInterface failure apparently caused by
-	cross-thread calling.
-RickM. Dec 1 2010. FWR-2921 Files not copied when LinkedFiles folder changed: Links in TsStrings
-	pointing to files in LinkedFilesRootDir
-JohnT, Dec 1 2010. Fixed a bug in ArrayUtils.AreEqual that is at least part of the problem with
-	FWR-2962.
-SteveMc, December 1, 2010.  Fixed FWR-2779 "Crashes when changing font size of a style".
-	Implemented FWR-2798 "Finish porting operations on sequence-type lexical relations
-	(e.g., Calendar)".
-TomB & TimS, Dec 1 2010. Fixed the following Diff bugs:
-	TE-9089: Verse gets put into wrong place when "Use this Version" is used to accept all
-		changes
-	TE-9093: Crash when revert causes all paragraphs in section content to be deleted.
-	TE-9094: Reverting a complex "paragraph structure change" difference that includes
-		paragraph style changes doesn't get the paragraph style set correctly
-	TE-7036/TE-9095: Paragraph styles occurring within a complex paragraph diff do not get
-		detected or reverted
-	TE-7099: When reverting a verse missing before a paragraph added, sometimes an
-		additional paragraph break results
-	TE-7108: When reverting a missing multi-para verse that had been followed by another
-		verse, an additional paragraph break results
-	Also did a small refactoring in XMLBackendProvider to eliminate duplicate code in
-	Dispose
-TomB & TimS: Small fix to correct minor problem recently introduced in code that displays
-	difference types.
-JohnT, 2 Dec 2010. Make new and deleted entries done one one client automatically show on
-	others.  Later: other fixes to complete FWR-2962, problems deleting part of record on
-	one client and the whole on another.
-SteveMc, December 2, 2010.  Fixed FWR-1465 "I can't use Bulk Edit List Choice to populate custom
-	list reference fields".  Fixed FWR-3037 "Crashes on SFM import".  Fixed another crash
-	encountered in testing the SFM import.  Fixed FWR-2996 "DeleteWritingSystemWarningDialog
-	is not localizable".  Fixed FWR-2354 "Notebook, Configure Document View dialog box, the
-	+ sign for Subrecords sometimes there, sometimes not there".  Fixed FWR-2731 "Cursor
-	placement in New Record dialog".
-HindleT, 2 Dec 2010. Write ProjectsDirectorys HKLM reg key with elevated privileges. fixes
-	(the accidently deleted) FWR-2995: Unable to modify project locations on Vista or Win 7
-	as Adam: Administrator privileges are required.
-KenZ, 3 Dec 2010. Removed various files/directories from DistFiles that are no longer needed.
-JohnT, 3 Dec 2010. Fixed FWR-2872: concordance shows occurrences too often.
-JohnT, 3 Dec 2010. Partial fix for FWR-2716, defining a new style for UI elements displayed
-	using Views.
-RickM, 3 Dec 2010. FWR-2750,2751,2752
-	FWR-2750 Change folder for Supporting Files
-	FWR-2751 Add checkbox for Supporting Files to backup dialog
-	FWR-2752 Add checkbox for Supporting Files to restore dialog
-	The basic changes have been made to add the new folder and remove the Fonts and
-	Keyboards folders.  More work is needed to complete FWR-2751 and FWR-2752
-TimS, 3 Dec, 2010. FWR-2991: Fix crash when an auto-save would happen before a
-	CollapseToMark on the undo stack which would cause all of the auto-saved changes to
-	think they haden't been saved yet.
-JohnT, 3 Dec 2010. FWR-2771, need Invoke to report other clients connected during convert to
-	unshared.
-TimS, 3 Dec, 2010. FWR-2932: Fixed view update problem with the diff dialog related to doing
-	prop changes in the middle of a UOW.
-SteveMc, December 3, 2010.  Fixed FWR-2892 "Adding participants column and then creating new
-	records leads to crash in 'Notebook' area".  Fixed FWR-3049 "Custom list reference field
-	set to use a custom list: Click the ellipsis buttton causes a crash everytime".  Fixed
-	FWR-3050 "Custom list reference field set to use a custom list: Crash trying to display
-	it in Bulk Edit Entries".  Fixed FWR-2615 "Converting projects progress dialog should
-	show project names".  Fixed the basics of FWR-2803 "Various problems with custom
-	characters processing".
-RickM, 3 Dec, 2010 FWR-2751 Add checkbox for Supporting Files to backup dialog
-GordonM and JohnT, 3 Dec 2010. Fixed FWR-2923 Inflection Class display problem.
-GordonM, 3 Dec 2010. Some minor refactoring for FWR-2923.
-SteveMc, December 3, 2010.  Fixed FWR-1105 "Reversal index jump failure in certain situation".
-JohnT, 6 Dec 2010 (checking in fixes from Dec 3): FWR-2680, delete unsuccessfully converted
-	project, and 2872 (again).
-KenZ, 6 Dec 2010. Restored debug versions of ICU since they are used in debug tests and imports
-	with a debug build.
-JohnT, 6 Dec 2010. Fixed another part of FWR-2716.
-	Later: FWR-2907: Interlinear -> print view title is missing
-GordonM, 6 Dec 2010. FWR-3025 wording on Backup project dialog.
-JohnT, 6 Dec 2010. FWR-2382, crash displaying concordance control in Chinese
-	Later: FWR-2748, forget previous comment when re-opening Backup dialog
-	FWR-2727, improve error message for invalid comment
-	FWR-2326, allow user to fix bad backup comment
-	FWR-2694, Backup error message can be covered by progress window
-AnnB, 6 Dec 2010. FWR-2956 - Help Buttons Change.
-HindleT, 6 Dec 2010. Improve resuming dropped network connections for
-	FWR-2992: Problems awakening a client computer
-GordonM, 6 Dec 2010. Revised wording for FWR-3025.
-JohnT, 6 Dec 2010. FWR-2701, divider lines in menus.
-	Later: FWR-2603, Enable Export interlinear in Print tab
-	FWR-2616, Combos in Configure List dialog should not allow typing
-HindleT, 6 Dec 2010. Minor improvement for fix of FWR-2992.
-GordonM, 6 Dec 2010. Fixed FWR-2679 so that Restore Project OK btn is disabled if no name is
-	selected.
-KenZ, 7 Dec 2010. Fixed FWR-2809 crash when restoring 6.0 file in shared mode.
-SteveMc, December 7, 2010.  Fixed FWR-3077 "Crash on While adding Environment." (issue is much
-	more widespread than the title indicates).  Also some cleanup on building the
-	XCoreAdapterSilSidePane project.
-JohnT, 7 Dec 2010. FWR-2508, crash from using get_IntProp(classId) to test for valid object.
-	FWR-2384, fix port of updating guesses.
-	Later: FWR-2994, FLEx local settings are now in db$local$Settings.xml instead of
-		db$<projectName>$Settings
-	Later still: FWR-2849, remove some WANTPORT code now known not to be needed.
-GordonM, 7 Dec 2010. FWR-2504 jumping from TE to FLEx entry was not working right.
-SteveMc, December 7, 2010.  Fixed FWR-2123 "Clicking 'Copy Affix template' leads to crash in
-	Grammar area".
-MikeL, 7 Dec 2010. TD-1716: Fixed TE XHTML export to provide a unique ID for each picture.
-SteveMc, December 7, 2010.  Fixed bug in LIFT export that only affects projects that were
-	created from LIFT imports some time ago.
-JohnT, 7 Dec 2010. FWR-1929, deleting text while focus box active crashes.
-	FWR-2028, tweak dialog for changing backup default location.
-	FWR-2700, white area left when pane title bar grows
-StephenMoo, 7 Dec 2010, (related to FWR-3005).  Moves the SilSidePane directory from Lib\src to
-	Src\XCore so that normal localization processing can occure without special cases.  The
-	old directory not yet moved to ease the pain if something goes wrong in the build
-HindleT, 8 Dec 2010. Fix FWR-3083: FwListBoxes can show more items than it contains.
-GordonM, 8 Dec 2010. Fixed FWR-3081 Segment/Twfic migration problem.
-GordonM, 8 Dec 2010. Fixed FWR-2668 Format Styles crash.
-GordonM, 8 Dec 2010. Fixed FWR-1271 Crash caused by quick fingers and object being deleted.
-RickM, 9 Dec 2010. FWR-2752, FWR-2751
-	FWR-2752 Add checkbox for Supporting Files to restore dialog
-	FWR-2751 Add checkbox for Supporting Files to backup dialog
-SteveMc, December 9, 2010.  Implemented FWR-2256 "Project Already Exists dialog box: maybe the
-	term 'overwrite' should appear in it, before or after 'Original project: <name>'".
-	Implemented FWR-3064 "try to migrate custom character definitions from 6.0 to 7.0", and
-	made FWR-3063 "installer needs to install custom (PUA) characters defined by the user in
-	earlier installations" irrelevant.  Also added a Delete button to the Unicode Character
-	Editor program.
-JohnT, 9 Dec 2010. Fixed FWR-3088, several bad things that happen changing spelling from word
-	list concordance.
-TomB & TimS, 9 Dec 2010. TE-9098: Fixed problem where text with Refrain and Interlude paragraph
-		styles would run off the right edge of the view.
-	Fixed the following Diff bugs:
-	TE-9097: Fixed crash in diff dialog when reverting a paragraph split change
-		where the paragraph contained more following differences.
-	TE-9102: Fixed bogus "Paragraph Structure Change" in DIFF view when a verse bridge
-		follows a chapter number and the verse continues into the next paragraph(s).
-	TE-9103/TE-9094: Prevented inappropriate para style difference when comparing verses
-		in two paragraphs that don't really match.
-RickM, 9 Dec 2010 FWR-3062 No apparent way anymore (or there is an assertion under the hood?)
-	to force the "Cannot restore files to Link Files folder" warning box.
-RickM. 9 Dec 2010. FWR-3094 Crash launching Project Properties Dialog.
-HindleT, 9 Dec 2010. Initial Calgary/WW -> WW Integration.
-JohnT, 10 Dec 2010. Fixed FWR-2875: implemented a good bit more of TE's DNB-adapter
-	replacement, enabling the Configure menu option for BT views.
-TimS, MikeL, 10 Dec, 2010. FWR-3039, FWR-2267: Fixed backup files not supporting relative paths
-	anymore.  Fixed restore thinking that linked files that don't exist are newer then files
-	in a backup.
-JohnT, 10 Dec 2010. Fixed FWR-3002, crash trying to add media to an object another client has
-	deleted.  Later: FWR-2928, double-line menu items; FWR-2141, trying to improve locking
-	of surrogates to prevent deadlock
-RickM. 10 Dec 2010. FWR-3094 Crash launching Project Properties Dialog.
-	reverted code which stopped crash and added a method for some ideas to be used when
-	doing the fix.
-JohnT, 10 Dec 2010. Fixed FWR-2014, problem with multilingual slice reuse remembering old
-	writing systems;  Part of FWR-3100, make FieldWorks cope with opening a specified
-	project file without the app specified.
-SteveMc, December 10, 2010.  Fixed FWR-2978 "Error message about 'ldml' needs a clear name on
-	the title bar".  Fixed FWR-3097 "Backup complains about a valid comment".  Fixed
-	FWR-3057 "Alpha - Crash importing lift file. Specified cast is not valid".  Fixed
-	FWR-3071 "Link in chooser for lists in a custom list reference field shows the wrong UI
-	lanugage for the list name".  Fixed FWR-3082 "Crash canceling Add from Catalog dialog"
-	(and a couple of related problems as well).
-KenZ, 11 Dec 2010. Fixed FWR-2540 and related problems with project locations.
-JohnT, 13 Dec 2010. Hopefully fixed FWR-3103: suppress SimpleRootSite.OnMouseMove between
-		Invalidate and Paint.
-	Later: FWR-3044, made VwPattern.Group return an empty string rather than null for
-		invalid group number.
-	Implemented Replace setting style for $n in regex replace.
-StephenMoo, 13 Dec 2010.  FWR-2578 (fixed unwanted blue highlighting of toolbar items)
-JohnT, 13 Dec 2010. FWR-2716, one more lot of labels not using UIElement.
-	FWR-2601, Prevent changing project folder and in same use of dialog turning on sharing.
-TomB & TimS, 14 Dec, 2010. FWR-1778, FWR-2983: Fixed problems importing and exporting Paratext
-	projects because of multi-threaded COM issues. Fixed exporting/importing OXES when the
-	project has pictures.
-JohnT, 14 Dec 2010. Data migration 7000033 to fix FWR-3091 by fixing custom field usage in
-	settings files.
-TimS, 14 Dec, 2010. Fix for a failing test on the build machine (there is probably a way to
-	crash the real program as well).
-JohnT, 14 Dec 2010. Fix FWR-2508, problem with Undo on drastic change morph type.
-SteveMc, December 14, 2010.  Fixed FWR-2855 "Alpha - The given key was not present in the
-	dictionary".  Fixed FWR-3090 "Alpha - Crash changing grammatical info Object reference
-	not set to an instance of an object".  Fixed FWR-3104 "Confusing 'Writing System' menu
-	item - correct availability problem".  Fixed FWR-2746 "Open button partially covered in
-	Open Project dialog box".  Fixed FWR-3085 "Assert after editing gloss and clicking
-	grammatical info".
-TimS, 15 Dec, 2010. FWR-3012, TE-4300: Removed the encourage backup dialog from the
-	import process.
-JohnT, 15 Dec 2010. FWR-3119, crash caused by duplicate wordforms.
-	FWR-3128, fixed problem showing dialog in front of splash screen.
-MikeL, 15 Dec 2010. FWR-3130: In XHTML files exported from TE, remove hard-line breaks from
-	beginning of each text run.
-JohnT, 16 Dec 2010. FWR-3129, changing the root object that a child is associated with in a
-	"tree" type relation should not affect the other children. In the process I removed the
-	redundant RefsFrom_LexReference_Targets property of LexSense (use LexSenseReferences).
-	FWR-3060, tweaks to get the Insert/Word Glosses command working again.
-StephenMo 16 Dec 2010. FWR-3127 Static sizing of menu items (plus  other menu/toolbar problems)
-KenZ, 16 Dec 1010. Incremented version to 6.9.4 and changed to Beta.
-JohnT, 16 Dec 2010. FWR-3134: change spelling to alternate case form with preserve case in
-	baseline should change analysis wordforms.
-SteveMc, December 16, 2010.  Fixed FWR-3137 "Pictures are not exported in XHTML export".
-KenZ, 17 Dec 2010. Fixed problem with WriteKey so it would elevate to Administrator when
-	running.
-JohnT, 17 Dec 2010. FWR-3143, a glitch in FileUtils.GetRelativePath which made it remove part of
-	the filename; FWR-3105, changed labels of custom fields were not persisted.
-SteveMc, December 20, 2010.  Fixed FWR-3133 "bulk edit list choice not working with semantic
-	domain".  Also fixed a couple of bulk edit related writing system glitches.
-JohnT, 20 Dec 2010. FWR-3067, Db4o persistence of custom fields does not saved deletions,
-	modifications, or Description (help) at all.
-SteveMiller, 20 Dec 2010. Added ReadMe to Samples\WestcottHort.
-SteveMiller, 20 Dec 2010. Added usage to PerseusToOxes.py.
-JohnT, 20 Dec 2010. FWR-3154, various views lock picture files preventing Restore
-SteveMc, December 20, 2010.  Fixed FWR-3027 "Crash when changing the name of a project twice in
-	a row".
-JohnT, 20 Dec 2010. FWR-3163, prevent delays looking for editable position in long read-only
-	paragraph.  Fixed a problem with Find Entry dialog when there are entries with no Lexeme
-	Form.
-SteveMc, December 20, 2010.  Fixed FWR-3167 "Hook up Help button: 'Variant of' field now
-	incorrectly opens the help topic for the Components field, not for the 'Variant of'
-	field".  Fixed FWR-2438 "Hook up Help button: 'Topics' List Import Option dialog box".
-HindleT, 20 Dec 2010. Fixing Linux Build.
-TimS, 21, 2010. FWR-2771: Fixed some crashes that were possible when showing message boxes from
-	the progress dialog thread.
-JohnT, 21 Dec 2010. Some progress with FWR-2666, optimizing advance to next word in IText.
-StephenMoo, 21 Dec 2010. Enable localization for SilSidePane FWR-3005
-SteveMc, December 21, 2010.  Fixed glitches in yesterday's work on help topic access.  Fixed
-	FWR-3153 "Converting a particular project to non-shared format leads to an error and
-	then opening that project leads to crash".
-JohnT, 21 Dec 2010. FWR-3172, slice not becoming current when entered.
-	Later: FWR-3038, problems with what Scripture is included after backup.
-SteveMc, December 21, 2010.  Fixed FWR-3173 "Order referenced senses alphabetically - reversal
-	index".  Fixed FWR-3138 "Crash when restoring a project over existing one from 'Unable
-	to Open Project' dialog".  Implemented FWR-2654 "[Don't] allow clients to change the
-	External Links tab selection that is on the host machine".
-JohnW, 22 Dec 2010. FWR-2395: removed code that was causing extra updates on selection changes.
-JohnW, 22 Dec 2010. FWR-2964: corrected problem with keyboard switching
-SteveMc, December 22, 2010.  Move MigrateSqlDbs to under Src instead of being under
-	Lib/src/MigrateSqlDbs.  This is to facilitate localization for this program.
-SteveMc, December 22, 2010.  Implemented FWR-2792 "Port detailed messages (DeletionTextTSS)
-	describing effects of deleting WfiAnalysis, WfiGloss, and PhNaturalClass".
-TimS, JohnW, 22 Dec, 2010. FWR-3179: Fixed crash when renaming a project when a save
-	needed to occur.
-KenZ, 22 Dec 2010. Removed alpha from icons.
-JohnT, 22 Dec 2010. FWR-3164 Various optimizations of Find Entry dialog.
-SteveMc, December 22, 2010.  Fixed FWR-2248 "Migrate FieldWorks 6.0.5 (or earlier) Projects
-	dialog box does not come on top of active window".  Fixed FWR-1386 "Why are custom
-	fields set to multiparagraph called '(not sortable)'? I can sort on them it seems".
-	Fixed FWR-2486 "(Small bug remaining) Need to clarify on the client computer that the
-	project is open on X host machine...".  Fixed FWR-2278 "When creating a new vernacular
-	writing system as part of creating a new project, the project name should be used by
-	default in the Select Language for New Writing System dialog box".
-JohnW, 28 Dec 2010. FWR-3209: Added try/catch to handle invalid hyperlink paths - log invalid
-		paths.
-	FWR-3210 (partial): Handle GUIDs for quotation check on OXES export/import.
-	FWR-2543: Change DB4O queries to use SNAPSHOT mode and added locking on start up
-JohnW, 30 Dec 2010. FWR-3078: Force contents of new ScrTxtPara to use vernacular writing system.
-JohnT, 3 Jan 2011. FWR-3180, allow switch to Info tab even when text is empty.
-	FWR-3111, Fix problem where count of other users connected is not properly used in
-		messages.
-JohnW, 3 Jan 2011. FWR-3208: Accessing Handle of progress dialog can cause exception, replace
-	with IsHandleCreated
-JohnT, 3 Jan 2011. FWR-2885: problem trying to return the guid of a null object;
-	FWR-2945/6: missing units of work.
-RickM, 3 Jan 2011. FWR-2478 Hook up Help button: Export Translated Lists dialog box
-JohnT, 3 Jan 2011. FWR-2795: TE's paragraph marks not updating when last para in section added
-		or removed.
-	FWR-2817, hook up help topic for choose category to move to in reversal index
-		categories.
-RickM, 3 Jan 2011. FWR-2815 Hook up Help botton: Choose category to merge into (in Lists,
-	Reversal Index Categories)
-SteveMc, January 3, 2011.  Fixed remaining problem with FWR-1565 "Sort number fields correctly".
-JohnT, 4 Jan 2011. FWR-2325: Attempt to save the property table now quietly aborts if another
-	process is saving it.
-RickM, 4 Jan 2011, FWR-3055 Add labels to the Import Character Mapping dialog box for the
-	Notebook Destination boxes.
-JohnT, 4 Jan 2011. FWR-3224: Made LexSense.ChooserNameTS handle sense with no MSA or gloss or
-		defn.
-	FWR-3190: tried to improve reliability of reading file write time.
-	FWR-958: raw text pane context menu needs a WfiWordformUi as a temporary colleague to
-		enable some menu items.
-	(Later) FWR-3218: supporting files not being restored from backup.
-	(Later) FWR-3195: change spelling could crash if the only occurrence of the new wordform
-		was a different case in the baseline.
-JohnW, 4 Jan 2011. TE-9109: Prevent crash when running punctuation check
-	FWR-3107: Change FDO doamin objects to use single lock object
-JohnT, 4 Jan 2011. FWR-3193/3187: crash using "More" option to get new parts of speech in
-		interlinear POS chooser
-	(Later) FWR-3234: Bulk edit variant types failed due to removing a "LoadAll" which did
-		more than load the cache.
-	(Later) FWR-3227: Crash trying to update toolbar based on a disposed slice.
-		(Also, but perhaps an earlier checkin, fixed FWR-3233, a crash creating a new
-		writing system while making a new project.)
-GordonM, 4 Jan 2011. Work towards FWR-2931 port of BulkEdit tests. Still more to do.
-SteveMc, January 4, 2011.  Fixed FWR-2458 "Sort order for characters should be the same for FW 6
-	and FWR 7".
-KenZ, 4 Jan 2011. Fixed various dlls to have a new version number on each build.
-JohnT, 4 Jan 2011. SharpViews: basics of styles (only character style props so far).
-	Introduced some new interfaces implemented by FwStylesheet and friends
-	for clients that only need to use stylesheet info, not edit it, and don't want
-	to use the old TsTextProps to represent a style.
-JohnT, 5 Jan 2011. FWR-3222: Crash changing multiple occurrences in TE, when occurrence is i
-	a paragraph with a picture at the end.
-	(Later) FWR-3198: give a nice error message if project location can't be changed
-JohnW, 5 Jan 2011. FWR-3107: Changed lock used by CmObjectSurrogate to prevent race condition.
-JohnT, 5 Jan 2011. FWR-3221: guard against one immediate crash caused by unmatched segment
-		content and analysis.
-	FWR-3220: make sure destination directory exists when restoring spelling dictionary
-		files.
-GordonM, 5 Jan 2011. More changes toward FWR-2931; two more passing tests and one more case
-	added to FWR-3199.
-SteveMc, January 5, 2011.  Use DLL built by Palaso.org, so that it has a valid version number.
-	Fixed some obsolete, misleading method comments for the FdoMetaDataCache.
-KenZ, 5 Jan 2011, Fixed more dll versions
-TomB & TimS, 6 Jan 2011. FWR-3240, FWR-2795: Fixed problems with TE's paragraph/section marks.
-	They now get updated correctly without causing spurious display problems.
-	Also, put in a little fix to prevent a debug assertion failure when a previous attempt
-	to open a project fails.
-GordonM, 6 Jan 2011. Finished up FWR-2931 so BulkEdit tests are back online.
-SteveMc, January 6, 2011.  Fixed FWR-3231 "Asserts and crash when deleting custom number field
-	showing in browse section".  Fixed FWR-3188 "Free translation field does not accept
-	typing". Fixed FWR-3251 "Beta - Yellow Box crash in Parser Object reference not set to
-	an instance of an object".  Fixed FWR-3199 "Bulk Edit of some ListChoice fields fails".
-TomB & JohnW, 7 Jan 2011. TE-9219: Fixed problem with importing footnotes in section heads.
-	Also fixed a potential deadlock problem when importing from Paratext 6.
-SteveMc, January 7, 2011.  Fixed FWR-3255 "Flex export - non-unique id values in reversal index
-	(XHTML export)".  Fixed FWR-3094 "Crash launching Project Properties Dialog".  Fixed
-	FWR-3096 "After doing a Restore, we sometimes need a way to change LinkeFilesRootDir
-	when launching FW".
-GordonM & JohnT, 10 Jan 2011. Fixed FWR-3254 Chart ribbon selection update problem.
-JohnT, 10 Jan 2011. FWR-3223: Comment and Source virtual props on StText return null rather than
-		empty string in Scripture.
-	Later: FWR-3272: Restore will not convert restored project to fwdb if fwdata already
-		exists.
-GordonM, 10 Jan 2011. Fixed FWR-3238 so adding multiple items to a lexical relation doesn't
-	crash.
-KenZ, 11 Jan 11. Removed unused projects that were giving bogus dlls with improper localized
-	version numbers.
-SteveMc, January 11, 2011.  Fixed FWR-3189 "General tab 'Date Created:' shows 1/1/001 for newly
-	created projects, not the actual date".
-JohnT, 11 Jan 2011. FWR-3280: Suppress inserting newline into text box in concordance control.
-RickM, 11 Jan 2011. FWR-3094 Crash launching Project Properties Dialog
-	FWR-3096 After doing a Restore, we sometimes need a way to change LinkeFilesRootDir
-	when launching FW
-JohnW, 11 Jan 2011. FWR-3216: Correct notes update so that formatting only changes are processed
-		correctly.
-	FWR-3160: Removed use of filter changed event from TePrintLayout - duplicated processing
-		in main window and sometimes crashed
-	FWR-3286: Added checks to prevent all pages from being layed out in a couple of cases.
-HindleT, 11 Jan 2011. Reduce the amount of time it takes to load a fwdb (db4o) project both on
-	the host and from a remote host.
-	This was done by special casing CmObjectSurroages in StartupInternal in the db4o BEP.
-	db4o, in client/server mode, was unable to activate large numbers of CmObjectSurroages
-	efficiently.
-	The raw binary data for all the CmObjectSurroages is now loaded on the server process
-	and transmited in a single go.
-SteveMc, January 11, 2011.  Fixed FWR-3212 "Crash in 'Try a Word' dialog".  Fixed FWR-3281
-	"Anthropology List comes in with no name".  Fixed FWR-2507 "Clicking on 'Find' option
-	from 'Edit' menu leads to crash".  Fixed FWR-2151 "'Really delete field and contents?'
-	warning box mistaken info when deleting a custom field".  Fixed FWR-3003 "Navigating to
-	other tabs and then pasting characters in 'Baseline' leads to crash".
-JohnT, Jan 12 2011. FWR-3282, optimize parsing XML representation of TsString.
-	Later: FWR-2918, make squiggles update when spelling turned on or off or spelling status
-		changes.
-StephenMo, Jan 12, 2011. Fixed FWR-3197 Comments too long in message box of Backup Dialog.  Now
-	the comments are truncated to 255 characters, with ellipses added to indicate the
-	comment is longer.
-TomB, 12 Jan 2011. FWR-3295: Fixed crash caused by Null object reference in
-	JoinSegmentsAroundOrc while cleaning up segment data from 6.0
-SteveMc, January 12, 2011.  Fixed FWR-3273 "Field slice shown twice after adding a lexical
-	relation".  Also fixed a couple of crashes related to deleting lexical relations.
-	Implemented FWR-2822 "The 'Show Minor Entry' field should be displayed/edited in bulk
-	edit".  Fixed FWR-1946 "Batching up typing has been broken again".
-KenZ, 12 Jan 2011. Fixed several more dll versioning problems and updated version to Beta 2.
-JohnW, 12 Jan 2011. FWR-3287: Corrected problem with filtering control characters from FW 6.0
-	XML file
-TomB & TimS, 12 Jan 2011. FWR-3149: Changed a few more places to invoke COM calls on the UI
-	thread for the Paratext project import in hopes of fixing a background thread crash.
-SteveMc, January 12, 2011.  Implemented FWR-2710 "Numbered paragraphs not shown in Document
-	view".
-DavidO, TimS, 13 Jan 2011 (Tim cleaned up some code in ClientServerServices). Changed interface
-	and implementation for reading FDO data for delivery to PA. Polished up the open project
-	dialog box.
-KenZ, 13 Jan 11, More dll version fixes for patching.
-JohnW, 13 Jan 11. Revise locking in DB4O BEP to reduce false busy messages.
-TomB & TimS, 13 Jan 2011. FWR-3155: Got persistence of BT WS setting to work when using the
-		File-Close command.
-	Also, made a few strings localizable. Standardized wording related to linked files.
-	Fixed problem in restore if a project name has a period in it.
-JohnT, 13 Jan 2011. FWR-3245, adjust positions of later words if focus box changes size.
-	FWR-3293, crash deleting text if chart tab is active
-Hindlet, 13 Jan 2011. Intergration Calgary/WW -> WW
-JohnT & GordonM, 13 Jan 2011. Fixed FWR-3274 Missing blue hyperlinks.
-JohnT, 13 Jan 2011. Tweaked error reporting to reduce chance of exception during reporting
-	crashes.  (Had a failure in TeImportExportTests using Nant, but not reproducible using
-	interactive nunit, and don't think it could be my fault.)
-SteveMc, January 13, 2011.  Fixed FWR-2887 "Titles of subrecords not persisting in collapsed
-	subrecords".  Fixed FWR-3303 "Clicking on 'Text Chart' tab leads to crash in a
-	particular project".  Fixed FWR-3243 "Beta - Migration Error in Qazaq-Restored".  Fixed
-	FWR-3305 "Crash on Styles dialog box when click on copy button".
-JohnT, 13 Jan 2011. FWR-3298: made MSA.CanDelete look only at senses of the owning entry.
-	May also fix FWR-3290, since that is probably caused by the same dangling ref in the
-	file.
-SteveMc, January 13, 2011.  Fixed FWR-3291 "Crash when deleting lexical relation item" (the
-	second crash - the first one was already fixed).
-DavidO, Jan 14, 2011. Checked in a new FDOToPaInterfaces.dll with assembly versions generated
-	using "1.0.*".
-DavidO, Jan 14, 2011. Had to rename FDOToPaInterfaces.dll because a references to it changed
-	that made it impossible to build an installer patch. It's new name is
-	PaToFdoInterfaces.dll.
-DavidO, Jan 14, 2011. Had a namespace goofed up in PaToFdoInterfaces.dll.
-JohnT, 14 Jan 2011. FWR-3285, renumber homographs after merging entries.
-SteveMc, January 14, 2011.  Added trivial utility to format XML files for easier reading.
-GordonM, 14 Jan 2011. Fixed FWR-3278 Text chart scrolls less well as well as fixing the vertical
-	blue lines in the chart ribbon that are supposed to mark off Chart Orphans.
-JohnT, 14 Jan 2011. FWR-3263: problems filtering for POS
-SteveMc, January 14, 2011.  Fixed underlying cause of FWR-3290 "Beta - Merge two senses together
-	- crash".
-GordonM, 17 Jan 2011. Fixed FWR-3249 Crash switching from Dictionary to LexEdit view (involves
-	Pictures in LexEntries)
-GordonM & TomH, 17 Jan 2011. Small addition to previous checkin so it works well on Linux.
-GordonM, 17 Jan 2011. Fixed FWR-3257 problem in OnExportInterlinear.
-SteveMc, January 18, 2011.  Moved FormatFwData from Bin/src to Src/Utilites, and renamed it to
-	FixFwData.
-JohnT, 18 Jan 2011. FWR-3316: Sort tab not set when WS selected, and validation performed on
-	new WS instead of old.
-KenZ, 18 Jan 2011, Incremented version number to keep installer tests happy.
-JohnW, 18 Jan 2011. FWR-3210: Create data migration to move CmFIle objects out of
-		LangProject.Pictures
-	FWR-2570: Crash getting updates from others in client/server mode
-TomB, TimS, 18 Jan, 2011. FWR-3295, FWR-2970: Rewrote the 6.0 to 7.0 ORC resegmenting code to
-	better handle irregular cases.
-JohnT, 18 Jan 2011. FWR-3315: report nicely (and avoid deadlock) when an exception is thrown
-	while fluffing up an object.
-AnnB and JohnT, 18 Jan 2011 Correct Convert program. Add MoForm subclasses to 'GetElementOwner'.
-RickM, 18 Jan 2011 FWR-3281 Anthropology List comes in with no name (update - simplify name)
-RickM, 18 Jan 2011 FWR-2471 Missing period in About to Convert message box (or is there more
-	info missing?)
-JohnT, 19 Jan 2011. FWR-3321. Optimized SemanticDomain.ReferringSenses, and made it less
-	sensitive to certain kinds of bad data. Fixed a couple of other back ref method
-	problems.
-TimS, 19 Jan, 2011. FWR-2433: Implemented the Retry button in the "missing programs" 6.0
-	migration dialog
-KenZ, 19 Jan 2011. Fixed more file version problems for installer.
-SteveMc, January 19, 2011.  Implemented exe/dll for fixing some data corruption errors in fwdata
-	files that can cause crashes.  This addresses the cause of FWR-3290 "Beta - Merge two
-	senses together - crash".
-TomB & TimS, 19 Jan 2011. FWR-3323, FWR-3328: Fixed problem where FieldWorks hangs and leaves
-	running FieldWorks process in a hopelessly miserable state.
-	FWR-3331: Added initialization step (before closing splash screen) to save any changes
-		made during application initialization so when the app displays, it will
-		actually be ready to use.
-	FWR-3333: Choosing the close project option for a blank project no longer incorrectly
-		displays the "Translation Editor stopped responding" dialog the next time you
-		start.
-StephenMo, 19 Jan 2011, FWR-2435: Fixed faulty logic for constructing context string, which was
-	being ignored if there was no shortcut key for the item.
-SteveMc, January 19, 2011.  Fixed bug with restoring an empty MSA field in a LexSense.  This was
-	found in checking the fix for FWR-3290 "Beta - Merge two senses together - crash".
-	Fixed remaining problem for FWR-3305 "Crash on Styles dialog box when click on copy
-	button".  Fixed alternative view of FWR-2615 "Converting projects progress dialog should
-	show project names".  Fixed updated problems with FWR-2701 "Menus do not have divider
-	lines any more (update: two still missing)", which also fixed FWR-3026 "Lines missing in
-	Sense field right-click menu, between commands".
-KenZ, 20 Jan 2011. Moved version to 7.0.0 (tentatively Beta 3)
-JohnW, 20 Jan 2011. FWR-3328: Needed to make more changes to try to make the service port get
-	freed and to handle the case where a port is in listening state, but no server is
-	present.
-SteveMc, January 20, 2011.  Fix the error correction utility checked in yesterday for
-	localizability.  Fixed FWR-2807 "Merge Reversal Entry dialog box, main pane requires
-	'manual' selection of writing system via More Column Choices/Configure Columns".  Fixed
-	FWR-2808 "Merge Reversal Entry dialog box: The Informational text is not completely
-	displayed".  Fixed FWR-2812 "Merge Sense dialog box: writing systems not showing
-	correctly, without manually selecting it".
-SteveMc, January 21, 2011.  Fixed FWR-2322 "not creating import residue field on import?".
-TimS, TomB, Jan 21, 2011. FWR-2977, FWR-3185, FWR-3204, FWR-3266, FWR-3269, FWR-3322,
-	FWR-3344, FWR-3259: Fixed the Windows 7/Vista UAC dialog not showing correctly when
-	attempting to move the projects location. Fixed a bunch of problems with the backup
-	(mostly the backup that happens during a restore). Made many of the error messages that
-	show during backup clearer. Cleaned up some code by making constants for some hard-coded
-	strings.
-TimS, TomB, Jan 21, 2011. FWR-3311: Fixed pasting text into the back translation having the
-	wrong writing system
-JohnT, 21 Jan 2011. FWR-3306: new version of Enchant to fix case-insensitivity.
-TimS & TomB, 21 Jan 2011. TE-9220: Fixed hang in Print Layout View when rendering a paragraph
-	that ends with a cross-reference footnote.
-JohnT, 21 Jan 2011. TE-9111: Problem with backtracking from one script to another in
-	line-breaking.
-SteveMc, January 21, 2011.  Fixed FWR-2799 "port code to handle deleting an FsClosedValue when
-	the related FsSymFeatVal is deleted".  Fixed FWR-3345 "Failed LinguaLinks import".
-GordonM, 21 Jan 2011. Fixed FWR-2841 port code that removes lexeme from "Show Subentry
-	under..." when it's removed from Component Lexemes.
-GordonM, 24 Jan 2011. Fixed FWR-2839 porting code to add variants to options in interlinear
-	focus box.
-Hindlet, 24 Jan 2011. Intergration Calgary/WW -> WW
-Hindlet, 24 Jan 2011. Fixing some unit tests that broke because of changelist: 34184
-GordonM, 24 Jan 2011. Fixed FWR-2836 porting code to get ws of first text para in Baseline tab.
-KenZ, 24 Jan 2011. Removed file no longer needed that is causing tests to hang with a dialog.
-GordonM, 26 Jan 2011. Fixed (I think) FWR-2851 port code for Clear Selected Word Parser Analyses.
-RickM, 26 Jan 2011. FWR-3048 Free or Lit lines: I can embed writing systems, but they are
-	forgotten.  This appears to work in 6.0.4, but not in WW builds.
-RickM, 26 Jan 2011. Simplify the CantRestoreLinkedFilesToOriginalLocation dialog.
-DavidO, 27 Jan 2011. Implemented a new method that was added to PaToFdoInterfaces.
-GordonM, 28 Jan 2011. Ported code for FWR-2842 so that typing in Reversal Index slice creates
-	new empty slot.
-JohnW, 28 Jan 2011. FWR-3373: Fixed DM-34 to handle CmFolder with no Files element.
-MikeL, 28 Jan 2011. FWR-3130: Within a Scripture book title, handle hard-line breaks for XHTML
-	export.
-SharonC (with JohnT), 31 Jan 2011. Another part of FWR-3116, a bug in Graphite line breaking.
-JohnW, 31 Jan 2011. FWR-3313: Prevent crash when initializing window for print layout.
-	Also added check to prevent crash on start up when splash screen is disabled.
-JohnT, 31 Jan 2011. FWR-2389, crash splitting a paragraph that has a footnote before and
-	after the split in segmented BT.
-GordonM, 31 Jan 2011. Ported code to fix FWR-2794 so TextTag possibilities in use can't be
-	deleted.
-JohnT, 31 Jan 2011. FWR-3360, problems with word category column.
-	Later: FWR-3358, Add Note puts note in wrong place (or not at all) in gloss view.
-SteveMc, January 31, 2011.  Fixed yet another complaint filed under FWR-3305.
-TomB & TimS, 1 Feb 2011. FWR-2825: Fixed problem with a footnote that was referenced with an ORC
-	in the vernacular text as an *unowned* object by doing the following:
-	   1) In AdjustObjectsInArchivedBook:
-		  a) Moved the next footnote that it finds in the text into the next position in the
-		 list of footnotes if necessary to correct truly out-of-order footnotes.
-		  b) At the end, if any footnotes are unaccounted for (no ORC was found in the text),
-		 a non-fatal error message will alert the user to the problem since this is
-		 something we probably want developers to find out about.
-	   2) Add data migration step to make sure that unowned footnote ORCs in the vernacular
-		are changed to owned ORCs.
-	TE-8207: In Parallel Print, inserting footnote, or copying and pasting a footnote can
-		cause a crash
-GordonM, 1 Feb 2011. Fixed FWR-3366 so multiple variant types can be added.
-DavidO, 1 Feb 2011. Changed the interface PA uses to get writing systems to include flags
-	indicating whether or not a writing system is vernacular and/or analysis. Modified the
-	implementation acccordingly.
-JohnT, 1 Feb 2011. FWR-3310, made check marks 'stick' when leaving a bulk edit view and
-		returning to it.
-	FWR-3237, fixed a way that canceling a bulk edit could leave a UOW incomplete.
-JohnW, 2 Feb 2011. FWR-3385: Handle more cases of unexpected data in DM34.
-	TE-9075: Allow xml:lang attribute on <a> element of OXES.
-TimS, TomB, 2 Fwb, 2011. FWR-3369, FWR-3370, FWR-3361: Fixed user being able to do stuff when FW
-	is moving projects by starting a new FW process. Fixed no progress dialog when moving
-	projects. Fixed WriteKey.exe window showing up during moving projects location.
-SteveMc, February 2, 2011.  Fixed FWR-2479 "Problem typing Korean in Find dialog".  Fixed
-	FWR-3374 "In Bulk Edit Entries Variant Types column Filter option has no descriptoion
-	Crash".
-SteveMc, February 2, 2011.  Improved stack tracing for cases where an exception is caught, and a
-	new ConfigurationException is thrown (inspired by FWR-2899 stack traces).
-TomB & TimS, 2 Feb 2011. FWR-3215, FWR-2948: Fixed problems where undo failed (claims to
-	conflict with an edit made in another app) to undo edits in Scripture text followed by
-	creating a saved version because edits caused the DateModified value of Scripture to get
-	updated.
-SteveMc, February 2, 2011.  Fix for FWR-2899 "There was an error processing this fragment.
-	Object reference not set to an instance of an object.
-	<configureMlString field="Abbreviation" />".
-Andy Black, 2 Feb 2011.  Fix for FWR-3228 "Beta - Yellow Box Crash Reference to undeclared ID
-	when parsing"; also fix Grammar Sketch to show phonological rules correctly; also fix
-	Hermit Crab to not sometimes loop on alpha variable instantiation.
-	Fix FWR-3383 "Beta2 - Yellow Box Crash on 'Try a Word' parser"
-JohnW, 2 Feb 2011. TE-8727: Prevent deleted rendering from crashing Key Terms RTF export from
-	crashing and handle deleted rendering correctly when updating Key Terms.
-GordonM, 2 Feb 2011. Minor changes to Enchant test.
-JohnT, 2 Feb 2011. FWR-2848: Allow change multiple occurrences to find and correct problems in
-	picture captions.
-SteveMc, February 2, 2011.  Fixed FWR-3067 "Yellow crash while adding columns in lexicon (Create
-	by "Custom Fields")".
-JohnT, 3 Feb 2011. FWR-2832, Delete spurious wordform when switching annotation to other case
-	form.
-KenZ, 3 Feb 2011. Fixed file version for installer.
-JohnT, 3 Feb 2011. Fixed file version numbers for libenchant.dll and two of its providers.
-	Later: FWR-3371, change project location doesn't move non-project folders;
-		   FWR-3380, crash opening styles dialog when current selected object is not 'real'.
-SteveMc, February 3, 2011.  Fixed FWR-3338 "Migration failure from FW6.0".  Fixed FWR-2080
-	"Crash changing view with find dialog".  Fixed another crash encountered when invoking
-	the Find dialog.  Fixed FWR-2250 "Crash in 'Custom Fields' dialog".
-JohnT, 3 Feb 2011. FWR-3399, problem with the link words button getting focus and
-	responding to Enter.
-GordonM, 3 Feb 2011. Fixed FWR-2925 so Open Project filters for *.fwdb files too.
-TomB & TimS, 4 Feb 2011. FWR-2467, TE-9222: Improvements to Compare and Merge
-Hindlet, 4 Feb 2011. FWNX-3384, FWNX-3368: XP crash changing project location.
-JohnT, 4 Feb 2011. FWR-3359, made DataTree maintain desired slice order in a separate list.
-	Also fixed a glitch in the previous checkin.
-Hindlet, 4 Feb 2011. Fixing mistake in commit 34338
-JohnT, 4 Feb 2011. FWR-3401, problem with selection moving while typing in Find Entry dialog.
-TomB & TimS, 4 Feb 2011. TE-9223, FWR-2441: Fixed bugs with inserting verse and chapter numbers.
-JohnT, 4 Feb 2011. FWR-3393, make progress dialog work for "Change multiple occurrences"
-	Later: FWR-3409, add "FieldWorks: " to the title of the dialog for converting projects.
-SteveMc, February 4, 2011.  Fixed FWR-3283 "No Reversal? then inform Pathway".  Fixed FWR-3352
-	"Crash caused me to be blocked out of the Import Standard Format lexical data wizard
-JohnT, 5 Feb 2011. Changed build file to add a builder for SharpViews (to generate
-	AssemblyInfo). SharpView now has nucleus of ability to drag styled text as RTF.
-JohnT, 7 Feb 2011. FWR-3408, need to fill in path name of project when server is "" (as well as
-		when null).
-	FWR-3308, Problem forcing wrong keyboard.
-	FWR-1636, Reconstructing the test writing system before updating the RTL flag on the VC.
-TomB & TimS, 7 Feb 2011. TE-9024: Fixed problem with importing from Paratext project with bogus
-		chapter number.
-	Fixed namespaces for TeImportExportTests files
-RickM 7 Feb 2011 LT-10770  Change some text in dialogs
-	 Change "Don't Import"  to "Exclude from Import" in Character Mapping dialog
-RickM 7 Feb 2011. LT-10784 Look for contractions, such as "don't" in the UI and replace them
-	with the full words.
-GordonM, 7 Feb 2011. Fixed FWR-2804 so duplicate custom fields can't be made.
-JohnT, 8 Feb 2011. FWR-2684, fixed a method of PalasoWritingSystem which should not set the
-	modified flag, and changed things so the "Global Writing System Changed" message only
-	appears if one of the affected Wss is in use in the project.
-JohnW, 8 Feb 2011. TE-9090: Corrected problem where compare/merge code would lose
-	backtranslation
-Hindlet, 8 Feb 2011. Fix FWR-3412: Open dialog out of date in its file listing.
-RickM, 8 Feb 2011. LT-10799 Create Help topic for updated dialog box, one that is both BTE and
-	SE safe.
-JohnT 8 Feb 2011. FWR-3430. Problem where disposing a slice does not remove it from DataTree
-	Slices collection.
-SteveMc, February 8, 2011.  Fixed complaints about the implementation of FWR-648 "Migration from
-	direct formatting to styles".
-JohnT, 8 Feb 2011. Kludge using mediator and listener to handle hyperlinks to same project
-	without starting a new process.
-KenZ, 8 Feb 2011. Changed assembly name from UIAdapters.dll to TeUIAdapters.dll to fix patch
-	capability.
-SteveMc, February 8, 2011.  Fixed FWR-3374 "In Bulk Edit Entries Variant Types column Filter
-	option has no description Crash" for real.
-GordonM, 8 Feb 2011. Fixed FWR-3431 so trying to add an existing field as Custom will disallow,
-	but not crash.
-JohnW, 9 Feb 2011. TE-9221: Corrected handling of picture location during copy by compare/merge.
-KenZ, 9 Feb 2011. Fixed FWR-3435 causing inability to open Flex.
-TomB & TimS, 9 Feb 2011. TE-9243: Fixed problems with Change Multiple Occurrences
-JohnW, 9 Feb 2011. TE-8945: fixed problem with importing file that has no line breaks
-	FWR-3444: Change XML BEP to always use local temp file and move resulting file
-KenZ, 9 Feb 2011. Refactored DnbXCoreAdapterLibrary.dll into FlexUIAdapter.dll and moved back
-	to Flex-only installer to solve patching problem.
-TomB & TimS, 10 Feb 2011. FWR-3424: Changed "Change Multiple Occurrences" so that changes are
-	made individually in order to preserve segment analyses and translations.
-JohnT, 10 Feb 2011. PropChangeNotifications are now sent for the virtual FullConcordanceCount.
-	This helps to keep derived (limited text collection) counts up to date (FWR-3434)
-TomB & TimS, 10 Feb 2011. FWR-3424: Fixed progress dialog for previous fix :-)
-KenZ, 10 Feb 2011. Partial fixes related to FWR-3382.
-JohnW, 10 Feb 2011. TE-9041: Changed code to delete ORCs in both CmTranslation and Segments.
-JohnT, 10 Feb 2011. FWR-3409: Add FieldWorks: to title of changing project location progress
-	window, and made it localizable.
-TomB & TimS, 10 Feb 2011. TE-8693, TE-6462: Fixed export dialog problems: Correctly remember
-	previous short name choices (which should seal up problems where books get removed from
-	existing PT projects).
-	TE-5187:prevent spurious message indicating that a Paratext project already exists.
-SteveMc, February 10, 2011.  Fixed second bug reported in FWR-1081 "Merging entries from 'Bulk
-	Edit Entries' area leads to crash".  Fixed FWR-3436 "'Display items in the list by' -
-	Abbreviation only not possible".
-JohnT, 10 Feb 2011. FWR-2831, improve error message and handling when lock file is locked.
-	Later: FWR-3416, several data migration and similar problems preventing certain projects
-	from being opened or converted.
-Hindlet, 11 Feb 2011. FWNX-3414, Open dialog shows two lists.
-TomB & TimS, 11 Feb 2011. TE-9271: Fixed analysis adjuster so that back translation (and
-	analyses) don't get lost if applying a style affects an entire segment
-JohnW, 11 Feb 2011. TE-9017: Corrected insertion order for notes
-	TE-9014: Corrected WS used by BT print layout headers
-JohnT, 11 Feb 2011. FWR-3260, allow editing Scripture Note Categories in Flex Lists area (if
-		BTE).
-	FWR-3349, crash inserting item into list.
-SteveMc, February 11, 2011.  Fixed FWR-782 "Make OLD 'copy location as hyperlink' hyperlinks
-	work" and FWR-3364 "Hyperlinks to FieldWorks views do not convert from pre FW 6.9 to FW
-	6.9 databases".  Also implemented FWR-3437 "Hyperlinks (at least internal ones) should
-	continue to work when the project is moved or restored to a new place", at least to a
-	first approximation.
-JohnW, 14 Feb 2011. FWR-3462: Changed how XML BEP writes files so that file permission is
-	correct.
-JohnT, 14 Feb 2011. FWR-3456, make hotlink work in Inflection Features dialog.
-	FWR-3453, prevent Enter bringing up menu when hit rapidly in interlinear.
-	FWR-3317, changed wording of dialog used when another client has things locked during
-		Save
-	Later: FWR-3423: make it open fwdata file if that is what we have, when remembering last
-		modified file.
-	Later: FWR-3447: create FsFeatStruc using FLID needs to be smart about whether owner is
-		collection or atomic.
-SteveMc, February 14, 2011.  Fixed FWR-3327 "Crash when deleting lexical entry after inserting a
-	'Variant'".  Fixed a minor gitch in Friday's work (FWR-782, affects only Linux builds).
-JohnW, 15 Feb 2011. TE-9086: Prevent user from using relative path for backup location.
-JohnT, 15 Feb 2011. FWR-2666, Optimize one aspect of confirming guesses in interlinear.
-	Later: FWR-3400, Previous analyses not always shown for words
-	Later: FWR-3425, fix problem always using baseline text for all WSs of wordform in
-		interlinear.
-GordonM, 15 Feb 2011. Updated text for FWR-3431 dialog.
-JohnT, 15 Feb 2011. FWR-3479, problem tagging Scripture texts.
-SteveMc, February 15, 2011.  Fixed FWR-3478 "Crash when clicking on the 'Preview' button from
-	Change spelling dialog" (and a number of other problems with that dialog).
-JohnT, 15 Feb 2011. FWR-3442, crash exporting Scripture interlinear.
-SteveMc, February 15, 2011.  Fixed FWR-3382 "Attempted Project Migration from FW 4.2
-	installation to FW7 should display a helpful message".
-KenZ, 15 Feb 2011. Added missing lexicon sort methods.
-JohnT, 16 Feb 2011. FWR-3483, crash when launching custom fields dialog in project without
-	Scripture
-GordonM, 16 Feb 2011. FWR-3042 solved one not localizable problem by throwing instead. Also
-	fixed a small UI niggle in Tools-Spelling.
-JohnW, 16 Feb 2011. TE-9275 & TE-9276: Correct problems with compare/merge dropping paragraph
-		style changes
-	TE-9246 & TE-9278: Correct problem with jumping from TE to FLEx for bulk spelling
-		changes.
-	TE-9277: Change OXESA export so that it is correctly filtered
-JohnT, 16 Feb 2011. FWR-3418, give a friendly message if Projects folder not found.
-	Later: FWR-3488, migration crashes with a status that has no English name
-	Later: FWR-3471, backup whatever we can even if we can't access some linked files.
-GordonM, 16 Feb 2011. FWR-739 Type -> Record Type in Notebook Import Wizard.
-JohnT, 16 Feb 2011. FWR-3495, Crash deleting Natural Class if some Environment has an empty
-	representation
-SteveMc, February 16, 2011.  Fixed FWR-3165 "Main Title has an 'unknown' reference in Spelling
-	Changes dialog when changing multiple Occurrences".  Fixed FWR-1916 "When trying to load
-	a pdf file in Valid Characters of the Writing System dialog gives a crash".  Also
-	cleaned up some C++ code for normalizing strings.
-GordonM, 16 Feb 2011. Did FWR-2016 "Parsing" progress bar word change.
-RickM, 16 Feb 2011. FWR-3454 Hook up Help Buttons: "Choose Phoneme" and "Choose Natural class"
-	dialog boxes, and Affix Process Rule field  (completed part of this issue)
-TomB & TimS, 17 Feb 2011. TE-9273, TE-9266, TE-9274: Do refresh when needed before printing to
-	ensure correct book(s) get printed. Fixed some diff problems. Changed FdoTestHelper to
-	create analyses more like the real program for better tests. Other small cleanups to
-	code.
-TomB & TimS, 17 Feb 2011. FWR-3485: Fixed crash using Preview in Change Multiple Occurrences
-	dialog box.  As part of this, we made a change to allow generated properties to have a
-	setter which is only internally accessible so we could prevent outside assemblies from
-	changing the BeginOffset of the Segment class.
-TomB & TimS, 17 Feb 2011. TE-9101: Fixed implementation of Leading and Trailing alignment for
-	right-to-left paragraph styles
-RickM 17 Feb 2011. FWR-3394 "Hook up" help button is disable in "Choose slot" and "Choose
-	Inflectional Affixes" dialog box.
-TimS, 18 Feb, 2011. Some code cleanup in FieldWorks
-KenZ, 18 Feb 2011. Incremented version to 7.0.1 Beta 4
-JohnW, 18 Feb 2011. TE-8871: Fixed problem with partial override of book contents
-	TE-9283: Added key term classes to pre-load to speed up key terms display
-SteveMc, February 18, 2011.  Fixed a number of XHTML export issues: FWR-2697 "LexSense entries
-	showing up in xhtml output", TD-1793 "Some tags showing with the Importer", LT-10871
-	"Export to XHTML Needs Writing System Names and Language Codes", and LT-10891 "Export to
-	XHTML exports background colors but shouldn't".
-GregT, 21 Feb 2011, look for PathwayDir in Current user profile (for Linux) and fall back to
-	Local Machine (Windows)
-GordonM, 21 Feb 2011. Fixed FWR-3171 so deleting a Reversal Index doesn't cause a crash.
-RickM, 21 Feb 2011. FWR-3022 Some rewording of a "Take care - " message box could make
-	localization (and readability) better.
-RickM, 22 Feb 2011. FWR-3022 Some rewording of a "Take care - " message box could make
-	localization (and readability) better. (I had a little tweek to make.)
-RickM, 22 Feb 2011. FWR-3520 Change buttons to Yes/No for "Multiple User warning dialog" (The
-	buttons were OK/Cancel)
-TomB & TimS, 22 Feb 2011. TE-9279: Fixed crash when scanning a Scripture project for punctuation
-	patterns.
-	TE-9281, TE-9282: Fixed problems related to Next pargraph style having a different
-	Context/Structure from the style the user was in when he pressed Enter.
-	Reviewed an earlier change by John Thomson and removed some unneeded code (and wildly
-	refactored some classes to use generics)
-RickM, 22 Feb 2011. FWR-3304 Crash in "Restore a project" dialog box.
-Hindlet, 22 Feb 2011. Intergration Calgary/WW -> WW
-GordonM, 22 Feb 2011. Fixed FWR-3119 "Crash on Find in Dictionary"; was a string normalization
-	problem.
-TomB & TimS, 23 Feb 2011. TE-9233: Fixed disappearing paragraph bug when changing style of
-	preceding paragraph
-TimS, TomB, 23 Feb, 2011. TE-2919, TE-8927: Fixed problems when inserting a footnote in a user
-	prompt
-RickM, 22 Feb 2011. FWR-3022 Some rewording of a "Take care - " message box could make
-	localization (and readability) better. (Marlon found some typo's I made.)
-Andy Black, 24 February 2011.  Fix FWR-3527 "Yellow Box Crash in Hermit Crab parser"
-GordonM, 24 Feb 2011. Fixed FWR-3432 "Crash cancelling in BE Entries"
-TomB & TimS, 25 Feb 2001. TE-8783: Disabled Delete Footnote command when there are no footnotes
-	displayed in the footnote pane.
-	TE-8160: Fixed bug with scenario where "Use this version" put section head in the wrong
-	place
-Hindlet, 25 Feb 2011. Upgrade NDesk.DBus.dll Assemby version, from 0.6.0 -> 0.7.0.
-DamienD, 27 Feb 2011. FWR-3107: fixed race condition and reimplemented fine-grained locking.
-KenZ, 28 Feb 2011. Fixed failure on importing some translated lists.
-DavidO, 28 Feb 2011. Made a few changes to the code that delivers info. to PA.
-TomB & TimS, 28 Feb 2011. FWR-3498, FWR-3550: Fixed some crashes related to the filtering dialog.
-GordonM, 28 Feb 2011. FWR-3171 fixed so deleting a Reversal Index won't crash another tool.
-TomB & TimS, 28 Feb 2011. TE-9285: Changed a couple strings and added some code to log an error
-	from the Paratext Scripture Objects.
-SteveMc, February 28, 2011.  Fixed FWR-3508 "Crash of migrated file".  Fixed FWR-2670 "Migrate
-	FieldWorks Projects dialog should have all projects selected by default" (but not by
-	doing what the title suggests).  Fixed FWR-2641 "Crash when moving projects to the
-	directory of a currently open project (an unreasonable location)".  Fixed FWR-3486
-	"Crash on 'Base line' tab when deleting all texts in 'Word List concordance' pane".
-TimS, March 1, 2011. TE-9053: Fix for scrolling range selections into view when the view had
-	to scroll upwards to get the bottom of the selection into view.
-KenZ, 1 Mar 2011. Fixed broken SFM import due to Calgary change.
-JohnT, 1 Mar 2011. FWR-3500: Move remote project settings when project directory changes.
-	Don't allow new location to be in such a settings folder.
-MarkS, 1 Mar 2011. Calgary/WW -> WW Integration
-JohnT, 1 Mar 2011. Patch FwGrEngine to allow VwGraphics argument to IsValidInsertionPoint to be
-	null.
-JohnW, 2 Mar 2011. TE-9288: Removed Configure items from Notes windows menu and made Filter menu
-	items display correctly.
-JohnT, 2 Mar 2011. FWR-3501, a RemoveNotifications was suppressing various display updates on
-	Undo/Redo.
-	Later: FWR-3391, added NoteDependency in phonological rules
-GordonM, 2 Mar 2011. FWR-3477 fixed crash and UI stuff involving Scripture Note Categories.
-SteveMc, March 2, 2011.  Finished fixing FWR-798 "Required Features Chooser, Add jump command
-	doesn't work".  Created LIFT import unit tests to deal with issues raised by FWR-3559,
-	FWR-3560, and FWR-3561.
-JohnT, 2 Mar 2011. FWR-3447 (again), this time fixing a bulk edit crash editing booleans.
-	FWR-3504, delete rows from browse view when owning entry deleted.
-EberhardB, 3 Mar 2011. FWNX-455 fixed dispose issues that caused hanging tests.
-TomB & TimS, 3 March 2011. FWR-3498: Fixed crash in "Include Scripture" dialog when a checked
-	Scripture item has been moved to a saved version.
-JohnW, 3 Mar 2011. TE-9291: Corrected long verse numbers in Sena 3 (caused by migration problem
-	that has been fixed).
-JohnT, 3 Mar 2011. FWR-3475: Bulk edit change morph type corrupts entries whose type should be
-		unchanged.
-	Later: FWR-3491, make new entries created in Lexicon Edit show up in Bulk Edit.
-		FWR-3570, fixing file paths migration needs to handle completely bogus paths.
-SteveMc, March 3, 2011.  Fixed FWR-3533 "Project is not accessible after enter the '~ '
-	characters in 'Insert Morpheme Breaks' dialog box, and closing the warning box".  Fixed
-	FWR-3482 "'Migrating' progress dialog does not exist and the installer screen seems
-	'dead', when migrating FW 6.0.6 projects during installation of FW 7 Beta 3.".  (This
-	duplicates FWR-3334 "'Migrating' progress dialog is hidden by another window when
-	migrating databases during installation of FW 7 Beta 2".)  Fixed FWR-3562 "Infinite hang
-	when importing translated list".  (inifinite may be a bit strong -- probably only n
-	squared or n cubed.)
-JohnT, 3 Mar 2011. Partial workaround for FWR-2926, crash creating shortcut to project with
-	non-ansii name.
-KenZ, 3 Mar 2011. Fixed a couple csproj files with bad references.
-SteveMiller, 3 Mar 2011. LT-10871: Export needed to use ws.DisplayLabel instead of
-	ws.LanguageName.
-SteveMc, March 3, 2011.  Fixed FWR-3458 "Crash on 'Inflection classes(Stem)' when click on
-	'Preview' button in Bulk edit entries".  Fixed FWR-3466 "Crash on 'Phonological rules'
-	when editing order number".  Fixed FWR-3594 "Can't import SFM fields with fieldnames
-	that begin with a digit".
-TimS & TomB, 4 March 2011. TE-9287: When combining paragraphs prevent loss of the segmented
-	BT for the last segment of the first joined paragraph
-JohnW, 4 Mar 2011. TE-9290: Fixed problem with resource viewer by reverting to old version of
-		zip library
-	TE-8524: Changed OXES schema to fix validation problem (had been fixed previously)
-	TE-9286: Added use of ThreadHelper.Invoke to prevent cross thread call to rootbox
-JohnT, 4 Mar 2011. FWR-3538 (and 2076), Move Entry not reimplmented for Reversal Index entries.
-	Later: FWR-3513, crash using Find/Replace in Reversals data entry view.
-TomB, 4 Mar, 2011: Integration from the FW_70 branch to the WW branch
-JohnT, 4 Mar 2011. FWR-3506, prevent out-of-memory deleting large number of lex entries.
-SteveMc, March 4, 2011.  Fixed FWR-3484 "Reversal Entry 'Merge Entry Into... 'list is out of
-	order".  Also fixed a minor Dispose() glitch that showed up when trapping exceptions on
-	program exit.
-DavidO, 5 Mar, 2011. Added a couple of interface methods to ILexEntry (having to do with
-	Variants) that should have been added originally, but due to an oversight, did not. Also
-	did more work on the interface stuff between FW and PA.
-KenZ, 5 Mar 2011. Added capability to import list translations from
-	Templates\LocalizedLists-*.xml the first time Flex is opened on a new project.
-	(FWR-1739).
-DavidO, 6 Mar, 2011. Neglected to check-in the csproj file changes in my check-in yesterday.
-EberhardB, 10 Mar 2011. Integrate FW_7.0 branch -> WW.
-Andy Black, 15 Mar 2011. Fix Hermit Crab XSLT transform to properly handle ordering of
-	prefixes in affix template.
-Andy Black, 17 Mar 2011.  Fix Hermit Crab XSLT transform to output inflection class info even if
-	there is only one form in an entry.
-TomB, 18 Mar, 2011: Integration from the FW_70 branch to the trunk (WW)
-SteveMc, March 18, 2011.  Another integration from FW_7.0 to WW.
-SteveMc, March 18, 2011.  Fixed LT-10043 "'Before' box contents not remembered in Sense Number
-	Configuration pane when configuring Senses or Referenced Senses".  Fixed LT-10922
-	"Configure Dictionary doesn't allow removal of spaces in surrounding context".
-SteveMc, March 21, 2011.  Fixed LT-10034 "Dictionary bug when no grammatical info category".
-SteveMc, March 22, 2011.  Integrated fixes from FW_7.0 branch to WW.
-SteveMc, March 22, 2011.  Fixed LT-10877 "Configure Dictionary cannot display Minor Entry
-	Headword or Lexeme Form in addl writing systems".
-SteveMc, March 23, 2011.  Partial fixup of the XmlDocConfigureDlg code relating to handling
-	hidden "PartRef" nodes.
-JohnT, 24 Mar 2011. LT-10288, enable creating complex lex entry from component.
-SteveMc, March 24, 2011.  Cleaned up XmlDocConfigureDlg code using Resharper.
-JohnT, 24 Mar 2011. LT-10628, Show "Components" ghost field in Variant entries
-	Later: LT-10629, Provide Variant of ghost field in complex form entries
-	Later: LT-10337, When configuring dictionary, moving an item up opened all the items it
-		passed
-SteveMc, March 24, 2011.  More work on getting hidden nodes working better for configuring
-	document views.
-JohnT, 25 Mar 2011. LT-9020: On XHTML export, move punctuation after sense number to css
-SteveMc, March 25, 2011.  Integrated from the FW_7.0 branch once again.
-SteveMc, March 25, 2011.  More work on cleaning up dictionary configuration.
-SteveMc, March 29, 2011.  Solve problem with applying part ref style to paragraph for each
-	object in sequence (checkin by JohnT)
-JohnT, 29 Mar 2011. LT-10747: In root-based dictionary view, a complex form which is not
-	a subentry of any other entry will show as a main entry.
-	Later: FWR-3794: crash invoking FilterScrSectionDialog by reflection due to changed
-	signature.
-TomB & TimS, 29 Mar 2011. FB-8841: Massive refactoring to break dependency of FDO on FwControls.
-	FDO operations that need to track progrerss for long-running tasks now have an object
-	passed in which is responsible for displaying the progress. Also, did a minor refactor
-	to add extension methods for representing a list of items as a delimited string in order
-	to clean up lots of places where we had similar code to do this.
-TomB & TimS, 29 Mar 2011. Integration from FW 7.0 -> WW. Also deleted TsStringBox, which wasn't
-	used.
-JohnT, 29 Mar 2011. LT-10939 and 10945, model changes to support controlling publication of
-	lexical data and ordering items in virtual properties.
-SteveMc, March 29, 2011.  Integrated from the FW_7.0 branch to the WW branch.
-JohnT, 30 Mar 2011. Reworked PublicationTypes auto-creator to be a hand-generated
-	PublicationTypesOA
-SteveMc, March 30, 2011.  Fixed some problems with displaying root-based dictionary subentries
-	and minor entries.
-GordonM, 30 Mar 2011. LT-10943 XML Config for new Publications List.
-SteveMc, March 30, 2011.  Fixed FWR-2904 "Selecting the Insert options 'Phoneme' and 'Natural
-	Class' in Phonological Rules gives a crash".
-KenZ, Apr 18, 2011. Changed version number to 7.0.2.
-SteveMc, April 19, 2011.  Backported fix for LT-11118, suppress multiple sorts during certain
-	bulk edit operations.
-******************** Starting FW7.0.3 changes.
-JohnW, April 20, 2011. TE-9125: Fixed crash on Toolbox style import.
-JohnW, April 21, 2011. TE-8713: Use FileUtiles.ActualFilePath for accessing import file since
-	file name stored in NFD.
-JohnW, April 25, 2011. TE-9354: Clear redo stack when there are conflicts when saving data to a DB4O BEP.
-StephenM, April 26, 2011.  FWR-3142, allows FDOBrowser to open .fwdb files
-MarkS, May 2, 2011. Integrate Calgary/FW_7.0 -> FW_7.0
-SteveMc, May 2, 2011.  Fixed LT-11169 "Crash adding a new grammatical category".  Backported
-	(from WW branch) fixes for LT-11162 and LT-10993, two problems starting a new UOW while
-	a slice loses focus as the display is updated.  Backported fix for LT-11164, another
-	premature-dispose crash caused by inappropriate using() clause.  Backported fix for
-	LT-11168, Custom monolingual string fields don't default to designated writing system.
-	Backported fix for LT-11188, Impossible to do a SFM import if a custom date or number
-	field is defined.  Backported fix for LT-11161, An affix template with slots, but no
-	morphemes in any of the slots gives a Yellow Box Crash in Try a Word.
-KenZ, 4 May 11, Fixed LT-11186 so Keyman 8 will work in FW.
-KenZ, 4 May 11, Changed version number to 7.0.3.
-SteveMc, May 5, 2011. Backported minimal fix for LT-11163 Crash looking at styles from within
-	import.  Backported fix for LT-11197, FLEx can't startup with a saved style that is
-	"lowered".  Backported fix for LT-11052. Prevent re-entrant call to construct root box
-	setting current slice in data tree, which solves Access Violation crashes deleting
-	Analyses.
-SteveMc, May 6, 2011.  Fixed LT-11227 "SFM import losing entries".
-JohnW, May 6 2011. TE-8029: Fixed problem found by testing
-SteveMc, May 6, 2011.  Backported fix for LT-11157, Optimize large SFM imports.
-KenZ, 9 May 2011. Fixed LT-11238, crash on Find Related Word.
-******************** Starting FW7.0.4 changes.
-MarkS, 2011-05-16. Integrate Calgary/FW_7.0 -> FW_7.0
-SteveMc, May 16, 2011.  Optimized memory use in data migration (especially going to 7000009 from
-	a 6.0 project, and going to 7000010) in a semi-futile attempt to fix LT-11241.  The
-	migrated file (after all the fixes and taking several intermediate manual dumps to get
-	through) is still too large to load into FieldWorks.  Fortunately, the user was happy to
-	delete archived scripture data with associated annotations, and the reduced file (after
-	17 hours of SQL processing!) migrated just fine.  These changes are still considered
-	worthwhile, however.  The output has been check fairly carefully against what the older
-	code produces for several projects.
-KenZ, 18 May 11. Backported fix for LT-11136, X Variable not inserted from WW to 7.0
-KenZ, Apr 18, 2011. Changed version number to 7.0.2.
-SteveMc, April 19, 2011.  Backported fix for LT-11118, suppress multiple sorts during certain
-	bulk edit operations.
-******************** Starting FW7.0.3 changes.
-JohnW, April 20, 2011. TE-9125: Fixed crash on Toolbox style import.
-JohnW, April 21, 2011. TE-8713: Use FileUtiles.ActualFilePath for accessing import file since
-	file name stored in NFD.
-JohnW, April 25, 2011. TE-9354: Clear redo stack when there are conflicts when saving data to a DB4O BEP.
-StephenM, April 26, 2011.  FWR-3142, allows FDOBrowser to open .fwdb files
-MarkS, May 2, 2011. Integrate Calgary/FW_7.0 -> FW_7.0
-SteveMc, May 2, 2011.  Fixed LT-11169 "Crash adding a new grammatical category".  Backported
-	(from WW branch) fixes for LT-11162 and LT-10993, two problems starting a new UOW while
-	a slice loses focus as the display is updated.  Backported fix for LT-11164, another
-	premature-dispose crash caused by inappropriate using() clause.  Backported fix for
-	LT-11168, Custom monolingual string fields don't default to designated writing system.
-	Backported fix for LT-11188, Impossible to do a SFM import if a custom date or number
-	field is defined.  Backported fix for LT-11161, An affix template with slots, but no
-	morphemes in any of the slots gives a Yellow Box Crash in Try a Word.
-KenZ, 4 May 11, Fixed LT-11186 so Keyman 8 will work in FW.
-KenZ, 4 May 11, Changed version number to 7.0.3.
-SteveMc, May 5, 2011. Backported minimal fix for LT-11163 Crash looking at styles from within
-	import.  Backported fix for LT-11197, FLEx can't startup with a saved style that is
-	"lowered".  Backported fix for LT-11052. Prevent re-entrant call to construct root box
-	setting current slice in data tree, which solves Access Violation crashes deleting
-	Analyses.
-SteveMc, May 6, 2011.  Fixed LT-11227 "SFM import losing entries".
-JohnW, May 6 2011. TE-8029: Fixed problem found by testing
-SteveMc, May 6, 2011.  Backported fix for LT-11157, Optimize large SFM imports.
-KenZ, 9 May 2011. Fixed LT-11238, crash on Find Related Word.
-******************** Starting FW7.0.4 changes.
-MarkS, 2011-05-16. Integrate Calgary/FW_7.0 -> FW_7.0
-SteveMc, May 16, 2011.  Optimized memory use in data migration (especially going to 7000009 from
-	a 6.0 project, and going to 7000010) in a semi-futile attempt to fix LT-11241.  The
-	migrated file (after all the fixes and taking several intermediate manual dumps to get
-	through) is still too large to load into FieldWorks.  Fortunately, the user was happy to
-	delete archived scripture data with associated annotations, and the reduced file (after
-	17 hours of SQL processing!) migrated just fine.  These changes are still considered
-	worthwhile, however.  The output has been check fairly carefully against what the older
-	code produces for several projects.
-KenZ, 18 May 11. Backported fix for LT-11136, X Variable not inserted from WW to 7.0
-Ann B 24 May 11 LT-11358 Entry in allomorphs to merge list set to "" rather than null when text is empty.
-SteveMc, March 30, 2011.  Partial implementation of LT-9484 "Add subentry of a subentry to the
-	root-based dictionary view".
-JohnT, 31 Mar 2011. LT-10945, Decorator for hiding unpublished lexical material.
-	 (Not used anywhere yet).
-	 Later: LT-1094, implemented PublishIn virtual as reverse of DoNotPublishIn
-SteveMc, March 31, 2011.  Finished LT-9484 "Add subentry of a subentry to the root-based
-	dictionary view".
-JohnT, 31 Mar 2011. Made PublishIn virtual property writeable.
-TomB & TimS, 1 Apr 2011. FB-8841: Model change to add ImportedCheckSum to ScrBook.
-JohnT, 1 Apr 2011. First functional stage of controlling dictionary publication. Some edits
-	cause crashes.
-GordonM, 1 Apr 2011. Partial work for LT-10942 Browse and BEdit for Publication fields; some
-	BEdit problems.
-JohnT, 1 Apr 2011. seems to be fully working now, so I think we can call LT-10945 complete.
-GordonM, 1 Apr 2011. Another small step forward on LT-10942.
-JohnT, 4 Apr 2011. Fix to FdoInvertSet for case where added and removed sets overlap.
-	Later: LT-10944: Provide a way to select the Publication in Dictionary View
-SteveMc, April 4, 2011.  Implemented LT-10542 "Option for each sense to be in a separate
-	paragraph".
-SteveMc, April 5, 2011.  Fixed LT-10933 "xhtml export (at least) doesn't include styles in a
-	custom field".
-SteveMc, April 6, 2011.  Finished LT-10542 "Option for each sense to be in a separate
-	paragraph".
-GordonM, 6 Apr 2011. LT-10947 checked in VirtualOrderingServices as support code for a virtual
-	property that can be manually re-ordered.
-JohnT, 6 Apr 2011. LT-10620, Added LexEntryRef.ShowComplexFormIn, which controls which complex
-	forms are visible in various lists (separately from PrimaryLexemes, which now controls
-	ONLY subentries in root-based views).
-Andy Black, 6 April 2011.  Fix FWR-3843 "Grammar sketch incorrectly reports fully specified
-	inflectional affixes as part of residue"
-SteveMc, April 7, 2011.  Implemented LT-7879 "Vernacular captions for pictures".
-SteveMc, April 7, 2011.  Fixed LT-10907 "Picture-Caption has multiple analysis languages, but
-	writing system isn't selectable in Configure Columns".
-JohnT, 7 Apr 2011. LT-10935, prevent circular lex references.
-KenZ, 7 Apr 2011. Increased version to 7.1 to keep separate from our 7.0 release.
-JohnT, 7 Apr 2011. Part of LT-9801, also of LT-10721: Subentries can now be ordered (and
-	don't include sense subentries)
-JohnT, 8 Apr 2011. Finished LT-9801.
-SteveMc, April 8, 2011.  Integrated changes from FW_7.0 to WW.
-JohnT, 8 Apr 2011. LT-10975, publication view filter fails with duplicate homograph numbers
-GordonM, 8 Apr 2011. Fixed some spelling in recent DetailControls work.
-Andy Black, 8 April 2011.  Fixed FWR-3845 "Grammar sketch does not correctly report
-	inflectional affix template information"
-SteveMc, April 8, 2011.  Partial implementation of LT-10914 "Format lexical relations
-	differently (independently)".
-GordonM, 11 Apr 2011. LT-10979 partial fix: Removed Subentries from Minor Entries in Dict Config
-	dlg.
-SteveMc, April 11, 2011.  Finished implementing LT-10914 "Format lexical relations differently
-	(independently)".
-MarkS, 12 Apr 2011. Integrate Calgary/WW -> WW
-JohnT, 13 Apr 2011. LT-9154, Bulk editing complex form type and variant type.
-	New mechanism to allow more than one source field for the same type of bulk edit object.
-	Later: LT-11098, 11100, ctrl-click in dictionary view jumps to entry.
-GordonM, 13 Apr 2011. LT-11085 Parts layout edits to prepare for saving dictionary views.
-TomB & TimS, 14 Apr 2011. Integration from SIL collaboration branch.
-TomB & TimS, 15 Apr 2011. Fixed failing ImportDlg tests
-TomB & TimS, 15 Apr 2011. LT-11106: Fixed crash when displaying Include Scripture dialog box
-	when there is no asscoiated Paratext project.
-JohnW, 15 Apr 2011. Integration from FW_7.0 branch -> WW branch
-JohnT, 15 Apr 2011. LT-10606 (and components): Allow bringing up Document view configure dialog
-	from a right-click menu, open at the right place to configure the thing clicked.
-SteveMc, April 15, 2011.  Another integration from FW_7.0 to WW.
-JohnT, 15 Apr 2011. FWR-10260, remove obsolete filtering of refs to entries outside the main
-	filter
-JohnT, 17 Apr 2011. LT-11111, Fix bulk-editing of LexEntryRef props other than complex/variant
-	form type.
-	Later: LT-11118, suppress multiple sorts during certain bulk edit operations.
-	Later: LT-11117, wording change in name of individual publication.
-	Later: LT-11114, crash caused by trying to add source info when not available.
-JohnT, 18 Apr 2011. LT-11109: Style lost in Configure Dictionary after editing style in Styles
-	dialog.
-	Later: LT-10972, Publication Settings section
-	Later: LT-10950, Allow choice of paragraph style for subentries
-GordonM, 19 Apr 2011. Most of LT-11090, 92,93 new dialog for managing configured dictionary
-	views.
-JohnT, 19 Apr 2011. LT-11113, dock the caption control in picture properties properly.
-GordonM, 19 Apr 2011. More changes to LT-11090,92.
-JohnT, 19 Apr 2011. Tweaked appearance of tooltip (LT-11100 revisted)
-GordonM, 19 Apr 2011. Tweaks to Manage Views dialog.
-SteveMc, April 19, 2011.  Initial implementation of LT-10953 "Format different complex forms
-	differently (independently)", with needed bugfix related to duplicating subtrees of the
-	layout.
-JohnT, 20 Apr 2011. LT-11112, Reordering more complex form fields and Components
-	Later: LT-11127, Duplicate button display property should follow source
-GordonM, 20 Apr 2011. LT-11089 turned back on combo visibility in DN/Document config.
-JohnT, 20 Apr 2011. LT-11100 again, refining tooltip in dictionary view
-SteveMc, April 20, 2011.  Work on LT-11090, to pass initialization information from
-	XmlDocConfigureDlg to DictionaryConfigMgrDlg.
-JohnT, 20 Apr 2011. Partial(?)fix for LT-11129
-GordonM, 20 Apr 2011. More minor fixes to LT-11090.
-JohnT, 20 Apr 2011. Another go at LT-10950, styles for subentries.
-GordonM, 20 Apr 2011. More work on LT-11092 so view names are editable.
-JohnT, 21 Apr 2011. LT-11104, printing crash.
-SteveMc, April 21, 2011.  Implementation of LT-11091 "Copy button copies top-level view, renames
-	all internal pieces (append _N)" (all that can be done without implementing LT-11086).
-JohnT, 21 Apr 2011. LT-11099, XHTML output contains hot links, completing LT-10971, make refs
-	useable links.
-	LT-11124, crash switching away from Dictionary view when tooltip is visible
-GordonM, 21 Apr 2011. Hooking up ManageViews help topics and minor dialog title problems.
-JohnT, 21 Apr 2011. LT-11131, Confusing "chooser" name when brought up from the Subentries field
-	under Publication Settings
-	Refinements to LT-10971, Make References usable Links in Dictionary view: only offer to
-	go to a different entry.
-GordonM, 21 Apr 2011. Finish up LT-11090 Manage Views dialog.
-SteveMc, April 22, 2011.  Implemented LT-11086 "Try to persist the components of a named view in
-	a subdirectory" (except storing the components in a single file instead of a
-	subdirectory).  Finished implementing LT-11091 "Copy button copies top-level view,
-	renames all internal pieces (append _N)".
-JohnT, 25 Apr 2011. LT-11125: In Configure dictionary, when editing a character style,
-	select the current one when launching the styles dialog.
-	Later: LT-10877, Configure Dictionary cannot configure WS for headword
-	Later: LT-11136, X Variable not inserted
-SteveMc, April 25, 2011.  Finished initial implementation of LT-10931 "Saving configured
-	dictionary views".
-GordonM, 27 Apr 2011. Relink broken help button in Reversal Index Manage Views.
-RickM, 27 Apr 2011. LT-11149 Hook up Help buttons: For new or moved fields and their choosers.
-	---still a few help topic to hook up under this issue.
-GordonM, 27 Apr 2011. Small fix to LT-10931 so copied view is edited by default.
-RickM, 27 Apr 2011. LT-11149 Hook up Help buttons: For new or moved fields and their choosers.
-	--should be completed now.
-GordonM, 27 Apr 2011. Fixed LT-11151 so right-click menu in Document/Dictionary/Reversal Index
-	view reads right. Fixed LT-11171 for same sort of thing in Manage Views delete warning.
-	Also a small change to some tests that weren't being run.
-LastufkaM, 28 Apr 2011. LT-6867 Added "All Entries" item to "Publish in" list drop-down in
-	Dictionary view.
-		Started on LT-10959 which involves a model change since completing, so there is a chance
-	this could be bad - but it will take too long otherwise.
-RickM, 28 Apr 2011. LT-11176 Hook up Help buttons: MORE from new or moved fields and their
-	choosers
-JohnT, 28 Apr 2011. LT-10967 Support Audio writing systems in WS dialog and data entry views
-JohnT, 29 Apr 2011. LT-10877 (again), made MlHeadword return empty string if no citation or
-	lexeme form
-GordonM, 29 Apr 2011. LT-10969 (incomplete) ignored test and first stab at fix.
-JohnT, 29 Apr 2011. LT-11163 Crash looking at styles from within import
-GordonM, 29 Apr 2011. Finished import side of LT-10969 Handle CR/LF in LIFT files.
-SteveMc, April 29, 2011.  Initial implementation of LT-11147 "Rewrite LIFT export to be in C#
-	(not FXT)".
-JohnT, 2 May 2011. LT-11162 and LT-10993, two problems starting a new UOW while a slice loses
-	focus as the display is updated.
-	Later: LT-11164, another premature-dispose crash caused by inappropriate using() clause.
-	Later: LT-11168, Custom monolingual string fields don't default to designated writing
-	system
-	Later: LT-11188, Impossible to do a SFM import if a custom date or number field is
-	defined
-GordonM, 2 May 2011. LT-11159 removed Character Style for Content and styles for Senses.
-TomB & TimS, 3 May 2011. Integration from Paratext collaboration branch to WW trunk to get a fix
-	that prevents test failures in tests if Paratext is not installed.
-JohnT, 3 May 2011.  LT-11161, An affix template with slots, but no morphemes in any of the slots
-	gives a Yellow Box Crash in Try a Word
-GordonM, 3 May 2011. LT-11193 Restore Defaults (or Shift down) keeps extra dictionary
-	configuration files.
-JohnT, 4 May 2011. LT-11052. Prevent re-entrant call to construct root box setting current slice
-	in data tree, which solves Access Violation crashes deleting Analyses
-	Later: LT-11197, FLEx can't startup with a saved style that is "lowered"
-	Later: LT-11157, Optimize large SFM imports
-GordonM(w/JohnT), 5 May 2011. LT-11205 skip Script name in display of WS name for Audio variant.
-JohnT, 5 May 2011. LT-11203, Entries lost from Show Subentry Under when Components reordered
-	Later: LT-11183, Disable Before field and remove extra style control
-RickM, 5 May 2011. LT-11147 Rewrite LIFT export to be in C# (not FXT)
-	This included export code and tests for the Custom Fields that FXT exported.
-JohnT, 6 May 2011. LT-10627, LIFT import can create duplicate variants and duplicate list items
-	Later: LT-10969, Handle CR/LF in LIFT files properly
-SteveMc, May 6, 2011.  Integrated from FW_7.0 to WW.
-SteveMc, May 6, 2011. Ported fix for LT-11127 (integration from FW_7.0 didn't work).
-GordonM, 6 May 2011. Fixed (hopefully!) LT-11184 Subentry display depends on Complex Entry
-	Type.
-SteveMc, May 6, 2011.  Implemented LT-10968 "Finish Palaso LIFT I/O library and use it".  (This
-	does not include updating the LIFT standard.)  Fixed some bugs in the new LIFT export.
-TomB & TimS, May 9 2011. If all went well, this should have successfully re-integrated the
-	changes from 7.0 made after 3/18/2011 @ 11:51:04. Two botched integrations in late March
-	caused all the "integrated" changes to be lost.
-LastufkaM, May 9, 2011. LT-10959 "Show Main Entry in" replaces "Exclude as headword" model
-	change and data migration LT11094, was added as a virtual property LT11095, config files
-	were updated to show the field in Lexicon Edit and Browse LT11096, the decorator was
-	updated to support it LT11097 and 3 interfaces were tweeked and commented
-	PaToFdoInterfaces, LiftMerge and Configured Export. CmObject.MergeObjects was refactored
-	to use the virtual property rather than the real one.
-JohnT, 11 May 2011. Lift export now copies pictures, audio, and other linked files to
-		appropriate folders in LIFT, adjusting paths as necessary. Also fixed LT-11204,
-		several sound recording problems.
-	Later: LT-10758, LT-10759, LT-10966: various aspects of exporting and importing linked
-		files to and from LIFT.
-JohnT, 12 May 2011. LT-11252, Yellow crash while trying to export interlinear data to any
-		format.
-	Later: improved error message for trying to convert a newer-version project (LT-11256)
-LastufkaM, May 12, 2011. LT-10959 "Show Main Entry in" This configuration file didn't make it in
-	to the depot.
-GordonM, 12 May 2011. LT-11170 now Configuration of minor entries, complex forms and variants
-	allows user to say how to handle items with no type specified.
-JohnT, 13 May 2011. LT-10970, special handling of Complex forms of type BaseForm.
-GordonM, 13 May 2011. Minor fixes to LT-11170 so Variant Type checkboxes behave better.
-RickM, 13 May 2011. LT-11144 Import/export the actual data for custom field types that FLEx
-	supports
-GordonM, 13 May 2011. Quick fix to LT-11170 to put unspecif Complex Form Type in right place.
-JohnT, 13 May 2011. LT-10720: Make LIFT import work even with invalid writing system names.
-GordonM, 16 May 2011. LT-11140 fixed so delete/rename of dictionary views doesn't crash.
-MarkS, 16 May 2011. Integrate Calgary/WW -> WW
-SteveMc, May 17, 2011.  Integrated from FW_7.0 to WW.
-GordonM, 17 May 2011. Fixed LT-11190 so dictionary views copied from the same view have
-	different names.
-TomB & TimS, 17 May 2011. Integration of certain changes from PT collaboration branch (mainly to
-	get fix for TE-9377).
-JohnT, 17 May 2011. LT-10385, some problems in XHTML export.
-RickM, 17 May 2011. LT-11304 Cannot export even from new database
-SteveMc, May 17, 2011.  Fixed LT-11303 "Yellow crash on export to LIFT". Fixed build to
-	automatically copy irrKlang.dll from DistFiles to Output/Debug.  Tweaked names of LIFT
-	exports to clarify which are obsolete (and soon to go away).
-GordonM, 17 May 2011. (w/JohnT) LT-11158 fixed so circular references to ComponentLexemes
-	are caught before they are added.
-SteveMc, May 18, 2011.  Fixed LT-11120 "new line setting not respected in export".
-JohnT, 18 May 2011. LT-11261, migrate settings to 7.1.
-SteveMc, May 18, 2011.  Fixed LT-11242 "Deleted 'Views' reappears in 'Notebook' area, trying to
-	delete it again leads to crash".
-GordonM. 18 May 2011. LT-11280 Configure Dictionary from Preview pane.
-	Later: Small additional fix to above to refresh view after changes.
-JohnT, 18 May 2011. LT-11217 Sort out minor entry's references
-LastufkaM, May 19, 2011. LT-10959 "Show Main Entry in" This test file didn't make it in
-	to the depot.
-JohnT, 18 May 2011. More on LT-11217, added unit test and improved handling
-	subentries where primaryLexemes contains senses.
-LastufkaM, May 19, 2011. LT-7930 Change the etymology form field to show vernacular and analysis
-		writing systems in its various displays.
-JohnT, 19 May 2011. Finally done with LT-11217: added grammatical info to minor Visible Complex
-	Entries.
-KenZ, 20 May 2011. Integrated 4-28-11 Graphite fix from WorldPad_Maint to WW for SharonC.
-SteveMc, May 20, 2011.  Implemented LT-11291 "Allow backspace and delete keys to remove a
-	reference".
-GordonM, 20 May 2011. LT-11262 Dictionary title bar now shows the currently selected
-	Publication.
-SteveMc, May 20, 2011.  Fixed LT-11337 "XTHML export not reliable".
-JohnT, 23 May 2011. Cleanup of LT-11217, Sort out minor entry's references
-	Later: LT-11320, Setting Style to (none) in Configure Dictionary doesn't change anything
-SteveMc, May 23, 2011.  Implemented filtered LIFT export.  Implemented FieldWorks portion of
-	LT-11290 (using new export in LiftBridgeListener).  Implemented LT-11346 "Send/Receive
-	LIFT needs to export all LIFT-related files".
-AnnB, 24 May 2011 LT-11358 Entry in allomorphs to merge list set to "" rather than null when
-	text is empty.
-JohnT, 24 May 2011. LT-11239, Random crash trying to connect subentries to main entries, using
-	"Show Subentry under"
-GordonM, 24 May 2011. (LT-11262 related)Small fix for Susanna to display ws name in title bar of
-	Reversal Index.
-SteveMc, May 24, 2011.  Enhanced "nant localize" to actually show invalid lines when errors are
-	found in a .po file.
-JohnT, 25 May 2011. LT-11330, Crash caused by failure to upgrade named views created with an old
-	version.
-LastufkaM, May 25, 2011. LT-11154 Some right-click commands not worded clearly, and don't jump
-		to correct place in Configure Document View dialog box (from LT-10606).
-JohnT, 25 May 2011. LT-11335, Lexeme Form should not be checked by default in Configure Reversal
-		Index View dialog box
-	LT-11122, Right click in "Classified Dictionary" should not do anything until
-		configuration is implemented.
-SteveMc, May 25, 2011.  Fixed LT-11016 "Crash on 'List tab' when inserting item in custom field
-	column(TEST-1)" and LT-11357 "Crash Bulk Editing Publish In".  Fixed LT-11264 "Crash
-	changing the value of a custom field (List Reference Single Item)".
-JohnT, 25 May 2011. LT-11343, Extra space not removable?
-	Later: LT-11354, Configure Reversal Indexes - Visible Complex Forms setting are totally
-	ignored
-JohnT, 26 May 2011. LT-11344, Selecting None for paragraph style in configure reversal index or
-		dictionary gives crash (and other problems with paragraph style for senses).
-	Later: LT-11342, Trying to modify writing system from audio to any other type leads to
-		crash.
-	Later: partial fix for TE-9378, Enabling spell checking with a project that has moderate
-		sized dictionary (around 2400 words) causes TE to be slow to respond to user
-		input
-RickM, 26 May 2011. LT-11296 Implement import of custom field content (data) from LIFT
-	CmPossibility List custom fields are in another new issue now to be started.
-SteveMc, May 26, 2011.  Fixed LT-11314 "Shift+click to open previously recorded audio file gives
-	error, as url to target file stops at the folder, not the clicked file".  Refactored
-	FixFwData code to move the ConsoleProgress class to FwUtils, and updated ConsoleProgress
-	for changes to the IProgress interface.
-JohnT, 27 May 2011. LT-11209, Crash trying to open a FieldWorks Backup
-	LT-11377 (Space needed Before Visible Complex Forms of Minor Entry)
-	Later: LT-11353, Description from Lists appears in Reversal Index pane, pulled in by
-		"Type" of Primary Entry Reference.
-	Later: cleanup default layout code to look for "default" layout defined on own class
-		before base classes.
-	Later: LT-11366,  Crash while trying to chart a word by clicking on "Externo" button.
-AlistairI, 27 May 2011. Updated FW to use version 4.0 of Encoding Converters. Installer build
-	now rebuilds merge modules (fixed Tallow).
-KenZ, 27 May 2011. Removed fxt file no longer needed.
-JohnT, 27 May 2011. LT-10925. Dictionary config Restore Defaults no longer reverts selected
-	top-level view.
-SteveMc, May 27, 2011.  Fixed LT-11340 "fixed LexEntryType guids aren't fixed (or found) in all
-	project".
-KenZ, 27 May 2011. Fixed bug Marlon had on failing LIFT export with localizations enabled.
-GordonM, 27 May 2011. Most of LT-11263 Show name of Dict View and control to change it in Title
-	bar.
-StephenMo 28 May 2011.  Added utility to Tool menu in FDOBrowser which extracts equivalent XML
-	file from Db4o file.
-GordonM, 30 May 2011. The rest of LT-11263 so that sizing abbreviates Dict view title and the
-	view menu follows the end of the title.
-KenZ, 31 May 2011. Changed EC plugins reg settings (for developers) to match new location.
-	End-users do not use this.
-GordonM, 31 May 2011. Probable fix to LT-11392 (caused by LT-11263).
-SteveMc, May 31, 2011.  Fixed a bug in data migration 7000042 (migration was submitted last
-	Friday).  Fixed an assert in XmlVc to relax it slightly.
-GordonM, 31 May 2011. Another bug fix for LT-11263.
-LastufkaM, May 31, 2011. LT-11351 Backspace and Delete keys do not remove Publications from
-		fields such as Publish In and Show As Headword In. Changed VectorReferenceView
-		.RemoveObjectFromList() to deal with virtual properties. Refactored it to create
-		RemoveObjectFromEditableList(). Also handles "Subentries" and
-	"VisibleComplexFormEntries".
-GordonM, 31 May 2011. Final? fix to LT-11263, 2 menus on Dictionary view title bar.
-SteveMc, May 31, 2011.  Fixed dictionary configuration of Visible Complex Forms (stem-based
-	view) to allow paragraph style if "display as indented paragraphs" is checked.  Fixed
-	XHTML export to properly export the CSS classes for that feature.
-EberhardB, 1 June 2011. Integration Calgary/WW -> WW.
-SteveMc, June 1, 2011.  Fixed LT-11202 "Ability to have subentry of subentry appear at a
-	different level of indenture stopped working".
-GordonM 1 Jun 2011. Fixed LT-11398 Complex Forms mods.
-StephenMo 1 Jun 2011. Fixed FDOBrowser:  Unhandled Custom Fields, string handling for
-	MultiUnicodeAccessor, GUID Search
-GordonM 2 Jun 2011. Small fix to LT-11392 Dict view title bar problem.
-SteveMc, June 2, 2011.  Fixed LT-11130 "Minor entry has extra layer".
-KenZ, 2 Jun 2011. Fixed build so it wouldn't copy old SilEncConverters30.dll to output.
-JohnT, 2 Jun 2011. LT-9172, Configure location of homograph number
-SteveMc, June 2, 2011.  Fixed a crashing bug in DataMigration7000042, adding a couple more unit
-	tests to make sure it's fixed.
-SteveMc, June 2, 2011.  Fixed LT-10689 "LIFT export fails if time separator is set to dot
-	instead of colon".  Fixed LiftMerger to store DateModified and DateCreated as LocalTime
-	instead of UniversalTime.  (They are stored in the LIFT file as UniversalTime by
-	design.)
-RickM, June 3, 2011 LT-11297 Import and export custom lists (add them to the Ranges file)
-	Include it if it is used as the list for one of the custom fields that we are exporting
-	(lexicon only, not for example Notebook lists)
-	Note: Only the Export is done and the test needs more cases to complete it.
-JohnT, 3 Jun 2011. LT-9172, Configure location of homograph number, implemented style links in
-	dialog.
-SteveMc, June 3, 2011.  Fixed LT-11385 "LIFT import needs to look two places for writing
-	systems".
-
-RickM, June 3, 2011 LT-11297 Import and export custom lists (add them to the Ranges file)
-	Include it if it is used as the list for one of the custom fields that we are exporting
-	(lexicon only, not for example Notebook lists)
-	---test was added to verify the ranges file contains the correct info for the Custom
-	List.
-GordonM, 3 June 2011. LT-11312 is fixed so that browse columns on Audio ws are not editable.
-JohnT, 6 Jun 2011. LTB-1385, Msg: Views Layout failed (partial);
-	LT-11348, Trying to delete a non-existent Notebook record causes a crash.
-AlistairI (auto), June 6, 2011. LT-11155 steps 1, 2 and part of step3 - improvements to subentry
-	dialogs
-JohnT, 6 Jun 2011. LT-11418 Crash modifying Interlinear Text and several others where
-	StTxtPara.GetChartCellRefs would fail if a text had chart cells with null
-	Begin/EndSegment.
-TomB, June 6, 2011. Integration from PT Collaboration branch to WW trunk.
-SteveMc, June 7, 2011.  Fixed LT-11441 "Reversal Index Crashes immediately", LT-11442 "Not able
-	to create any new project",  and LT-11444 "Reversal Index causes Crash exporting from
-	FLEx through Pathway". Fixed another crash related to exporting a Configured dictionary
-	from various tools.
-GordonM, 8 June 2011. (Gordon & JohnT) LT-10977 Dict Preview pane shows "Not published" if
-	no publications are selected in Publish In.
-JohnW, 9 June 2011. TE-9387: Moved calls setting up Application for MigrateSqlDbs to prevent
-	failure calling Application.SetCompatibleTextRenderingDefault
-LastufkaM, 9 Jun 2011. LT-11397 In the dictionary, "see under" for the complex form was showing
-		garbage and sometimes when not needed. In the XML config files, the layouts that handle
-		Headwords under other entries or subsense look for either an entry or sense. The entry
-		parts were there but not the sense parts. Some situations are handled in another bug.
-		Users will still have to remove some unneeded ones using the visibility fields.
-SteveMc, June 9, 2011.  Integrated changes from FW_7.0 to the WW branch.
-SteveMc, June 9, 2011.  Backed out changes for bad implementation of LT-10694.
-RickM, June 9, 2011 LT-11432 Import Custom Lists (from Ranges file and header info in the main
-	file).  This is completed for lists which don't exist yet. Now code needs to be written
-	for custom lists which do exist already and new items are being added or items with
-	additions are needing to be merged.
-LastufkaM, 10 Jun 2011. LT-10928 Change default for "Show Minor Entry" of Complex Forms (On not
-	Off)
-SteveMc, June 10, 2011.  Fixed LT-10400 "Reversal Index: configuration before or after for
-	Reversal Subentries does not show (Allow paragraph style choice instead)".
-AnnB, June 10, 2011.  Fixed LT-11275, LT-11258 Hook up Help Files.
-RickM, June 10, 2011 LT-11432 Import Custom Lists (from Ranges file and header info in the main
-		file)
-	-Ensure we do not create duplicate custom lists and we merge in range-elements that are
-		new.
-JohnW, 13 June 2011. Integration UBS_SIL_COLLAB -> WW
-AnnB, June 14, 2011.  Fixed LT-11422 Hook up Help Files.
-LastufkaM, 14 Jun 2011. LT-11275 Hook up Help button: Show As Headword In field. Swapped out
-		ExcludeAsHeadword in *.resx, inserted @chooserDlgHelpTopicID into ShowMainEntryIn field
-	in LexEntryParts.xml
-AnnB, June 14, 2011.  Fixed LT-11420, LT-11503 Hook up Help Files.
-GordonM, 14 June, 2011. Finished most of LT-11447 so Find Lexical Entry will explain why it
-	doesn't do anything in Dictionary view in a couple of cases.
-JohnT, 15 Jun 2011. LT-11126, Suppress sense numbering for single sense when using numbered
-	style
-AnnB, June 15, 2011.  Fixed LT-11423  hook up Help Button.
-RickM, June 16, 2011. LT-11375 Implement import of custom field content (data) from LIFT:
-	Specifically custom fields with data from Lists
-AnnB, June 16, 2011.  Fixed LT-11517  Hook up Help Buttons.
-LastufkaM, 16 Jun 2011. LT-11292 "Show subentry under this Component" menu item with checkmark
-		also, LT-11417 "Visible Complex Forms" menu item with checkmark. Very similar, same
-	files affected. Added context menu items to Components field that toggle a checkmark.
-		Side effects add or remove the lex or sense from a list that affects other fields.
-GordonM, 16 Jun 2011. Finished minor entry part of LT-11447.
-SteveMc, June 16, 2011.  Integrated changes from FW_7.0 to the WW branch.  Localization and
-	installer changes were omitted.
-JohnT, 17 Jun 2011. Suppress crashes LT-11443 and related.
-	Later: more fixes to LT-9172, Configure location of homograph number
-	Later: LT-11513, XHTML export show styles for homograph numbers not included, so not
-		available for Pathway
-GordonM, 17 Jun 2011. Fixed crashing bug discovered by Helen Eaton in AnalysisOccurrence
-	service.
-SteveMc, June 17, 2011.  Fixed LT-11185 "Grammar Sketch does not (always) work in 4/29 WW BTE
-	build".
-GordonM, 17 Jun 2011. Another small safety fix to interlinear bookmark in chart to stop a rare
-	crash.
-AnnB, June 20, 2011.  Fixed LT-11533  Hook up Help Buttons.
-GordonM, 20 Jun 2011. LT-11455 fixed crash when deleting last Grammar->Compound Rule.
-JohnT, 20 Jun 2011. LT-10694, Sort and Filter the Reversal Indexes according to the same
-	sort and filter criteria that are applied to the Bulk Edit Reversal Index view.
-KenZ, 20 Jun 2011. Removed old code that was giving spurious warnings.
-SteveMc, June 20, 2011.  Fixed crashing bug encountered in the grammar area.  Fixed LT-11509
-	"Invalid xhtml element in export - LexEntryLink_HeadWordRef".
-SteveMc, June 20, 2011.  Fixed LT-11415 "Finishing off work on 'mini subentries'".  Fixed
-	LT-11453 "Select a paragraph style for indented complex forms (supply a default)".
-JohnT, 20 Jun 2011. LT-11397, Wrong data in dictionary view
-	Later: LT-11356, enhance to suppress subentry under when results match components (even
-		if more than one).
-AnnB, 21 Jun 2011, FWR-3725 - Fix Help file that is displayed for Notebook find/replace
-RickM, 21 Jun 2011, LT-10356 LIFT import ignoring DateModified values for variants/complex
-	forms?
-SteveMc, June 21, 2011.  Fixed LT-11336 "Don't add a writing system to the project on LIFT
-	import if only used for list data".
-JohnT, 21 Jun 2011 (late evening): LT-10721 Can't publish subentries nested under senses
-JohnT, 22 Jun 2011. LT-10950 (again) suppress (none) as style option for some dictionary fields
-SteveMc, June 22, 2011.  Fixed LT-11547 "Speed Issues creating a new entry when analyzing
-	texts".
-SteveMc, June 23, 2011.  Finished implementing LT-11155 "Improve subentry dialogs".
-RickM, June 23, 2011. LT-11554 LIFT import hangs loading lists
-GordonM, 23 June 2011. LT-11463 Filtering Lexeme Form for Blanks no longer crashes.
-JohnT, 24 Jun 2011. LT-11452 UI problem in Configure Dictionary dialog at 125%
-	Later: LT-10978 Dictionary preview: indicate when entry is excluded
-RickM, 24 Jun 2011. LT-11557 Send/Receive export needs lift-ranges file
-SteveMc, June 27, 2011.  Integrated various bugfixes from the FW_7.0 branch to the WW branch.
-TimS, June 27, 2011. Integration from the SIL-UBS collaboration branch to the WW branch
-SteveMc, June 27, 2011.  Fixed second XHTML problem exposed by the data for LT-11509 "Invalid
-	xhtml element in export...".
-KenZ, 27 Jun 2011. Fixed LT-11463.
-SteveMc, June 27, 2011.  Recompiled FixFwData.exe on the WW branch.
-SteveMc, June 28, 2011.  Fixed LT-11562 "Complex Form name Replicates in the Dictionary preview
-	pane when we create a new complex form in the Lexicon Area".
-SteveMc, June 28, 2011.  Integrated a bugfix from FW_7.0 to WW.
-SteveMc, June 28, 2011.  Implemented LIFT export of custom fields that are StText containers
-	(part of LT-10965).
-SteveMc, June 29, 2011.  Fixed problem in bugfix for LT-11547.
-SteveMc, June 29, 2011.  Integrated fixes from the FW_7.0 branch to the WW branch.
-SteveMc, June 30, 2011.  Integrated bugfix from FW_7.0 to WW (LT-11602).
-GordonM, 30 Jun 2011. Fixed v6.0 -> 7.0 migration problem LT-11593.
-SteveMc, July 1, 2011.  Initial import implementation for LT-10965 "Import and export
-	multilingual StTexts".  (Also tweaked export implementation.)
-SteveMc, July 1, 2011.  More work on LT-10965 "Import and export multilingual StTexts".
-	(possibly finished except for tests)
-EberhardB, July 4, 2011. Fixed Linux build
-AnnB, July 5, 2011, LT-8318 Change "Check All" and "Uncheck All" to "Select All" and "Clear All"
-TimS, July 6, 2011: Integration from the UBS/SIL collaboration branch to the WW trunk
-EberhardB, July 7, 2011. Fix Linux build.
-EberhardB, July 12, 2011. Integration Calgary/WW -> WW.
-KenZ, 12 Jul 2011. Fixed part of LT-11639 that avoids a crash when a blank multiparagraph field is exported.
-RickM, 12 Jul 2011. LT-11639 Cannot import LIFT
-	--ensure that StText fields which have no content are not exported to the LIFT file.
-LastufkaM, 12 Jul 2011. LT-11417 "Visible Complex Forms" menu item with checkmark in the right slice!
-RickM, 13 Jul 2011. LT-11639 Cannot import LIFT
-	ensure built in FLEX lists are output to the ranges file if referenced from a custom list.
-KenZ, 13 Jul 2011. Fixed LIFT import crash with features
-KenZ, 14 Jul 2011. Fixed Reversal crash LT-11585
-AlistairI, 15 Jul 2011. Removed obsolete DbServices project.
-GordonM, 15 Jul 2011. Some refactoring of XmlVc.DisplayVec() in preparation for future changes.
-Naylor, 15 Jul 2011. Fixed Filtered LIFT export crash LT-11665
-JohnT, 18 Jul 2011. Integrated latest Palaso DLLs. Extensive changes to writing system tags.
-	Later: fixed LT-11672, Some invalid writing system tags produce crashes instead of error messages
-	(Note: some FDO tests are broken since my previous checkin...stuff that started failing once
-	the files were checked in and became read-only).
-GordonM, 18 Jul 2011. LT-11669 - Fix bug introduced by my refactoring Friday. My bad!
-JohnT, 19 Jul 2011. LT-11673. At least some places where Configuration Settings files store WS tags should now be updated.
-GordonM, 19 Jul 2011. More refactoring of XmlVc.DisplayVec.
-RickM, 19 Jul 2011. LT-11639  Cannot import LIFT
-	ensure Lists which have references to items in them are output as ranges in the ranges file.
-JohnW, 20 Jul 2011. TE-9404: Corrected use on IndexOf in XHTLM export.
-NaylorJ, 20 Jul 2011. Fixes LT-11605 and 11675, and perhaps 11606.
-JohnT, 20 Jul 2011. LT-11675, zh failure converting NuosuKBT to new writing systems.
-	LT-11679, Writing system problems in sui project
-AnnB. 20 Jul 2011.  LT-11654 - Chooser Dialog Titles for 'Publish In' and 'Show As Headword In'
-			 should not conntain the word 'Choose'.
-RickM, 20 Jul 2011. LT-11639 Cannot import LIFT
-	A few more small changes to make sure we use the best names for standard range names.
-	Also I did some refactoring of the code.
-GordonM, 20 Jul 2011. Data Migration 10 fix for orphaned chart cells.
-LastufkaM, 20 Jul 2011. LT-11415 Added checkbox in config dlg for Minor Entry's Visible
-		Complex Forms in ROOT based view.
-JohnT, 20 Jul 2011. LT-11698, 7.0.3 Yi Sichuan writing system migration fails
-JohnT, 21 Jul 2011. LT-11646, FieldWorks is ignoring our master ldml files installed in Templates
-	Also fixed a problem where data migration 44 fails if there is no configuration settings folder.
-	Later: LT-11698, 7.0.3 Yi Sichuan writing system migration fails (part 2 regarding Noangz)
-JohnT, 22 Jul 2011. Patch to provide more info if LT-11701 recurs.
-	Later: fixed a bug that prevented Tools/Utilities/Find and fix errors in a FieldWorks data (XML) file
-		from reporting a duplicate ownership problem.
-	Later: Another try at fixing LT-11701, a crash when the global writing system store contains
-		a WS with language name starting with x.
-KenZ, 25 Jul 2011. Fixed problem blocking Python access to projects.
-RickM, 25 July 2011. LT-11639   Cannot import LIFT
-	--refactored the strings relating to range names. Created RangeNames class
-	--refactored export of lists to ranges so that any list referenced in any field is exported to
-	  the ranges file
-AnnB, 25 July 2011, LT-11651 - Incorporate localization into the fix.
-AlistairI, 25 July 2011, LT-11704 - Altered a tree node label on Configure Dictionary for root-based view.
-GordonM, 25 July 2011. At least most of LT-11598 Sense number configuration problem.
-LastufkaM, 25 Jul 2011. LT-11588 Crash right-clicking on picture in Entry pane of Lexicon Edit view.
-		And got it to allow config of the picture.
-EthanS (and JohnT): Small change to IStyle to support SharpViews.
-JohnT, 25 Jul 2011. LT-11712: Variant Of referenced entry not showing up
-	LT-11711: Wrong item selected in tree after right-click to open Configure Dictionary dialog box
-AnnB, 26 July 2011 LT-9997 - Places Strings don't fit in Portugese UI
-AnnB, 26 July 2011 LT-11716 - Wrong Wording for "Show as headword in" column
-JohnT, 26 Jul 2011. LT-10977, Preview pane: Show "not published" if no publications selected
-KenZ, 26 Jul 2011. Fixed LT-11721 duplicate entries on SFM import, and LT-11727 crash on LL import.
-EberhardB, 27 Jul 2011. Integration Calgary/WW -> WW.
-NaylorJ, 27 July 2011. Fixed bug LT-11234, modified the replace in fdoVector to avoid sideaffects on items
-	which are moved, or remain in place.
-GordonM, 27 July 2011. YADMP (Yet Another Data Migration Problem) in chart migration.
-NaylorJ, 27 July 2011. Fixed bug LT-11709 (well, JohnT did on my computer ;) changed the BuildExcludedObjects
-	to avoid adding atomic objects to the collections
-RickM, 28 July 2011. LT-11639 Cannot import LIFT
-	--more changes made to ensure export of LIFT does lists/ranges correctly.
-	--with palaso dll from LSDevProposals branch in place the LIFT import worked correctly
-NaylorJ, 28 July 2011. Fixed LT-11479, modified the Reset method in DataTree to prevent OnEnter events from disturbing
-	us in the middle of removing a node.
-JohnT, 28 Jul 2011. LT-11693, Visible Complex Forms are duplicated in Stem-based view (and related problems).
-KenZ, 28 Jul 2011. Migrated Lela-Teli, Sena, and TestLangProj. Added custom fields to TLP and moved to a directory.
-JohnT, 28 Jul 2011. LT-11718, Data migration 7000044 messes up magic WS codes.
-NaylorJ, 28 July 2011. Fixed LT11535, moved the audio handling code closer to the relevant trigger, dealt with the
-	audio/non audio swap using stable data
-JohnT, 29 Jul 2011. LT-11714, Homograph number not correct after entries suppressed with "Show headword in"
-GordonM, 29 Jul 2011. LT-11713, PublishIn supression for Complex/Variant forms.
-JohnT, 29 Jul 2011. LT-11647 (Filter stays on though is not indicated after starting Flex with Shift held down)
-	LT-11600 (sort of), Styles button broken in Configure Dictionary dialog.
-NaylorJ, 1 Aug 2011. LT-11389, While testing this bug I found myself in a state where attempting to record would cause
-	an infinite loop trying to create a unique file name, this corrects that.
-NaylorJ, 1 Aug 2011. LT-11389, New Palaso.Media.dll including the code for our proposed bug fix for Palaso issue #636
-JohnT, 1 Aug 2011. LT-10950 (again), now removing '(None)' from the list of options for paragraph styles everywhere.
-	Later: LT-11667, Make sure a GUID is assigned when loading an external list, if the list does not supply one.
-GordonM, 1 Aug 2011. UI part of LT-11598 is fixed.
-AlistairI, 1 Aug, 2011. LT-11635: integration of 7.0.x fixes into WW. (Not many - Eberhard seems to have done it.)
-NaylorJ, 1 Aug 2011. Fixed LT-11461. Presumed order of operations was false. Also added explanatory comments to the
-	FdoVectorVirtualChanged class. Comment content courtesy of JohnT.
-JohnT, 2 Aug 2011. LT-10708, For lex headwords, sort morph type and homograph number as separate sort after headword
-KenZ, 2 Aug 2011. Fixed LT-11745 Crash with zh-CN ws after new installation.
-AlistairI, 2 Aug 2011. Partial fix for LT-11725.
-JohnT, 2 Aug 2011. LT-11719, uncheck lexical relation in Configure Dictionary does not remove lr from Dict view
-	Later: LT-11737, Error on export configured xhtml Dictionary
-JohnT, 3 Aug 2011. LT-11650, Changing writing system code does not affect data
-RickM, 3 Aug 2011. LT-11723 LDML file migration during LIFT import
-	--still a unit test needs to be done to complete this
-NaylorJ, 3 Aug 2011. Fixed LT-11419. Modified several interfaces to simplify the RefreshDisplay and Refresh code a little bit.
-	Modified the RefreshDisplay to return a boolean indicating if all
-	descendant controls have been handled. Changed the FxXWindow to use that boolean and changed the toolConfiguration.xml
-	to use the new ConcordanceContainer class which Refreshes the ConcordanceControl last.
-AlistairI (auto), 3 Aug 2011. LT-11704 - Altered another tree node label on Configure Dictionary for root-based view.
-LastufkaM, 3 Aug 2011. LT-11599 Sense not indented when Sense Number Configuration is selected in Root-Based, when
-		there are complex forms showing as subentries.
-JohnT, 3 Aug 2011. LT-11598, Sense number not right if complex forms appear as subentries in root-based dictionary view.
-JohnT, 4 Aug 2011. LT-11698, another 7000044 migration issue, WS codes in LiftResidue.
-NaylorJ, 4 Aug 2011. LT-11606 Fixed the XHTML export to avoid creating invalid XHTML in the case of Dictionary Subentries.
-JohnT, 4 Aug 2011. LT-11748, Code for Unwritten Documents too pervasive
-NaylorJ, 4 Aug 2011. LT-11699 avoid the potentially expensive sort tab processing if it isn't going to be displayed immediately,
-	also avoid extra calls to SetupDialogFromCurrentWritingSystem.
-KenZ, 4 Aug 2011. LT-10708 added morph type secondary orders and removed extra localizations.
-JohnT, 4 Aug 2011. LT-11099, Tweak the export xslt to generate anchors and hot links
-	Later: LT-11747, No Ethnologue code for most writing systems
-	Also: When modifying a WS and picking a "not-found" language, kept previous language tag
-RickM, 4 Aug 2011. LT-11723 LDML file migration during LIFT import
-	--checked in the Unit test for this.
-JohnT, 5 Aug 2011. LT-11756, Crash and irregularities with sorting
-KenZ, 8 Aug 2011. Fixed LT-11766 so custom char info isn't lost on reinstall.
-AnnB, Aug 9 2011 LT-11201  Rename column Visible Complex Forms to Referenced Complex Forms.
-JohnT, 9 Aug 2011. Another part of LT-11756, Crash and irregularities with sorting
-LastufkaM, 9 Aug 2011. LT-11172 Eliminate alpha headers for ignored characters in xhtml export.
-JohnT, 9 Aug 2011. Part of LT-11639 and LT-11723: patch Palaso.DLL so it does not migrate qaa-x-kal and similar codes.
-GordonM, 9 Aug 2011. Fixed LT-11436 so user can't make a chart with a single empty row and no text!
-KenZ, 10 Aug 2011. LT-11723, 11639. Solved various problems with LIFT import related to language tag changes.
-NaylorJ, 10 Aug 2011. LT-11748. Made modifications to the RegionVariantControl, and various WritingSystems
-	relateded files to get interactions and control flow correct. Some problems with copying Audio systems also addressed.
-JohnT, 10 Aug 2011. Fixed some more parts of LT-11650
-	Later: LT-11765, LIFT export fails.
-NaylorJ, 10 Aug 2011. Fixed LT-11519. Data in the 'Date of Event' column did not follow local calandar format settings.
-KenZ, 10 Aug 2011. Fixed a little more than John did on LT-11650.
-JohnT, 11 Aug 2011. LT-11744, Crash on configuring columns for Reversal Entries.
-RickM 11 Aug 2011. LT-11723 LDML file migration during LIFT import
-	added to unit tests to make sure language codes which were already migrated are not messed with
-NaylorJ, 11 Aug 2011. Fixed LT-11707. The dialog did not handle the Multi-Paragraph type and writing systems in the desired way.
-	Behavior now agrees with Susanna.
-AnnB, 11 Aug, 2011 LT-11772  Reversal Entry of sub entry name is changed to Path instead of "Subentries".  Fix typo.
-NaylorJ, 11 Aug 2011. Improved the fix for LT-11699 to add a wait cursor on the change to the sort dialog.
-AnnB, 11 Aug, 2011 LT-11599  Message Box should not be right justified.
-RickM, 11 Aug 2011 LT-11723 LDML file migration during LIFT import
-	I forgot to check in changes to the test data file
-NaylorJ, 12 Aug 2011. Fixed LT-11748 again, hopefully for the last time.
-JohnT, 12 Aug 2011. LT-11653, Can't open a shared project in both TE and FLEx
-NaylorJ, 12 Aug 2011. Fixed a problem introduced in my last fix for LT-11748, we should probably save the script in the writing system.
-RickM, 12 Aug 2011 LT-11723 LDML file migration during LIFT import
-	these two files should have been deleted from the repository for tests to pass
-RickM, 12 Aug 2011 LT-10279 Crash on importing LIFT file (old issue, file from Lexique Pro)
-	this is a paritial fix.  There is more work to do in the Palaso code see notes in the JIRA issue.
-AnnB, 15 Aug 2011. Integrate Michael Lastuka's fix of lt-11694 - At end filter fails when search string also occurs earlier in item.
-		Refactored a few methods and wrote comments to clarafy them.
-NaylorJ, 15 Aug 2011. Fixed LT-11777. Modified the design of the styles dialog to correctly maintain the inherited property of color combo boxes.
-NaylorJ, 15 Aug 2011. Fix the build, forgot to commit the change to the .csproj file
-RickM, 15 Aug 2011. LT-10279 Crash on importing LIFT file (old issue, file from Lexique Pro)
-	--maked changes to deal with language names like Lamwe and AVeryLongName
-JohnT, 16 Aug 2011. LT-11590, made DM 7000018 give preference to Lexicon rather than Notebook style defns
-	where there is a conflict; fixed problem if lexicon-only style is based on a conflicting one.
-NaylorJ, 16 Aug 2011. Fixed LT-11781. We now save from the manager as we update each writing system instead of after.
-JohnT, 16 Aug 2011. Another bit of LT-11650, DM44 now deletes empty WS alternatives.
-JohnT, 17 Aug 2011. Integrated latest default-branch build of Palaso DLLs.
-AnnB, 17 Aug 2011 - LT-11788 Change Visible Complex Form to Referenced Complex Form, LT-11786 Hook up help buttons
-KenZ, 17 Aug 2011. Integrated FW7.0 to WW (actually nothing to integrate)
-KenZ, 17 Aug 2011. Fixed broken build from LT-11788 check-in.
-KenZ, 18 Aug 2011. Incremented version to FW7.2 for ongoing development.
-NaylorJ, 18 Aug 2011. Completed LT-11800, Guess word breaks now inserts 0 width spaces instead of space characters. Minor re-factor of Match method name.
-NaylorJ, 18 Aug 2011. Completed LT-11801, Guess word breaks will now use stems (also roots and phrases which seem to share the morphtype stem) from the lexicon.
-JohnT, 18 Aug 2011. LT-11803, Add an option to insert zero-width spaces in Baseline
-	LT-11802, Add an option to show/hide the zero-width spaces in Baseline.
-TomB, 19 Aug 2011. Integration from PT Collab branch -> WW trunk. Includes the following work:
-	TE-9416 (part of TE-9407): Provided means for displaying localized key terms in another writing system
-	TE-9418 (part of TE-3665), TE-842: Import and export of key terms renderings
-	TE-6413, TE-9070: Fixed Key Terms view so that when a term is selected, the reference of the initially
-		selected occurrence will be scrolled into view and selected in the draft pane.
-	TE-9408: Made it so the user can't easily create multiple paragraphs in the Main Title.
-	TE-2893, TE-7495: Added the ability to reset individual styles to the factory defaults. Also made the
-		Section Head style explicitly not be italic to avoid a minor problem in certain situations.
-	TE-8732: Improved the way updates to the style sheet are processed so that functional properties
-		(i.e., those that affect behavior rather than appearance) are always updated, even if the
-		user has modified the appearance of the style.
-	TE-5100: Removed the Citation Line1 and Citation Line2 styles.
-EthanS, 19 Aug 2011. Modified IParastyleInfo (currently only used by Sharpviews)
-RickM, 19 Aug 2011. LT-11827 Refactor the LiftMerger.cs file so that it is not so large
-JohnT, 22 Aug 2011. LT-11810 and other preliminaries to importing SFM interlinear
-NaylorJ, 22 Aug 2011. Completed LT-1806. Guess word breaks is now implemented with a spiffy new algorithm.
-JohnT, 22 Aug 2011. LT-11811 Scan file to come up with list of SFM markers.
-KenZ, AnnB 23 Aug 2011 LT-11832 Keep ampersands abbreviated in the name field
-NaylorJ, 23 Aug 2011. Fixed LT-11796, the crash on adding the second field has been alleviated.
-NaylorJ, 23 Aug 2011. Fixed bug in implementation of LT-11806, checking for existing spaces after the last word could cause a crash.
-NaylorJ, 23 Aug 2011. Fixed bug LT-11847 and did a little code cleanup and enhancement along the way.
-BobE, KenZ, 23 Aug 2011. Incremented ECInterfaces version number to fix LT-11842.
-NaylorJ, 24 Aug 2011. Fixed bug LT-8535. The stem/root checkbox has been eliminated from the AddNewSenseDialog with extreme prejudice.
-NaylorJ, 24 Aug 2011. Completed LT-11836. The model has been modified to store a 'Reference' string in the Segment class.
-AnnB, 24 Aug 2011. LT-11821, LT-11831 - Hook up help buttons related to Referenced Complex Form,
-AnnB, John T, 24 Aug 2011. LT-11822, LT-11780  Correct link in sense to add a complex form.
-NaylorJ, 24 Aug 2011. Fixed issue with LT-11806, FindAllWords wasn't dealing with punctuation well.
-AnnB 25 Aug 2011.  Fix a couple more help buttons.
-JohnT, 25 Aug 2011. Interlinear SFM Import issues:
-	LT-11811 Scan file to come up with list of SFM markers.
-	LT-11812 Page 2 shows a list of markers
-	LT-11813 Dialog to specify markers.
-	LT-11814 Save settings
-KenZ, 25 Aug 2011. Fixed LT-11856 migration failure with LiftResidue.
-AnnB 26 Aug 2011.  LT-11845 - Turn off Click to insert mode when zwsp display mode is turned off
-										 The esc key turns off the Click to insert mode.
-						  LT-11846 - Turn on the zwsp display mode after running the tool 'GuessWordBreaks'.
-RickM, 29 Aug 2011. LT-11827 Refactor the LiftMerger.cs file so that it is not so large
-	--more areas of the code were moved to the LiftMegerSupportClasses file.
-RickM, 29 Aug 2011. LT-11827 Refactor the LiftMerger.cs file so that it is not so large.
-	--a simple rename of a file to better reflect the contents. LiftMegerSupportClasses to LiftMegerSupportCodeAndClasses
-NaylorJ, 29 Aug 2011. LT-11816 Completed changes to BIRD xml import, replaced previous iteration of the import
-KenZ, 29 Aug 2011. Fixed TE-9422 ws crash on upgrading FW7.0 project to 7.1.
-AlistairI, 29 Aug 2011. Fixed 10995 (Interlinear title box cropped.)
-JohnT, 29 Aug 2011. LT-11816, Import Bird XML (part of import interlinear SFM)
-AnnB, 30 Aug 2011. LT-11863, Implement help Files for SFM Interlinear import.
-AnnB, 30 Aug 2011. LT-11861, Menus and Tooltips wording for ZWSP options.
-NaylorJ, 30 Aug 2011. LT-11806, Bug fix and enhancements.
-NaylorJ, 30 Aug 2011. LT-11806, added a new test to check for punctuation problems in word guesser.
-JohnT, 30 Aug 2011. LT-11882, Create default mapping file
-	LT-11867, Wording of Step 1 of 3 should be reviewed.
-	LT-11885, Modify wizard to save/load/use default mapping file
-	(later): LT-11880, Concatenate repeated same WS FTs and LTs
-AnnB, 30 Aug 2011, LT-11845 Change cursor back to default when turning off 'Click to Insert' mode.
-JohnT, 30 Aug 2011. LT-11881, Select a newly imported text
-AlistairI (auto), 30 Aug 2011. Fixed LT-11526 (Interlinear title update after ws change)
-JohnT, 30 aug 2011. LT-11886, Corrections to Modify Mappings dialog
-AnnB, 31 Aug 2011, LT-11861, Correct tooltip typo.
-LastufkaM, 31 Aug 2011, LT-10368 Insertion point jumps to wrong side of box when adding a suffix, etc. to a phrase in Morphemes line.
-JohnT, 31 Aug 2011. LT-11860, Improve insert mode (cursor related)
-NaylorJ, 31 Aug 2011. LT-11877 Spaces will now be inserted into the paragraph on imported BIRD xml documents.
-JohnT, 31 Aug 2011. LT-11891, (improve) Disappointing results (of interlinear import);
-	fixed a bug where selecting the new text would only work if it was the first one.
-NaylorJ, 31 Aug 2011. Work for LT-11884. UI now alerts that shift will write out the intermediate file.
-	Also put in support for multiple interlinear texts in one xml file.
-JohnT, 31 Aug 2011. LT-11887, Corrections to Import Wizard (itself and access to it)
-NaylorJ, 31 Aug 2011. LT-10956, bound words and stems will no longer be used to break words.
-JohnT, 1 Sep 2011. LT-11876, Add progress bar during import
-	Later: Added "New Text" option to SFM import mapping dialog;
-		made it smart about starting a new text for any header field;
-		made importing multiple texts in a file work.
-	Later: LT-11879, Error checking
-	Later: LT-11897, Sentences can be seperated with BOTH . and §
-		LT-11898, Visible way to reset and see default settings file
-	Later: LT-11867, Wording of Step 1 of 3 should be reviewed.
-JohnT, AnnB, 1 Sept 2011, LT-11895 Migration crash in 7.1 and 7.2.
-JohnT, 2 Sep 2011. Most of LT-11900, various improvements to SFM import
-LastufkaM, 2 Sep 2011. LT-11817 Enhance the Include Scripture dialog and change its name.
-		This is the first itteration so others can start the other related tasks.
-AnnB, 2 Sept 2011, LT-11907 - Remame help topic label
-NaylorJ, 2 Sep 2011. Fixed LT-11590 crash when migrating certain projects (e.g. YCEGlossary )
-	also removed unnecessary and problematic using declaration related to LT-11817
-LastufkaM, 2 Sep 2011. LT-11817 Enhance the Include Scripture dialog and change its name.
-		This is the second itteration.
-KenZ, 6 Sep 2011. Integrated Randy's fix for LT-11830 to WW.
-LastufkaM, 6 Sep 2011. LT-11817 Enhance the Include Scripture dialog and change its name.
-		This is the third itteration. One more coming soon!
-JohnT, 6 Sep 2011. LT-11818, Enhance the decorator that the dialog controls
-TomB, 6 Sep 2011. Integration of fix for TE-9444: text getting drawn HUGE in print layout views.
-LastufkaM, 6 Sep 2011. LT-11817 Enhance the Include Scripture dialog and change its name.
-		This is the last itteration, unless the files I renamed cause problems because project files don't know about them somehow.
-LastufkaM, 7 Sep 2011. LT-11817 Final: Sometimes project files need to be checked in!
-NaylorJ, 7 Sep 2011. Fixed LT-10740: The cursor and tab key function are working as well as the mouse in the Free Translation fields.
-NaylorJ, 7 Sep 2011. Fixed LT-11915: Missing writing systems in the sfm file will result in an empty writing system rather than a crash.
-LastufkaM, 7 Sep 2011. LT-11918 Move the tool bar icon from the Insert toolbar to the View toolbar, to match the menu option
-GordonM, 7 Sep 2011. Most of LT-7634 RTL chart. Not finished yet.
-RickM, 7 Sept 2011. LT-11917   Help pane created in LT-10800 is now obsolete. Path to new proper Help topic is likely needed.
-RickM, 7 Sept 2011. LT-11917Help pane created in LT-10800 is now obsolete. Path to new proper Help topic is likely needed.
-	remove old strings that are not used (therefore needed this second checkin to get rid of code not needed anymore)
-AnnB, 8 Sept, 2011 LT-11912 Custom List fields, and Scripture Note Categories (Lists) fields - Hook up all field Help buttons to a generic Help 	topic that is not field or list name dependent.
-JohnT, 8 Sep 2011. LT-11819, Activation changes (for choose texts dialog)
-NaylorJ, 9 Sep 2011. Fixed LT-11591 and 11281, the morpheme form in the WFIMorphBundle will now remain after the LexEntry is destroyed.
-RickM, 9 Sep 2011. LT-11641 Set the default size of the "Export Interlinear" dialog box so that all the information can
-	be read immediately.
-LastufkaM, 9 Sep 2011. LT-11483 Allow users to export several texts into one export document and more moved files.
-		Checked in with the project files.
-JohnT, 9 Sep 2011. Two parts of LT-10790, Add a link between natural Texts and Notebook Records: LT-11932 and LT-11935
-TomB, 10 Sep 2011. Integration from Paratext Collaboration branch to get improvements to the Comprehension Checking
-	Tool and import/export of key term renderings
-EberhardB, 12 Sep 2011. Integration Calgary/WW->WW.
-TomB, 12 Sep 2011. Integration from 7.1 to WW trunk
-NaylorJ, 12 Sep 2011. LT-11910 Fixed multiple issues with WritingSystem name migration, and a glitch in the WSPropertiesDialog (Integration from 7.1)
-NaylorJ, 12 Sep 2011. Fixed LT-11894 custom field definitions were being lost in LIFT import if not populated with data in the LIFT file. (Integration from 7.1)
-NaylorJ, 12 Sep 2011. Updated the Palaso Dlls to the latest version.
-TomB & TimS,13 Sep 2011. LT-11913, TE-9446: Fixed null object reference in ShowWelcomeDialog after failing to restore.
-	TE-3916: Moved reporting of lock file error to Unable to Open Project dialog box.
-LastufkaM, 12 Sep 2011. Moved some files around to fix compilation dependencies.
-NaylorJ, 14 Sep 2011. Fixed LT-11049, and LT-11873. AnalysisAdjuster should now be more robust, added some new tests and avoided the 2 crashes
-GordonM, 14 Sep 2011. Big step forward in RTL charting... not quite done.
-AlistairI, 14 Sep 2011. LT-11927: converting CR/LF and Tab to spaces on interlinear SFM import.
-JohnT, 14 Sep 2011. Remainder of LT-10790, Add a link between natural Texts and Notebook Records
-	(Some of this work was in a previous checkin, which accidentally did not have changes to this file.)
-	Later: final (I hope) tweaks to LT-10790.
-RickM, 15 Sep 2011. LT-11955 Preferred UI
-	  made basic UI changes.  I will do a separate checkin for the reordering of the items in the tree view.
-Ann B, 15 Sep 2011 - Hook up Help buttons to Info fields as well as the new Text field in Notebook.
-NaylorJ, 16 Sep 2011. Fixed LT-11507, LT-11957, LT-10599, LT-11409. Each was a Spell Check related issue.
-GordonM, 16 Sep 2011. Finished LT-11958, brackets work in RTL text chart.
-LastufkaM, 16 Sep 2011. Need a way to move from last word to Free field via the keyboard - Part 1: Enter key to move into a translation or note.
-KenZ, 16 Sep 2011. LT-11970. Revised Interlinear SFM import doc, settings file, and a few other adjustments.
-NaylorJ, 19 Sep 2011. Completed LT-10716. A new view for Statistics is now available showing the word and sentence count of the corpus.
-GordonM, 19 Sep 2011. Finished RTL Chart stuff (LT-7634).
-NaylorJ, 19 Sep 2011. Two minor re-factors, avoid a crash in the BadSpellingMatcher, and fix the InterlinMaster test for enabling the FilterTexts option
-AnnB, 19 Sep 2011. LT-11968 Help Topics for Notebook texts.
-GordonM, 19 Sep 2011. Much cleaner solution for RTL chart printing.
-RickM, 19 Set 2011. LT-11955 Preferred UI
-  --remaining changes for this issue completed
-GordonM, 19 Sep 2011. Fixed LT-11916 so Choose Texts doesn't crash.
-EberhardB, 20 Sep 2011. Integration Calgary/WW -> WW.
-RickM, 20 Sept 2011. LT-11953 Dialog not always available    (dialog filtering for Texts in words area)
-	The dialog was always expecting a Bible node to appear in the tree view. Now that is not required
-	the throw exception had to be removed.
-RickM, 20 Sept 2011. LT-11953 Dialog not always available
-	A few changes were made so that OnAddScripture does not end up showing up in a crash dialog for SE users to see.
-RickM, 21 Sept 2011. LT-11953  Dialog not always available
-	-some references to AddScripture were missed and needed changing to AddTexts
-NaylorJ, 21 Sept 2011. LT-8376 First cut of the highlighting enhancements for Analysis and Gloss views.
-AnnB, 21 Sept 2011. LT-11908 - Add new mouse pointer symbol to the left of the Insert menu command that turns on/off the 	Click Inserts 	Invisible Space mode, LT-11987 - Hook up help button to renamed topic.
-RickM, 21 Sept 2011. LT-11953 Dialog not always available
-   -- check to make sure TE is installed before trying to load any scripture nodes in the dialog
-	--also remove code that is no longer used.
-TomB, 22 Sept 2011. TE-9463, TE-9432: Improved Key Terms view to show Description and "See Also" information and added Find capability
-GordonM, 23 Sep 2011. LT-11963 fixed so deleting a Notebook record doesn't delete its associated Text.
-NaylorJ, 23 Sep 2011. LT-10746, Numbers will now act as word forming characters as described in the task.
-RickM, 23 Sep 2011. LT-11988 Crash using Choose Texts in an empty SE FLEx build.
-TomB, 28 Sept 2011. TE-9466: Did data migration to prevent problems from legacy ChkRendering objects with null SurfaceForms.
-	TE-4464: Improved performance when loading thousands of translated questions into the Comprehension Checking Tool.
-	TE-9467: Fixed Book Filter dialog in TE to not show nodes for non-Scripture texts from FLEx.
-NaylorJ, 03 Oct 2011. Test code cleanup, modified and re-enabled a test related to scripture merging, removed debugging print statements.
-JohnT, 3 Oct 2011. Got links to show up in choosers for Notebook ghost fields in Text/Info tab. (LT-11934 fixups)
-	Got Participants Ghost slice to work.
-AnnB. 4 Oct, 2011.  Change the Convert application (Windows version) to keep the Window open until the conversion is complete.
-AnnB. 4 Oct. 2011.  LT-11996 Help Button Implementation.
-NaylorJ, 04 Oct 2011. LT-10716 fixups. Modified statistics to have a tokens and types section. Fixed intermitant bug related to switching to the view (I think)
-JohnT, 4 Oct 2011. LT-11964, Availability of Text field in Records (problem in Observation and Literature Summary)
-	LT-11984, Cannot open Lela Teli project without crashing
-Ann B. 4 Oct. 2011. LT-11869 - Change the wording in Import "Interlinear Data" command and dialog box,
-		LT-11870 - Import Interlinear dialog box now has obsolete link to obsolete tech document.
-RickM, 4 Oct 2011. LT-11962 Improvements to display in Info tab (Texts and Words area)
-LastufkaM, 4 Oct 2011. LT-4029 Need a way to move from last word to Free field via the keyboard - may not be completely done. It only passes 33 of 43 tests.
-NaylorJ & JohnT, 5 Oct 2011. Fixed LT-10568, Clicking on empty RTL free translations is now more consistent, also fixed the intermittent blank re-draw bug.
-AnnB. 5 Oct 2011. LT-10614 - Make Morph Type Chooser lists sort in the same order
-JohnT, 5 Oct 2011. LT-11431: Wrong Homonym shows up on interlinear even though right data shows up in the interlinear
-NaylorJ, 5 Oct 2011. LT-11978 Some options crashed when trying to add them to the customization in Lexicon Entries.
-JohnT, 5 Oct 2011. LT-11138, Changing selections in Subentries field causes indentation problem in Dictionary and Preview pane.
-RickM, 5 Oct 2011. LT-11924  Crash on "Import Standard anthropological data" dialog box When I selected "Ignore(Discard
-	 markers on import)" check box in Import characters Mapping dialog box.
-NaylorJ & JohnT, 5 Oct 2011. Fixed LT-11967, enabled 'Show Hidden Fields' on the info tab for Interlinear Texts.
-KenZ, 6 Oct 11. Removed Telegu from Sena projects.
-JohnT, 6 Oct 2011. LT-11743, overlapping analyses after glossing words
-	Later: patch to improve the last fix.
-	Later: LT-11670, Editing all occurrences in Word List Concordance causes FLEx to go to first word
-	Later: LT-11905, Crash after requesting details of failed parse in Try A Word with a certain project
-AnnB, 7 Oct.2011,  LT-11017 - Long writing system names wrap and are cut off (look like garbage) in Configure Interlinear.
-JohnT, 7 Oct 2011. LT-11134, Entries with blank \lx field lose parts of speech on SFM import
-JohnT, 10 Oct 2011. LT-11939, Crash when deleting custom field in Lexicon and Notebook
-	Later: integrated fixes made in 7.1.1 for
-		LT-12028, Blue menu buttons missing from Grammar templates
-		LT-11792, Repair cursor placement changes
-JohnT, 11 Oct 2011. Added some timeouts which may help with LT-11603 (Networking becomes erratic with more than one connection)
-	Later: another try at LT-11743, overlapping analyses after glossing words
-KenZ, 12 Oct 2011. Integrated LT-12020 and LT-12026 fixes 7.1.1->WW.
-JohnT, 12 Oct 2011. Another try at LT-11792, getting the focus to stay in the browse view when arrows move to another record.
-AnnB/RickM, Oct. 12, 2011.  LT-12038 - Hook up Help buttons: for Cross Reference, Lexical Relations subitems.
-		Limit default custom lists help topic to lists.
-KenZ, 13 Oct 2011. Replaced palaso.dll with changes from JohnT and Jason. Fixed interface to match new palaso.
-	Finishes fixes for LT-11999, LT-12020, LT-12026.
-JohnT, 13 Oct 2011. Integrated 7.1 fixes for
-	LT-12043, Lexical Relation reordering problems with tree relations
-	LT-12051, UnicodeCharEditor fails in some cases
-	LT-11703, Crash on Record Edit pane When deleting custom field If filter is enable on custom column.
-KenZ, 13 Oct 2011. Updated palaso.dll with one ethnologue correction.
-KenZ, 14 Oct 2011. Integrated LIFT import fix from 7.1 to WW.
-RickM, 14 Oct 2011. LT-11955 Preferred UI  (sort Genre's and make sure dialog buttons are not hidden)
-NaylorJ, 14 Oct 2011. Fixed LT-12015. Styling of subentries is now different. (hopefully correct)
-JohnT, 14 Oct 2011. LT-12049, Incorrect ordering in RTL dictionary view
-EberhardB, 17 Oct 2011. Integration Calgary/WW -> WW.
-NaylorJ, 17 Oct 2011. Fixed LT-11661. subcategories can no longer be 'moved' into the category they are already in.
-RickM, 18 Oct 2011. LT-11722 Date of Event dialog is missing the buttons: OK, Cancel and Help at 120DPI
-NaylorJ, 18 Oct 2011. Fixed LT-12017. The focus is once again maintained after typing the first letter in an empty gloss
-Andy Black, 18 Oct 2011.  Fix LT-12025 "Word Grammar Debugger fails to report conflicting feature values 	when have two inflectional affixes with conflicting feature values"
-JohnT, 19 Oct 2011. TE-9469, white space is hidden before a picture ORC.
-GordonM, 19 Oct 2011. LT-11841/11875 Fix Ctrl+arrow in RTL chart.
-GordonM, 19 Oct 2011. LT-12010 fixed so hovering blue button shows up on left side of cell in RTL chart.
-Andy Black, 19 Oct 2011.  LT-8889 "Change saving Grammar Sketch from a Save Button to a File Export option"
-NaylorJ, 19 Oct 2011. Fixed LT-10898, the translation prompt will now remain in view
-RandyR, 20 Oct 2011. Round 1 in adding Send/Receive for full data set: Sort fwdata file.
-RandyR, 20 Oct 2011. Refactor new DataSortingService class to be usable by FW Bridge.
-AnnB, 20 Oct 2011.  Hook up Help button: "Morph type root implies no components" box doesn't have help topic.
-JohnT, 20 Oct 2011. Bidi layout crashes and infelicities.
-RandyR, 20 Oct 2011. Remove dangerous virtual flid scontatnt from test. (Dangerous, since those are not fixed.)
-LastufkaM, 20 Oct 2011. LT-4029 Need a way to move from last word to Free field via the keyboard.
-NaylorJ, 20 Oct 2011. Fixed LT-10315. Adjusting the column widths before reconstruction avoids potential crashes.(forgot to save this file when I committed)
-JohnT, 20 Oct 2011. Enhanced comments in ConcDecorator class.
-TomB, 21 Oct 2011.
-	TXL-37: Fixed problem with row height calcukation in the main Trancelerator data grid view.
-	TXL-44 (subtask of TXL-1): Made automated translations better by enabling user to alter the text of the question
-		that gets parsed to eliminate basic wording differences between source (English) questions and (vernacular) translation.
-	TXL-43: Implemented filtering by Scripture range (replaces use of TE book filter). This including significant
-		refactoring to pull ScrPassageControl outside of FW.
-	TE-9470: Fixed a minor bug in TE affecting the use of Alt-Down to display the ScrPassageDropDown in the
-		Editorial Checks and Biblical Terms views.
-NaylorJ, 21 Oct 2011. Fixed LT-11401. Undo now available when adding new senses.
-TomB, 21 Oct 2011. TXL-42, TXL-46: Made Transcelerator properly apply key terms filter when reloading.
-	Also displays wait cursor.
-GordonM, 21 Oct 2011. LT-11844 text chart export of RTL chart now right-aligns cells.
-KenZ, 21 Oct 2011.  Integrated TE9464, TE-9468 fixes from FW_7.1 to WW.
-RandyR, 22 Oct 2011. 1) Fixed LT-12085: "Crash on startup of FLEx after installation, need to start with Shift pressed to start FLEx (10/21 WW build)." 2) Fixed "sort every time" part of TE-9471: "Can't start TE (also a test failure)".
-NaylorJ, 24 Oct 2011. Fixed 11931. The focus box controls are no longer tabstops, focus should remain in the expected area now.
-NaylorJ, 24 Oct 2011. Fixed 11677. Writing systems that we import from an interlinear text are now added to the project after user confirmation.
-RickM, 25 Oct 2011. LT-11962 Improvements to display in Info tab
-	- removed the line directly below the Notebook Record header.
-	- display "Show Record in Notebook" if the focus is in ANY of the Notebook record fields, not just the header.
-	-also corrected AnthroCode in ghost slice to now show as Anthropology Catergory
-Andy Black, 25 Oct 2011.  Fix M3ModelExportService to include structural description in metathesis rules.
-	Fix sketch to correctly show metathesis rules.
-GordonM, 25 Oct 2011. Attempt to guard against LT-11896 crash due to null langSubtag.
-RickM, 26 Oct 2011. LT-6110 Empty toolbar shown, except in Words area--has the Find a wordform icon. Otherwise, appears empty
-AnnB, Oct 26, 2011 LT-12079 - Crash on Concordance pane When Clicking on "Click Inserts Invisible Space" or "show invisible spaces"
-NaylorJ, 26 Oct 2011. Completed first cut of LT-6966. Concordance can now search on Lex. Gram. Info and Word Cat.
-GordonM, 26 Oct 2011. Close on the heels of Jason is the same for Tagging (LT-10312)
-GordonM, 27 Oct 2011. Small mod to Concordance UI for Tagging.
-NaylorJ, 27 Oct 2011. Fixed 12066. Also did some minor refactoring in the BrowseViewer while I was there.
-GordonM, 27 Oct 2011. Minor refactoring of Tagging tab in preparation for LT-4622.
-KenZ, 28 Oct 2011. Removed BldSys directory which has been unused since we switched to Nant.
-AnnB, 31 Oct. 2011. LT-11998 - While importing on concordance pane then "Unhandle Error" message box appears.
-RickM, 31 Oct 2011. LT-11980 "Filter for" jumps for Anthro categories
-TomB, 1 Nov 2011. TXL-45/TXL-1: Enhanced UI in Phrase Substitution dialog box to assist user with some basic
-	regular expressions.
-NaylorJ, 1 Nov 2011. LT-11677 Fixed a couple of bugs which showed the same resulting behavior.
-GordonM, 1 Nov 2011. Fixes to LT-6966/10312 so that concording on a list item is not a string search.
-TomB, 2 Nov 2011. TE-9475: Fixed crash cause by having a notes window open when undoing, redoing, or rolling back an
-	import that involved a partial or complete overwrite of a book.
-EberhardB, 2 Nov 2011. Integration Calgary/WW -> WW.
-GordonM, 2 Nov 2011. Some cleanup/refactoring on LT-6966/10312.
-AnnB, 2 Nov. 2011, LT-12155 - Hook up Help button: Anthropology Categories field in Info tab.
-NaylorJ, 2 Nov 2011. Re-Fixed LT-12066. Re-Fixed LT-12066, comparison is now based off the column name in a node rather than node equality.
-RickM, 2 Nov 2011 LT-11980 "Filter for" jumps for Anthro categories
-	changed the filter to be a Choose filter
-	added the two OnDisplay... methods for ensuring the two new commands are only displayed on AnthroCodes fields
-AnnB, 2 Nov. 2011, LT-11998 - Disabled the XML import in the concordance too.
-Andy Black, 2 Nov 2011.  The Word Grammar for the parser needs unique, not common, feature names
-	when handling affix morphosyntactic feature environments.
-TomB, 3 Nov 2011. TXL-15: Added key terms pane to Transcelerator
-Andy Black, 3 Nov 2011.  Refine the fix to the Word Grammar made yesterday.
-NaylorJ, 3 Nov 2011. Fix bugs LT-12100, LT-12135, LT-12156 and probably a few more.
-NaylorJ, 3 Nov 2011. Fixed bug 12066, again.
-AnnB, 3 Nov. 2011, LT-12155 - Hook up Help button: Anthropology Categories field in Info tab, again.
-Gordon M, 3 Nov 2011. First pass at LT-4622. Configure interlinear works.
-LastufkaM, 4 Nov, LT-12142 An empty run made slice text invisible after importing lexicon.
-Gordon M, 4 Nov, 2011. LT-4622 Second pass. Only adding extra ws lines to go.
-AnnB, 4 Nov. 2011, LT-12155 - Hook up Help button: Anthropology Categories field in Info tab, again.
-TomB, 4 Nov 2011. TXL-48: Implemented ability manually to select a default rendering for a key term using a
-		context menu in the key terms pane.
-	TXL-50: Provided menu items for adding and deleting renderings for biblical terms.
-TomB, 7 Nov 2011. TXL-17: Enabled Transcelerator to send and receive Scripture references so Scripture editing
-	apps can scroll to the passage of the current question.
-GordonM, 7 Nov 2011. LT-4622 Configure interlinear now available.
-RickM, 7 Nov 2011. LT-12006 Change Show Concordance of Category
-	--fixed Concord on Word Category and did groundwork for other part in LT-12195
-NaylorJ, 7 Nov 2011. Fixed LT-11306 bulk edit will now only reapply filters if the filter changes, the user hits refresh, or the target field changes types
-TomB, 7 Nov 2011. TXL-21: Added a pane to show the answers and comments for a questionAlistairI (auto), Nov 7, 2011. LT-12119. Partial fix: dealt with XHTML symptoms.
-LastufkaM, 7 Nov, LT-4312 Approve all guesses. Some selections disappear after, so this may not be the last.
-GordonM, 7 Nov 2011. Finished Configure Interlinear context menu LT-4622.
-TomB, 8 Nov 2011. TXL-23: Implemented generating template for single section and section range.
-NaylorJ (auto), 8 Nov 2011. Fixed LT-12204. The refresh crash should no longer occur.
-GordonM, 8 Nov 2011. Fixed LT-12171 List box still shown (Concordance).
-GordonM, 8 Nov 2011. Another pass (last, hopefully) at the blue button in LT-4622 (Configure Interlinear).
-RickM, 8 Nov 2011, LT-12195 Change Show Concordance of Category right click menu item for Lex Gram. Info. line of Interlinear.	Also:
-	LT-12209 Concordance jumps not working within Concordance
-LastufkaM, 8 Nov, LT-4312 Approve all guesses. Only some focus box selections disappear.
-GordonM, 8 Nov 2011. 1st pass at LT-12183 (stops crash).
-AlistairI (auto), 8 Nov 2011. LT-12166. Reset sort flag for tags list in concordance search.
-GordonM, 9 Nov 2011. Fixed LT-12183 Filter for multiple anthro codes.
-KenZ, 10 Nov 2011. Integrated FW7.1.1 into WW.
-GordonM, 10 Nov 2011. Fixed LT-12162.
-LastufkaM, 14 Nov 2011, LT-4312 Approve all guesses.
-NaylorJ, 14 Nov 2011. Fixed LT-12164. Reduced the randomness of Colleague processing by introducing a priority to IXCoreColleague. The right click menu
-	in the Sandbox will now be processed by the correct colleague (InterlinMaster) every time. Will also clear up, or make worse other intermitant menu bugs.
-JohnT, 15 Nov 2011. LT-12259, Text data put on clipboard should be NFC.
-	Later: LT-12127, Ownership transfer to atomic property did not mark ownee as modified.
-GordonM, 15 Nov 2011. Fixed out-of-date message in Text Chart (LT-12262).
-
-AlistairI (auto), 15 Nov 2011. LT-12247. Fixed oversight where sense numbers where omitted in XHTML export.
-DamienD, 16 Nov 2011. LT-11636: Crashes while using Hermit Crab parser, LT-11632: Hermit Crab: inflection
-	feature information from an entry not being passed to Word Grammar, fixed a bug in alpha variables in HC.NET.
-GordonM, 16 Nov 2011. Fixed LT-12099 RTL word move bug.
-NaylorJ, 16 Nov 2011. Fixed LT-12033 and LT-10986 Filtering on Genre column causes crashes.
-NaylorJ, 16 Nov 2011. Fixed LT-12115 Lexical entries without a MorphTypeRA will no longer cause a crash in the WordBreakGuesser.
-JohnT, 16 Nov 2011. LT-12001, Crash pasting text contining control character
-NaylorJ, 16 Nov 2011. Fixed LT-12150. Languages mapped in the SFM Interlinear import will now be added to the project after user confirmation.
-GordonM, 17 Nov 2011. Fixed LT-12256 so Show Record in Notebook jumps (when there IS a record).
-JohnT, 17 Nov 2011. LT-12226, Bugs with migrating project from 7.0.6 to 7.1.1
-GordonM, 17 Nov 2011. Simple fix to LT-12255 crash.
-GordonM, 17 Nov 2011. Fixed LT-12224 Two stacked boxes in Concordance.
-GordonM, 17 Nov 2011. Fixed LT-12203 ambiguous marker in text chart.
-JohnT, 17 Nov 2011. LT-12061, Spelling dictionary files not remembered, at least in Sena projects.
-NaylorJ, 17 Nov 2011. LT-12108. Model changes and accompanying migration for the ELAN interlinear cooperation story.
-JohnT, 17 Nov 2011. LT-10893, Scrolling Estimated Size Bar not initialized correctly
-GordonM, 17 Nov 2011. Better fix to LT-12099 RTL word move bug.
-RickM, 17 Nov 2011. LT-12275 LIFT export from 7.2 fails to load in 7.1.1
-NaylorJ, 17 Nov 2011. LT-12115, fixed additional problem with 'Guess word breaks' when a selection doesn't start at the beginning of a line.
-NaylorJ, 17 Nov 2011. Fixed LT-12146 you can now delete VariantForm reference from the Senses collection of variants in Lexicon Edit.
-TomB, 18 Nov 2011. TXL-26: Added dialog box where user can define context rules for selecting the proper key term rendering.
-	TXL-33, TXL-52: Used stemmer to enable detection of terms with inflectional suffixes.
-	TXL-51: Fixed a bug to prevent extra spaces in generated translation.
-
-AlistairI (auto), 18 Nov 2011. LT-12067: Put band aid in XmlView class when losing focus to prevent crash when root box is null.
-TimS, 18 Nov, 2011. FB-14310. Fixed crash when Paratext called FieldWorks with a writing system that wasn't created in FW.
-NaylorJ, 18 Nov 2011. Fixed LT-10929, The writing system combo box will no longer inherit the writing sytem from the search text.
-LastufkaM, 18 Nov 2011. LT-12233 Unnecessary gap in Concordance view.
-TomB, 18 Nov 2011. TXL-53, TXL-54: Fixed various bugs:
-	Prevent opening multiple instances
-	Avoid disabling the reference filter menu
-	Avoid checking the Key Terms Filter menu (a cascading menu)
-	Prevent selecting multiple lines
-	Prevent crash when resizing window
-	Keep selected cell in view
-	Improve ability to identify key terms which have inflected forms in the questionsAlistairI (auto), 18 Nov 2011. LT-12179: Added code to sort interlinear text titles in chooser dialog
-DamienD, 21 Nov 2011. LT-9818: Hermit Crab parser continues to generate new parses under User Opinion Unknown even if
-	previously HC parser-produced analyses are in User Approved, LT-10340: Open "Try a Word" dialog box blocks "Reparse
-	all words" function from executing, LT-11944: Valid parse available in Try a Word, but not in Interlinear Texts
-	Analyze tab, added ability to parse current word in texts.
-NaylorJ, 21 Nov 2011. Added the InterlinMasterNoTitleContent class to the ITextDll project to complete the LT-12233 fix.
-NaylorJ, 21 Nov 2011. Fixed crash in concordance related to recent parser changes.
-TomB, 18 Nov 2011. TXL-41: Various improvements to textual filtering of original English questions.
-	Notably, made it case insensitive and enabled filtering based on words (including key terms) rather than "Parts".
-JohnT, 22 Nov 2011. LT-11692, Can't scroll up using the mouse wheel in the Analyse Tab, even though scrolling down works.
-GordonM, 22 Nov 2011. Fixed LT-12149 Notebook configuration problem, also one small TE Styles dialog bug.
-JohnT, 22 Nov 2011. LT-12283, Import from WeSay project fails to import custom fields properly
-NaylorJ, 22 Nov 2011. Fixed LT-12198. (forgot to update CheckIn_History before I committed)
-LastufkaM, 22 Nov 2011. LT-12059 Choose texts dialog box: Display a warning that states that there is nothing to display. (part 1 of 2).
-DamienD, 23 Nov 2011. LT-4639: Parse current word in the texts area.
-GordonM, 23 Nov 2011. Fixed LT-12267 so blue icon doesn't crash with an unnamed affix slot if default ws has no text, but another does.
-JohnT, 23 Nov 2011. LT-12008, Menu item to send feedback (request feature etc)
-DamienD, 24 Nov 2011. LT-10634: Hermit Crab: Entry with Affix Process and either Allomorph or another Affix Process, only
-	sees the one Affix Process during synthesis, fixed handling of empty feature structs in HC.NET XSL.
-GordonM, 24 Nov 2011. Fixed LT-12181, LT-12140 and LT-12177 all to do with Export Interlinear dialog.
-TomB, 28 Nov 2011. TXL-56: If the English question is too long to fit on a single line, made it so the line height
-	temporarily increases while user is in that row. Also fixed a NullReferenceException when getting key term renderings.
-GordonM, 28 Nov 2011. Fixed LT-11865 ComboBoxes in Modify Mapping.
-JohnT, 28 Nov 2011. LT-12141, Fixes to allow repair of migrated file with bad generic dates
-KenZ, 28 Nov 2011. LT-12108. Checked in changed data files associated with this migration.
-EricP, 29 Nov 2011. Improved a test for interlinear schema validation.
-TomB, 29 Nov 2011. TXL-32: Enabled easy reordering of words. Also fixed initial focus problem in Add Rendering dialog.
-LastufkaM, 29 Nov 2011. LT-12059 Completed multiple genre assignment and warning messages when no text is selected with or without genres.
-EricP, 30 Nov 2001. LT-12318. Update existing flextext xsd for validation, with tests.
-GordonM, 30 Nov 2011. Fixed LT-12253 so removing BE column doesn't crash.
-JohnT, 30 Nov 2011. LT-12018, Statistics view needs two clicks initially
-KenZ, 30 Nov 3011. Fixed LT-12333, crash on Antonym fields
-JohnT, 30 Nov 2011. LT-12274, Send/Receive losing entries
-RickM, 30 Nov 2011. LT-12076 Export: add "Show in Folder" option
-
-TomB, 30 Nov 2011. TXL-38: Fixed problems in QTTallBooks.sfm file that were causing some questions to get the wrong references.
-	TXL-61: Fixed bug in Filter by Reference dialog and made an easy way to clear a ref filter. Also made reference
-	filtering more inclusive and got Overview and Details to match regardless of reference filter.
-	Fixed a couple crashes and infelicities in event handlers for some edge cases.
-JohnT, 30 Nov 2011. LT-12321, Networked users get frequent crashes when another user changes a custom field.
-	LT-12331, Network users crash when clearing refs (possible fix)
-NaylorJ, 30 Nov 2011. LT-12110 More progress on the ELAN import and export. Import now attempts a merge of sorts when guids match, still needs some work.
-GordonM, 1 Dec 2011. LT-12230 fixed arrow key interaction with Free Translation lines.
-JohnT, 1 Dec 2011. LT-12092, typing in Bulk Edit Entries causes cursor to jump to first editable field in row
-AnnB, JohnT, 30 Nov. 2011.  LT-12113 - Allow selection and copying in Statistics.
-NaylorJ, 30 Nov 2011. LT-12110 Completed. Import and export to ELAN should now be minimally functional.
-NaylorJ, 30 Nov 2011. LT-12110 Allow localization of new message box strings.
-GordonM, 1 Dec 2011. LT-12229 Enter on last analysis now goes to Free Translation, if visible.
-AndyBlack, 2 Dec 2011. Fix Word Grammar transform to better handle allomorph required features.
-JohnT, 2 Dec 2011. LT-12347, Failure to export as xhtml, plus lots of asserts
-GordonM, 2 Dec 2011. Fixed LT-11406 so Make Phrase leaves the IP where it ought to be.
-NaylorJ, 2 Dec 2011. Fixed the Developer portion of LT-11657. Some work may still need to be done in documentation.
-JohnT, 2 Dec 2011. LT-12158, Subscript Homograph Numbers for Reversal
-EricP, 5 Dec 2011. LT-12318, Added generated version of FlexInterlinear.cs to help manage changes.
-JohnT, 5 Dec 2011. LT-12246, Components column shows wrong data
-	Later: LT-12137, Maintain place in text after going to concordance
-AndyBlack, 05 Dec 2011.  Fix LT-12358 "Not all Variant Types are showing in the list of Variant
-	Forms in Configure Dictionary dialog box"
-LastufkaM, 5 Dec 2011. LT-12097 Free translation shortcut work for RTL too
-JohnT, 5 Dec 2011. LT-11073, Filter menu truncates strings that don't fit unpredictably --"how all" shown
-NaylorJ, 05 Dec 2011. LT-11670 Changed behavior of all views that have a concordanceWords clerk to update less frequently and avoid user annoyance.
-NaylorJ, 05 Dec 2011. LT-12312 Fixed crash when entering data in the Text field for Notebook.
-EricP, 6 Dec 2011. LT-12318, Updated generated and managed versions of FlexInterlinear.cs, tests, and ImportInterlinear for ScrElements support.
-KenZ, 6 Dec 2011. Updated LinguaLinks import documentation re 64-bit limitation and new patch location.
-JohnT, 6 Dec 2011. LT-12199, Reference to another entry has too much data inside link
-NaylorJ, 6 Dec 2011. LT-12211, WordAnalysis ComboBox is now less anxious to be displayed.
-JohnT, 6 Dec 2011. Another part of LT-12321, custom StText fields not working right to reconcile foreign changes.
-GordonM, 6 Dec 2011. Fixed punctuation handling and other things on LT-11643.
-NaylorJ, 6 Dec 2011. Fixed LT-12116. The internalConfigureView context for a style will no longer make it 'internal' the FLEx dictionary styles should
-	again show up in the list of inheritable styles.
-LastufkaM, 6 Dec 2011. LT-12304 Word focus box gets stuck on analysis ws word - I fixed a related arrow nav problem, but still need to solve the
-	problem that the vern words are punctuation!
-JohnT, 7 Dec 2011. LT-11969, Status bar does not show "FIltered" in any way when not all texts are selected for display
-GordonM, 7 Dec 2011. LT-11871 Updated UI to include LibreOffice alongside OpenOffice.
-GordonM. 7 Dec 2011. LT-12285 kept Complex Entry Refs from being added twice.
-NaylorJ, 7 Dec 2011. Fixed LT-12257, The Word list Concordance pane will no longer lose track of its list when the Info Tab is invoked.
-GordonM, 7 Dec 2011. Fixed LT-12296 so adding a subitem to a CustomItem doesn't crash.
-TomB, 8 Dec 2011. TE-9476: Fixed a display problem with the "See Also/definition" pane in TE's key terms view.
-	TE-9477: Fixed problem where drop-down arrows were getting cut off in the Create Rendering Selection Rule dialog
-		box.Fixed a problem with the content (English gloss) of one of the key terms.
-	TXL-62: Improved performance in Transcelerator when sorting (especially on the Translation column) when the view is filtered.
-	TXL-63:	Improved performance in Transcelerator when laying out the view for questions with a lot of key terms (and a lotf o renderings).
-	TXL-64: Improved logic for finding the best rendering for a key term when the Term has optional words and/or variant forms that result
-		in several different possible matching surface forms.
-GordonM, 8 Dec 2011. LT-11871 minor UI corrections.
-NaylorJ, 8 Dec 2011. Enhanced exceptional output to try and help with bug LT-12288.
-GordonM, 8 Dec 2011. Fixed LT-12350 disposing problem in InterlinComboHandler.
-NaylorJ, 8 Dec 2011. Changed a couple more strings to use the new FLExText name for our interlinear format.
-MikeL, TimS, 8 Dec 2011. Fixed bugs in Find Related Words dialog. Added Related Words dialog support for Paratext.
-TomB, 8 Dec 2011. TXL-34: Added labels in the toolstrip to display whether the list of questions is filtered and to show
-		how many questions remain to be translated.
-	TXL-65, TXL-66, TXL-67, TXL-68: Fixed numerous problems with the contents/references in the questions file.
-AndyBlack, 8 Dec 2011.  Added 'Restrictions (Entry)' as partial fulfillment of LT-6598 "Omitted
-	fields - Review to ensure that no fields are omitted from Configure Dictionary without
-	documented reason."
-JohnT, 8 Dec 2011. LT-12174, Ellipsis annoying on column labels, and LT-6414, Tooltips for column headers
-JohnT, 9 Dec 2011. Enhanced a test in an unsuccessful attempt to reproduce LT-12365.
-NaylorJ, 9 Dec 2011. Fixed LT-12293, Senses in own paragraph without numbers will result in the expected view.
-NaylorJ, 9 Dec 2011. Fixed LT-12308, allow the Info pane to be re-initialized
-JohnT, 9 Dec 2011. LT-12277, Configure Dictionary View has mashed-together commands and boxes, makes it very hard to use.
-	Later: More on LT-12174, Ellipsis annoying on column labels. Restored the ellipsis while leaving less white space.
-NaylorJ, 9 Dec 2011. Fixed LT-12366, Reversal Index and Classified Dictionary areas will no longer crash when the mouse moves accross them.
-NaylorJ, 9 Dec 2011. Fixed LT-12294, Made the code more robust, null Slices will not cause a crash anymore.
-JohnT, 9 Dec 2011. Further fix of LT-11073, as the first fix caused RTL filter combo text to disappear altogether.
-RickM, 9 Dec 2011. LT-12143 Unchecking a WS now hides completely, instead of "hide if empty"
-JohnT, 9 Dec 2011. LT-12365, LIFT [export] fails with & in [residue id]
-JohnT, 9 Dec 2011. Yet another go at LT-11073. Now both LTR and RTL show the leading edge.
-EberhardB, 12 Dec 2011. Integration Calgary/WW -> WW.
-LastufkaM, 12 Dec 2011. LT-12304 Word focus box gets stuck on analysis ws word.
-EricP, 13 Dec 2011. Initial work on LT-12315 "Import words and user-confirmed word glosses". Enabled import of interlinear word glosses.
-NaylorJ, 13 Dec 2011. Fixed LT-12332. A new range of odd writing system codes will now import correctly, or at least without becoming invalid.
-GordonM, 13 Dec 2011. Fixed LT-12302 so Text creation in Notebook works better.
-NaylorJ, 13 Dec 2011. Fixed LT-12301. The given LIFT file now imports without crashing or complaining.
-EricP, 14 Dec 2011. Continuing work on LT-12315 "Import words and user-confirmed word glosses". Skip creation of duplicate word glosses.
-AndyBlack, 14 Dec 2011. Fixed LT-12396 "Lexicon file produced for XAmple parser does not correctly handle stem names for inflectional affixes when the affix is for a subcategory and the stem name is defined in a parent category."
-EricP, 15 Dec 2011. Continuing work on LT-12315 "Import words and user-confirmed word glosses". Add morpheme line and human user approved evaluation.
-GordonM, 15 Dec 2011. Part of LT-12313 Dict config of referenced complex forms.
-NaylorJ, 15 Dec 2011. Fixed LT-12294. Discovered that Pathway Export was not disposing of the hidden window it created. Now it is disposed of.
-JohnT, 15 Dec 2011. LT-12309, Keep place in Dictionary view
-LastufkaM, 15 Dec 2011. LT-12097 Free translation shortcut work for RTL too - more likely to come.
-GordonM, 16 Dec 2011. Fix chart checking code to make sure that words from wrong text won't be included.
-LastufkaM, 16 Dec 2011. LT-12243 Move Down isn't working on "Note" in Gloss tab.
-JohnT, 19 Dec 2011. LT-12176, Adding column resizes other columns
-	Later: LT-12242, Crash when use menu button of hidden line, when Free line hidden
-RandyR, 19 Dec 2011: Added missing 'do-nothing' DM (7000050) for a model change done on 1 Dec (Added Speaker to Segment).
-JohnT, 19 Dec 2011. LT-12361, FlexText import error message misleading for invalid writing systems
-	Later: LT-12378, Error when adding a bound root without leading token
-RickM, 19 Dec 2011. LT-12172 Anthropology Category Column has wrong content layout in Lexicon
-NaylorJ, 20 Dec 2011. LT-12282 The users place in Interlinear Texts is now remembered much more thoroughly.
-NaylorJ, 20 Dec 2011. Updated the sample data and default projects to version 7000050
-GordonM, 20 Dec 2011. Fixed LT-12313 dictionary config for minor referenced complex forms.
-NaylorJ, 20 Dec 2011. Fixed LT-12270 The custom field information is now be wiped if they are update,
-	so the new or changed fields should show after LIFT import.
-NaylorJ, 20 Dec 2011. Fixed LT-12377, the interlinear export now clears title and other meta information after each text.
-GordonM, 21 Dec 2011. Fixed LT-12376 Down arrow crash in Word Cat.
-JohnT, 21 Dec 2011. LT-12340, Failed Send/Receive should report problems
-NaylorJ, 22 Dec 2011. Refactored a poorly named method related to the issue LT-12357
-GordonM, 22 Dec 2011. Fixed LT-12419 so unwanted Insert menu items don't show up in Lists-ReversalIndexCategories.
-LastufkaM, 3 Jan 2012. LT-12279 Export selection jumps around after I click Export in the Export dialog box.
-GordonM, 3 Jan 2012. Fixed a missing "part" problem that Ken found.
-NaylorJ, 3 Jan 2012. Fixed LT-12382, Show Hidden fields will now appear on custom list items.
-JohnT, 4 Jan 2012. LT-12420, Crash pasting Chinese text into English Reversal
-	Later: LT-12390, Crash on "Word Analysis" pane When jumping from "Interlinear Texts" to "Word Analysis" pane.
-GordonM and JasonN, 4 Jan 2012. Fixed LT-12411 and probably LT-12288 (Jason).
-NaylorJ, 4 Jan 2012. Fixed LT-11798 fields with multiple writing system possibilities should still work in the quick configure menu now.
-JohnT, 5 Jan 2012. LT-12239, custom list's sub-items not available in bulk edit
-	Later: LT-12248, Unhelpful unnecessary text repositioning when navigating between Free translations
-	Later: LT-11066, Trying to "Export" data from "List" area puts "create new entry" icon in Lists area
-RandyR: 5 Jan 2012. Update LiftbridgeCore dll that has new interface, and get LBListener to use it.
-JohnT, 6 Jan 2012. LT-12286, "Show record in Notebook" shown before record link
-	Later: LT-12435, Restoring to default settings and then clicking on "Gloss" tab leads to crash.
-	Later: LT-12424, Crash after importing *.LIFT file when moving to another entry.
-GordonM, 6 Jan 2012. Fixed LT-11548 so disposed MSAPopupMgr doesn't crash.
-JohnW, 6 Jan 2012. TE-9842: Changed how fwdata file merges in newbies to maintain order to improve performance when many newbies.
-JohnT, 6 Jan 2012. LT-12430, Text is deselected on center of "Texts" column when I import and merge with existing text.
-	Later: LT-12441, When Notebook filtered, clicking a subrecord's field causes browse pane to jump to top most record
-RandyR: 6 Jan 2012. 'Nuther revision related to Lift Bridge.
-RandyR: 9 Jan 2012. Add hack to data sorter to pick first alternative if there are duplicates in the file.
-JohnT, 10 Jan 2012. LT-12439, Wrong options shown at top level of "Referenced Complex Forms".
-	Later: LT-12426, Writing system migration missed in some configuration contexts
-	Later: LT-12421, Configure Dictionary View dialog box, Referenced Complex Forms: "Display each Complex Form indented on a new line"
-		does not forget what is in Surrounding context that is not now needed.
-TomB, 10 Jan 2012. TXL-47, TXL-60, TXL-73, TXL-79, TXL-80 (TomB): Broke question processing into two steps to allow
-		for some one-time cleanup/interpretation of alternate forms and embedded verse numbers. A generated
-		XML form is then used for subsequent access. The alternate forms of the question are available to
-		the user in the new Modify Question dialog box, and there is a process (that includes looking at
-		manually-determined alternate forms) to generate all the distinct alternative forms of questions
-		that have alternate and/or optional words/phrases. Added ability to exclude questions that the user
-		doesn't deem relevant.
-	TXL-74, TXL-76: Improved the CC table for doing final cleanup of the QTTallBooks.sfm file to eliminate
-		some bugs and inconsistencies.
-JohnT, Jan 2012. LT-12469, "Problem Importing" warning message using Import/Merge From LIFT File
-LastufkaM, 10 Jan 2012. LT-12440 LT-12463 Crash in Interlinear when pressing enter to move to FT.
-NaylorJ, 10 Jan 2012. LT-12451 Deleting custom fields will now result in all objects being saved to prevent 'empty' custom fields from remaining behind. Also a change was
-	made so that configuration settings will remove obsolete settings from old versions.
-TomB, 11 Jan 2012. TXL-80: Fixed script-generation code to take into account excluded questions.
-	TXL-82: Fixed bug when trying to set filter if Te has a non-contiguous set of books filtered.
-TomB, 11 Jan 2012. TXL-83: Prevented extraneous section heads in script when overview questions have embedded
-	verse numbers (in parentheses) in their answers.
-	TXL-85: Added keyTermRules.xml to the installed files (no longer a user-specific AppData file).
-KenZ, 11 Jan 2012. JohnT fixed interlinear baseline writing system switching to wrong ws LT-12471.
-AnnB. 11 Jan 2012  Changed configuration files for adding the Kinyarwanda language pack.
-GordonM, 11 Jan 2012. Fixed LT-12437 so adding a text in Notebook doesn't crash.
-JohnT, 11 Jan 2012. LT-12474, Yellow Crash while clicking on the Delete button in Texts & Words-->Bulk Edit Wordforms Area
-NaylorJ, 11 Jan 2012. LT-12145 Possibly fixed. Was never able to reproduce. Changed default priority for RecordViews to be after RecordClerks
-	Also changed some code which would return null on attempt to find a RecordClerk if there was a Clerk found which had a null Owner.
-JohnT, 12 Jan 2012. LT-12477, Approve new analysis when I move off the word after new entry made
-KenZ, 12 Jan 2012. Did final full integration from WW to FW_7.2 for the 7.2.0 release.
-	Changed version number of WW to 7.3 for ongoing work.
+----------------- FW7.2.0 -------------------------------------------------------------------------------
+KenZ, 10 Nov 2011. Created FW_7.2 branch and integrated from WW.
+KenZ, 3 Jan 2012. Integrated WW to 7.2 using auto resolve from other.
+KenZ, 12 Jan 2012. Final full integration from WW to 7.2 using auto resolve from other.
+JohnT, 12 Jan 2012. LT-12472, Selecting word glosses is not working properly.
+	Also enhanced FixFwData to remove multistring alternatives with duplicate WSs.
 AnnB, 12 Jan 2012.  Hook up Help Buttons LT-11789 and LT-12490.
-RandyR, 15 Jan 2012. Integration: FW72->WW.
-GordonM, 17 Jan 2012. Fixed LT-12427 so Full Notebook Export to SFM doesn't crash on ampersand.
-LastufkaM, 17 Jan 2012. Fixed a crash while looking at LT-12097 again.
-GordonM, 17 Jan 2012. Fixed LT-12457 so Notebook XHTML export works while on subrecord.
-NaylorJ, 20 Jan 2012. Re-named the FwData class and file to FwDataFixer in preperation of LT-12530 work.
-GordonM, 20 Jan 2012. LT-12498 fixed Other button in Find in Dictionary dialog.
-NaylorJ, 23 Jan 2012. Further work related to LT-12530.
-GordonM, 23 Jan 2012. Fixed LT-11922 (and LT-12053) so LiftBridge doesn't disappear from the menu.
-NaylorJ, 23 Jan 2012. Incremental changes for test cases of LT-12530.
-NaylorJ, 23 Jan 2012. Test harness refinement for LT-12530.
-	Later: Version 1 of the new Fixer model and testing framework.
-	Later: Changed the directory name so that the build will run the tests automagically.
-BogleT, 24 Jan 2012. TXL-93: Removed release mode code in TE options dialog that required a copy of QTTallBooks.sfm
-		in My Documents\UNS Questions in order to display the experimental feature.
-	TXL-94: Ensured creation the UNS Questions folder in Environment.SpecialFolder.ApplicationData when
-		Transcelerator runs the very first time.
-BogleT, 24 Jan 2012. TXL-87: Changed to display key term renderings in alphabetical order.
+JohnT, 12 Jan 2012. LT-12496, "FieldWorks has stopped working" problem clicking areas in Texts and Words area sequentially
+GordonM, 12 Jan 2012. LT-12232 partial fix.
+JohnT, 12 Jan 2012. LT-12499, Can get incorrect homograph numbers in Dictionary view
+JohnT, 13 Jan 2012. LT-12232, Mouse-over blue button gives grey background
+GordonM, 13 Jan 2012. Fixed some vagaries relating to when/how the blue button
+						 shows up. Related to LT-12232.
+JohnT, 13 Jan 2012. LT-12505, Writing System Property dialog misbehaving
+RandyR, 14 Jan 2012. FW-side fixes for LT-12509 "Send/Receive fails for more than the first file".
+KenZ, 14 Jan 2012. Fixed LIFT missing pictures LT-12508 and LIFT export failure LT-12510.
+RandyR, 14 Jan 2012. Finish up changing the LP guid (and users) in data sets.
+KenZ, 18 Jan 2012. Fixed old LIFT import problem (LT-12516), removed Scripture from custom field lists for SE
+	(LT-12520), and Fixed problems with master Hindi ldml file.
+-------------------------- Begin FW7.2.2
+JohnT, 19 Jan 2012. Added a comment to a string resource file.
+-------------------------- FW7.2.1 patch was released privately with just the following addition to 7.2.0
+JohnT and RickM, 24 Jan 2012. LT-12598  Add right-click menu "Show entry in lexicon" to Categorized Entry tool
+-------------------------- Continue FW7.2.2
+TomB, 24 Jan 2012. Integrated fixes for the following issues:
+	TXL-87: Changed to display key term renderings in alphabetical order.
 	TXL-88: Made change to commit current edit when saving. This prevents data loss and avoids a crash when reloading.
 	TXL-89: Preserved sorting when reloading.
 	TXL-90, TXL-91: Fixed some layout and user-interaction problems in the Edit Question dialog box.
-LastufkaM, 24 Jan 2012. LT-12130 AppData Local folder not cleared of obsolete data when Send/Receive LIFT used
-NaylorJ, 24 Jan 2012. Finished LT-12530. Added some addition tests, removed obsolete ws migration code. Made the tests work from nant.
-GordonM, 25 Jan 2012. Small changes in FDO and FixFwDataDllTests.
-GordonM, 25 Jan 2012. Changes to FixFwDataDll and tests project files, so tests work through VS.
-JohnT, 25 Jan 2012. Enhanced handling of incoming links to support figuring out a suitable default tool for most object types.
-	Later: Reverted 37331. This needs more investigation (the original purpose was not clear) but it was breaking tests.
-EberhardB, 26 Jan 2012. Integration Calgary/WW -> WW.
-BogleT, 26 Jan 2012.
-	TXL-84, TXL-86: Added more key term rules toprevent unhelpful matches. Did additional clean-up of questions, and added and
-		cleaned up some alternate forms for a few questions.  Enhanced the porter stemmer to prevent some bogus stemmings.
-	TE-9485, TE-9513: Fixed a few English glosses for key terms.
-	TXL-95: Fixed crash (Null reference exception) when a user tries to open dialog to generate checking script template for the first time
-BogleT, 27 Jan 2012. TE-9522: Fixed sporadic test failures in ExportParatextDlgTests.
-GordonM, 30 Jan 2012. LT-12533 Ensure that Send/Receive does not leave disallowed empty sequences.
-	later: forgot two files!
-JohnT, 30 Jan 2012. LT-12619, Crash in SF text import wizard
-JohnT, 31 Jan 2012. LT-12632, Crash on Click Copy to reversals
-	Later: LT-12629, New analysis lost after click another word and back to original word.
-TomB, 1 Feb 2012. TXL-27, TXL-78: Enabled the addition/insertion of new questions.
-	TXL-89: Came up with a *real* fix for the problem of losing the sort order when reloading.
-KenZ, 1 Feb 2012. Integrated FW7.2.2 changes to WW.
-GordonM, 1 Feb 2012. Fixed LT-12622 so picture properties dialog again has buttons.
-EricP, 2 Feb 2012. LT-12532 - Retain the Form of a WfiMorphBundle even when fully analyzed.
-GordonM, 2 Feb 2012. Fixed other half of LT-11922 and refactored code that finds the LiftBridge dll.
-JohnT, 2 Feb 2012. Second stage of LT-12561; made incoming links with tool 'default' work for all kinds of PossibilityList (that display in Flex).
-AlistairI, 2 Feb 2012. Tweaked build to allow Installer build to redirect output.
-KenZ, 3 Feb 2012. Finished Eric's LT-12532 migration by updating sample project files.
-JohnT, 3 Feb 2012. Last part of LT-12561; made TE able to handle incoming links (to guids owned by ScrBook or below).
-NaylorJ, 3 Feb 2012. Fix related to LT-12670, make sure that the fwdata file does not get mistakenly deleted in case of crashes writing out the project.
-GordonM, 3 Feb 2012. A couple small fixes to prevent crashes in AnalysisAdjuster with a corrupt file.
-TomB, 7 Feb 2012. TXL-100: Added copy and paste commands to allow copying of entire cells in the data grid.
-	TXL-105: When editing a question or otherwise reloading the data grid, made TXL select the same question after reloading.
-	TXL-106: Improved keyboard switching.
-	TXL-107: Added initial support for excluding user-added questions
-	Also, refactored to reduce redundant data storage and improve logic for key-matching.
-NaylorJ, 10 Feb 2012. Added the first 2 of 3 integration points to FieldworksBridge described in LT-12525
-TomB, 14 Feb 2012. TE-9529: Added a command to help user find places where a footnote marker is missing in the BT
-RickM, 14 Feb 2012. LT-12720 Clicking on "Import --> Lift Lexicon leads to crash.
-NaylorJ, 14 Feb 2012. Added the option for obtaining a project to the open project menu for LT-12693
-EberhardB, 15 Feb 2012. Integration Calgary/WW -> WW.
-NaylorJ, 15 Feb 2012. Initial FLEx to FLExBridge communication, part of LT-12525
-TomB, 16 Feb 2012. TXL-109: After user enters a translation, if they immediately click Confirm, the checkbox is selected, not cleared.
-NaylorJ, 16 Feb 2012. Make missing FLExBridge registry key non-catastrophic.
-TomB, 16 Feb 2012. TXL-108: Fixed crash when trying to confirm a translation consisting only of initial and final punctuation.
-	(Also, went ahead and prevented confirmation of such a translation.)
-NaylorJ, 16 Feb 2012. Modified the key location for FLExBridge added a backup location of the CodeDir, now it sort of works. LT-12525
-NaylorJ, 20 Feb 2012. Updated the service communication code. Should freeze and re-awaken flex on the bridge launch in all cases. LT-12525
-NaylorJ, 20 Feb 2012. Improve behavior on bridge green screen errors. LT-12525
-GordonM, 20 Feb 2012. LT-12650 improve IText handling of merge problems.
-NaylorJ, 21 Feb 2012. Manage lock file so that Send/Receive launched from FLEx works. LT-12525
-TomB, 21 Feb 2012. TE-9534 (part of TE-6013): Fixed USFM export so that footnotes from back translation will always be exported
-NaylorJ, 21 Feb 2012. Fixed bug in the SequenceFixer, handle reloading of project modified by Send/Receive.
-TomB, 21 Feb 2012. TXL-110: Changed TXL so the toolbar and answers pane are on by default (for new users).
-	TXL-111: Fixed crash when drawing key terms pane using certain complex-script fonts.
-NaylorJ, 22 Feb 2012. Renamed FieldworksBridge to FLExBridge.
-TomB, 23 Feb 2012. TE-9538: Prevented "database contains a corrupted record" message during normal shut-down of TE.
-	Improved handling of exceptions on the data loading thread.
-TomB, 23 Feb 2012. TE-9536, TE-9539: Removed (undocumented) option from Scripture Properties dialog box that false advertized
-	ability to convert script digits to Arabic numerals for (all) exports, and made the checkbox for this setting
-	in the Toolbox export dialog work correctly without crashing. Paratext exports now always do script digit
-	conversion because otherwise they won't work in Paratext.
-AlistairI, 29 Feb 2012. Integration from WW_VS2010: Upgrade to VS2010.
-KenZ, 29 Feb 2012. JohnT fixed LT-12471 on my machine where it was occurring.
-RandyR, 5 March 2012. Add the offical FLEx Bridge installer and remove the older placeholder installer.
-EricP, 7 March 2012. Added "Disabled" property to PhSegmentRule, MoCompoundRule, MoAdhocProhib, MoInflAffixTemplate.
-	(LT-10471 "Allow user ability to turn phonological rules on or off")
-KenZ, 7 Mar 2012. Updated vcproj files to VS2010.
-EricP, 8 Mar 2012. See LT-9137 "Allow proclitics or enclitics to be constrained by order".
-	Model Change (7000054): Added "ProcliticSlots" and "EncliticSlots" reference sequence properties to MoInflAffixTemplate.
-	Also added "Slots" reference collection property to MoStemMsa. No data migration needed for this optional new capability.
-RandyR, 8 March 2012. Fixed LT-12854 "Crash using 3/8 build of FLEx and FLExBridge 0.3.10".
-RandyR, 8 March 2012. Fixed LT-12854 "Crash using 3/8 build of FLEx and FLExBridge 0.3.10" (again, but this time for DM 7000054).
-RandyR, 12 March 2012. Added comment to model file about the need to also change the MDC in FLEx bridge.
-Andy Black, 13 Mar 2012. LT-10471 "Allow user ability to turn phonological rules on or off".
-	Also did this for affix templates, compound rules, and ad hoc rules.
-TomB, 14 Mar 2012. Upgraded additional project and Designer files fo VS 2010.
-KenZ, 15 Mar 2012. Updated FlexBridge installer (0.3.13) from Randy.
-TomB, 15 Mar 2012. TE-8956, TE-9543, TE-9533, TE-9542: Enabled pasting of footnote callers in back translations.
-	Also removed preprocessor directives that relied on the definition of NET_4_0.
-KenZ, 15 Mar 2012. Updated FlexBridge installer (0.3.14) from Randy.
-EricP, 16 Mar 2012. LT-7581 "Have parser know about inflectional variant entries".
-	Model Change (7000055): Created class LexEntryInflType (num 133 in Ling) based on LexEntryType.
-	Added atomic reference attribute InflType to WfiMorphBundle with target of LexEntryInflType.
-	No data migration needed.
-RandyR, 8 March 2012. Updated FLEx Bridge installer (0.3.15) which adds support for FW's DM 7000055.
-RandyR, 18 March 2012. Updated FLEx Bridge installer (0.3.17) which fixes a few actual and potential validation bugs.
-TomB, 15 Mar 2012. TE-9038: Enabled displaying pictures in the BT so captions can be edited.
-	TE-9544: Enabled deleting picture ORC in the BT and handling deletion of BT picture ORCs when a picture is
-	deleted in the vernacular.
-JohnT, 21 Mar 2012. LT-12768, Bring up the Conflict window after S/R if there are new conflicts created in FlexBridge
-Andy Black, 21 Mar 2012. Added select column to LT-10471 "Allow user ability to turn phonological rules on or off".
-RandyR, 22 March 2012. Updated FLEx Bridge installer (0.3.19) which fixes LT-12902 "Crash on Send/Receive Project with TrashCans project, but not on Sena 3 project".
-JohnT, 22 Mar 2012. Added a change that somehow didn't get checked in before.
-NaylorJ, 22 Mar 2012. Fix a bug which could result in multiple lift-ranges during LiftBridge operation. One of several causes for LT-12738.
-RickM, 22 Mar 2012. LT-12870 save user position in project before closing and reloading project
-NaylorJ, 22 Mar 2012. Fix a crash in bringing up the Add Custom Field dialog, was blocking further work on LT-12738.
-Andy Black, 23 Mar 2012. Refine adding select column to LT-10471 "Allow user ability to turn 	phonological rules on or off".  Fix LT-12918 "Could get a crash when had an infix using
-	reduplication and used Try a Word with the "Let me see all" option."
-NaylorJ, 23 Mar 2012. New pathinclude's for 2010 which will allow for net4.0 resource building. Required to localize dialogs built in 2010.
-PyleE, 26 Mar 2012. Rename/move SandboxBase.ComboHandlerTests.cs to FDOTests/MorphServicesTests.cs
-AlistairI, 26 Mar 2012. Upgraded all remaining src projects to VS2010 and .NET4.
-NaylorJ, 26 Mar 2012. Upgrade the Palaso dll so newer builds of the bridges will work correctly. (should be updated to latest official version before release)
-AnnB, 26 March 2012 - LT-12883 - Hook up Help button: Active fields in four different tools in the Grammar area
-AnnB, 26 March 2012 - LT-3844 - Change the Bulk Replace summary, LT-10403 - Wrong path name given in Export Interlinear, Word 2003
-KenZ, 27 Mar 2012. Removed illegal ws from Uni fields and migrated all projects to current version.
-NaylorJ, 27 Mar 2012. Continued work on LT-12738, write out the lift-ranges files in a more bridge friendly way.
-Andy Black, 28 Mar 2012.  LT-10417 "Hermit Crab: Enable phonological rules to apply only when certain categories are present".
-EricP, 29 Mar 2012. Refactor DomainObjectServices GetVariantRefs and add some tests for those changes.
-	Added new FdoTest class for restoring the FDO cache after every test.
-NaylorJ, 30 Mar 2012. Fixed the Lift Send/Rec so that it can work again after breaking it in the last bit of LT-12738 work.
-KenZ, 2 Apr 2012. Integrated LT-12924 localization crash fix from 7.2 branch.
-EricP, 2 Apr 2012. added some MorphServices tests for inflectional variant types.
-GordonM, 2 Apr 2012. Fix for Chart crash sent in by LarryH.
+JohnW, 25 Jan 2012. LT-12609: reduced memory usage when sorting entire fwdata file when opening.
+KenZ, 26 Jan 2012. Fixed unreliable audio sound icon LT-12551.
+KenZ, 26 Jan 2012. Set version number to 7.2.2
+JohnT, 26 Jan 2012. LT-12554, Bulk Edit goes blank until restart
+	Later: LT-12541, Copy error to clipboard when emailing fails/is cancelled
+	Later: LT-12586, Add a new text to the Choose Texts mega filter! (properly!)
+KenZ, 27 Jan 2012. Changed Flextext to formatted output so it can be read in a text editor.
+TomB, 27 Jan 2012. LT-12327: Fix to prevent TeStylesXmlAccessor from treating deprecated Notation_Date styles as being in use.
+	Integration of bug for for TXL-95.
+JohnT, 27 Jan 2012. Fixed a problem where importing an SFM interlinear text would fail if no writing system was specified
+	for fields set to be ignored.
+RickM 27 Jan 2012. LT-11975 Crash on "Bulk Edit Reversal Entries" pane When Deleting all Reversal entries.
+JohnT, 27 Jan 2012. LT-12621, Allow Flex to import current SayMore files.
+NaylorJ, 27 Jan 2012. LT-12403 Segment level translations will now be retained on a writing system switch of an entire paragraph.
+NaylorJ, 27 Jan 2012. LT-12614 Scripture export will work without crashing now.
+AlistairI, 27 Jan 2012. LT-12613 Put flashing cursor on newly added interlinear note.
+RIckM, 27 Jan 2012. LT-12577 Crash on Reversal Index pane when deleting reversal entry in "Bulk Edit Entries" pane ? Delete tab.
+NaylorJ, 27 Jan 2012. LT-12593 Show the number of text that will be imported from the SFM (if it is more than one)
+NaylorJ, 30 Jan 2012. Fixed LT-12615. The baseline will no longer steal the focus back from the Info tab when there are no paragraphs.
+JohnT, 30 Jan 2012. LT-12609, Made sorting large file by guid use temp files to avoid running out of memory.
+	Later: added code to delete temp files created in fix for LT-12609
+AlistairI, 30 Jan 2012. LT-12388, fixed bug where "surrounding context" controls were positioned relative to dialog bottom.
+NaylorJ, 30 Jan 2012. Fixed LT-12593 and LT-12594. The count is now properly calculated and displayed, and the dialog
+	will no longer get confused about its current tab.
+AlistairI, 30 Jan 2012. LT-12612, Enabled custom fields using possibility lists to export them properly to XHTML.
+NaylorJ, 30 Jan 2012. LT-12338 Fixed bad XHTML output, extraneous tags removed.
+RickM, 31 Jan 2012. LT-12558  Part of the "report a problem"/"send a suggestion" dialogs is not using translated strings
+LastufkaM, 31 Jan 2012. LT-12514 Style of sense number references for Reversal not exported.
+LastufkaM, 31 Jan 2012. LT-12599 Reversal sense header reference before and aftertexts (bullets) were missing from Xhtml export files.
+KenZ, 1 Feb 2012. Fixed problem that broke build. Integrated LT-11922 fix from WW to 7.2.
+-------------------------- Begin FW7.2.3
+JohnT, 1 Feb 2012. LT-12651, Referenced Complex Forms ordering only used temporarily in Dictionary view
+KenZ, 3 Feb 2012. Integrated Jason's fix for LT-12672 avoiding loss of fwdata file on errror writing to tmp file.
+TomB, 10 Feb 2012. TE-9530: Fixed bug when splitting a paragraph before a footnote that caused the footnote to be deleted.
+TomB, 10 Feb 2012. TE-8924/TE-9515: Fixed crash caused by re-entrancy in data grid because of an unnecessary call to
+		Application.DoEvents.
+	TE-931: Improved code for selecting offending characters in picture captions so at least it works properly when
+		the caption has not been edited.
+KenZ, 23 Feb 2012. Checked in an enhancement JohnT did related to Lt-12747, but not the final solution.
+JohnT, 23 Feb 2012. LT-12672, Project file fwdata gets obliterated on deleting custom list reference field from allomorph
+	Later: LT-12682, Make bak files visible in Open when fwdata is missing
+TomB, 23 Feb 2012. Integration of various TE fixes and TXL fixes and enhancements
+NaylorJ, 23 Feb 2012. Fixed LT-12765. Fixed the bug as suggested by Ken. Have no idea how to verify that there aren't any unwanted side affects. Advise heavy Ken testing.
+NaylorJ, 24 Feb 2012. Fixed LT-12493. If the parser tries to update an interlinear view while the RootText is null it will no longer crash.
+NaylorJ, 24 Feb 2012. Fixed LT-12708. The ChartIsRtL property will no longer blow up if the text is invalid.
+NaylorJ, 24 Feb 2012. Fixed LT-12584. Right clicking on whitespace will no longer cause a crash.
+JohnT, 27 Feb 2012. LT-12684, Doubled bullets in Reversal Index, and UI problem in Configure dialog
+Gordonm, 27 Feb 2012. LT-12726 Crash changing text language.
+GordonM, 27 Feb 2012. LT-12666 crash switching texts in Chart (bookmark problem).
+GordonM, 27 Feb 2012. LT-12610 New text ws dialog uses only checked ones.
+JohnT, 27 Feb 2012. LT-12766: Wordlist creates new entries for existing words: part 2, added new utility to clean up the mess.
+RickM, 28 Feb 2012. LT-12682 Make bak files visible in Open when fwdata is missing
+JohnT, 28 Feb 2012. LT-12666, Crash when switching between texts on the Text Charts tab
+	Later: LT-11566, Merging Senses results in crash
+TomB, 28 Feb 2012. LT-12800, Integration (TomB): Fixed problem with unwanted indentations being written
+	out for modified objects in the XML.
+	Integration of changes to improve/enhance biblical terms and and alternate form overrides for Transcelerator.
+DamienD, 29 Feb 2012. LT-10635: Hermit Crab: does not handle "derivation outside of inflection". Fixed incorrect
+	display of parser analyses in Analysis tab.
+AnnB, March 1, 2012. LT-12797: Enhance description of Export option in Export Interlinear dialog box.
+AnnB, March 1, 2012. LT-12797: Enhance description of Export option in Export Interlinear dialog box take 2.
+JohnT, March 1, 2012. Repaired fault caused by recent VwNotifier changes, which caused a unit test failure.
+	(continuation of fix to LT-11566, Merging Senses results in crash).
+	LT-11564, configuring Component References/Components is a mess
+	LT-12689, Reversal Index should be initialized to "Sorted by Form"
+KenZ, 1 Mar 2012. Added new list localizations from Beth for fr, th, km, ne.
+LastufkaM, 1 Mar 2012. LT-12658 XHTML contains large gaps between items.
+JohnT, 1 Mar 2012. LT-12671, Crash adding a component to a lexical entry.
+GordonM, 2 Mar 2012. Fixed at least most of LT-12479 ws for custom list reference field.
+JohnT, 2 Mar 2012. LT-11534, Duplicate IDs in XHTML export
+TomB, 2 Mar 2012. TXL-98: Made it possible to resize the key term renderings pane.
+AnnB, March 2, 2012.  Add languages Thai (th) and Khmer (km) to FieldWorks.
+RickM, March 2, 2012 LT-12560 Crash on "statistics" pane after deleting text.
+JohnT, 2 Mar 2012. LT-12580, Spaces lost in SFM dictionary import after in-line character markers
+TomB, 2 Mar 2012. TXL-114: Limited height of answers pane relative to main question grid to prevent crash
+	when shrinking the width of the Transcelerator window.
+JohnT, 2 Mar 2012. Part of LT-12401, crash when deleting last text in analysis view.
+TomB, 5 Mar 2012. TXL-115: Made it so that when there are too many terms in a question to be able to
+	display them all at once, a horizontal scroll bar appears, temporarily increasing the height of
+	the key terms pane.
+GordonM, 5 Mar 2012. Finished up LT-12479 with JohnT's help.
+JohnT, 3 Mar 2012. LT-12753, Keyboard not selected properly in focus box
+GordonM, 5 Mar 2012. LT-12251 Crash deleting custom list
+RickM, 5 Mar 2012. LT-11689 Crash on custom column when Selecting "Greater than 0" in Lexicon edit pane.
+JohnT, 5 Mar 2012. LT-12733, Style selection not working in data entry slices.
+GordonM, 5 Mar 2012. LT-12752 Reappearance of Tools-Configure-Columns menu item.
+JohnT, 6 Mar 2012. LT-12700, Crash while clicking the Delete button when we are in the Print View Tab in Texts & Words-->Interlinear Texts
+NaylorJ, 6 Mar 2012. Fixed LT-12652. Added the WfiGloss that was created while following the bug steps to an analysis.
+GordonM, 6 Mar 2012. Fixed LT-12817 so links from one DataNotebook record to another work.
+	later: Fixed LT-12781 so Statistics after Concordance doesn't crash.
+NaylorJ, 6 Mar 2012. Fixed LT-11925. Detect and eliminate problematic spurious writing system entries during a ws merge.
+GordonM, 6 Mar 2012. Fixed LT-12657 so clicking on a concordance entry won't crash.
+GordonM, 7 Mar 2012. Fixed LT-12676 so unsupported Cultures don't crash the system.
+JohnT, 7 Mar 2012. LT-12811, Crash on merging entries which have same component
+	Later: found another problem merging entries which reference each other.
+	Later: LT-12803, Crash on configuring columns in the Words Analysis Tool.
+KenZ, 7 Mar 2012. Fixed LT-12773 ensuring picture/audio copies on Send/Receive from changed repo.
+	Also added CopyLiftBridge target, called from remakew to restore LiftBridge files when present.
+GordonM, 7 Mar 2012. Optimized Categorized Entry initial sort.
+TomB 8 mAR 2012. TXL-20: Added capability for Transcelarator to request other TE to display a particular key term.
+	TE-9541: Made TE re-select previously selected key term when TE restarts.
+JohnT, 8 Mar 2012. LT-12847 Escape treated as data; deleting text in concordance crashes making bookmark
+NaylorJ, 8 Mar 2012. Fixed LT-12842, and perhaps a host of others, it will no longer crash when duplicating minor entry.
+TomB 8 mAR 2012. TXL-35: Removed some user-interaction speed bumps when editing translations by making the Home
+	and End keys work when in edit mode and entire cell contents are selected.
+JohnT, 8 Mar 2012. LT-12692 Inserting a paragraph break as the first-ever edit to Notebook text imported from 6.0 crashes
+JohnW, 8 Mar 2012. Update copyright date.
+NaylorJ, 8 Mar 2012. Fixed some bugs related to network collaboration related to bug LT-12734
+JohnT, 9 Mar 2012. LT-12747, Better reporting of invalid spell checking IDs.
+NaylorJ, 9 Mar 2012. Fixed LT-12843. Crashes will no longer occur when trying to convert ghost slices of reversal entries on deleted entries.
+NaylorJ, 9 Mar 2012. Modified JohnT's fix for LT-12747 to allow for the underscore character.
+TomB 9 mAR 2012. TXL-18: Made a splash screen and a real Help About dialog and made everything use the nice
+	logo for Transcelerator that Karl Rascher designed.
+NaylorJ, 9 Mar 2012. Fixed LT-12837. Minor entry reference types should now behave as expected.
+LastufkaM, 9 Mar 2012. LT-12651 Referenced Complex Forms ordering only used temporarily in Dictionary view.
+KenZ, 12 Mar 2012. Made minimal fix for LT-12706 to use MultiUnicode for new custom string fields from WeSay.
+GordonM, 13 Mar 2012. Fixed LT-12251 Deleting custom field and custom list crash.
+GordonM, 13 Mar 2012. Fixed LT-12821 Error message or crash when creating a phrase in Texts area.
+RickM, 13 Mar 2012. LT-12778 Bullets not showing in reversal xhtml view
+JohnT, 14 Mar 2012. LT-12878, Reversal index sorting doesn't 'stick'
+	Later: To help with LT-12849, added a new utility to "Force Rechecking Word Breaks"
+GordonM, 14 Mar 2012. LT-12786 Turn off all filters not becoming enabled in Word List Concordance.
+JohnT, 14 Mar 2012. LT-12697, Multiple Keyboards not working in Text Notes and Free Translation fields
+NaylorJ, 14 Mar 2012. Fix for LT-12849. The respeller will no longer mess up the analysis lists in a segment.
+JohnT, 15 Mar 2012. LT-12820, Sorting triangles at top of columns are hidden when you first set the sort and the mouse is still hovering over the top of the column heading.
+NaylorJ, 15 Mar 2012. Fixed LT-12799. Modified the IsColumnVisible method to match on layout only.
+LastufkaM, 15 Mar 2012. LT-12658 XHTML contains large gaps between items: Mostly finished the previously incomplete implementation of minor entries in xHtml export.
+JohnT, 15 Mar 2012. LT-12816, New Windows input systems cannot be used until Flex is restarted
+KenZ, 15 Mar 2012. Fixed LT-12888 to show inflection class in dictionary view.
+NaylorJ, 15 Mar 2012. Additional repairs related to LT-12820. Respeller dialog now reparses out of date paragraphs.
+JohnT, 15 Mar 2012. LT-12845, Toolbar not being drawn until click
+GordonM, 15 Mar 2012. LT-12884 Dictionary Configuration doesn't crash now.
+RickM, 15 Mar 2012. LT-12716 Going through the free translation field using the right arrow key skips
+	the end position and goes to the next line.
+RickM, 16 Mar 2012. NEEDED To Remove a comment line: LT-12716 Going through the free translation field using the right arrow key skips
+	the end position and goes to the next line.
+KenZ, 16 Mar 2012. Integrated FW7.2.3 changes to WW.
+KenZ, 18 Mar 2012. Fixed LT-12893 to avoid duplicating pictures on LIFT import.
+----------------- FW7.2.4 -------------------------------------------------------------------------------
+NaylorJ, 23 Mar 2012. Integrated [Fix a bug which could result in multiple lift-ranges during LiftBridge operation. One of several causes for LT-12738]
+NaylorJ, 30 Mar 2012. Integrated WW changeset 37781 into this branch to add pretty printing of the lift-ranges to help in the fix for LT-12738.
+NaylorJ, 30 Mar 2012. Integrated WW changeset 37787 into this branch to fix a bug in the pretty printing fix.
+KenZ, 21 Mar 2012. Fixed LT-12924 Crash in Dictionary view for localized UI.
+NaylorJ, 2 April 2012. Updated the Palso and Palaso.Lift dlls to support the new LiftBridge installer. Also modify FLEx code to accomodate the change.
 NaylorJ, 3 April 2012. Fixed a bug in writing out the formatted lift-ranges introduced on 30 Mar.
-<<<<<<< HEAD
 NaylorJ, 4 April 2012. Fixed LT-12930 and LT-12923 the offending units of work were called using the DoSomehow method which does work post PropChanges
 NaylorJ, 4 April 2012. (Integrated) Fixed LT-12942. When creating a spelling dictionary entry from our current project put underscores in the ids instead of hyphens.
 NaylorJ, 11 April 2012. Fixed problem relating to lift-ranges data not always flushing.
@@ -5954,337 +323,4 @@
 RickM, 21 Sept 2012. LT-13613  Changing LinkedFiles path location does not copy Picture files with diacritics to the new location.
 RickM, 21 Sept 2012. LT-13343 Changing LinkedFiles path location does not copy Picture files to the new location.
 NaylorJ, 28 Sep 2012. (Integrated from WW) Fixed some recently added invalid XHTML output which showed up in LT-13585.
-=======
-GordonM, 4 Apr 2012. LT-12875 Conflict report Title hyperlink, need latest Chorus.
-NaylorJ, 4 April 2012. (Integrated from 7.2)Fixed LT-12930 and LT-12923 the offending units of work were called using the DoSomehow method which can do the work post PropChanges
-NaylorJ, 4 April 2012. Fixed LT-12942. When creating a spelling dictionary entry from our current project put underscores in the ids instead of hyphens.
-EricP, 5 April 2012. Make tests for some corner cases when handling variant entry references.
-RandyR, 6 April 2012. Updated FLEx Bridge installer to 0.3.21.
-Andy Black, 7 April 2012.  LT-10621 "Hermit Crab: Enable phonological rules to apply only when
-	certain morpho-syntactic features are present (or not present)"
-RandyR, 6 April 2012. Updated FLEx Bridge installer to 0.3.22.
-GordonM, 11 April 2012. LT-12926 Fix double quote crash.
-KenZ, 12 Apr 2012. Fixed LT-12950 crash when creating new project.
-RickM, 12 Apr 2012, Partially fixed LT-12512 Subentry formatting glitches.  Now user can adjust
-	indentation in StylesDlg paragraph tab.
-KenZ, 12 Apr 2012. Added new FB installer from Randy to fix crash due to the new phonology possibility list.
-KenZ. 12 Apr 2012. Added another new FB installer from Randy to fix LT-12952.
-NaylorJ, 16 Apr 2012. Integrated 3 LiftBridge fixes related to LT-12948 from 7.2.4
-RandyR, 18 April 2012: Added FLEx Bridge installer 0.3.26.
-EricP, 18 Apr 2012. Minor changes to tests.
-GordonM, 18 Apr 2012. Fix crashing bug related to sound controls in prep for LT-12882.
-KenZ, 18 Apr 2012. Checked in FlexBridge 0.3.27 for Randy
-Andy Black, 18 Apr 2012.  Fix LT-12970 "Morph Sketch fails to show optional slots in templates"
-RandyR, 18 Apr 2012. Checked in FlexBridge 0.3.28
-EberhardB, 20 Apr 2012. Integration Calgary/WW -> Calgary.
-LastufkaM 20 Apr 2012 LT-12767 Improve the receive from from colleague (obtain)option for Send/Receive
-SteveMc, April 20, 2012.  Valid Encoding Converter DLLs (built with VS 2008).
-GordonM, 20 Apr 2012. LT-12953 Added message box to explain why Send/Receive can't be done on db40
-	project.
-SteveMc, April 20, 2012. Encoding Converter DLLs built with VS 2010 (and targetting .Net 4).
-RandyR, 21 April 2012. Checked in Flex Bridge 0.3.29
-RandyR, 21 April 2012. Checked in Flex Bridge 0.3.31. Added LIFT Bridge installer 1.4.13.
-AnnB, 23 Apr, 2012. LT-12968 - Hook up Help buttons in new Grammar fields and choosers
-Randyr, 24 April 2012. Updated FLEx Bridge installer (0.3.32) and LIFT Bridge installer(1.4.15).
-EricP, 25 April 2012. LT-7581 work: Data migration to change Irregularly Inflected Form variant types
-	to class LexEntryInflType. Also added some a record list changes to allow creating new
-	possibility items of LexEntryInflType.
-EricP, 25 April 2012. Upgrade NewLangProj according to changelist 37944 (DataMigration7000057).
-EricP, 25 April 2012. LT-7581. (7000058) Data migration to fill GlossAppend fields
-	for the standard system Plural and Past variant types.
-RandyR, 25 April 2012. Checked in Flex Bridge 0.3.34.
-KenZ, 26 Apr 2012. Integrated 7.2.4 to WW
-GordonM, 26 Apr 2012. LT-12953 better dialog when doing S/R on fwdb file.
-NaylorJ, 26 Apr 2012. Take one of the localization build changes.
-NaylorJ, 26 Apr 2012. Take two on the localization changes, the po2xml task has now been fully and
-	successfully ported to C# as far as I can tell.
-KenZ, 26 Apr 2012. Migrated sample and test projects after Eric's changes.
-EricP, 27 Apr 2012. Refactor MorphServices tests to use guids for LexEntryInflType variant types.
-NaylorJ, 27 Apr 2012. Completed the fix to the localization build. I believe all the things broken
-	by the linux integration into ww are now repaired.
-RickM, 27 Apr 2012. LT-12964 Manual refresh required to see changes after reopening - if another
-	project is also open
-Andy Black, 30 Apr 2012. Fix LT-13001 "Grammar Sketch export to XLingPaper format produces a file
-	that cannot be loaded into the XMLmind XML Editor" and LT-13002 "Grammar Sketch export to
-	XLingPaper format includes type attributes on section elements. These should be removed on
-	export."
-KenZ, 30 Apr 2012. LT-12717 Fixed Text Movies link so it works now from the Linux downloads.sil.org
-SteveMc, April 30, 2012.  Fixed LT-13011 "Modifications in change 37891 make Try a word no
-	longer use utf-8 on Windows".
-RandyR, 1 May 2012. Checked in Flex Bridge 0.3.35.
-SteveMc, May 2, 2012.  Updated Po2Xml, ProcessLanguagesBld, and FwNant/ResGenEx to reflect
-	changes made for those to work on Linux.
-AlistairI, 2 May 2012. Revamped Encoding Converters. Restored speed of localization build.
-SteveMc, May 2, 2012.  Fixed a few remaining bugs in Po2Xml.
-KenZ, 2 May 2012. Fixed build script to use new locations for enc converters when setting registry and registering.
-DamienD, 3 May 2012. LT-10677: Type-ahead to select existing list items, VS2010 wanted to update some
-	project files.
-AnnB, 3 May 2012. Integrated Graphite changes from WorldPad_Maint to WW for SharonC.
-GordonM, 3 May 2012. Finished LT-12980 (and 12982 hopefully). Will need new FLEx Bridge.
-RandyR, 3 May 2012. Checked in Flex Bridge 0.3.36.
-EricP, 4 May 2012. Forgot to submit this CheckIn_History.txt with changelist 38009:
-	(LT-7581) Initial support for GlossPrepend/GlossAppend in InterlinVc for variants with irregularly inflected form types.
-AnnB, 4 May 2012.  LT-13019 Comment out test that compares the backup library to the default since they aren't always the same.
-EricP, 4 May 2012. Fix ObjectLabels to create labels for all descendent (sub)classes of CmPossibility.
-	This enables Variant Type choosers to select LexEntryInflType sub possibilities.
-LastufkaM, 4 May 2012. LT-12921 Duplicate "Dictionary-Minor" style causes crash: added guids to factory styles so send/receive won't duplicate them and abort.
-EricP, 7 May 2012. Fixed an interlinear gloss line bug I introduced in my last checkin.
-RandyR, 3 May 2012. Checked in Flex Bridge 0.3.37.
-AnnB, 7 May 2012. LT-12983 - New or additional info for the Options dialog box, Interface tab.
-EricP, 8 May 2012. (LT-7581) LT- Allow gloss variant affixes to be sensitive to line ws
-EricP, 9 May 2012. (LT-7581) Support adding irregularly inflected forms in Sandbox/FocusBox on LexGloss lines.
-GordonM, 9 May 2012. Fixed LT-13031 so project reopens correctly after S/R changes.
-GordonM, 9 May 2012. Kept re-read of settings file from crashing (LT-13031).
-AnnB, May 9, 2012. LT-10490 - Check box for "Match diactrics" is not fully visible in french
-RandyR, 3 May 2012. Checked in Flex Bridge 0.3.38.
-DamienD, 10 May 2012. Fixed incorrect handling of boundaries when matching word initial or final in environments in HC.NET,
-	fixed bug in optional sequences in HC.NET.
-Gordon 'n Jason, 10 May 2012. Fix errors in Conflict Report communication with FLEx.
-Lastufkam, 11 May 2012. LT-13033 FLEx crashes if Send/Receive invoked on a second project
-RandyR, 12 May 2012. Checked in Flex Bridge 0.3.39.
-EberhardB, 14 May 2012. Integration Calgary/WW -> WW
-KenZ, 14 May 2012. Fixed problem from integration causing Flex to complain about
-	 interface language on every startup.
-EricP, 15 May 2012. (LT-7581) Combo box items for LexGloss line with irregularly
-	inflected form types. Doesn't actually update the real morphbundle yet.
-AnnB, 15 May 2012. Integrated more Graphite changes from WorldPad_Maint to WW for SharonC.
-EricP, 15 May 2012. (LT-7581) check in a file missing from last changelist checkin (38092).
-KenZ, 15 May 2012. Fixed to avoid UI question on startup if registry setting is missing.
-GordonM, 15 May 2012. Fix to Dispose problem (& LT-13034).
-KenZ, 15 May 2012. Integrated fix for LT-13082 from 7.2.5 to WW - SFM import duplicating lex refs.
-RandyR, 12 May 2012. Checked in Flex Bridge 0.3.40.
-Andy Black, 16 May 2012.  UI editing part of LT-7581 "Have parser know about inflectional variant entries"
-EricP, 17 May 2012. (LT-7581) confirm WfiMorphBundle.InflType changes in FocusBox
-EricP, 18 May 2012. (LT-7581) enable FocusBox Variant of... dialog to respect LexEntryInflType choices.
-Lastufkam, 11 May 2012. Was going for LT-12877 but this really fixes a piping bug.
-AnnB, 18 May 2012. Integrated more Graphite changes from WorldPad_Maint to WW for SharonC.
-EricP, 22, 2012. LT-7581. Fixed export interlinear issue for the gloss of a variant morpheme.
-	Also staged some changes to enhance Interlinear Export to include glossAppend info.
-Andy Black, 16 May 2012.  Fix LT-13273 "Hermit Crab: lexicon for PC-PATR does not properly
-	 combine clitic "from parts of speech" into a single feature descriptor"
-KenZ, 22 May 2012. Added FB 0.3.41installer from Randy.
-DamienD, 23 May 2012. LT-13027: Crash creating -infix- Lexical Entry with attaches to specified,
-	LT-13173: FLEx complains when making a new entry in interlinear, LT-13218: crash after deleting
-	variant type from Entry and switching to another area, LT-13196: Crash adding a new sense in the
-	interlinear (affixes?)
-AlistairI, 23 May 2012. LT-13187 (and others): Prevented race conditions and deadlocks when FLEx runs FLExBridge.
-EricP, 24 May 2012. LT-7581 export interlinear glossAppend info for xml and html. Fixed a multiple ws issue.
-Andy Black, 24 May 2012. LT-13283 "Hermit Crab: phonological rules should optionally be applied to clitics"
-	Make 'Append to Gloss' field in LexEntryInflType records visible only when data is present.
-AnnB.. 24 May 2012. LT-5098 "Refine wording of "Target not found" dialog."
-EricP, 25 May 2012. LT-7581. Add glsAppend to export of interlinear to OpenOffice. Fixed a multiple ws issue.
-EricP, 25 May 2012. LT-7581.  Export interlinear glsAppend for Word docs. Fix multi ws issue.
-EricP, 26 May 2012. LT-7581. Export interlinear to Word2007 with glsAppend. Fix a multipleWs and spacing issue.
-Andy Black, 29 May 2012. LT-7581. Add glsAppend to export of interlinear to XLingPaper.
-EricP, 30 May 2012. LT-7581 Add homographNum and variantTypes style to HTML export of interlinear
-EricP, 30 May 2012. LT-7581. Add Interlin_VariantTypes style to OpenOffice export of interlinear
-EricP, 30 May 2012. LT-7581. Add small caps to Interlin Variant Types style Word and Word2007 export of interlinear
-EricP, 30 May 2012. Added a service that creates a namespace manager with all the possible prefixes defined in an XmlDocument.
-	Helpful for xpaths that use multiple prefixes.
-NaylorJ, 30 May 2012. Updated FB Installer to 0.3.42
-KenZ, 30 May 2012. Added config file to address LT-12927.
-Andy Black, 30 May 2012. LT-7581. Enable XAmple parser to handle irregularly inflected forms.
-RandyR, 30 May 2012. Updated FLEx Bridge Installer to 0.3.43 and Lift Bridge installer to 1.4.19.
-KenZ, 31 May 2012. Roled back file Andy accidentally changed that broke Tools...Utilities.
-AlistairI, 31 May 2012. Fixed deadlock problems when canceling conflict viewer then running Flexbridge to get a repository.
-EricP, 1 Jun 2012. LT-13016. Add better interlinear HTML export support for Literal, Free Translation, Note lines. Revised styles.
-	Fixed DOCTYPE line (and commented it out for the sake of tests).
-NaylorJ, 1 Jun 2012. Part of the work for LT-13212 won't build until Gordon commits the rest. If you manage to split us, sorry.
-GordonM, 1 Jun 2012. Rest of work for LT-13212.
-GordonM, 1 Jun 2012. Some bug fixes for LT-13212.
-KenZ, 1 Jun 2012. Integrated fix for LT-12987,13297 from 7.2 to WW
-Andy Black, 1 June 2012. LT-7581. Enable Hermit Crab parser to handle irregularly inflected forms.
-GordonM, 1 Jun 2012. Added an AssociatedNotebookRecord prop to IText.
-NaylorJ, 1 Jun 2012. Some additional bug fixes for LT-13212, still has a problem when modifying notebook fields from the Text info area
-RandyR, 4 June 2012. Updated FLEx Bridge installer to 0.3.44.
-NaylorJ, 5 June 2012. Fixed bug LT-13216, record views in the info pane for texts were multiplying behind the scenes and causing crashes.
-RandyR, 5 June 2012. Updated FLEx Bridge installer to 0.3.45.
-RandyR, 7 June 2012. Updated FLEx Bridge installer to 0.3.48.
-Andy Black, 9 June 2012. LT-7581. Add two utilities to convert to and from LexEntryType and LexEntryInflType.
-KenZ, 11 Jun 2012. Updated FlexBridge to 0.3.49 from Randy.
-Andy Black, 12 Jun 2012. Fix two bugs in Hermit Crab parser transform.
-RandyR, 12 June 2012. Updated FLEx Bridge installer to 0.3.50.
-EricP, 13 June 2012. LT-8276. "Import SFM to Words and Glosses" finished stage 1, sfm to flextext fragment doc.
-EberhardB, 13 June 2012. Fix missing dispose issue.
-EberhardB, 13 June 2012. Integration Calgary/WW -> WW.
-EricP, 14 Jun 2012. T-8276 Provide a way to import wordforms with their glosses. Stage 2. FlexText frag to WfiWordform import
-EberhardB, 14 June 2012. Fix unit tests on Linux.
-Andy Black, 14 June 2012. Refine message wording in variant type conversion utility.
-McCoy, 14 June 2012. Fixed LT-13315 (phoneme-deletion crash).
-EricP, 15 June 2012. T-8276 Provide a way to import wordforms with their glosses. Stage 3a, refactoring for mapping dialog.
-McCoy, 18 June 2012.  Fixed LT-12979 (failed assert on changing writing systems in the reversal index).  The old assert was invalid; updated to correctly handle the situation.
-RandyR, 18 June 2012. Updated FLEx Bridge installer to 0.3.51.
-EberhardB, 19 June 2012. Integration Calgary/WW -> WW.
-KenZ, 19 Jun 2012. Updated Keyman IPA keyboards to latest from NRSI.
-Andy Black, 19 Jun 2012. Fix a bug in Hermit Crab parser transform.
-McCoy, 19 June 2012.  Fixed LT-12881 (crash on "find example sentence" after reordering complex forms).
-NaylorJ, 19 June 2012. Updated FLEx Bridge installer to 0.3.52
-EricP, 20 Jun 2012. LT-8276 Provide a way to import wordforms with their glosses. Stage 3a. Move mapping dialog to LexTextControls.
-Andy Black, 20 Jun 2012. Fix LT-13385 "Hermit Crab: Word grammar debugger is missing stem name info"
-AnnB. 21 Jun 2012.  Fix LT-13344 - Hook up Help buttons to fields in Variant Type list
-EricP, 22 Jun 2012. LT-8276 Provide a way to import wordforms with their glosses.
-	Stage 4. Inherit Words Sfm Import Wizard from Interlinear Import Wizard (hide from UI for now).
-Andy Black, 22 Jun 2012. Fix bug in LT-13002 "Grammar Sketch export to XLingPaper format includes type attributes on section elements. These should be removed on export. " which caused the XML output to fail.
-McCoy, 22 June 2012.  Fixed LT-11645 (crash when moving to Notebook tab after deleting a text).situation.
-RandyR, 22 June 2012. Updated FLEx Bridge installer to 0.3.53 & Lift Bridge installer to 1.4.24.
-McCoy, 25 June 2012.  Edited column dialog box for some improvements per LT-5410.  The dialog will now choose a different WS by default on adding a duplicate column, and will warn the user immediately if a duplicate is (unavoidably) created.
-GordonM, 26 Jun 2012. LT-13187 Cancelling FLExBridge ObtainProject doesn't close File-Open dialog.
-KenZ, 26 Jun 2012. Integrated FW7.2.5 to WW.
-NaylorJ, 27 Jun 2012. Possible fix to LT-13348, have not yet tested adequately, but committing so that others can verify.
-RandyR, 27 June 2012. Updated FLEx Bridge installer to 0.3.54.
-KenZ, 28 Jun 2012. Fixed LT-13312 migration when expected entry types are not present.
-Andy Black, 28 Jun 2012.  Fixed LT-13393 "Interlinear Export option, "XLingPaper as examples, morpheme-aligned" does not include the free translation line"
-McCoy, 29 June 2012.  Fixed LT-13162 (crash when right-click on empty field).
-McCoy, 3 July 2012.  Partial fix for LT-13361 (crash on merging senses with semantic domains).  The crash will no longer occur, but the merged semantic domains do not display until the screen is refreshed.
-McCoy, 3 July 2012.  Fixed LT-13374 (crash on hiding all but one columns in Notebook and switching between "browse" and "record edit").
-RandyR, 3 July 2012. Updated FLEx Bridge installer to 0.3.58.
-GordonM, 4 Jul 2012. Fix LT-13274 so View-Conflict Report does the right thing with a db4o file.0
-NaylorJ, 5 Jul 2012. Fixed LT-13040, Any MSA references in the LexEntry which are not in any sense will be dropped by the fixup.
-McCoy, 5 July 2012.  Fixed LT-13249; the icon for FLExBridge will now move with its link on resize, and will only be displayed when FLExBridge is installed.
-RandyR, 5 July 2012. Updated FLEx Bridge installer to 0.3.59.
-GordonM, 6 July 2012. Fixed LT-13360 so status bar shows latest record count correctly.
-NaylorJ, 9 July 2012. Fixed LT-13320. The Fixup utility will no longer remove valid generic dates. Also when launched frome FLEx will write the logfile as in the past.
-McCoy, 9 July 2012.  Fixed LT-13375 (CTRL+A was not functioning in the Texts & Words tab).
-Andy Black, 9 July 2012.  Fixed LT-10578 "For Try a Word, if the gloss is null for a morpheme, the MSA info is shown in the gloss line"
-RandyR, 9 July 2012. Updated FLEx Bridge installer to 0.3.60.
-GordonM, 10 Jul 2012. LT-13339 Hooked up help topics for Variant Types list and Utilities dialog.
-GordonM, 10 Jul 2012. LT-13384 Fixed order of Export and Send/Receive on File-Menu.
-RandyR, 11 July 2012. Updated FLEx Bridge installer to 0.3.61.
-RickM, 11 July 2012. LT-13395 Cancel button is not working in the ExportLIFTLexicon window while using SR LIFT option
-Andy Black, 12 July 2012.  LT-13444 "Interlinear Export options of XLingPaper, align words does not handle compounds correctly"
-NaylorJ, 12 July 2012. LT-13040 Fixed a crash in the fixer for entries that had no senses.
-NaylorJ, 12 July 2012. Fix a crash in ELAN related flextext import, a file without any words element shouldn't crash.
-Andy Black, 16 July 2012.  For XLingPaper word-aligned interlinear export, remove extraneous object element.
-RandyR, 16 July 2012. Updated FLEx Bridge installer to 0.3.64.
-KenZ, 17 Jul 2012. Integrated Fixed LT-11468 so configuring interlinear with no active sandbox doesn't crash.
-RandyR, 17 July 2012. Updated FLEx Bridge installer to 0.3.65.
-McCoy, 17 July, 2012.  Fixed an unreported crash in the Notebook section.
-EricP, 18 July, 2012. LT-8276 Provide a way to import wordforms with their glosses: guard against duplicates upon repeated imports.
-	Also now ignore writing system selection if user modfieds mapping destination to "Don't import".
-EricP, 20 July, 2012. Fix Export to Configured Dictionary Index Cards (LT-13470, LT-12103).
-RandyR, 24 July 2012. Updated FLEx Bridge installer to 0.3.66.
-McCoy, 27 July, 2012.  Fixed LT-10367 (crash when using 'move up/down' in Lists->positions with no items present).
-KenZ, 27 Jul 2012. Integrated 7.2.6 changes to WW.
-GordonM, 27 Jul 2012. Fixed LT-8191 so Matched Diacritics checkbox defaults to checked. Also some cleanup.
-KenZ, 30 Jul 2012. Integrated final LT-13469 fix from 7.2 to WW.
-GordonM, 31 Jul 2012. Fix failing Match Diacritics tests.
-GordonM, 31 Jul 2012. LT-13478 Fix to LIFT Import so CmPerson list is merged correctly.
-GordonM, 31 Jul 2012. LT-7406 Esc/Enter keys now work in Apply Styles dialog.
-RandyR, 1 August 2012. Updated FLEx Bridge installer to 0.3.67.
-Andy Black, 2 August 2012. Added note field to XLingPaper interlinear exports.
-JohnT, 3 Aug 2012. LT-13361: Merging a sense with e.g. semantic domains into another sense - temporary display problem
-JohnT, 6 Aug 2012. LT-2186: Ctrl+Left Click to perform jumps
-JohnT, 7 Aug 2012. Improved Views copy-to-clipboard for multiple paragraphs in table cells. Aimed at
-		LT-5615: Pasting a browse selection should have consistent tab formatting, but that may already have been fixed.
-JohnT, 8 Aug 2012. LT-9076, Automatic Update spelling dictionary for Send/Receive.
-	Later: LT-13208: Migration error restoring into version 7.3
-NaylorJ, 9 Aug 2012. LT-13428 Fix to some more Reversal sorting issues. Should be the last fix for now.
-NaylorJ, 9 Aug 2012. LT-13434 Fix the crash on Select All in Analyzy tabs.
-JohnT, 10 Aug 2012. LT-13251, Offer to delete media and picture files when deleting the last link to them
-LastufkaM 13 Aug 2012. LT-13441 Add a new text, get undo crash.
-LastufkaM 13 Aug 2012. LT-13446 Crash trying to receive 2 S/R Projects at once
-EricP, 14 Aug 2012. Fix LT-13505 FlexText Import of texts with multiple Writing Systems gets them all mixed up
-GordonM, 14 Aug 2012. Added code guards for bad data crash in chart (LT-13541).
-	later....... Added tests and fix for LT-13543 crash moving chart words past marker.
-JohnT, 17 Aug 2012. Data migration 7000060 renames *Layout.xml to *.fwlayout. Many files renamed.
-	later: cleaned up a weird morphology layout, to avoid a special case in layout merging
-RandyR, 18 August 2012. Updated FLEx Bridge installer to 0.3.70.
-KenZ, 20 Aug 2012. Updated data files with last 2 migrations.
-KenZ, 20 Aug 2012. Integrated fix for LT-13558 from 7.2.7 to WW.
-Andy Black, 20 Aug 2012.  Fix XLingPaper align word interlinear export.
-RandyR, 20 August 2012. Updated FLEx Bridge installer to 0.3.71.
-RandyR, 21 August 2012. Get rid of some bogus data in the two Sena projects.
-RandyR, 21 August 2012. Updated FLEx Bridge installer to 0.3.72.
-RickM, 22 August 2012. LT-13509 Identical entries homograph numbering inconsistency
-JohnT, 22 Aug 2012. Brought SilUtilsTests project up to VS2010/.NET4, removed spurious reference.
-RickM, 23 Aug 2012 LT-13509 Identical entries homograph numbering inconsistency.  Revert using HomographFixer until tests are corrected.
-RickM, 23 Aug 2012 LT-13509 Identical entries homograph numbering inconsistency.  Test for null value so now tests pass.
-KenZ, 23 Aug 2012. Removed Extensions directory no longer being used.
-RickM, 23 Aug 2012. LT-13509 Identical entries homograph numbering inconsistency.  Added unit test for this.
-JohnT, 23 Aug 2012. Convert SilSidePaneTests buildInclude.xml (for nant) to BuildInclude.targets (for MSBuild).
-JohnT, 24 Aug 2012. Patch up a couple of things to possibly fix running SilSidePantTests in release build.
-RickM, 24 2012. Fixed FwBuildTasks.csproj so that the reference to ICSharpCode.SharpZipLib actually points to where we have it.
-JohnT, 24 Aug 2012. Implemented for COMInterfaces a BuildInclude.targets to do inside VS and elsewhere MSBuild/XBuild are used
-	what buildInclude.xml does for Nant. Created IdlImp custom build task. Note: IdlImporter.dll requires IdlImporter.xml to
-	be in the same folder. It is part of the implementation of FwBuildTasks, though also in bin.
-GordonM, 27 Aug 2012. Part 1 of LT-13190 so New LangProj dialog complains of non-Ascii characters.
-KenZ, 27 Aug 2012. Fixed broken SilSidePaneTests.
-KenZ, 28 Aug 2012. Removed 209,000 lines being written to console taking 5 minutes during FixFwDataDll tests.
-RickM, 28 Aug 2012 Remove Project ProgressBarTest.csproj since it is never used. Put in C:\FwWW\DeprecatedCode as zip file.
-RickM, 28 Aug 2012 Remove Project MenuExtender.csproj and MenuExtenderTests.csproj since it is never used. Put in C:\FwWW\DeprecatedCode as zip file.
-GordonM, 28 Aug 2012. Part 2 (rest) of LT-13190 so Send/Receive complains of non-Ascii characters.
-RickM, 28 Aug 2012 Remove Project DemoWidgets.csproj since it is never used. Put in C:\FwWW\DeprecatedCode as zip file.
-RickM, 28 Aug 2012 changed project file so it builds with MSBuild.  missing app.config file.
-GordonM, 28 Aug 2012. Close the logic hole that allowed a duplicate project name.
-RickM, 28 Aug 2012 changed MSBuild project file. Reference to nunit.framework now points to Output/Debug
-RickM, 28 Aug 2012 FDOBrowser.csproj   remove app.config reference; fix reference to FDO
-JohnT, 29 Aug 2012. Implement MSBuild process for FDO, replacing buildInclude.xml and parts of the GenerateFilesFromModel nant task.
-	Implement FdoGenerate as a new MsBuild custom task.
-RickM, 28 Aug 2012 FxtExe had old call to FdoCache.Create() so would not compile. This was corrected along with some .csproj corrections.
-JohnT, 29 Aug 2012. Tweak FDO MSBuild process to work incrementally and not fail if Nant left read-only files around.
-RickM, 29 Aug 2012 FlexDePluginTest would not compile because SilUtils reference needed to be fixed.
-GordonM, 30 Aug 2012. Fix FwUtils for MSBuild.
-	later: Make xCoreTests work w/MSBuild.
-JohnT, 30 Aug 2012. Removed all use of GeneratedAssemblyInfo.cs in core (still a few in localize code).
-	New Src/CommonAssemblyInfo should be added as a LINK to all projects. Simplified AssemblyInfo.cs files
-	are now Compiled.
-GordonM, 30 Aug 2012. Fix XCoreSample to work w/MSBuild.
-RandyR, 30 Aug 2012. Remove 'big' from model.
-JohnT, 31 Aug 2012. DetailControls MSBuild support.
-GordonM, 31 Aug 2012. EncCnvtrs (Lib) MSBuild support. (But this project doesn't seem to build as is.)
-RandyR, 31 Aug 2012. Don't persistent empty TsStrings.
-KenZ, 31 Aug 2012. Get correct registry key so FieldWorks products will run.
-RickM, 31 Aug 2012 A couple corrections were made in  Build/Linux.targets and LexTextExe.csproj  so that MSBuild will run on the command line.
-GordonM, 31 Aug 2012. Removed obsolete creation of xCoreInterfaces.XmlSerializers.dll from xCoreInterfaces.
-JohnT, 31 Aug 2012. Handle RegFree task in MSBuild for FieldWorks.exe and FDOBrowser.exe.
-EberhardB, 3 Sep 2012. Integration Calgary/WW --> WW.
-KenZ, 3 Sep 2012. Reduced size of FixFwDataDll test data by about 36Mb.
-EberhardB, 4 Sep 2012. Integration Calgary/WW --> WW.
-RickM, 4 Sept 2012. copy remoting_tcp_server.config to output/debug and handle RegFree task in MSBuild
-GordonM, 4 Sep 2012. Fix LT-11950 so InsertEntryDlg won't mess up multi-ws fields.
-KenZ, 5 Sep 2012. Fixed crash starting Flex when FwRemoteDatabaseConnectorService was running.
-SteveMc, September 7, 2012.  Get all of the standard C# and C++ targets to build using msbuild
-	on Windows.
-SteveMc, September 7, 2012.  Added regasm/regsvr32 calls to EncConvertersDlls target in
-	Windows.targets.
-JohnT, 10 Sep 2012. Added support for building the FW localizations using MSBuild.
-KenZ, 12 Sep 2012. Fixed one msbuild problem that failed on my machine.
-SteveMc, September 12, 2012.  Integrated from Calgary/WW to WW.
-SteveMc, September 13, 2012.  Integrated from Calgary/WW to WW.
-Andy Black, 12 Sep 2012.  Fix handling of nested inflection classes for XAmple.
-SteveMc, September 17, 2012.  Integrate from Calgary/WW to WW.
-RandyR, 17 Sep 2012. Add DM 7000061 that zaps all sorts of unexpectedly unowed 'clutter'. Update FLEx Bridge installer to 0.3.73.
-RandyR, 17 Sep 2012. Revert part of 38583.
-SteveMc, September 17, 2012. Integrate from Calgary/WW to WW again (but different).
-Andy Black, 17 September 2012.  Fix bug in XAmple which caused a crash in Try a Word.
-LastufkaM, 18 September 2012. LT-13589 XHTML Export exports empty entries and assigns them id tags.
-SteveMc, September 19, 2012.  Integrate from Calgary/WW to WW.
-SteveMc, September 19, 2012.  Fix MigrateSqlDbs project to NOT copy output to DistFiles.
-SteveMc, September 19, 2012.  Fix MigrateSqlDbs project to output directly to
-	../../Output/$(Configuration).
-GordonM, 19 Sep 2012. Add another needed dll to Build directory.
-NaylorJ, 19 Sep 2012. Fixed some minor bugs in the build utility. Now works with windows machines with lowercase drive letters.
-SteveMc, September 19, 2012.  Get msbuild closer to producing the same files as nant in
-	Output/Debug.
-NaylorJ, 19 Sep 2012. Introduce a batch file which should setup the environment prior to running the build for this branch.
-SteveMc, September 20, 2012.  Integrate from Calgary/WW to WW.
-SteveMc, September 20, 2012.  Fix invalid messages in messages.fa.po.
-... a couple of Imrie checkins...
-GordonM, 21 Sep 2012. GenerateNUnitReports task for MSBuild process
-LastufkaM 24 Sep 2012. LT-13574 Crash opening project "Richard G".
-JohnT, 24 Sep 2012. Integrated changes from 7.2. Made a new build tool to replace the (recently became flaky) gawk script used in building C++ tests.
-	Note that the nant build is broken, even before this change: the script generated for MigrateSql is broken, has target init-Debug twice.
-	The MSBuild (ww\build directory, build /t:remakefw) succeeds, but some unit tests fail (also even before this change).
-	The xWorks ones pass when retried, I think we're missing a dependency.
-	Others pass when Output/X/ScrChecks.dll/pdb is copied to Distfiles/Editorial Checks and Utilities.dll is copied from Distfiles to Output/Debug.
-	I will work on solving these problems, but I think the evidence is pretty good that the integration succeeded, so wanted to get those changes in
-	people's hands.
-	I have not tested the changes to make the Linux build use the new CollectCppUnitTests build process.
-JohnT, 24 Sep 2012. MSBuild now working and running all unit tests successfully (cd ww/build; build /t:remakefw /v:m /property:action=test)
-RickM, 24 Sept 2012. LT-10424 Complex Form Types and Variant Types columns need to use Best Analysis
-Andy Black, 24 Sep 2012. Fix LT-13632 "Hermit Crab file preparation fails if a variant refers to an entry with two or more MSAs"
-JohnT, 25 Sep 2012. LT-10763 Show "Attaches to Categories" immediately when entry becomes enclitic/proclitic
-Andy Black, 25 Sep 2012.  Fix failure in CreateXAmpleLexicon test in ParserCore.
-GordonM, 25 Sep 2012. A cmd line version of the nunit report build task (NUnitReport).
-JohnT, 25 Sep 2012. LT-12507 XHTML export failure with custom fields with punctuation
->>>>>>> a88d41da
+NaylorJ, 1 Oct 2012. (Integrated from WW)  LT-13428 Fix to some more Reversal sorting issues. Should be the last fix for now.