--- conflicted
+++ resolved
@@ -116,11 +116,7 @@
 			<usage wsId="en">Each paragraph of Sense information that is added to the entry if senses are formatted as paragraphs.</usage>
 			<help category="Flex_Dictionary_Styles"/>
 			<font/>
-<<<<<<< HEAD
-			<paragraph basedOn="Dictionary-Normal" indentLeft="33 pt" spaceBefore="0 pt" firstLine="-12 pt"/>
-=======
 			<paragraph basedOn="Dictionary-Normal" indentLeft="21 pt" spaceBefore="0 pt" hanging="12 pt"/>
->>>>>>> eae75d4d
 		</tag>
 		<tag id="Dictionary-SenseNumber" guid="164123A0-CA12-4C44-BD69-D5FB9D4B1A0B" userlevel="1" context="internalConfigureView" type="character">
 			<usage wsId="en">The number before each sense in an entry.</usage>
