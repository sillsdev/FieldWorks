<?xml version="1.0" encoding="utf-8"?>
<DictionaryConfiguration name="Root-based (complex forms as subentries)" allPublications="true" isRootBased="true" version="10" lastModified="2016-07-27">
  <!-- Main entries in the dictionary have historically been written out with class="entry" -->
  <ConfigurationItem name="Main Entry" style="Dictionary-Normal" styleType="paragraph" isEnabled="true" field="LexEntry" cssClassNameOverride="entry">
	<!-- using a different CSS Class for the main HeadWord and the HeadWords for subentries, references, and (variant|complex) forms
   prevents styles for the main HeadWord from leaking onto other HeadWords -->
	<ConfigurationItem name="Headword" between=" " after="  " style="Dictionary-Headword" isEnabled="true" field="MLHeadWord" cssClassNameOverride="mainheadword">
	  <WritingSystemOptions writingSystemType="vernacular" displayWSAbreviation="false">
		<Option id="vernacular" isEnabled="true"/>
	  </WritingSystemOptions>
	</ConfigurationItem>
	<ConfigurationItem name="Lexeme Form" between=" " after=" " isEnabled="false" field="LexemeFormOA" cssClassNameOverride="lexemeform">
	  <WritingSystemOptions writingSystemType="vernacular" displayWSAbreviation="false">
		<Option id="vernacular" isEnabled="true"/>
	  </WritingSystemOptions>
	</ConfigurationItem>
	<ConfigurationItem name="Citation Form" between=" " after=" " isEnabled="false" field="CitationForm">
	  <WritingSystemOptions writingSystemType="vernacular" displayWSAbreviation="false">
		<Option id="all vernacular" isEnabled="true"/>
	  </WritingSystemOptions>
	</ConfigurationItem>
	<ConfigurationItem name="Secondary Homograph Number" style="" after=" " isEnabled="false" field="HomographNumber"/>
	<ConfigurationItem name="Pronunciations" between=", " after=" " isEnabled="true" field="PronunciationsOS" cssClassNameOverride="pronunciations">
	  <ConfigurationItem name="Pronunciation" before="[" between=" " after="]" isEnabled="true" field="Form">
		<WritingSystemOptions writingSystemType="pronunciation" displayWSAbreviation="false">
		  <Option id="pronunciation" isEnabled="true"/>
		</WritingSystemOptions>
	  </ConfigurationItem>
	  <ConfigurationItem name="CV Pattern" after=" " isEnabled="false" field="CVPattern"/>
	  <ConfigurationItem name="Tone" after=" " isEnabled="false" field="Tone"/>
	  <ConfigurationItem name="Location" after=" " style="Dictionary-Contrasting" isEnabled="true" field="LocationRA" cssClassNameOverride="location">
		<ConfigurationItem name="Abbreviation" between=" " after=" " isEnabled="true" field="Abbreviation">
		  <WritingSystemOptions writingSystemType="both" displayWSAbreviation="false">
			<Option id="analysis" isEnabled="true"/>
		  </WritingSystemOptions>
		</ConfigurationItem>
		<ConfigurationItem name="Name" between=" " after=" " isEnabled="true" field="Name">
		  <WritingSystemOptions writingSystemType="both" displayWSAbreviation="false">
			<Option id="analysis" isEnabled="true"/>
		  </WritingSystemOptions>
		</ConfigurationItem>
		<ConfigurationItem name="Alias" between=" " after=" " isEnabled="true" field="Alias">
		  <WritingSystemOptions writingSystemType="analysis" displayWSAbreviation="false">
			<Option id="analysis" isEnabled="true"/>
		  </WritingSystemOptions>
		</ConfigurationItem>
	  </ConfigurationItem>
	  <ConfigurationItem name="Pronunciation Media" after=" " isEnabled="true" field="MediaFilesOS" cssClassNameOverride="mediafiles">
		<ConfigurationItem name="Media Files" after=" " isEnabled="true" field="MediaFileRA"/>
	  </ConfigurationItem>
	</ConfigurationItem>
	<ConfigurationItem name="Variant Forms" before="(" between="; " after=") " isEnabled="true" field="VariantFormEntryBackRefs">
	  <ListTypeOptions list="variant">
		<Option isEnabled="true" id="b0000000-c40e-433e-80b5-31da08771344"/>
		<Option isEnabled="true" id="024b62c9-93b3-41a0-ab19-587a0030219a"/>
		<Option isEnabled="true" id="4343b1ef-b54f-4fa4-9998-271319a6d74c"/>
		<Option isEnabled="true" id="01d4fbc1-3b0c-4f52-9163-7ab0d4f4711c"/>
		<Option isEnabled="true" id="837ebe72-8c1d-4864-95d9-fa313c499d78"/>
		<Option isEnabled="true" id="a32f1d1c-4832-46a2-9732-c2276d6547e8"/>
		<Option isEnabled="true" id="0c4663b3-4d9a-47af-b9a1-c8565d8112ed"/>
	  </ListTypeOptions>
	  <ConfigurationItem name="Variant Type" between=", " after=" " isEnabled="true" field="VariantEntryTypesRS" cssClassNameOverride="variantentrytypes">
		<ConfigurationItem name="Abbreviation" between=" " after="" isEnabled="true" field="Abbreviation">
		  <WritingSystemOptions writingSystemType="analysis" displayWSAbreviation="false">
			<Option id="analysis" isEnabled="true"/>
		  </WritingSystemOptions>
		</ConfigurationItem>
		<ConfigurationItem name="Name" between=" " isEnabled="false" field="Name">
		  <WritingSystemOptions writingSystemType="analysis" displayWSAbreviation="false">
			<Option id="analysis" isEnabled="true"/>
		  </WritingSystemOptions>
		</ConfigurationItem>
	  </ConfigurationItem>
	  <ConfigurationItem name="Variant Form" between=", " style="Dictionary-CrossReferences" isEnabled="true" field="OwningEntry" subField="HeadWordRef" cssClassNameOverride="headword">
		<WritingSystemOptions writingSystemType="vernacular" displayWSAbreviation="false">
		  <Option id="vernacular" isEnabled="true"/>
		</WritingSystemOptions>
	  </ConfigurationItem>
	  <ConfigurationItem name="Variant Pronunciations" before=" " between=", " isEnabled="false" field="OwningEntry"  subField="PronunciationsOS" cssClassNameOverride="variantpronunciations">
		<ConfigurationItem name="Pronunciation" before="[" between=" " after="]" isEnabled="true" field="Form">
		  <WritingSystemOptions writingSystemType="pronunciation" displayWSAbreviation="false">
			<Option id="pronunciation" isEnabled="true"/>
		  </WritingSystemOptions>
		</ConfigurationItem>
		<ConfigurationItem name="CV Pattern" after=" " isEnabled="false" field="CVPattern"/>
		<ConfigurationItem name="Tone" after=" " isEnabled="false" field="Tone"/>
		<ConfigurationItem name="Location" after=" " style="Dictionary-Contrasting" isEnabled="false" field="LocationRA" cssClassNameOverride="location">
		  <ConfigurationItem name="Abbreviation" between=" " after=" " isEnabled="true" field="Abbreviation">
			<WritingSystemOptions writingSystemType="both" displayWSAbreviation="false">
			  <Option id="analysis" isEnabled="true"/>
			</WritingSystemOptions>
		  </ConfigurationItem>
		  <ConfigurationItem name="Name" between=" " after=" " isEnabled="false" field="Name">
			<WritingSystemOptions writingSystemType="both" displayWSAbreviation="false">
			  <Option id="analysis" isEnabled="true"/>
			</WritingSystemOptions>
		  </ConfigurationItem>
		</ConfigurationItem>
		<ConfigurationItem name="Pronunciation Media" after=" " isEnabled="true" field="MediaFilesOS" cssClassNameOverride="mediafiles">
		  <ConfigurationItem name="Media Files" after=" " isEnabled="true" field="MediaFileRA"/>
		</ConfigurationItem>
	  </ConfigurationItem>
	  <ConfigurationItem name="Comment" before=" " between=" " isEnabled="false" field="Summary">
		<WritingSystemOptions writingSystemType="analysis" displayWSAbreviation="false">
		  <Option id="analysis" isEnabled="true"/>
		</WritingSystemOptions>
	  </ConfigurationItem>
	  <ConfigurationItem name="Summary Definition" between=" " after=" " isEnabled="true" field="OwningEntry" subField="SummaryDefinition">
		<WritingSystemOptions writingSystemType="analysis" displayWSAbreviation="false">
		  <Option id="analysis" isEnabled="true"/>
		</WritingSystemOptions>
	  </ConfigurationItem>
	</ConfigurationItem>
	<ConfigurationItem name="Etymology" isEnabled="false" before="(" after=") " between=" " field="EtymologyOS" cssClassNameOverride="etymologies">
	  <ConfigurationItem name="Preceding Annotation" isEnabled="true" before="" between=" " after=" " field="PrecComment">
		<WritingSystemOptions writingSystemType="analysis" displayWSAbreviation="false">
		  <Option id="analysis" isEnabled="true" />
		</WritingSystemOptions>
	  </ConfigurationItem>
	  <ConfigurationItem name="Source Language" after=" " between=" " isEnabled="true" field="LanguageRS" cssClassNameOverride="languages">
		<ConfigurationItem name="Abbreviation" between=" " after=" " isEnabled="true" field="Abbreviation">
		  <WritingSystemOptions writingSystemType="analysis" displayWSAbreviation="false">
			<Option id="analysis" isEnabled="true"/>
		  </WritingSystemOptions>
		</ConfigurationItem>
		<ConfigurationItem name="Name" between=" " after=" " isEnabled="false" field="Name">
		  <WritingSystemOptions writingSystemType="analysis" displayWSAbreviation="false">
			<Option id="analysis" isEnabled="true"/>
		  </WritingSystemOptions>
		</ConfigurationItem>
	  </ConfigurationItem>
	  <ConfigurationItem name="Source Language Notes" after=" " isEnabled="false" field="LanguageNotes">
		<WritingSystemOptions writingSystemType="analysis" displayWSAbreviation="false">
		  <Option id="analysis" isEnabled="true"/>
		</WritingSystemOptions>
	  </ConfigurationItem>
	  <ConfigurationItem name="Source Form" isEnabled="true" before="" between=" " after=" " field="Form">
		<WritingSystemOptions writingSystemType="both" displayWSAbreviation="false">
		  <Option id="best vernoranal" isEnabled="true" />
		</WritingSystemOptions>
	  </ConfigurationItem>
	  <ConfigurationItem name="Gloss" isEnabled="true" before="" between=" " after=" " field="Gloss">
		<WritingSystemOptions writingSystemType="analysis" displayWSAbreviation="false">
		  <Option id="analysis" isEnabled="true" />
		</WritingSystemOptions>
	  </ConfigurationItem>
	  <ConfigurationItem name="Following Comment" isEnabled="false" before="" between=" " after=" " field="Comment">
		<WritingSystemOptions writingSystemType="analysis" displayWSAbreviation="false">
		  <Option id="analysis" isEnabled="true" />
		</WritingSystemOptions>
	  </ConfigurationItem>
	  <ConfigurationItem name="Bibliographic Source" isEnabled="true" before="" between=" " after=" " field="Bibliography">
		<WritingSystemOptions writingSystemType="analysis" displayWSAbreviation="false">
		  <Option id="analysis" isEnabled="true" />
		</WritingSystemOptions>
	  </ConfigurationItem>
<!--
	  <ConfigurationItem name="Note" isEnabled="false" before="" between=" " after=" " field="Note">
		<WritingSystemOptions writingSystemType="analysis" displayWSAbreviation="false">
		  <Option id="analysis" isEnabled="true" />
		</WritingSystemOptions>
	  </ConfigurationItem>
-->
	</ConfigurationItem>
	<ConfigurationItem name="Cross References" between="; " after=". " isEnabled="true" field="MinimalLexReferences">
	  <ListTypeOptions list="entry">
		<Option isEnabled="true" id="b79ba420-ea5e-11de-8f71-0013722f8dec"/>
	  </ListTypeOptions>
	  <ConfigurationItem name="Relation Abbreviation" between=" " after=": " style="Dictionary-Contrasting" isEnabled="true" field="OwnerType" subField="Abbreviation">
		<WritingSystemOptions writingSystemType="analysis" displayWSAbreviation="false">
		  <Option id="analysis" isEnabled="true"/>
		</WritingSystemOptions>
	  </ConfigurationItem>
	  <ConfigurationItem name="Relation Name" between=" " after=": " style="Dictionary-Contrasting" isEnabled="false" field="OwnerType" subField="Name">
		<WritingSystemOptions writingSystemType="analysis" displayWSAbreviation="false">
		  <Option id="analysis" isEnabled="true"/>
		</WritingSystemOptions>
	  </ConfigurationItem>
	  <ConfigurationItem name="Targets" between=", " after="" isEnabled="true" field="ConfigTargets">
		<!--ConfiguredXHTMLGenerator uses cssClassNameOverride="headword" as a flag to generate a link to the referenced entry-->
		<ConfigurationItem name="Referenced Headword" between=" " style="Dictionary-CrossReferences" isEnabled="true" field="HeadWord" cssClassNameOverride="headword">
		  <WritingSystemOptions writingSystemType="vernacular" displayWSAbreviation="false">
			<Option id="vernacular" isEnabled="true"/>
		  </WritingSystemOptions>
		</ConfigurationItem>
		<ConfigurationItem name="Summary Definition" before=" " between=" " isEnabled="false" field="SummaryDefinition">
		  <WritingSystemOptions writingSystemType="analysis" displayWSAbreviation="false">
			<Option id="analysis" isEnabled="true"/>
		  </WritingSystemOptions>
		</ConfigurationItem>
		<ConfigurationItem name="Primary Entry References" isEnabled="true" before=" (" between=", " after=") "  field="PrimaryEntryRefs">
		<ConfigurationItem name="Type" isEnabled="true" between="," after=" " field="EntryTypes" cssClassNameOverride="entrytypes">
		  <ConfigurationItem name="Reverse Abbreviation" isEnabled="true" between=" " after="" field="ReverseAbbr">
		  	<WritingSystemOptions writingSystemType="analysis" displayWSAbreviation="false">
		  		<Option id="analysis" isEnabled="true" />
		  	</WritingSystemOptions>
		  </ConfigurationItem>
		  <ConfigurationItem name="Reverse Name" isEnabled="false" between=" " after="" field="ReverseName">
		  	<WritingSystemOptions writingSystemType="analysis" displayWSAbreviation="false">
		  		<Option id="analysis" isEnabled="true" />
		  	</WritingSystemOptions>
		  </ConfigurationItem>
		</ConfigurationItem>
		<ConfigurationItem name="Primary Entry(s)" isEnabled="true" between="," after="" field="ConfigReferencedEntries" cssClassNameOverride="referencedentries">
		  <ConfigurationItem name="Referenced Headword" isEnabled="true" style="Dictionary-CrossReferences" after="" field="HeadWord" cssClassNameOverride="headword">
		  	<WritingSystemOptions writingSystemType="vernacular" displayWSAbreviation="false">
		  		<Option id="vernacular" isEnabled="true" />
		  	</WritingSystemOptions>
		  </ConfigurationItem>
		  <ConfigurationItem name="Gloss (or Summary Definition)" isEnabled="false" between=" " before=" " field="GlossOrSummary">
		  	<WritingSystemOptions writingSystemType="analysis" displayWSAbreviation="false">
		  		<Option id="analysis" isEnabled="false" />
		  	</WritingSystemOptions>
		  </ConfigurationItem>
		</ConfigurationItem>
		<ConfigurationItem name="Comment" isEnabled="false" between=" " before=" " field="Summary">
		  <WritingSystemOptions writingSystemType="analysis" displayWSAbreviation="false">
		  	<Option id="analysis" isEnabled="true" />
		  </WritingSystemOptions>
		</ConfigurationItem>
		</ConfigurationItem>
	  </ConfigurationItem>
	</ConfigurationItem>
	<ConfigurationItem name="Summary Definition" before=" " between=" " after=" " isEnabled="false" field="SummaryDefinition">
	  <WritingSystemOptions writingSystemType="analysis" displayWSAbreviation="false">
		<Option id="analysis" isEnabled="true"/>
	  </WritingSystemOptions>
	</ConfigurationItem>
	<ConfigurationItem name="Restrictions (Entry)" before="(" between=" " after=") " isEnabled="false" field="Restrictions">
	  <WritingSystemOptions writingSystemType="analysis" displayWSAbreviation="false">
		<Option id="analysis" isEnabled="true"/>
	  </WritingSystemOptions>
	</ConfigurationItem>
	<ConfigurationItem name="Senses" between="  " after=" " isEnabled="true" field="SensesOS" cssClassNameOverride="senses">
	  <SenseOptions displayEachSenseInParagraph="false" numberStyle="Dictionary-SenseNumber" numberBefore="" numberAfter=") " numberingStyle="%d" numberSingleSense="false" showSingleGramInfoFirst="true"/>
	  <ConfigurationItem name="Grammatical Info." after=" " style="Dictionary-Contrasting" isEnabled="true" field="MorphoSyntaxAnalysisRA" cssClassNameOverride="morphosyntaxanalysis">
		<ConfigurationItem name="Gram Info (Name)" between=" " after=" " isEnabled="false" field="InterlinearNameTSS" cssClassNameOverride="graminfoname"/>
		<ConfigurationItem name="Gram Info (Abbrev)" between=" " after=" " isEnabled="false" field="InterlinearAbbrTSS" cssClassNameOverride="graminfoabbrev"/>
		<ConfigurationItem name="Category Info." between=" " after=" " isEnabled="true" field="MLPartOfSpeech" cssClassNameOverride="partofspeech">
		  <WritingSystemOptions writingSystemType="analysis" displayWSAbreviation="false">
			<Option id="analysis" isEnabled="true"/>
		  </WritingSystemOptions>
		</ConfigurationItem>
		<ConfigurationItem name="Slots (for Infl. Affixes)" before=": " between=", " isEnabled="true" field="Slots">
		  <WritingSystemOptions writingSystemType="analysis" displayWSAbreviation="false">
			<Option id="analysis" isEnabled="true"/>
		  </WritingSystemOptions>
		  <ConfigurationItem name="Slot Names" between=" " after=" " isEnabled="true" field="Name">
			<WritingSystemOptions writingSystemType="analysis" displayWSAbreviation="false">
			  <Option id="analysis" isEnabled="true"/>
			</WritingSystemOptions>
		  </ConfigurationItem>
		</ConfigurationItem>
		<ConfigurationItem name="Inflection Class" between=" " after=" " isEnabled="false" field="MLInflectionClass">
		  <WritingSystemOptions writingSystemType="analysis" displayWSAbreviation="false">
			<Option id="analysis" isEnabled="true"/>
		  </WritingSystemOptions>
		</ConfigurationItem>
		<ConfigurationItem name="Inflection Features" after=" " isEnabled="false" field="FeaturesTSS" cssClassNameOverride="inflectionfeatures"/>
		<ConfigurationItem name="Exception Features" after=" " isEnabled="false" field="ExceptionFeaturesTSS" cssClassNameOverride="exceptionfeatures"/>
	  </ConfigurationItem>
	  <ConfigurationItem name="Sense Type" before="(" after=") " style="Dictionary-Contrasting" isEnabled="true" field="SenseTypeRA" cssClassNameOverride="sensetype">
		<ConfigurationItem name="Abbreviation" between=" " isEnabled="true" field="Abbreviation">
		  <WritingSystemOptions writingSystemType="analysis" displayWSAbreviation="false">
			<Option id="analysis" isEnabled="true"/>
		  </WritingSystemOptions>
		</ConfigurationItem>
		<ConfigurationItem name="Name" between=" " isEnabled="false" field="Name">
		  <WritingSystemOptions writingSystemType="analysis" displayWSAbreviation="false">
			<Option id="analysis" isEnabled="true"/>
		  </WritingSystemOptions>
		</ConfigurationItem>
	  </ConfigurationItem>
	  <ConfigurationItem name="Definition (or Gloss)" between=" " after=" " isEnabled="true" field="DefinitionOrGloss">
		<WritingSystemOptions writingSystemType="analysis" displayWSAbreviation="false">
		  <Option id="all analysis" isEnabled="true"/>
		</WritingSystemOptions>
	  </ConfigurationItem>
	  <ConfigurationItem name="Definition" between=" " after=" " isEnabled="false" field="Definition">
		<WritingSystemOptions writingSystemType="analysis" displayWSAbreviation="false">
		  <Option id="all analysis" isEnabled="true"/>
		</WritingSystemOptions>
	  </ConfigurationItem>
	  <ConfigurationItem name="Gloss" between=" " after=" " isEnabled="false" field="Gloss">
		<WritingSystemOptions writingSystemType="analysis" displayWSAbreviation="false">
		  <Option id="all analysis" isEnabled="true"/>
		</WritingSystemOptions>
	  </ConfigurationItem>
	  <ConfigurationItem name="Examples" isEnabled="true" style="Bulleted List" styleType="paragraph" between="  " after=" " field="ExamplesOS" cssClassNameOverride="examplescontents">
		<ComplexFormOptions displayEachComplexFormInParagraph="false"/>
		<ConfigurationItem name="Example Sentence" isEnabled="true" style="Dictionary-Vernacular" between=" " after=" " field="Example">
		  <WritingSystemOptions writingSystemType="vernacular" displayWSAbreviation="false">
			<Option id="all vernacular" isEnabled="true"/>
		  </WritingSystemOptions>
		</ConfigurationItem>
		<ConfigurationItem name="Translations" isEnabled="true" field="TranslationsOC" cssClassNameOverride="translationcontents">
		  <ConfigurationItem name="Type" after=" " isEnabled="false" field="TypeRA" cssClassNameOverride="type">
			<ConfigurationItem name="Abbreviation" between=" " isEnabled="false" field="Abbreviation">
			  <WritingSystemOptions writingSystemType="analysis" displayWSAbreviation="false">
				<Option id="analysis" isEnabled="true"/>
			  </WritingSystemOptions>
			</ConfigurationItem>
			<ConfigurationItem name="Name" before="[" between=" " after="]" isEnabled="true" field="Name">
			  <WritingSystemOptions writingSystemType="analysis" displayWSAbreviation="false">
				<Option id="analysis" isEnabled="true"/>
			  </WritingSystemOptions>
			</ConfigurationItem>
		  </ConfigurationItem>
		  <ConfigurationItem name="Translation" between=" " after=" " isEnabled="true" field="Translation">
			<WritingSystemOptions writingSystemType="analysis" displayWSAbreviation="false">
			  <Option id="all analysis" isEnabled="true"/>
			</WritingSystemOptions>
		  </ConfigurationItem>
		</ConfigurationItem>
		<ConfigurationItem name="Reference" after=" " isEnabled="false" field="Reference"/>
	  </ConfigurationItem>
	  <ConfigurationItem name="Encyclopedic Info." before=" [" between=" " after="]" isEnabled="true" field="EncyclopedicInfo">
		<WritingSystemOptions writingSystemType="analysis" displayWSAbreviation="false">
		  <Option id="all analysis" isEnabled="true"/>
		</WritingSystemOptions>
	  </ConfigurationItem>
	  <ConfigurationItem name="Restrictions" before="Restrictions: " between=" " after=". " isEnabled="true" field="Restrictions">
		<WritingSystemOptions writingSystemType="analysis" displayWSAbreviation="false">
		  <Option id="all analysis" isEnabled="true"/>
		</WritingSystemOptions>
	  </ConfigurationItem>
	  <ConfigurationItem name="Lexical Relations" between="; " after=". " isEnabled="true" field="LexSenseReferences">
		<ListTypeOptions list="sense">
		  <Option isEnabled="true" id="b7862f14-ea5e-11de-8d47-0013722f8dec"/>
		  <Option isEnabled="true" id="b7921ac2-ea5e-11de-880d-0013722f8dec" />
		  <Option isEnabled="true" id="b7a78fd8-ea5e-11de-9ef2-0013722f8dec:f" />
		  <Option isEnabled="true" id="b7a78fd8-ea5e-11de-9ef2-0013722f8dec:r" />
		  <Option isEnabled="true" id="b764ce50-ea5e-11de-864f-0013722f8dec:f" />
		  <Option isEnabled="true" id="b764ce50-ea5e-11de-864f-0013722f8dec:r" />
		  <Option isEnabled="true" id="b770ba08-ea5e-11de-9ca9-0013722f8dec:f" />
		  <Option isEnabled="true" id="b770ba08-ea5e-11de-9ca9-0013722f8dec:r" />
		  <Option isEnabled="true" id="b77a435c-ea5e-11de-9a66-0013722f8dec" />
		</ListTypeOptions>
		<ConfigurationItem name="Relation Abbreviation" between=" " after=": " style="Dictionary-Contrasting" isEnabled="true" field="OwnerType" subField="Abbreviation">
		  <WritingSystemOptions writingSystemType="analysis" displayWSAbreviation="false">
			<Option id="analysis" isEnabled="true"/>
		  </WritingSystemOptions>
		</ConfigurationItem>
		<ConfigurationItem name="Relation Name" between=" " after=": " style="Dictionary-Contrasting" isEnabled="false" field="OwnerType" subField="Name">
		  <WritingSystemOptions writingSystemType="analysis" displayWSAbreviation="false">
			<Option id="analysis" isEnabled="true"/>
		  </WritingSystemOptions>
		</ConfigurationItem>
		<ConfigurationItem name="Targets" between=", " after="" isEnabled="true" field="ConfigTargets">
		  <!--ConfiguredXHTMLGenerator uses cssClassNameOverride="headword" as a flag to generate a link to the referenced entry-->
		  <ConfigurationItem name="Referenced Sense Headword" between=" " style="Dictionary-CrossReferences" isEnabled="true" field="HeadWord" cssClassNameOverride="headword">
			<WritingSystemOptions writingSystemType="vernacular" displayWSAbreviation="false">
			  <Option id="vernacular" isEnabled="true"/>
			</WritingSystemOptions>
		  </ConfigurationItem>
		  <ConfigurationItem name="Gloss" before=" " between=" " isEnabled="false" field="Gloss">
			<WritingSystemOptions writingSystemType="analysis" displayWSAbreviation="false">
			  <Option id="all analysis" isEnabled="true"/>
			</WritingSystemOptions>
		  </ConfigurationItem>
			<ConfigurationItem name="Primary Entry References" isEnabled="true" before=" (" between=", " after=") " field="PrimaryEntryRefs">
				<ConfigurationItem name="Type" isEnabled="true" between="," after=" " field="EntryTypes" cssClassNameOverride="entrytypes">
					<ConfigurationItem name="Reverse Abbreviation" isEnabled="true" between=" " after="" field="ReverseAbbr">
						<WritingSystemOptions writingSystemType="analysis" displayWSAbreviation="false">
							<Option id="analysis" isEnabled="true" />
						</WritingSystemOptions>
					</ConfigurationItem>
					<ConfigurationItem name="Reverse Name" isEnabled="false" between=" " after="" field="ReverseName">
						<WritingSystemOptions writingSystemType="analysis" displayWSAbreviation="false">
							<Option id="analysis" isEnabled="true" />
						</WritingSystemOptions>
					</ConfigurationItem>
				</ConfigurationItem>
				<ConfigurationItem name="Primary Entry(s)" isEnabled="true" between="," after="" field="ConfigReferencedEntries" cssClassNameOverride="referencedentries">
					<ConfigurationItem name="Referenced Headword" isEnabled="true" style="Dictionary-CrossReferences" after="" field="HeadWord" cssClassNameOverride="headword">
						<WritingSystemOptions writingSystemType="vernacular" displayWSAbreviation="false">
							<Option id="vernacular" isEnabled="true" />
						</WritingSystemOptions>
					</ConfigurationItem>
					<ConfigurationItem name="Gloss (or Summary Definition)" isEnabled="false" between=" " before=" " field="GlossOrSummary">
						<WritingSystemOptions writingSystemType="analysis" displayWSAbreviation="false">
							<Option id="analysis" isEnabled="true" />
						</WritingSystemOptions>
					</ConfigurationItem>
				</ConfigurationItem>
				<ConfigurationItem name="Comment" isEnabled="false" between=" " before=" " field="Summary">
					<WritingSystemOptions writingSystemType="analysis" displayWSAbreviation="false">
						<Option id="analysis" isEnabled="true" />
					</WritingSystemOptions>
				</ConfigurationItem>
			</ConfigurationItem>
		</ConfigurationItem>
	  </ConfigurationItem>
	  <ConfigurationItem name="Variants of Sense" before="(" between="; " after=") " isEnabled="true" field="VariantFormEntryBackRefs">
		<ConfigurationItem name="Variant Type" between=", " after=" " isEnabled="true" field="VariantEntryTypesRS" cssClassNameOverride="variantentrytypes">
		  <ConfigurationItem name="Abbreviation" between=" " after="" isEnabled="true" field="Abbreviation">
			<WritingSystemOptions writingSystemType="analysis" displayWSAbreviation="false">
			  <Option id="analysis" isEnabled="true"/>
			</WritingSystemOptions>
		  </ConfigurationItem>
		  <ConfigurationItem name="Name" between=" " isEnabled="false" field="Name">
			<WritingSystemOptions writingSystemType="analysis" displayWSAbreviation="false">
			  <Option id="analysis" isEnabled="true"/>
			</WritingSystemOptions>
		  </ConfigurationItem>
		</ConfigurationItem>
		<ConfigurationItem name="Variant Form" between=", " style="Dictionary-CrossReferences" isEnabled="true" field="OwningEntry" subField="HeadWordRef" cssClassNameOverride="headword">
		  <WritingSystemOptions writingSystemType="vernacular" displayWSAbreviation="false">
			<Option id="vernacular" isEnabled="true"/>
		  </WritingSystemOptions>
		</ConfigurationItem>
		<ConfigurationItem name="Variant Pronunciations" before=" " between=", " isEnabled="false" field="OwningEntry"  subField="PronunciationsOS" cssClassNameOverride="variantpronunciations">
		  <ConfigurationItem name="Pronunciation" before="[" between=" " after="]" isEnabled="true" field="Form">
			<WritingSystemOptions writingSystemType="pronunciation" displayWSAbreviation="false">
			  <Option id="pronunciation" isEnabled="true"/>
			</WritingSystemOptions>
		  </ConfigurationItem>
		  <ConfigurationItem name="CV Pattern" after=" " isEnabled="false" field="CVPattern"/>
		  <ConfigurationItem name="Tone" after=" " isEnabled="false" field="Tone"/>
		  <ConfigurationItem name="Location" after=" " style="Dictionary-Contrasting" isEnabled="false" field="LocationRA" cssClassNameOverride="location">
			<ConfigurationItem name="Abbreviation" between=" " after=" " isEnabled="true" field="Abbreviation">
			  <WritingSystemOptions writingSystemType="both" displayWSAbreviation="false">
				<Option id="analysis" isEnabled="true"/>
			  </WritingSystemOptions>
			</ConfigurationItem>
			<ConfigurationItem name="Name" between=" " after=" " isEnabled="false" field="Name">
			  <WritingSystemOptions writingSystemType="both" displayWSAbreviation="false">
				<Option id="analysis" isEnabled="true"/>
			  </WritingSystemOptions>
			</ConfigurationItem>
		  </ConfigurationItem>
		  <ConfigurationItem name="Pronunciation Media" after=" " isEnabled="true" field="MediaFilesOS" cssClassNameOverride="mediafiles">
			<ConfigurationItem name="Media Files" after=" " isEnabled="true" field="MediaFileRA"/>
		  </ConfigurationItem>
		</ConfigurationItem>
		<ConfigurationItem name="Comment" before=" " between=" " isEnabled="false" field="Summary">
		  <WritingSystemOptions writingSystemType="analysis" displayWSAbreviation="false">
			<Option id="analysis" isEnabled="true"/>
		  </WritingSystemOptions>
		</ConfigurationItem>
		<ConfigurationItem name="Summary Definition" between=" " after=" " isEnabled="true" field="OwningEntry" subField="SummaryDefinition">
		  <WritingSystemOptions writingSystemType="analysis" displayWSAbreviation="false">
			<Option id="analysis" isEnabled="true"/>
		  </WritingSystemOptions>
		</ConfigurationItem>
	  </ConfigurationItem>
	  <ConfigurationItem name="Anthropology Note" between=" " after=" " isEnabled="false" field="AnthroNote">
		<WritingSystemOptions writingSystemType="analysis" displayWSAbreviation="false">
		  <Option id="all analysis" isEnabled="true"/>
		</WritingSystemOptions>
	  </ConfigurationItem>
	  <ConfigurationItem name="Bibliography" between=" " after=" " isEnabled="false" field="Bibliography">
		<WritingSystemOptions writingSystemType="analysis" displayWSAbreviation="false">
		  <Option id="all analysis" isEnabled="true"/>
		</WritingSystemOptions>
	  </ConfigurationItem>
	  <ConfigurationItem name="Discourse Note" between=" " after=" " isEnabled="false" field="DiscourseNote">
		<WritingSystemOptions writingSystemType="analysis" displayWSAbreviation="false">
		  <Option id="all analysis" isEnabled="true"/>
		</WritingSystemOptions>
	  </ConfigurationItem>
	  <ConfigurationItem name="Phonology Note" between=" " after=" " isEnabled="false" field="PhonologyNote">
		<WritingSystemOptions writingSystemType="analysis" displayWSAbreviation="false">
		  <Option id="all analysis" isEnabled="true"/>
		</WritingSystemOptions>
	  </ConfigurationItem>
	  <ConfigurationItem name="Grammar Note" between=" " after=" " isEnabled="false" field="GrammarNote">
		<WritingSystemOptions writingSystemType="analysis" displayWSAbreviation="false">
		  <Option id="all analysis" isEnabled="true"/>
		</WritingSystemOptions>
	  </ConfigurationItem>
	  <ConfigurationItem name="Semantics Note" between=" " after=" " isEnabled="false" field="SemanticsNote">
		<WritingSystemOptions writingSystemType="analysis" displayWSAbreviation="false">
		  <Option id="all analysis" isEnabled="true"/>
		</WritingSystemOptions>
	  </ConfigurationItem>
	  <ConfigurationItem name="Sociolinguistics Note" between=" " after=" " isEnabled="false" field="SocioLinguisticsNote">
		<WritingSystemOptions writingSystemType="analysis" displayWSAbreviation="false">
		  <Option id="all analysis" isEnabled="true"/>
		</WritingSystemOptions>
	  </ConfigurationItem>
	  <ConfigurationItem name="Extended Note" isEnabled="true" style="Dictionary-Sense" styleType="paragraph" between=" " after=" " field="ExtendedNoteOS" cssClassNameOverride="extendednotecontents">
		<ComplexFormOptions list="note" displayEachComplexFormInParagraph="true">
			<Option id="c0000000-dd15-4a03-9032-b40faaa9a754" isEnabled="true" />
			<Option id="2f06d436-b1e0-47ae-a42e-1f7b893c5fc2" isEnabled="true" />
			<Option id="7ad06e7d-15d1-42b0-ae19-9c05b7c0b181" isEnabled="true" />
			<Option id="d3d28628-60c9-4917-8185-ba64c59f20c3" isEnabled="true" />
			<Option id="30115b33-608a-4506-9f9c-2457cab4f4a8" isEnabled="true" />
			<Option id="5dd29371-fdb0-497a-a2fb-7ca69b00ad4f" isEnabled="true" />
		</ComplexFormOptions>
		<ConfigurationItem name="Note Type" isEnabled="false" between=" " after=" " field="ExtendedNoteTypeRA" subField="Name" cssClassNameOverride="notetype">
			<WritingSystemOptions writingSystemType="analysis" displayWSAbreviation="false">
				<Option id="all analysis" isEnabled="true" />
			</WritingSystemOptions>
		</ConfigurationItem>
		<ConfigurationItem name="Discussion" isEnabled="true" style="Strong" between=" " after=" " field="Discussion" cssClassNameOverride="discussion">
			<WritingSystemOptions writingSystemType="analysis" displayWSAbreviation="false">
				<Option id="all analysis" isEnabled="true" />
			</WritingSystemOptions>
		</ConfigurationItem>
	  	<ConfigurationItem name="Examples" isEnabled="true" style="Bulleted List" styleType="character" between="  " after=" " field="ExamplesOS" cssClassNameOverride="examplescontents">
	  		<ComplexFormOptions displayEachComplexFormInParagraph="false" />
	  		<ConfigurationItem name="Example Sentence" isEnabled="true" style="Dictionary-Vernacular" between=" " after=" " field="Example">
				<WritingSystemOptions writingSystemType="vernacular" displayWSAbreviation="false">
					<Option id="all vernacular" isEnabled="true" />
				</WritingSystemOptions>
			</ConfigurationItem>
			<ConfigurationItem name="Translations" isEnabled="true" field="TranslationsOC" cssClassNameOverride="translationcontents">
				<ConfigurationItem name="Type" isEnabled="false" after=" " field="TypeRA" cssClassNameOverride="type">
					<ConfigurationItem name="Abbreviation" isEnabled="false" between=" " field="Abbreviation">
						<WritingSystemOptions writingSystemType="analysis" displayWSAbreviation="false">
							<Option id="analysis" isEnabled="true" />
						</WritingSystemOptions>
					</ConfigurationItem>
					<ConfigurationItem name="Name" isEnabled="true" before="[" between=" " after="]" field="Name">
						<WritingSystemOptions writingSystemType="analysis" displayWSAbreviation="false">
							<Option id="analysis" isEnabled="true" />
						</WritingSystemOptions>
					</ConfigurationItem>
				</ConfigurationItem>
				<ConfigurationItem name="Translation" isEnabled="true" between=" " after=" " field="Translation">
					<WritingSystemOptions writingSystemType="analysis" displayWSAbreviation="false">
						<Option id="all analysis" isEnabled="true" />
					</WritingSystemOptions>
				</ConfigurationItem>
			</ConfigurationItem>
			<ConfigurationItem name="Reference" isEnabled="false" after=" " field="Reference" />
		</ConfigurationItem>
	  </ConfigurationItem>
	  <ConfigurationItem name="General Note" between=" " after=" " isEnabled="false" field="GeneralNote">
		<WritingSystemOptions writingSystemType="analysis" displayWSAbreviation="false">
		  <Option id="all analysis" isEnabled="true"/>
		</WritingSystemOptions>
	  </ConfigurationItem>
	  <ConfigurationItem name="Scientific Name" after=" " isEnabled="true" field="ScientificName"/>
	  <ConfigurationItem name="Source" after=" " isEnabled="false" field="Source"/>
	  <ConfigurationItem name="Semantic Domains" before="(sem. domains: " between=", " after=".) " isEnabled="true" field="SemanticDomainsRC" cssClassNameOverride="semanticdomains">
		<ConfigurationItem name="Abbreviation" between=" " after=" - " isEnabled="true" field="Abbreviation">
		  <WritingSystemOptions writingSystemType="analysis" displayWSAbreviation="false">
			<Option id="analysis" isEnabled="true"/>
		  </WritingSystemOptions>
		</ConfigurationItem>
		<ConfigurationItem name="Name" between=" " isEnabled="true" field="Name">
		  <WritingSystemOptions writingSystemType="analysis" displayWSAbreviation="false">
			<Option id="analysis" isEnabled="true"/>
		  </WritingSystemOptions>
		</ConfigurationItem>
	  </ConfigurationItem>
	  <ConfigurationItem name="Anthropology Categories" before="anthro. codes " between=", " after=" " isEnabled="false" field="AnthroCodesRC" cssClassNameOverride="anthrocodes">
		<ConfigurationItem name="Abbreviation" between=" " after=" - " isEnabled="true" field="Abbreviation">
		  <WritingSystemOptions writingSystemType="analysis" displayWSAbreviation="false">
			<Option id="analysis" isEnabled="true"/>
		  </WritingSystemOptions>
		</ConfigurationItem>
		<ConfigurationItem name="Name" between=" " isEnabled="true" field="Name">
		  <WritingSystemOptions writingSystemType="analysis" displayWSAbreviation="false">
			<Option id="analysis" isEnabled="true"/>
		  </WritingSystemOptions>
		</ConfigurationItem>
	  </ConfigurationItem>
	  <ConfigurationItem name="Academic Domains" before="ac. domains: " between=", " after=" " isEnabled="true" field="DomainTypesRC" cssClassNameOverride="academicdomains">
		<ConfigurationItem name="Abbreviation" between=" " isEnabled="true" field="Abbreviation">
		  <WritingSystemOptions writingSystemType="analysis" displayWSAbreviation="false">
			<Option id="analysis" isEnabled="true"/>
		  </WritingSystemOptions>
		</ConfigurationItem>
		<ConfigurationItem name="Name" before=" (" between=" " after=")" isEnabled="true" field="Name">
		  <WritingSystemOptions writingSystemType="analysis" displayWSAbreviation="false">
			<Option id="analysis" isEnabled="true"/>
		  </WritingSystemOptions>
		</ConfigurationItem>
	  </ConfigurationItem>
	  <ConfigurationItem name="Usages" before="{" between=", " after="} " isEnabled="true" field="UsageTypesRC" cssClassNameOverride="usages">
		<ConfigurationItem name="Abbreviation" between=" " isEnabled="true" field="Abbreviation">
		  <WritingSystemOptions writingSystemType="analysis" displayWSAbreviation="false">
			<Option id="analysis" isEnabled="true"/>
		  </WritingSystemOptions>
		</ConfigurationItem>
		<ConfigurationItem name="Name" between=" " isEnabled="false" field="Name">
		  <WritingSystemOptions writingSystemType="analysis" displayWSAbreviation="false">
			<Option id="analysis" isEnabled="true"/>
		  </WritingSystemOptions>
		</ConfigurationItem>
	  </ConfigurationItem>
	  <ConfigurationItem name="Status" before="status " after=" " isEnabled="false" field="StatusRA" cssClassNameOverride="status">
		<ConfigurationItem name="Abbreviation" between=" " isEnabled="false" field="Abbreviation">
		  <WritingSystemOptions writingSystemType="analysis" displayWSAbreviation="false">
			<Option id="analysis" isEnabled="true"/>
		  </WritingSystemOptions>
		</ConfigurationItem>
		<ConfigurationItem name="Name" before="[" between=" " after="]" isEnabled="true" field="Name">
		  <WritingSystemOptions writingSystemType="analysis" displayWSAbreviation="false">
			<Option id="analysis" isEnabled="true"/>
		  </WritingSystemOptions>
		</ConfigurationItem>
	  </ConfigurationItem>
	  <ConfigurationItem name="Other Referenced Complex Forms" between=" " after=" " isEnabled="true" field="ComplexFormsNotSubentries">
		<ComplexFormOptions list="complex" displayEachComplexFormInParagraph="false">
		  <Option isEnabled="true" id="a0000000-dd15-4a03-9032-b40faaa9a754"/>
		  <Option isEnabled="true" id="1f6ae209-141a-40db-983c-bee93af0ca3c"/>
		  <Option isEnabled="true" id="73266a3a-48e8-4bd7-8c84-91c730340b7d"/>
		  <Option isEnabled="true" id="98c273c4-f723-4fb0-80df-eede2204dfca"/>
		  <Option isEnabled="true" id="b2276dec-b1a6-4d82-b121-fd114c009c59"/>
		  <Option isEnabled="true" id="35cee792-74c8-444e-a9b7-ed0461d4d3b7"/>
		  <Option isEnabled="true" id="9466d126-246e-400b-8bba-0703e09bc567"/>
		</ComplexFormOptions>
		<ConfigurationItem name="Complex Form Type" after="" isEnabled="true" field="ComplexEntryTypesRS" cssClassNameOverride="complexformtypes">
		  <ConfigurationItem name="Abbreviation" between=" " isEnabled="true" field="Abbreviation">
			<WritingSystemOptions writingSystemType="analysis" displayWSAbreviation="false">
			  <Option id="analysis" isEnabled="true"/>
			</WritingSystemOptions>
		  </ConfigurationItem>
		  <ConfigurationItem name="Name" between=" " after=" " isEnabled="false" field="Name">
			<WritingSystemOptions writingSystemType="analysis" displayWSAbreviation="false">
			  <Option id="analysis" isEnabled="true"/>
			</WritingSystemOptions>
		  </ConfigurationItem>
		</ConfigurationItem>
		<ConfigurationItem name="Complex Form" between=" " style="Dictionary-CrossReferences" isEnabled="true" field="OwningEntry" subField="HeadWordRef" cssClassNameOverride="headword">
		  <WritingSystemOptions writingSystemType="vernacular" displayWSAbreviation="false">
			<Option id="vernacular" isEnabled="true"/>
		  </WritingSystemOptions>
		</ConfigurationItem>
		<ConfigurationItem name="Comment" before=" " between=" " isEnabled="false" field="Summary">
		  <WritingSystemOptions writingSystemType="analysis" displayWSAbreviation="false">
			<Option id="analysis" isEnabled="true"/>
		  </WritingSystemOptions>
		</ConfigurationItem>
		<ConfigurationItem name="Summary Definition" before=" " between=" " after=" " isEnabled="true" field="OwningEntry" subField="SummaryDefinition">
		  <WritingSystemOptions writingSystemType="analysis" displayWSAbreviation="false">
			<Option id="analysis" isEnabled="true"/>
		  </WritingSystemOptions>
		</ConfigurationItem>
		<ConfigurationItem name="Example Sentences" isEnabled="false" field="ExampleSentences">
		  <ConfigurationItem name="Example" between=" " after=" " style="Dictionary-Vernacular" isEnabled="true" field="Example">
			<WritingSystemOptions writingSystemType="vernacular" displayWSAbreviation="false">
			  <Option id="all vernacular" isEnabled="true"/>
			</WritingSystemOptions>
		  </ConfigurationItem>
		  <ConfigurationItem name="Translations" isEnabled="true" field="TranslationsOC" cssClassNameOverride="translationcontents">
			<ConfigurationItem name="Type" after=" " isEnabled="false" field="TypeRA" cssClassNameOverride="type">
			  <ConfigurationItem name="Abbreviation" between=" " isEnabled="false" field="Abbreviation">
				<WritingSystemOptions writingSystemType="analysis" displayWSAbreviation="false">
				  <Option id="analysis" isEnabled="true"/>
				</WritingSystemOptions>
			  </ConfigurationItem>
			  <ConfigurationItem name="Name" before="[" between=" " after="]" isEnabled="true" field="Name">
				<WritingSystemOptions writingSystemType="analysis" displayWSAbreviation="false">
				  <Option id="analysis" isEnabled="true"/>
				</WritingSystemOptions>
			  </ConfigurationItem>
			</ConfigurationItem>
			<ConfigurationItem name="Translation" between=" " after=" " isEnabled="true" field="Translation">
			  <WritingSystemOptions writingSystemType="analysis" displayWSAbreviation="false">
				<Option id="all analysis" isEnabled="true"/>
			  </WritingSystemOptions>
			</ConfigurationItem>
		  </ConfigurationItem>
		  <ConfigurationItem name="Reference" after=" " isEnabled="false" field="Reference"/>
		</ConfigurationItem>
		<ConfigurationItem name="Subentry Under Reference" before=" (see under " between=", " after=") " isEnabled="true" field="NonTrivialEntryRoots">
		  <ConfigurationItem name="Referenced Headword" style="Dictionary-CrossReferences" isEnabled="true" field="HeadWordRef" cssClassNameOverride="headword">
			<WritingSystemOptions writingSystemType="vernacular" displayWSAbreviation="false">
			  <Option id="vernacular" isEnabled="true"/>
			</WritingSystemOptions>
		  </ConfigurationItem>
		</ConfigurationItem>
	  </ConfigurationItem>
	  <ConfigurationItem name="Subentries" style="Dictionary-Subentry" isEnabled="false" field="Subentries">
		<ComplexFormOptions list="complex" displayEachComplexFormInParagraph="false">
		  <Option isEnabled="true" id="a0000000-dd15-4a03-9032-b40faaa9a754"/>
		  <Option isEnabled="true" id="1f6ae209-141a-40db-983c-bee93af0ca3c"/>
		  <Option isEnabled="true" id="73266a3a-48e8-4bd7-8c84-91c730340b7d"/>
		  <Option isEnabled="true" id="98c273c4-f723-4fb0-80df-eede2204dfca"/>
		  <Option isEnabled="true" id="b2276dec-b1a6-4d82-b121-fd114c009c59"/>
		  <Option isEnabled="true" id="35cee792-74c8-444e-a9b7-ed0461d4d3b7"/>
		  <Option isEnabled="true" id="9466d126-246e-400b-8bba-0703e09bc567"/>
		</ComplexFormOptions>
		<ReferenceItem>MainEntrySubentries</ReferenceItem>
	  </ConfigurationItem>
	  <ConfigurationItem name="Subsenses" style="Dictionary-Sense" between="  " after=" " isEnabled="true" field="SensesOS" cssClassNameOverride="senses">
<<<<<<< HEAD
		<SenseOptions displayEachSenseInParagraph="false" numberStyle="Dictionary-SenseNumber" numberBefore="" numberAfter=") " numberingStyle="%O" numberSingleSense="false" showSingleGramInfoFirst="true"/>
=======
	  	<SenseOptions displayEachSenseInParagraph="false" numberStyle="Dictionary-SenseNumber" numberBefore="" numberAfter=") " parentSenseNumberingStyle="%." numberingStyle="%d" numberSingleSense="false" showSingleGramInfoFirst="true"/>
>>>>>>> 412542a5
		<ReferenceItem>MainEntrySubsenses</ReferenceItem>
	  </ConfigurationItem>
	</ConfigurationItem>
	<ConfigurationItem name="Bibliography" between=" " after=" " isEnabled="false" field="Bibliography">
	  <WritingSystemOptions writingSystemType="analysis" displayWSAbreviation="false">
		<Option id="all analysis" isEnabled="true"/>
	  </WritingSystemOptions>
	</ConfigurationItem>
	<ConfigurationItem name="Note" between=" " after=" " isEnabled="false" field="Comment">
	  <WritingSystemOptions writingSystemType="analysis" displayWSAbreviation="false">
		<Option id="all analysis" isEnabled="true"/>
	  </WritingSystemOptions>
	</ConfigurationItem>
	<ConfigurationItem name="Literal Meaning" between=" " after=" " isEnabled="false" field="LiteralMeaning">
	  <WritingSystemOptions writingSystemType="analysis" displayWSAbreviation="false">
		<Option id="all analysis" isEnabled="true"/>
	  </WritingSystemOptions>
	</ConfigurationItem>
	<ConfigurationItem name="Allomorphs" between=", " after=" " isEnabled="false" field="AlternateFormsOS" cssClassNameOverride="allomorphs">
	  <ConfigurationItem name="Morph Type" between=" " after=" " isEnabled="false" field="MorphTypeRA" cssClassNameOverride="morphtype">
		<WritingSystemOptions writingSystemType="analysis" displayWSAbreviation="false">
		  <Option id="analysis" isEnabled="true"/>
		</WritingSystemOptions>
		<ConfigurationItem name="Abbreviation" between=" " isEnabled="false" field="Abbreviation">
		  <WritingSystemOptions writingSystemType="analysis" displayWSAbreviation="false">
			<Option id="analysis" isEnabled="true"/>
		  </WritingSystemOptions>
		</ConfigurationItem>
		<ConfigurationItem name="Name" between=" " isEnabled="false" field="Name">
		  <WritingSystemOptions writingSystemType="analysis" displayWSAbreviation="false">
			<Option id="analysis" isEnabled="true"/>
		  </WritingSystemOptions>
		</ConfigurationItem>
	  </ConfigurationItem>
	  <ConfigurationItem name="Allomorph" between=" " after=" " isEnabled="false" field="Form">
		<WritingSystemOptions writingSystemType="vernacular" displayWSAbreviation="false">
		  <Option id="vernacular" isEnabled="true"/>
		</WritingSystemOptions>
	  </ConfigurationItem>
	  <ConfigurationItem name="Environments" isEnabled="false" between=", " after=" " field="AllomorphEnvironments">
		<ConfigurationItem name="String Representation" isEnabled="true" field="StringRepresentation">
		  <WritingSystemOptions writingSystemType="analysis" displayWSAbreviation="false">
			<Option id="analysis" isEnabled="true" />
		  </WritingSystemOptions>
		</ConfigurationItem>
	  </ConfigurationItem>
	</ConfigurationItem>
	<ConfigurationItem name="Date Created" before="created on: " after=" " isEnabled="false" field="DateCreated"/>
	<ConfigurationItem name="Date Modified" before="modified on: " after=" " isEnabled="false" field="DateModified"/>
	<ConfigurationItem name="Other Referenced Complex Forms" between=" " after=" " isEnabled="true" field="ComplexFormsNotSubentries">
	  <ComplexFormOptions list="complex" displayEachComplexFormInParagraph="false">
		<Option isEnabled="true" id="a0000000-dd15-4a03-9032-b40faaa9a754"/>
		<Option isEnabled="true" id="1f6ae209-141a-40db-983c-bee93af0ca3c"/>
		<Option isEnabled="true" id="73266a3a-48e8-4bd7-8c84-91c730340b7d"/>
		<Option isEnabled="true" id="98c273c4-f723-4fb0-80df-eede2204dfca"/>
		<Option isEnabled="true" id="b2276dec-b1a6-4d82-b121-fd114c009c59"/>
		<Option isEnabled="true" id="35cee792-74c8-444e-a9b7-ed0461d4d3b7"/>
		<Option isEnabled="true" id="9466d126-246e-400b-8bba-0703e09bc567"/>
	  </ComplexFormOptions>
	  <ConfigurationItem name="Complex Form Type" after="" isEnabled="true" field="ComplexEntryTypesRS" cssClassNameOverride="complexformtypes">
		<ConfigurationItem name="Abbreviation" between=" " isEnabled="true" field="Abbreviation">
		  <WritingSystemOptions writingSystemType="analysis" displayWSAbreviation="false">
			<Option id="analysis" isEnabled="true"/>
		  </WritingSystemOptions>
		</ConfigurationItem>
		<ConfigurationItem name="Name" between=" " after=" " isEnabled="false" field="Name">
		  <WritingSystemOptions writingSystemType="analysis" displayWSAbreviation="false">
			<Option id="analysis" isEnabled="true"/>
		  </WritingSystemOptions>
		</ConfigurationItem>
	  </ConfigurationItem>
	  <ConfigurationItem name="Complex Form" between=" " after=" " style="Dictionary-CrossReferences" isEnabled="true" field="OwningEntry" subField="HeadWordRef" cssClassNameOverride="headword">
		<WritingSystemOptions writingSystemType="vernacular" displayWSAbreviation="false">
		  <Option id="vernacular" isEnabled="true"/>
		</WritingSystemOptions>
	  </ConfigurationItem>
	  <ConfigurationItem name="Grammatical Info." between=", " after=" " style="Dictionary-Contrasting" isEnabled="true" field="MorphoSyntaxAnalyses">
		<ConfigurationItem name="Gram Info (Name)" between=" " after=" " isEnabled="false" field="InterlinearNameTSS" cssClassNameOverride="graminfoname"/>
		<ConfigurationItem name="Gram Info (Abbrev)" between=" " after=" " isEnabled="false" field="InterlinearAbbrTSS" cssClassNameOverride="graminfoabbrev"/>
		<ConfigurationItem name="Category Info." between=" " after=" " isEnabled="true" field="MLPartOfSpeech" cssClassNameOverride="partofspeech">
		  <WritingSystemOptions writingSystemType="analysis" displayWSAbreviation="false">
			<Option id="analysis" isEnabled="true"/>
		  </WritingSystemOptions>
		</ConfigurationItem>
		<ConfigurationItem name="Slots (for Infl. Affixes)" before=": " between=", " isEnabled="true" field="Slots">
		  <WritingSystemOptions writingSystemType="analysis" displayWSAbreviation="false">
			<Option id="analysis" isEnabled="true"/>
		  </WritingSystemOptions>
		  <ConfigurationItem name="Slot Names" between=" " after=" " isEnabled="true" field="Name">
			<WritingSystemOptions writingSystemType="analysis" displayWSAbreviation="false">
			  <Option id="analysis" isEnabled="true"/>
			</WritingSystemOptions>
		  </ConfigurationItem>
		</ConfigurationItem>
		<ConfigurationItem name="Inflection Class" between=" " after=" " isEnabled="false" field="MLInflectionClass">
		  <WritingSystemOptions writingSystemType="analysis" displayWSAbreviation="false">
			<Option id="analysis" isEnabled="true"/>
		  </WritingSystemOptions>
		</ConfigurationItem>
		<ConfigurationItem name="Inflection Features" after=" " isEnabled="false" field="FeaturesTSS" cssClassNameOverride="inflectionfeatures"/>
		<ConfigurationItem name="Exception Features" after=" " isEnabled="false" field="ExceptionFeaturesTSS" cssClassNameOverride="exceptionfeatures"/>
	  </ConfigurationItem>
	  <ConfigurationItem name="Comment" before=" " between=" " isEnabled="false" field="Summary">
		<WritingSystemOptions writingSystemType="analysis" displayWSAbreviation="false">
		  <Option id="analysis" isEnabled="true"/>
		</WritingSystemOptions>
	  </ConfigurationItem>
	  <ConfigurationItem name="Summary Definition" before=" " between=" " after=" " isEnabled="true" field="OwningEntry" subField="SummaryDefinition">
		<WritingSystemOptions writingSystemType="analysis" displayWSAbreviation="false">
		  <Option id="analysis" isEnabled="true"/>
		</WritingSystemOptions>
	  </ConfigurationItem>
	  <ConfigurationItem name="Example Sentences" isEnabled="false" field="ExampleSentences">
		<ConfigurationItem name="Example" between=" " after=" " style="Dictionary-Vernacular" isEnabled="true" field="Example">
		  <WritingSystemOptions writingSystemType="vernacular" displayWSAbreviation="false">
			<Option id="all vernacular" isEnabled="true"/>
		  </WritingSystemOptions>
		</ConfigurationItem>
	  	<ConfigurationItem name="Translations" isEnabled="true" field="TranslationsOC" cssClassNameOverride="translationcontents">
		  <ConfigurationItem name="Type" after=" " isEnabled="false" field="TypeRA" cssClassNameOverride="type">
			<ConfigurationItem name="Abbreviation" between=" " isEnabled="false" field="Abbreviation">
			  <WritingSystemOptions writingSystemType="analysis" displayWSAbreviation="false">
				<Option id="analysis" isEnabled="true"/>
			  </WritingSystemOptions>
			</ConfigurationItem>
			<ConfigurationItem name="Name" before="[" between=" " after="]" isEnabled="true" field="Name">
			  <WritingSystemOptions writingSystemType="analysis" displayWSAbreviation="false">
				<Option id="analysis" isEnabled="true"/>
			  </WritingSystemOptions>
			</ConfigurationItem>
		  </ConfigurationItem>
		  <ConfigurationItem name="Translation" between=" " after=" " isEnabled="true" field="Translation">
			<WritingSystemOptions writingSystemType="analysis" displayWSAbreviation="false">
			  <Option id="all analysis" isEnabled="true"/>
			</WritingSystemOptions>
		  </ConfigurationItem>
		</ConfigurationItem>
		<ConfigurationItem name="Reference" after=" " isEnabled="false" field="Reference"/>
	  </ConfigurationItem>
	  <ConfigurationItem name="Subentry Under Reference" before=" (see under " between=", " after=") " isEnabled="true" field="NonTrivialEntryRoots">
		<ConfigurationItem name="Referenced Headword" style="Dictionary-CrossReferences" isEnabled="true" field="HeadWordRef" cssClassNameOverride="headword">
		  <WritingSystemOptions writingSystemType="vernacular" displayWSAbreviation="false">
			<Option id="vernacular" isEnabled="true"/>
		  </WritingSystemOptions>
		</ConfigurationItem>
	  </ConfigurationItem>
	</ConfigurationItem>
	<ConfigurationItem name="Pictures" between="  " after=" " style="Dictionary-Pictures" isEnabled="true" field="PicturesOfSenses" cssClassNameOverride="pictures">
	  <PictureOptions minimumHeight="0" maximumHeight="1" maximumWidth="0" minimumWidth="0" pictureLocation="right" stackPictures="false" />
	  <ConfigurationItem name="Thumbnail" after=" " isEnabled="true" field="PictureFileRA" cssClassNameOverride="thumbnail"/>
	  <ConfigurationItem name="Caption" between=" " isEnabled="true" field="Caption">
		<WritingSystemOptions writingSystemType="both" displayWSAbreviation="false">
		  <Option id="vernacular" isEnabled="true"/>
		</WritingSystemOptions>
	  </ConfigurationItem>
	  <!-- Using cssClassNameOverride="headword" to show the Configure Headword Numbers button -->
	  <ConfigurationItem name="Headword" between=" " after="  " style="Dictionary-Headword" isEnabled="true" field="Owner" subField="OwnerOutlineName" cssClassNameOverride="headword">
	  <WritingSystemOptions writingSystemType="vernacular" displayWSAbreviation="false">
		<Option id="vernacular" isEnabled="true"/>
	  </WritingSystemOptions>
	  </ConfigurationItem>
	  <ConfigurationItem name="Gloss" between=" " after=" " isEnabled="true" field="Owner" subField="Gloss">
		<WritingSystemOptions writingSystemType="analysis" displayWSAbreviation="false">
		  <Option id="analysis" isEnabled="true"/>
		</WritingSystemOptions>
	  </ConfigurationItem>
	</ConfigurationItem>
	<ConfigurationItem name="Subentries" style="Dictionary-Subentry" isEnabled="true" field="Subentries">
	  <ComplexFormOptions list="complex" displayEachComplexFormInParagraph="true">
		<Option isEnabled="true" id="a0000000-dd15-4a03-9032-b40faaa9a754"/>
		<Option isEnabled="true" id="1f6ae209-141a-40db-983c-bee93af0ca3c"/>
		<Option isEnabled="true" id="73266a3a-48e8-4bd7-8c84-91c730340b7d"/>
		<Option isEnabled="true" id="98c273c4-f723-4fb0-80df-eede2204dfca"/>
		<Option isEnabled="true" id="b2276dec-b1a6-4d82-b121-fd114c009c59"/>
		<Option isEnabled="true" id="35cee792-74c8-444e-a9b7-ed0461d4d3b7"/>
		<Option isEnabled="true" id="9466d126-246e-400b-8bba-0703e09bc567"/>
	  </ComplexFormOptions>
	  <ReferenceItem>MainEntrySubentries</ReferenceItem>
	</ConfigurationItem>
  </ConfigurationItem>
  <!-- Minor entries in the dictionary have historically been written out with class="minorentry" -->
  <ConfigurationItem name="Minor Entry (Complex Forms)" style="Dictionary-Minor" styleType="paragraph" isEnabled="true" field="LexEntry" cssClassNameOverride="minorentrycomplex">
	<ListTypeOptions list="complex">
	  <Option isEnabled="true" id="a0000000-dd15-4a03-9032-b40faaa9a754"/>
	  <Option isEnabled="true" id="1f6ae209-141a-40db-983c-bee93af0ca3c"/>
	  <Option isEnabled="true" id="73266a3a-48e8-4bd7-8c84-91c730340b7d"/>
	  <Option isEnabled="true" id="98c273c4-f723-4fb0-80df-eede2204dfca"/>
	  <Option isEnabled="true" id="b2276dec-b1a6-4d82-b121-fd114c009c59"/>
	  <Option isEnabled="true" id="35cee792-74c8-444e-a9b7-ed0461d4d3b7"/>
	  <Option isEnabled="true" id="9466d126-246e-400b-8bba-0703e09bc567"/>
	</ListTypeOptions>
	<ConfigurationItem name="Headword" between=" " after="  " style="Dictionary-Headword" isEnabled="true" field="MLHeadWord" cssClassNameOverride="headword">
	  <WritingSystemOptions writingSystemType="vernacular" displayWSAbreviation="false">
		<Option id="vernacular" isEnabled="true"/>
	  </WritingSystemOptions>
	</ConfigurationItem>
	<ConfigurationItem name="Lexeme Form" between=" " after=" " isEnabled="false" field="LexemeFormOA" cssClassNameOverride="lexemeform">
	  <WritingSystemOptions writingSystemType="vernacular" displayWSAbreviation="false">
		<Option id="vernacular" isEnabled="true"/>
	  </WritingSystemOptions>
	</ConfigurationItem>
	<ConfigurationItem name="Citation Form" between=" " after=" " isEnabled="false" field="CitationForm">
	  <WritingSystemOptions writingSystemType="vernacular" displayWSAbreviation="false">
		<Option id="all vernacular" isEnabled="true"/>
	  </WritingSystemOptions>
	</ConfigurationItem>
	<ConfigurationItem name="Secondary Homograph Number" after=" " isEnabled="false" field="HomographNumber"/>
	<ConfigurationItem name="Pronunciations" between=", " after=" " isEnabled="true" field="PronunciationsOS" cssClassNameOverride="pronunciations">
	  <ConfigurationItem name="Pronunciation" before="[" between=" " after="]" isEnabled="true" field="Form">
		<WritingSystemOptions writingSystemType="pronunciation" displayWSAbreviation="false">
		  <Option id="pronunciation" isEnabled="true"/>
		</WritingSystemOptions>
	  </ConfigurationItem>
	  <ConfigurationItem name="CV Pattern" after=" " isEnabled="false" field="CVPattern"/>
	  <ConfigurationItem name="Tone" after=" " isEnabled="false" field="Tone"/>
	  <ConfigurationItem name="Location" after=" " style="Dictionary-Contrasting" isEnabled="false" field="LocationRA" cssClassNameOverride="location">
		<ConfigurationItem name="Abbreviation" between=" " after=" " isEnabled="true" field="Abbreviation">
		  <WritingSystemOptions writingSystemType="both" displayWSAbreviation="false">
			<Option id="analysis" isEnabled="true"/>
		  </WritingSystemOptions>
		</ConfigurationItem>
		<ConfigurationItem name="Name" between=" " after=" " isEnabled="true" field="Name">
		  <WritingSystemOptions writingSystemType="both" displayWSAbreviation="false">
			<Option id="analysis" isEnabled="true"/>
		  </WritingSystemOptions>
		</ConfigurationItem>
		<ConfigurationItem name="Alias" between=" " after=" " isEnabled="true" field="Alias">
		  <WritingSystemOptions writingSystemType="analysis" displayWSAbreviation="false">
			<Option id="analysis" isEnabled="true"/>
		  </WritingSystemOptions>
		</ConfigurationItem>
	  </ConfigurationItem>
	  <ConfigurationItem name="Pronunciation Media" after=" " isEnabled="true" field="MediaFilesOS" cssClassNameOverride="mediafiles">
		<ConfigurationItem name="Media Files" after=" " isEnabled="true" field="MediaFileRA"/>
	  </ConfigurationItem>
	</ConfigurationItem>
	<ConfigurationItem name="Variant Forms" before="(" between="; " after=") " isEnabled="true" field="VariantFormEntryBackRefs">
	  <ListTypeOptions list="variant">
		<Option isEnabled="true" id="b0000000-c40e-433e-80b5-31da08771344"/>
		<Option isEnabled="true" id="024b62c9-93b3-41a0-ab19-587a0030219a"/>
		<Option isEnabled="true" id="4343b1ef-b54f-4fa4-9998-271319a6d74c"/>
		<Option isEnabled="true" id="01d4fbc1-3b0c-4f52-9163-7ab0d4f4711c"/>
		<Option isEnabled="true" id="837ebe72-8c1d-4864-95d9-fa313c499d78"/>
		<Option isEnabled="true" id="a32f1d1c-4832-46a2-9732-c2276d6547e8"/>
		<Option isEnabled="true" id="0c4663b3-4d9a-47af-b9a1-c8565d8112ed"/>
	  </ListTypeOptions>
	  <ConfigurationItem name="Variant Type" between=", " after=" " isEnabled="true" field="VariantEntryTypesRS" cssClassNameOverride="variantentrytypes">
		<ConfigurationItem name="Abbreviation" between=" " after="" isEnabled="true" field="Abbreviation">
		  <WritingSystemOptions writingSystemType="analysis" displayWSAbreviation="false">
			<Option id="analysis" isEnabled="true"/>
		  </WritingSystemOptions>
		</ConfigurationItem>
		<ConfigurationItem name="Name" between=" " isEnabled="false" field="Name">
		  <WritingSystemOptions writingSystemType="analysis" displayWSAbreviation="false">
			<Option id="analysis" isEnabled="true"/>
		  </WritingSystemOptions>
		</ConfigurationItem>
	  </ConfigurationItem>
	  <ConfigurationItem name="Variant Form" between=", " style="Dictionary-CrossReferences" isEnabled="true" field="OwningEntry" subField="HeadWordRef" cssClassNameOverride="headword">
		<WritingSystemOptions writingSystemType="vernacular" displayWSAbreviation="false">
		  <Option id="vernacular" isEnabled="true"/>
		</WritingSystemOptions>
	  </ConfigurationItem>
	  <ConfigurationItem name="Variant Pronunciations" before=" " between=", " isEnabled="false" field="OwningEntry"  subField="PronunciationsOS" cssClassNameOverride="variantpronunciations">
		<ConfigurationItem name="Pronunciation" before="[" between=" " after="]" isEnabled="true" field="Form">
		  <WritingSystemOptions writingSystemType="pronunciation" displayWSAbreviation="false">
			<Option id="pronunciation" isEnabled="true"/>
		  </WritingSystemOptions>
		</ConfigurationItem>
		<ConfigurationItem name="CV Pattern" after=" " isEnabled="false" field="CVPattern"/>
		<ConfigurationItem name="Tone" after=" " isEnabled="false" field="Tone"/>
		<ConfigurationItem name="Location" after=" " style="Dictionary-Contrasting" isEnabled="false" field="LocationRA" cssClassNameOverride="location">
		  <ConfigurationItem name="Abbreviation" between=" " after=" " isEnabled="true" field="Abbreviation">
			<WritingSystemOptions writingSystemType="both" displayWSAbreviation="false">
			  <Option id="analysis" isEnabled="true"/>
			</WritingSystemOptions>
		  </ConfigurationItem>
		  <ConfigurationItem name="Name" between=" " after=" " isEnabled="false" field="Name">
			<WritingSystemOptions writingSystemType="both" displayWSAbreviation="false">
			  <Option id="analysis" isEnabled="true"/>
			</WritingSystemOptions>
		  </ConfigurationItem>
		</ConfigurationItem>
		<ConfigurationItem name="Pronunciation Media" after=" " isEnabled="true" field="MediaFilesOS" cssClassNameOverride="mediafiles">
		  <ConfigurationItem name="Media Files" after=" " isEnabled="true" field="MediaFileRA"/>
		</ConfigurationItem>
	  </ConfigurationItem>
	  <ConfigurationItem name="Comment" before=" " between=" " isEnabled="false" field="Summary">
		<WritingSystemOptions writingSystemType="analysis" displayWSAbreviation="false">
		  <Option id="analysis" isEnabled="true"/>
		</WritingSystemOptions>
	  </ConfigurationItem>
	  <ConfigurationItem name="Summary Definition" between=" " after=" " isEnabled="true" field="OwningEntry" subField="SummaryDefinition">
		<WritingSystemOptions writingSystemType="analysis" displayWSAbreviation="false">
		  <Option id="analysis" isEnabled="true"/>
		</WritingSystemOptions>
	  </ConfigurationItem>
	</ConfigurationItem>
	<ConfigurationItem name="Etymology" isEnabled="false" before="(" after=") " between=" " field="EtymologyOS" cssClassNameOverride="etymologies">
	  <ConfigurationItem name="Preceding Annotation" isEnabled="true" before="" between=" " after=" " field="PrecComment">
		<WritingSystemOptions writingSystemType="analysis" displayWSAbreviation="false">
		  <Option id="analysis" isEnabled="true" />
		</WritingSystemOptions>
	  </ConfigurationItem>
	  <ConfigurationItem name="Source Language" after=" " between=" " isEnabled="true" field="LanguageRS" cssClassNameOverride="languages">
		<ConfigurationItem name="Abbreviation" between=" " after=" " isEnabled="true" field="Abbreviation">
		  <WritingSystemOptions writingSystemType="analysis" displayWSAbreviation="false">
			<Option id="analysis" isEnabled="true"/>
		  </WritingSystemOptions>
		</ConfigurationItem>
		<ConfigurationItem name="Name" between=" " after=" " isEnabled="false" field="Name">
		  <WritingSystemOptions writingSystemType="analysis" displayWSAbreviation="false">
			<Option id="analysis" isEnabled="true"/>
		  </WritingSystemOptions>
		</ConfigurationItem>
	  </ConfigurationItem>
	  <ConfigurationItem name="Source Language Notes" after=" " isEnabled="false" field="LanguageNotes">
		<WritingSystemOptions writingSystemType="analysis" displayWSAbreviation="false">
		  <Option id="analysis" isEnabled="true"/>
		</WritingSystemOptions>
	  </ConfigurationItem>
	  <ConfigurationItem name="Source Form" isEnabled="true" before="" between=" " after=" " field="Form">
		<WritingSystemOptions writingSystemType="both" displayWSAbreviation="false">
		  <Option id="best vernoranal" isEnabled="true" />
		</WritingSystemOptions>
	  </ConfigurationItem>
	  <ConfigurationItem name="Gloss" isEnabled="true" before="" between=" " after=" " field="Gloss">
		<WritingSystemOptions writingSystemType="analysis" displayWSAbreviation="false">
		  <Option id="analysis" isEnabled="true" />
		</WritingSystemOptions>
	  </ConfigurationItem>
	  <ConfigurationItem name="Following Comment" isEnabled="false" before="" between=" " after=" " field="Comment">
		<WritingSystemOptions writingSystemType="analysis" displayWSAbreviation="false">
		  <Option id="analysis" isEnabled="true" />
		</WritingSystemOptions>
	  </ConfigurationItem>
	  <ConfigurationItem name="Bibliographic Source" isEnabled="true" before="" between=" " after=" " field="Bibliography">
		<WritingSystemOptions writingSystemType="analysis" displayWSAbreviation="false">
		  <Option id="analysis" isEnabled="true" />
		</WritingSystemOptions>
	  </ConfigurationItem>
<!--
	  <ConfigurationItem name="Note" isEnabled="false" before="" between=" " after=" " field="Note">
		<WritingSystemOptions writingSystemType="analysis" displayWSAbreviation="false">
		  <Option id="analysis" isEnabled="true" />
		</WritingSystemOptions>
	  </ConfigurationItem>
-->
	</ConfigurationItem>
	<ConfigurationItem name="Cross References" between="; " after=". " isEnabled="false" field="MinimalLexReferences">
	  <ListTypeOptions list="entry">
		<Option isEnabled="true" id="b79ba420-ea5e-11de-8f71-0013722f8dec"/>
	  </ListTypeOptions>
	  <ConfigurationItem name="Relation Abbreviation" between=" " after=": " style="Dictionary-Contrasting" isEnabled="true" field="OwnerType" subField="Abbreviation">
		<WritingSystemOptions writingSystemType="analysis" displayWSAbreviation="false">
		  <Option id="analysis" isEnabled="true"/>
		</WritingSystemOptions>
	  </ConfigurationItem>
	  <ConfigurationItem name="Relation Name" between=" " after=": " style="Dictionary-Contrasting" isEnabled="false" field="OwnerType" subField="Name">
		<WritingSystemOptions writingSystemType="analysis" displayWSAbreviation="false">
		  <Option id="analysis" isEnabled="true"/>
		</WritingSystemOptions>
	  </ConfigurationItem>
	  <ConfigurationItem name="Targets" between=", " after="" isEnabled="true" field="ConfigTargets">
		<!--ConfiguredXHTMLGenerator uses cssClassNameOverride="headword" as a flag to generate a link to the referenced entry-->
		<ConfigurationItem name="Referenced Headword" between=" " style="Dictionary-CrossReferences" isEnabled="true" field="HeadWord" cssClassNameOverride="headword">
		  <WritingSystemOptions writingSystemType="vernacular" displayWSAbreviation="false">
			<Option id="vernacular" isEnabled="true"/>
		  </WritingSystemOptions>
		</ConfigurationItem>
		<ConfigurationItem name="Summary Definition" before=" " between=" " isEnabled="false" field="SummaryDefinition">
		  <WritingSystemOptions writingSystemType="analysis" displayWSAbreviation="false">
			<Option id="analysis" isEnabled="true"/>
		  </WritingSystemOptions>
		</ConfigurationItem>
	  	<ConfigurationItem name="Primary Entry References" isEnabled="true" styleType="character" before=" (" between=", " after=") " field="PrimaryEntryRefs">
	  		<ConfigurationItem name="Type" isEnabled="true" between="," after=" " field="ComplexEntryTypesRS" cssClassNameOverride="complexformtypes">
	  			<ConfigurationItem name="Reverse Abbreviation" isEnabled="true" between=" " after="" field="ReverseAbbr">
	  				<WritingSystemOptions writingSystemType="analysis" displayWSAbreviation="false">
	  					<Option id="analysis" isEnabled="true" />
	  				</WritingSystemOptions>
	  			</ConfigurationItem>
	  			<ConfigurationItem name="Reverse Name" isEnabled="false" between=" " after="" field="ReverseName">
	  				<WritingSystemOptions writingSystemType="analysis" displayWSAbreviation="false">
	  					<Option id="analysis" isEnabled="true" />
	  				</WritingSystemOptions>
	  			</ConfigurationItem>
	  		</ConfigurationItem>
	  		<ConfigurationItem name="Primary Entry(s)" isEnabled="true" between="," after="" field="ConfigReferencedEntries" cssClassNameOverride="headword">
	  			<ConfigurationItem name="Referenced Headword" isEnabled="true" style="Dictionary-CrossReferences" after="" field="HeadWord" cssClassNameOverride="headword">
	  				<WritingSystemOptions writingSystemType="vernacular" displayWSAbreviation="false">
	  					<Option id="vernacular" isEnabled="true" />
	  				</WritingSystemOptions>
	  			</ConfigurationItem>
	  			<ConfigurationItem name="Gloss (or Summary Definition)" isEnabled="false" between=" " before=" " field="GlossOrSummary">
	  				<WritingSystemOptions writingSystemType="analysis" displayWSAbreviation="false">
	  					<Option id="analysis" isEnabled="true" />
	  				</WritingSystemOptions>
	  			</ConfigurationItem>
	  		</ConfigurationItem>
	  		<ConfigurationItem name="Comment" isEnabled="false" between=" " before=" " field="Summary">
	  			<WritingSystemOptions writingSystemType="analysis" displayWSAbreviation="false">
	  				<Option id="analysis" isEnabled="true" />
	  			</WritingSystemOptions>
	  		</ConfigurationItem>
	  	</ConfigurationItem>
	  </ConfigurationItem>
	</ConfigurationItem>
	<ConfigurationItem name="Variant of" between=", " after=" " isEnabled="true" field="VisibleVariantEntryRefs">
	  <ListTypeOptions list="variant">
		<Option isEnabled="true" id="b0000000-c40e-433e-80b5-31da08771344"/>
		<Option isEnabled="true" id="024b62c9-93b3-41a0-ab19-587a0030219a"/>
		<Option isEnabled="true" id="4343b1ef-b54f-4fa4-9998-271319a6d74c"/>
		<Option isEnabled="true" id="01d4fbc1-3b0c-4f52-9163-7ab0d4f4711c"/>
		<Option isEnabled="true" id="837ebe72-8c1d-4864-95d9-fa313c499d78"/>
		<Option isEnabled="true" id="a32f1d1c-4832-46a2-9732-c2276d6547e8"/>
		<Option isEnabled="true" id="0c4663b3-4d9a-47af-b9a1-c8565d8112ed"/>
	  </ListTypeOptions>
	  <ConfigurationItem name="Variant Type" between=", " after=" " isEnabled="true" field="VariantEntryTypesRS" cssClassNameOverride="variantentrytypes">
		<ConfigurationItem name="Reverse Abbreviation" between=" " isEnabled="true" field="ReverseAbbr">
		  <WritingSystemOptions writingSystemType="analysis" displayWSAbreviation="false">
			<Option id="analysis" isEnabled="true"/>
		  </WritingSystemOptions>
		</ConfigurationItem>
		<ConfigurationItem name="Reverse Name" between=" " isEnabled="false" field="ReverseName">
		  <WritingSystemOptions writingSystemType="analysis" displayWSAbreviation="false">
			<Option id="analysis" isEnabled="true"/>
		  </WritingSystemOptions>
		</ConfigurationItem>
	  </ConfigurationItem>
	  <ConfigurationItem name="Referenced Entries" between=", " isEnabled="true" field="ConfigReferencedEntries" cssClassNameOverride="referencedentries">
		<!--ConfiguredXHTMLGenerator uses cssClassNameOverride="headword" as a flag to generate a link to the referenced entry-->
		<ConfigurationItem name="Referenced Headword" between=" " style="Dictionary-CrossReferences" isEnabled="true" field="HeadWord" cssClassNameOverride="headword">
		  <WritingSystemOptions writingSystemType="vernacular" displayWSAbreviation="false">
			<Option id="vernacular" isEnabled="true"/>
		  </WritingSystemOptions>
		</ConfigurationItem>
		<ConfigurationItem name="Gloss (or Summary Definition)" before=" " between=" " isEnabled="true" field="GlossOrSummary">
		  <WritingSystemOptions writingSystemType="analysis" displayWSAbreviation="false">
			<Option id="all analysis" isEnabled="true"/>
		  </WritingSystemOptions>
		</ConfigurationItem>
	  </ConfigurationItem>
	  <ConfigurationItem name="Comment" before=" " between=" " isEnabled="true" field="Summary">
		<WritingSystemOptions writingSystemType="analysis" displayWSAbreviation="false">
		  <Option id="analysis" isEnabled="true"/>
		</WritingSystemOptions>
	  </ConfigurationItem>
	</ConfigurationItem>
	<ConfigurationItem name="Components" before=" (" between=", " after=")" isEnabled="true" field="ComplexFormEntryRefs" styleType="character" hideCustomFields="true">
	  <ListTypeOptions list="complex">
		<Option isEnabled="true" id="a0000000-dd15-4a03-9032-b40faaa9a754"/>
		<Option isEnabled="true" id="1f6ae209-141a-40db-983c-bee93af0ca3c"/>
		<Option isEnabled="true" id="73266a3a-48e8-4bd7-8c84-91c730340b7d"/>
		<Option isEnabled="true" id="98c273c4-f723-4fb0-80df-eede2204dfca"/>
		<Option isEnabled="true" id="b2276dec-b1a6-4d82-b121-fd114c009c59"/>
		<Option isEnabled="true" id="35cee792-74c8-444e-a9b7-ed0461d4d3b7"/>
		<Option isEnabled="true" id="9466d126-246e-400b-8bba-0703e09bc567"/>
	  </ListTypeOptions>
	  <ConfigurationItem name="Complex Form Type" between=", " after="" isEnabled="true" field="ComplexEntryTypesRS" cssClassNameOverride="complexformtypes">
		<ConfigurationItem name="Reverse Abbreviation" between=" " after=" " isEnabled="true" field="ReverseAbbr">
		  <WritingSystemOptions writingSystemType="analysis" displayWSAbreviation="false">
			<Option id="analysis" isEnabled="true"/>
		  </WritingSystemOptions>
		</ConfigurationItem>
		<ConfigurationItem name="Reverse Name" between=" " isEnabled="false" field="ReverseName">
		  <WritingSystemOptions writingSystemType="analysis" displayWSAbreviation="false">
			<Option id="analysis" isEnabled="true"/>
		  </WritingSystemOptions>
		</ConfigurationItem>
	  </ConfigurationItem>
	  <ConfigurationItem name="Referenced Entries" between=", " isEnabled="true" field="ConfigReferencedEntries" cssClassNameOverride="referencedentries">
		<!--ConfiguredXHTMLGenerator uses cssClassNameOverride="headword" as a flag to generate a link to the referenced entry-->
		<ConfigurationItem name="Referenced Headword" between=" " style="Dictionary-CrossReferences" isEnabled="true" field="HeadWord" cssClassNameOverride="headword">
		  <WritingSystemOptions writingSystemType="vernacular" displayWSAbreviation="false">
			<Option id="vernacular" isEnabled="true"/>
		  </WritingSystemOptions>
		</ConfigurationItem>
		<ConfigurationItem name="Gloss (or Summary Definition)" before=" " between=" " isEnabled="true" field="GlossOrSummary">
		  <WritingSystemOptions writingSystemType="analysis" displayWSAbreviation="false">
			<Option id="analysis" isEnabled="true"/>
		  </WritingSystemOptions>
		</ConfigurationItem>
	  </ConfigurationItem>
	  <ConfigurationItem name="Comment" before=" " between=" " isEnabled="true" field="Summary">
		<WritingSystemOptions writingSystemType="analysis" displayWSAbreviation="false">
		  <Option id="analysis" isEnabled="true"/>
		</WritingSystemOptions>
	  </ConfigurationItem>
	  <ConfigurationItem name="Subentry Under" before=", see under " between=", " isEnabled="true" field="NonTrivialEntryRoots">
		<ConfigurationItem name="Referenced Headword" style="Dictionary-CrossReferences" isEnabled="true" field="HeadWordRef" cssClassNameOverride="headword">
		  <WritingSystemOptions writingSystemType="vernacular" displayWSAbreviation="false">
			<Option id="vernacular" isEnabled="true"/>
		  </WritingSystemOptions>
		</ConfigurationItem>
	  </ConfigurationItem>
	</ConfigurationItem>
	<ConfigurationItem name="Summary Definition" before=" " between=" " after=" " isEnabled="true" field="SummaryDefinition">
	  <WritingSystemOptions writingSystemType="analysis" displayWSAbreviation="false">
		<Option id="analysis" isEnabled="true"/>
	  </WritingSystemOptions>
	</ConfigurationItem>
	<ConfigurationItem name="Restrictions (Entry)" before="(" between=" " after=") " isEnabled="false" field="Restrictions">
	  <WritingSystemOptions writingSystemType="analysis" displayWSAbreviation="false">
		<Option id="analysis" isEnabled="true"/>
	  </WritingSystemOptions>
	</ConfigurationItem>
	<ConfigurationItem name="Senses" between="  " after=" " isEnabled="false" field="SensesOS" cssClassNameOverride="senses">
	  <SenseOptions displayEachSenseInParagraph="false" numberStyle="Dictionary-SenseNumber" numberBefore="" numberAfter=") " numberingStyle="%O" numberSingleSense="false" showSingleGramInfoFirst="true"/>
	  <ConfigurationItem name="Grammatical Info." after=" " style="Dictionary-Contrasting" isEnabled="true" field="MorphoSyntaxAnalysisRA" cssClassNameOverride="morphosyntaxanalysis">
		<ConfigurationItem name="Gram Info (Name)" between=" " after=" " isEnabled="false" field="InterlinearNameTSS" cssClassNameOverride="graminfoname"/>
		<ConfigurationItem name="Gram Info (Abbrev)" between=" " after=" " isEnabled="false" field="InterlinearAbbrTSS" cssClassNameOverride="graminfoabbrev"/>
		<ConfigurationItem name="Category Info." between=" " after=" " isEnabled="true" field="MLPartOfSpeech" cssClassNameOverride="partofspeech">
		  <WritingSystemOptions writingSystemType="analysis" displayWSAbreviation="false">
			<Option id="analysis" isEnabled="true"/>
		  </WritingSystemOptions>
		</ConfigurationItem>
		<ConfigurationItem name="Slots (for Infl. Affixes)" before=": " between=", " isEnabled="true" field="Slots">
		  <WritingSystemOptions writingSystemType="analysis" displayWSAbreviation="false">
			<Option id="analysis" isEnabled="true"/>
		  </WritingSystemOptions>
		  <ConfigurationItem name="Slot Names" between=" " after=" " isEnabled="true" field="Name">
			<WritingSystemOptions writingSystemType="analysis" displayWSAbreviation="false">
			  <Option id="analysis" isEnabled="true"/>
			</WritingSystemOptions>
		  </ConfigurationItem>
		</ConfigurationItem>
		<ConfigurationItem name="Inflection Class" between=" " after=" " isEnabled="false" field="MLInflectionClass">
		  <WritingSystemOptions writingSystemType="analysis" displayWSAbreviation="false">
			<Option id="analysis" isEnabled="true"/>
		  </WritingSystemOptions>
		</ConfigurationItem>
		<ConfigurationItem name="Inflection Features" after=" " isEnabled="false" field="FeaturesTSS" cssClassNameOverride="inflectionfeatures"/>
		<ConfigurationItem name="Exception Features" after=" " isEnabled="false" field="ExceptionFeaturesTSS" cssClassNameOverride="exceptionfeatures"/>
	  </ConfigurationItem>
	  <ConfigurationItem name="Sense Type" before="(" after=") " style="Dictionary-Contrasting" isEnabled="true" field="SenseTypeRA" cssClassNameOverride="sensetype">
		<ConfigurationItem name="Abbreviation" between=" " isEnabled="true" field="Abbreviation">
		  <WritingSystemOptions writingSystemType="analysis" displayWSAbreviation="false">
			<Option id="analysis" isEnabled="true"/>
		  </WritingSystemOptions>
		</ConfigurationItem>
		<ConfigurationItem name="Name" between=" " isEnabled="false" field="Name">
		  <WritingSystemOptions writingSystemType="analysis" displayWSAbreviation="false">
			<Option id="analysis" isEnabled="true"/>
		  </WritingSystemOptions>
		</ConfigurationItem>
	  </ConfigurationItem>
	  <ConfigurationItem name="Definition (or Gloss)" between=" " after=" " isEnabled="true" field="DefinitionOrGloss">
		<WritingSystemOptions writingSystemType="analysis" displayWSAbreviation="false">
		  <Option id="all analysis" isEnabled="true"/>
		</WritingSystemOptions>
	  </ConfigurationItem>
	  <ConfigurationItem name="Definition" between=" " after=" " isEnabled="false" field="Definition">
		<WritingSystemOptions writingSystemType="analysis" displayWSAbreviation="false">
		  <Option id="all analysis" isEnabled="true"/>
		</WritingSystemOptions>
	  </ConfigurationItem>
	  <ConfigurationItem name="Gloss" between=" " after=" " isEnabled="false" field="Gloss">
		<WritingSystemOptions writingSystemType="analysis" displayWSAbreviation="false">
		  <Option id="all analysis" isEnabled="true"/>
		</WritingSystemOptions>
	  </ConfigurationItem>
	  <ConfigurationItem name="Examples" style="Bulleted List" styleType="paragraph" between="  " after=" " isEnabled="true" field="ExamplesOS" cssClassNameOverride="examplescontents">
	  	<ComplexFormOptions displayEachComplexFormInParagraph="false"/>
		<ConfigurationItem name="Example Sentence" isEnabled="true" style="Dictionary-Vernacular" between=" " after=" " field="Example">
		  <WritingSystemOptions writingSystemType="vernacular" displayWSAbreviation="false">
			<Option id="all vernacular" isEnabled="true"/>
		  </WritingSystemOptions>
		</ConfigurationItem>
		<ConfigurationItem name="Translations" isEnabled="true" field="TranslationsOC" cssClassNameOverride="translationcontents">
		  <ConfigurationItem name="Type" after=" " isEnabled="false" field="TypeRA" cssClassNameOverride="type">
			<ConfigurationItem name="Abbreviation" between=" " isEnabled="false" field="Abbreviation">
			  <WritingSystemOptions writingSystemType="analysis" displayWSAbreviation="false">
				<Option id="analysis" isEnabled="true"/>
			  </WritingSystemOptions>
			</ConfigurationItem>
			<ConfigurationItem name="Name" before="[" between=" " after="]" isEnabled="true" field="Name">
			  <WritingSystemOptions writingSystemType="analysis" displayWSAbreviation="false">
				<Option id="analysis" isEnabled="true"/>
			  </WritingSystemOptions>
			</ConfigurationItem>
		  </ConfigurationItem>
		  <ConfigurationItem name="Translation" between=" " after=" " isEnabled="true" field="Translation">
			<WritingSystemOptions writingSystemType="analysis" displayWSAbreviation="false">
			  <Option id="all analysis" isEnabled="true"/>
			</WritingSystemOptions>
		  </ConfigurationItem>
		</ConfigurationItem>
		<ConfigurationItem name="Reference" after=" " isEnabled="false" field="Reference"/>
	  </ConfigurationItem>
	  <ConfigurationItem name="Encyclopedic Info." before=" [" between=" " after="]" isEnabled="true" field="EncyclopedicInfo">
		<WritingSystemOptions writingSystemType="analysis" displayWSAbreviation="false">
		  <Option id="all analysis" isEnabled="true"/>
		</WritingSystemOptions>
	  </ConfigurationItem>
	  <ConfigurationItem name="Restrictions" before="Restrictions: " between=" " after=". " isEnabled="true" field="Restrictions">
		<WritingSystemOptions writingSystemType="analysis" displayWSAbreviation="false">
		  <Option id="all analysis" isEnabled="true"/>
		</WritingSystemOptions>
	  </ConfigurationItem>
	  <ConfigurationItem name="Lexical Relations" between="; " after=". " isEnabled="true" field="LexSenseReferences">
		<ListTypeOptions list="sense">
		  <Option isEnabled="true" id="b7862f14-ea5e-11de-8d47-0013722f8dec"/>
		  <Option isEnabled="true" id="b7921ac2-ea5e-11de-880d-0013722f8dec" />
		  <Option isEnabled="true" id="b7a78fd8-ea5e-11de-9ef2-0013722f8dec:f" />
		  <Option isEnabled="true" id="b7a78fd8-ea5e-11de-9ef2-0013722f8dec:r" />
		  <Option isEnabled="true" id="b764ce50-ea5e-11de-864f-0013722f8dec:f" />
		  <Option isEnabled="true" id="b764ce50-ea5e-11de-864f-0013722f8dec:r" />
		  <Option isEnabled="true" id="b770ba08-ea5e-11de-9ca9-0013722f8dec:f" />
		  <Option isEnabled="true" id="b770ba08-ea5e-11de-9ca9-0013722f8dec:r" />
		  <Option isEnabled="true" id="b77a435c-ea5e-11de-9a66-0013722f8dec" />
		</ListTypeOptions>
		<ConfigurationItem name="Relation Abbreviation" between=" " after=": " style="Dictionary-Contrasting" isEnabled="true" field="OwnerType" subField="Abbreviation">
		  <WritingSystemOptions writingSystemType="analysis" displayWSAbreviation="false">
			<Option id="analysis" isEnabled="true"/>
		  </WritingSystemOptions>
		</ConfigurationItem>
		<ConfigurationItem name="Relation Name" between=" " after=": " style="Dictionary-Contrasting" isEnabled="false" field="OwnerType" subField="Name">
		  <WritingSystemOptions writingSystemType="analysis" displayWSAbreviation="false">
			<Option id="analysis" isEnabled="true"/>
		  </WritingSystemOptions>
		</ConfigurationItem>
		<ConfigurationItem name="Targets" between=", " after="" isEnabled="true" field="ConfigTargets">
		  <!--ConfiguredXHTMLGenerator uses cssClassNameOverride="headword" as a flag to generate a link to the referenced entry-->
		  <ConfigurationItem name="Referenced Sense Headword" between=" " style="Dictionary-CrossReferences" isEnabled="true" field="HeadWord" cssClassNameOverride="headword">
			<WritingSystemOptions writingSystemType="vernacular" displayWSAbreviation="false">
			  <Option id="vernacular" isEnabled="true"/>
			</WritingSystemOptions>
		  </ConfigurationItem>
		  <ConfigurationItem name="Gloss" before=" " between=" " isEnabled="false" field="Gloss">
			<WritingSystemOptions writingSystemType="analysis" displayWSAbreviation="false">
			  <Option id="all analysis" isEnabled="true"/>
			</WritingSystemOptions>
		  </ConfigurationItem>
			<ConfigurationItem name="Primary Entry References" isEnabled="true" before=" (" between=", " after=") " field="PrimaryEntryRefs">
				<ConfigurationItem name="Type" isEnabled="true" between="," after=" " field="ComplexEntryTypesRS" cssClassNameOverride="complexformtypes">
					<ConfigurationItem name="Reverse Abbreviation" isEnabled="true" between=" " after="" field="ReverseAbbr">
						<WritingSystemOptions writingSystemType="analysis" displayWSAbreviation="false">
							<Option id="analysis" isEnabled="true" />
						</WritingSystemOptions>
					</ConfigurationItem>
					<ConfigurationItem name="Reverse Name" isEnabled="false" between=" " after="" field="ReverseName">
						<WritingSystemOptions writingSystemType="analysis" displayWSAbreviation="false">
							<Option id="analysis" isEnabled="true" />
						</WritingSystemOptions>
					</ConfigurationItem>
				</ConfigurationItem>
				<ConfigurationItem name="Primary Entry(s)" isEnabled="true" between="," after="" field="ConfigReferencedEntries" cssClassNameOverride="referencedentries">
					<ConfigurationItem name="Referenced Headword" isEnabled="true" style="Dictionary-CrossReferences" after="" field="HeadWord" cssClassNameOverride="headword">
						<WritingSystemOptions writingSystemType="vernacular" displayWSAbreviation="false">
							<Option id="vernacular" isEnabled="true" />
						</WritingSystemOptions>
					</ConfigurationItem>
					<ConfigurationItem name="Gloss (or Summary Definition)" isEnabled="false" between=" " before=" " field="GlossOrSummary">
						<WritingSystemOptions writingSystemType="analysis" displayWSAbreviation="false">
							<Option id="analysis" isEnabled="true" />
						</WritingSystemOptions>
					</ConfigurationItem>
				</ConfigurationItem>
				<ConfigurationItem name="Comment" isEnabled="false" between=" " before=" " field="Summary">
					<WritingSystemOptions writingSystemType="analysis" displayWSAbreviation="false">
						<Option id="analysis" isEnabled="true" />
					</WritingSystemOptions>
				</ConfigurationItem>
			</ConfigurationItem>
		</ConfigurationItem>
	  </ConfigurationItem>
	  <ConfigurationItem name="Variants of Sense" before="(" between="; " after=") " isEnabled="true" field="VariantFormEntryBackRefs">
		<ConfigurationItem name="Variant Type" between=", " after=" " isEnabled="true" field="VariantEntryTypesRS" cssClassNameOverride="variantentrytypes">
		  <ConfigurationItem name="Abbreviation" between=" " after="" isEnabled="true" field="Abbreviation">
			<WritingSystemOptions writingSystemType="analysis" displayWSAbreviation="false">
			  <Option id="analysis" isEnabled="true"/>
			</WritingSystemOptions>
		  </ConfigurationItem>
		  <ConfigurationItem name="Name" between=" " isEnabled="false" field="Name">
			<WritingSystemOptions writingSystemType="analysis" displayWSAbreviation="false">
			  <Option id="analysis" isEnabled="true"/>
			</WritingSystemOptions>
		  </ConfigurationItem>
		</ConfigurationItem>
		<ConfigurationItem name="Variant Form" between=", " style="Dictionary-CrossReferences" isEnabled="true" field="OwningEntry" subField="HeadWordRef" cssClassNameOverride="headword">
		  <WritingSystemOptions writingSystemType="vernacular" displayWSAbreviation="false">
			<Option id="vernacular" isEnabled="true"/>
		  </WritingSystemOptions>
		</ConfigurationItem>
		<ConfigurationItem name="Variant Pronunciations" before=" " between=", " isEnabled="false" field="OwningEntry"  subField="PronunciationsOS" cssClassNameOverride="variantpronunciations">
		  <ConfigurationItem name="Pronunciation" before="[" between=" " after="]" isEnabled="true" field="Form">
			<WritingSystemOptions writingSystemType="pronunciation" displayWSAbreviation="false">
			  <Option id="pronunciation" isEnabled="true"/>
			</WritingSystemOptions>
		  </ConfigurationItem>
		  <ConfigurationItem name="CV Pattern" after=" " isEnabled="false" field="CVPattern"/>
		  <ConfigurationItem name="Tone" after=" " isEnabled="false" field="Tone"/>
		  <ConfigurationItem name="Location" after=" " style="Dictionary-Contrasting" isEnabled="false" field="LocationRA" cssClassNameOverride="location">
			<ConfigurationItem name="Abbreviation" between=" " after=" " isEnabled="true" field="Abbreviation">
			  <WritingSystemOptions writingSystemType="both" displayWSAbreviation="false">
				<Option id="analysis" isEnabled="true"/>
			  </WritingSystemOptions>
			</ConfigurationItem>
			<ConfigurationItem name="Name" between=" " after=" " isEnabled="false" field="Name">
			  <WritingSystemOptions writingSystemType="both" displayWSAbreviation="false">
				<Option id="analysis" isEnabled="true"/>
			  </WritingSystemOptions>
			</ConfigurationItem>
		  </ConfigurationItem>
		  <ConfigurationItem name="Pronunciation Media" after=" " isEnabled="true" field="MediaFilesOS" cssClassNameOverride="mediafiles">
			<ConfigurationItem name="Media Files" after=" " isEnabled="true" field="MediaFileRA"/>
		  </ConfigurationItem>
		</ConfigurationItem>
		<ConfigurationItem name="Comment" before=" " between=" " isEnabled="false" field="Summary">
		  <WritingSystemOptions writingSystemType="analysis" displayWSAbreviation="false">
			<Option id="analysis" isEnabled="true"/>
		  </WritingSystemOptions>
		</ConfigurationItem>
		<ConfigurationItem name="Summary Definition" between=" " after=" " isEnabled="true" field="OwningEntry" subField="SummaryDefinition">
		  <WritingSystemOptions writingSystemType="analysis" displayWSAbreviation="false">
			<Option id="analysis" isEnabled="true"/>
		  </WritingSystemOptions>
		</ConfigurationItem>
	  </ConfigurationItem>
	  <ConfigurationItem name="Anthropology Note" between=" " after=" " isEnabled="false" field="AnthroNote">
		<WritingSystemOptions writingSystemType="analysis" displayWSAbreviation="false">
		  <Option id="all analysis" isEnabled="true"/>
		</WritingSystemOptions>
	  </ConfigurationItem>
	  <ConfigurationItem name="Bibliography" between=" " after=" " isEnabled="false" field="Bibliography">
		<WritingSystemOptions writingSystemType="analysis" displayWSAbreviation="false">
		  <Option id="all analysis" isEnabled="true"/>
		</WritingSystemOptions>
	  </ConfigurationItem>
	  <ConfigurationItem name="Discourse Note" between=" " after=" " isEnabled="false" field="DiscourseNote">
		<WritingSystemOptions writingSystemType="analysis" displayWSAbreviation="false">
		  <Option id="all analysis" isEnabled="true"/>
		</WritingSystemOptions>
	  </ConfigurationItem>
	  <ConfigurationItem name="Phonology Note" between=" " after=" " isEnabled="false" field="PhonologyNote">
		<WritingSystemOptions writingSystemType="analysis" displayWSAbreviation="false">
		  <Option id="all analysis" isEnabled="true"/>
		</WritingSystemOptions>
	  </ConfigurationItem>
	  <ConfigurationItem name="Grammar Note" between=" " after=" " isEnabled="false" field="GrammarNote">
		<WritingSystemOptions writingSystemType="analysis" displayWSAbreviation="false">
		  <Option id="all analysis" isEnabled="true"/>
		</WritingSystemOptions>
	  </ConfigurationItem>
	  <ConfigurationItem name="Semantics Note" between=" " after=" " isEnabled="false" field="SemanticsNote">
		<WritingSystemOptions writingSystemType="analysis" displayWSAbreviation="false">
		  <Option id="all analysis" isEnabled="true"/>
		</WritingSystemOptions>
	  </ConfigurationItem>
	  <ConfigurationItem name="Sociolinguistics Note" between=" " after=" " isEnabled="false" field="SocioLinguisticsNote">
		<WritingSystemOptions writingSystemType="analysis" displayWSAbreviation="false">
		  <Option id="all analysis" isEnabled="true"/>
		</WritingSystemOptions>
	  </ConfigurationItem>
	  <ConfigurationItem name="Extended Note" isEnabled="true" style="Dictionary-Sense" styleType="paragraph" between=" " after=" " field="ExtendedNoteOS" cssClassNameOverride="extendednotecontents">
		<ComplexFormOptions list="note" displayEachComplexFormInParagraph="true">
			<Option id="c0000000-dd15-4a03-9032-b40faaa9a754" isEnabled="true" />
			<Option id="2f06d436-b1e0-47ae-a42e-1f7b893c5fc2" isEnabled="true" />
			<Option id="7ad06e7d-15d1-42b0-ae19-9c05b7c0b181" isEnabled="true" />
			<Option id="d3d28628-60c9-4917-8185-ba64c59f20c3" isEnabled="true" />
			<Option id="30115b33-608a-4506-9f9c-2457cab4f4a8" isEnabled="true" />
			<Option id="5dd29371-fdb0-497a-a2fb-7ca69b00ad4f" isEnabled="true" />
		</ComplexFormOptions>
		<ConfigurationItem name="Note Type" isEnabled="false" between=" " after=" " field="ExtendedNoteTypeRA" subField="Name" cssClassNameOverride="notetype">
			<WritingSystemOptions writingSystemType="analysis" displayWSAbreviation="false">
				<Option id="all analysis" isEnabled="true" />
			</WritingSystemOptions>
		</ConfigurationItem>
		<ConfigurationItem name="Discussion" isEnabled="true" style="Strong" between=" " after=" " field="Discussion" cssClassNameOverride="discussion">
			<WritingSystemOptions writingSystemType="analysis" displayWSAbreviation="false">
				<Option id="all analysis" isEnabled="true" />
			</WritingSystemOptions>
		</ConfigurationItem>
	  	<ConfigurationItem name="Examples" isEnabled="true" style="Bulleted List" styleType="character" between="  " after=" " field="ExamplesOS" cssClassNameOverride="examplescontents">
	  		<ComplexFormOptions displayEachComplexFormInParagraph="false" />
	  		<ConfigurationItem name="Example Sentence" isEnabled="true" style="Dictionary-Vernacular" between=" " after=" " field="Example">
				<WritingSystemOptions writingSystemType="vernacular" displayWSAbreviation="false">
					<Option id="all vernacular" isEnabled="true" />
				</WritingSystemOptions>
			</ConfigurationItem>
			<ConfigurationItem name="Translations" isEnabled="true" field="TranslationsOC" cssClassNameOverride="translationcontents">
				<ConfigurationItem name="Type" isEnabled="false" after=" " field="TypeRA" cssClassNameOverride="type">
					<ConfigurationItem name="Abbreviation" isEnabled="false" between=" " field="Abbreviation">
						<WritingSystemOptions writingSystemType="analysis" displayWSAbreviation="false">
							<Option id="analysis" isEnabled="true" />
						</WritingSystemOptions>
					</ConfigurationItem>
					<ConfigurationItem name="Name" isEnabled="true" before="[" between=" " after="]" field="Name">
						<WritingSystemOptions writingSystemType="analysis" displayWSAbreviation="false">
							<Option id="analysis" isEnabled="true" />
						</WritingSystemOptions>
					</ConfigurationItem>
				</ConfigurationItem>
				<ConfigurationItem name="Translation" isEnabled="true" between=" " after=" " field="Translation">
					<WritingSystemOptions writingSystemType="analysis" displayWSAbreviation="false">
						<Option id="all analysis" isEnabled="true" />
					</WritingSystemOptions>
				</ConfigurationItem>
			</ConfigurationItem>
			<ConfigurationItem name="Reference" isEnabled="false" after=" " field="Reference" />
		</ConfigurationItem>
	  </ConfigurationItem>
	  <ConfigurationItem name="General Note" between=" " after=" " isEnabled="false" field="GeneralNote">
		<WritingSystemOptions writingSystemType="analysis" displayWSAbreviation="false">
		  <Option id="all analysis" isEnabled="true"/>
		</WritingSystemOptions>
	  </ConfigurationItem>
	  <ConfigurationItem name="Scientific Name" after=" " isEnabled="true" field="ScientificName"/>
	  <ConfigurationItem name="Source" after=" " isEnabled="false" field="Source"/>
	  <ConfigurationItem name="Semantic Domains" before="(sem. domains: " between=", " after=".) " isEnabled="true" field="SemanticDomainsRC" cssClassNameOverride="semanticdomains">
		<ConfigurationItem name="Abbreviation" between=" " after=" - " isEnabled="true" field="Abbreviation">
		  <WritingSystemOptions writingSystemType="analysis" displayWSAbreviation="false">
			<Option id="analysis" isEnabled="true"/>
		  </WritingSystemOptions>
		</ConfigurationItem>
		<ConfigurationItem name="Name" between=" " isEnabled="true" field="Name">
		  <WritingSystemOptions writingSystemType="analysis" displayWSAbreviation="false">
			<Option id="analysis" isEnabled="true"/>
		  </WritingSystemOptions>
		</ConfigurationItem>
	  </ConfigurationItem>
	  <ConfigurationItem name="Anthropology Categories" before="anthro. codes " between=", " after=" " isEnabled="false" field="AnthroCodesRC" cssClassNameOverride="anthrocodes">
		<ConfigurationItem name="Abbreviation" between=" " after=" - " isEnabled="true" field="Abbreviation">
		  <WritingSystemOptions writingSystemType="analysis" displayWSAbreviation="false">
			<Option id="analysis" isEnabled="true"/>
		  </WritingSystemOptions>
		</ConfigurationItem>
		<ConfigurationItem name="Name" between=" " isEnabled="true" field="Name">
		  <WritingSystemOptions writingSystemType="analysis" displayWSAbreviation="false">
			<Option id="analysis" isEnabled="true"/>
		  </WritingSystemOptions>
		</ConfigurationItem>
	  </ConfigurationItem>
	  <ConfigurationItem name="Academic Domains" before="ac. domains: " between=", " after=" " isEnabled="true" field="DomainTypesRC" cssClassNameOverride="academicdomains">
		<ConfigurationItem name="Abbreviation" between=" " isEnabled="true" field="Abbreviation">
		  <WritingSystemOptions writingSystemType="analysis" displayWSAbreviation="false">
			<Option id="analysis" isEnabled="true"/>
		  </WritingSystemOptions>
		</ConfigurationItem>
		<ConfigurationItem name="Name" before=" (" between=" " after=")" isEnabled="true" field="Name">
		  <WritingSystemOptions writingSystemType="analysis" displayWSAbreviation="false">
			<Option id="analysis" isEnabled="true"/>
		  </WritingSystemOptions>
		</ConfigurationItem>
	  </ConfigurationItem>
	  <ConfigurationItem name="Usages" before="{" between=", " after="} " isEnabled="true" field="UsageTypesRC" cssClassNameOverride="usages">
		<ConfigurationItem name="Abbreviation" between=" " isEnabled="true" field="Abbreviation">
		  <WritingSystemOptions writingSystemType="analysis" displayWSAbreviation="false">
			<Option id="analysis" isEnabled="true"/>
		  </WritingSystemOptions>
		</ConfigurationItem>
		<ConfigurationItem name="Name" between=" " isEnabled="false" field="Name">
		  <WritingSystemOptions writingSystemType="analysis" displayWSAbreviation="false">
			<Option id="analysis" isEnabled="true"/>
		  </WritingSystemOptions>
		</ConfigurationItem>
	  </ConfigurationItem>
	  <ConfigurationItem name="Status" before="status " after=" " isEnabled="false" field="StatusRA" cssClassNameOverride="status">
		<ConfigurationItem name="Abbreviation" between=" " isEnabled="false" field="Abbreviation">
		  <WritingSystemOptions writingSystemType="analysis" displayWSAbreviation="false">
			<Option id="analysis" isEnabled="true"/>
		  </WritingSystemOptions>
		</ConfigurationItem>
		<ConfigurationItem name="Name" before="[" between=" " after="]" isEnabled="true" field="Name">
		  <WritingSystemOptions writingSystemType="analysis" displayWSAbreviation="false">
			<Option id="analysis" isEnabled="true"/>
		  </WritingSystemOptions>
		</ConfigurationItem>
	  </ConfigurationItem>
	  <ConfigurationItem name="Referenced Complex Forms" between=" " after=" " isEnabled="true" field="VisibleComplexFormBackRefs">
<<<<<<< HEAD
		<ConfigurationItem name="Complex Form Type" after=" " isEnabled="true" field="ComplexEntryTypesRS" cssClassNameOverride="complexformtypes">
		  <ConfigurationItem name="Reverse Abbreviation" between="" isEnabled="true" field="ReverseAbbr">
=======
		<ConfigurationItem name="Complex Form Type" after="" isEnabled="true" field="ComplexEntryTypesRS" cssClassNameOverride="complexformtypes">
		  <ConfigurationItem name="Abbreviation" between=" " isEnabled="true" field="Abbreviation">
>>>>>>> 412542a5
			<WritingSystemOptions writingSystemType="analysis" displayWSAbreviation="false">
			  <Option id="analysis" isEnabled="true"/>
			</WritingSystemOptions>
		  </ConfigurationItem>
		  <ConfigurationItem name="Name" between=" " after=" " isEnabled="false" field="Name">
			<WritingSystemOptions writingSystemType="analysis" displayWSAbreviation="false">
			  <Option id="analysis" isEnabled="true"/>
			</WritingSystemOptions>
		  </ConfigurationItem>
		</ConfigurationItem>
		<ConfigurationItem name="Complex Form" between=" " style="Dictionary-CrossReferences" isEnabled="true" field="OwningEntry" subField="HeadWordRef" cssClassNameOverride="headword">
		  <WritingSystemOptions writingSystemType="vernacular" displayWSAbreviation="false">
			<Option id="vernacular" isEnabled="true"/>
		  </WritingSystemOptions>
		</ConfigurationItem>
		<ConfigurationItem name="Comment" before=" " between=" " isEnabled="false" field="Summary">
		  <WritingSystemOptions writingSystemType="analysis" displayWSAbreviation="false">
			<Option id="analysis" isEnabled="true"/>
		  </WritingSystemOptions>
		</ConfigurationItem>
		<ConfigurationItem name="Summary Definition" before=" " between=" " after=" " isEnabled="true" field="OwningEntry" subField="SummaryDefinition">
		  <WritingSystemOptions writingSystemType="analysis" displayWSAbreviation="false">
			<Option id="analysis" isEnabled="true"/>
		  </WritingSystemOptions>
		</ConfigurationItem>
		<ConfigurationItem name="Example Sentences" isEnabled="false" field="ExampleSentences">
		  <ConfigurationItem name="Example" between=" " after=" " style="Dictionary-Vernacular" isEnabled="true" field="Example">
			<WritingSystemOptions writingSystemType="vernacular" displayWSAbreviation="false">
			  <Option id="all vernacular" isEnabled="true"/>
			</WritingSystemOptions>
		  </ConfigurationItem>
		  <ConfigurationItem name="Translations" isEnabled="true" field="TranslationsOC" cssClassNameOverride="translationcontents">
			<ConfigurationItem name="Type" after=" " isEnabled="false" field="TypeRA" cssClassNameOverride="type">
			  <ConfigurationItem name="Abbreviation" between=" " isEnabled="false" field="Abbreviation">
				<WritingSystemOptions writingSystemType="analysis" displayWSAbreviation="false">
				  <Option id="analysis" isEnabled="true"/>
				</WritingSystemOptions>
			  </ConfigurationItem>
			  <ConfigurationItem name="Name" before="[" between=" " after="]" isEnabled="true" field="Name">
				<WritingSystemOptions writingSystemType="analysis" displayWSAbreviation="false">
				  <Option id="analysis" isEnabled="true"/>
				</WritingSystemOptions>
			  </ConfigurationItem>
			</ConfigurationItem>
			<ConfigurationItem name="Translation" between=" " after=" " isEnabled="true" field="Translation">
			  <WritingSystemOptions writingSystemType="analysis" displayWSAbreviation="false">
				<Option id="all analysis" isEnabled="true"/>
			  </WritingSystemOptions>
			</ConfigurationItem>
		  </ConfigurationItem>
		  <ConfigurationItem name="Reference" after=" " isEnabled="false" field="Reference"/>
		</ConfigurationItem>
		<ConfigurationItem name="Subentry Under Reference" before=" (see under " between=", " after=") " isEnabled="true" field="NonTrivialEntryRoots">
		  <ConfigurationItem name="Referenced Headword" style="Dictionary-CrossReferences" isEnabled="true" field="HeadWordRef" cssClassNameOverride="headword">
			<WritingSystemOptions writingSystemType="vernacular" displayWSAbreviation="false">
			  <Option id="vernacular" isEnabled="true"/>
			</WritingSystemOptions>
		  </ConfigurationItem>
		</ConfigurationItem>
	  </ConfigurationItem>
	  <ConfigurationItem name="Subsenses" between="  " after=" " isEnabled="true" field="SensesOS" cssClassNameOverride="senses">
<<<<<<< HEAD
		<SenseOptions displayEachSenseInParagraph="false" numberStyle="Dictionary-SenseNumber" numberBefore="" numberAfter=") " numberingStyle="%O" numberSingleSense="false" showSingleGramInfoFirst="true"/>
=======
	  	<SenseOptions displayEachSenseInParagraph="false" numberStyle="Dictionary-SenseNumber" numberBefore="" numberAfter=") " parentSenseNumberingStyle="%." numberingStyle="%d" numberSingleSense="false" showSingleGramInfoFirst="true"/>
>>>>>>> 412542a5
		<ReferenceItem>MainEntrySubsenses</ReferenceItem>
	  </ConfigurationItem>
	</ConfigurationItem>
	<ConfigurationItem name="Bibliography" between=" " after=" " isEnabled="false" field="Bibliography">
	  <WritingSystemOptions writingSystemType="analysis" displayWSAbreviation="false">
		<Option id="all analysis" isEnabled="true"/>
	  </WritingSystemOptions>
	</ConfigurationItem>
	<ConfigurationItem name="Note" between=" " after=" " isEnabled="false" field="Comment">
	  <WritingSystemOptions writingSystemType="analysis" displayWSAbreviation="false">
		<Option id="all analysis" isEnabled="true"/>
	  </WritingSystemOptions>
	</ConfigurationItem>
	<ConfigurationItem name="Literal Meaning" between=" " after=" " isEnabled="false" field="LiteralMeaning">
	  <WritingSystemOptions writingSystemType="analysis" displayWSAbreviation="false">
		<Option id="all analysis" isEnabled="true"/>
	  </WritingSystemOptions>
	</ConfigurationItem>
	<ConfigurationItem name="Allomorphs" between=", " after=" " isEnabled="false" field="AlternateFormsOS" cssClassNameOverride="allomorphs">
	  <ConfigurationItem name="Morph Type" between=" " after=" " isEnabled="false" field="MorphTypeRA" cssClassNameOverride="morphtype">
		<WritingSystemOptions writingSystemType="analysis" displayWSAbreviation="false">
		  <Option id="analysis" isEnabled="true"/>
		</WritingSystemOptions>
		<ConfigurationItem name="Abbreviation" between=" " isEnabled="false" field="Abbreviation">
		  <WritingSystemOptions writingSystemType="analysis" displayWSAbreviation="false">
			<Option id="analysis" isEnabled="true"/>
		  </WritingSystemOptions>
		</ConfigurationItem>
		<ConfigurationItem name="Name" between=" " isEnabled="false" field="Name">
		  <WritingSystemOptions writingSystemType="analysis" displayWSAbreviation="false">
			<Option id="analysis" isEnabled="true"/>
		  </WritingSystemOptions>
		</ConfigurationItem>
	  </ConfigurationItem>
	  <ConfigurationItem name="Allomorph" between=" " after=" " isEnabled="false" field="Form">
		<WritingSystemOptions writingSystemType="vernacular" displayWSAbreviation="false">
		  <Option id="vernacular" isEnabled="true"/>
		</WritingSystemOptions>
	  </ConfigurationItem>
	  <ConfigurationItem name="Environments" isEnabled="false" between=", " after=" " field="AllomorphEnvironments">
		<ConfigurationItem name="String Representation" isEnabled="true" field="StringRepresentation">
		  <WritingSystemOptions writingSystemType="analysis" displayWSAbreviation="false">
			<Option id="analysis" isEnabled="true" />
		  </WritingSystemOptions>
		</ConfigurationItem>
	  </ConfigurationItem>
	</ConfigurationItem>
	<ConfigurationItem name="Date Created" before="created on: " after=" " isEnabled="false" field="DateCreated"/>
	<ConfigurationItem name="Date Modified" before="modified on: " after=" " isEnabled="false" field="DateModified"/>
	<ConfigurationItem name="Referenced Complex Forms" before=" " between=", " after=" " isEnabled="true" field="VisibleComplexFormBackRefs">
	  <ComplexFormOptions list="complex" displayEachComplexFormInParagraph="false">
		<Option isEnabled="true" id="a0000000-dd15-4a03-9032-b40faaa9a754"/>
		<Option isEnabled="true" id="1f6ae209-141a-40db-983c-bee93af0ca3c"/>
		<Option isEnabled="true" id="73266a3a-48e8-4bd7-8c84-91c730340b7d"/>
		<Option isEnabled="true" id="98c273c4-f723-4fb0-80df-eede2204dfca"/>
		<Option isEnabled="true" id="b2276dec-b1a6-4d82-b121-fd114c009c59"/>
		<Option isEnabled="true" id="35cee792-74c8-444e-a9b7-ed0461d4d3b7"/>
		<Option isEnabled="true" id="9466d126-246e-400b-8bba-0703e09bc567"/>
	  </ComplexFormOptions>
<<<<<<< HEAD
	  <ConfigurationItem name="Complex Form Type" after=" " isEnabled="true" field="ComplexEntryTypesRS" cssClassNameOverride="complexformtypes">
		<ConfigurationItem name="Reverse Abbreviation" between=" " isEnabled="true" field="ReverseAbbr">
		  <WritingSystemOptions writingSystemType="analysis" displayWSAbreviation="false">
			<Option id="analysis" isEnabled="true"/>
		  </WritingSystemOptions>
		</ConfigurationItem>
		<ConfigurationItem name="Name" between=" " isEnabled="false" field="Name">
=======
	  <ConfigurationItem name="Complex Form Type" after="" isEnabled="true" field="ComplexEntryTypesRS" cssClassNameOverride="complexformtypes">
		<ConfigurationItem name="Abbreviation" between=" " isEnabled="true" field="Abbreviation">
>>>>>>> 412542a5
		  <WritingSystemOptions writingSystemType="analysis" displayWSAbreviation="false">
			<Option id="analysis" isEnabled="true"/>
		  </WritingSystemOptions>
		</ConfigurationItem>
<<<<<<< HEAD
	  </ConfigurationItem>
	  <ConfigurationItem name="Complex Form" between=" " style="Dictionary-CrossReferences" isEnabled="true" field="OwningEntry" subField="HeadWordRef" cssClassNameOverride="headword">
		<WritingSystemOptions writingSystemType="vernacular" displayWSAbreviation="false">
		  <Option id="vernacular" isEnabled="true"/>
		</WritingSystemOptions>
	  </ConfigurationItem>
	  <ConfigurationItem name="Grammatical Info." between=", " after=" " style="Dictionary-Contrasting" isEnabled="true" field="MorphoSyntaxAnalyses">
		<ConfigurationItem name="Gram Info (Name)" between=" " after=" " isEnabled="false" field="InterlinearNameTSS" cssClassNameOverride="graminfoname"/>
		<ConfigurationItem name="Gram Info (Abbrev)" between=" " after=" " isEnabled="false" field="InterlinearAbbrTSS" cssClassNameOverride="graminfoabbrev"/>
		<ConfigurationItem name="Category Info." between=" " after=" " isEnabled="true" field="MLPartOfSpeech" cssClassNameOverride="partofspeech">
=======
		<ConfigurationItem name="Name" between=" " after=" " isEnabled="false" field="Name">
>>>>>>> 412542a5
		  <WritingSystemOptions writingSystemType="analysis" displayWSAbreviation="false">
			<Option id="analysis" isEnabled="true"/>
		  </WritingSystemOptions>
		</ConfigurationItem>
<<<<<<< HEAD
=======
	  </ConfigurationItem>
	  <ConfigurationItem name="Complex Form" between=" " style="Dictionary-CrossReferences" isEnabled="true" field="OwningEntry" subField="HeadWordRef" cssClassNameOverride="headword">
		<WritingSystemOptions writingSystemType="vernacular" displayWSAbreviation="false">
		  <Option id="vernacular" isEnabled="true"/>
		</WritingSystemOptions>
	  </ConfigurationItem>
	  <ConfigurationItem name="Grammatical Info." between=", " after=" " style="Dictionary-Contrasting" isEnabled="true" field="MorphoSyntaxAnalyses">
		<ConfigurationItem name="Gram Info (Name)" between=" " after=" " isEnabled="false" field="InterlinearNameTSS" cssClassNameOverride="graminfoname"/>
		<ConfigurationItem name="Gram Info (Abbrev)" between=" " after=" " isEnabled="false" field="InterlinearAbbrTSS" cssClassNameOverride="graminfoabbrev"/>
		<ConfigurationItem name="Category Info." between=" " after=" " isEnabled="true" field="MLPartOfSpeech" cssClassNameOverride="partofspeech">
		  <WritingSystemOptions writingSystemType="analysis" displayWSAbreviation="false">
			<Option id="analysis" isEnabled="true"/>
		  </WritingSystemOptions>
		</ConfigurationItem>
>>>>>>> 412542a5
		<ConfigurationItem name="Slots (for Infl. Affixes)" before=": " between=", " isEnabled="true" field="Slots">
		  <WritingSystemOptions writingSystemType="analysis" displayWSAbreviation="false">
			<Option id="analysis" isEnabled="true"/>
		  </WritingSystemOptions>
		  <ConfigurationItem name="Slot Names" between=" " after=" " isEnabled="true" field="Name">
			<WritingSystemOptions writingSystemType="analysis" displayWSAbreviation="false">
			  <Option id="analysis" isEnabled="true"/>
			</WritingSystemOptions>
		  </ConfigurationItem>
		</ConfigurationItem>
		<ConfigurationItem name="Inflection Class" between=" " after=" " isEnabled="false" field="MLInflectionClass">
		  <WritingSystemOptions writingSystemType="analysis" displayWSAbreviation="false">
			<Option id="analysis" isEnabled="true"/>
		  </WritingSystemOptions>
		</ConfigurationItem>
		<ConfigurationItem name="Inflection Features" after=" " isEnabled="false" field="FeaturesTSS" cssClassNameOverride="inflectionfeatures"/>
		<ConfigurationItem name="Exception Features" after=" " isEnabled="false" field="ExceptionFeaturesTSS" cssClassNameOverride="exceptionfeatures"/>
	  </ConfigurationItem>
	  <ConfigurationItem name="Definition (or Gloss)" between=" " after=" " isEnabled="true" field="DefinitionOrGloss" cssClassNameOverride="definitionorglosses">
		<WritingSystemOptions writingSystemType="analysis" displayWSAbreviation="false">
		  <Option id="all analysis" isEnabled="true"/>
		</WritingSystemOptions>
	  </ConfigurationItem>
	  <ConfigurationItem name="Comment" before=" " between=" " isEnabled="false" field="Summary">
		<WritingSystemOptions writingSystemType="analysis" displayWSAbreviation="false">
		  <Option id="analysis" isEnabled="true"/>
		</WritingSystemOptions>
	  </ConfigurationItem>
	  <ConfigurationItem name="Summary Definition" before=" " between=" " after=" " isEnabled="true" field="OwningEntry" subField="SummaryDefinition">
		<WritingSystemOptions writingSystemType="analysis" displayWSAbreviation="false">
		  <Option id="analysis" isEnabled="true"/>
		</WritingSystemOptions>
	  </ConfigurationItem>
	  <ConfigurationItem name="Example Sentences" isEnabled="false" field="ExampleSentences">
		<ConfigurationItem name="Example" between=" " after=" " style="Dictionary-Vernacular" isEnabled="true" field="Example">
		  <WritingSystemOptions writingSystemType="vernacular" displayWSAbreviation="false">
			<Option id="all vernacular" isEnabled="true"/>
		  </WritingSystemOptions>
		</ConfigurationItem>
	  	<ConfigurationItem name="Translations" isEnabled="true" field="TranslationsOC" cssClassNameOverride="translationcontents">
		  <ConfigurationItem name="Type" after=" " isEnabled="false" field="TypeRA" cssClassNameOverride="type">
			<ConfigurationItem name="Abbreviation" between=" " isEnabled="false" field="Abbreviation">
			  <WritingSystemOptions writingSystemType="analysis" displayWSAbreviation="false">
				<Option id="analysis" isEnabled="true"/>
			  </WritingSystemOptions>
			</ConfigurationItem>
			<ConfigurationItem name="Name" before="[" between=" " after="]" isEnabled="true" field="Name">
			  <WritingSystemOptions writingSystemType="analysis" displayWSAbreviation="false">
				<Option id="analysis" isEnabled="true"/>
			  </WritingSystemOptions>
			</ConfigurationItem>
		  </ConfigurationItem>
		  <ConfigurationItem name="Translation" between=" " after=" " isEnabled="true" field="Translation">
			<WritingSystemOptions writingSystemType="analysis" displayWSAbreviation="false">
			  <Option id="all analysis" isEnabled="true"/>
			</WritingSystemOptions>
		  </ConfigurationItem>
		</ConfigurationItem>
		<ConfigurationItem name="Reference" after=" " isEnabled="false" field="Reference"/>
	  </ConfigurationItem>
	</ConfigurationItem>
	</ConfigurationItem>
  <!-- Minor entries in the dictionary have historically been written out with class="minorentry" -->
  <ConfigurationItem name="Minor Entry (Variants)" style="Dictionary-Minor" styleType="paragraph" isEnabled="true" field="LexEntry" cssClassNameOverride="minorentryvariant">
	<ListTypeOptions list="variant">
	  <Option isEnabled="true" id="b0000000-c40e-433e-80b5-31da08771344"/>
	  <Option isEnabled="true" id="024b62c9-93b3-41a0-ab19-587a0030219a"/>
	  <Option isEnabled="true" id="4343b1ef-b54f-4fa4-9998-271319a6d74c"/>
	  <Option isEnabled="true" id="01d4fbc1-3b0c-4f52-9163-7ab0d4f4711c"/>
	  <Option isEnabled="true" id="837ebe72-8c1d-4864-95d9-fa313c499d78"/>
	  <Option isEnabled="true" id="a32f1d1c-4832-46a2-9732-c2276d6547e8"/>
	  <Option isEnabled="true" id="0c4663b3-4d9a-47af-b9a1-c8565d8112ed"/>
	</ListTypeOptions>
	<ConfigurationItem name="Headword" between=" " after="  " style="Dictionary-Headword" isEnabled="true" field="MLHeadWord" cssClassNameOverride="headword">
	  <WritingSystemOptions writingSystemType="vernacular" displayWSAbreviation="false">
		<Option id="vernacular" isEnabled="true"/>
	  </WritingSystemOptions>
	</ConfigurationItem>
	<ConfigurationItem name="Lexeme Form" between=" " after=" " isEnabled="false" field="LexemeFormOA" cssClassNameOverride="lexemeform">
	  <WritingSystemOptions writingSystemType="vernacular" displayWSAbreviation="false">
		<Option id="vernacular" isEnabled="true"/>
	  </WritingSystemOptions>
	</ConfigurationItem>
	<ConfigurationItem name="Citation Form" between=" " after=" " isEnabled="false" field="CitationForm">
	  <WritingSystemOptions writingSystemType="vernacular" displayWSAbreviation="false">
		<Option id="all vernacular" isEnabled="true"/>
	  </WritingSystemOptions>
	</ConfigurationItem>
	<ConfigurationItem name="Secondary Homograph Number" after=" " isEnabled="false" field="HomographNumber"/>
	<ConfigurationItem name="Pronunciations" between=", " after=" " isEnabled="true" field="PronunciationsOS" cssClassNameOverride="pronunciations">
	  <ConfigurationItem name="Pronunciation" before="[" between=" " after="]" isEnabled="true" field="Form">
		<WritingSystemOptions writingSystemType="pronunciation" displayWSAbreviation="false">
		  <Option id="pronunciation" isEnabled="true"/>
		</WritingSystemOptions>
	  </ConfigurationItem>
	  <ConfigurationItem name="CV Pattern" after=" " isEnabled="false" field="CVPattern"/>
	  <ConfigurationItem name="Tone" after=" " isEnabled="false" field="Tone"/>
	  <ConfigurationItem name="Location" after=" " style="Dictionary-Contrasting" isEnabled="false" field="LocationRA" cssClassNameOverride="location">
		<ConfigurationItem name="Abbreviation" between=" " after=" " isEnabled="true" field="Abbreviation">
		  <WritingSystemOptions writingSystemType="both" displayWSAbreviation="false">
			<Option id="analysis" isEnabled="true"/>
		  </WritingSystemOptions>
		</ConfigurationItem>
		<ConfigurationItem name="Name" between=" " after=" " isEnabled="true" field="Name">
		  <WritingSystemOptions writingSystemType="both" displayWSAbreviation="false">
			<Option id="analysis" isEnabled="true"/>
		  </WritingSystemOptions>
		</ConfigurationItem>
		<ConfigurationItem name="Alias" between=" " after=" " isEnabled="true" field="Alias">
		  <WritingSystemOptions writingSystemType="analysis" displayWSAbreviation="false">
			<Option id="analysis" isEnabled="true"/>
		  </WritingSystemOptions>
		</ConfigurationItem>
	  </ConfigurationItem>
	  <ConfigurationItem name="Pronunciation Media" after=" " isEnabled="true" field="MediaFilesOS" cssClassNameOverride="mediafiles">
		<ConfigurationItem name="Media Files" after=" " isEnabled="true" field="MediaFileRA"/>
	  </ConfigurationItem>
	</ConfigurationItem>
	<ConfigurationItem name="Variant Forms" before="(" between="; " after=") " isEnabled="true" field="VariantFormEntryBackRefs">
	  <ListTypeOptions list="variant">
		<Option isEnabled="true" id="b0000000-c40e-433e-80b5-31da08771344"/>
		<Option isEnabled="true" id="024b62c9-93b3-41a0-ab19-587a0030219a"/>
		<Option isEnabled="true" id="4343b1ef-b54f-4fa4-9998-271319a6d74c"/>
		<Option isEnabled="true" id="01d4fbc1-3b0c-4f52-9163-7ab0d4f4711c"/>
		<Option isEnabled="true" id="837ebe72-8c1d-4864-95d9-fa313c499d78"/>
		<Option isEnabled="true" id="a32f1d1c-4832-46a2-9732-c2276d6547e8"/>
		<Option isEnabled="true" id="0c4663b3-4d9a-47af-b9a1-c8565d8112ed"/>
	  </ListTypeOptions>
	  <ConfigurationItem name="Variant Type" between=", " after=" " isEnabled="true" field="VariantEntryTypesRS" cssClassNameOverride="variantentrytypes">
<<<<<<< HEAD
		<ConfigurationItem name="Reverse Abbreviation" between=" " after=" " isEnabled="true" field="ReverseAbbr">
=======
		<ConfigurationItem name="Abbreviation" between=" " after="" isEnabled="true" field="Abbreviation">
>>>>>>> 412542a5
		  <WritingSystemOptions writingSystemType="analysis" displayWSAbreviation="false">
			<Option id="analysis" isEnabled="true"/>
		  </WritingSystemOptions>
		</ConfigurationItem>
		<ConfigurationItem name="Name" between=" " isEnabled="false" field="Name">
		  <WritingSystemOptions writingSystemType="analysis" displayWSAbreviation="false">
			<Option id="analysis" isEnabled="true"/>
		  </WritingSystemOptions>
		</ConfigurationItem>
	  </ConfigurationItem>
	  <ConfigurationItem name="Variant Form" between=", " style="Dictionary-CrossReferences" isEnabled="true" field="OwningEntry" subField="HeadWordRef" cssClassNameOverride="headword">
		<WritingSystemOptions writingSystemType="vernacular" displayWSAbreviation="false">
		  <Option id="vernacular" isEnabled="true"/>
		</WritingSystemOptions>
	  </ConfigurationItem>
	  <ConfigurationItem name="Variant Pronunciations" before=" " between=", " isEnabled="false" field="OwningEntry"  subField="PronunciationsOS" cssClassNameOverride="variantpronunciations">
		<ConfigurationItem name="Pronunciation" before="[" between=" " after="]" isEnabled="true" field="Form">
		  <WritingSystemOptions writingSystemType="pronunciation" displayWSAbreviation="false">
			<Option id="pronunciation" isEnabled="true"/>
		  </WritingSystemOptions>
		</ConfigurationItem>
		<ConfigurationItem name="CV Pattern" after=" " isEnabled="false" field="CVPattern"/>
		<ConfigurationItem name="Tone" after=" " isEnabled="false" field="Tone"/>
		<ConfigurationItem name="Location" after=" " style="Dictionary-Contrasting" isEnabled="false" field="LocationRA" cssClassNameOverride="location">
		  <ConfigurationItem name="Abbreviation" between=" " after=" " isEnabled="true" field="Abbreviation">
			<WritingSystemOptions writingSystemType="both" displayWSAbreviation="false">
			  <Option id="analysis" isEnabled="true"/>
			</WritingSystemOptions>
		  </ConfigurationItem>
		  <ConfigurationItem name="Name" between=" " after=" " isEnabled="false" field="Name">
			<WritingSystemOptions writingSystemType="both" displayWSAbreviation="false">
			  <Option id="analysis" isEnabled="true"/>
			</WritingSystemOptions>
		  </ConfigurationItem>
		</ConfigurationItem>
		<ConfigurationItem name="Pronunciation Media" after=" " isEnabled="true" field="MediaFilesOS" cssClassNameOverride="mediafiles">
		  <ConfigurationItem name="Media Files" after=" " isEnabled="true" field="MediaFileRA"/>
		</ConfigurationItem>
	  </ConfigurationItem>
	  <ConfigurationItem name="Comment" before=" " between=" " isEnabled="false" field="Summary">
		<WritingSystemOptions writingSystemType="analysis" displayWSAbreviation="false">
		  <Option id="analysis" isEnabled="true"/>
		</WritingSystemOptions>
	  </ConfigurationItem>
	  <ConfigurationItem name="Summary Definition" between=" " after=" " isEnabled="true" field="OwningEntry" subField="SummaryDefinition">
		<WritingSystemOptions writingSystemType="analysis" displayWSAbreviation="false">
		  <Option id="analysis" isEnabled="true"/>
		</WritingSystemOptions>
	  </ConfigurationItem>
	</ConfigurationItem>
<<<<<<< HEAD
	<ConfigurationItem name="Etymology" before=" " after=" " isEnabled="false" field="EtymologyOA" cssClassNameOverride="etymology">
	  <ConfigurationItem name="Etymological Form" between=" " after=" " isEnabled="true" field="Form">
		<WritingSystemOptions writingSystemType="both" displayWSAbreviation="false">
		  <Option id="best vernoranal" isEnabled="true"/>
		</WritingSystemOptions>
	  </ConfigurationItem>
	  <ConfigurationItem name="Gloss" between=" " after=" " isEnabled="true" field="Gloss">
=======
	<ConfigurationItem name="Etymology" isEnabled="false" before="(" after=") " between=" " field="EtymologyOS" cssClassNameOverride="etymologies">
	  <ConfigurationItem name="Preceding Annotation" isEnabled="true" before="" between=" " after=" " field="PrecComment">
		<WritingSystemOptions writingSystemType="analysis" displayWSAbreviation="false">
		  <Option id="analysis" isEnabled="true" />
		</WritingSystemOptions>
	  </ConfigurationItem>
	  <ConfigurationItem name="Source Language" after=" " between=" " isEnabled="true" field="LanguageRS" cssClassNameOverride="languages">
		<ConfigurationItem name="Abbreviation" between=" " after=" " isEnabled="true" field="Abbreviation">
		  <WritingSystemOptions writingSystemType="analysis" displayWSAbreviation="false">
			<Option id="analysis" isEnabled="true"/>
		  </WritingSystemOptions>
		</ConfigurationItem>
		<ConfigurationItem name="Name" between=" " after=" " isEnabled="false" field="Name">
		  <WritingSystemOptions writingSystemType="analysis" displayWSAbreviation="false">
			<Option id="analysis" isEnabled="true"/>
		  </WritingSystemOptions>
		</ConfigurationItem>
	  </ConfigurationItem>
	  <ConfigurationItem name="Source Language Notes" after=" " isEnabled="false" field="LanguageNotes">
>>>>>>> 412542a5
		<WritingSystemOptions writingSystemType="analysis" displayWSAbreviation="false">
		  <Option id="analysis" isEnabled="true"/>
		</WritingSystemOptions>
	  </ConfigurationItem>
<<<<<<< HEAD
	  <ConfigurationItem name="Comment" between=" " after=" " isEnabled="true" field="Comment">
		<WritingSystemOptions writingSystemType="analysis" displayWSAbreviation="false">
		  <Option id="analysis" isEnabled="true"/>
		</WritingSystemOptions>
	  </ConfigurationItem>
	  <ConfigurationItem name="Source" after=" " isEnabled="false" field="Source"/>
=======
	  <ConfigurationItem name="Source Form" isEnabled="true" before="" between=" " after=" " field="Form">
		<WritingSystemOptions writingSystemType="both" displayWSAbreviation="false">
		  <Option id="best vernoranal" isEnabled="true" />
		</WritingSystemOptions>
	  </ConfigurationItem>
	  <ConfigurationItem name="Gloss" isEnabled="true" before="" between=" " after=" " field="Gloss">
		<WritingSystemOptions writingSystemType="analysis" displayWSAbreviation="false">
		  <Option id="analysis" isEnabled="true" />
		</WritingSystemOptions>
	  </ConfigurationItem>
	  <ConfigurationItem name="Following Comment" isEnabled="false" before="" between=" " after=" " field="Comment">
		<WritingSystemOptions writingSystemType="analysis" displayWSAbreviation="false">
		  <Option id="analysis" isEnabled="true" />
		</WritingSystemOptions>
	  </ConfigurationItem>
	  <ConfigurationItem name="Bibliographic Source" isEnabled="true" before="" between=" " after=" " field="Bibliography">
		<WritingSystemOptions writingSystemType="analysis" displayWSAbreviation="false">
		  <Option id="analysis" isEnabled="true" />
		</WritingSystemOptions>
	  </ConfigurationItem>
<!--
	  <ConfigurationItem name="Note" isEnabled="false" before="" between=" " after=" " field="Note">
		<WritingSystemOptions writingSystemType="analysis" displayWSAbreviation="false">
		  <Option id="analysis" isEnabled="true" />
		</WritingSystemOptions>
	  </ConfigurationItem>
-->
>>>>>>> 412542a5
	</ConfigurationItem>
	<ConfigurationItem name="Cross References" between="; " after=". " isEnabled="false" field="MinimalLexReferences">
	  <ListTypeOptions list="entry">
		<Option isEnabled="true" id="b79ba420-ea5e-11de-8f71-0013722f8dec"/>
	  </ListTypeOptions>
	  <ConfigurationItem name="Relation Abbreviation" between=" " after=": " style="Dictionary-Contrasting" isEnabled="true" field="OwnerType" subField="Abbreviation">
		<WritingSystemOptions writingSystemType="analysis" displayWSAbreviation="false">
		  <Option id="analysis" isEnabled="true"/>
		</WritingSystemOptions>
	  </ConfigurationItem>
	  <ConfigurationItem name="Relation Name" between=" " after=": " style="Dictionary-Contrasting" isEnabled="false" field="OwnerType" subField="Name">
		<WritingSystemOptions writingSystemType="analysis" displayWSAbreviation="false">
		  <Option id="analysis" isEnabled="true"/>
		</WritingSystemOptions>
	  </ConfigurationItem>
<<<<<<< HEAD
	  <ConfigurationItem name="Targets" between=", " after=" " isEnabled="true" field="ConfigTargets">
=======
	  <ConfigurationItem name="Targets" between=", " after="" isEnabled="true" field="ConfigTargets">
>>>>>>> 412542a5
		<!--ConfiguredXHTMLGenerator uses cssClassNameOverride="headword" as a flag to generate a link to the referenced entry-->
		<ConfigurationItem name="Referenced Headword" between=" " style="Dictionary-CrossReferences" isEnabled="true" field="HeadWord" cssClassNameOverride="headword">
		  <WritingSystemOptions writingSystemType="vernacular" displayWSAbreviation="false">
			<Option id="vernacular" isEnabled="true"/>
		  </WritingSystemOptions>
		</ConfigurationItem>
		<ConfigurationItem name="Summary Definition" before=" " between=" " isEnabled="false" field="SummaryDefinition">
		  <WritingSystemOptions writingSystemType="analysis" displayWSAbreviation="false">
			<Option id="analysis" isEnabled="true"/>
		  </WritingSystemOptions>
		</ConfigurationItem>
<<<<<<< HEAD
	  </ConfigurationItem>
	</ConfigurationItem>
	<ConfigurationItem name="Variant Of" between=", " after=" " isEnabled="true" field="VisibleVariantEntryRefs">
=======
	  	<ConfigurationItem name="Primary Entry References" isEnabled="true" before=" (" between=", " after=") " field="PrimaryEntryRefs">
	  		<ConfigurationItem name="Type" isEnabled="true" between="," after=" " field="VariantEntryTypesRS" cssClassNameOverride="variantentrytypes">
	  			<ConfigurationItem name="Reverse Abbreviation" isEnabled="true" between=" " after="" field="ReverseAbbr">
	  				<WritingSystemOptions writingSystemType="analysis" displayWSAbreviation="false">
	  					<Option id="analysis" isEnabled="true" />
	  				</WritingSystemOptions>
	  			</ConfigurationItem>
	  			<ConfigurationItem name="Reverse Name" isEnabled="false" between=" " after="" field="ReverseName">
	  				<WritingSystemOptions writingSystemType="analysis" displayWSAbreviation="false">
	  					<Option id="analysis" isEnabled="true" />
	  				</WritingSystemOptions>
	  			</ConfigurationItem>
	  		</ConfigurationItem>
	  		<ConfigurationItem name="Primary Entry(s)" isEnabled="true" between="," after="" field="ConfigReferencedEntries" cssClassNameOverride="headword">
	  			<ConfigurationItem name="Referenced Headword" isEnabled="true" style="Dictionary-CrossReferences" after="" field="HeadWord" cssClassNameOverride="headword">
	  				<WritingSystemOptions writingSystemType="vernacular" displayWSAbreviation="false">
	  					<Option id="vernacular" isEnabled="true" />
	  				</WritingSystemOptions>
	  			</ConfigurationItem>
	  			<ConfigurationItem name="Gloss (or Summary Definition)" isEnabled="false" between=" " before=" " field="GlossOrSummary">
	  				<WritingSystemOptions writingSystemType="analysis" displayWSAbreviation="false">
	  					<Option id="analysis" isEnabled="true" />
	  				</WritingSystemOptions>
	  			</ConfigurationItem>
	  		</ConfigurationItem>
	  		<ConfigurationItem name="Comment" isEnabled="false" between=" " before=" " field="Summary">
	  			<WritingSystemOptions writingSystemType="analysis" displayWSAbreviation="false">
	  				<Option id="analysis" isEnabled="true" />
	  			</WritingSystemOptions>
	  		</ConfigurationItem>
	  	</ConfigurationItem>
	  </ConfigurationItem>
	</ConfigurationItem>
	<ConfigurationItem name="Variant of" between=", " after=" " isEnabled="true" field="VisibleVariantEntryRefs">
>>>>>>> 412542a5
	  <ListTypeOptions list="variant">
		<Option isEnabled="true" id="b0000000-c40e-433e-80b5-31da08771344"/>
		<Option isEnabled="true" id="024b62c9-93b3-41a0-ab19-587a0030219a"/>
		<Option isEnabled="true" id="4343b1ef-b54f-4fa4-9998-271319a6d74c"/>
		<Option isEnabled="true" id="01d4fbc1-3b0c-4f52-9163-7ab0d4f4711c"/>
		<Option isEnabled="true" id="837ebe72-8c1d-4864-95d9-fa313c499d78"/>
		<Option isEnabled="true" id="a32f1d1c-4832-46a2-9732-c2276d6547e8"/>
		<Option isEnabled="true" id="0c4663b3-4d9a-47af-b9a1-c8565d8112ed"/>
	  </ListTypeOptions>
	  <ConfigurationItem name="Variant Type" between=", " after=" " isEnabled="true" field="VariantEntryTypesRS" cssClassNameOverride="variantentrytypes">
<<<<<<< HEAD
		<ConfigurationItem name="Abbreviation" between=" " after=" " isEnabled="true" field="Abbreviation">
=======
		<ConfigurationItem name="Reverse Abbreviation" between=" " isEnabled="true" field="ReverseAbbr">
>>>>>>> 412542a5
		  <WritingSystemOptions writingSystemType="analysis" displayWSAbreviation="false">
			<Option id="analysis" isEnabled="true"/>
		  </WritingSystemOptions>
		</ConfigurationItem>
<<<<<<< HEAD
		<ConfigurationItem name="Name" between=" " isEnabled="false" field="Name">
=======
		<ConfigurationItem name="Reverse Name" between=" " isEnabled="false" field="ReverseName">
>>>>>>> 412542a5
		  <WritingSystemOptions writingSystemType="analysis" displayWSAbreviation="false">
			<Option id="analysis" isEnabled="true"/>
		  </WritingSystemOptions>
		</ConfigurationItem>
	  </ConfigurationItem>
	  <ConfigurationItem name="Referenced Entries" between=", " isEnabled="true" field="ConfigReferencedEntries" cssClassNameOverride="referencedentries">
		<!--ConfiguredXHTMLGenerator uses cssClassNameOverride="headword" as a flag to generate a link to the referenced entry-->
		<ConfigurationItem name="Referenced Headword" between=" " style="Dictionary-CrossReferences" isEnabled="true" field="HeadWord" cssClassNameOverride="headword">
		  <WritingSystemOptions writingSystemType="vernacular" displayWSAbreviation="false">
			<Option id="vernacular" isEnabled="true"/>
		  </WritingSystemOptions>
		</ConfigurationItem>
		<ConfigurationItem name="Gloss (or Summary Definition)" before=" " between=" " isEnabled="true" field="GlossOrSummary">
		  <WritingSystemOptions writingSystemType="analysis" displayWSAbreviation="false">
			<Option id="all analysis" isEnabled="true"/>
		  </WritingSystemOptions>
		</ConfigurationItem>
	  </ConfigurationItem>
	  <ConfigurationItem name="Comment" before=" " between=" " isEnabled="true" field="Summary">
		<WritingSystemOptions writingSystemType="analysis" displayWSAbreviation="false">
		  <Option id="analysis" isEnabled="true"/>
		</WritingSystemOptions>
	  </ConfigurationItem>
	</ConfigurationItem>
	<ConfigurationItem name="Components" before=" (" between=", " after=")" isEnabled="true" field="ComplexFormEntryRefs" styleType="character">
	  <ListTypeOptions list="complex">
		<Option isEnabled="true" id="a0000000-dd15-4a03-9032-b40faaa9a754"/>
		<Option isEnabled="true" id="1f6ae209-141a-40db-983c-bee93af0ca3c"/>
		<Option isEnabled="true" id="73266a3a-48e8-4bd7-8c84-91c730340b7d"/>
		<Option isEnabled="true" id="98c273c4-f723-4fb0-80df-eede2204dfca"/>
		<Option isEnabled="true" id="b2276dec-b1a6-4d82-b121-fd114c009c59"/>
		<Option isEnabled="true" id="35cee792-74c8-444e-a9b7-ed0461d4d3b7"/>
		<Option isEnabled="true" id="9466d126-246e-400b-8bba-0703e09bc567"/>
	  </ListTypeOptions>
<<<<<<< HEAD
	  <ConfigurationItem name="Complex Form Type" between=", " after=" " isEnabled="true" field="ComplexEntryTypesRS" cssClassNameOverride="complexformtypes">
		<ConfigurationItem name="Abbreviation" between=" " after=" " isEnabled="true" field="Abbreviation">
=======
	  <ConfigurationItem name="Complex Form Type" between=", " after="" isEnabled="true" field="ComplexEntryTypesRS" cssClassNameOverride="complexformtypes">
		<ConfigurationItem name="Reverse Abbreviation" between=" " after=" " isEnabled="true" field="ReverseAbbr">
>>>>>>> 412542a5
		  <WritingSystemOptions writingSystemType="analysis" displayWSAbreviation="false">
			<Option id="analysis" isEnabled="true"/>
		  </WritingSystemOptions>
		</ConfigurationItem>
<<<<<<< HEAD
		<ConfigurationItem name="Name" between=" " isEnabled="false" field="Name">
=======
		<ConfigurationItem name="Reverse Name" between=" " isEnabled="false" field="ReverseName">
>>>>>>> 412542a5
		  <WritingSystemOptions writingSystemType="analysis" displayWSAbreviation="false">
			<Option id="analysis" isEnabled="true"/>
		  </WritingSystemOptions>
		</ConfigurationItem>
	  </ConfigurationItem>
	  <ConfigurationItem name="Referenced Entries" between=", " isEnabled="true" field="ConfigReferencedEntries" cssClassNameOverride="referencedentries">
		<!--ConfiguredXHTMLGenerator uses cssClassNameOverride="headword" as a flag to generate a link to the referenced entry-->
		<ConfigurationItem name="Referenced Headword" between=" " style="Dictionary-CrossReferences" isEnabled="true" field="HeadWord" cssClassNameOverride="headword">
		  <WritingSystemOptions writingSystemType="vernacular" displayWSAbreviation="false">
			<Option id="vernacular" isEnabled="true"/>
		  </WritingSystemOptions>
<<<<<<< HEAD
		</ConfigurationItem>
		<ConfigurationItem name="Gloss (or Summary Definition)" before=" " between=" " isEnabled="true" field="GlossOrSummary">
		  <WritingSystemOptions writingSystemType="analysis" displayWSAbreviation="false">
			<Option id="analysis" isEnabled="true"/>
		  </WritingSystemOptions>
		</ConfigurationItem>
	  </ConfigurationItem>
	  <ConfigurationItem name="Comment" before=" " between=" " isEnabled="true" field="Summary">
		<WritingSystemOptions writingSystemType="analysis" displayWSAbreviation="false">
		  <Option id="analysis" isEnabled="true"/>
		</WritingSystemOptions>
	  </ConfigurationItem>
	  <ConfigurationItem name="Subentry Under" before=", see under " between=", " isEnabled="true" field="NonTrivialEntryRoots">
		<ConfigurationItem name="Referenced Headword" style="Dictionary-CrossReferences" isEnabled="true" field="HeadWordRef" cssClassNameOverride="headword">
		  <WritingSystemOptions writingSystemType="vernacular" displayWSAbreviation="false">
			<Option id="vernacular" isEnabled="true"/>
		  </WritingSystemOptions>
		</ConfigurationItem>
	  </ConfigurationItem>
	</ConfigurationItem>
	<ConfigurationItem name="Summary Definition" before=" " between=" " after=" " isEnabled="true" field="SummaryDefinition">
	  <WritingSystemOptions writingSystemType="analysis" displayWSAbreviation="false">
		<Option id="analysis" isEnabled="true"/>
	  </WritingSystemOptions>
	</ConfigurationItem>
	<ConfigurationItem name="Restrictions (Entry)" before="(" between=" " after=") " isEnabled="false" field="Restrictions">
	  <WritingSystemOptions writingSystemType="analysis" displayWSAbreviation="false">
		<Option id="analysis" isEnabled="true"/>
	  </WritingSystemOptions>
	</ConfigurationItem>
	<ConfigurationItem name="Senses" between="  " after=" " isEnabled="false" field="SensesOS" cssClassNameOverride="senses">
	  <SenseOptions displayEachSenseInParagraph="false" numberStyle="Dictionary-SenseNumber" numberBefore="" numberAfter=") " numberingStyle="%O" numberSingleSense="false" showSingleGramInfoFirst="true"/>
	  <ConfigurationItem name="Grammatical Info." after=" " style="Dictionary-Contrasting" isEnabled="true" field="MorphoSyntaxAnalysisRA" cssClassNameOverride="morphosyntaxanalysis">
		<ConfigurationItem name="Gram Info (Name)" between=" " after=" " isEnabled="false" field="InterlinearNameTSS" cssClassNameOverride="graminfoname"/>
		<ConfigurationItem name="Gram Info (Abbrev)" between=" " after=" " isEnabled="false" field="InterlinearAbbrTSS" cssClassNameOverride="graminfoabbrev"/>
		<ConfigurationItem name="Category Info." between=" " after=" " isEnabled="true" field="MLPartOfSpeech" cssClassNameOverride="partofspeech">
		  <WritingSystemOptions writingSystemType="analysis" displayWSAbreviation="false">
			<Option id="analysis" isEnabled="true"/>
		  </WritingSystemOptions>
		</ConfigurationItem>
		<ConfigurationItem name="Slots (for Infl. Affixes)" before=": " between=", " isEnabled="true" field="Slots">
		  <WritingSystemOptions writingSystemType="analysis" displayWSAbreviation="false">
			<Option id="analysis" isEnabled="true"/>
		  </WritingSystemOptions>
		  <ConfigurationItem name="Slot Names" between=" " after=" " isEnabled="true" field="Name">
			<WritingSystemOptions writingSystemType="analysis" displayWSAbreviation="false">
			  <Option id="analysis" isEnabled="true"/>
			</WritingSystemOptions>
		  </ConfigurationItem>
		</ConfigurationItem>
		<ConfigurationItem name="Inflection Class" between=" " after=" " isEnabled="false" field="MLInflectionClass">
=======
		</ConfigurationItem>
		<ConfigurationItem name="Gloss (or Summary Definition)" before=" " between=" " isEnabled="true" field="GlossOrSummary">
		  <WritingSystemOptions writingSystemType="analysis" displayWSAbreviation="false">
			<Option id="analysis" isEnabled="true"/>
		  </WritingSystemOptions>
		</ConfigurationItem>
	  </ConfigurationItem>
	  <ConfigurationItem name="Comment" before=" " between=" " isEnabled="true" field="Summary">
		<WritingSystemOptions writingSystemType="analysis" displayWSAbreviation="false">
		  <Option id="analysis" isEnabled="true"/>
		</WritingSystemOptions>
	  </ConfigurationItem>
	  <ConfigurationItem name="Subentry Under" before=", see under " between=", " isEnabled="true" field="NonTrivialEntryRoots">
		<ConfigurationItem name="Referenced Headword" style="Dictionary-CrossReferences" isEnabled="true" field="HeadWordRef" cssClassNameOverride="headword">
		  <WritingSystemOptions writingSystemType="vernacular" displayWSAbreviation="false">
			<Option id="vernacular" isEnabled="true"/>
		  </WritingSystemOptions>
		</ConfigurationItem>
	  </ConfigurationItem>
	</ConfigurationItem>
	<ConfigurationItem name="Summary Definition" before=" " between=" " after=" " isEnabled="true" field="SummaryDefinition">
	  <WritingSystemOptions writingSystemType="analysis" displayWSAbreviation="false">
		<Option id="analysis" isEnabled="true"/>
	  </WritingSystemOptions>
	</ConfigurationItem>
	<ConfigurationItem name="Restrictions (Entry)" before="(" between=" " after=") " isEnabled="false" field="Restrictions">
	  <WritingSystemOptions writingSystemType="analysis" displayWSAbreviation="false">
		<Option id="analysis" isEnabled="true"/>
	  </WritingSystemOptions>
	</ConfigurationItem>
	<ConfigurationItem name="Senses" between="  " after=" " isEnabled="false" field="SensesOS" cssClassNameOverride="senses">
	  <SenseOptions displayEachSenseInParagraph="false" numberStyle="Dictionary-SenseNumber" numberBefore="" numberAfter=") " numberingStyle="%O" numberSingleSense="false" showSingleGramInfoFirst="true"/>
	  <ConfigurationItem name="Grammatical Info." after=" " style="Dictionary-Contrasting" isEnabled="true" field="MorphoSyntaxAnalysisRA" cssClassNameOverride="morphosyntaxanalysis">
		<ConfigurationItem name="Gram Info (Name)" between=" " after=" " isEnabled="false" field="InterlinearNameTSS" cssClassNameOverride="graminfoname"/>
		<ConfigurationItem name="Gram Info (Abbrev)" between=" " after=" " isEnabled="false" field="InterlinearAbbrTSS" cssClassNameOverride="graminfoabbrev"/>
		<ConfigurationItem name="Category Info." between=" " after=" " isEnabled="true" field="MLPartOfSpeech" cssClassNameOverride="partofspeech">
		  <WritingSystemOptions writingSystemType="analysis" displayWSAbreviation="false">
			<Option id="analysis" isEnabled="true"/>
		  </WritingSystemOptions>
		</ConfigurationItem>
		<ConfigurationItem name="Slots (for Infl. Affixes)" before=": " between=", " isEnabled="true" field="Slots">
		  <WritingSystemOptions writingSystemType="analysis" displayWSAbreviation="false">
			<Option id="analysis" isEnabled="true"/>
		  </WritingSystemOptions>
		  <ConfigurationItem name="Slot Names" between=" " after=" " isEnabled="true" field="Name">
			<WritingSystemOptions writingSystemType="analysis" displayWSAbreviation="false">
			  <Option id="analysis" isEnabled="true"/>
			</WritingSystemOptions>
		  </ConfigurationItem>
		</ConfigurationItem>
		<ConfigurationItem name="Inflection Class" between=" " after=" " isEnabled="false" field="MLInflectionClass">
		  <WritingSystemOptions writingSystemType="analysis" displayWSAbreviation="false">
			<Option id="analysis" isEnabled="true"/>
		  </WritingSystemOptions>
		</ConfigurationItem>
		<ConfigurationItem name="Inflection Features" after=" " isEnabled="false" field="FeaturesTSS" cssClassNameOverride="inflectionfeatures"/>
		<ConfigurationItem name="Exception Features" after=" " isEnabled="false" field="ExceptionFeaturesTSS" cssClassNameOverride="exceptionfeatures"/>
	  </ConfigurationItem>
	  <ConfigurationItem name="Sense Type" before="(" after=") " style="Dictionary-Contrasting" isEnabled="true" field="SenseTypeRA" cssClassNameOverride="sensetype">
		<ConfigurationItem name="Abbreviation" between=" " isEnabled="true" field="Abbreviation">
		  <WritingSystemOptions writingSystemType="analysis" displayWSAbreviation="false">
			<Option id="analysis" isEnabled="true"/>
		  </WritingSystemOptions>
		</ConfigurationItem>
		<ConfigurationItem name="Name" between=" " isEnabled="false" field="Name">
		  <WritingSystemOptions writingSystemType="analysis" displayWSAbreviation="false">
			<Option id="analysis" isEnabled="true"/>
		  </WritingSystemOptions>
		</ConfigurationItem>
	  </ConfigurationItem>
	  <ConfigurationItem name="Definition (or Gloss)" between=" " after=" " isEnabled="true" field="DefinitionOrGloss">
		<WritingSystemOptions writingSystemType="analysis" displayWSAbreviation="false">
		  <Option id="all analysis" isEnabled="true"/>
		</WritingSystemOptions>
	  </ConfigurationItem>
	  <ConfigurationItem name="Definition" between=" " after=" " isEnabled="false" field="Definition">
		<WritingSystemOptions writingSystemType="analysis" displayWSAbreviation="false">
		  <Option id="all analysis" isEnabled="true"/>
		</WritingSystemOptions>
	  </ConfigurationItem>
	  <ConfigurationItem name="Gloss" between=" " after=" " isEnabled="false" field="Gloss">
		<WritingSystemOptions writingSystemType="analysis" displayWSAbreviation="false">
		  <Option id="all analysis" isEnabled="true"/>
		</WritingSystemOptions>
	  </ConfigurationItem>
	  <ConfigurationItem name="Examples" style="Bulleted List" styleType="paragraph" between="  " after=" " isEnabled="true" field="ExamplesOS" cssClassNameOverride="examplescontents">
	  	<ComplexFormOptions displayEachComplexFormInParagraph="false"/>
		<ConfigurationItem name="Example Sentence" isEnabled="true" style="Dictionary-Vernacular" between=" " after=" " field="Example">
		  <WritingSystemOptions writingSystemType="vernacular" displayWSAbreviation="false">
			<Option id="all vernacular" isEnabled="true"/>
		  </WritingSystemOptions>
		</ConfigurationItem>
		<ConfigurationItem name="Translations" isEnabled="true" field="TranslationsOC" cssClassNameOverride="translationcontents">
		  <ConfigurationItem name="Type" after=" " isEnabled="false" field="TypeRA" cssClassNameOverride="type">
			<ConfigurationItem name="Abbreviation" between=" " isEnabled="false" field="Abbreviation">
			  <WritingSystemOptions writingSystemType="analysis" displayWSAbreviation="false">
				<Option id="analysis" isEnabled="true"/>
			  </WritingSystemOptions>
			</ConfigurationItem>
			<ConfigurationItem name="Name" before="[" between=" " after="]" isEnabled="true" field="Name">
			  <WritingSystemOptions writingSystemType="analysis" displayWSAbreviation="false">
				<Option id="analysis" isEnabled="true"/>
			  </WritingSystemOptions>
			</ConfigurationItem>
		  </ConfigurationItem>
		  <ConfigurationItem name="Translation" between=" " after=" " isEnabled="true" field="Translation">
			<WritingSystemOptions writingSystemType="analysis" displayWSAbreviation="false">
			  <Option id="all analysis" isEnabled="true"/>
			</WritingSystemOptions>
		  </ConfigurationItem>
		</ConfigurationItem>
		<ConfigurationItem name="Reference" after=" " isEnabled="false" field="Reference"/>
	  </ConfigurationItem>
	  <ConfigurationItem name="Encyclopedic Info." before=" [" between=" " after="]" isEnabled="true" field="EncyclopedicInfo">
		<WritingSystemOptions writingSystemType="analysis" displayWSAbreviation="false">
		  <Option id="all analysis" isEnabled="true"/>
		</WritingSystemOptions>
	  </ConfigurationItem>
	  <ConfigurationItem name="Restrictions" before="Restrictions: " between=" " after=". " isEnabled="true" field="Restrictions">
		<WritingSystemOptions writingSystemType="analysis" displayWSAbreviation="false">
		  <Option id="all analysis" isEnabled="true"/>
		</WritingSystemOptions>
	  </ConfigurationItem>
	  <ConfigurationItem name="Lexical Relations" between="; " after=". " isEnabled="true" field="LexSenseReferences">
		<ListTypeOptions list="sense">
		  <Option isEnabled="true" id="b7862f14-ea5e-11de-8d47-0013722f8dec"/>
		  <Option isEnabled="true" id="b7921ac2-ea5e-11de-880d-0013722f8dec" />
		  <Option isEnabled="true" id="b7a78fd8-ea5e-11de-9ef2-0013722f8dec:f" />
		  <Option isEnabled="true" id="b7a78fd8-ea5e-11de-9ef2-0013722f8dec:r" />
		  <Option isEnabled="true" id="b764ce50-ea5e-11de-864f-0013722f8dec:f" />
		  <Option isEnabled="true" id="b764ce50-ea5e-11de-864f-0013722f8dec:r" />
		  <Option isEnabled="true" id="b770ba08-ea5e-11de-9ca9-0013722f8dec:f" />
		  <Option isEnabled="true" id="b770ba08-ea5e-11de-9ca9-0013722f8dec:r" />
		  <Option isEnabled="true" id="b77a435c-ea5e-11de-9a66-0013722f8dec" />
		</ListTypeOptions>
		<ConfigurationItem name="Relation Abbreviation" between=" " after=": " style="Dictionary-Contrasting" isEnabled="true" field="OwnerType" subField="Abbreviation">
		  <WritingSystemOptions writingSystemType="analysis" displayWSAbreviation="false">
			<Option id="analysis" isEnabled="true"/>
		  </WritingSystemOptions>
		</ConfigurationItem>
		<ConfigurationItem name="Relation Name" between=" " after=": " style="Dictionary-Contrasting" isEnabled="false" field="OwnerType" subField="Name">
		  <WritingSystemOptions writingSystemType="analysis" displayWSAbreviation="false">
			<Option id="analysis" isEnabled="true"/>
		  </WritingSystemOptions>
		</ConfigurationItem>
		<ConfigurationItem name="Targets" between=", " after="" isEnabled="true" field="ConfigTargets">
		  <!--ConfiguredXHTMLGenerator uses cssClassNameOverride="headword" as a flag to generate a link to the referenced entry-->
		  <ConfigurationItem name="Referenced Sense Headword" between=" " style="Dictionary-CrossReferences" isEnabled="true" field="HeadWord" cssClassNameOverride="headword">
			<WritingSystemOptions writingSystemType="vernacular" displayWSAbreviation="false">
			  <Option id="vernacular" isEnabled="true"/>
			</WritingSystemOptions>
		  </ConfigurationItem>
		  <ConfigurationItem name="Gloss" before=" " between=" " isEnabled="false" field="Gloss">
			<WritingSystemOptions writingSystemType="analysis" displayWSAbreviation="false">
			  <Option id="all analysis" isEnabled="true"/>
			</WritingSystemOptions>
		  </ConfigurationItem>
			<ConfigurationItem name="Primary Entry References" isEnabled="true" before=" (" between=", " after=") " field="PrimaryEntryRefs">
				<ConfigurationItem name="Type" isEnabled="true" between="," after=" " field="ComplexEntryTypesRS" cssClassNameOverride="complexformtypes">
					<ConfigurationItem name="Reverse Abbreviation" isEnabled="true" between=" " after="" field="ReverseAbbr">
						<WritingSystemOptions writingSystemType="analysis" displayWSAbreviation="false">
							<Option id="analysis" isEnabled="true" />
						</WritingSystemOptions>
					</ConfigurationItem>
					<ConfigurationItem name="Reverse Name" isEnabled="false" between=" " after="" field="ReverseName">
						<WritingSystemOptions writingSystemType="analysis" displayWSAbreviation="false">
							<Option id="analysis" isEnabled="true" />
						</WritingSystemOptions>
					</ConfigurationItem>
				</ConfigurationItem>
				<ConfigurationItem name="Primary Entry(s)" isEnabled="true" between="," after="" field="ConfigReferencedEntries" cssClassNameOverride="referencedentries">
					<ConfigurationItem name="Referenced Headword" isEnabled="true" style="Dictionary-CrossReferences" after="" field="HeadWord" cssClassNameOverride="headword">
						<WritingSystemOptions writingSystemType="vernacular" displayWSAbreviation="false">
							<Option id="vernacular" isEnabled="true" />
						</WritingSystemOptions>
					</ConfigurationItem>
					<ConfigurationItem name="Gloss (or Summary Definition)" isEnabled="false" between=" " before=" " field="GlossOrSummary">
						<WritingSystemOptions writingSystemType="analysis" displayWSAbreviation="false">
							<Option id="analysis" isEnabled="true" />
						</WritingSystemOptions>
					</ConfigurationItem>
				</ConfigurationItem>
				<ConfigurationItem name="Comment" isEnabled="false" between=" " before=" " field="Summary">
					<WritingSystemOptions writingSystemType="analysis" displayWSAbreviation="false">
						<Option id="analysis" isEnabled="true" />
					</WritingSystemOptions>
				</ConfigurationItem>
			</ConfigurationItem>
		</ConfigurationItem>
	  </ConfigurationItem>
	  <ConfigurationItem name="Variants of Sense" before="(" between="; " after=") " isEnabled="true" field="VariantFormEntryBackRefs">
		<ConfigurationItem name="Variant Type" between=", " after=" " isEnabled="true" field="VariantEntryTypesRS" cssClassNameOverride="variantentrytypes">
		  <ConfigurationItem name="Abbreviation" between=" " after="" isEnabled="true" field="Abbreviation">
			<WritingSystemOptions writingSystemType="analysis" displayWSAbreviation="false">
			  <Option id="analysis" isEnabled="true"/>
			</WritingSystemOptions>
		  </ConfigurationItem>
		  <ConfigurationItem name="Name" between=" " isEnabled="false" field="Name">
			<WritingSystemOptions writingSystemType="analysis" displayWSAbreviation="false">
			  <Option id="analysis" isEnabled="true"/>
			</WritingSystemOptions>
		  </ConfigurationItem>
		</ConfigurationItem>
		<ConfigurationItem name="Variant Form" between=", " style="Dictionary-CrossReferences" isEnabled="true" field="OwningEntry" subField="HeadWordRef" cssClassNameOverride="headword">
		  <WritingSystemOptions writingSystemType="vernacular" displayWSAbreviation="false">
			<Option id="vernacular" isEnabled="true"/>
		  </WritingSystemOptions>
		</ConfigurationItem>
		<ConfigurationItem name="Variant Pronunciations" before=" " between=", " isEnabled="false" field="OwningEntry"  subField="PronunciationsOS" cssClassNameOverride="variantpronunciations">
		  <ConfigurationItem name="Pronunciation" before="[" between=" " after="]" isEnabled="true" field="Form">
			<WritingSystemOptions writingSystemType="pronunciation" displayWSAbreviation="false">
			  <Option id="pronunciation" isEnabled="true"/>
			</WritingSystemOptions>
		  </ConfigurationItem>
		  <ConfigurationItem name="CV Pattern" after=" " isEnabled="false" field="CVPattern"/>
		  <ConfigurationItem name="Tone" after=" " isEnabled="false" field="Tone"/>
		  <ConfigurationItem name="Location" after=" " style="Dictionary-Contrasting" isEnabled="false" field="LocationRA" cssClassNameOverride="location">
			<ConfigurationItem name="Abbreviation" between=" " after=" " isEnabled="true" field="Abbreviation">
			  <WritingSystemOptions writingSystemType="both" displayWSAbreviation="false">
				<Option id="analysis" isEnabled="true"/>
			  </WritingSystemOptions>
			</ConfigurationItem>
			<ConfigurationItem name="Name" between=" " after=" " isEnabled="false" field="Name">
			  <WritingSystemOptions writingSystemType="both" displayWSAbreviation="false">
				<Option id="analysis" isEnabled="true"/>
			  </WritingSystemOptions>
			</ConfigurationItem>
		  </ConfigurationItem>
		  <ConfigurationItem name="Pronunciation Media" after=" " isEnabled="true" field="MediaFilesOS" cssClassNameOverride="mediafiles">
			<ConfigurationItem name="Media Files" after=" " isEnabled="true" field="MediaFileRA"/>
		  </ConfigurationItem>
		</ConfigurationItem>
		<ConfigurationItem name="Comment" before=" " between=" " isEnabled="false" field="Summary">
>>>>>>> 412542a5
		  <WritingSystemOptions writingSystemType="analysis" displayWSAbreviation="false">
			<Option id="analysis" isEnabled="true"/>
		  </WritingSystemOptions>
		</ConfigurationItem>
<<<<<<< HEAD
		<ConfigurationItem name="Inflection Features" after=" " isEnabled="false" field="FeaturesTSS" cssClassNameOverride="inflectionfeatures"/>
		<ConfigurationItem name="Exception Features" after=" " isEnabled="false" field="ExceptionFeaturesTSS" cssClassNameOverride="exceptionfeatures"/>
	  </ConfigurationItem>
	  <ConfigurationItem name="Sense Type" before="(" after=") " style="Dictionary-Contrasting" isEnabled="true" field="SenseTypeRA" cssClassNameOverride="sensetype">
		<ConfigurationItem name="Abbreviation" between=" " isEnabled="true" field="Abbreviation">
=======
		<ConfigurationItem name="Summary Definition" between=" " after=" " isEnabled="true" field="OwningEntry" subField="SummaryDefinition">
>>>>>>> 412542a5
		  <WritingSystemOptions writingSystemType="analysis" displayWSAbreviation="false">
			<Option id="analysis" isEnabled="true"/>
		  </WritingSystemOptions>
		</ConfigurationItem>
<<<<<<< HEAD
		<ConfigurationItem name="Name" between=" " isEnabled="false" field="Name">
		  <WritingSystemOptions writingSystemType="analysis" displayWSAbreviation="false">
			<Option id="analysis" isEnabled="true"/>
		  </WritingSystemOptions>
		</ConfigurationItem>
	  </ConfigurationItem>
	  <ConfigurationItem name="Definition (or Gloss)" between=" " after=" " isEnabled="true" field="DefinitionOrGloss">
		<WritingSystemOptions writingSystemType="analysis" displayWSAbreviation="false">
		  <Option id="all analysis" isEnabled="true"/>
		</WritingSystemOptions>
	  </ConfigurationItem>
	  <ConfigurationItem name="Definition" between=" " after=" " isEnabled="false" field="Definition">
		<WritingSystemOptions writingSystemType="analysis" displayWSAbreviation="false">
		  <Option id="all analysis" isEnabled="true"/>
		</WritingSystemOptions>
	  </ConfigurationItem>
	  <ConfigurationItem name="Gloss" between=" " after=" " isEnabled="false" field="Gloss">
		<WritingSystemOptions writingSystemType="analysis" displayWSAbreviation="false">
		  <Option id="all analysis" isEnabled="true"/>
		</WritingSystemOptions>
	  </ConfigurationItem>
	  <ConfigurationItem name="Examples" style="Bulleted List" styleType="paragraph" between="  " after=" " isEnabled="true" field="ExamplesOS" cssClassNameOverride="examplescontents">
	  	<ComplexFormOptions displayEachComplexFormInParagraph="false"/>
		<ConfigurationItem name="Example Sentence" isEnabled="true" style="Dictionary-Vernacular" between=" " after=" " field="Example">
		  <WritingSystemOptions writingSystemType="vernacular" displayWSAbreviation="false">
			<Option id="all vernacular" isEnabled="true"/>
		  </WritingSystemOptions>
		</ConfigurationItem>
		<ConfigurationItem name="Translations" isEnabled="true" field="TranslationsOC" cssClassNameOverride="translationcontents">
		  <ConfigurationItem name="Type" after=" " isEnabled="false" field="TypeRA" cssClassNameOverride="type">
			<ConfigurationItem name="Abbreviation" between=" " isEnabled="false" field="Abbreviation">
			  <WritingSystemOptions writingSystemType="analysis" displayWSAbreviation="false">
				<Option id="analysis" isEnabled="true"/>
			  </WritingSystemOptions>
			</ConfigurationItem>
			<ConfigurationItem name="Name" before="[" between=" " after="]" isEnabled="true" field="Name">
			  <WritingSystemOptions writingSystemType="analysis" displayWSAbreviation="false">
				<Option id="analysis" isEnabled="true"/>
			  </WritingSystemOptions>
			</ConfigurationItem>
		  </ConfigurationItem>
		  <ConfigurationItem name="Translation" between=" " after=" " isEnabled="true" field="Translation">
			<WritingSystemOptions writingSystemType="analysis" displayWSAbreviation="false">
			  <Option id="all analysis" isEnabled="true"/>
			</WritingSystemOptions>
		  </ConfigurationItem>
		</ConfigurationItem>
		<ConfigurationItem name="Reference" after=" " isEnabled="false" field="Reference"/>
	  </ConfigurationItem>
	  <ConfigurationItem name="Encyclopedic Info." before=" [" between=" " after="]" isEnabled="true" field="EncyclopedicInfo">
		<WritingSystemOptions writingSystemType="analysis" displayWSAbreviation="false">
		  <Option id="all analysis" isEnabled="true"/>
		</WritingSystemOptions>
	  </ConfigurationItem>
	  <ConfigurationItem name="Restrictions" before="Restrictions: " between=" " after=". " isEnabled="true" field="Restrictions">
		<WritingSystemOptions writingSystemType="analysis" displayWSAbreviation="false">
		  <Option id="all analysis" isEnabled="true"/>
		</WritingSystemOptions>
	  </ConfigurationItem>
	  <ConfigurationItem name="Lexical Relations" between="; " after=". " isEnabled="true" field="LexSenseReferences">
		<ListTypeOptions list="sense">
		  <Option isEnabled="true" id="b7862f14-ea5e-11de-8d47-0013722f8dec"/>
		  <Option isEnabled="true" id="b7921ac2-ea5e-11de-880d-0013722f8dec" />
		  <Option isEnabled="true" id="b7a78fd8-ea5e-11de-9ef2-0013722f8dec:f" />
		  <Option isEnabled="true" id="b7a78fd8-ea5e-11de-9ef2-0013722f8dec:r" />
		  <Option isEnabled="true" id="b764ce50-ea5e-11de-864f-0013722f8dec:f" />
		  <Option isEnabled="true" id="b764ce50-ea5e-11de-864f-0013722f8dec:r" />
		  <Option isEnabled="true" id="b770ba08-ea5e-11de-9ca9-0013722f8dec:f" />
		  <Option isEnabled="true" id="b770ba08-ea5e-11de-9ca9-0013722f8dec:r" />
		  <Option isEnabled="true" id="b77a435c-ea5e-11de-9a66-0013722f8dec" />
		</ListTypeOptions>
		<ConfigurationItem name="Relation Abbreviation" between=" " after=": " style="Dictionary-Contrasting" isEnabled="true" field="OwnerType" subField="Abbreviation">
		  <WritingSystemOptions writingSystemType="analysis" displayWSAbreviation="false">
			<Option id="analysis" isEnabled="true"/>
		  </WritingSystemOptions>
		</ConfigurationItem>
		<ConfigurationItem name="Relation Name" between=" " after=": " style="Dictionary-Contrasting" isEnabled="false" field="OwnerType" subField="Name">
		  <WritingSystemOptions writingSystemType="analysis" displayWSAbreviation="false">
			<Option id="analysis" isEnabled="true"/>
		  </WritingSystemOptions>
		</ConfigurationItem>
		<ConfigurationItem name="Targets" between=", " after="" isEnabled="true" field="ConfigTargets">
		  <!--ConfiguredXHTMLGenerator uses cssClassNameOverride="headword" as a flag to generate a link to the referenced entry-->
		  <ConfigurationItem name="Referenced Sense Headword" between=" " style="Dictionary-CrossReferences" isEnabled="true" field="HeadWord" cssClassNameOverride="headword">
			<WritingSystemOptions writingSystemType="vernacular" displayWSAbreviation="false">
			  <Option id="vernacular" isEnabled="true"/>
			</WritingSystemOptions>
		  </ConfigurationItem>
		  <ConfigurationItem name="Gloss" before=" " between=" " isEnabled="false" field="Gloss">
			<WritingSystemOptions writingSystemType="analysis" displayWSAbreviation="false">
			  <Option id="all analysis" isEnabled="true"/>
			</WritingSystemOptions>
		  </ConfigurationItem>
		</ConfigurationItem>
	  </ConfigurationItem>
	  <ConfigurationItem name="Variants of Sense" before="(" between="; " after=") " isEnabled="true" field="VariantFormEntryBackRefs">
		<ConfigurationItem name="Variant Type" between=", " after=" " isEnabled="true" field="VariantEntryTypesRS" cssClassNameOverride="variantentrytypes">
		  <ConfigurationItem name="Reverse Abbreviation" between=" " after=" " isEnabled="true" field="ReverseAbbr">
			<WritingSystemOptions writingSystemType="analysis" displayWSAbreviation="false">
			  <Option id="analysis" isEnabled="true"/>
			</WritingSystemOptions>
		  </ConfigurationItem>
		  <ConfigurationItem name="Name" between=" " isEnabled="false" field="Name">
			<WritingSystemOptions writingSystemType="analysis" displayWSAbreviation="false">
			  <Option id="analysis" isEnabled="true"/>
			</WritingSystemOptions>
		  </ConfigurationItem>
		</ConfigurationItem>
		<ConfigurationItem name="Variant Form" between=", " style="Dictionary-CrossReferences" isEnabled="true" field="OwningEntry" subField="HeadWordRef" cssClassNameOverride="headword">
		  <WritingSystemOptions writingSystemType="vernacular" displayWSAbreviation="false">
			<Option id="vernacular" isEnabled="true"/>
		  </WritingSystemOptions>
		</ConfigurationItem>
		<ConfigurationItem name="Variant Pronunciations" before=" " between=", " isEnabled="false" field="OwningEntry"  subField="PronunciationsOS" cssClassNameOverride="variantpronunciations">
		  <ConfigurationItem name="Pronunciation" before="[" between=" " after="]" isEnabled="true" field="Form">
			<WritingSystemOptions writingSystemType="pronunciation" displayWSAbreviation="false">
			  <Option id="pronunciation" isEnabled="true"/>
			</WritingSystemOptions>
		  </ConfigurationItem>
		  <ConfigurationItem name="CV Pattern" after=" " isEnabled="false" field="CVPattern"/>
		  <ConfigurationItem name="Tone" after=" " isEnabled="false" field="Tone"/>
		  <ConfigurationItem name="Location" after=" " style="Dictionary-Contrasting" isEnabled="false" field="LocationRA" cssClassNameOverride="location">
			<ConfigurationItem name="Abbreviation" between=" " after=" " isEnabled="true" field="Abbreviation">
			  <WritingSystemOptions writingSystemType="both" displayWSAbreviation="false">
				<Option id="analysis" isEnabled="true"/>
			  </WritingSystemOptions>
			</ConfigurationItem>
			<ConfigurationItem name="Name" between=" " after=" " isEnabled="false" field="Name">
			  <WritingSystemOptions writingSystemType="both" displayWSAbreviation="false">
				<Option id="analysis" isEnabled="true"/>
			  </WritingSystemOptions>
			</ConfigurationItem>
		  </ConfigurationItem>
		  <ConfigurationItem name="Pronunciation Media" after=" " isEnabled="true" field="MediaFilesOS" cssClassNameOverride="mediafiles">
			<ConfigurationItem name="Media Files" after=" " isEnabled="true" field="MediaFileRA"/>
		  </ConfigurationItem>
		</ConfigurationItem>
		<ConfigurationItem name="Comment" before=" " between=" " isEnabled="false" field="Summary">
		  <WritingSystemOptions writingSystemType="analysis" displayWSAbreviation="false">
			<Option id="analysis" isEnabled="true"/>
		  </WritingSystemOptions>
		</ConfigurationItem>
		<ConfigurationItem name="Summary Definition" between=" " after=" " isEnabled="true" field="OwningEntry" subField="SummaryDefinition">
=======
	  </ConfigurationItem>
	  <ConfigurationItem name="Anthropology Note" between=" " after=" " isEnabled="false" field="AnthroNote">
		<WritingSystemOptions writingSystemType="analysis" displayWSAbreviation="false">
		  <Option id="all analysis" isEnabled="true"/>
		</WritingSystemOptions>
	  </ConfigurationItem>
	  <ConfigurationItem name="Bibliography" between=" " after=" " isEnabled="false" field="Bibliography">
		<WritingSystemOptions writingSystemType="analysis" displayWSAbreviation="false">
		  <Option id="all analysis" isEnabled="true"/>
		</WritingSystemOptions>
	  </ConfigurationItem>
	  <ConfigurationItem name="Discourse Note" between=" " after=" " isEnabled="false" field="DiscourseNote">
		<WritingSystemOptions writingSystemType="analysis" displayWSAbreviation="false">
		  <Option id="all analysis" isEnabled="true"/>
		</WritingSystemOptions>
	  </ConfigurationItem>
	  <ConfigurationItem name="Phonology Note" between=" " after=" " isEnabled="false" field="PhonologyNote">
		<WritingSystemOptions writingSystemType="analysis" displayWSAbreviation="false">
		  <Option id="all analysis" isEnabled="true"/>
		</WritingSystemOptions>
	  </ConfigurationItem>
	  <ConfigurationItem name="Grammar Note" between=" " after=" " isEnabled="false" field="GrammarNote">
		<WritingSystemOptions writingSystemType="analysis" displayWSAbreviation="false">
		  <Option id="all analysis" isEnabled="true"/>
		</WritingSystemOptions>
	  </ConfigurationItem>
	  <ConfigurationItem name="Semantics Note" between=" " after=" " isEnabled="false" field="SemanticsNote">
		<WritingSystemOptions writingSystemType="analysis" displayWSAbreviation="false">
		  <Option id="all analysis" isEnabled="true"/>
		</WritingSystemOptions>
	  </ConfigurationItem>
	  <ConfigurationItem name="Sociolinguistics Note" between=" " after=" " isEnabled="false" field="SocioLinguisticsNote">
		<WritingSystemOptions writingSystemType="analysis" displayWSAbreviation="false">
		  <Option id="all analysis" isEnabled="true"/>
		</WritingSystemOptions>
	  </ConfigurationItem>
	  <ConfigurationItem name="Extended Note" isEnabled="true" style="Dictionary-Sense" styleType="paragraph" between=" " after=" " field="ExtendedNoteOS" cssClassNameOverride="extendednotecontents">
		<ComplexFormOptions list="note" displayEachComplexFormInParagraph="true">
			<Option id="c0000000-dd15-4a03-9032-b40faaa9a754" isEnabled="true" />
			<Option id="2f06d436-b1e0-47ae-a42e-1f7b893c5fc2" isEnabled="true" />
			<Option id="7ad06e7d-15d1-42b0-ae19-9c05b7c0b181" isEnabled="true" />
			<Option id="d3d28628-60c9-4917-8185-ba64c59f20c3" isEnabled="true" />
			<Option id="30115b33-608a-4506-9f9c-2457cab4f4a8" isEnabled="true" />
			<Option id="5dd29371-fdb0-497a-a2fb-7ca69b00ad4f" isEnabled="true" />
		</ComplexFormOptions>
		<ConfigurationItem name="Note Type" isEnabled="false" between=" " after=" " field="ExtendedNoteTypeRA" subField="Name" cssClassNameOverride="notetype">
			<WritingSystemOptions writingSystemType="analysis" displayWSAbreviation="false">
				<Option id="all analysis" isEnabled="true" />
			</WritingSystemOptions>
		</ConfigurationItem>
		<ConfigurationItem name="Discussion" isEnabled="true" style="Strong" between=" " after=" " field="Discussion" cssClassNameOverride="discussion">
			<WritingSystemOptions writingSystemType="analysis" displayWSAbreviation="false">
				<Option id="all analysis" isEnabled="true" />
			</WritingSystemOptions>
		</ConfigurationItem>
	  	<ConfigurationItem name="Examples" isEnabled="true" style="Bulleted List" styleType="character" between="  " after=" " field="ExamplesOS" cssClassNameOverride="examplescontents">
	  		<ComplexFormOptions displayEachComplexFormInParagraph="false" />
	  		<ConfigurationItem name="Example Sentence" isEnabled="true" style="Dictionary-Vernacular" between=" " after=" " field="Example">
				<WritingSystemOptions writingSystemType="vernacular" displayWSAbreviation="false">
					<Option id="all vernacular" isEnabled="true" />
				</WritingSystemOptions>
			</ConfigurationItem>
			<ConfigurationItem name="Translations" isEnabled="true" field="TranslationsOC" cssClassNameOverride="translationcontents">
				<ConfigurationItem name="Type" isEnabled="false" after=" " field="TypeRA" cssClassNameOverride="type">
					<ConfigurationItem name="Abbreviation" isEnabled="false" between=" " field="Abbreviation">
						<WritingSystemOptions writingSystemType="analysis" displayWSAbreviation="false">
							<Option id="analysis" isEnabled="true" />
						</WritingSystemOptions>
					</ConfigurationItem>
					<ConfigurationItem name="Name" isEnabled="true" before="[" between=" " after="]" field="Name">
						<WritingSystemOptions writingSystemType="analysis" displayWSAbreviation="false">
							<Option id="analysis" isEnabled="true" />
						</WritingSystemOptions>
					</ConfigurationItem>
				</ConfigurationItem>
				<ConfigurationItem name="Translation" isEnabled="true" between=" " after=" " field="Translation">
					<WritingSystemOptions writingSystemType="analysis" displayWSAbreviation="false">
						<Option id="all analysis" isEnabled="true" />
					</WritingSystemOptions>
				</ConfigurationItem>
			</ConfigurationItem>
			<ConfigurationItem name="Reference" isEnabled="false" after=" " field="Reference" />
		</ConfigurationItem>
	  </ConfigurationItem>
	  <ConfigurationItem name="General Note" between=" " after=" " isEnabled="false" field="GeneralNote">
		<WritingSystemOptions writingSystemType="analysis" displayWSAbreviation="false">
		  <Option id="all analysis" isEnabled="true"/>
		</WritingSystemOptions>
	  </ConfigurationItem>
	  <ConfigurationItem name="Scientific Name" after=" " isEnabled="true" field="ScientificName"/>
	  <ConfigurationItem name="Source" after=" " isEnabled="false" field="Source"/>
	  <ConfigurationItem name="Semantic Domains" before="(sem. domains: " between=", " after=".) " isEnabled="true" field="SemanticDomainsRC" cssClassNameOverride="semanticdomains">
		<ConfigurationItem name="Abbreviation" between=" " after=" - " isEnabled="true" field="Abbreviation">
		  <WritingSystemOptions writingSystemType="analysis" displayWSAbreviation="false">
			<Option id="analysis" isEnabled="true"/>
		  </WritingSystemOptions>
		</ConfigurationItem>
		<ConfigurationItem name="Name" between=" " isEnabled="true" field="Name">
		  <WritingSystemOptions writingSystemType="analysis" displayWSAbreviation="false">
			<Option id="analysis" isEnabled="true"/>
		  </WritingSystemOptions>
		</ConfigurationItem>
	  </ConfigurationItem>
	  <ConfigurationItem name="Anthropology Categories" before="anthro. codes " between=", " after=" " isEnabled="false" field="AnthroCodesRC" cssClassNameOverride="anthrocodes">
		<ConfigurationItem name="Abbreviation" between=" " after=" - " isEnabled="true" field="Abbreviation">
		  <WritingSystemOptions writingSystemType="analysis" displayWSAbreviation="false">
			<Option id="analysis" isEnabled="true"/>
		  </WritingSystemOptions>
		</ConfigurationItem>
		<ConfigurationItem name="Name" between=" " isEnabled="true" field="Name">
>>>>>>> 412542a5
		  <WritingSystemOptions writingSystemType="analysis" displayWSAbreviation="false">
			<Option id="analysis" isEnabled="true"/>
		  </WritingSystemOptions>
		</ConfigurationItem>
	  </ConfigurationItem>
<<<<<<< HEAD
	  <ConfigurationItem name="Anthropology Note" between=" " after=" " isEnabled="false" field="AnthroNote">
		<WritingSystemOptions writingSystemType="analysis" displayWSAbreviation="false">
		  <Option id="all analysis" isEnabled="true"/>
		</WritingSystemOptions>
	  </ConfigurationItem>
	  <ConfigurationItem name="Bibliography" between=" " after=" " isEnabled="false" field="Bibliography">
		<WritingSystemOptions writingSystemType="analysis" displayWSAbreviation="false">
		  <Option id="all analysis" isEnabled="true"/>
		</WritingSystemOptions>
	  </ConfigurationItem>
	  <ConfigurationItem name="Discourse Note" between=" " after=" " isEnabled="false" field="DiscourseNote">
		<WritingSystemOptions writingSystemType="analysis" displayWSAbreviation="false">
		  <Option id="all analysis" isEnabled="true"/>
		</WritingSystemOptions>
	  </ConfigurationItem>
	  <ConfigurationItem name="Phonology Note" between=" " after=" " isEnabled="false" field="PhonologyNote">
		<WritingSystemOptions writingSystemType="analysis" displayWSAbreviation="false">
		  <Option id="all analysis" isEnabled="true"/>
		</WritingSystemOptions>
	  </ConfigurationItem>
	  <ConfigurationItem name="Grammar Note" between=" " after=" " isEnabled="false" field="GrammarNote">
		<WritingSystemOptions writingSystemType="analysis" displayWSAbreviation="false">
		  <Option id="all analysis" isEnabled="true"/>
		</WritingSystemOptions>
	  </ConfigurationItem>
	  <ConfigurationItem name="Semantics Note" between=" " after=" " isEnabled="false" field="SemanticsNote">
		<WritingSystemOptions writingSystemType="analysis" displayWSAbreviation="false">
		  <Option id="all analysis" isEnabled="true"/>
		</WritingSystemOptions>
	  </ConfigurationItem>
	  <ConfigurationItem name="Sociolinguistics Note" between=" " after=" " isEnabled="false" field="SocioLinguisticsNote">
		<WritingSystemOptions writingSystemType="analysis" displayWSAbreviation="false">
		  <Option id="all analysis" isEnabled="true"/>
		</WritingSystemOptions>
	  </ConfigurationItem>
	  <ConfigurationItem name="General Note" between=" " after=" " isEnabled="false" field="GeneralNote">
		<WritingSystemOptions writingSystemType="analysis" displayWSAbreviation="false">
		  <Option id="all analysis" isEnabled="true"/>
		</WritingSystemOptions>
	  </ConfigurationItem>
	  <ConfigurationItem name="Scientific Name" after=" " isEnabled="true" field="ScientificName"/>
	  <ConfigurationItem name="Source" after=" " isEnabled="false" field="Source"/>
	  <ConfigurationItem name="Semantic Domains" before="(sem. domains: " between=", " after=".) " isEnabled="true" field="SemanticDomainsRC" cssClassNameOverride="semanticdomains">
		<ConfigurationItem name="Abbreviation" between=" " after=" - " isEnabled="true" field="Abbreviation">
=======
	  <ConfigurationItem name="Academic Domains" before="ac. domains: " between=", " after=" " isEnabled="true" field="DomainTypesRC" cssClassNameOverride="academicdomains">
		<ConfigurationItem name="Abbreviation" between=" " isEnabled="true" field="Abbreviation">
>>>>>>> 412542a5
		  <WritingSystemOptions writingSystemType="analysis" displayWSAbreviation="false">
			<Option id="analysis" isEnabled="true"/>
		  </WritingSystemOptions>
		</ConfigurationItem>
<<<<<<< HEAD
		<ConfigurationItem name="Name" between=" " isEnabled="true" field="Name">
=======
		<ConfigurationItem name="Name" before=" (" between=" " after=")" isEnabled="true" field="Name">
>>>>>>> 412542a5
		  <WritingSystemOptions writingSystemType="analysis" displayWSAbreviation="false">
			<Option id="analysis" isEnabled="true"/>
		  </WritingSystemOptions>
		</ConfigurationItem>
	  </ConfigurationItem>
<<<<<<< HEAD
	  <ConfigurationItem name="Anthropology Categories" before="anthro. codes " between=", " after=" " isEnabled="false" field="AnthroCodesRC" cssClassNameOverride="anthrocodes">
		<ConfigurationItem name="Abbreviation" between=" " after=" - " isEnabled="true" field="Abbreviation">
=======
	  <ConfigurationItem name="Usages" before="{" between=", " after="} " isEnabled="true" field="UsageTypesRC" cssClassNameOverride="usages">
		<ConfigurationItem name="Abbreviation" between=" " isEnabled="true" field="Abbreviation">
>>>>>>> 412542a5
		  <WritingSystemOptions writingSystemType="analysis" displayWSAbreviation="false">
			<Option id="analysis" isEnabled="true"/>
		  </WritingSystemOptions>
		</ConfigurationItem>
<<<<<<< HEAD
		<ConfigurationItem name="Name" between=" " isEnabled="true" field="Name">
=======
		<ConfigurationItem name="Name" between=" " isEnabled="false" field="Name">
>>>>>>> 412542a5
		  <WritingSystemOptions writingSystemType="analysis" displayWSAbreviation="false">
			<Option id="analysis" isEnabled="true"/>
		  </WritingSystemOptions>
		</ConfigurationItem>
	  </ConfigurationItem>
<<<<<<< HEAD
	  <ConfigurationItem name="Academic Domains" before="ac. domains: " between=", " after=" " isEnabled="true" field="DomainTypesRC" cssClassNameOverride="academicdomains">
		<ConfigurationItem name="Abbreviation" between=" " isEnabled="true" field="Abbreviation">
=======
	  <ConfigurationItem name="Status" before="status " after=" " isEnabled="false" field="StatusRA" cssClassNameOverride="status">
		<ConfigurationItem name="Abbreviation" between=" " isEnabled="false" field="Abbreviation">
>>>>>>> 412542a5
		  <WritingSystemOptions writingSystemType="analysis" displayWSAbreviation="false">
			<Option id="analysis" isEnabled="true"/>
		  </WritingSystemOptions>
		</ConfigurationItem>
<<<<<<< HEAD
		<ConfigurationItem name="Name" before=" (" between=" " after=")" isEnabled="true" field="Name">
=======
		<ConfigurationItem name="Name" before="[" between=" " after="]" isEnabled="true" field="Name">
>>>>>>> 412542a5
		  <WritingSystemOptions writingSystemType="analysis" displayWSAbreviation="false">
			<Option id="analysis" isEnabled="true"/>
		  </WritingSystemOptions>
		</ConfigurationItem>
	  </ConfigurationItem>
<<<<<<< HEAD
	  <ConfigurationItem name="Usages" before="{" between=", " after="} " isEnabled="true" field="UsageTypesRC" cssClassNameOverride="usages">
		<ConfigurationItem name="Abbreviation" between=" " isEnabled="true" field="Abbreviation">
		  <WritingSystemOptions writingSystemType="analysis" displayWSAbreviation="false">
			<Option id="analysis" isEnabled="true"/>
		  </WritingSystemOptions>
		</ConfigurationItem>
		<ConfigurationItem name="Name" between=" " isEnabled="false" field="Name">
		  <WritingSystemOptions writingSystemType="analysis" displayWSAbreviation="false">
			<Option id="analysis" isEnabled="true"/>
		  </WritingSystemOptions>
		</ConfigurationItem>
	  </ConfigurationItem>
	  <ConfigurationItem name="Status" before="status " after=" " isEnabled="false" field="StatusRA" cssClassNameOverride="status">
		<ConfigurationItem name="Abbreviation" between=" " isEnabled="false" field="Abbreviation">
		  <WritingSystemOptions writingSystemType="analysis" displayWSAbreviation="false">
			<Option id="analysis" isEnabled="true"/>
		  </WritingSystemOptions>
		</ConfigurationItem>
		<ConfigurationItem name="Name" before="[" between=" " after="]" isEnabled="true" field="Name">
		  <WritingSystemOptions writingSystemType="analysis" displayWSAbreviation="false">
			<Option id="analysis" isEnabled="true"/>
		  </WritingSystemOptions>
		</ConfigurationItem>
	  </ConfigurationItem>
	  <ConfigurationItem name="Referenced Complex Forms" between=" " after=" " isEnabled="true" field="VisibleComplexFormBackRefs">
		<ConfigurationItem name="Complex Form Type" after=" " isEnabled="true" field="ComplexEntryTypesRS" cssClassNameOverride="complexformtypes">
		  <ConfigurationItem name="Reverse Abbreviation" between=" " isEnabled="true" field="ReverseAbbr">
			<WritingSystemOptions writingSystemType="analysis" displayWSAbreviation="false">
			  <Option id="analysis" isEnabled="true"/>
			</WritingSystemOptions>
		  </ConfigurationItem>
		  <ConfigurationItem name="Name" between=" " isEnabled="false" field="Name">
			<WritingSystemOptions writingSystemType="analysis" displayWSAbreviation="false">
			  <Option id="analysis" isEnabled="true"/>
			</WritingSystemOptions>
		  </ConfigurationItem>
		</ConfigurationItem>
		<ConfigurationItem name="Complex Form" between=" " style="Dictionary-CrossReferences" isEnabled="true" field="OwningEntry" subField="HeadWordRef" cssClassNameOverride="headword">
		  <WritingSystemOptions writingSystemType="vernacular" displayWSAbreviation="false">
			<Option id="vernacular" isEnabled="true"/>
		  </WritingSystemOptions>
		</ConfigurationItem>
		<ConfigurationItem name="Comment" before=" " between=" " isEnabled="false" field="Summary">
		  <WritingSystemOptions writingSystemType="analysis" displayWSAbreviation="false">
			<Option id="analysis" isEnabled="true"/>
		  </WritingSystemOptions>
		</ConfigurationItem>
=======
	  <ConfigurationItem name="Referenced Complex Forms" between=" " after=" " isEnabled="true" field="VisibleComplexFormBackRefs">
		<ConfigurationItem name="Complex Form Type" after="" isEnabled="true" field="ComplexEntryTypesRS" cssClassNameOverride="complexformtypes">
		  <ConfigurationItem name="Abbreviation" between=" " isEnabled="true" field="Abbreviation">
			<WritingSystemOptions writingSystemType="analysis" displayWSAbreviation="false">
			  <Option id="analysis" isEnabled="true"/>
			</WritingSystemOptions>
		  </ConfigurationItem>
		  <ConfigurationItem name="Name" between=" " after=" " isEnabled="false" field="Name">
			<WritingSystemOptions writingSystemType="analysis" displayWSAbreviation="false">
			  <Option id="analysis" isEnabled="true"/>
			</WritingSystemOptions>
		  </ConfigurationItem>
		</ConfigurationItem>
		<ConfigurationItem name="Complex Form" between=" " style="Dictionary-CrossReferences" isEnabled="true" field="OwningEntry" subField="HeadWordRef" cssClassNameOverride="headword">
		  <WritingSystemOptions writingSystemType="vernacular" displayWSAbreviation="false">
			<Option id="vernacular" isEnabled="true"/>
		  </WritingSystemOptions>
		</ConfigurationItem>
		<ConfigurationItem name="Comment" before=" " between=" " isEnabled="false" field="Summary">
		  <WritingSystemOptions writingSystemType="analysis" displayWSAbreviation="false">
			<Option id="analysis" isEnabled="true"/>
		  </WritingSystemOptions>
		</ConfigurationItem>
>>>>>>> 412542a5
		<ConfigurationItem name="Summary Definition" before=" " between=" " after=" " isEnabled="true" field="OwningEntry" subField="SummaryDefinition">
		  <WritingSystemOptions writingSystemType="analysis" displayWSAbreviation="false">
			<Option id="analysis" isEnabled="true"/>
		  </WritingSystemOptions>
		</ConfigurationItem>
		<ConfigurationItem name="Example Sentences" isEnabled="false" field="ExampleSentences">
		  <ConfigurationItem name="Example" between=" " after=" " style="Dictionary-Vernacular" isEnabled="true" field="Example">
			<WritingSystemOptions writingSystemType="vernacular" displayWSAbreviation="false">
			  <Option id="all vernacular" isEnabled="true"/>
			</WritingSystemOptions>
		  </ConfigurationItem>
		  <ConfigurationItem name="Translations" isEnabled="true" field="TranslationsOC" cssClassNameOverride="translationcontents">
			<ConfigurationItem name="Type" after=" " isEnabled="false" field="TypeRA" cssClassNameOverride="type">
			  <ConfigurationItem name="Abbreviation" between=" " isEnabled="false" field="Abbreviation">
				<WritingSystemOptions writingSystemType="analysis" displayWSAbreviation="false">
				  <Option id="analysis" isEnabled="true"/>
				</WritingSystemOptions>
			  </ConfigurationItem>
			  <ConfigurationItem name="Name" before="[" between=" " after="]" isEnabled="true" field="Name">
				<WritingSystemOptions writingSystemType="analysis" displayWSAbreviation="false">
				  <Option id="analysis" isEnabled="true"/>
				</WritingSystemOptions>
			  </ConfigurationItem>
			</ConfigurationItem>
			<ConfigurationItem name="Translation" between=" " after=" " isEnabled="true" field="Translation">
			  <WritingSystemOptions writingSystemType="analysis" displayWSAbreviation="false">
				<Option id="all analysis" isEnabled="true"/>
			  </WritingSystemOptions>
			</ConfigurationItem>
		  </ConfigurationItem>
		  <ConfigurationItem name="Reference" after=" " isEnabled="false" field="Reference"/>
		</ConfigurationItem>
		<ConfigurationItem name="Subentry Under Reference" before=" (see under " between=", " after=") " isEnabled="true" field="NonTrivialEntryRoots">
		  <ConfigurationItem name="Referenced Headword" style="Dictionary-CrossReferences" isEnabled="true" field="HeadWordRef" cssClassNameOverride="headword">
			<WritingSystemOptions writingSystemType="vernacular" displayWSAbreviation="false">
			  <Option id="vernacular" isEnabled="true"/>
			</WritingSystemOptions>
		  </ConfigurationItem>
		</ConfigurationItem>
	  </ConfigurationItem>
	  <ConfigurationItem name="Subsenses" between="  " after=" " isEnabled="true" field="SensesOS" cssClassNameOverride="senses">
<<<<<<< HEAD
		<SenseOptions displayEachSenseInParagraph="false" numberStyle="Dictionary-SenseNumber" numberBefore="" numberAfter=") " numberingStyle="%O" numberSingleSense="false" showSingleGramInfoFirst="true"/>
=======
	  	<SenseOptions displayEachSenseInParagraph="false" numberStyle="Dictionary-SenseNumber" numberBefore="" numberAfter=") " parentSenseNumberingStyle="%." numberingStyle="%d" numberSingleSense="false" showSingleGramInfoFirst="true"/>
>>>>>>> 412542a5
		<ReferenceItem>MainEntrySubsenses</ReferenceItem>
	  </ConfigurationItem>
	</ConfigurationItem>
	<ConfigurationItem name="Bibliography" between=" " after=" " isEnabled="false" field="Bibliography">
	  <WritingSystemOptions writingSystemType="analysis" displayWSAbreviation="false">
		<Option id="all analysis" isEnabled="true"/>
	  </WritingSystemOptions>
	</ConfigurationItem>
	<ConfigurationItem name="Note" between=" " after=" " isEnabled="false" field="Comment">
	  <WritingSystemOptions writingSystemType="analysis" displayWSAbreviation="false">
		<Option id="all analysis" isEnabled="true"/>
	  </WritingSystemOptions>
	</ConfigurationItem>
	<ConfigurationItem name="Literal Meaning" between=" " after=" " isEnabled="false" field="LiteralMeaning">
	  <WritingSystemOptions writingSystemType="analysis" displayWSAbreviation="false">
		<Option id="all analysis" isEnabled="true"/>
	  </WritingSystemOptions>
	</ConfigurationItem>
	<ConfigurationItem name="Allomorphs" between=", " after=" " isEnabled="false" field="AlternateFormsOS" cssClassNameOverride="allomorphs">
	  <ConfigurationItem name="Morph Type" between=" " after=" " isEnabled="false" field="MorphTypeRA" cssClassNameOverride="morphtype">
		<WritingSystemOptions writingSystemType="analysis" displayWSAbreviation="false">
		  <Option id="analysis" isEnabled="true"/>
		</WritingSystemOptions>
		<ConfigurationItem name="Abbreviation" between=" " isEnabled="false" field="Abbreviation">
		  <WritingSystemOptions writingSystemType="analysis" displayWSAbreviation="false">
			<Option id="analysis" isEnabled="true"/>
		  </WritingSystemOptions>
		</ConfigurationItem>
		<ConfigurationItem name="Name" between=" " isEnabled="false" field="Name">
		  <WritingSystemOptions writingSystemType="analysis" displayWSAbreviation="false">
			<Option id="analysis" isEnabled="true"/>
		  </WritingSystemOptions>
		</ConfigurationItem>
	  </ConfigurationItem>
	  <ConfigurationItem name="Allomorph" between=" " after=" " isEnabled="false" field="Form">
		<WritingSystemOptions writingSystemType="vernacular" displayWSAbreviation="false">
		  <Option id="vernacular" isEnabled="true"/>
		</WritingSystemOptions>
	  </ConfigurationItem>
	  <ConfigurationItem name="Environments" isEnabled="false" between=", " after=" " field="AllomorphEnvironments">
		<ConfigurationItem name="String Representation" isEnabled="true" field="StringRepresentation">
		  <WritingSystemOptions writingSystemType="analysis" displayWSAbreviation="false">
			<Option id="analysis" isEnabled="true" />
		  </WritingSystemOptions>
		</ConfigurationItem>
	  </ConfigurationItem>
	</ConfigurationItem>
	<ConfigurationItem name="Date Created" before="created on: " after=" " isEnabled="false" field="DateCreated"/>
	<ConfigurationItem name="Date Modified" before="modified on: " after=" " isEnabled="false" field="DateModified"/>
	<ConfigurationItem name="Referenced Complex Forms" before=" " between=", " after=" " isEnabled="true" field="VisibleComplexFormBackRefs">
	  <ComplexFormOptions list="complex" displayEachComplexFormInParagraph="false">
		<Option isEnabled="true" id="a0000000-dd15-4a03-9032-b40faaa9a754"/>
		<Option isEnabled="true" id="1f6ae209-141a-40db-983c-bee93af0ca3c"/>
		<Option isEnabled="true" id="73266a3a-48e8-4bd7-8c84-91c730340b7d"/>
		<Option isEnabled="true" id="98c273c4-f723-4fb0-80df-eede2204dfca"/>
		<Option isEnabled="true" id="b2276dec-b1a6-4d82-b121-fd114c009c59"/>
		<Option isEnabled="true" id="35cee792-74c8-444e-a9b7-ed0461d4d3b7"/>
		<Option isEnabled="true" id="9466d126-246e-400b-8bba-0703e09bc567"/>
	  </ComplexFormOptions>
	  <ConfigurationItem name="Complex Form Type" after="" isEnabled="true" field="ComplexEntryTypesRS" cssClassNameOverride="complexformtypes">
		<ConfigurationItem name="Abbreviation" between=" " isEnabled="true" field="Abbreviation">
		  <WritingSystemOptions writingSystemType="analysis" displayWSAbreviation="false">
			<Option id="analysis" isEnabled="true"/>
		  </WritingSystemOptions>
		</ConfigurationItem>
		<ConfigurationItem name="Name" between=" " after=" " isEnabled="false" field="Name">
		  <WritingSystemOptions writingSystemType="analysis" displayWSAbreviation="false">
			<Option id="analysis" isEnabled="true"/>
		  </WritingSystemOptions>
		</ConfigurationItem>
	  </ConfigurationItem>
	  <ConfigurationItem name="Complex Form" between=" " style="Dictionary-CrossReferences" isEnabled="true" field="OwningEntry" subField="HeadWordRef" cssClassNameOverride="headword">
		<WritingSystemOptions writingSystemType="vernacular" displayWSAbreviation="false">
		  <Option id="vernacular" isEnabled="true"/>
		</WritingSystemOptions>
	  </ConfigurationItem>
	  <ConfigurationItem name="Grammatical Info." between=", " after=" " style="Dictionary-Contrasting" isEnabled="true" field="MorphoSyntaxAnalyses">
		<ConfigurationItem name="Gram Info (Name)" between=" " after=" " isEnabled="false" field="InterlinearNameTSS" cssClassNameOverride="graminfoname"/>
		<ConfigurationItem name="Gram Info (Abbrev)" between=" " after=" " isEnabled="false" field="InterlinearAbbrTSS" cssClassNameOverride="graminfoabbrev"/>
		<ConfigurationItem name="Category Info." between=" " after=" " isEnabled="true" field="MLPartOfSpeech" cssClassNameOverride="partofspeech">
		  <WritingSystemOptions writingSystemType="analysis" displayWSAbreviation="false">
			<Option id="analysis" isEnabled="true"/>
		  </WritingSystemOptions>
		</ConfigurationItem>
		<ConfigurationItem name="Slots (for Infl. Affixes)" before=": " between=", " isEnabled="true" field="Slots">
		  <WritingSystemOptions writingSystemType="analysis" displayWSAbreviation="false">
			<Option id="analysis" isEnabled="true"/>
		  </WritingSystemOptions>
		  <ConfigurationItem name="Slot Names" between=" " after=" " isEnabled="true" field="Name">
			<WritingSystemOptions writingSystemType="analysis" displayWSAbreviation="false">
			  <Option id="analysis" isEnabled="true"/>
			</WritingSystemOptions>
		  </ConfigurationItem>
		</ConfigurationItem>
		<ConfigurationItem name="Inflection Class" between=" " after=" " isEnabled="false" field="MLInflectionClass">
		  <WritingSystemOptions writingSystemType="analysis" displayWSAbreviation="false">
			<Option id="analysis" isEnabled="true"/>
		  </WritingSystemOptions>
		</ConfigurationItem>
		<ConfigurationItem name="Inflection Features" after=" " isEnabled="false" field="FeaturesTSS" cssClassNameOverride="inflectionfeatures"/>
		<ConfigurationItem name="Exception Features" after=" " isEnabled="false" field="ExceptionFeaturesTSS" cssClassNameOverride="exceptionfeatures"/>
	  </ConfigurationItem>
	  <ConfigurationItem name="Definition (or Gloss)" between=" " after=" " isEnabled="true" field="DefinitionOrGloss" cssClassNameOverride="definitionorglosses">
		<WritingSystemOptions writingSystemType="analysis" displayWSAbreviation="false">
		  <Option id="all analysis" isEnabled="true"/>
		</WritingSystemOptions>
	  </ConfigurationItem>
	  <ConfigurationItem name="Comment" before=" " between=" " isEnabled="false" field="Summary">
		<WritingSystemOptions writingSystemType="analysis" displayWSAbreviation="false">
		  <Option id="analysis" isEnabled="true"/>
		</WritingSystemOptions>
	  </ConfigurationItem>
	  <ConfigurationItem name="Summary Definition" before=" " between=" " after=" " isEnabled="true" field="OwningEntry" subField="SummaryDefinition">
		<WritingSystemOptions writingSystemType="analysis" displayWSAbreviation="false">
		  <Option id="analysis" isEnabled="true"/>
		</WritingSystemOptions>
	  </ConfigurationItem>
	  <ConfigurationItem name="Example Sentences" isEnabled="false" field="ExampleSentences">
		<ConfigurationItem name="Example" between=" " after=" " style="Dictionary-Vernacular" isEnabled="true" field="Example">
		  <WritingSystemOptions writingSystemType="vernacular" displayWSAbreviation="false">
			<Option id="all vernacular" isEnabled="true"/>
		  </WritingSystemOptions>
		</ConfigurationItem>
	  	<ConfigurationItem name="Translations" isEnabled="true" field="TranslationsOC" cssClassNameOverride="translationcontents">
		  <ConfigurationItem name="Type" after=" " isEnabled="false" field="TypeRA" cssClassNameOverride="type">
			<ConfigurationItem name="Abbreviation" between=" " isEnabled="false" field="Abbreviation">
			  <WritingSystemOptions writingSystemType="analysis" displayWSAbreviation="false">
				<Option id="analysis" isEnabled="true"/>
			  </WritingSystemOptions>
			</ConfigurationItem>
			<ConfigurationItem name="Name" before="[" between=" " after="]" isEnabled="true" field="Name">
			  <WritingSystemOptions writingSystemType="analysis" displayWSAbreviation="false">
				<Option id="analysis" isEnabled="true"/>
			  </WritingSystemOptions>
			</ConfigurationItem>
		  </ConfigurationItem>
		  <ConfigurationItem name="Translation" between=" " after=" " isEnabled="true" field="Translation">
			<WritingSystemOptions writingSystemType="analysis" displayWSAbreviation="false">
			  <Option id="all analysis" isEnabled="true"/>
			</WritingSystemOptions>
		  </ConfigurationItem>
		</ConfigurationItem>
		<ConfigurationItem name="Reference" after=" " isEnabled="false" field="Reference"/>
	  </ConfigurationItem>
	</ConfigurationItem>
  </ConfigurationItem>
  <SharedItems>
	<ConfigurationItem name="MainEntrySubsenses" isEnabled="true" field="SensesOS" cssClassNameOverride="mainentrysubsenses">
	  <ConfigurationItem name="Grammatical Info." after=" " style="Dictionary-Contrasting" isEnabled="true" field="MorphoSyntaxAnalysisRA" cssClassNameOverride="morphosyntaxanalysis">
		<ConfigurationItem name="Gram Info (Name)" between=" " after=" " isEnabled="false" field="InterlinearNameTSS" cssClassNameOverride="graminfoname"/>
		<ConfigurationItem name="Gram Info (Abbrev)" between=" " after=" " isEnabled="false" field="InterlinearAbbrTSS" cssClassNameOverride="graminfoabbrev"/>
		<ConfigurationItem name="Category Info." between=" " after=" " isEnabled="true" field="MLPartOfSpeech" cssClassNameOverride="partofspeech">
		  <WritingSystemOptions writingSystemType="analysis" displayWSAbreviation="false">
			<Option id="analysis" isEnabled="true"/>
		  </WritingSystemOptions>
		</ConfigurationItem>
		<ConfigurationItem name="Slots (for Infl. Affixes)" before=": " between=", " isEnabled="true" field="Slots">
		  <WritingSystemOptions writingSystemType="analysis" displayWSAbreviation="false">
			<Option id="analysis" isEnabled="true"/>
		  </WritingSystemOptions>
		  <ConfigurationItem name="Slot Names" between=" " after=" " isEnabled="true" field="Name">
			<WritingSystemOptions writingSystemType="analysis" displayWSAbreviation="false">
			  <Option id="analysis" isEnabled="true"/>
			</WritingSystemOptions>
		  </ConfigurationItem>
		</ConfigurationItem>
		<ConfigurationItem name="Inflection Class" between=" " after=" " isEnabled="false" field="MLInflectionClass">
		  <WritingSystemOptions writingSystemType="analysis" displayWSAbreviation="false">
			<Option id="analysis" isEnabled="true"/>
		  </WritingSystemOptions>
		</ConfigurationItem>
		<ConfigurationItem name="Inflection Features" after=" " isEnabled="false" field="FeaturesTSS" cssClassNameOverride="inflectionfeatures"/>
		<ConfigurationItem name="Exception Features" after=" " isEnabled="false" field="ExceptionFeaturesTSS" cssClassNameOverride="exceptionfeatures"/>
	  </ConfigurationItem>
	  <ConfigurationItem name="Sense Type" before="(" after=") " style="Dictionary-Contrasting" isEnabled="true" field="SenseTypeRA" cssClassNameOverride="sensetype">
		<ConfigurationItem name="Abbreviation" between=" " isEnabled="true" field="Abbreviation">
		  <WritingSystemOptions writingSystemType="analysis" displayWSAbreviation="false">
			<Option id="analysis" isEnabled="true"/>
		  </WritingSystemOptions>
		</ConfigurationItem>
		<ConfigurationItem name="Name" between=" " isEnabled="false" field="Name">
		  <WritingSystemOptions writingSystemType="analysis" displayWSAbreviation="false">
			<Option id="analysis" isEnabled="true"/>
		  </WritingSystemOptions>
		</ConfigurationItem>
	  </ConfigurationItem>
	  <ConfigurationItem name="Definition (or Gloss)" between=" " after=" " isEnabled="true" field="DefinitionOrGloss">
		<WritingSystemOptions writingSystemType="analysis" displayWSAbreviation="false">
		  <Option id="all analysis" isEnabled="true"/>
		</WritingSystemOptions>
	  </ConfigurationItem>
	  <ConfigurationItem name="Definition" between=" " after=" " isEnabled="false" field="Definition">
		<WritingSystemOptions writingSystemType="analysis" displayWSAbreviation="false">
		  <Option id="all analysis" isEnabled="true"/>
		</WritingSystemOptions>
	  </ConfigurationItem>
	  <ConfigurationItem name="Gloss" between=" " after=" " isEnabled="false" field="Gloss">
		<WritingSystemOptions writingSystemType="analysis" displayWSAbreviation="false">
		  <Option id="all analysis" isEnabled="true"/>
		</WritingSystemOptions>
	  </ConfigurationItem>
	  <ConfigurationItem name="Examples" style="Bulleted List" styleType="paragraph" between="  " after=" " isEnabled="true" field="ExamplesOS" cssClassNameOverride="examplescontents">
	  	<ComplexFormOptions displayEachComplexFormInParagraph="false"/>
		<ConfigurationItem name="Example Sentence" isEnabled="true" style="Dictionary-Vernacular" between=" " after=" " field="Example">
		  <WritingSystemOptions writingSystemType="vernacular" displayWSAbreviation="false">
			<Option id="all vernacular" isEnabled="true"/>
		  </WritingSystemOptions>
		</ConfigurationItem>
		<ConfigurationItem name="Translations" isEnabled="true" field="TranslationsOC" cssClassNameOverride="translationcontents">
		  <ConfigurationItem name="Type" after=" " isEnabled="false" field="TypeRA" cssClassNameOverride="type">
			<ConfigurationItem name="Abbreviation" between=" " isEnabled="false" field="Abbreviation">
			  <WritingSystemOptions writingSystemType="analysis" displayWSAbreviation="false">
				<Option id="analysis" isEnabled="true"/>
			  </WritingSystemOptions>
			</ConfigurationItem>
			<ConfigurationItem name="Name" before="[" between=" " after="]" isEnabled="true" field="Name">
			  <WritingSystemOptions writingSystemType="analysis" displayWSAbreviation="false">
				<Option id="analysis" isEnabled="true"/>
			  </WritingSystemOptions>
			</ConfigurationItem>
		  </ConfigurationItem>
		  <ConfigurationItem name="Translation" between=" " after=" " isEnabled="true" field="Translation">
			<WritingSystemOptions writingSystemType="analysis" displayWSAbreviation="false">
			  <Option id="all analysis" isEnabled="true"/>
			</WritingSystemOptions>
		  </ConfigurationItem>
		</ConfigurationItem>
		<ConfigurationItem name="Reference" after=" " isEnabled="false" field="Reference"/>
	  </ConfigurationItem>
	  <ConfigurationItem name="Encyclopedic Info." before=" [" between=" " after="]" isEnabled="true" field="EncyclopedicInfo">
		<WritingSystemOptions writingSystemType="analysis" displayWSAbreviation="false">
		  <Option id="all analysis" isEnabled="true"/>
		</WritingSystemOptions>
	  </ConfigurationItem>
	  <ConfigurationItem name="Restrictions" before="Restrictions: " between=" " after=". " isEnabled="true" field="Restrictions">
		<WritingSystemOptions writingSystemType="analysis" displayWSAbreviation="false">
		  <Option id="all analysis" isEnabled="true"/>
		</WritingSystemOptions>
	  </ConfigurationItem>
	  <ConfigurationItem name="Lexical Relations" between="; " after=". " isEnabled="true" field="LexSenseReferences">
		<ListTypeOptions list="sense">
		  <Option isEnabled="true" id="b7862f14-ea5e-11de-8d47-0013722f8dec"/>
		  <Option isEnabled="true" id="b7921ac2-ea5e-11de-880d-0013722f8dec" />
		  <Option isEnabled="true" id="b7a78fd8-ea5e-11de-9ef2-0013722f8dec:f" />
		  <Option isEnabled="true" id="b7a78fd8-ea5e-11de-9ef2-0013722f8dec:r" />
		  <Option isEnabled="true" id="b764ce50-ea5e-11de-864f-0013722f8dec:f" />
		  <Option isEnabled="true" id="b764ce50-ea5e-11de-864f-0013722f8dec:r" />
		  <Option isEnabled="true" id="b770ba08-ea5e-11de-9ca9-0013722f8dec:f" />
		  <Option isEnabled="true" id="b770ba08-ea5e-11de-9ca9-0013722f8dec:r" />
		  <Option isEnabled="true" id="b77a435c-ea5e-11de-9a66-0013722f8dec" />
		</ListTypeOptions>
		<ConfigurationItem name="Relation Abbreviation" between=" " after=": " style="Dictionary-Contrasting" isEnabled="true" field="OwnerType" subField="Abbreviation">
		  <WritingSystemOptions writingSystemType="analysis" displayWSAbreviation="false">
			<Option id="analysis" isEnabled="true"/>
		  </WritingSystemOptions>
		</ConfigurationItem>
		<ConfigurationItem name="Relation Name" between=" " after=": " style="Dictionary-Contrasting" isEnabled="false" field="OwnerType" subField="Name">
		  <WritingSystemOptions writingSystemType="analysis" displayWSAbreviation="false">
			<Option id="analysis" isEnabled="true"/>
		  </WritingSystemOptions>
		</ConfigurationItem>
		<ConfigurationItem name="Targets" between=", " after="" isEnabled="true" field="ConfigTargets">
		  <!--ConfiguredXHTMLGenerator uses cssClassNameOverride="headword" as a flag to generate a link to the referenced entry-->
		  <ConfigurationItem name="Referenced Sense Headword" between=" " style="Dictionary-CrossReferences" isEnabled="true" field="HeadWord" cssClassNameOverride="headword">
			<WritingSystemOptions writingSystemType="vernacular" displayWSAbreviation="false">
			  <Option id="vernacular" isEnabled="true"/>
			</WritingSystemOptions>
		  </ConfigurationItem>
		  <ConfigurationItem name="Gloss" before=" " between=" " isEnabled="false" field="Gloss">
			<WritingSystemOptions writingSystemType="analysis" displayWSAbreviation="false">
			  <Option id="all analysis" isEnabled="true"/>
			</WritingSystemOptions>
		  </ConfigurationItem>
			<ConfigurationItem name="Primary Entry References" isEnabled="true" before=" (" between=", " after=") " field="PrimaryEntryRefs">
				<ConfigurationItem name="Type" isEnabled="true" between="," after=" " field="ComplexEntryTypesRS" cssClassNameOverride="complexformtypes">
					<ConfigurationItem name="Reverse Abbreviation" isEnabled="true" between=" " after="" field="ReverseAbbr">
						<WritingSystemOptions writingSystemType="analysis" displayWSAbreviation="false">
							<Option id="analysis" isEnabled="true" />
						</WritingSystemOptions>
					</ConfigurationItem>
					<ConfigurationItem name="Reverse Name" isEnabled="false" between=" " after="" field="ReverseName">
						<WritingSystemOptions writingSystemType="analysis" displayWSAbreviation="false">
							<Option id="analysis" isEnabled="true" />
						</WritingSystemOptions>
					</ConfigurationItem>
				</ConfigurationItem>
				<ConfigurationItem name="Primary Entry(s)" isEnabled="true" between="," after="" field="ConfigReferencedEntries" cssClassNameOverride="referencedentries">
					<ConfigurationItem name="Referenced Headword" isEnabled="true" style="Dictionary-CrossReferences" after="" field="HeadWord" cssClassNameOverride="headword">
						<WritingSystemOptions writingSystemType="vernacular" displayWSAbreviation="false">
							<Option id="vernacular" isEnabled="true" />
						</WritingSystemOptions>
					</ConfigurationItem>
					<ConfigurationItem name="Gloss (or Summary Definition)" isEnabled="false" between=" " before=" " field="GlossOrSummary">
						<WritingSystemOptions writingSystemType="analysis" displayWSAbreviation="false">
							<Option id="analysis" isEnabled="true" />
						</WritingSystemOptions>
					</ConfigurationItem>
				</ConfigurationItem>
				<ConfigurationItem name="Comment" isEnabled="false" between=" " before=" " field="Summary">
					<WritingSystemOptions writingSystemType="analysis" displayWSAbreviation="false">
						<Option id="analysis" isEnabled="true" />
					</WritingSystemOptions>
				</ConfigurationItem>
			</ConfigurationItem>
		</ConfigurationItem>
	  </ConfigurationItem>
	  <ConfigurationItem name="Variants of Sense" before="(" between="; " after=") " isEnabled="true" field="VariantFormEntryBackRefs">
		<ConfigurationItem name="Variant Type" between=", " after=" " isEnabled="true" field="VariantEntryTypesRS" cssClassNameOverride="variantentrytypes">
		  <ConfigurationItem name="Abbreviation" between=" " after="" isEnabled="true" field="Abbreviation">
			<WritingSystemOptions writingSystemType="analysis" displayWSAbreviation="false">
			  <Option id="analysis" isEnabled="true"/>
			</WritingSystemOptions>
		  </ConfigurationItem>
		  <ConfigurationItem name="Name" between=" " isEnabled="false" field="Name">
			<WritingSystemOptions writingSystemType="analysis" displayWSAbreviation="false">
			  <Option id="analysis" isEnabled="true"/>
			</WritingSystemOptions>
		  </ConfigurationItem>
		</ConfigurationItem>
		<ConfigurationItem name="Variant Form" between=", " style="Dictionary-CrossReferences" isEnabled="true" field="OwningEntry" subField="HeadWordRef" cssClassNameOverride="headword">
		  <WritingSystemOptions writingSystemType="vernacular" displayWSAbreviation="false">
			<Option id="vernacular" isEnabled="true"/>
		  </WritingSystemOptions>
		</ConfigurationItem>
		<ConfigurationItem name="Variant Pronunciations" before=" " between=", " isEnabled="false" field="OwningEntry"  subField="PronunciationsOS" cssClassNameOverride="variantpronunciations">
		  <ConfigurationItem name="Pronunciation" before="[" between=" " after="]" isEnabled="true" field="Form">
			<WritingSystemOptions writingSystemType="pronunciation" displayWSAbreviation="false">
			  <Option id="pronunciation" isEnabled="true"/>
			</WritingSystemOptions>
		  </ConfigurationItem>
		  <ConfigurationItem name="CV Pattern" after=" " isEnabled="false" field="CVPattern"/>
		  <ConfigurationItem name="Tone" after=" " isEnabled="false" field="Tone"/>
		  <ConfigurationItem name="Location" after=" " style="Dictionary-Contrasting" isEnabled="false" field="LocationRA" cssClassNameOverride="location">
			<ConfigurationItem name="Abbreviation" between=" " after=" " isEnabled="true" field="Abbreviation">
			  <WritingSystemOptions writingSystemType="both" displayWSAbreviation="false">
				<Option id="analysis" isEnabled="true"/>
			  </WritingSystemOptions>
			</ConfigurationItem>
			<ConfigurationItem name="Name" between=" " after=" " isEnabled="false" field="Name">
			  <WritingSystemOptions writingSystemType="both" displayWSAbreviation="false">
				<Option id="analysis" isEnabled="true"/>
			  </WritingSystemOptions>
			</ConfigurationItem>
		  </ConfigurationItem>
		  <ConfigurationItem name="Pronunciation Media" after=" " isEnabled="true" field="MediaFilesOS" cssClassNameOverride="mediafiles">
			<ConfigurationItem name="Media Files" after=" " isEnabled="true" field="MediaFileRA"/>
		  </ConfigurationItem>
		</ConfigurationItem>
		<ConfigurationItem name="Comment" before=" " between=" " isEnabled="false" field="Summary">
		  <WritingSystemOptions writingSystemType="analysis" displayWSAbreviation="false">
			<Option id="analysis" isEnabled="true"/>
		  </WritingSystemOptions>
		</ConfigurationItem>
		<ConfigurationItem name="Summary Definition" between=" " after=" " isEnabled="true" field="OwningEntry" subField="SummaryDefinition">
		  <WritingSystemOptions writingSystemType="analysis" displayWSAbreviation="false">
			<Option id="analysis" isEnabled="true"/>
		  </WritingSystemOptions>
		</ConfigurationItem>
	  </ConfigurationItem>
	  <ConfigurationItem name="Anthropology Note" between=" " after=" " isEnabled="false" field="AnthroNote">
		<WritingSystemOptions writingSystemType="analysis" displayWSAbreviation="false">
		  <Option id="all analysis" isEnabled="true"/>
		</WritingSystemOptions>
	  </ConfigurationItem>
	  <ConfigurationItem name="Bibliography" between=" " after=" " isEnabled="false" field="Bibliography">
		<WritingSystemOptions writingSystemType="analysis" displayWSAbreviation="false">
		  <Option id="all analysis" isEnabled="true"/>
		</WritingSystemOptions>
	  </ConfigurationItem>
	  <ConfigurationItem name="Discourse Note" between=" " after=" " isEnabled="false" field="DiscourseNote">
		<WritingSystemOptions writingSystemType="analysis" displayWSAbreviation="false">
		  <Option id="all analysis" isEnabled="true"/>
		</WritingSystemOptions>
	  </ConfigurationItem>
	  <ConfigurationItem name="Phonology Note" between=" " after=" " isEnabled="false" field="PhonologyNote">
		<WritingSystemOptions writingSystemType="analysis" displayWSAbreviation="false">
		  <Option id="all analysis" isEnabled="true"/>
		</WritingSystemOptions>
	  </ConfigurationItem>
	  <ConfigurationItem name="Grammar Note" between=" " after=" " isEnabled="false" field="GrammarNote">
		<WritingSystemOptions writingSystemType="analysis" displayWSAbreviation="false">
		  <Option id="all analysis" isEnabled="true"/>
		</WritingSystemOptions>
	  </ConfigurationItem>
	  <ConfigurationItem name="Semantics Note" between=" " after=" " isEnabled="false" field="SemanticsNote">
		<WritingSystemOptions writingSystemType="analysis" displayWSAbreviation="false">
		  <Option id="all analysis" isEnabled="true"/>
		</WritingSystemOptions>
	  </ConfigurationItem>
	  <ConfigurationItem name="Sociolinguistics Note" between=" " after=" " isEnabled="false" field="SocioLinguisticsNote">
		<WritingSystemOptions writingSystemType="analysis" displayWSAbreviation="false">
		  <Option id="all analysis" isEnabled="true"/>
		</WritingSystemOptions>
	  </ConfigurationItem>
	  <ConfigurationItem name="Extended Note" isEnabled="true" style="Dictionary-Sense" styleType="paragraph" between=" " after=" " field="ExtendedNoteOS" cssClassNameOverride="extendednotecontents">
		<ComplexFormOptions list="note" displayEachComplexFormInParagraph="true">
			<Option id="c0000000-dd15-4a03-9032-b40faaa9a754" isEnabled="true" />
			<Option id="2f06d436-b1e0-47ae-a42e-1f7b893c5fc2" isEnabled="true" />
			<Option id="7ad06e7d-15d1-42b0-ae19-9c05b7c0b181" isEnabled="true" />
			<Option id="d3d28628-60c9-4917-8185-ba64c59f20c3" isEnabled="true" />
			<Option id="30115b33-608a-4506-9f9c-2457cab4f4a8" isEnabled="true" />
			<Option id="5dd29371-fdb0-497a-a2fb-7ca69b00ad4f" isEnabled="true" />
		</ComplexFormOptions>
		<ConfigurationItem name="Note Type" isEnabled="false" between=" " after=" " field="ExtendedNoteTypeRA" subField="Name" cssClassNameOverride="notetype">
			<WritingSystemOptions writingSystemType="analysis" displayWSAbreviation="false">
				<Option id="all analysis" isEnabled="true" />
			</WritingSystemOptions>
		</ConfigurationItem>
		<ConfigurationItem name="Discussion" isEnabled="true" style="Strong" between=" " after=" " field="Discussion" cssClassNameOverride="discussion">
			<WritingSystemOptions writingSystemType="analysis" displayWSAbreviation="false">
				<Option id="all analysis" isEnabled="true" />
			</WritingSystemOptions>
		</ConfigurationItem>
	  	<ConfigurationItem name="Examples" isEnabled="true" style="Bulleted List" styleType="character" between="  " after=" " field="ExamplesOS" cssClassNameOverride="examplescontents">
	  		<ComplexFormOptions displayEachComplexFormInParagraph="false" />
	  		<ConfigurationItem name="Example Sentence" isEnabled="true" style="Dictionary-Vernacular" between=" " after=" " field="Example">
				<WritingSystemOptions writingSystemType="vernacular" displayWSAbreviation="false">
					<Option id="all vernacular" isEnabled="true" />
				</WritingSystemOptions>
			</ConfigurationItem>
			<ConfigurationItem name="Translations" isEnabled="true" field="TranslationsOC" cssClassNameOverride="translationcontents">
				<ConfigurationItem name="Type" isEnabled="false" after=" " field="TypeRA" cssClassNameOverride="type">
					<ConfigurationItem name="Abbreviation" isEnabled="false" between=" " field="Abbreviation">
						<WritingSystemOptions writingSystemType="analysis" displayWSAbreviation="false">
							<Option id="analysis" isEnabled="true" />
						</WritingSystemOptions>
					</ConfigurationItem>
					<ConfigurationItem name="Name" isEnabled="true" before="[" between=" " after="]" field="Name">
						<WritingSystemOptions writingSystemType="analysis" displayWSAbreviation="false">
							<Option id="analysis" isEnabled="true" />
						</WritingSystemOptions>
					</ConfigurationItem>
				</ConfigurationItem>
				<ConfigurationItem name="Translation" isEnabled="true" between=" " after=" " field="Translation">
					<WritingSystemOptions writingSystemType="analysis" displayWSAbreviation="false">
						<Option id="all analysis" isEnabled="true" />
					</WritingSystemOptions>
				</ConfigurationItem>
			</ConfigurationItem>
			<ConfigurationItem name="Reference" isEnabled="false" after=" " field="Reference" />
		</ConfigurationItem>
	  </ConfigurationItem>
	  <ConfigurationItem name="General Note" between=" " after=" " isEnabled="false" field="GeneralNote">
		<WritingSystemOptions writingSystemType="analysis" displayWSAbreviation="false">
		  <Option id="all analysis" isEnabled="true"/>
		</WritingSystemOptions>
	  </ConfigurationItem>
	  <ConfigurationItem name="Scientific Name" after=" " isEnabled="true" field="ScientificName"/>
	  <ConfigurationItem name="Source" after=" " isEnabled="false" field="Source"/>
	  <ConfigurationItem name="Semantic Domains" before="(sem. domains: " between=", " after=".) " isEnabled="true" field="SemanticDomainsRC" cssClassNameOverride="semanticdomains">
		<ConfigurationItem name="Abbreviation" between=" " after=" - " isEnabled="true" field="Abbreviation">
		  <WritingSystemOptions writingSystemType="analysis" displayWSAbreviation="false">
			<Option id="analysis" isEnabled="true"/>
		  </WritingSystemOptions>
		</ConfigurationItem>
		<ConfigurationItem name="Name" between=" " isEnabled="true" field="Name">
		  <WritingSystemOptions writingSystemType="analysis" displayWSAbreviation="false">
			<Option id="analysis" isEnabled="true"/>
		  </WritingSystemOptions>
		</ConfigurationItem>
	  </ConfigurationItem>
	  <ConfigurationItem name="Anthropology Categories" before="anthro. codes " between=", " after=" " isEnabled="false" field="AnthroCodesRC" cssClassNameOverride="anthrocodes">
		<ConfigurationItem name="Abbreviation" between=" " after=" - " isEnabled="true" field="Abbreviation">
		  <WritingSystemOptions writingSystemType="analysis" displayWSAbreviation="false">
			<Option id="analysis" isEnabled="true"/>
		  </WritingSystemOptions>
		</ConfigurationItem>
		<ConfigurationItem name="Name" between=" " isEnabled="true" field="Name">
		  <WritingSystemOptions writingSystemType="analysis" displayWSAbreviation="false">
			<Option id="analysis" isEnabled="true"/>
		  </WritingSystemOptions>
		</ConfigurationItem>
	  </ConfigurationItem>
	  <ConfigurationItem name="Academic Domains" before="ac. domains: " between=", " after=" " isEnabled="true" field="DomainTypesRC" cssClassNameOverride="academicdomains">
		<ConfigurationItem name="Abbreviation" between=" " isEnabled="true" field="Abbreviation">
		  <WritingSystemOptions writingSystemType="analysis" displayWSAbreviation="false">
			<Option id="analysis" isEnabled="true"/>
		  </WritingSystemOptions>
		</ConfigurationItem>
		<ConfigurationItem name="Name" before=" (" between=" " after=")" isEnabled="true" field="Name">
		  <WritingSystemOptions writingSystemType="analysis" displayWSAbreviation="false">
			<Option id="analysis" isEnabled="true"/>
		  </WritingSystemOptions>
		</ConfigurationItem>
	  </ConfigurationItem>
	  <ConfigurationItem name="Usages" before="{" between=", " after="} " isEnabled="true" field="UsageTypesRC" cssClassNameOverride="usages">
		<ConfigurationItem name="Abbreviation" between=" " isEnabled="true" field="Abbreviation">
		  <WritingSystemOptions writingSystemType="analysis" displayWSAbreviation="false">
			<Option id="analysis" isEnabled="true"/>
		  </WritingSystemOptions>
		</ConfigurationItem>
		<ConfigurationItem name="Name" between=" " isEnabled="false" field="Name">
		  <WritingSystemOptions writingSystemType="analysis" displayWSAbreviation="false">
			<Option id="analysis" isEnabled="true"/>
		  </WritingSystemOptions>
		</ConfigurationItem>
	  </ConfigurationItem>
	  <ConfigurationItem name="Status" before="status " after=" " isEnabled="false" field="StatusRA" cssClassNameOverride="status">
		<ConfigurationItem name="Abbreviation" between=" " isEnabled="false" field="Abbreviation">
		  <WritingSystemOptions writingSystemType="analysis" displayWSAbreviation="false">
			<Option id="analysis" isEnabled="true"/>
		  </WritingSystemOptions>
		</ConfigurationItem>
		<ConfigurationItem name="Name" before="[" between=" " after="]" isEnabled="true" field="Name">
		  <WritingSystemOptions writingSystemType="analysis" displayWSAbreviation="false">
			<Option id="analysis" isEnabled="true"/>
		  </WritingSystemOptions>
		</ConfigurationItem>
	  </ConfigurationItem>
	  <ConfigurationItem name="Other Referenced Complex Forms" between=" " after=" " isEnabled="true" field="ComplexFormsNotSubentries">
		<ComplexFormOptions list="complex" displayEachComplexFormInParagraph="false">
		  <Option isEnabled="true" id="a0000000-dd15-4a03-9032-b40faaa9a754"/>
		  <Option isEnabled="true" id="1f6ae209-141a-40db-983c-bee93af0ca3c"/>
		  <Option isEnabled="true" id="73266a3a-48e8-4bd7-8c84-91c730340b7d"/>
		  <Option isEnabled="true" id="98c273c4-f723-4fb0-80df-eede2204dfca"/>
		  <Option isEnabled="true" id="b2276dec-b1a6-4d82-b121-fd114c009c59"/>
		  <Option isEnabled="true" id="35cee792-74c8-444e-a9b7-ed0461d4d3b7"/>
		  <Option isEnabled="true" id="9466d126-246e-400b-8bba-0703e09bc567"/>
		</ComplexFormOptions>
		<ConfigurationItem name="Complex Form Type" after="" isEnabled="true" field="ComplexEntryTypesRS" cssClassNameOverride="complexformtypes">
		  <ConfigurationItem name="Abbreviation" between=" " isEnabled="true" field="Abbreviation">
			<WritingSystemOptions writingSystemType="analysis" displayWSAbreviation="false">
			  <Option id="analysis" isEnabled="true"/>
			</WritingSystemOptions>
		  </ConfigurationItem>
		  <ConfigurationItem name="Name" between=" " after=" " isEnabled="false" field="Name">
			<WritingSystemOptions writingSystemType="analysis" displayWSAbreviation="false">
			  <Option id="analysis" isEnabled="true"/>
			</WritingSystemOptions>
		  </ConfigurationItem>
		</ConfigurationItem>
		<ConfigurationItem name="Complex Form" between=" " style="Dictionary-CrossReferences" isEnabled="true" field="OwningEntry" subField="HeadWordRef" cssClassNameOverride="headword">
		  <WritingSystemOptions writingSystemType="vernacular" displayWSAbreviation="false">
			<Option id="vernacular" isEnabled="true"/>
		  </WritingSystemOptions>
		</ConfigurationItem>
		<ConfigurationItem name="Comment" before=" " between=" " isEnabled="false" field="Summary">
		  <WritingSystemOptions writingSystemType="analysis" displayWSAbreviation="false">
			<Option id="analysis" isEnabled="true"/>
		  </WritingSystemOptions>
		</ConfigurationItem>
		<ConfigurationItem name="Summary Definition" before=" " between=" " after=" " isEnabled="true" field="OwningEntry" subField="SummaryDefinition">
		  <WritingSystemOptions writingSystemType="analysis" displayWSAbreviation="false">
			<Option id="analysis" isEnabled="true"/>
		  </WritingSystemOptions>
		</ConfigurationItem>
		<ConfigurationItem name="Example Sentences" isEnabled="false" field="ExampleSentences">
		  <ConfigurationItem name="Example" between=" " after=" " style="Dictionary-Vernacular" isEnabled="true" field="Example">
			<WritingSystemOptions writingSystemType="vernacular" displayWSAbreviation="false">
			  <Option id="all vernacular" isEnabled="true"/>
			</WritingSystemOptions>
		  </ConfigurationItem>
		  <ConfigurationItem name="Translations" isEnabled="true" field="TranslationsOC" cssClassNameOverride="translationcontents">
			<ConfigurationItem name="Type" after=" " isEnabled="false" field="TypeRA" cssClassNameOverride="type">
			  <ConfigurationItem name="Abbreviation" between=" " isEnabled="false" field="Abbreviation">
				<WritingSystemOptions writingSystemType="analysis" displayWSAbreviation="false">
				  <Option id="analysis" isEnabled="true"/>
				</WritingSystemOptions>
			  </ConfigurationItem>
			  <ConfigurationItem name="Name" before="[" between=" " after="]" isEnabled="true" field="Name">
				<WritingSystemOptions writingSystemType="analysis" displayWSAbreviation="false">
				  <Option id="analysis" isEnabled="true"/>
				</WritingSystemOptions>
			  </ConfigurationItem>
			</ConfigurationItem>
			<ConfigurationItem name="Translation" between=" " after=" " isEnabled="true" field="Translation">
			  <WritingSystemOptions writingSystemType="analysis" displayWSAbreviation="false">
				<Option id="all analysis" isEnabled="true"/>
			  </WritingSystemOptions>
			</ConfigurationItem>
		  </ConfigurationItem>
		  <ConfigurationItem name="Reference" after=" " isEnabled="false" field="Reference"/>
		</ConfigurationItem>
		<ConfigurationItem name="Subentry Under Reference" before=" (see under " between=", " after=") " isEnabled="true" field="NonTrivialEntryRoots">
		  <ConfigurationItem name="Referenced Headword" style="Dictionary-CrossReferences" isEnabled="true" field="HeadWordRef" cssClassNameOverride="headword">
			<WritingSystemOptions writingSystemType="vernacular" displayWSAbreviation="false">
			  <Option id="vernacular" isEnabled="true"/>
			</WritingSystemOptions>
		  </ConfigurationItem>
		</ConfigurationItem>
	  </ConfigurationItem>
	  <ConfigurationItem name="Subentries" style="Dictionary-Subentry" isEnabled="false" field="Subentries">
		<ComplexFormOptions list="complex" displayEachComplexFormInParagraph="false">
		  <Option isEnabled="true" id="a0000000-dd15-4a03-9032-b40faaa9a754"/>
		  <Option isEnabled="true" id="1f6ae209-141a-40db-983c-bee93af0ca3c"/>
		  <Option isEnabled="true" id="73266a3a-48e8-4bd7-8c84-91c730340b7d"/>
		  <Option isEnabled="true" id="98c273c4-f723-4fb0-80df-eede2204dfca"/>
		  <Option isEnabled="true" id="b2276dec-b1a6-4d82-b121-fd114c009c59"/>
		  <Option isEnabled="true" id="35cee792-74c8-444e-a9b7-ed0461d4d3b7"/>
		  <Option isEnabled="true" id="9466d126-246e-400b-8bba-0703e09bc567"/>
		</ComplexFormOptions>
		<ReferenceItem>MainEntrySubentries</ReferenceItem>
	  </ConfigurationItem>
	  <ConfigurationItem name="Subsubsenses" between="  " after=" " isEnabled="true" field="SensesOS" cssClassNameOverride="senses">
<<<<<<< HEAD
		<SenseOptions displayEachSenseInParagraph="false" numberStyle="Dictionary-SenseNumber" numberBefore="" numberAfter=") " numberingStyle="%O" numberSingleSense="false" showSingleGramInfoFirst="true"/>
=======
	  	<SenseOptions displayEachSenseInParagraph="false" numberStyle="Dictionary-SenseNumber" numberBefore="" numberAfter=") " parentSenseNumberingStyle="%." numberingStyle="%d" numberSingleSense="false" showSingleGramInfoFirst="true"/>
>>>>>>> 412542a5
		<ReferenceItem>MainEntrySubsenses</ReferenceItem>
	  </ConfigurationItem>
	</ConfigurationItem>
	<ConfigurationItem name="MainEntrySubentries" isEnabled="true" field="Subentries" cssClassNameOverride="mainentrysubentries">
	  <ConfigurationItem name="Headword" between=" " after="  " style="Dictionary-Headword" isEnabled="true" field="MLHeadWord" cssClassNameOverride="headword">
		<WritingSystemOptions writingSystemType="vernacular" displayWSAbreviation="false">
		  <Option id="vernacular" isEnabled="true"/>
		</WritingSystemOptions>
	  </ConfigurationItem>
	  <ConfigurationItem name="Lexeme Form" between=" " after=" " isEnabled="false" field="LexemeFormOA" cssClassNameOverride="lexemeform">
		<WritingSystemOptions writingSystemType="vernacular" displayWSAbreviation="false">
		  <Option id="vernacular" isEnabled="true"/>
		</WritingSystemOptions>
	  </ConfigurationItem>
	  <ConfigurationItem name="Citation Form" between=" " after=" " isEnabled="false" field="CitationForm">
		<WritingSystemOptions writingSystemType="vernacular" displayWSAbreviation="false">
		  <Option id="all vernacular" isEnabled="true"/>
		</WritingSystemOptions>
	  </ConfigurationItem>
	  <ConfigurationItem name="Secondary Homograph Number" after=" " isEnabled="false" field="HomographNumber"/>
	  <ConfigurationItem name="Complex Form Type" after=" " isEnabled="true" field="LookupComplexEntryType" cssClassNameOverride="complexformtypes">
		<ConfigurationItem name="Abbreviation" between=" " isEnabled="true" field="Abbreviation">
		  <WritingSystemOptions writingSystemType="analysis" displayWSAbreviation="false">
			<Option id="analysis" isEnabled="true"/>
		  </WritingSystemOptions>
		</ConfigurationItem>
		<ConfigurationItem name="Name" between=" " isEnabled="false" field="Name">
		  <WritingSystemOptions writingSystemType="analysis" displayWSAbreviation="false">
			<Option id="analysis" isEnabled="true"/>
		  </WritingSystemOptions>
		</ConfigurationItem>
	  </ConfigurationItem>
	  <ConfigurationItem name="Pronunciations" between=", " after=" " isEnabled="true" field="PronunciationsOS" cssClassNameOverride="pronunciations">
		<ConfigurationItem name="Pronunciation" before="[" between=" " after="]" isEnabled="true" field="Form">
		  <WritingSystemOptions writingSystemType="pronunciation" displayWSAbreviation="false">
			<Option id="pronunciation" isEnabled="true"/>
		  </WritingSystemOptions>
		</ConfigurationItem>
		<ConfigurationItem name="CV Pattern" after=" " isEnabled="false" field="CVPattern"/>
		<ConfigurationItem name="Tone" after=" " isEnabled="false" field="Tone"/>
		<ConfigurationItem name="Location" after=" " style="Dictionary-Contrasting" isEnabled="true" field="LocationRA" cssClassNameOverride="location">
		  <ConfigurationItem name="Abbreviation" between=" " after=" " isEnabled="true" field="Abbreviation">
			<WritingSystemOptions writingSystemType="both" displayWSAbreviation="false">
			  <Option id="analysis" isEnabled="true"/>
			</WritingSystemOptions>
		  </ConfigurationItem>
		  <ConfigurationItem name="Name" between=" " after=" " isEnabled="true" field="Name">
			<WritingSystemOptions writingSystemType="both" displayWSAbreviation="false">
			  <Option id="analysis" isEnabled="true"/>
			</WritingSystemOptions>
		  </ConfigurationItem>
		  <ConfigurationItem name="Alias" between=" " after=" " isEnabled="true" field="Alias">
			<WritingSystemOptions writingSystemType="analysis" displayWSAbreviation="false">
			  <Option id="analysis" isEnabled="true"/>
			</WritingSystemOptions>
		  </ConfigurationItem>
		</ConfigurationItem>
		<ConfigurationItem name="Pronunciation Media" after=" " isEnabled="true" field="MediaFilesOS" cssClassNameOverride="mediafiles">
		  <ConfigurationItem name="Media Files" after=" " isEnabled="true" field="MediaFileRA"/>
		</ConfigurationItem>
	  </ConfigurationItem>
	  <ConfigurationItem name="Variant Forms" before="(" between="; " after=") " isEnabled="true" field="VariantFormEntryBackRefs">
		<ListTypeOptions list="variant">
		  <Option isEnabled="true" id="b0000000-c40e-433e-80b5-31da08771344"/>
		  <Option isEnabled="true" id="024b62c9-93b3-41a0-ab19-587a0030219a"/>
		  <Option isEnabled="true" id="4343b1ef-b54f-4fa4-9998-271319a6d74c"/>
		  <Option isEnabled="true" id="01d4fbc1-3b0c-4f52-9163-7ab0d4f4711c"/>
		  <Option isEnabled="true" id="837ebe72-8c1d-4864-95d9-fa313c499d78"/>
		  <Option isEnabled="true" id="a32f1d1c-4832-46a2-9732-c2276d6547e8"/>
		  <Option isEnabled="true" id="0c4663b3-4d9a-47af-b9a1-c8565d8112ed"/>
		</ListTypeOptions>
		<ConfigurationItem name="Variant Type" between=", " after=" " isEnabled="true" field="VariantEntryTypesRS" cssClassNameOverride="variantentrytypes">
		  <ConfigurationItem name="Abbreviation" between=" " after="" isEnabled="true" field="Abbreviation">
			<WritingSystemOptions writingSystemType="analysis" displayWSAbreviation="false">
			  <Option id="analysis" isEnabled="true"/>
			</WritingSystemOptions>
		  </ConfigurationItem>
		  <ConfigurationItem name="Name" between=" " isEnabled="false" field="Name">
			<WritingSystemOptions writingSystemType="analysis" displayWSAbreviation="false">
			  <Option id="analysis" isEnabled="true"/>
			</WritingSystemOptions>
		  </ConfigurationItem>
		</ConfigurationItem>
		<ConfigurationItem name="Variant Form" between=", " style="Dictionary-CrossReferences" isEnabled="true" field="OwningEntry" subField="HeadWordRef" cssClassNameOverride="headword">
		  <WritingSystemOptions writingSystemType="vernacular" displayWSAbreviation="false">
			<Option id="vernacular" isEnabled="true"/>
		  </WritingSystemOptions>
		</ConfigurationItem>
		<ConfigurationItem name="Variant Pronunciations" before=" " between=", " isEnabled="false" field="OwningEntry"  subField="PronunciationsOS" cssClassNameOverride="variantpronunciations">
		  <ConfigurationItem name="Pronunciation" before="[" between=" " after="]" isEnabled="true" field="Form">
			<WritingSystemOptions writingSystemType="pronunciation" displayWSAbreviation="false">
			  <Option id="pronunciation" isEnabled="true"/>
			</WritingSystemOptions>
		  </ConfigurationItem>
		  <ConfigurationItem name="CV Pattern" after=" " isEnabled="false" field="CVPattern"/>
		  <ConfigurationItem name="Tone" after=" " isEnabled="false" field="Tone"/>
		  <ConfigurationItem name="Location" after=" " style="Dictionary-Contrasting" isEnabled="false" field="LocationRA" cssClassNameOverride="location">
			<ConfigurationItem name="Abbreviation" between=" " after=" " isEnabled="true" field="Abbreviation">
			  <WritingSystemOptions writingSystemType="both" displayWSAbreviation="false">
				<Option id="analysis" isEnabled="true"/>
			  </WritingSystemOptions>
			</ConfigurationItem>
			<ConfigurationItem name="Name" between=" " after=" " isEnabled="false" field="Name">
			  <WritingSystemOptions writingSystemType="both" displayWSAbreviation="false">
				<Option id="analysis" isEnabled="true"/>
			  </WritingSystemOptions>
			</ConfigurationItem>
		  </ConfigurationItem>
		  <ConfigurationItem name="Pronunciation Media" after=" " isEnabled="true" field="MediaFilesOS" cssClassNameOverride="mediafiles">
			<ConfigurationItem name="Media Files" after=" " isEnabled="true" field="MediaFileRA"/>
		  </ConfigurationItem>
		</ConfigurationItem>
		<ConfigurationItem name="Comment" before=" " between=" " isEnabled="false" field="Summary">
		  <WritingSystemOptions writingSystemType="analysis" displayWSAbreviation="false">
			<Option id="analysis" isEnabled="true"/>
		  </WritingSystemOptions>
		</ConfigurationItem>
		<ConfigurationItem name="Summary Definition" between=" " after=" " isEnabled="true" field="OwningEntry" subField="SummaryDefinition">
		  <WritingSystemOptions writingSystemType="analysis" displayWSAbreviation="false">
			<Option id="analysis" isEnabled="true"/>
		  </WritingSystemOptions>
		</ConfigurationItem>
	  </ConfigurationItem>
	  <ConfigurationItem name="Etymology" isEnabled="false" before="(" after=") " between=" " field="EtymologyOS" cssClassNameOverride="etymologies">
		<ConfigurationItem name="Preceding Annotation" isEnabled="true" before="" between=" " after=" " field="PrecComment">
		  <WritingSystemOptions writingSystemType="analysis" displayWSAbreviation="false">
			<Option id="analysis" isEnabled="true" />
		  </WritingSystemOptions>
		</ConfigurationItem>
		<ConfigurationItem name="Source Language" after=" " between=" " isEnabled="true" field="LanguageRS" cssClassNameOverride="languages">
		  <ConfigurationItem name="Abbreviation" between=" " after=" " isEnabled="true" field="Abbreviation">
			<WritingSystemOptions writingSystemType="analysis" displayWSAbreviation="false">
			  <Option id="analysis" isEnabled="true"/>
			</WritingSystemOptions>
		  </ConfigurationItem>
		  <ConfigurationItem name="Name" between=" " after=" " isEnabled="false" field="Name">
			<WritingSystemOptions writingSystemType="analysis" displayWSAbreviation="false">
			  <Option id="analysis" isEnabled="true"/>
			</WritingSystemOptions>
		  </ConfigurationItem>
		</ConfigurationItem>
		<ConfigurationItem name="Source Language Notes" after=" " isEnabled="false" field="LanguageNotes">
		  <WritingSystemOptions writingSystemType="analysis" displayWSAbreviation="false">
			<Option id="analysis" isEnabled="true"/>
		  </WritingSystemOptions>
		</ConfigurationItem>
		<ConfigurationItem name="Source Form" isEnabled="true" before="" between=" " after=" " field="Form">
		  <WritingSystemOptions writingSystemType="both" displayWSAbreviation="false">
			<Option id="best vernoranal" isEnabled="true" />
		  </WritingSystemOptions>
		</ConfigurationItem>
		<ConfigurationItem name="Gloss" isEnabled="true" before="" between=" " after=" " field="Gloss">
		  <WritingSystemOptions writingSystemType="analysis" displayWSAbreviation="false">
			<Option id="analysis" isEnabled="true" />
		  </WritingSystemOptions>
		</ConfigurationItem>
		<ConfigurationItem name="Following Comment" isEnabled="false" before="" between=" " after=" " field="Comment">
		  <WritingSystemOptions writingSystemType="analysis" displayWSAbreviation="false">
			<Option id="analysis" isEnabled="true" />
		  </WritingSystemOptions>
		</ConfigurationItem>
		<ConfigurationItem name="Bibliographic Source" isEnabled="true" before="" between=" " after=" " field="Bibliography">
		  <WritingSystemOptions writingSystemType="analysis" displayWSAbreviation="false">
			<Option id="analysis" isEnabled="true" />
		  </WritingSystemOptions>
		</ConfigurationItem>
<!--
		<ConfigurationItem name="Note" isEnabled="false" before="" between=" " after=" " field="Note">
		  <WritingSystemOptions writingSystemType="analysis" displayWSAbreviation="false">
			<Option id="analysis" isEnabled="true" />
		  </WritingSystemOptions>
		</ConfigurationItem>
-->
	  </ConfigurationItem>
	  <ConfigurationItem name="Cross References" between="; " after=". " isEnabled="true" field="MinimalLexReferences">
		<ListTypeOptions list="entry">
		  <Option isEnabled="true" id="b79ba420-ea5e-11de-8f71-0013722f8dec"/>
		</ListTypeOptions>
		<ConfigurationItem name="Relation Abbreviation" between=" " after=": " style="Dictionary-Contrasting" isEnabled="true" field="OwnerType" subField="Abbreviation">
		  <WritingSystemOptions writingSystemType="analysis" displayWSAbreviation="false">
			<Option id="analysis" isEnabled="true"/>
		  </WritingSystemOptions>
		</ConfigurationItem>
		<ConfigurationItem name="Relation Name" between=" " after=": " style="Dictionary-Contrasting" isEnabled="false" field="OwnerType" subField="Name">
		  <WritingSystemOptions writingSystemType="analysis" displayWSAbreviation="false">
			<Option id="analysis" isEnabled="true"/>
		  </WritingSystemOptions>
		</ConfigurationItem>
		<ConfigurationItem name="Targets" between=", " after="" isEnabled="true" field="ConfigTargets">
		  <!--ConfiguredXHTMLGenerator uses cssClassNameOverride="headword" as a flag to generate a link to the referenced entry-->
		  <ConfigurationItem name="Referenced Headword" between=" " style="Dictionary-CrossReferences" isEnabled="true" field="HeadWord" cssClassNameOverride="headword">
			<WritingSystemOptions writingSystemType="vernacular" displayWSAbreviation="false">
			  <Option id="vernacular" isEnabled="true"/>
			</WritingSystemOptions>
		  </ConfigurationItem>
		  <ConfigurationItem name="Summary Definition" before=" " between=" " isEnabled="false" field="SummaryDefinition">
			<WritingSystemOptions writingSystemType="analysis" displayWSAbreviation="false">
			  <Option id="analysis" isEnabled="true"/>
			</WritingSystemOptions>
		  </ConfigurationItem>
			<ConfigurationItem name="Primary Entry References" isEnabled="true" before=" (" between=", " after=") "  field="PrimaryEntryRefs">
				<ConfigurationItem name="Type" isEnabled="true" between="," after=" " field="EntryTypes" cssClassNameOverride="entrytypes">
					<ConfigurationItem name="Reverse Abbreviation" isEnabled="true" between=" " after="" field="ReverseAbbr">
						<WritingSystemOptions writingSystemType="analysis" displayWSAbreviation="false">
							<Option id="analysis" isEnabled="true" />
						</WritingSystemOptions>
					</ConfigurationItem>
					<ConfigurationItem name="Reverse Name" isEnabled="false" between=" " after="" field="ReverseName">
						<WritingSystemOptions writingSystemType="analysis" displayWSAbreviation="false">
							<Option id="analysis" isEnabled="true" />
						</WritingSystemOptions>
					</ConfigurationItem>
				</ConfigurationItem>
				<ConfigurationItem name="Primary Entry(s)" isEnabled="true" between="," after="" field="ConfigReferencedEntries" cssClassNameOverride="referencedentries">
					<ConfigurationItem name="Referenced Headword" isEnabled="true" style="Dictionary-CrossReferences" after="" field="HeadWord" cssClassNameOverride="headword">
						<WritingSystemOptions writingSystemType="vernacular" displayWSAbreviation="false">
							<Option id="vernacular" isEnabled="true" />
						</WritingSystemOptions>
					</ConfigurationItem>
					<ConfigurationItem name="Gloss (or Summary Definition)" isEnabled="false" between=" " before=" " field="GlossOrSummary">
						<WritingSystemOptions writingSystemType="analysis" displayWSAbreviation="false">
							<Option id="analysis" isEnabled="true" />
						</WritingSystemOptions>
					</ConfigurationItem>
				</ConfigurationItem>
				<ConfigurationItem name="Comment" isEnabled="false" between=" " before=" " field="Summary">
					<WritingSystemOptions writingSystemType="analysis" displayWSAbreviation="false">
						<Option id="analysis" isEnabled="true" />
					</WritingSystemOptions>
				</ConfigurationItem>
			</ConfigurationItem>
		</ConfigurationItem>
	  </ConfigurationItem>
	  <ConfigurationItem name="Summary Definition" before=" " between=" " after=" " isEnabled="false" field="SummaryDefinition">
		<WritingSystemOptions writingSystemType="analysis" displayWSAbreviation="false">
		  <Option id="analysis" isEnabled="true"/>
		</WritingSystemOptions>
	  </ConfigurationItem>
	  <ConfigurationItem name="Restrictions (Entry)" before="(" between=" " after=") " isEnabled="false" field="Restrictions">
		<WritingSystemOptions writingSystemType="analysis" displayWSAbreviation="false">
		  <Option id="analysis" isEnabled="true"/>
		</WritingSystemOptions>
	  </ConfigurationItem>
	  <ConfigurationItem name="Senses" between="  " after=" " isEnabled="true" field="SensesOS" cssClassNameOverride="senses">
		<SenseOptions displayEachSenseInParagraph="false" numberStyle="Dictionary-SenseNumber" numberBefore="" numberAfter=") " numberingStyle="%O" numberSingleSense="false" showSingleGramInfoFirst="true"/>
		<ConfigurationItem name="Grammatical Info." after=" " style="Dictionary-Contrasting" isEnabled="true" field="MorphoSyntaxAnalysisRA" cssClassNameOverride="morphosyntaxanalysis">
		  <ConfigurationItem name="Gram Info (Name)" between=" " after=" " isEnabled="false" field="InterlinearNameTSS" cssClassNameOverride="graminfoname"/>
		  <ConfigurationItem name="Gram Info (Abbrev)" between=" " after=" " isEnabled="false" field="InterlinearAbbrTSS" cssClassNameOverride="graminfoabbrev"/>
		  <ConfigurationItem name="Category Info." between=" " after=" " isEnabled="true" field="MLPartOfSpeech" cssClassNameOverride="partofspeech">
			<WritingSystemOptions writingSystemType="analysis" displayWSAbreviation="false">
			  <Option id="analysis" isEnabled="true"/>
			</WritingSystemOptions>
		  </ConfigurationItem>
		  <ConfigurationItem name="Slots (for Infl. Affixes)" before=": " between=", " isEnabled="true" field="Slots">
			<WritingSystemOptions writingSystemType="analysis" displayWSAbreviation="false">
			  <Option id="analysis" isEnabled="true"/>
			</WritingSystemOptions>
			<ConfigurationItem name="Slot Names" between=" " after=" " isEnabled="true" field="Name">
			  <WritingSystemOptions writingSystemType="analysis" displayWSAbreviation="false">
				<Option id="analysis" isEnabled="true"/>
			  </WritingSystemOptions>
			</ConfigurationItem>
		  </ConfigurationItem>
		  <ConfigurationItem name="Inflection Class" between=" " after=" " isEnabled="false" field="MLInflectionClass">
			<WritingSystemOptions writingSystemType="analysis" displayWSAbreviation="false">
			  <Option id="analysis" isEnabled="true"/>
			</WritingSystemOptions>
		  </ConfigurationItem>
		  <ConfigurationItem name="Inflection Features" after=" " isEnabled="false" field="FeaturesTSS" cssClassNameOverride="inflectionfeatures"/>
		  <ConfigurationItem name="Exception Features" after=" " isEnabled="false" field="ExceptionFeaturesTSS" cssClassNameOverride="exceptionfeatures"/>
		</ConfigurationItem>
		<ConfigurationItem name="Sense Type" before="(" after=") " style="Dictionary-Contrasting" isEnabled="true" field="SenseTypeRA" cssClassNameOverride="sensetype">
		  <ConfigurationItem name="Abbreviation" between=" " isEnabled="true" field="Abbreviation">
			<WritingSystemOptions writingSystemType="analysis" displayWSAbreviation="false">
			  <Option id="analysis" isEnabled="true"/>
			</WritingSystemOptions>
		  </ConfigurationItem>
		  <ConfigurationItem name="Name" between=" " isEnabled="false" field="Name">
			<WritingSystemOptions writingSystemType="analysis" displayWSAbreviation="false">
			  <Option id="analysis" isEnabled="true"/>
			</WritingSystemOptions>
		  </ConfigurationItem>
		</ConfigurationItem>
		<ConfigurationItem name="Definition (or Gloss)" between=" " after=" " isEnabled="true" field="DefinitionOrGloss">
		  <WritingSystemOptions writingSystemType="analysis" displayWSAbreviation="false">
			<Option id="all analysis" isEnabled="true"/>
		  </WritingSystemOptions>
		</ConfigurationItem>
		<ConfigurationItem name="Definition" between=" " after=" " isEnabled="false" field="Definition">
		  <WritingSystemOptions writingSystemType="analysis" displayWSAbreviation="false">
			<Option id="all analysis" isEnabled="true"/>
		  </WritingSystemOptions>
		</ConfigurationItem>
		<ConfigurationItem name="Gloss" between=" " after=" " isEnabled="false" field="Gloss">
		  <WritingSystemOptions writingSystemType="analysis" displayWSAbreviation="false">
			<Option id="all analysis" isEnabled="true"/>
		  </WritingSystemOptions>
		</ConfigurationItem>
	  	<ConfigurationItem name="Examples" style="Bulleted List" styleType="paragraph" between="  " after=" " isEnabled="true" field="ExamplesOS" cssClassNameOverride="examplescontents">
		  <ComplexFormOptions displayEachComplexFormInParagraph="false"/>
	  	  <ConfigurationItem name="Example Sentence" isEnabled="true" style="Dictionary-Vernacular" between=" " after=" " field="Example">
			<WritingSystemOptions writingSystemType="vernacular" displayWSAbreviation="false">
			  <Option id="all vernacular" isEnabled="true"/>
			</WritingSystemOptions>
		  </ConfigurationItem>
	  	  <ConfigurationItem name="Translations" isEnabled="true" field="TranslationsOC" cssClassNameOverride="translationcontents">
			<ConfigurationItem name="Type" after=" " isEnabled="false" field="TypeRA" cssClassNameOverride="type">
			  <ConfigurationItem name="Abbreviation" between=" " isEnabled="false" field="Abbreviation">
				<WritingSystemOptions writingSystemType="analysis" displayWSAbreviation="false">
				  <Option id="analysis" isEnabled="true"/>
				</WritingSystemOptions>
			  </ConfigurationItem>
			  <ConfigurationItem name="Name" before="[" between=" " after="]" isEnabled="true" field="Name">
				<WritingSystemOptions writingSystemType="analysis" displayWSAbreviation="false">
				  <Option id="analysis" isEnabled="true"/>
				</WritingSystemOptions>
			  </ConfigurationItem>
			</ConfigurationItem>
			<ConfigurationItem name="Translation" between=" " after=" " isEnabled="true" field="Translation">
			  <WritingSystemOptions writingSystemType="analysis" displayWSAbreviation="false">
				<Option id="all analysis" isEnabled="true"/>
			  </WritingSystemOptions>
			</ConfigurationItem>
		  </ConfigurationItem>
		  <ConfigurationItem name="Reference" after=" " isEnabled="false" field="Reference"/>
		</ConfigurationItem>
		<ConfigurationItem name="Encyclopedic Info." before=" [" between=" " after="]" isEnabled="true" field="EncyclopedicInfo">
		  <WritingSystemOptions writingSystemType="analysis" displayWSAbreviation="false">
			<Option id="all analysis" isEnabled="true"/>
		  </WritingSystemOptions>
		</ConfigurationItem>
		<ConfigurationItem name="Restrictions" before="Restrictions: " between=" " after=". " isEnabled="true" field="Restrictions">
		  <WritingSystemOptions writingSystemType="analysis" displayWSAbreviation="false">
			<Option id="all analysis" isEnabled="true"/>
		  </WritingSystemOptions>
		</ConfigurationItem>
		<ConfigurationItem name="Lexical Relations" between="; " after=". " isEnabled="true" field="LexSenseReferences">
		  <ListTypeOptions list="sense">
			<Option isEnabled="true" id="b7862f14-ea5e-11de-8d47-0013722f8dec"/>
			<Option isEnabled="true" id="b7921ac2-ea5e-11de-880d-0013722f8dec" />
			<Option isEnabled="true" id="b7a78fd8-ea5e-11de-9ef2-0013722f8dec:f" />
			<Option isEnabled="true" id="b7a78fd8-ea5e-11de-9ef2-0013722f8dec:r" />
			<Option isEnabled="true" id="b764ce50-ea5e-11de-864f-0013722f8dec:f" />
			<Option isEnabled="true" id="b764ce50-ea5e-11de-864f-0013722f8dec:r" />
			<Option isEnabled="true" id="b770ba08-ea5e-11de-9ca9-0013722f8dec:f" />
			<Option isEnabled="true" id="b770ba08-ea5e-11de-9ca9-0013722f8dec:r" />
			<Option isEnabled="true" id="b77a435c-ea5e-11de-9a66-0013722f8dec" />
		  </ListTypeOptions>
		  <ConfigurationItem name="Relation Abbreviation" between=" " after=": " style="Dictionary-Contrasting" isEnabled="true" field="OwnerType" subField="Abbreviation">
			<WritingSystemOptions writingSystemType="analysis" displayWSAbreviation="false">
			  <Option id="analysis" isEnabled="true"/>
			</WritingSystemOptions>
		  </ConfigurationItem>
		  <ConfigurationItem name="Relation Name" between=" " after=": " style="Dictionary-Contrasting" isEnabled="false" field="OwnerType" subField="Name">
			<WritingSystemOptions writingSystemType="analysis" displayWSAbreviation="false">
			  <Option id="analysis" isEnabled="true"/>
			</WritingSystemOptions>
		  </ConfigurationItem>
		  <ConfigurationItem name="Targets" between=", " after="" isEnabled="true" field="ConfigTargets">
			<!--ConfiguredXHTMLGenerator uses cssClassNameOverride="headword" as a flag to generate a link to the referenced entry-->
			<ConfigurationItem name="Referenced Sense Headword" between=" " style="Dictionary-CrossReferences" isEnabled="true" field="HeadWord" cssClassNameOverride="headword">
			  <WritingSystemOptions writingSystemType="vernacular" displayWSAbreviation="false">
				<Option id="vernacular" isEnabled="true"/>
			  </WritingSystemOptions>
			</ConfigurationItem>
			<ConfigurationItem name="Gloss" before=" " between=" " isEnabled="false" field="Gloss">
			  <WritingSystemOptions writingSystemType="analysis" displayWSAbreviation="false">
				<Option id="all analysis" isEnabled="true"/>
			  </WritingSystemOptions>
			</ConfigurationItem>
			<ConfigurationItem name="Primary Entry References" isEnabled="true" before=" (" between=", " after=") "  field="PrimaryEntryRefs">
				<ConfigurationItem name="Type" isEnabled="true" between="," after=" " field="EntryTypes" cssClassNameOverride="entrytypes">
					<ConfigurationItem name="Reverse Abbreviation" isEnabled="true" between=" " after="" field="ReverseAbbr">
						<WritingSystemOptions writingSystemType="analysis" displayWSAbreviation="false">
							<Option id="analysis" isEnabled="true" />
						</WritingSystemOptions>
					</ConfigurationItem>
					<ConfigurationItem name="Reverse Name" isEnabled="false" between=" " after="" field="ReverseName">
						<WritingSystemOptions writingSystemType="analysis" displayWSAbreviation="false">
							<Option id="analysis" isEnabled="true" />
						</WritingSystemOptions>
					</ConfigurationItem>
				</ConfigurationItem>
				<ConfigurationItem name="Primary Entry(s)" isEnabled="true" between="," after="" field="ConfigReferencedEntries" cssClassNameOverride="referencedentries">
					<ConfigurationItem name="Referenced Headword" isEnabled="true" style="Dictionary-CrossReferences" after="" field="HeadWord" cssClassNameOverride="headword">
						<WritingSystemOptions writingSystemType="vernacular" displayWSAbreviation="false">
							<Option id="vernacular" isEnabled="true" />
						</WritingSystemOptions>
					</ConfigurationItem>
					<ConfigurationItem name="Gloss (or Summary Definition)" isEnabled="false" between=" " before=" " field="GlossOrSummary">
						<WritingSystemOptions writingSystemType="analysis" displayWSAbreviation="false">
							<Option id="analysis" isEnabled="true" />
						</WritingSystemOptions>
					</ConfigurationItem>
				</ConfigurationItem>
				<ConfigurationItem name="Comment" isEnabled="false" between=" " before=" " field="Summary">
					<WritingSystemOptions writingSystemType="analysis" displayWSAbreviation="false">
						<Option id="analysis" isEnabled="true" />
					</WritingSystemOptions>
				</ConfigurationItem>
			</ConfigurationItem>
		  </ConfigurationItem>
		</ConfigurationItem>
		<ConfigurationItem name="Variants of Sense" before="(" between="; " after=") " isEnabled="true" field="VariantFormEntryBackRefs">
		  <ConfigurationItem name="Variant Type" between=", " after=" " isEnabled="true" field="VariantEntryTypesRS" cssClassNameOverride="variantentrytypes">
			<ConfigurationItem name="Abbreviation" between=" " after="" isEnabled="true" field="Abbreviation">
			  <WritingSystemOptions writingSystemType="analysis" displayWSAbreviation="false">
				<Option id="analysis" isEnabled="true"/>
			  </WritingSystemOptions>
			</ConfigurationItem>
			<ConfigurationItem name="Name" between=" " isEnabled="false" field="Name">
			  <WritingSystemOptions writingSystemType="analysis" displayWSAbreviation="false">
				<Option id="analysis" isEnabled="true"/>
			  </WritingSystemOptions>
			</ConfigurationItem>
		  </ConfigurationItem>
		  <ConfigurationItem name="Variant Form" between=", " style="Dictionary-CrossReferences" isEnabled="true" field="OwningEntry" subField="HeadWordRef" cssClassNameOverride="headword">
			<WritingSystemOptions writingSystemType="vernacular" displayWSAbreviation="false">
			  <Option id="vernacular" isEnabled="true"/>
			</WritingSystemOptions>
		  </ConfigurationItem>
		  <ConfigurationItem name="Variant Pronunciations" before=" " between=", " isEnabled="false" field="OwningEntry"  subField="PronunciationsOS" cssClassNameOverride="variantpronunciations">
			<ConfigurationItem name="Pronunciation" before="[" between=" " after="]" isEnabled="true" field="Form">
			  <WritingSystemOptions writingSystemType="pronunciation" displayWSAbreviation="false">
				<Option id="pronunciation" isEnabled="true"/>
			  </WritingSystemOptions>
			</ConfigurationItem>
			<ConfigurationItem name="CV Pattern" after=" " isEnabled="false" field="CVPattern"/>
			<ConfigurationItem name="Tone" after=" " isEnabled="false" field="Tone"/>
			<ConfigurationItem name="Location" after=" " style="Dictionary-Contrasting" isEnabled="false" field="LocationRA" cssClassNameOverride="location">
			  <ConfigurationItem name="Abbreviation" between=" " after=" " isEnabled="true" field="Abbreviation">
				<WritingSystemOptions writingSystemType="both" displayWSAbreviation="false">
				  <Option id="analysis" isEnabled="true"/>
				</WritingSystemOptions>
			  </ConfigurationItem>
			  <ConfigurationItem name="Name" between=" " after=" " isEnabled="false" field="Name">
				<WritingSystemOptions writingSystemType="both" displayWSAbreviation="false">
				  <Option id="analysis" isEnabled="true"/>
				</WritingSystemOptions>
			  </ConfigurationItem>
			</ConfigurationItem>
			<ConfigurationItem name="Pronunciation Media" after=" " isEnabled="true" field="MediaFilesOS" cssClassNameOverride="mediafiles">
			  <ConfigurationItem name="Media Files" after=" " isEnabled="true" field="MediaFileRA"/>
			</ConfigurationItem>
		  </ConfigurationItem>
		  <ConfigurationItem name="Comment" before=" " between=" " isEnabled="false" field="Summary">
			<WritingSystemOptions writingSystemType="analysis" displayWSAbreviation="false">
			  <Option id="analysis" isEnabled="true"/>
			</WritingSystemOptions>
		  </ConfigurationItem>
		  <ConfigurationItem name="Summary Definition" between=" " after=" " isEnabled="true" field="OwningEntry" subField="SummaryDefinition">
			<WritingSystemOptions writingSystemType="analysis" displayWSAbreviation="false">
			  <Option id="analysis" isEnabled="true"/>
			</WritingSystemOptions>
		  </ConfigurationItem>
		</ConfigurationItem>
		<ConfigurationItem name="Anthropology Note" between=" " after=" " isEnabled="false" field="AnthroNote">
		  <WritingSystemOptions writingSystemType="analysis" displayWSAbreviation="false">
			<Option id="all analysis" isEnabled="true"/>
		  </WritingSystemOptions>
		</ConfigurationItem>
		<ConfigurationItem name="Bibliography" between=" " after=" " isEnabled="false" field="Bibliography">
		  <WritingSystemOptions writingSystemType="analysis" displayWSAbreviation="false">
			<Option id="all analysis" isEnabled="true"/>
		  </WritingSystemOptions>
		</ConfigurationItem>
		<ConfigurationItem name="Discourse Note" between=" " after=" " isEnabled="false" field="DiscourseNote">
		  <WritingSystemOptions writingSystemType="analysis" displayWSAbreviation="false">
			<Option id="all analysis" isEnabled="true"/>
		  </WritingSystemOptions>
		</ConfigurationItem>
		<ConfigurationItem name="Phonology Note" between=" " after=" " isEnabled="false" field="PhonologyNote">
		  <WritingSystemOptions writingSystemType="analysis" displayWSAbreviation="false">
			<Option id="all analysis" isEnabled="true"/>
		  </WritingSystemOptions>
		</ConfigurationItem>
		<ConfigurationItem name="Grammar Note" between=" " after=" " isEnabled="false" field="GrammarNote">
		  <WritingSystemOptions writingSystemType="analysis" displayWSAbreviation="false">
			<Option id="all analysis" isEnabled="true"/>
		  </WritingSystemOptions>
		</ConfigurationItem>
		<ConfigurationItem name="Semantics Note" between=" " after=" " isEnabled="false" field="SemanticsNote">
		  <WritingSystemOptions writingSystemType="analysis" displayWSAbreviation="false">
			<Option id="all analysis" isEnabled="true"/>
		  </WritingSystemOptions>
		</ConfigurationItem>
		<ConfigurationItem name="Sociolinguistics Note" between=" " after=" " isEnabled="false" field="SocioLinguisticsNote">
		  <WritingSystemOptions writingSystemType="analysis" displayWSAbreviation="false">
			<Option id="all analysis" isEnabled="true"/>
		  </WritingSystemOptions>
		</ConfigurationItem>
	  	<ConfigurationItem name="Extended Note" isEnabled="true" style="Dictionary-Sense" styleType="paragraph" between=" " after=" " field="ExtendedNoteOS" cssClassNameOverride="extendednotecontents">
	  		<ComplexFormOptions list="note" displayEachComplexFormInParagraph="true">
	  			<Option id="c0000000-dd15-4a03-9032-b40faaa9a754" isEnabled="true" />
	  			<Option id="2f06d436-b1e0-47ae-a42e-1f7b893c5fc2" isEnabled="true" />
	  			<Option id="7ad06e7d-15d1-42b0-ae19-9c05b7c0b181" isEnabled="true" />
	  			<Option id="d3d28628-60c9-4917-8185-ba64c59f20c3" isEnabled="true" />
	  			<Option id="30115b33-608a-4506-9f9c-2457cab4f4a8" isEnabled="true" />
	  			<Option id="5dd29371-fdb0-497a-a2fb-7ca69b00ad4f" isEnabled="true" />
	  		</ComplexFormOptions>
	  		<ConfigurationItem name="Note Type" isEnabled="false" between=" " after=" " field="ExtendedNoteTypeRA" subField="Name" cssClassNameOverride="notetype">
	  			<WritingSystemOptions writingSystemType="analysis" displayWSAbreviation="false">
	  				<Option id="all analysis" isEnabled="true" />
	  			</WritingSystemOptions>
	  		</ConfigurationItem>
	  		<ConfigurationItem name="Discussion" isEnabled="true" style="Strong" between=" " after=" " field="Discussion" cssClassNameOverride="discussion">
	  			<WritingSystemOptions writingSystemType="analysis" displayWSAbreviation="false">
	  				<Option id="all analysis" isEnabled="true" />
	  			</WritingSystemOptions>
	  		</ConfigurationItem>
	  		<ConfigurationItem name="Examples" isEnabled="true" style="Bulleted List" styleType="character" between="  " after=" " field="ExamplesOS" cssClassNameOverride="examplescontents">
	  			<ComplexFormOptions displayEachComplexFormInParagraph="false" />
	  			<ConfigurationItem name="Example Sentence" isEnabled="true" style="Dictionary-Vernacular" between=" " after=" " field="Example">
	  				<WritingSystemOptions writingSystemType="vernacular" displayWSAbreviation="false">
	  					<Option id="all vernacular" isEnabled="true" />
	  				</WritingSystemOptions>
	  			</ConfigurationItem>
	  			<ConfigurationItem name="Translations" isEnabled="true" field="TranslationsOC" cssClassNameOverride="translationcontents">
	  				<ConfigurationItem name="Type" isEnabled="false" after=" " field="TypeRA" cssClassNameOverride="type">
	  					<ConfigurationItem name="Abbreviation" isEnabled="false" between=" " field="Abbreviation">
	  						<WritingSystemOptions writingSystemType="analysis" displayWSAbreviation="false">
	  							<Option id="analysis" isEnabled="true" />
	  						</WritingSystemOptions>
	  					</ConfigurationItem>
	  					<ConfigurationItem name="Name" isEnabled="true" before="[" between=" " after="]" field="Name">
	  						<WritingSystemOptions writingSystemType="analysis" displayWSAbreviation="false">
	  							<Option id="analysis" isEnabled="true" />
	  						</WritingSystemOptions>
	  					</ConfigurationItem>
	  				</ConfigurationItem>
	  				<ConfigurationItem name="Translation" isEnabled="true" between=" " after=" " field="Translation">
	  					<WritingSystemOptions writingSystemType="analysis" displayWSAbreviation="false">
	  						<Option id="all analysis" isEnabled="true" />
	  					</WritingSystemOptions>
	  				</ConfigurationItem>
	  			</ConfigurationItem>
	  			<ConfigurationItem name="Reference" isEnabled="false" after=" " field="Reference" />
	  		</ConfigurationItem>
	  	</ConfigurationItem>
		<ConfigurationItem name="General Note" between=" " after=" " isEnabled="false" field="GeneralNote">
		  <WritingSystemOptions writingSystemType="analysis" displayWSAbreviation="false">
			<Option id="all analysis" isEnabled="true"/>
		  </WritingSystemOptions>
		</ConfigurationItem>
		<ConfigurationItem name="Scientific Name" after=" " isEnabled="true" field="ScientificName"/>
		<ConfigurationItem name="Source" after=" " isEnabled="false" field="Source"/>
		<ConfigurationItem name="Semantic Domains" before="(sem. domains: " between=", " after=".) " isEnabled="true" field="SemanticDomainsRC" cssClassNameOverride="semanticdomains">
		  <ConfigurationItem name="Abbreviation" between=" " after=" - " isEnabled="true" field="Abbreviation">
			<WritingSystemOptions writingSystemType="analysis" displayWSAbreviation="false">
			  <Option id="analysis" isEnabled="true"/>
			</WritingSystemOptions>
		  </ConfigurationItem>
		  <ConfigurationItem name="Name" between=" " isEnabled="true" field="Name">
			<WritingSystemOptions writingSystemType="analysis" displayWSAbreviation="false">
			  <Option id="analysis" isEnabled="true"/>
			</WritingSystemOptions>
		  </ConfigurationItem>
		</ConfigurationItem>
		<ConfigurationItem name="Anthropology Categories" before="anthro. codes " between=", " after=" " isEnabled="false" field="AnthroCodesRC" cssClassNameOverride="anthrocodes">
		  <ConfigurationItem name="Abbreviation" between=" " after=" - " isEnabled="true" field="Abbreviation">
			<WritingSystemOptions writingSystemType="analysis" displayWSAbreviation="false">
			  <Option id="analysis" isEnabled="true"/>
			</WritingSystemOptions>
		  </ConfigurationItem>
		  <ConfigurationItem name="Name" between=" " isEnabled="true" field="Name">
			<WritingSystemOptions writingSystemType="analysis" displayWSAbreviation="false">
			  <Option id="analysis" isEnabled="true"/>
			</WritingSystemOptions>
		  </ConfigurationItem>
		</ConfigurationItem>
		<ConfigurationItem name="Academic Domains" before="ac. domains: " between=", " after=" " isEnabled="true" field="DomainTypesRC" cssClassNameOverride="academicdomains">
		  <ConfigurationItem name="Abbreviation" between=" " isEnabled="true" field="Abbreviation">
			<WritingSystemOptions writingSystemType="analysis" displayWSAbreviation="false">
			  <Option id="analysis" isEnabled="true"/>
			</WritingSystemOptions>
		  </ConfigurationItem>
		  <ConfigurationItem name="Name" before=" (" between=" " after=")" isEnabled="true" field="Name">
			<WritingSystemOptions writingSystemType="analysis" displayWSAbreviation="false">
			  <Option id="analysis" isEnabled="true"/>
			</WritingSystemOptions>
		  </ConfigurationItem>
		</ConfigurationItem>
		<ConfigurationItem name="Usages" before="{" between=", " after="} " isEnabled="true" field="UsageTypesRC" cssClassNameOverride="usages">
		  <ConfigurationItem name="Abbreviation" between=" " isEnabled="true" field="Abbreviation">
			<WritingSystemOptions writingSystemType="analysis" displayWSAbreviation="false">
			  <Option id="analysis" isEnabled="true"/>
			</WritingSystemOptions>
		  </ConfigurationItem>
		  <ConfigurationItem name="Name" between=" " isEnabled="false" field="Name">
			<WritingSystemOptions writingSystemType="analysis" displayWSAbreviation="false">
			  <Option id="analysis" isEnabled="true"/>
			</WritingSystemOptions>
		  </ConfigurationItem>
		</ConfigurationItem>
		<ConfigurationItem name="Status" before="status " after=" " isEnabled="false" field="StatusRA" cssClassNameOverride="status">
		  <ConfigurationItem name="Abbreviation" between=" " isEnabled="false" field="Abbreviation">
			<WritingSystemOptions writingSystemType="analysis" displayWSAbreviation="false">
			  <Option id="analysis" isEnabled="true"/>
			</WritingSystemOptions>
		  </ConfigurationItem>
		  <ConfigurationItem name="Name" before="[" between=" " after="]" isEnabled="true" field="Name">
			<WritingSystemOptions writingSystemType="analysis" displayWSAbreviation="false">
			  <Option id="analysis" isEnabled="true"/>
			</WritingSystemOptions>
		  </ConfigurationItem>
		</ConfigurationItem>
		<ConfigurationItem name="Referenced Complex Forms" between=" " after=" " isEnabled="true" field="VisibleComplexFormBackRefs">
		  <ConfigurationItem name="Complex Form Type" after="" isEnabled="true" field="ComplexEntryTypesRS" cssClassNameOverride="complexformtypes">
			<ConfigurationItem name="Abbreviation" between=" " isEnabled="true" field="Abbreviation">
			  <WritingSystemOptions writingSystemType="analysis" displayWSAbreviation="false">
				<Option id="analysis" isEnabled="true"/>
			  </WritingSystemOptions>
			</ConfigurationItem>
			<ConfigurationItem name="Name" between=" " after=" " isEnabled="false" field="Name">
			  <WritingSystemOptions writingSystemType="analysis" displayWSAbreviation="false">
				<Option id="analysis" isEnabled="true"/>
			  </WritingSystemOptions>
			</ConfigurationItem>
		  </ConfigurationItem>
		  <ConfigurationItem name="Complex Form" between=" " style="Dictionary-CrossReferences" isEnabled="true" field="OwningEntry" subField="HeadWordRef" cssClassNameOverride="headword">
			<WritingSystemOptions writingSystemType="vernacular" displayWSAbreviation="false">
			  <Option id="vernacular" isEnabled="true"/>
			</WritingSystemOptions>
		  </ConfigurationItem>
		  <ConfigurationItem name="Comment" before=" " between=" " isEnabled="false" field="Summary">
			<WritingSystemOptions writingSystemType="analysis" displayWSAbreviation="false">
			  <Option id="analysis" isEnabled="true"/>
			</WritingSystemOptions>
		  </ConfigurationItem>
		  <ConfigurationItem name="Summary Definition" before=" " between=" " after=" " isEnabled="true" field="OwningEntry" subField="SummaryDefinition">
			<WritingSystemOptions writingSystemType="analysis" displayWSAbreviation="false">
			  <Option id="analysis" isEnabled="true"/>
			</WritingSystemOptions>
		  </ConfigurationItem>
		  <ConfigurationItem name="Example Sentences" isEnabled="false" field="ExampleSentences">
			<ConfigurationItem name="Example" between=" " after=" " style="Dictionary-Vernacular" isEnabled="true" field="Example">
			  <WritingSystemOptions writingSystemType="vernacular" displayWSAbreviation="false">
				<Option id="all vernacular" isEnabled="true"/>
			  </WritingSystemOptions>
			</ConfigurationItem>
		  	<ConfigurationItem name="Translations" isEnabled="true" field="TranslationsOC" cssClassNameOverride="translationcontents">
			  <ConfigurationItem name="Type" after=" " isEnabled="false" field="TypeRA" cssClassNameOverride="type">
				<ConfigurationItem name="Abbreviation" between=" " isEnabled="false" field="Abbreviation">
				  <WritingSystemOptions writingSystemType="analysis" displayWSAbreviation="false">
					<Option id="analysis" isEnabled="true"/>
				  </WritingSystemOptions>
				</ConfigurationItem>
				<ConfigurationItem name="Name" before="[" between=" " after="]" isEnabled="true" field="Name">
				  <WritingSystemOptions writingSystemType="analysis" displayWSAbreviation="false">
					<Option id="analysis" isEnabled="true"/>
				  </WritingSystemOptions>
				</ConfigurationItem>
			  </ConfigurationItem>
			  <ConfigurationItem name="Translation" between=" " after=" " isEnabled="true" field="Translation">
				<WritingSystemOptions writingSystemType="analysis" displayWSAbreviation="false">
				  <Option id="all analysis" isEnabled="true"/>
				</WritingSystemOptions>
			  </ConfigurationItem>
			</ConfigurationItem>
			<ConfigurationItem name="Reference" after=" " isEnabled="false" field="Reference"/>
		  </ConfigurationItem>
		  <ConfigurationItem name="Subentry Under Reference" before=" (see under " between=", " after=") " isEnabled="true" field="NonTrivialEntryRoots">
			<ConfigurationItem name="Referenced Headword" style="Dictionary-CrossReferences" isEnabled="true" field="HeadWordRef" cssClassNameOverride="headword">
			  <WritingSystemOptions writingSystemType="vernacular" displayWSAbreviation="false">
				<Option id="vernacular" isEnabled="true"/>
			  </WritingSystemOptions>
			</ConfigurationItem>
		  </ConfigurationItem>
		</ConfigurationItem>
		<ConfigurationItem name="Subsenses" between="  " after=" " isEnabled="true" field="SensesOS" cssClassNameOverride="senses">
		  <SenseOptions displayEachSenseInParagraph="false" numberStyle="Dictionary-SenseNumber" numberBefore="" numberAfter=") " parentSenseNumberingStyle="%." numberingStyle="%d" numberSingleSense="true" showSingleGramInfoFirst="true"/>
		  <ReferenceItem>MainEntrySubsenses</ReferenceItem>
		</ConfigurationItem>
	  </ConfigurationItem>
	  <ConfigurationItem name="Bibliography" between=" " after=" " isEnabled="false" field="Bibliography">
		<WritingSystemOptions writingSystemType="analysis" displayWSAbreviation="false">
		  <Option id="all analysis" isEnabled="true"/>
		</WritingSystemOptions>
	  </ConfigurationItem>
	  <ConfigurationItem name="Note" between=" " after=" " isEnabled="false" field="Comment">
		<WritingSystemOptions writingSystemType="analysis" displayWSAbreviation="false">
		  <Option id="all analysis" isEnabled="true"/>
		</WritingSystemOptions>
	  </ConfigurationItem>
	  <ConfigurationItem name="Literal Meaning" between=" " after=" " isEnabled="false" field="LiteralMeaning">
		<WritingSystemOptions writingSystemType="analysis" displayWSAbreviation="false">
		  <Option id="all analysis" isEnabled="true"/>
		</WritingSystemOptions>
	  </ConfigurationItem>
	  <ConfigurationItem name="Allomorphs" between=", " after=" " isEnabled="false" field="AlternateFormsOS" cssClassNameOverride="allomorphs">
		<ConfigurationItem name="Morph Type" between=" " after=" " isEnabled="false" field="MorphTypeRA" cssClassNameOverride="morphtype">
		  <WritingSystemOptions writingSystemType="analysis" displayWSAbreviation="false">
			<Option id="analysis" isEnabled="true"/>
		  </WritingSystemOptions>
		  <ConfigurationItem name="Abbreviation" between=" " isEnabled="false" field="Abbreviation">
			<WritingSystemOptions writingSystemType="analysis" displayWSAbreviation="false">
			  <Option id="analysis" isEnabled="true"/>
			</WritingSystemOptions>
		  </ConfigurationItem>
		  <ConfigurationItem name="Name" between=" " isEnabled="false" field="Name">
			<WritingSystemOptions writingSystemType="analysis" displayWSAbreviation="false">
			  <Option id="analysis" isEnabled="true"/>
			</WritingSystemOptions>
		  </ConfigurationItem>
		</ConfigurationItem>
		<ConfigurationItem name="Allomorph" between=" " after=" " isEnabled="false" field="Form">
		  <WritingSystemOptions writingSystemType="vernacular" displayWSAbreviation="false">
			<Option id="vernacular" isEnabled="true"/>
		  </WritingSystemOptions>
		</ConfigurationItem>
		<ConfigurationItem name="Environments" isEnabled="false" between=", " after=" " field="AllomorphEnvironments">
		  <ConfigurationItem name="String Representation" isEnabled="true" field="StringRepresentation">
			<WritingSystemOptions writingSystemType="analysis" displayWSAbreviation="false">
			  <Option id="analysis" isEnabled="true" />
			</WritingSystemOptions>
		  </ConfigurationItem>
		</ConfigurationItem>
	  </ConfigurationItem>
	  <ConfigurationItem name="Date Created" before="created on: " after=" " isEnabled="false" field="DateCreated"/>
	  <ConfigurationItem name="Date Modified" before="modified on: " after=" " isEnabled="false" field="DateModified"/>
	  <ConfigurationItem name="Other Referenced Complex Forms" between=" " after=" " isEnabled="true" field="ComplexFormsNotSubentries">
		<ComplexFormOptions list="complex" displayEachComplexFormInParagraph="false">
		  <Option isEnabled="true" id="a0000000-dd15-4a03-9032-b40faaa9a754"/>
		  <Option isEnabled="true" id="1f6ae209-141a-40db-983c-bee93af0ca3c"/>
		  <Option isEnabled="true" id="73266a3a-48e8-4bd7-8c84-91c730340b7d"/>
		  <Option isEnabled="true" id="98c273c4-f723-4fb0-80df-eede2204dfca"/>
		  <Option isEnabled="true" id="b2276dec-b1a6-4d82-b121-fd114c009c59"/>
		  <Option isEnabled="true" id="35cee792-74c8-444e-a9b7-ed0461d4d3b7"/>
		  <Option isEnabled="true" id="9466d126-246e-400b-8bba-0703e09bc567"/>
		</ComplexFormOptions>
		<ConfigurationItem name="Complex Form Type" after="" isEnabled="true" field="ComplexEntryTypesRS" cssClassNameOverride="complexformtypes">
		  <ConfigurationItem name="Abbreviation" between=" " after=" " isEnabled="true" field="Abbreviation">
			<WritingSystemOptions writingSystemType="analysis" displayWSAbreviation="false">
			  <Option id="analysis" isEnabled="true"/>
			</WritingSystemOptions>
		  </ConfigurationItem>
		  <ConfigurationItem name="Name" between=" " isEnabled="false" field="Name">
			<WritingSystemOptions writingSystemType="analysis" displayWSAbreviation="false">
			  <Option id="analysis" isEnabled="true"/>
			</WritingSystemOptions>
		  </ConfigurationItem>
		</ConfigurationItem>
		<ConfigurationItem name="Complex Form" between=" " style="Dictionary-CrossReferences" isEnabled="true" field="OwningEntry" subField="HeadWordRef" cssClassNameOverride="headword">
		  <WritingSystemOptions writingSystemType="vernacular" displayWSAbreviation="false">
			<Option id="vernacular" isEnabled="true"/>
		  </WritingSystemOptions>
		</ConfigurationItem>
		<ConfigurationItem name="Comment" before=" " between=" " isEnabled="false" field="Summary">
		  <WritingSystemOptions writingSystemType="analysis" displayWSAbreviation="false">
			<Option id="analysis" isEnabled="true"/>
		  </WritingSystemOptions>
		</ConfigurationItem>
		<ConfigurationItem name="Summary Definition" before=" " between=" " after=" " isEnabled="true" field="OwningEntry" subField="SummaryDefinition">
		  <WritingSystemOptions writingSystemType="analysis" displayWSAbreviation="false">
			<Option id="analysis" isEnabled="true"/>
		  </WritingSystemOptions>
		</ConfigurationItem>
		<ConfigurationItem name="Subentry Under Reference" before=" (see under " between=", " after=") " isEnabled="true" field="NonTrivialEntryRoots">
		  <ConfigurationItem name="Referenced Headword" style="Dictionary-CrossReferences" isEnabled="true" field="HeadWordRef" cssClassNameOverride="headword">
			<WritingSystemOptions writingSystemType="vernacular" displayWSAbreviation="false">
			  <Option id="vernacular" isEnabled="true"/>
			</WritingSystemOptions>
		  </ConfigurationItem>
		</ConfigurationItem>
	  </ConfigurationItem>
	  <ConfigurationItem name="Pictures" between="  " after=" " style="Dictionary-Pictures" isEnabled="true" field="PicturesOfSenses" cssClassNameOverride="pictures">
		<PictureOptions minimumHeight="0" maximumHeight="1" minimumWidth="0" maximumWidth="0" pictureLocation="right" stackPictures="false" />
		<ConfigurationItem name="Thumbnail" after=" " isEnabled="true" field="PictureFileRA" cssClassNameOverride="thumbnail"/>
		<ConfigurationItem name="Caption" between=" " isEnabled="true" field="Caption">
		  <WritingSystemOptions writingSystemType="both" displayWSAbreviation="false">
			<Option id="vernacular" isEnabled="true"/>
		  </WritingSystemOptions>
		</ConfigurationItem>
	  <!-- Using cssClassNameOverride="headword" to show the Configure Headword Numbers button -->
	  <ConfigurationItem name="Headword" between=" " after="  " style="Dictionary-Headword" isEnabled="true" field="Owner" subField="OwnerOutlineName" cssClassNameOverride="headword">
	  <WritingSystemOptions writingSystemType="vernacular" displayWSAbreviation="false">
		<Option id="vernacular" isEnabled="true"/>
	  </WritingSystemOptions>
	  </ConfigurationItem>
	  <ConfigurationItem name="Gloss" between=" " after=" " isEnabled="true" field="Owner" subField="Gloss">
		<WritingSystemOptions writingSystemType="analysis" displayWSAbreviation="false">
		  <Option id="analysis" isEnabled="true"/>
		</WritingSystemOptions>
	  </ConfigurationItem>
	  </ConfigurationItem>
	  <ConfigurationItem name="Subsubentries" after=" " isEnabled="true" field="Subentries">
		<ComplexFormOptions list="complex" displayEachComplexFormInParagraph="false">
		  <Option isEnabled="true" id="a0000000-dd15-4a03-9032-b40faaa9a754"/>
		  <Option isEnabled="true" id="1f6ae209-141a-40db-983c-bee93af0ca3c"/>
		  <Option isEnabled="true" id="73266a3a-48e8-4bd7-8c84-91c730340b7d"/>
		  <Option isEnabled="true" id="98c273c4-f723-4fb0-80df-eede2204dfca"/>
		  <Option isEnabled="true" id="b2276dec-b1a6-4d82-b121-fd114c009c59"/>
		  <Option isEnabled="true" id="35cee792-74c8-444e-a9b7-ed0461d4d3b7"/>
		  <Option isEnabled="true" id="9466d126-246e-400b-8bba-0703e09bc567"/>
		</ComplexFormOptions>
		<ReferenceItem>MainEntrySubentries</ReferenceItem>
	  </ConfigurationItem>
	</ConfigurationItem>
  </SharedItems>
  <Publications />
</DictionaryConfiguration><|MERGE_RESOLUTION|>--- conflicted
+++ resolved
@@ -679,11 +679,7 @@
 		<ReferenceItem>MainEntrySubentries</ReferenceItem>
 	  </ConfigurationItem>
 	  <ConfigurationItem name="Subsenses" style="Dictionary-Sense" between="  " after=" " isEnabled="true" field="SensesOS" cssClassNameOverride="senses">
-<<<<<<< HEAD
-		<SenseOptions displayEachSenseInParagraph="false" numberStyle="Dictionary-SenseNumber" numberBefore="" numberAfter=") " numberingStyle="%O" numberSingleSense="false" showSingleGramInfoFirst="true"/>
-=======
 	  	<SenseOptions displayEachSenseInParagraph="false" numberStyle="Dictionary-SenseNumber" numberBefore="" numberAfter=") " parentSenseNumberingStyle="%." numberingStyle="%d" numberSingleSense="false" showSingleGramInfoFirst="true"/>
->>>>>>> 412542a5
 		<ReferenceItem>MainEntrySubsenses</ReferenceItem>
 	  </ConfigurationItem>
 	</ConfigurationItem>
@@ -1555,13 +1551,8 @@
 		</ConfigurationItem>
 	  </ConfigurationItem>
 	  <ConfigurationItem name="Referenced Complex Forms" between=" " after=" " isEnabled="true" field="VisibleComplexFormBackRefs">
-<<<<<<< HEAD
-		<ConfigurationItem name="Complex Form Type" after=" " isEnabled="true" field="ComplexEntryTypesRS" cssClassNameOverride="complexformtypes">
-		  <ConfigurationItem name="Reverse Abbreviation" between="" isEnabled="true" field="ReverseAbbr">
-=======
 		<ConfigurationItem name="Complex Form Type" after="" isEnabled="true" field="ComplexEntryTypesRS" cssClassNameOverride="complexformtypes">
 		  <ConfigurationItem name="Abbreviation" between=" " isEnabled="true" field="Abbreviation">
->>>>>>> 412542a5
 			<WritingSystemOptions writingSystemType="analysis" displayWSAbreviation="false">
 			  <Option id="analysis" isEnabled="true"/>
 			</WritingSystemOptions>
@@ -1623,11 +1614,7 @@
 		</ConfigurationItem>
 	  </ConfigurationItem>
 	  <ConfigurationItem name="Subsenses" between="  " after=" " isEnabled="true" field="SensesOS" cssClassNameOverride="senses">
-<<<<<<< HEAD
-		<SenseOptions displayEachSenseInParagraph="false" numberStyle="Dictionary-SenseNumber" numberBefore="" numberAfter=") " numberingStyle="%O" numberSingleSense="false" showSingleGramInfoFirst="true"/>
-=======
 	  	<SenseOptions displayEachSenseInParagraph="false" numberStyle="Dictionary-SenseNumber" numberBefore="" numberAfter=") " parentSenseNumberingStyle="%." numberingStyle="%d" numberSingleSense="false" showSingleGramInfoFirst="true"/>
->>>>>>> 412542a5
 		<ReferenceItem>MainEntrySubsenses</ReferenceItem>
 	  </ConfigurationItem>
 	</ConfigurationItem>
@@ -1687,23 +1674,17 @@
 		<Option isEnabled="true" id="35cee792-74c8-444e-a9b7-ed0461d4d3b7"/>
 		<Option isEnabled="true" id="9466d126-246e-400b-8bba-0703e09bc567"/>
 	  </ComplexFormOptions>
-<<<<<<< HEAD
-	  <ConfigurationItem name="Complex Form Type" after=" " isEnabled="true" field="ComplexEntryTypesRS" cssClassNameOverride="complexformtypes">
-		<ConfigurationItem name="Reverse Abbreviation" between=" " isEnabled="true" field="ReverseAbbr">
-		  <WritingSystemOptions writingSystemType="analysis" displayWSAbreviation="false">
-			<Option id="analysis" isEnabled="true"/>
-		  </WritingSystemOptions>
-		</ConfigurationItem>
-		<ConfigurationItem name="Name" between=" " isEnabled="false" field="Name">
-=======
 	  <ConfigurationItem name="Complex Form Type" after="" isEnabled="true" field="ComplexEntryTypesRS" cssClassNameOverride="complexformtypes">
 		<ConfigurationItem name="Abbreviation" between=" " isEnabled="true" field="Abbreviation">
->>>>>>> 412542a5
-		  <WritingSystemOptions writingSystemType="analysis" displayWSAbreviation="false">
-			<Option id="analysis" isEnabled="true"/>
-		  </WritingSystemOptions>
-		</ConfigurationItem>
-<<<<<<< HEAD
+		  <WritingSystemOptions writingSystemType="analysis" displayWSAbreviation="false">
+			<Option id="analysis" isEnabled="true"/>
+		  </WritingSystemOptions>
+		</ConfigurationItem>
+		<ConfigurationItem name="Name" between=" " after=" " isEnabled="false" field="Name">
+		  <WritingSystemOptions writingSystemType="analysis" displayWSAbreviation="false">
+			<Option id="analysis" isEnabled="true"/>
+		  </WritingSystemOptions>
+		</ConfigurationItem>
 	  </ConfigurationItem>
 	  <ConfigurationItem name="Complex Form" between=" " style="Dictionary-CrossReferences" isEnabled="true" field="OwningEntry" subField="HeadWordRef" cssClassNameOverride="headword">
 		<WritingSystemOptions writingSystemType="vernacular" displayWSAbreviation="false">
@@ -1714,30 +1695,10 @@
 		<ConfigurationItem name="Gram Info (Name)" between=" " after=" " isEnabled="false" field="InterlinearNameTSS" cssClassNameOverride="graminfoname"/>
 		<ConfigurationItem name="Gram Info (Abbrev)" between=" " after=" " isEnabled="false" field="InterlinearAbbrTSS" cssClassNameOverride="graminfoabbrev"/>
 		<ConfigurationItem name="Category Info." between=" " after=" " isEnabled="true" field="MLPartOfSpeech" cssClassNameOverride="partofspeech">
-=======
-		<ConfigurationItem name="Name" between=" " after=" " isEnabled="false" field="Name">
->>>>>>> 412542a5
-		  <WritingSystemOptions writingSystemType="analysis" displayWSAbreviation="false">
-			<Option id="analysis" isEnabled="true"/>
-		  </WritingSystemOptions>
-		</ConfigurationItem>
-<<<<<<< HEAD
-=======
-	  </ConfigurationItem>
-	  <ConfigurationItem name="Complex Form" between=" " style="Dictionary-CrossReferences" isEnabled="true" field="OwningEntry" subField="HeadWordRef" cssClassNameOverride="headword">
-		<WritingSystemOptions writingSystemType="vernacular" displayWSAbreviation="false">
-		  <Option id="vernacular" isEnabled="true"/>
-		</WritingSystemOptions>
-	  </ConfigurationItem>
-	  <ConfigurationItem name="Grammatical Info." between=", " after=" " style="Dictionary-Contrasting" isEnabled="true" field="MorphoSyntaxAnalyses">
-		<ConfigurationItem name="Gram Info (Name)" between=" " after=" " isEnabled="false" field="InterlinearNameTSS" cssClassNameOverride="graminfoname"/>
-		<ConfigurationItem name="Gram Info (Abbrev)" between=" " after=" " isEnabled="false" field="InterlinearAbbrTSS" cssClassNameOverride="graminfoabbrev"/>
-		<ConfigurationItem name="Category Info." between=" " after=" " isEnabled="true" field="MLPartOfSpeech" cssClassNameOverride="partofspeech">
-		  <WritingSystemOptions writingSystemType="analysis" displayWSAbreviation="false">
-			<Option id="analysis" isEnabled="true"/>
-		  </WritingSystemOptions>
-		</ConfigurationItem>
->>>>>>> 412542a5
+		  <WritingSystemOptions writingSystemType="analysis" displayWSAbreviation="false">
+			<Option id="analysis" isEnabled="true"/>
+		  </WritingSystemOptions>
+		</ConfigurationItem>
 		<ConfigurationItem name="Slots (for Infl. Affixes)" before=": " between=", " isEnabled="true" field="Slots">
 		  <WritingSystemOptions writingSystemType="analysis" displayWSAbreviation="false">
 			<Option id="analysis" isEnabled="true"/>
@@ -1867,11 +1828,7 @@
 		<Option isEnabled="true" id="0c4663b3-4d9a-47af-b9a1-c8565d8112ed"/>
 	  </ListTypeOptions>
 	  <ConfigurationItem name="Variant Type" between=", " after=" " isEnabled="true" field="VariantEntryTypesRS" cssClassNameOverride="variantentrytypes">
-<<<<<<< HEAD
-		<ConfigurationItem name="Reverse Abbreviation" between=" " after=" " isEnabled="true" field="ReverseAbbr">
-=======
 		<ConfigurationItem name="Abbreviation" between=" " after="" isEnabled="true" field="Abbreviation">
->>>>>>> 412542a5
 		  <WritingSystemOptions writingSystemType="analysis" displayWSAbreviation="false">
 			<Option id="analysis" isEnabled="true"/>
 		  </WritingSystemOptions>
@@ -1922,15 +1879,6 @@
 		</WritingSystemOptions>
 	  </ConfigurationItem>
 	</ConfigurationItem>
-<<<<<<< HEAD
-	<ConfigurationItem name="Etymology" before=" " after=" " isEnabled="false" field="EtymologyOA" cssClassNameOverride="etymology">
-	  <ConfigurationItem name="Etymological Form" between=" " after=" " isEnabled="true" field="Form">
-		<WritingSystemOptions writingSystemType="both" displayWSAbreviation="false">
-		  <Option id="best vernoranal" isEnabled="true"/>
-		</WritingSystemOptions>
-	  </ConfigurationItem>
-	  <ConfigurationItem name="Gloss" between=" " after=" " isEnabled="true" field="Gloss">
-=======
 	<ConfigurationItem name="Etymology" isEnabled="false" before="(" after=") " between=" " field="EtymologyOS" cssClassNameOverride="etymologies">
 	  <ConfigurationItem name="Preceding Annotation" isEnabled="true" before="" between=" " after=" " field="PrecComment">
 		<WritingSystemOptions writingSystemType="analysis" displayWSAbreviation="false">
@@ -1950,19 +1898,10 @@
 		</ConfigurationItem>
 	  </ConfigurationItem>
 	  <ConfigurationItem name="Source Language Notes" after=" " isEnabled="false" field="LanguageNotes">
->>>>>>> 412542a5
 		<WritingSystemOptions writingSystemType="analysis" displayWSAbreviation="false">
 		  <Option id="analysis" isEnabled="true"/>
 		</WritingSystemOptions>
 	  </ConfigurationItem>
-<<<<<<< HEAD
-	  <ConfigurationItem name="Comment" between=" " after=" " isEnabled="true" field="Comment">
-		<WritingSystemOptions writingSystemType="analysis" displayWSAbreviation="false">
-		  <Option id="analysis" isEnabled="true"/>
-		</WritingSystemOptions>
-	  </ConfigurationItem>
-	  <ConfigurationItem name="Source" after=" " isEnabled="false" field="Source"/>
-=======
 	  <ConfigurationItem name="Source Form" isEnabled="true" before="" between=" " after=" " field="Form">
 		<WritingSystemOptions writingSystemType="both" displayWSAbreviation="false">
 		  <Option id="best vernoranal" isEnabled="true" />
@@ -1990,7 +1929,6 @@
 		</WritingSystemOptions>
 	  </ConfigurationItem>
 -->
->>>>>>> 412542a5
 	</ConfigurationItem>
 	<ConfigurationItem name="Cross References" between="; " after=". " isEnabled="false" field="MinimalLexReferences">
 	  <ListTypeOptions list="entry">
@@ -2006,11 +1944,7 @@
 		  <Option id="analysis" isEnabled="true"/>
 		</WritingSystemOptions>
 	  </ConfigurationItem>
-<<<<<<< HEAD
-	  <ConfigurationItem name="Targets" between=", " after=" " isEnabled="true" field="ConfigTargets">
-=======
 	  <ConfigurationItem name="Targets" between=", " after="" isEnabled="true" field="ConfigTargets">
->>>>>>> 412542a5
 		<!--ConfiguredXHTMLGenerator uses cssClassNameOverride="headword" as a flag to generate a link to the referenced entry-->
 		<ConfigurationItem name="Referenced Headword" between=" " style="Dictionary-CrossReferences" isEnabled="true" field="HeadWord" cssClassNameOverride="headword">
 		  <WritingSystemOptions writingSystemType="vernacular" displayWSAbreviation="false">
@@ -2022,11 +1956,6 @@
 			<Option id="analysis" isEnabled="true"/>
 		  </WritingSystemOptions>
 		</ConfigurationItem>
-<<<<<<< HEAD
-	  </ConfigurationItem>
-	</ConfigurationItem>
-	<ConfigurationItem name="Variant Of" between=", " after=" " isEnabled="true" field="VisibleVariantEntryRefs">
-=======
 	  	<ConfigurationItem name="Primary Entry References" isEnabled="true" before=" (" between=", " after=") " field="PrimaryEntryRefs">
 	  		<ConfigurationItem name="Type" isEnabled="true" between="," after=" " field="VariantEntryTypesRS" cssClassNameOverride="variantentrytypes">
 	  			<ConfigurationItem name="Reverse Abbreviation" isEnabled="true" between=" " after="" field="ReverseAbbr">
@@ -2061,7 +1990,6 @@
 	  </ConfigurationItem>
 	</ConfigurationItem>
 	<ConfigurationItem name="Variant of" between=", " after=" " isEnabled="true" field="VisibleVariantEntryRefs">
->>>>>>> 412542a5
 	  <ListTypeOptions list="variant">
 		<Option isEnabled="true" id="b0000000-c40e-433e-80b5-31da08771344"/>
 		<Option isEnabled="true" id="024b62c9-93b3-41a0-ab19-587a0030219a"/>
@@ -2072,20 +2000,12 @@
 		<Option isEnabled="true" id="0c4663b3-4d9a-47af-b9a1-c8565d8112ed"/>
 	  </ListTypeOptions>
 	  <ConfigurationItem name="Variant Type" between=", " after=" " isEnabled="true" field="VariantEntryTypesRS" cssClassNameOverride="variantentrytypes">
-<<<<<<< HEAD
-		<ConfigurationItem name="Abbreviation" between=" " after=" " isEnabled="true" field="Abbreviation">
-=======
 		<ConfigurationItem name="Reverse Abbreviation" between=" " isEnabled="true" field="ReverseAbbr">
->>>>>>> 412542a5
-		  <WritingSystemOptions writingSystemType="analysis" displayWSAbreviation="false">
-			<Option id="analysis" isEnabled="true"/>
-		  </WritingSystemOptions>
-		</ConfigurationItem>
-<<<<<<< HEAD
-		<ConfigurationItem name="Name" between=" " isEnabled="false" field="Name">
-=======
+		  <WritingSystemOptions writingSystemType="analysis" displayWSAbreviation="false">
+			<Option id="analysis" isEnabled="true"/>
+		  </WritingSystemOptions>
+		</ConfigurationItem>
 		<ConfigurationItem name="Reverse Name" between=" " isEnabled="false" field="ReverseName">
->>>>>>> 412542a5
 		  <WritingSystemOptions writingSystemType="analysis" displayWSAbreviation="false">
 			<Option id="analysis" isEnabled="true"/>
 		  </WritingSystemOptions>
@@ -2120,22 +2040,13 @@
 		<Option isEnabled="true" id="35cee792-74c8-444e-a9b7-ed0461d4d3b7"/>
 		<Option isEnabled="true" id="9466d126-246e-400b-8bba-0703e09bc567"/>
 	  </ListTypeOptions>
-<<<<<<< HEAD
-	  <ConfigurationItem name="Complex Form Type" between=", " after=" " isEnabled="true" field="ComplexEntryTypesRS" cssClassNameOverride="complexformtypes">
-		<ConfigurationItem name="Abbreviation" between=" " after=" " isEnabled="true" field="Abbreviation">
-=======
 	  <ConfigurationItem name="Complex Form Type" between=", " after="" isEnabled="true" field="ComplexEntryTypesRS" cssClassNameOverride="complexformtypes">
 		<ConfigurationItem name="Reverse Abbreviation" between=" " after=" " isEnabled="true" field="ReverseAbbr">
->>>>>>> 412542a5
-		  <WritingSystemOptions writingSystemType="analysis" displayWSAbreviation="false">
-			<Option id="analysis" isEnabled="true"/>
-		  </WritingSystemOptions>
-		</ConfigurationItem>
-<<<<<<< HEAD
-		<ConfigurationItem name="Name" between=" " isEnabled="false" field="Name">
-=======
+		  <WritingSystemOptions writingSystemType="analysis" displayWSAbreviation="false">
+			<Option id="analysis" isEnabled="true"/>
+		  </WritingSystemOptions>
+		</ConfigurationItem>
 		<ConfigurationItem name="Reverse Name" between=" " isEnabled="false" field="ReverseName">
->>>>>>> 412542a5
 		  <WritingSystemOptions writingSystemType="analysis" displayWSAbreviation="false">
 			<Option id="analysis" isEnabled="true"/>
 		  </WritingSystemOptions>
@@ -2147,59 +2058,6 @@
 		  <WritingSystemOptions writingSystemType="vernacular" displayWSAbreviation="false">
 			<Option id="vernacular" isEnabled="true"/>
 		  </WritingSystemOptions>
-<<<<<<< HEAD
-		</ConfigurationItem>
-		<ConfigurationItem name="Gloss (or Summary Definition)" before=" " between=" " isEnabled="true" field="GlossOrSummary">
-		  <WritingSystemOptions writingSystemType="analysis" displayWSAbreviation="false">
-			<Option id="analysis" isEnabled="true"/>
-		  </WritingSystemOptions>
-		</ConfigurationItem>
-	  </ConfigurationItem>
-	  <ConfigurationItem name="Comment" before=" " between=" " isEnabled="true" field="Summary">
-		<WritingSystemOptions writingSystemType="analysis" displayWSAbreviation="false">
-		  <Option id="analysis" isEnabled="true"/>
-		</WritingSystemOptions>
-	  </ConfigurationItem>
-	  <ConfigurationItem name="Subentry Under" before=", see under " between=", " isEnabled="true" field="NonTrivialEntryRoots">
-		<ConfigurationItem name="Referenced Headword" style="Dictionary-CrossReferences" isEnabled="true" field="HeadWordRef" cssClassNameOverride="headword">
-		  <WritingSystemOptions writingSystemType="vernacular" displayWSAbreviation="false">
-			<Option id="vernacular" isEnabled="true"/>
-		  </WritingSystemOptions>
-		</ConfigurationItem>
-	  </ConfigurationItem>
-	</ConfigurationItem>
-	<ConfigurationItem name="Summary Definition" before=" " between=" " after=" " isEnabled="true" field="SummaryDefinition">
-	  <WritingSystemOptions writingSystemType="analysis" displayWSAbreviation="false">
-		<Option id="analysis" isEnabled="true"/>
-	  </WritingSystemOptions>
-	</ConfigurationItem>
-	<ConfigurationItem name="Restrictions (Entry)" before="(" between=" " after=") " isEnabled="false" field="Restrictions">
-	  <WritingSystemOptions writingSystemType="analysis" displayWSAbreviation="false">
-		<Option id="analysis" isEnabled="true"/>
-	  </WritingSystemOptions>
-	</ConfigurationItem>
-	<ConfigurationItem name="Senses" between="  " after=" " isEnabled="false" field="SensesOS" cssClassNameOverride="senses">
-	  <SenseOptions displayEachSenseInParagraph="false" numberStyle="Dictionary-SenseNumber" numberBefore="" numberAfter=") " numberingStyle="%O" numberSingleSense="false" showSingleGramInfoFirst="true"/>
-	  <ConfigurationItem name="Grammatical Info." after=" " style="Dictionary-Contrasting" isEnabled="true" field="MorphoSyntaxAnalysisRA" cssClassNameOverride="morphosyntaxanalysis">
-		<ConfigurationItem name="Gram Info (Name)" between=" " after=" " isEnabled="false" field="InterlinearNameTSS" cssClassNameOverride="graminfoname"/>
-		<ConfigurationItem name="Gram Info (Abbrev)" between=" " after=" " isEnabled="false" field="InterlinearAbbrTSS" cssClassNameOverride="graminfoabbrev"/>
-		<ConfigurationItem name="Category Info." between=" " after=" " isEnabled="true" field="MLPartOfSpeech" cssClassNameOverride="partofspeech">
-		  <WritingSystemOptions writingSystemType="analysis" displayWSAbreviation="false">
-			<Option id="analysis" isEnabled="true"/>
-		  </WritingSystemOptions>
-		</ConfigurationItem>
-		<ConfigurationItem name="Slots (for Infl. Affixes)" before=": " between=", " isEnabled="true" field="Slots">
-		  <WritingSystemOptions writingSystemType="analysis" displayWSAbreviation="false">
-			<Option id="analysis" isEnabled="true"/>
-		  </WritingSystemOptions>
-		  <ConfigurationItem name="Slot Names" between=" " after=" " isEnabled="true" field="Name">
-			<WritingSystemOptions writingSystemType="analysis" displayWSAbreviation="false">
-			  <Option id="analysis" isEnabled="true"/>
-			</WritingSystemOptions>
-		  </ConfigurationItem>
-		</ConfigurationItem>
-		<ConfigurationItem name="Inflection Class" between=" " after=" " isEnabled="false" field="MLInflectionClass">
-=======
 		</ConfigurationItem>
 		<ConfigurationItem name="Gloss (or Summary Definition)" before=" " between=" " isEnabled="true" field="GlossOrSummary">
 		  <WritingSystemOptions writingSystemType="analysis" displayWSAbreviation="false">
@@ -2433,169 +2291,15 @@
 		  </ConfigurationItem>
 		</ConfigurationItem>
 		<ConfigurationItem name="Comment" before=" " between=" " isEnabled="false" field="Summary">
->>>>>>> 412542a5
-		  <WritingSystemOptions writingSystemType="analysis" displayWSAbreviation="false">
-			<Option id="analysis" isEnabled="true"/>
-		  </WritingSystemOptions>
-		</ConfigurationItem>
-<<<<<<< HEAD
-		<ConfigurationItem name="Inflection Features" after=" " isEnabled="false" field="FeaturesTSS" cssClassNameOverride="inflectionfeatures"/>
-		<ConfigurationItem name="Exception Features" after=" " isEnabled="false" field="ExceptionFeaturesTSS" cssClassNameOverride="exceptionfeatures"/>
-	  </ConfigurationItem>
-	  <ConfigurationItem name="Sense Type" before="(" after=") " style="Dictionary-Contrasting" isEnabled="true" field="SenseTypeRA" cssClassNameOverride="sensetype">
-		<ConfigurationItem name="Abbreviation" between=" " isEnabled="true" field="Abbreviation">
-=======
+		  <WritingSystemOptions writingSystemType="analysis" displayWSAbreviation="false">
+			<Option id="analysis" isEnabled="true"/>
+		  </WritingSystemOptions>
+		</ConfigurationItem>
 		<ConfigurationItem name="Summary Definition" between=" " after=" " isEnabled="true" field="OwningEntry" subField="SummaryDefinition">
->>>>>>> 412542a5
-		  <WritingSystemOptions writingSystemType="analysis" displayWSAbreviation="false">
-			<Option id="analysis" isEnabled="true"/>
-		  </WritingSystemOptions>
-		</ConfigurationItem>
-<<<<<<< HEAD
-		<ConfigurationItem name="Name" between=" " isEnabled="false" field="Name">
-		  <WritingSystemOptions writingSystemType="analysis" displayWSAbreviation="false">
-			<Option id="analysis" isEnabled="true"/>
-		  </WritingSystemOptions>
-		</ConfigurationItem>
-	  </ConfigurationItem>
-	  <ConfigurationItem name="Definition (or Gloss)" between=" " after=" " isEnabled="true" field="DefinitionOrGloss">
-		<WritingSystemOptions writingSystemType="analysis" displayWSAbreviation="false">
-		  <Option id="all analysis" isEnabled="true"/>
-		</WritingSystemOptions>
-	  </ConfigurationItem>
-	  <ConfigurationItem name="Definition" between=" " after=" " isEnabled="false" field="Definition">
-		<WritingSystemOptions writingSystemType="analysis" displayWSAbreviation="false">
-		  <Option id="all analysis" isEnabled="true"/>
-		</WritingSystemOptions>
-	  </ConfigurationItem>
-	  <ConfigurationItem name="Gloss" between=" " after=" " isEnabled="false" field="Gloss">
-		<WritingSystemOptions writingSystemType="analysis" displayWSAbreviation="false">
-		  <Option id="all analysis" isEnabled="true"/>
-		</WritingSystemOptions>
-	  </ConfigurationItem>
-	  <ConfigurationItem name="Examples" style="Bulleted List" styleType="paragraph" between="  " after=" " isEnabled="true" field="ExamplesOS" cssClassNameOverride="examplescontents">
-	  	<ComplexFormOptions displayEachComplexFormInParagraph="false"/>
-		<ConfigurationItem name="Example Sentence" isEnabled="true" style="Dictionary-Vernacular" between=" " after=" " field="Example">
-		  <WritingSystemOptions writingSystemType="vernacular" displayWSAbreviation="false">
-			<Option id="all vernacular" isEnabled="true"/>
-		  </WritingSystemOptions>
-		</ConfigurationItem>
-		<ConfigurationItem name="Translations" isEnabled="true" field="TranslationsOC" cssClassNameOverride="translationcontents">
-		  <ConfigurationItem name="Type" after=" " isEnabled="false" field="TypeRA" cssClassNameOverride="type">
-			<ConfigurationItem name="Abbreviation" between=" " isEnabled="false" field="Abbreviation">
-			  <WritingSystemOptions writingSystemType="analysis" displayWSAbreviation="false">
-				<Option id="analysis" isEnabled="true"/>
-			  </WritingSystemOptions>
-			</ConfigurationItem>
-			<ConfigurationItem name="Name" before="[" between=" " after="]" isEnabled="true" field="Name">
-			  <WritingSystemOptions writingSystemType="analysis" displayWSAbreviation="false">
-				<Option id="analysis" isEnabled="true"/>
-			  </WritingSystemOptions>
-			</ConfigurationItem>
-		  </ConfigurationItem>
-		  <ConfigurationItem name="Translation" between=" " after=" " isEnabled="true" field="Translation">
-			<WritingSystemOptions writingSystemType="analysis" displayWSAbreviation="false">
-			  <Option id="all analysis" isEnabled="true"/>
-			</WritingSystemOptions>
-		  </ConfigurationItem>
-		</ConfigurationItem>
-		<ConfigurationItem name="Reference" after=" " isEnabled="false" field="Reference"/>
-	  </ConfigurationItem>
-	  <ConfigurationItem name="Encyclopedic Info." before=" [" between=" " after="]" isEnabled="true" field="EncyclopedicInfo">
-		<WritingSystemOptions writingSystemType="analysis" displayWSAbreviation="false">
-		  <Option id="all analysis" isEnabled="true"/>
-		</WritingSystemOptions>
-	  </ConfigurationItem>
-	  <ConfigurationItem name="Restrictions" before="Restrictions: " between=" " after=". " isEnabled="true" field="Restrictions">
-		<WritingSystemOptions writingSystemType="analysis" displayWSAbreviation="false">
-		  <Option id="all analysis" isEnabled="true"/>
-		</WritingSystemOptions>
-	  </ConfigurationItem>
-	  <ConfigurationItem name="Lexical Relations" between="; " after=". " isEnabled="true" field="LexSenseReferences">
-		<ListTypeOptions list="sense">
-		  <Option isEnabled="true" id="b7862f14-ea5e-11de-8d47-0013722f8dec"/>
-		  <Option isEnabled="true" id="b7921ac2-ea5e-11de-880d-0013722f8dec" />
-		  <Option isEnabled="true" id="b7a78fd8-ea5e-11de-9ef2-0013722f8dec:f" />
-		  <Option isEnabled="true" id="b7a78fd8-ea5e-11de-9ef2-0013722f8dec:r" />
-		  <Option isEnabled="true" id="b764ce50-ea5e-11de-864f-0013722f8dec:f" />
-		  <Option isEnabled="true" id="b764ce50-ea5e-11de-864f-0013722f8dec:r" />
-		  <Option isEnabled="true" id="b770ba08-ea5e-11de-9ca9-0013722f8dec:f" />
-		  <Option isEnabled="true" id="b770ba08-ea5e-11de-9ca9-0013722f8dec:r" />
-		  <Option isEnabled="true" id="b77a435c-ea5e-11de-9a66-0013722f8dec" />
-		</ListTypeOptions>
-		<ConfigurationItem name="Relation Abbreviation" between=" " after=": " style="Dictionary-Contrasting" isEnabled="true" field="OwnerType" subField="Abbreviation">
-		  <WritingSystemOptions writingSystemType="analysis" displayWSAbreviation="false">
-			<Option id="analysis" isEnabled="true"/>
-		  </WritingSystemOptions>
-		</ConfigurationItem>
-		<ConfigurationItem name="Relation Name" between=" " after=": " style="Dictionary-Contrasting" isEnabled="false" field="OwnerType" subField="Name">
-		  <WritingSystemOptions writingSystemType="analysis" displayWSAbreviation="false">
-			<Option id="analysis" isEnabled="true"/>
-		  </WritingSystemOptions>
-		</ConfigurationItem>
-		<ConfigurationItem name="Targets" between=", " after="" isEnabled="true" field="ConfigTargets">
-		  <!--ConfiguredXHTMLGenerator uses cssClassNameOverride="headword" as a flag to generate a link to the referenced entry-->
-		  <ConfigurationItem name="Referenced Sense Headword" between=" " style="Dictionary-CrossReferences" isEnabled="true" field="HeadWord" cssClassNameOverride="headword">
-			<WritingSystemOptions writingSystemType="vernacular" displayWSAbreviation="false">
-			  <Option id="vernacular" isEnabled="true"/>
-			</WritingSystemOptions>
-		  </ConfigurationItem>
-		  <ConfigurationItem name="Gloss" before=" " between=" " isEnabled="false" field="Gloss">
-			<WritingSystemOptions writingSystemType="analysis" displayWSAbreviation="false">
-			  <Option id="all analysis" isEnabled="true"/>
-			</WritingSystemOptions>
-		  </ConfigurationItem>
-		</ConfigurationItem>
-	  </ConfigurationItem>
-	  <ConfigurationItem name="Variants of Sense" before="(" between="; " after=") " isEnabled="true" field="VariantFormEntryBackRefs">
-		<ConfigurationItem name="Variant Type" between=", " after=" " isEnabled="true" field="VariantEntryTypesRS" cssClassNameOverride="variantentrytypes">
-		  <ConfigurationItem name="Reverse Abbreviation" between=" " after=" " isEnabled="true" field="ReverseAbbr">
-			<WritingSystemOptions writingSystemType="analysis" displayWSAbreviation="false">
-			  <Option id="analysis" isEnabled="true"/>
-			</WritingSystemOptions>
-		  </ConfigurationItem>
-		  <ConfigurationItem name="Name" between=" " isEnabled="false" field="Name">
-			<WritingSystemOptions writingSystemType="analysis" displayWSAbreviation="false">
-			  <Option id="analysis" isEnabled="true"/>
-			</WritingSystemOptions>
-		  </ConfigurationItem>
-		</ConfigurationItem>
-		<ConfigurationItem name="Variant Form" between=", " style="Dictionary-CrossReferences" isEnabled="true" field="OwningEntry" subField="HeadWordRef" cssClassNameOverride="headword">
-		  <WritingSystemOptions writingSystemType="vernacular" displayWSAbreviation="false">
-			<Option id="vernacular" isEnabled="true"/>
-		  </WritingSystemOptions>
-		</ConfigurationItem>
-		<ConfigurationItem name="Variant Pronunciations" before=" " between=", " isEnabled="false" field="OwningEntry"  subField="PronunciationsOS" cssClassNameOverride="variantpronunciations">
-		  <ConfigurationItem name="Pronunciation" before="[" between=" " after="]" isEnabled="true" field="Form">
-			<WritingSystemOptions writingSystemType="pronunciation" displayWSAbreviation="false">
-			  <Option id="pronunciation" isEnabled="true"/>
-			</WritingSystemOptions>
-		  </ConfigurationItem>
-		  <ConfigurationItem name="CV Pattern" after=" " isEnabled="false" field="CVPattern"/>
-		  <ConfigurationItem name="Tone" after=" " isEnabled="false" field="Tone"/>
-		  <ConfigurationItem name="Location" after=" " style="Dictionary-Contrasting" isEnabled="false" field="LocationRA" cssClassNameOverride="location">
-			<ConfigurationItem name="Abbreviation" between=" " after=" " isEnabled="true" field="Abbreviation">
-			  <WritingSystemOptions writingSystemType="both" displayWSAbreviation="false">
-				<Option id="analysis" isEnabled="true"/>
-			  </WritingSystemOptions>
-			</ConfigurationItem>
-			<ConfigurationItem name="Name" between=" " after=" " isEnabled="false" field="Name">
-			  <WritingSystemOptions writingSystemType="both" displayWSAbreviation="false">
-				<Option id="analysis" isEnabled="true"/>
-			  </WritingSystemOptions>
-			</ConfigurationItem>
-		  </ConfigurationItem>
-		  <ConfigurationItem name="Pronunciation Media" after=" " isEnabled="true" field="MediaFilesOS" cssClassNameOverride="mediafiles">
-			<ConfigurationItem name="Media Files" after=" " isEnabled="true" field="MediaFileRA"/>
-		  </ConfigurationItem>
-		</ConfigurationItem>
-		<ConfigurationItem name="Comment" before=" " between=" " isEnabled="false" field="Summary">
-		  <WritingSystemOptions writingSystemType="analysis" displayWSAbreviation="false">
-			<Option id="analysis" isEnabled="true"/>
-		  </WritingSystemOptions>
-		</ConfigurationItem>
-		<ConfigurationItem name="Summary Definition" between=" " after=" " isEnabled="true" field="OwningEntry" subField="SummaryDefinition">
-=======
+		  <WritingSystemOptions writingSystemType="analysis" displayWSAbreviation="false">
+			<Option id="analysis" isEnabled="true"/>
+		  </WritingSystemOptions>
+		</ConfigurationItem>
 	  </ConfigurationItem>
 	  <ConfigurationItem name="Anthropology Note" between=" " after=" " isEnabled="false" field="AnthroNote">
 		<WritingSystemOptions writingSystemType="analysis" displayWSAbreviation="false">
@@ -2706,150 +2410,55 @@
 		  </WritingSystemOptions>
 		</ConfigurationItem>
 		<ConfigurationItem name="Name" between=" " isEnabled="true" field="Name">
->>>>>>> 412542a5
-		  <WritingSystemOptions writingSystemType="analysis" displayWSAbreviation="false">
-			<Option id="analysis" isEnabled="true"/>
-		  </WritingSystemOptions>
-		</ConfigurationItem>
-	  </ConfigurationItem>
-<<<<<<< HEAD
-	  <ConfigurationItem name="Anthropology Note" between=" " after=" " isEnabled="false" field="AnthroNote">
-		<WritingSystemOptions writingSystemType="analysis" displayWSAbreviation="false">
-		  <Option id="all analysis" isEnabled="true"/>
-		</WritingSystemOptions>
-	  </ConfigurationItem>
-	  <ConfigurationItem name="Bibliography" between=" " after=" " isEnabled="false" field="Bibliography">
-		<WritingSystemOptions writingSystemType="analysis" displayWSAbreviation="false">
-		  <Option id="all analysis" isEnabled="true"/>
-		</WritingSystemOptions>
-	  </ConfigurationItem>
-	  <ConfigurationItem name="Discourse Note" between=" " after=" " isEnabled="false" field="DiscourseNote">
-		<WritingSystemOptions writingSystemType="analysis" displayWSAbreviation="false">
-		  <Option id="all analysis" isEnabled="true"/>
-		</WritingSystemOptions>
-	  </ConfigurationItem>
-	  <ConfigurationItem name="Phonology Note" between=" " after=" " isEnabled="false" field="PhonologyNote">
-		<WritingSystemOptions writingSystemType="analysis" displayWSAbreviation="false">
-		  <Option id="all analysis" isEnabled="true"/>
-		</WritingSystemOptions>
-	  </ConfigurationItem>
-	  <ConfigurationItem name="Grammar Note" between=" " after=" " isEnabled="false" field="GrammarNote">
-		<WritingSystemOptions writingSystemType="analysis" displayWSAbreviation="false">
-		  <Option id="all analysis" isEnabled="true"/>
-		</WritingSystemOptions>
-	  </ConfigurationItem>
-	  <ConfigurationItem name="Semantics Note" between=" " after=" " isEnabled="false" field="SemanticsNote">
-		<WritingSystemOptions writingSystemType="analysis" displayWSAbreviation="false">
-		  <Option id="all analysis" isEnabled="true"/>
-		</WritingSystemOptions>
-	  </ConfigurationItem>
-	  <ConfigurationItem name="Sociolinguistics Note" between=" " after=" " isEnabled="false" field="SocioLinguisticsNote">
-		<WritingSystemOptions writingSystemType="analysis" displayWSAbreviation="false">
-		  <Option id="all analysis" isEnabled="true"/>
-		</WritingSystemOptions>
-	  </ConfigurationItem>
-	  <ConfigurationItem name="General Note" between=" " after=" " isEnabled="false" field="GeneralNote">
-		<WritingSystemOptions writingSystemType="analysis" displayWSAbreviation="false">
-		  <Option id="all analysis" isEnabled="true"/>
-		</WritingSystemOptions>
-	  </ConfigurationItem>
-	  <ConfigurationItem name="Scientific Name" after=" " isEnabled="true" field="ScientificName"/>
-	  <ConfigurationItem name="Source" after=" " isEnabled="false" field="Source"/>
-	  <ConfigurationItem name="Semantic Domains" before="(sem. domains: " between=", " after=".) " isEnabled="true" field="SemanticDomainsRC" cssClassNameOverride="semanticdomains">
-		<ConfigurationItem name="Abbreviation" between=" " after=" - " isEnabled="true" field="Abbreviation">
-=======
+		  <WritingSystemOptions writingSystemType="analysis" displayWSAbreviation="false">
+			<Option id="analysis" isEnabled="true"/>
+		  </WritingSystemOptions>
+		</ConfigurationItem>
+	  </ConfigurationItem>
 	  <ConfigurationItem name="Academic Domains" before="ac. domains: " between=", " after=" " isEnabled="true" field="DomainTypesRC" cssClassNameOverride="academicdomains">
 		<ConfigurationItem name="Abbreviation" between=" " isEnabled="true" field="Abbreviation">
->>>>>>> 412542a5
-		  <WritingSystemOptions writingSystemType="analysis" displayWSAbreviation="false">
-			<Option id="analysis" isEnabled="true"/>
-		  </WritingSystemOptions>
-		</ConfigurationItem>
-<<<<<<< HEAD
-		<ConfigurationItem name="Name" between=" " isEnabled="true" field="Name">
-=======
+		  <WritingSystemOptions writingSystemType="analysis" displayWSAbreviation="false">
+			<Option id="analysis" isEnabled="true"/>
+		  </WritingSystemOptions>
+		</ConfigurationItem>
 		<ConfigurationItem name="Name" before=" (" between=" " after=")" isEnabled="true" field="Name">
->>>>>>> 412542a5
-		  <WritingSystemOptions writingSystemType="analysis" displayWSAbreviation="false">
-			<Option id="analysis" isEnabled="true"/>
-		  </WritingSystemOptions>
-		</ConfigurationItem>
-	  </ConfigurationItem>
-<<<<<<< HEAD
-	  <ConfigurationItem name="Anthropology Categories" before="anthro. codes " between=", " after=" " isEnabled="false" field="AnthroCodesRC" cssClassNameOverride="anthrocodes">
-		<ConfigurationItem name="Abbreviation" between=" " after=" - " isEnabled="true" field="Abbreviation">
-=======
+		  <WritingSystemOptions writingSystemType="analysis" displayWSAbreviation="false">
+			<Option id="analysis" isEnabled="true"/>
+		  </WritingSystemOptions>
+		</ConfigurationItem>
+	  </ConfigurationItem>
 	  <ConfigurationItem name="Usages" before="{" between=", " after="} " isEnabled="true" field="UsageTypesRC" cssClassNameOverride="usages">
 		<ConfigurationItem name="Abbreviation" between=" " isEnabled="true" field="Abbreviation">
->>>>>>> 412542a5
-		  <WritingSystemOptions writingSystemType="analysis" displayWSAbreviation="false">
-			<Option id="analysis" isEnabled="true"/>
-		  </WritingSystemOptions>
-		</ConfigurationItem>
-<<<<<<< HEAD
-		<ConfigurationItem name="Name" between=" " isEnabled="true" field="Name">
-=======
+		  <WritingSystemOptions writingSystemType="analysis" displayWSAbreviation="false">
+			<Option id="analysis" isEnabled="true"/>
+		  </WritingSystemOptions>
+		</ConfigurationItem>
 		<ConfigurationItem name="Name" between=" " isEnabled="false" field="Name">
->>>>>>> 412542a5
-		  <WritingSystemOptions writingSystemType="analysis" displayWSAbreviation="false">
-			<Option id="analysis" isEnabled="true"/>
-		  </WritingSystemOptions>
-		</ConfigurationItem>
-	  </ConfigurationItem>
-<<<<<<< HEAD
-	  <ConfigurationItem name="Academic Domains" before="ac. domains: " between=", " after=" " isEnabled="true" field="DomainTypesRC" cssClassNameOverride="academicdomains">
-		<ConfigurationItem name="Abbreviation" between=" " isEnabled="true" field="Abbreviation">
-=======
+		  <WritingSystemOptions writingSystemType="analysis" displayWSAbreviation="false">
+			<Option id="analysis" isEnabled="true"/>
+		  </WritingSystemOptions>
+		</ConfigurationItem>
+	  </ConfigurationItem>
 	  <ConfigurationItem name="Status" before="status " after=" " isEnabled="false" field="StatusRA" cssClassNameOverride="status">
 		<ConfigurationItem name="Abbreviation" between=" " isEnabled="false" field="Abbreviation">
->>>>>>> 412542a5
-		  <WritingSystemOptions writingSystemType="analysis" displayWSAbreviation="false">
-			<Option id="analysis" isEnabled="true"/>
-		  </WritingSystemOptions>
-		</ConfigurationItem>
-<<<<<<< HEAD
-		<ConfigurationItem name="Name" before=" (" between=" " after=")" isEnabled="true" field="Name">
-=======
+		  <WritingSystemOptions writingSystemType="analysis" displayWSAbreviation="false">
+			<Option id="analysis" isEnabled="true"/>
+		  </WritingSystemOptions>
+		</ConfigurationItem>
 		<ConfigurationItem name="Name" before="[" between=" " after="]" isEnabled="true" field="Name">
->>>>>>> 412542a5
-		  <WritingSystemOptions writingSystemType="analysis" displayWSAbreviation="false">
-			<Option id="analysis" isEnabled="true"/>
-		  </WritingSystemOptions>
-		</ConfigurationItem>
-	  </ConfigurationItem>
-<<<<<<< HEAD
-	  <ConfigurationItem name="Usages" before="{" between=", " after="} " isEnabled="true" field="UsageTypesRC" cssClassNameOverride="usages">
-		<ConfigurationItem name="Abbreviation" between=" " isEnabled="true" field="Abbreviation">
-		  <WritingSystemOptions writingSystemType="analysis" displayWSAbreviation="false">
-			<Option id="analysis" isEnabled="true"/>
-		  </WritingSystemOptions>
-		</ConfigurationItem>
-		<ConfigurationItem name="Name" between=" " isEnabled="false" field="Name">
-		  <WritingSystemOptions writingSystemType="analysis" displayWSAbreviation="false">
-			<Option id="analysis" isEnabled="true"/>
-		  </WritingSystemOptions>
-		</ConfigurationItem>
-	  </ConfigurationItem>
-	  <ConfigurationItem name="Status" before="status " after=" " isEnabled="false" field="StatusRA" cssClassNameOverride="status">
-		<ConfigurationItem name="Abbreviation" between=" " isEnabled="false" field="Abbreviation">
-		  <WritingSystemOptions writingSystemType="analysis" displayWSAbreviation="false">
-			<Option id="analysis" isEnabled="true"/>
-		  </WritingSystemOptions>
-		</ConfigurationItem>
-		<ConfigurationItem name="Name" before="[" between=" " after="]" isEnabled="true" field="Name">
 		  <WritingSystemOptions writingSystemType="analysis" displayWSAbreviation="false">
 			<Option id="analysis" isEnabled="true"/>
 		  </WritingSystemOptions>
 		</ConfigurationItem>
 	  </ConfigurationItem>
 	  <ConfigurationItem name="Referenced Complex Forms" between=" " after=" " isEnabled="true" field="VisibleComplexFormBackRefs">
-		<ConfigurationItem name="Complex Form Type" after=" " isEnabled="true" field="ComplexEntryTypesRS" cssClassNameOverride="complexformtypes">
-		  <ConfigurationItem name="Reverse Abbreviation" between=" " isEnabled="true" field="ReverseAbbr">
-			<WritingSystemOptions writingSystemType="analysis" displayWSAbreviation="false">
-			  <Option id="analysis" isEnabled="true"/>
-			</WritingSystemOptions>
-		  </ConfigurationItem>
-		  <ConfigurationItem name="Name" between=" " isEnabled="false" field="Name">
+		<ConfigurationItem name="Complex Form Type" after="" isEnabled="true" field="ComplexEntryTypesRS" cssClassNameOverride="complexformtypes">
+		  <ConfigurationItem name="Abbreviation" between=" " isEnabled="true" field="Abbreviation">
+			<WritingSystemOptions writingSystemType="analysis" displayWSAbreviation="false">
+			  <Option id="analysis" isEnabled="true"/>
+			</WritingSystemOptions>
+		  </ConfigurationItem>
+		  <ConfigurationItem name="Name" between=" " after=" " isEnabled="false" field="Name">
 			<WritingSystemOptions writingSystemType="analysis" displayWSAbreviation="false">
 			  <Option id="analysis" isEnabled="true"/>
 			</WritingSystemOptions>
@@ -2865,31 +2474,6 @@
 			<Option id="analysis" isEnabled="true"/>
 		  </WritingSystemOptions>
 		</ConfigurationItem>
-=======
-	  <ConfigurationItem name="Referenced Complex Forms" between=" " after=" " isEnabled="true" field="VisibleComplexFormBackRefs">
-		<ConfigurationItem name="Complex Form Type" after="" isEnabled="true" field="ComplexEntryTypesRS" cssClassNameOverride="complexformtypes">
-		  <ConfigurationItem name="Abbreviation" between=" " isEnabled="true" field="Abbreviation">
-			<WritingSystemOptions writingSystemType="analysis" displayWSAbreviation="false">
-			  <Option id="analysis" isEnabled="true"/>
-			</WritingSystemOptions>
-		  </ConfigurationItem>
-		  <ConfigurationItem name="Name" between=" " after=" " isEnabled="false" field="Name">
-			<WritingSystemOptions writingSystemType="analysis" displayWSAbreviation="false">
-			  <Option id="analysis" isEnabled="true"/>
-			</WritingSystemOptions>
-		  </ConfigurationItem>
-		</ConfigurationItem>
-		<ConfigurationItem name="Complex Form" between=" " style="Dictionary-CrossReferences" isEnabled="true" field="OwningEntry" subField="HeadWordRef" cssClassNameOverride="headword">
-		  <WritingSystemOptions writingSystemType="vernacular" displayWSAbreviation="false">
-			<Option id="vernacular" isEnabled="true"/>
-		  </WritingSystemOptions>
-		</ConfigurationItem>
-		<ConfigurationItem name="Comment" before=" " between=" " isEnabled="false" field="Summary">
-		  <WritingSystemOptions writingSystemType="analysis" displayWSAbreviation="false">
-			<Option id="analysis" isEnabled="true"/>
-		  </WritingSystemOptions>
-		</ConfigurationItem>
->>>>>>> 412542a5
 		<ConfigurationItem name="Summary Definition" before=" " between=" " after=" " isEnabled="true" field="OwningEntry" subField="SummaryDefinition">
 		  <WritingSystemOptions writingSystemType="analysis" displayWSAbreviation="false">
 			<Option id="analysis" isEnabled="true"/>
@@ -2931,11 +2515,7 @@
 		</ConfigurationItem>
 	  </ConfigurationItem>
 	  <ConfigurationItem name="Subsenses" between="  " after=" " isEnabled="true" field="SensesOS" cssClassNameOverride="senses">
-<<<<<<< HEAD
-		<SenseOptions displayEachSenseInParagraph="false" numberStyle="Dictionary-SenseNumber" numberBefore="" numberAfter=") " numberingStyle="%O" numberSingleSense="false" showSingleGramInfoFirst="true"/>
-=======
 	  	<SenseOptions displayEachSenseInParagraph="false" numberStyle="Dictionary-SenseNumber" numberBefore="" numberAfter=") " parentSenseNumberingStyle="%." numberingStyle="%d" numberSingleSense="false" showSingleGramInfoFirst="true"/>
->>>>>>> 412542a5
 		<ReferenceItem>MainEntrySubsenses</ReferenceItem>
 	  </ConfigurationItem>
 	</ConfigurationItem>
@@ -3530,11 +3110,7 @@
 		<ReferenceItem>MainEntrySubentries</ReferenceItem>
 	  </ConfigurationItem>
 	  <ConfigurationItem name="Subsubsenses" between="  " after=" " isEnabled="true" field="SensesOS" cssClassNameOverride="senses">
-<<<<<<< HEAD
-		<SenseOptions displayEachSenseInParagraph="false" numberStyle="Dictionary-SenseNumber" numberBefore="" numberAfter=") " numberingStyle="%O" numberSingleSense="false" showSingleGramInfoFirst="true"/>
-=======
 	  	<SenseOptions displayEachSenseInParagraph="false" numberStyle="Dictionary-SenseNumber" numberBefore="" numberAfter=") " parentSenseNumberingStyle="%." numberingStyle="%d" numberSingleSense="false" showSingleGramInfoFirst="true"/>
->>>>>>> 412542a5
 		<ReferenceItem>MainEntrySubsenses</ReferenceItem>
 	  </ConfigurationItem>
 	</ConfigurationItem>
