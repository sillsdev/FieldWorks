<?xml version="1.0" encoding="utf-8"?>
<DictionaryConfiguration xmlns:xsi="http://www.w3.org/2001/XMLSchema-instance"
 xsi:noNamespaceSchemaLocation="../../Configuration/DictionaryConfiguration.xsd"
 xmlns:xsd="http://www.w3.org/2001/XMLSchema"
 name="Hybrid (complex forms as main entries and mini subentries)"
 version="10" lastModified="2016-07-27"
 allPublications="true" isRootBased="false">
  <ConfigurationItem name="Main Entry" isEnabled="true" style="Dictionary-Normal" styleType="paragraph" field="LexEntry" cssClassNameOverride="entry">
	<!-- using a different CSS Class for the main HeadWord and the HeadWords for subentries, references, and (variant|complex) forms
   prevents styles for the main HeadWord from leaking onto other HeadWords -->
	<ConfigurationItem name="Headword" isEnabled="true" style="Dictionary-Headword" before="" between=" " after="  " field="MLHeadWord" cssClassNameOverride="mainheadword">
	  <WritingSystemOptions writingSystemType="vernacular" displayWSAbreviation="false">
		<Option id="vernacular" isEnabled="true" />
	  </WritingSystemOptions>
	</ConfigurationItem>
	<ConfigurationItem name="Lexeme Form" isEnabled="false" before="" between=" " after=" " field="LexemeFormOA" cssClassNameOverride="lexemeform">
	  <WritingSystemOptions writingSystemType="vernacular" displayWSAbreviation="false">
		<Option id="vernacular" isEnabled="true" />
	  </WritingSystemOptions>
	</ConfigurationItem>
	<ConfigurationItem name="Citation Form" isEnabled="false" before="" between=" " after=" " field="CitationForm">
	  <WritingSystemOptions writingSystemType="vernacular" displayWSAbreviation="false">
		<Option id="all vernacular" isEnabled="true" />
	  </WritingSystemOptions>
	</ConfigurationItem>
	<ConfigurationItem name="Secondary Homograph Number" style="Homograph-Number" isEnabled="false" before="" after=" " field="HomographNumber" />
	<ConfigurationItem name="Pronunciations" isEnabled="true" before="" between=", " after=" " field="PronunciationsOS" cssClassNameOverride="pronunciations">
	  <ConfigurationItem name="Pronunciation" isEnabled="true" before="[" between=" " after="] " field="Form">
		<WritingSystemOptions writingSystemType="pronunciation" displayWSAbreviation="false">
		  <Option id="pronunciation" isEnabled="true" />
		</WritingSystemOptions>
	  </ConfigurationItem>
	  <ConfigurationItem name="CV Pattern" isEnabled="false" before="" after=" " field="CVPattern" />
	  <ConfigurationItem name="Tone" isEnabled="false" before="" after=" " field="Tone" />
	  <ConfigurationItem name="Location" isEnabled="false" style="Dictionary-Contrasting" before="" after=" " field="LocationRA" cssClassNameOverride="location">
		<ConfigurationItem name="Abbreviation" isEnabled="true" before="" between=" " after=" " field="Abbreviation">
		  <WritingSystemOptions writingSystemType="both" displayWSAbreviation="false">
			<Option id="analysis" isEnabled="true" />
		  </WritingSystemOptions>
		</ConfigurationItem>
		<ConfigurationItem name="Name" isEnabled="false" before="" between=" " after=" " field="Name">
		  <WritingSystemOptions writingSystemType="both" displayWSAbreviation="false">
			<Option id="analysis" isEnabled="true" />
		  </WritingSystemOptions>
		</ConfigurationItem>
		<ConfigurationItem name="Alias" isEnabled="true" between=" " after=" " field="Alias">
		  <WritingSystemOptions writingSystemType="analysis" displayWSAbreviation="false">
			<Option id="analysis" isEnabled="true" />
		  </WritingSystemOptions>
		</ConfigurationItem>
	  </ConfigurationItem>
	  <ConfigurationItem name="Pronunciation Media" after=" " isEnabled="true" field="MediaFilesOS" cssClassNameOverride="mediafiles">
		<ConfigurationItem name="Media Files" after=" " isEnabled="true" field="MediaFileRA"/>
	  </ConfigurationItem>
	</ConfigurationItem>
	<ConfigurationItem name="Etymology" isEnabled="false" before="(" after=") " between=" " field="EtymologyOS" cssClassNameOverride="etymologies">
	  <ConfigurationItem name="Preceding Annotation" isEnabled="true" before="" between=" " after=" " field="PrecComment">
		<WritingSystemOptions writingSystemType="analysis" displayWSAbreviation="false">
		  <Option id="analysis" isEnabled="true" />
		</WritingSystemOptions>
	  </ConfigurationItem>
	  <ConfigurationItem name="Source Language" after=" " between=" " isEnabled="true" field="LanguageRS" cssClassNameOverride="languages">
		<ConfigurationItem name="Abbreviation" between=" " after=" " isEnabled="true" field="Abbreviation">
		  <WritingSystemOptions writingSystemType="analysis" displayWSAbreviation="false">
			<Option id="analysis" isEnabled="true"/>
		  </WritingSystemOptions>
		</ConfigurationItem>
		<ConfigurationItem name="Name" between=" " after=" " isEnabled="false" field="Name">
		  <WritingSystemOptions writingSystemType="analysis" displayWSAbreviation="false">
			<Option id="analysis" isEnabled="true"/>
		  </WritingSystemOptions>
		</ConfigurationItem>
	  </ConfigurationItem>
	  <ConfigurationItem name="Source Language Notes" after=" " isEnabled="false" field="LanguageNotes">
		<WritingSystemOptions writingSystemType="analysis" displayWSAbreviation="false">
		  <Option id="analysis" isEnabled="true"/>
		</WritingSystemOptions>
	  </ConfigurationItem>
	  <ConfigurationItem name="Source Form" isEnabled="true" before="" between=" " after=" " field="Form">
		<WritingSystemOptions writingSystemType="both" displayWSAbreviation="false">
		  <Option id="best vernoranal" isEnabled="true" />
		</WritingSystemOptions>
	  </ConfigurationItem>
	  <ConfigurationItem name="Gloss" isEnabled="true" before="" between=" " after=" " field="Gloss">
		<WritingSystemOptions writingSystemType="analysis" displayWSAbreviation="false">
		  <Option id="analysis" isEnabled="true" />
		</WritingSystemOptions>
	  </ConfigurationItem>
	  <ConfigurationItem name="Following Comment" isEnabled="false" before="" between=" " after=" " field="Comment">
		<WritingSystemOptions writingSystemType="analysis" displayWSAbreviation="false">
		  <Option id="analysis" isEnabled="true" />
		</WritingSystemOptions>
	  </ConfigurationItem>
	  <ConfigurationItem name="Bibliographic Source" isEnabled="true" before="" between=" " after=" " field="Bibliography">
		<WritingSystemOptions writingSystemType="analysis" displayWSAbreviation="false">
		  <Option id="analysis" isEnabled="true" />
		</WritingSystemOptions>
	  </ConfigurationItem>
<!--
	  <ConfigurationItem name="Note" isEnabled="false" before="" between=" " after=" " field="Note">
		<WritingSystemOptions writingSystemType="analysis" displayWSAbreviation="false">
		  <Option id="analysis" isEnabled="true" />
		</WritingSystemOptions>
	  </ConfigurationItem>
-->
	</ConfigurationItem>
	<ConfigurationItem name="Senses" isEnabled="true" before="" between="  " after=" " field="SensesOS" cssClassNameOverride="senses">
	  <SenseOptions numberStyle="Dictionary-SenseNumber" numberBefore="" numberingStyle="%d" numberAfter=") " numberSingleSense="false" showSingleGramInfoFirst="true" displayEachSenseInParagraph="false" />
	  <ConfigurationItem name="Grammatical Info." isEnabled="true" style="Dictionary-Contrasting" before="" between="" after=" " field="MorphoSyntaxAnalysisRA" cssClassNameOverride="morphosyntaxanalysis">
		<ConfigurationItem name="Category Info." isEnabled="true" style="Classified-POS" before="" between=" " after=" " field="MLPartOfSpeech" cssClassNameOverride="partofspeech">
		  <WritingSystemOptions writingSystemType="analysis" displayWSAbreviation="false">
			<Option id="analysis" isEnabled="true" />
		  </WritingSystemOptions>
		</ConfigurationItem>
		<ConfigurationItem name="Slots (for Infl. Affixes)" isEnabled="false" before=": " between=", " after="" field="Slots">
		  <WritingSystemOptions writingSystemType="analysis" displayWSAbreviation="false">
			<Option id="analysis" isEnabled="true" />
		  </WritingSystemOptions>
		  <ConfigurationItem name="Slot Names" isEnabled="true" before="" between=" " after=" " field="Name">
			<WritingSystemOptions writingSystemType="analysis" displayWSAbreviation="false">
			  <Option id="analysis" isEnabled="true" />
			</WritingSystemOptions>
		  </ConfigurationItem>
		</ConfigurationItem>
		<ConfigurationItem name="Inflection Class" isEnabled="false" before="" between=" " after=" " field="MLInflectionClass">
		  <WritingSystemOptions writingSystemType="analysis" displayWSAbreviation="false">
			<Option id="analysis" isEnabled="true" />
		  </WritingSystemOptions>
		</ConfigurationItem>
		<ConfigurationItem name="Inflection Features" isEnabled="false" before="" after=" " field="FeaturesTSS" cssClassNameOverride="inflectionfeatures" />
		<ConfigurationItem name="Exception Features" isEnabled="false" before="" after=" " field="ExceptionFeaturesTSS" cssClassNameOverride="exceptionfeatures" />
		<ConfigurationItem name="Gram Info (Name)" isEnabled="false" between=" " after=" " field="InterlinearNameTSS" cssClassNameOverride="graminfoname" />
		<ConfigurationItem name="Gram Info (Abbrev)" isEnabled="false" between=" " after=" " field="InterlinearAbbrTSS" cssClassNameOverride="graminfoabbrev" />
	  </ConfigurationItem>
	  <ConfigurationItem name="Sense Type" isEnabled="false" style="Dictionary-Contrasting" before="(" after=") " field="SenseTypeRA" cssClassNameOverride="sensetype">
		<ConfigurationItem name="Abbreviation" isEnabled="true" before="" between=" " after="" field="Abbreviation">
		  <WritingSystemOptions writingSystemType="analysis" displayWSAbreviation="false">
			<Option id="analysis" isEnabled="true" />
		  </WritingSystemOptions>
		</ConfigurationItem>
		<ConfigurationItem name="Name" isEnabled="false" before="" between=" " after="" field="Name">
		  <WritingSystemOptions writingSystemType="analysis" displayWSAbreviation="false">
			<Option id="analysis" isEnabled="true" />
		  </WritingSystemOptions>
		</ConfigurationItem>
	  </ConfigurationItem>
	  <ConfigurationItem name="Definition (or Gloss)" isEnabled="true" before="" between=" " after=" " field="DefinitionOrGloss">
		<WritingSystemOptions writingSystemType="analysis" displayWSAbreviation="false">
		  <Option id="all analysis" isEnabled="true" />
		</WritingSystemOptions>
	  </ConfigurationItem>
	  <ConfigurationItem name="Definition" isEnabled="false" before="" between=" " after=" " field="Definition">
		<WritingSystemOptions writingSystemType="analysis" displayWSAbreviation="false">
		  <Option id="all analysis" isEnabled="true" />
		</WritingSystemOptions>
	  </ConfigurationItem>
	  <ConfigurationItem name="Restrictions" isEnabled="true" style="Dictionary-Contrasting" before="(" between=" " after=") " field="Restrictions">
		<WritingSystemOptions writingSystemType="analysis" displayWSAbreviation="false">
		  <Option id="all analysis" isEnabled="true" />
		</WritingSystemOptions>
	  </ConfigurationItem>
	  <ConfigurationItem name="Scientific Name" isEnabled="true" style="Dictionary-Contrasting" before="[" after="] " field="ScientificName" />
	  <ConfigurationItem name="Gloss" isEnabled="false" before="" between=" " after=" " field="Gloss">
		<WritingSystemOptions writingSystemType="analysis" displayWSAbreviation="false">
		  <Option id="all analysis" isEnabled="true" />
		</WritingSystemOptions>
	  </ConfigurationItem>
	  <ConfigurationItem name="Examples" style="Bulleted List" styleType="paragraph" isEnabled="true" before="" between="  " after=" " field="ExamplesOS" cssClassNameOverride="examplescontents">
		<ComplexFormOptions displayEachComplexFormInParagraph="false"/>
		<ConfigurationItem name="Example Sentence" isEnabled="true" style="Dictionary-Vernacular" between=" " after=" " field="Example">
		  <WritingSystemOptions writingSystemType="vernacular" displayWSAbreviation="false">
			<Option id="all vernacular" isEnabled="true" />
		  </WritingSystemOptions>
		</ConfigurationItem>
		<ConfigurationItem name="Translations" isEnabled="true" before="" between="" after="" field="TranslationsOC" cssClassNameOverride="translationcontents">
		  <ConfigurationItem name="Type" isEnabled="false" before="" after=" " field="TypeRA" cssClassNameOverride="type">
			<ConfigurationItem name="Abbreviation" isEnabled="false" before="" between=" " after="" field="Abbreviation">
			  <WritingSystemOptions writingSystemType="analysis" displayWSAbreviation="false">
				<Option id="analysis" isEnabled="true" />
			  </WritingSystemOptions>
			</ConfigurationItem>
			<ConfigurationItem name="Name" isEnabled="true" before="[" between=" " after="]" field="Name">
			  <WritingSystemOptions writingSystemType="analysis" displayWSAbreviation="false">
				<Option id="analysis" isEnabled="true" />
			  </WritingSystemOptions>
			</ConfigurationItem>
		  </ConfigurationItem>
		  <ConfigurationItem name="Translation" isEnabled="true" before="" between=" " after=" " field="Translation">
			<WritingSystemOptions writingSystemType="analysis" displayWSAbreviation="false">
			  <Option id="all analysis" isEnabled="true" />
			</WritingSystemOptions>
		  </ConfigurationItem>
		</ConfigurationItem>
		<ConfigurationItem name="Reference" isEnabled="false" before="" after=" " field="Reference" />
	  </ConfigurationItem>
	  <ConfigurationItem name="Encyclopedic Info." isEnabled="true" style="Dictionary-Contrasting" before=" (" between=" " after=") " field="EncyclopedicInfo">
		<WritingSystemOptions writingSystemType="analysis" displayWSAbreviation="false">
		  <Option id="all analysis" isEnabled="true" />
		</WritingSystemOptions>
	  </ConfigurationItem>
	  <ConfigurationItem name="Lexical Relations" isEnabled="false" before="" between="; " after=". " field="LexSenseReferences">
		<ListTypeOptions list="sense">
		  <Option id="" isEnabled="false" />
		</ListTypeOptions>
		<ConfigurationItem name="Relation Abbreviation" isEnabled="true" style="Dictionary-Contrasting" before="" between=" " after=": " field="OwnerType" subField="Abbreviation">
		  <WritingSystemOptions writingSystemType="analysis" displayWSAbreviation="false">
			<Option id="analysis" isEnabled="true" />
		  </WritingSystemOptions>
		</ConfigurationItem>
		<ConfigurationItem name="Relation Name" isEnabled="false" style="Dictionary-Contrasting" before="" between=" " after=": " field="OwnerType" subField="Name">
		  <WritingSystemOptions writingSystemType="analysis" displayWSAbreviation="false">
			<Option id="analysis" isEnabled="true" />
		  </WritingSystemOptions>
		</ConfigurationItem>
		<ConfigurationItem name="Targets" isEnabled="true" before="" between=", " after="" field="ConfigTargets">
		  <!--ConfiguredXHTMLGenerator uses cssClassNameOverride="headword" as a flag to generate a link to the referenced entry-->
		  <ConfigurationItem name="Referenced Sense Headword" isEnabled="true" style="Dictionary-CrossReferences" before="" between=" " after="" field="HeadWord" cssClassNameOverride="headword">
			<WritingSystemOptions writingSystemType="vernacular" displayWSAbreviation="false">
			  <Option id="vernacular" isEnabled="true" />
			</WritingSystemOptions>
		  </ConfigurationItem>
		  <ConfigurationItem name="Gloss" isEnabled="false" before=" " between=" " after="" field="Gloss">
			<WritingSystemOptions writingSystemType="analysis" displayWSAbreviation="false">
			  <Option id="all analysis" isEnabled="true" />
			</WritingSystemOptions>
		  </ConfigurationItem>
			<ConfigurationItem name="Primary Entry References" isEnabled="true" before=" (" between=", " after=") " field="PrimaryEntryRefs">
				<ConfigurationItem name="Type" isEnabled="true" between="," after=" " field="EntryTypes" cssClassNameOverride="entrytypes">
					<ConfigurationItem name="Reverse Abbreviation" isEnabled="true" between=" " after="" field="ReverseAbbr">
						<WritingSystemOptions writingSystemType="analysis" displayWSAbreviation="false">
							<Option id="analysis" isEnabled="true" />
						</WritingSystemOptions>
					</ConfigurationItem>
					<ConfigurationItem name="Reverse Name" isEnabled="false" between=" " after="" field="ReverseName">
						<WritingSystemOptions writingSystemType="analysis" displayWSAbreviation="false">
							<Option id="analysis" isEnabled="true" />
						</WritingSystemOptions>
					</ConfigurationItem>
				</ConfigurationItem>
				<ConfigurationItem name="Primary Entry(s)" isEnabled="true" between="," after="" field="ConfigReferencedEntries" cssClassNameOverride="referencedentries">
					<ConfigurationItem name="Referenced Headword" isEnabled="true" style="Dictionary-CrossReferences" after="" field="HeadWord" cssClassNameOverride="headword">
						<WritingSystemOptions writingSystemType="vernacular" displayWSAbreviation="false">
							<Option id="vernacular" isEnabled="true" />
						</WritingSystemOptions>
					</ConfigurationItem>
					<ConfigurationItem name="Gloss (or Summary Definition)" isEnabled="false" between=" " before=" " field="GlossOrSummary">
						<WritingSystemOptions writingSystemType="analysis" displayWSAbreviation="false">
							<Option id="analysis" isEnabled="true" />
						</WritingSystemOptions>
					</ConfigurationItem>
				</ConfigurationItem>
				<ConfigurationItem name="Comment" isEnabled="false" between=" " before=" " field="Summary">
					<WritingSystemOptions writingSystemType="analysis" displayWSAbreviation="false">
						<Option id="analysis" isEnabled="true" />
					</WritingSystemOptions>
				</ConfigurationItem>
			</ConfigurationItem>
		</ConfigurationItem>
	  </ConfigurationItem>
	  <ConfigurationItem name="Variants of Sense" isEnabled="false" before="(" between="; " after=") " field="VariantFormEntryBackRefs">
		<ConfigurationItem name="Variant Type" isEnabled="true" before="" between=", " after=" " field="VariantEntryTypesRS" cssClassNameOverride="variantentrytypes">
		  <ConfigurationItem name="Abbreviation" isEnabled="true" before="" between=" " after="" field="Abbreviation">
			<WritingSystemOptions writingSystemType="analysis" displayWSAbreviation="false">
			  <Option id="analysis" isEnabled="true" />
			</WritingSystemOptions>
		  </ConfigurationItem>
		  <ConfigurationItem name="Name" isEnabled="false" before="" between=" " after="" field="Name">
			<WritingSystemOptions writingSystemType="analysis" displayWSAbreviation="false">
			  <Option id="analysis" isEnabled="true" />
			</WritingSystemOptions>
		  </ConfigurationItem>
		</ConfigurationItem>
		<ConfigurationItem name="Variant Form" before="" between=", " after="" style="Dictionary-CrossReferences" isEnabled="true" field="OwningEntry" subField="HeadWordRef" cssClassNameOverride="headword">
		  <WritingSystemOptions writingSystemType="vernacular" displayWSAbreviation="false">
			<Option id="vernacular" isEnabled="true" />
		  </WritingSystemOptions>
		</ConfigurationItem>
		<ConfigurationItem name="Variant Pronunciations" isEnabled="false" before=" " between=", " after="" field="OwningEntry" subField="PronunciationsOS" cssClassNameOverride="variantpronunciations">
		  <ConfigurationItem name="Pronunciation" isEnabled="true" before="[" between=" " after="]" field="Form">
			<WritingSystemOptions writingSystemType="pronunciation" displayWSAbreviation="false">
			  <Option id="pronunciation" isEnabled="true" />
			</WritingSystemOptions>
		  </ConfigurationItem>
		  <ConfigurationItem name="CV Pattern" isEnabled="false" before="" after=" " field="CVPattern" />
		  <ConfigurationItem name="Tone" isEnabled="false" before="" after=" " field="Tone" />
		  <ConfigurationItem name="Location" isEnabled="false" style="Dictionary-Contrasting" before="" after=" " field="LocationRA" cssClassNameOverride="location">
			<ConfigurationItem name="Abbreviation" isEnabled="true" before="" between=" " after=" " field="Abbreviation">
			  <WritingSystemOptions writingSystemType="both" displayWSAbreviation="false">
				<Option id="analysis" isEnabled="true" />
			  </WritingSystemOptions>
			</ConfigurationItem>
			<ConfigurationItem name="Name" isEnabled="false" before="" between=" " after=" " field="Name">
			  <WritingSystemOptions writingSystemType="both" displayWSAbreviation="false">
				<Option id="analysis" isEnabled="true" />
			  </WritingSystemOptions>
			</ConfigurationItem>
		  </ConfigurationItem>
		  <ConfigurationItem name="Pronunciation Media" after=" " isEnabled="true" field="MediaFilesOS" cssClassNameOverride="mediafiles">
			<ConfigurationItem name="Media Files" after=" " isEnabled="true" field="MediaFileRA"/>
		  </ConfigurationItem>
		</ConfigurationItem>
		<ConfigurationItem name="Comment" isEnabled="false" before=" " between=" " after="" field="Summary">
		  <WritingSystemOptions writingSystemType="analysis" displayWSAbreviation="false">
			<Option id="analysis" isEnabled="true" />
		  </WritingSystemOptions>
		</ConfigurationItem>
		<ConfigurationItem name="Summary Definition" isEnabled="true" before=" " between=" " after=" " field="OwningEntry" subField="SummaryDefinition">
		  <WritingSystemOptions writingSystemType="analysis" displayWSAbreviation="false">
			<Option id="analysis" isEnabled="true" />
		  </WritingSystemOptions>
		</ConfigurationItem>
	  </ConfigurationItem>
	  <ConfigurationItem name="Anthropology Note" isEnabled="false" before="" between=" " after=" " field="AnthroNote">
		<WritingSystemOptions writingSystemType="analysis" displayWSAbreviation="false">
		  <Option id="all analysis" isEnabled="true" />
		</WritingSystemOptions>
	  </ConfigurationItem>
	  <ConfigurationItem name="Bibliography" isEnabled="false" before="" between=" " after=" " field="Bibliography">
		<WritingSystemOptions writingSystemType="analysis" displayWSAbreviation="false">
		  <Option id="all analysis" isEnabled="true" />
		</WritingSystemOptions>
	  </ConfigurationItem>
	  <ConfigurationItem name="Discourse Note" isEnabled="false" before="" between=" " after=" " field="DiscourseNote">
		<WritingSystemOptions writingSystemType="analysis" displayWSAbreviation="false">
		  <Option id="all analysis" isEnabled="true" />
		</WritingSystemOptions>
	  </ConfigurationItem>
	  <ConfigurationItem name="Phonology Note" isEnabled="false" before="" between=" " after=" " field="PhonologyNote">
		<WritingSystemOptions writingSystemType="analysis" displayWSAbreviation="false">
		  <Option id="all analysis" isEnabled="true" />
		</WritingSystemOptions>
	  </ConfigurationItem>
	  <ConfigurationItem name="Grammar Note" isEnabled="false" before="" between=" " after=" " field="GrammarNote">
		<WritingSystemOptions writingSystemType="analysis" displayWSAbreviation="false">
		  <Option id="all analysis" isEnabled="true" />
		</WritingSystemOptions>
	  </ConfigurationItem>
	  <ConfigurationItem name="Semantics Note" isEnabled="false" before="" between=" " after=" " field="SemanticsNote">
		<WritingSystemOptions writingSystemType="analysis" displayWSAbreviation="false">
		  <Option id="all analysis" isEnabled="true" />
		</WritingSystemOptions>
	  </ConfigurationItem>
	  <ConfigurationItem name="Sociolinguistics Note" isEnabled="false" before="" between=" " after=" " field="SocioLinguisticsNote">
		<WritingSystemOptions writingSystemType="analysis" displayWSAbreviation="false">
		  <Option id="all analysis" isEnabled="true" />
		</WritingSystemOptions>
	  </ConfigurationItem>
	  <ConfigurationItem name="Extended Note" isEnabled="true" style="Dictionary-Sense" styleType="paragraph" between=" " after=" " field="ExtendedNoteOS" cssClassNameOverride="extendednotecontents">
		<ComplexFormOptions list="note" displayEachComplexFormInParagraph="true">
			<Option id="c0000000-dd15-4a03-9032-b40faaa9a754" isEnabled="true" />
			<Option id="2f06d436-b1e0-47ae-a42e-1f7b893c5fc2" isEnabled="true" />
			<Option id="7ad06e7d-15d1-42b0-ae19-9c05b7c0b181" isEnabled="true" />
			<Option id="d3d28628-60c9-4917-8185-ba64c59f20c3" isEnabled="true" />
			<Option id="30115b33-608a-4506-9f9c-2457cab4f4a8" isEnabled="true" />
			<Option id="5dd29371-fdb0-497a-a2fb-7ca69b00ad4f" isEnabled="true" />
		</ComplexFormOptions>
		<ConfigurationItem name="Note Type" isEnabled="false" between=" " after=" " field="ExtendedNoteTypeRA" subField="Name" cssClassNameOverride="notetype">
			<WritingSystemOptions writingSystemType="analysis" displayWSAbreviation="false">
				<Option id="all analysis" isEnabled="true" />
			</WritingSystemOptions>
		</ConfigurationItem>
		<ConfigurationItem name="Discussion" isEnabled="true" style="Strong" between=" " after=" " field="Discussion" cssClassNameOverride="discussion">
			<WritingSystemOptions writingSystemType="analysis" displayWSAbreviation="false">
				<Option id="all analysis" isEnabled="true" />
			</WritingSystemOptions>
		</ConfigurationItem>
	  	<ConfigurationItem name="Examples" isEnabled="true" style="Bulleted List" styleType="character" between="  " after=" " field="ExamplesOS" cssClassNameOverride="examplescontents">
	  		<ComplexFormOptions displayEachComplexFormInParagraph="false" />
	  		<ConfigurationItem name="Example Sentence" isEnabled="true" style="Dictionary-Vernacular" between=" " after=" " field="Example">
				<WritingSystemOptions writingSystemType="vernacular" displayWSAbreviation="false">
					<Option id="all vernacular" isEnabled="true" />
				</WritingSystemOptions>
			</ConfigurationItem>
			<ConfigurationItem name="Translations" isEnabled="true" field="TranslationsOC" cssClassNameOverride="translationcontents">
				<ConfigurationItem name="Type" isEnabled="false" after=" " field="TypeRA" cssClassNameOverride="type">
					<ConfigurationItem name="Abbreviation" isEnabled="false" between=" " field="Abbreviation">
						<WritingSystemOptions writingSystemType="analysis" displayWSAbreviation="false">
							<Option id="analysis" isEnabled="true" />
						</WritingSystemOptions>
					</ConfigurationItem>
					<ConfigurationItem name="Name" isEnabled="true" before="[" between=" " after="]" field="Name">
						<WritingSystemOptions writingSystemType="analysis" displayWSAbreviation="false">
							<Option id="analysis" isEnabled="true" />
						</WritingSystemOptions>
					</ConfigurationItem>
				</ConfigurationItem>
				<ConfigurationItem name="Translation" isEnabled="true" between=" " after=" " field="Translation">
					<WritingSystemOptions writingSystemType="analysis" displayWSAbreviation="false">
						<Option id="all analysis" isEnabled="true" />
					</WritingSystemOptions>
				</ConfigurationItem>
			</ConfigurationItem>
			<ConfigurationItem name="Reference" isEnabled="false" after=" " field="Reference" />
		</ConfigurationItem>
	  </ConfigurationItem>
	  <ConfigurationItem name="General Note" isEnabled="false" before="" between=" " after=" " field="GeneralNote">
		<WritingSystemOptions writingSystemType="analysis" displayWSAbreviation="false">
		  <Option id="all analysis" isEnabled="true" />
		</WritingSystemOptions>
	  </ConfigurationItem>
	  <ConfigurationItem name="Source" isEnabled="false" before="" after=" " field="Source" />
	  <ConfigurationItem name="Semantic Domains" isEnabled="false" before="(sem. domains: " between=", " after=".) " field="SemanticDomainsRC" cssClassNameOverride="semanticdomains">
		<ConfigurationItem name="Abbreviation" isEnabled="true" before="" between=" " after=" - " field="Abbreviation">
		  <WritingSystemOptions writingSystemType="analysis" displayWSAbreviation="false">
			<Option id="analysis" isEnabled="true" />
		  </WritingSystemOptions>
		</ConfigurationItem>
		<ConfigurationItem name="Name" isEnabled="true" before="" between=" " after="" field="Name">
		  <WritingSystemOptions writingSystemType="analysis" displayWSAbreviation="false">
			<Option id="analysis" isEnabled="true" />
		  </WritingSystemOptions>
		</ConfigurationItem>
	  </ConfigurationItem>
	  <ConfigurationItem name="Anthropology Categories" isEnabled="false" before="anthro. codes " between=", " after=" " field="AnthroCodesRC" cssClassNameOverride="anthrocodes">
		<ConfigurationItem name="Abbreviation" isEnabled="true" before="" between=" " after=" - " field="Abbreviation">
		  <WritingSystemOptions writingSystemType="analysis" displayWSAbreviation="false">
			<Option id="analysis" isEnabled="true" />
		  </WritingSystemOptions>
		</ConfigurationItem>
		<ConfigurationItem name="Name" isEnabled="true" before="" between=" " after="" field="Name">
		  <WritingSystemOptions writingSystemType="analysis" displayWSAbreviation="false">
			<Option id="analysis" isEnabled="true" />
		  </WritingSystemOptions>
		</ConfigurationItem>
	  </ConfigurationItem>
	  <ConfigurationItem name="Academic Domains" isEnabled="false" before="ac. domains: " between=", " after=" " field="DomainTypesRC" cssClassNameOverride="academicdomains">
		<ConfigurationItem name="Abbreviation" isEnabled="true" before="" between=" " after="" field="Abbreviation">
		  <WritingSystemOptions writingSystemType="analysis" displayWSAbreviation="false">
			<Option id="analysis" isEnabled="true" />
		  </WritingSystemOptions>
		</ConfigurationItem>
		<ConfigurationItem name="Name" isEnabled="true" before=" (" between=" " after=")" field="Name">
		  <WritingSystemOptions writingSystemType="analysis" displayWSAbreviation="false">
			<Option id="analysis" isEnabled="true" />
		  </WritingSystemOptions>
		</ConfigurationItem>
	  </ConfigurationItem>
	  <ConfigurationItem name="Usages" isEnabled="false" before="{" between=", " after="} " field="UsageTypesRC" cssClassNameOverride="usages">
		<ConfigurationItem name="Abbreviation" isEnabled="true" before="" between=" " after="" field="Abbreviation">
		  <WritingSystemOptions writingSystemType="analysis" displayWSAbreviation="false">
			<Option id="analysis" isEnabled="true" />
		  </WritingSystemOptions>
		</ConfigurationItem>
		<ConfigurationItem name="Name" isEnabled="false" before="" between=" " after="" field="Name">
		  <WritingSystemOptions writingSystemType="analysis" displayWSAbreviation="false">
			<Option id="analysis" isEnabled="true" />
		  </WritingSystemOptions>
		</ConfigurationItem>
	  </ConfigurationItem>
	  <ConfigurationItem name="Status" isEnabled="false" before="status " after=" " field="StatusRA" cssClassNameOverride="status">
		<ConfigurationItem name="Abbreviation" isEnabled="false" before="" between=" " after="" field="Abbreviation">
		  <WritingSystemOptions writingSystemType="analysis" displayWSAbreviation="false">
			<Option id="analysis" isEnabled="true" />
		  </WritingSystemOptions>
		</ConfigurationItem>
		<ConfigurationItem name="Name" isEnabled="true" before="[" between=" " after="]" field="Name">
		  <WritingSystemOptions writingSystemType="analysis" displayWSAbreviation="false">
			<Option id="analysis" isEnabled="true" />
		  </WritingSystemOptions>
		</ConfigurationItem>
	  </ConfigurationItem>
	  <ConfigurationItem name="Referenced Complex Forms" isEnabled="false" before="" between=" " after=" " field="VisibleComplexFormBackRefs">
		<ConfigurationItem name="Complex Form Type" isEnabled="true" before="" after="" field="ComplexEntryTypesRS" cssClassNameOverride="complexformtypes">
		  <ConfigurationItem name="Abbreviation" isEnabled="true" before="" between=" " after=" " field="Abbreviation">
			<WritingSystemOptions writingSystemType="analysis" displayWSAbreviation="false">
			  <Option id="analysis" isEnabled="true" />
			</WritingSystemOptions>
		  </ConfigurationItem>
		  <ConfigurationItem name="Name" isEnabled="false" before="" between=" " after=" " field="Name">
			<WritingSystemOptions writingSystemType="analysis" displayWSAbreviation="false">
			  <Option id="analysis" isEnabled="true" />
			</WritingSystemOptions>
		  </ConfigurationItem>
		</ConfigurationItem>
		<ConfigurationItem name="Complex Form" before="" between=" " after="" style="Dictionary-CrossReferences" isEnabled="true"  field="OwningEntry" subField="HeadWordRef" cssClassNameOverride="headword">
		  <WritingSystemOptions writingSystemType="vernacular" displayWSAbreviation="false">
			<Option id="vernacular" isEnabled="true" />
		  </WritingSystemOptions>
		</ConfigurationItem>
		<ConfigurationItem name="Comment" isEnabled="false" before=" " between=" " after="" field="Summary">
		  <WritingSystemOptions writingSystemType="analysis" displayWSAbreviation="false">
			<Option id="analysis" isEnabled="true" />
		  </WritingSystemOptions>
		</ConfigurationItem>
		<ConfigurationItem name="Summary Definition" isEnabled="true" before=" " between=" " after=" " field="OwningEntry" subField="SummaryDefinition">
		  <WritingSystemOptions writingSystemType="analysis" displayWSAbreviation="false">
			<Option id="analysis" isEnabled="true" />
		  </WritingSystemOptions>
		</ConfigurationItem>
		<ConfigurationItem name="Example Sentences" isEnabled="false" before="" between="" after="" field="ExampleSentences">
		  <ConfigurationItem name="Example" isEnabled="true" style="Dictionary-Vernacular" before="" between=" " after=" " field="Example">
			<WritingSystemOptions writingSystemType="vernacular" displayWSAbreviation="false">
			  <Option id="all vernacular" isEnabled="true" />
			</WritingSystemOptions>
		  </ConfigurationItem>
		  <ConfigurationItem name="Translations" isEnabled="true" before="" between="" after="" field="TranslationsOC" cssClassNameOverride="translationcontents">
			<ConfigurationItem name="Type" isEnabled="false" before="" after=" " field="TypeRA" cssClassNameOverride="type">
			  <ConfigurationItem name="Abbreviation" isEnabled="false" before="" between=" " after="" field="Abbreviation">
				<WritingSystemOptions writingSystemType="analysis" displayWSAbreviation="false">
				  <Option id="analysis" isEnabled="true" />
				</WritingSystemOptions>
			  </ConfigurationItem>
			  <ConfigurationItem name="Name" isEnabled="true" before="[" between=" " after="]" field="Name">
				<WritingSystemOptions writingSystemType="analysis" displayWSAbreviation="false">
				  <Option id="analysis" isEnabled="true" />
				</WritingSystemOptions>
			  </ConfigurationItem>
			</ConfigurationItem>
			<ConfigurationItem name="Translation" isEnabled="true" before="" between=" " after=" " field="Translation">
			  <WritingSystemOptions writingSystemType="analysis" displayWSAbreviation="false">
				<Option id="all analysis" isEnabled="true" />
			  </WritingSystemOptions>
			</ConfigurationItem>
		  </ConfigurationItem>
		  <ConfigurationItem name="Reference" isEnabled="false" before="" after=" " field="Reference" />
		</ConfigurationItem>
	  </ConfigurationItem>
	  <ConfigurationItem name="Subsenses" between="  " after=" " isEnabled="true" field="SensesOS" cssClassNameOverride="senses">
	  	<SenseOptions displayEachSenseInParagraph="false" numberStyle="Dictionary-SenseNumber" numberBefore="" numberAfter=") " parentSenseNumberingStyle="%." numberingStyle="%d" numberSingleSense="false" showSingleGramInfoFirst="true"/>
		<ReferenceItem>MainEntrySubsenses</ReferenceItem>
	  </ConfigurationItem>
	</ConfigurationItem>
	<ConfigurationItem name="Summary Definition" isEnabled="false" before=" " between=" " after=" " field="SummaryDefinition">
	  <WritingSystemOptions writingSystemType="analysis" displayWSAbreviation="false">
		<Option id="analysis" isEnabled="true" />
	  </WritingSystemOptions>
	</ConfigurationItem>
	<ConfigurationItem name="Restrictions (Entry)" isEnabled="false" before="(" between=" " after=") " field="Restrictions">
	  <WritingSystemOptions writingSystemType="analysis" displayWSAbreviation="false">
		<Option id="analysis" isEnabled="true" />
	  </WritingSystemOptions>
	</ConfigurationItem>
    <ConfigurationItem name="References Section" isEnabled="true" styleType="character" before="[" after="]" field="ReferencesSection">
      <GroupingOptions displayGroupInParagraph="false" />
      <ConfigurationItem name="Note" isEnabled="true" style="Dictionary-CrossReferences" before="" between=" " after=" " field="Comment">
        <WritingSystemOptions writingSystemType="analysis" displayWSAbreviation="false">
          <Option id="all analysis" isEnabled="true" />
        </WritingSystemOptions>
      </ConfigurationItem>
      <ConfigurationItem name="Variant Forms" nameSuffix="Inflectional Variants" isEnabled="true" isDuplicate="true" before="[" between="; " after="] " field="VariantFormEntryBackRefs">
        <ListTypeOptions list="variant">
          <Option id="b0000000-c40e-433e-80b5-31da08771344" isEnabled="false" />
          <Option id="024b62c9-93b3-41a0-ab19-587a0030219a" isEnabled="false" />
          <Option id="4343b1ef-b54f-4fa4-9998-271319a6d74c" isEnabled="false" />
          <Option id="01d4fbc1-3b0c-4f52-9163-7ab0d4f4711c" isEnabled="true" />
          <Option id="837ebe72-8c1d-4864-95d9-fa313c499d78" isEnabled="true" />
          <Option id="a32f1d1c-4832-46a2-9732-c2276d6547e8" isEnabled="true" />
          <Option id="0c4663b3-4d9a-47af-b9a1-c8565d8112ed" isEnabled="false" />
          <Option id="3942addb-99fd-43e9-ab7d-99025ceb0d4e" isEnabled="false" />
        </ListTypeOptions>
        <ConfigurationItem name="Variant Type" isEnabled="true" before="" between=", " after=" " field="VariantEntryTypesRS" cssClassNameOverride="variantentrytypes">
          <ConfigurationItem name="Abbreviation" isEnabled="true" style="Dictionary-CrossReferences" before="" between=" " after="" field="Abbreviation">
            <WritingSystemOptions writingSystemType="analysis" displayWSAbreviation="false">
              <Option id="analysis" isEnabled="true" />
            </WritingSystemOptions>
          </ConfigurationItem>
          <ConfigurationItem name="Name" isEnabled="false" before="" between=" " after="" field="Name">
            <WritingSystemOptions writingSystemType="analysis" displayWSAbreviation="false">
              <Option id="analysis" isEnabled="true" />
            </WritingSystemOptions>
          </ConfigurationItem>
        </ConfigurationItem>
        <ConfigurationItem name="Variant Form" isEnabled="true" style="Dictionary-CrossReferences" before="" between=", " after="" field="OwningEntry" subField="HeadWordRef" cssClassNameOverride="headword">
          <WritingSystemOptions writingSystemType="vernacular" displayWSAbreviation="false">
            <Option id="vernacular" isEnabled="true" />
          </WritingSystemOptions>
        </ConfigurationItem>
        <ConfigurationItem name="Variant Pronunciations" isEnabled="false" before=" " between=", " after="" field="OwningEntry" subField="PronunciationsOS" cssClassNameOverride="variantpronunciations">
          <ConfigurationItem name="Pronunciation" isEnabled="true" before="[" between=" " after="]" field="Form">
            <WritingSystemOptions writingSystemType="pronunciation" displayWSAbreviation="false">
              <Option id="pronunciation" isEnabled="true" />
            </WritingSystemOptions>
          </ConfigurationItem>
          <ConfigurationItem name="CV Pattern" isEnabled="false" before="" after=" " field="CVPattern" />
          <ConfigurationItem name="Tone" isEnabled="false" before="" after=" " field="Tone" />
          <ConfigurationItem name="Location" isEnabled="false" style="Dictionary-Contrasting" before="" after=" " field="LocationRA" cssClassNameOverride="location">
            <ConfigurationItem name="Abbreviation" isEnabled="true" before="" between=" " after=" " field="Abbreviation">
              <WritingSystemOptions writingSystemType="both" displayWSAbreviation="false">
                <Option id="analysis" isEnabled="true" />
              </WritingSystemOptions>
            </ConfigurationItem>
            <ConfigurationItem name="Name" isEnabled="false" before="" between=" " after=" " field="Name">
              <WritingSystemOptions writingSystemType="both" displayWSAbreviation="false">
                <Option id="analysis" isEnabled="true" />
              </WritingSystemOptions>
            </ConfigurationItem>
          </ConfigurationItem>
          <ConfigurationItem name="Pronunciation Media" isEnabled="true" after=" " field="MediaFilesOS" cssClassNameOverride="mediafiles">
            <ConfigurationItem name="Media Files" isEnabled="true" after=" " field="MediaFileRA" />
          </ConfigurationItem>
        </ConfigurationItem>
        <ConfigurationItem name="Comment" isEnabled="false" before=" " between=" " after="" field="Summary">
          <WritingSystemOptions writingSystemType="analysis" displayWSAbreviation="false">
            <Option id="analysis" isEnabled="true" />
          </WritingSystemOptions>
        </ConfigurationItem>
        <ConfigurationItem name="Summary Definition" isEnabled="false" before=" " between=" " after=" " field="OwningEntry" subField="SummaryDefinition">
          <WritingSystemOptions writingSystemType="analysis" displayWSAbreviation="false">
            <Option id="analysis" isEnabled="true" />
          </WritingSystemOptions>
        </ConfigurationItem>
      </ConfigurationItem>
      <ConfigurationItem name="Variant Forms" isEnabled="true" before="" between="; " after=" " field="VariantFormEntryBackRefs">
        <ListTypeOptions list="variant">
          <Option id="b0000000-c40e-433e-80b5-31da08771344" isEnabled="false" />
          <Option id="024b62c9-93b3-41a0-ab19-587a0030219a" isEnabled="true" />
          <Option id="4343b1ef-b54f-4fa4-9998-271319a6d74c" isEnabled="true" />
          <Option id="01d4fbc1-3b0c-4f52-9163-7ab0d4f4711c" isEnabled="false" />
          <Option id="837ebe72-8c1d-4864-95d9-fa313c499d78" isEnabled="false" />
          <Option id="a32f1d1c-4832-46a2-9732-c2276d6547e8" isEnabled="false" />
          <Option id="0c4663b3-4d9a-47af-b9a1-c8565d8112ed" isEnabled="true" />
          <Option id="3942addb-99fd-43e9-ab7d-99025ceb0d4e" isEnabled="true" />
        </ListTypeOptions>
        <ConfigurationItem name="Variant Type" isEnabled="true" before="" between=", " after=" " field="VariantEntryTypesRS" cssClassNameOverride="variantentrytypes">
          <ConfigurationItem name="Abbreviation" isEnabled="true" style="Dictionary-CrossReferences" before="" between=" " after="" field="Abbreviation">
            <WritingSystemOptions writingSystemType="analysis" displayWSAbreviation="false">
              <Option id="analysis" isEnabled="true" />
            </WritingSystemOptions>
          </ConfigurationItem>
          <ConfigurationItem name="Name" isEnabled="false" before="" between=" " after="" field="Name">
            <WritingSystemOptions writingSystemType="analysis" displayWSAbreviation="false">
              <Option id="analysis" isEnabled="true" />
            </WritingSystemOptions>
          </ConfigurationItem>
        </ConfigurationItem>
        <ConfigurationItem name="Variant Form" isEnabled="true" style="Dictionary-CrossReferences" before="" between=", " after="" field="OwningEntry" subField="HeadWordRef" cssClassNameOverride="headword">
          <WritingSystemOptions writingSystemType="vernacular" displayWSAbreviation="false">
            <Option id="vernacular" isEnabled="true" />
          </WritingSystemOptions>
        </ConfigurationItem>
        <ConfigurationItem name="Variant Pronunciations" isEnabled="false" before=" " between=", " after="" field="OwningEntry" subField="PronunciationsOS" cssClassNameOverride="variantpronunciations">
          <ConfigurationItem name="Pronunciation" isEnabled="true" before="[" between=" " after="]" field="Form">
            <WritingSystemOptions writingSystemType="pronunciation" displayWSAbreviation="false">
              <Option id="pronunciation" isEnabled="true" />
            </WritingSystemOptions>
          </ConfigurationItem>
          <ConfigurationItem name="CV Pattern" isEnabled="false" before="" after=" " field="CVPattern" />
          <ConfigurationItem name="Tone" isEnabled="false" before="" after=" " field="Tone" />
          <ConfigurationItem name="Location" isEnabled="false" style="Dictionary-Contrasting" before="" after=" " field="LocationRA" cssClassNameOverride="location">
            <ConfigurationItem name="Abbreviation" isEnabled="true" before="" between=" " after=" " field="Abbreviation">
              <WritingSystemOptions writingSystemType="both" displayWSAbreviation="false">
                <Option id="analysis" isEnabled="true" />
              </WritingSystemOptions>
            </ConfigurationItem>
            <ConfigurationItem name="Name" isEnabled="false" before="" between=" " after=" " field="Name">
              <WritingSystemOptions writingSystemType="both" displayWSAbreviation="false">
                <Option id="analysis" isEnabled="true" />
              </WritingSystemOptions>
            </ConfigurationItem>
          </ConfigurationItem>
          <ConfigurationItem name="Pronunciation Media" isEnabled="true" after=" " field="MediaFilesOS" cssClassNameOverride="mediafiles">
            <ConfigurationItem name="Media Files" isEnabled="true" after=" " field="MediaFileRA" />
          </ConfigurationItem>
        </ConfigurationItem>
        <ConfigurationItem name="Comment" isEnabled="false" before=" " between=" " after="" field="Summary">
          <WritingSystemOptions writingSystemType="analysis" displayWSAbreviation="false">
            <Option id="analysis" isEnabled="true" />
          </WritingSystemOptions>
        </ConfigurationItem>
        <ConfigurationItem name="Summary Definition" isEnabled="false" before=" " between=" " after=" " field="OwningEntry" subField="SummaryDefinition">
          <WritingSystemOptions writingSystemType="analysis" displayWSAbreviation="false">
            <Option id="analysis" isEnabled="true" />
          </WritingSystemOptions>
        </ConfigurationItem>
      </ConfigurationItem>
      <ConfigurationItem name="Cross References" isEnabled="true" before="" between="; " after=". " field="MinimalLexReferences">
        <ListTypeOptions list="entry">
          <Option id="" isEnabled="false" />
        </ListTypeOptions>
        <ConfigurationItem name="Relation Abbreviation" isEnabled="true" style="Dictionary-CrossReferences" before="" between=" " after=": " field="OwnerType" subField="Abbreviation">
          <WritingSystemOptions writingSystemType="analysis" displayWSAbreviation="false">
            <Option id="analysis" isEnabled="true" />
          </WritingSystemOptions>
        </ConfigurationItem>
        <ConfigurationItem name="Relation Name" isEnabled="false" style="Dictionary-Contrasting" before="" between=" " after=": " field="OwnerType" subField="Name">
          <WritingSystemOptions writingSystemType="analysis" displayWSAbreviation="false">
            <Option id="analysis" isEnabled="true" />
          </WritingSystemOptions>
        </ConfigurationItem>
        <ConfigurationItem name="Targets" isEnabled="true" style="Dictionary-Headword" before="" between=", " after="" field="ConfigTargets">
          <ConfigurationItem name="Referenced Headword" isEnabled="true" style="Dictionary-CrossReferences" before="" between=" " after="" field="HeadWordRef" cssClassNameOverride="headword">
            <WritingSystemOptions writingSystemType="vernacular" displayWSAbreviation="false">
              <Option id="vernacular" isEnabled="true" />
            </WritingSystemOptions>
          </ConfigurationItem>
          <ConfigurationItem name="Summary Definition" isEnabled="false" before=" " between=" " after="" field="SummaryDefinition">
            <WritingSystemOptions writingSystemType="analysis" displayWSAbreviation="false">
              <Option id="analysis" isEnabled="true" />
            </WritingSystemOptions>
          </ConfigurationItem>
          <ConfigurationItem name="Primary Entry References" isEnabled="true" before=" (" between=", " after=") " field="PrimaryEntryRefs">
            <ConfigurationItem name="Type" isEnabled="true" between="," after=" " field="EntryTypes" cssClassNameOverride="entrytypes">
              <ConfigurationItem name="Reverse Abbreviation" isEnabled="true" between=" " after="" field="ReverseAbbr">
                <WritingSystemOptions writingSystemType="analysis" displayWSAbreviation="false">
                  <Option id="analysis" isEnabled="true" />
                </WritingSystemOptions>
              </ConfigurationItem>
              <ConfigurationItem name="Reverse Name" isEnabled="false" between=" " after="" field="ReverseName">
                <WritingSystemOptions writingSystemType="analysis" displayWSAbreviation="false">
                  <Option id="analysis" isEnabled="true" />
                </WritingSystemOptions>
              </ConfigurationItem>
            </ConfigurationItem>
            <ConfigurationItem name="Primary Entry(s)" isEnabled="true" between="," after="" field="ConfigReferencedEntries" cssClassNameOverride="referencedentries">
              <ConfigurationItem name="Referenced Headword" isEnabled="true" style="Dictionary-CrossReferences" after="" field="HeadWord" cssClassNameOverride="headword">
                <WritingSystemOptions writingSystemType="vernacular" displayWSAbreviation="false">
                  <Option id="vernacular" isEnabled="true" />
                </WritingSystemOptions>
              </ConfigurationItem>
              <ConfigurationItem name="Gloss (or Summary Definition)" isEnabled="false" before=" " between=" " field="GlossOrSummary">
                <WritingSystemOptions writingSystemType="analysis" displayWSAbreviation="false">
                  <Option id="analysis" isEnabled="true" />
                </WritingSystemOptions>
              </ConfigurationItem>
            </ConfigurationItem>
            <ConfigurationItem name="Comment" isEnabled="false" before=" " between=" " field="Summary">
              <WritingSystemOptions writingSystemType="analysis" displayWSAbreviation="false">
                <Option id="analysis" isEnabled="true" />
              </WritingSystemOptions>
            </ConfigurationItem>
          </ConfigurationItem>
        </ConfigurationItem>
      </ConfigurationItem>
      <ConfigurationItem name="Other Referenced Complex Forms" isEnabled="true" style="Dictionary-Subentry" styleType="character" before="" between=", " after=" " field="ComplexFormsNotSubentries">
        <ComplexFormOptions list="complex" displayEachComplexFormInParagraph="false">
          <Option id="" isEnabled="false" />
        </ComplexFormOptions>
        <ConfigurationItem name="Complex Form Type" isEnabled="false" before="" after="" field="ComplexEntryTypesRS" cssClassNameOverride="complexformtypes">
          <ConfigurationItem name="Abbreviation" isEnabled="true" before="" between=" " after=" " field="Abbreviation">
            <WritingSystemOptions writingSystemType="analysis" displayWSAbreviation="false">
              <Option id="analysis" isEnabled="true" />
            </WritingSystemOptions>
          </ConfigurationItem>
          <ConfigurationItem name="Name" isEnabled="false" before="" between=" " after=" " field="Name">
            <WritingSystemOptions writingSystemType="analysis" displayWSAbreviation="false">
              <Option id="analysis" isEnabled="true" />
            </WritingSystemOptions>
          </ConfigurationItem>
        </ConfigurationItem>
        <ConfigurationItem name="Complex Form" isEnabled="true" style="Dictionary-CrossReferences" before="" between=" " after=" " field="OwningEntry" subField="HeadWordRef" cssClassNameOverride="headword">
          <WritingSystemOptions writingSystemType="vernacular" displayWSAbreviation="false">
            <Option id="vernacular" isEnabled="true" />
          </WritingSystemOptions>
        </ConfigurationItem>
        <ConfigurationItem name="Grammatical Info." isEnabled="true" style="Dictionary-Contrasting" before="" between=", " after=" " field="MorphoSyntaxAnalyses">
          <ConfigurationItem name="Category Info." isEnabled="true" style="Classified-POS" before="" between=" " after=" " field="MLPartOfSpeech" cssClassNameOverride="partofspeech">
            <WritingSystemOptions writingSystemType="analysis" displayWSAbreviation="false">
              <Option id="analysis" isEnabled="true" />
            </WritingSystemOptions>
          </ConfigurationItem>
          <ConfigurationItem name="Slots (for Infl. Affixes)" isEnabled="false" before=": " between=", " after="" field="Slots">
            <WritingSystemOptions writingSystemType="analysis" displayWSAbreviation="false">
              <Option id="analysis" isEnabled="true" />
            </WritingSystemOptions>
            <ConfigurationItem name="Slot Names" isEnabled="true" before="" between=" " after=" " field="Name">
              <WritingSystemOptions writingSystemType="analysis" displayWSAbreviation="false">
                <Option id="analysis" isEnabled="true" />
              </WritingSystemOptions>
            </ConfigurationItem>
          </ConfigurationItem>
          <ConfigurationItem name="Inflection Class" isEnabled="false" before="" between=" " after=" " field="MLInflectionClass">
            <WritingSystemOptions writingSystemType="analysis" displayWSAbreviation="false">
              <Option id="analysis" isEnabled="true" />
            </WritingSystemOptions>
          </ConfigurationItem>
          <ConfigurationItem name="Inflection Features" isEnabled="false" before="" after=" " field="FeaturesTSS" cssClassNameOverride="inflectionfeatures" />
          <ConfigurationItem name="Exception Features" isEnabled="false" before="" after=" " field="ExceptionFeaturesTSS" cssClassNameOverride="exceptionfeatures" />
          <ConfigurationItem name="Gram Info (Name)" isEnabled="false" between=" " after=" " field="InterlinearNameTSS" cssClassNameOverride="graminfoname" />
          <ConfigurationItem name="Gram Info (Abbrev)" isEnabled="false" between=" " after=" " field="InterlinearAbbrTSS" cssClassNameOverride="graminfoabbrev" />
        </ConfigurationItem>
        <ConfigurationItem name="Summary Definition" isEnabled="true" before=" " between=" " after=" " field="OwningEntry" subField="SummaryDefinition">
          <WritingSystemOptions writingSystemType="analysis" displayWSAbreviation="false">
            <Option id="analysis" isEnabled="true" />
          </WritingSystemOptions>
        </ConfigurationItem>
        <ConfigurationItem name="Comment" isEnabled="true" style="Dictionary-Contrasting" before="(" between=" " after=")" field="Summary">
          <WritingSystemOptions writingSystemType="analysis" displayWSAbreviation="false">
            <Option id="analysis" isEnabled="true" />
          </WritingSystemOptions>
        </ConfigurationItem>
        <ConfigurationItem name="Example Sentences" isEnabled="false" before="" between="" after="" field="ExampleSentences">
          <ConfigurationItem name="Example" isEnabled="true" style="Dictionary-Vernacular" before="" between=" " after=" " field="Example">
            <WritingSystemOptions writingSystemType="vernacular" displayWSAbreviation="false">
              <Option id="all vernacular" isEnabled="true" />
            </WritingSystemOptions>
          </ConfigurationItem>
          <ConfigurationItem name="Translations" isEnabled="true" before="" between="" after="" field="TranslationsOC" cssClassNameOverride="translationcontents">
            <ConfigurationItem name="Type" isEnabled="false" before="" after=" " field="TypeRA" cssClassNameOverride="type">
              <ConfigurationItem name="Abbreviation" isEnabled="false" before="" between=" " after="" field="Abbreviation">
                <WritingSystemOptions writingSystemType="analysis" displayWSAbreviation="false">
                  <Option id="analysis" isEnabled="true" />
                </WritingSystemOptions>
              </ConfigurationItem>
              <ConfigurationItem name="Name" isEnabled="true" before="[" between=" " after="]" field="Name">
                <WritingSystemOptions writingSystemType="analysis" displayWSAbreviation="false">
                  <Option id="analysis" isEnabled="true" />
                </WritingSystemOptions>
              </ConfigurationItem>
            </ConfigurationItem>
            <ConfigurationItem name="Translation" isEnabled="true" before="" between=" " after=" " field="Translation">
              <WritingSystemOptions writingSystemType="analysis" displayWSAbreviation="false">
                <Option id="all analysis" isEnabled="true" />
              </WritingSystemOptions>
            </ConfigurationItem>
          </ConfigurationItem>
          <ConfigurationItem name="Reference" isEnabled="false" before="" after=" " field="Reference" />
        </ConfigurationItem>
      </ConfigurationItem>
    </ConfigurationItem>
	<ConfigurationItem name="Bibliography" isEnabled="false" before="" between=" " after=" " field="Bibliography">
	  <WritingSystemOptions writingSystemType="analysis" displayWSAbreviation="false">
		<Option id="all analysis" isEnabled="true" />
	  </WritingSystemOptions>
	</ConfigurationItem>
	<ConfigurationItem name="Literal Meaning" isEnabled="false" before="" between=" " after=" " field="LiteralMeaning">
	  <WritingSystemOptions writingSystemType="analysis" displayWSAbreviation="false">
		<Option id="all analysis" isEnabled="true" />
	  </WritingSystemOptions>
	</ConfigurationItem>
	<ConfigurationItem name="Allomorphs" isEnabled="false" before="" between=", " after=" " field="AlternateFormsOS" cssClassNameOverride="allomorphs">
	  <ConfigurationItem name="Morph Type" isEnabled="false" before="" between=" " after=" " field="MorphTypeRA" cssClassNameOverride="morphtype">
		<WritingSystemOptions writingSystemType="analysis" displayWSAbreviation="false">
		  <Option id="analysis" isEnabled="true" />
		</WritingSystemOptions>
		<ConfigurationItem name="Abbreviation" isEnabled="false" before="" between=" " after="" field="Abbreviation">
		  <WritingSystemOptions writingSystemType="analysis" displayWSAbreviation="false">
			<Option id="analysis" isEnabled="true" />
		  </WritingSystemOptions>
		</ConfigurationItem>
		<ConfigurationItem name="Name" isEnabled="false" before="" between=" " after="" field="Name">
		  <WritingSystemOptions writingSystemType="analysis" displayWSAbreviation="false">
			<Option id="analysis" isEnabled="true" />
		  </WritingSystemOptions>
		</ConfigurationItem>
	  </ConfigurationItem>
	  <ConfigurationItem name="Allomorph" isEnabled="false" before="" between=" " after=" " field="Form">
		<WritingSystemOptions writingSystemType="vernacular" displayWSAbreviation="false">
		  <Option id="vernacular" isEnabled="true" />
		</WritingSystemOptions>
	  </ConfigurationItem>
	  <ConfigurationItem name="Environments" isEnabled="false" between=", " after=" " field="AllomorphEnvironments">
		<ConfigurationItem name="String Representation" isEnabled="true" field="StringRepresentation">
		  <WritingSystemOptions writingSystemType="analysis" displayWSAbreviation="false">
			<Option id="analysis" isEnabled="true" />
		  </WritingSystemOptions>
		</ConfigurationItem>
	  </ConfigurationItem>
	</ConfigurationItem>
	<ConfigurationItem name="Date Created" isEnabled="false" before="created on: " after=" " field="DateCreated" />
	<ConfigurationItem name="Date Modified" isEnabled="false" before="modified on: " after=" " field="DateModified" />
	<ConfigurationItem name="Minor Subentries" style="Dictionary-Subentry" isEnabled="true" field="Subentries">
	  <ComplexFormOptions list="complex" displayEachComplexFormInParagraph="true">
		<Option isEnabled="true" id="a0000000-dd15-4a03-9032-b40faaa9a754"/>
		<Option isEnabled="true" id="1f6ae209-141a-40db-983c-bee93af0ca3c"/>
		<Option isEnabled="true" id="73266a3a-48e8-4bd7-8c84-91c730340b7d"/>
		<Option isEnabled="true" id="98c273c4-f723-4fb0-80df-eede2204dfca"/>
		<Option isEnabled="true" id="b2276dec-b1a6-4d82-b121-fd114c009c59"/>
		<Option isEnabled="true" id="35cee792-74c8-444e-a9b7-ed0461d4d3b7"/>
		<Option isEnabled="true" id="9466d126-246e-400b-8bba-0703e09bc567"/>
	  </ComplexFormOptions>
	  <ReferenceItem>MainEntrySubentries</ReferenceItem>
	</ConfigurationItem>
	<ConfigurationItem name="Pictures" isEnabled="true" style="Dictionary-Pictures" before="" between="  " after=" " field="PicturesOfSenses">
	  <PictureOptions minimumHeight="0" maximumHeight="1" minimumWidth="0" maximumWidth="0" pictureLocation="right" stackPictures="false" />
	  <ConfigurationItem name="Thumbnail" isEnabled="true" before="" after=" " field="PictureFileRA" cssClassNameOverride="thumbnail" />
	  <ConfigurationItem name="Caption" isEnabled="true" before="" between=" " after="" field="Caption">
		<WritingSystemOptions writingSystemType="both" displayWSAbreviation="false">
		  <Option id="vernacular" isEnabled="true" />
		</WritingSystemOptions>
	  </ConfigurationItem>
	  <!-- Using cssClassNameOverride="headword" to show the Configure Headword Numbers button -->
	  <ConfigurationItem name="Headword" between=" " after="  " style="Dictionary-Headword" isEnabled="true" field="Owner" subField="OwnerOutlineName" cssClassNameOverride="headword">
	  <WritingSystemOptions writingSystemType="vernacular" displayWSAbreviation="false">
		<Option id="vernacular" isEnabled="true"/>
	  </WritingSystemOptions>
	  </ConfigurationItem>
	  <ConfigurationItem name="Gloss" between=" " after=" " isEnabled="true" field="Owner" subField="Gloss">
		<WritingSystemOptions writingSystemType="analysis" displayWSAbreviation="false">
		  <Option id="analysis" isEnabled="true"/>
		</WritingSystemOptions>
	  </ConfigurationItem>
	</ConfigurationItem>
  </ConfigurationItem>
  <ConfigurationItem name="Main Entry (Complex Forms)" isEnabled="true" style="Dictionary-Normal" styleType="paragraph" field="LexEntry" cssClassNameOverride="mainentrycomplex">
	<ListTypeOptions list="complex">
	  <Option isEnabled="true" id="a0000000-dd15-4a03-9032-b40faaa9a754"/>
	  <Option isEnabled="true" id="1f6ae209-141a-40db-983c-bee93af0ca3c"/>
	  <Option isEnabled="true" id="73266a3a-48e8-4bd7-8c84-91c730340b7d"/>
	  <Option isEnabled="true" id="98c273c4-f723-4fb0-80df-eede2204dfca"/>
	  <Option isEnabled="false" id="b2276dec-b1a6-4d82-b121-fd114c009c59"/>
	  <Option isEnabled="true" id="35cee792-74c8-444e-a9b7-ed0461d4d3b7"/>
	  <Option isEnabled="false" id="9466d126-246e-400b-8bba-0703e09bc567"/>
	</ListTypeOptions>
	<ConfigurationItem name="Headword" isEnabled="true" style="Dictionary-Headword" before="" between=" " after="  " field="MLHeadWord" cssClassNameOverride="headword">
	  <WritingSystemOptions writingSystemType="vernacular" displayWSAbreviation="false">
		<Option id="vernacular" isEnabled="true" />
	  </WritingSystemOptions>
	</ConfigurationItem>
	<ConfigurationItem name="Lexeme Form" isEnabled="false" before="" between=" " after=" " field="LexemeFormOA" cssClassNameOverride="lexemeform">
	  <WritingSystemOptions writingSystemType="vernacular" displayWSAbreviation="false">
		<Option id="vernacular" isEnabled="true" />
	  </WritingSystemOptions>
	</ConfigurationItem>
	<ConfigurationItem name="Citation Form" isEnabled="false" before="" between=" " after=" " field="CitationForm">
	  <WritingSystemOptions writingSystemType="vernacular" displayWSAbreviation="false">
		<Option id="all vernacular" isEnabled="true" />
	  </WritingSystemOptions>
	</ConfigurationItem>
	<ConfigurationItem name="Secondary Homograph Number" isEnabled="false" before="" after=" " field="HomographNumber" />
	<ConfigurationItem name="Pronunciations" isEnabled="true" before="" between=", " after=" " field="PronunciationsOS" cssClassNameOverride="pronunciations">
	  <ConfigurationItem name="Pronunciation" isEnabled="true" before="[" between=" " after="] " field="Form">
		<WritingSystemOptions writingSystemType="pronunciation" displayWSAbreviation="false">
		  <Option id="pronunciation" isEnabled="true" />
		</WritingSystemOptions>
	  </ConfigurationItem>
	  <ConfigurationItem name="CV Pattern" isEnabled="false" before="" after=" " field="CVPattern" />
	  <ConfigurationItem name="Tone" isEnabled="false" before="" after=" " field="Tone" />
	  <ConfigurationItem name="Location" isEnabled="false" style="Dictionary-Contrasting" before="" after=" " field="LocationRA" cssClassNameOverride="location">
		<ConfigurationItem name="Abbreviation" isEnabled="true" before="" between=" " after=" " field="Abbreviation">
		  <WritingSystemOptions writingSystemType="both" displayWSAbreviation="false">
			<Option id="analysis" isEnabled="true" />
		  </WritingSystemOptions>
		</ConfigurationItem>
		<ConfigurationItem name="Name" isEnabled="false" before="" between=" " after=" " field="Name">
		  <WritingSystemOptions writingSystemType="both" displayWSAbreviation="false">
			<Option id="analysis" isEnabled="true" />
		  </WritingSystemOptions>
		</ConfigurationItem>
		<ConfigurationItem name="Alias" isEnabled="true" between=" " after=" " field="Alias">
		  <WritingSystemOptions writingSystemType="analysis" displayWSAbreviation="false">
			<Option id="analysis" isEnabled="true" />
		  </WritingSystemOptions>
		</ConfigurationItem>
	  </ConfigurationItem>
	  <ConfigurationItem name="Pronunciation Media" after=" " isEnabled="true" field="MediaFilesOS" cssClassNameOverride="mediafiles">
		<ConfigurationItem name="Media Files" after=" " isEnabled="true" field="MediaFileRA"/>
	  </ConfigurationItem>
	</ConfigurationItem>
	<ConfigurationItem name="Etymology" isEnabled="false" before="(" after=") " between=" " field="EtymologyOS" cssClassNameOverride="etymologies">
	  <ConfigurationItem name="Preceding Annotation" isEnabled="true" before="" between=" " after=" " field="PrecComment">
		<WritingSystemOptions writingSystemType="analysis" displayWSAbreviation="false">
		  <Option id="analysis" isEnabled="true" />
		</WritingSystemOptions>
	  </ConfigurationItem>
	  <ConfigurationItem name="Source Language" after=" " between=" " isEnabled="true" field="LanguageRS" cssClassNameOverride="languages">
		<ConfigurationItem name="Abbreviation" between=" " after=" " isEnabled="true" field="Abbreviation">
		  <WritingSystemOptions writingSystemType="analysis" displayWSAbreviation="false">
			<Option id="analysis" isEnabled="true"/>
		  </WritingSystemOptions>
		</ConfigurationItem>
		<ConfigurationItem name="Name" between=" " after=" " isEnabled="false" field="Name">
		  <WritingSystemOptions writingSystemType="analysis" displayWSAbreviation="false">
			<Option id="analysis" isEnabled="true"/>
		  </WritingSystemOptions>
		</ConfigurationItem>
	  </ConfigurationItem>
	  <ConfigurationItem name="Source Language Notes" after=" " isEnabled="false" field="LanguageNotes">
		<WritingSystemOptions writingSystemType="analysis" displayWSAbreviation="false">
		  <Option id="analysis" isEnabled="true"/>
		</WritingSystemOptions>
	  </ConfigurationItem>
	  <ConfigurationItem name="Source Form" isEnabled="true" before="" between=" " after=" " field="Form">
		<WritingSystemOptions writingSystemType="both" displayWSAbreviation="false">
		  <Option id="best vernoranal" isEnabled="true" />
		</WritingSystemOptions>
	  </ConfigurationItem>
	  <ConfigurationItem name="Gloss" isEnabled="true" before="" between=" " after=" " field="Gloss">
		<WritingSystemOptions writingSystemType="analysis" displayWSAbreviation="false">
		  <Option id="analysis" isEnabled="true" />
		</WritingSystemOptions>
	  </ConfigurationItem>
	  <ConfigurationItem name="Following Comment" isEnabled="false" before="" between=" " after=" " field="Comment">
		<WritingSystemOptions writingSystemType="analysis" displayWSAbreviation="false">
		  <Option id="analysis" isEnabled="true" />
		</WritingSystemOptions>
	  </ConfigurationItem>
	  <ConfigurationItem name="Bibliographic Source" isEnabled="true" before="" between=" " after=" " field="Bibliography">
		<WritingSystemOptions writingSystemType="analysis" displayWSAbreviation="false">
		  <Option id="analysis" isEnabled="true" />
		</WritingSystemOptions>
	  </ConfigurationItem>
<!--
	  <ConfigurationItem name="Note" isEnabled="false" before="" between=" " after=" " field="Note">
		<WritingSystemOptions writingSystemType="analysis" displayWSAbreviation="false">
		  <Option id="analysis" isEnabled="true" />
		</WritingSystemOptions>
	  </ConfigurationItem>
-->
	</ConfigurationItem>
	<ConfigurationItem name="Variant of" isEnabled="true" before="{" between=", " after="} " field="VisibleVariantEntryRefs">
        <ListTypeOptions list="variant">
          <Option id="" isEnabled="false" />
        </ListTypeOptions>
        <ConfigurationItem name="Variant Type" isEnabled="true" before="" between=", " after=" " field="VariantEntryTypesRS" cssClassNameOverride="variantentrytypes">
          <ConfigurationItem name="Reverse Abbreviation" isEnabled="true" style="Dictionary-CrossReferences" before="" between=" " field="ReverseAbbr">
            <WritingSystemOptions writingSystemType="analysis" displayWSAbreviation="false">
              <Option id="analysis" isEnabled="true" />
            </WritingSystemOptions>
          </ConfigurationItem>
          <ConfigurationItem name="Reverse Name" isEnabled="false" before="" between=" " field="ReverseName">
            <WritingSystemOptions writingSystemType="analysis" displayWSAbreviation="false">
              <Option id="analysis" isEnabled="true" />
            </WritingSystemOptions>
          </ConfigurationItem>
        </ConfigurationItem>
        <ConfigurationItem name="Referenced Entries" isEnabled="true" before=" " between=", " after="" field="ConfigReferencedEntries" cssClassNameOverride="referencedentries">
          <ConfigurationItem name="Referenced Headword" isEnabled="true" style="Dictionary-CrossReferences" between=" " field="HeadWordRef" cssClassNameOverride="headword">
            <WritingSystemOptions writingSystemType="vernacular" displayWSAbreviation="false">
              <Option id="vernacular" isEnabled="true" />
            </WritingSystemOptions>
          </ConfigurationItem>
          <ConfigurationItem name="Gloss (or Summary Definition)" isEnabled="true" before=" " between=" " field="GlossOrSummary">
            <WritingSystemOptions writingSystemType="analysis" displayWSAbreviation="false">
              <Option id="analysis" isEnabled="true" />
            </WritingSystemOptions>
          </ConfigurationItem>
        </ConfigurationItem>
        <ConfigurationItem name="Comment" isEnabled="false" before=" " between=" " after="" field="Summary">
          <WritingSystemOptions writingSystemType="analysis" displayWSAbreviation="false">
            <Option id="analysis" isEnabled="true" />
          </WritingSystemOptions>
        </ConfigurationItem>
    </ConfigurationItem>
 	<ConfigurationItem name="Senses" isEnabled="true" before="" between="  " after=" " field="SensesOS" cssClassNameOverride="senses">
	  <SenseOptions numberStyle="Dictionary-SenseNumber" numberBefore="" numberingStyle="%O" numberAfter=". " numberSingleSense="false" showSingleGramInfoFirst="true" displayEachSenseInParagraph="false" />
	  <ConfigurationItem name="Grammatical Info." isEnabled="true" style="Dictionary-Contrasting" before="" between="" after=" " field="MorphoSyntaxAnalysisRA" cssClassNameOverride="morphosyntaxanalysis">
		<ConfigurationItem name="Category Info." isEnabled="true" before="" between=" " after=" " field="MLPartOfSpeech" cssClassNameOverride="partofspeech">
		  <WritingSystemOptions writingSystemType="analysis" displayWSAbreviation="false">
			<Option id="analysis" isEnabled="true" />
		  </WritingSystemOptions>
		</ConfigurationItem>
		<ConfigurationItem name="Slots (for Infl. Affixes)" isEnabled="false" before=": " between=", " after="" field="Slots">
		  <WritingSystemOptions writingSystemType="analysis" displayWSAbreviation="false">
			<Option id="analysis" isEnabled="true" />
		  </WritingSystemOptions>
		  <ConfigurationItem name="Slot Names" isEnabled="true" before="" between=" " after=" " field="Name">
			<WritingSystemOptions writingSystemType="analysis" displayWSAbreviation="false">
			  <Option id="analysis" isEnabled="true" />
			</WritingSystemOptions>
		  </ConfigurationItem>
		</ConfigurationItem>
		<ConfigurationItem name="Inflection Class" isEnabled="false" before="" between=" " after=" " field="MLInflectionClass">
		  <WritingSystemOptions writingSystemType="analysis" displayWSAbreviation="false">
			<Option id="analysis" isEnabled="true" />
		  </WritingSystemOptions>
		</ConfigurationItem>
		<ConfigurationItem name="Inflection Features" isEnabled="false" before="" after=" " field="FeaturesTSS" cssClassNameOverride="inflectionfeatures" />
		<ConfigurationItem name="Exception Features" isEnabled="false" before="" after=" " field="ExceptionFeaturesTSS" cssClassNameOverride="exceptionfeatures" />
		<ConfigurationItem name="Gram Info (Name)" isEnabled="false" between=" " after=" " field="InterlinearNameTSS" cssClassNameOverride="graminfoname" />
		<ConfigurationItem name="Gram Info (Abbrev)" isEnabled="false" between=" " after=" " field="InterlinearAbbrTSS" cssClassNameOverride="graminfoabbrev" />
	  </ConfigurationItem>
	  <ConfigurationItem name="Sense Type" isEnabled="false" style="Dictionary-Contrasting" before="(" after=") " field="SenseTypeRA" cssClassNameOverride="sensetype">
		<ConfigurationItem name="Abbreviation" isEnabled="true" before="" between=" " after="" field="Abbreviation">
		  <WritingSystemOptions writingSystemType="analysis" displayWSAbreviation="false">
			<Option id="analysis" isEnabled="true" />
		  </WritingSystemOptions>
		</ConfigurationItem>
		<ConfigurationItem name="Name" isEnabled="false" before="" between=" " after="" field="Name">
		  <WritingSystemOptions writingSystemType="analysis" displayWSAbreviation="false">
			<Option id="analysis" isEnabled="true" />
		  </WritingSystemOptions>
		</ConfigurationItem>
	  </ConfigurationItem>
	  <ConfigurationItem name="Definition (or Gloss)" isEnabled="true" before="" between=" " after=" " field="DefinitionOrGloss">
		<WritingSystemOptions writingSystemType="analysis" displayWSAbreviation="false">
		  <Option id="all analysis" isEnabled="true" />
		</WritingSystemOptions>
	  </ConfigurationItem>
	  <ConfigurationItem name="Definition" isEnabled="false" before="" between=" " after=" " field="Definition">
		<WritingSystemOptions writingSystemType="analysis" displayWSAbreviation="false">
		  <Option id="all analysis" isEnabled="true" />
		</WritingSystemOptions>
	  </ConfigurationItem>
	  <ConfigurationItem name="Restrictions" isEnabled="false" before="Restrictions: " between=" " after=". " field="Restrictions">
		<WritingSystemOptions writingSystemType="analysis" displayWSAbreviation="false">
		  <Option id="all analysis" isEnabled="true" />
		</WritingSystemOptions>
	  </ConfigurationItem>
	  <ConfigurationItem name="Scientific Name" isEnabled="true" style="Dictionary-Contrasting" before="[" after="] " field="ScientificName" />
	  <ConfigurationItem name="Gloss" isEnabled="false" before="" between=" " after=" " field="Gloss">
		<WritingSystemOptions writingSystemType="analysis" displayWSAbreviation="false">
		  <Option id="all analysis" isEnabled="true" />
		</WritingSystemOptions>
	  </ConfigurationItem>
      <ConfigurationItem name="Examples" style="Bulleted List" styleType="paragraph" isEnabled="true" before="" between="  " after=" " field="ExamplesOS" cssClassNameOverride="examplescontents">
		<ComplexFormOptions displayEachComplexFormInParagraph="false"/>
		<ConfigurationItem name="Example Sentence" isEnabled="true" style="Dictionary-Vernacular" between=" " after=" " field="Example">
		  <WritingSystemOptions writingSystemType="vernacular" displayWSAbreviation="false">
			<Option id="all vernacular" isEnabled="true" />
		  </WritingSystemOptions>
		</ConfigurationItem>
		<ConfigurationItem name="Translations" isEnabled="true" before="" between="" after="" field="TranslationsOC" cssClassNameOverride="translationcontents">
		  <ConfigurationItem name="Type" isEnabled="false" before="" after=" " field="TypeRA" cssClassNameOverride="type">
			<ConfigurationItem name="Abbreviation" isEnabled="false" before="" between=" " after="" field="Abbreviation">
			  <WritingSystemOptions writingSystemType="analysis" displayWSAbreviation="false">
				<Option id="analysis" isEnabled="true" />
			  </WritingSystemOptions>
			</ConfigurationItem>
			<ConfigurationItem name="Name" isEnabled="true" before="[" between=" " after="]" field="Name">
			  <WritingSystemOptions writingSystemType="analysis" displayWSAbreviation="false">
				<Option id="analysis" isEnabled="true" />
			  </WritingSystemOptions>
			</ConfigurationItem>
		  </ConfigurationItem>
		  <ConfigurationItem name="Translation" isEnabled="true" before="" between=" " after=" " field="Translation">
			<WritingSystemOptions writingSystemType="analysis" displayWSAbreviation="false">
			  <Option id="all analysis" isEnabled="true" />
			</WritingSystemOptions>
		  </ConfigurationItem>
		</ConfigurationItem>
		<ConfigurationItem name="Reference" isEnabled="false" before="" after=" " field="Reference" />
	  </ConfigurationItem>
	  <ConfigurationItem name="Encyclopedic Info." isEnabled="true" before=" [" between=" " after="]" field="EncyclopedicInfo">
		<WritingSystemOptions writingSystemType="analysis" displayWSAbreviation="false">
		  <Option id="all analysis" isEnabled="true" />
		</WritingSystemOptions>
	  </ConfigurationItem>
	  <ConfigurationItem name="Lexical Relations" isEnabled="false" before="" between="; " after=". " field="LexSenseReferences">
		<ListTypeOptions list="sense">
		  <Option id="" isEnabled="false" />
		</ListTypeOptions>
		<ConfigurationItem name="Relation Abbreviation" isEnabled="true" style="Dictionary-Contrasting" before="" between=" " after=": " field="OwnerType" subField="Abbreviation">
		  <WritingSystemOptions writingSystemType="analysis" displayWSAbreviation="false">
			<Option id="analysis" isEnabled="true" />
		  </WritingSystemOptions>
		</ConfigurationItem>
		<ConfigurationItem name="Relation Name" isEnabled="false" style="Dictionary-Contrasting" before="" between=" " after=": " field="OwnerType" subField="Name">
		  <WritingSystemOptions writingSystemType="analysis" displayWSAbreviation="false">
			<Option id="analysis" isEnabled="true" />
		  </WritingSystemOptions>
		</ConfigurationItem>
		<ConfigurationItem name="Targets" between=", " after="" isEnabled="true" field="ConfigTargets">
		  <!--ConfiguredXHTMLGenerator uses cssClassNameOverride="headword" as a flag to generate a link to the referenced entry-->
		  <ConfigurationItem name="Referenced Sense Headword" between=" " style="Dictionary-CrossReferences" isEnabled="true" field="HeadWord" cssClassNameOverride="headword">
			<WritingSystemOptions writingSystemType="vernacular" displayWSAbreviation="false">
			  <Option id="vernacular" isEnabled="true"/>
			</WritingSystemOptions>
		  </ConfigurationItem>
		  <ConfigurationItem name="Gloss" before=" " between=" " isEnabled="false" field="Gloss">
			<WritingSystemOptions writingSystemType="analysis" displayWSAbreviation="false">
			  <Option id="all analysis" isEnabled="true"/>
			</WritingSystemOptions>
		  </ConfigurationItem>
			<ConfigurationItem name="Primary Entry References" isEnabled="true" before=" (" between=", " after=") " field="PrimaryEntryRefs">
				<ConfigurationItem name="Type" isEnabled="true" between="," after=" " field="EntryTypes" cssClassNameOverride="entrytypes">
					<ConfigurationItem name="Reverse Abbreviation" isEnabled="true" between=" " after="" field="ReverseAbbr">
						<WritingSystemOptions writingSystemType="analysis" displayWSAbreviation="false">
							<Option id="analysis" isEnabled="true" />
						</WritingSystemOptions>
					</ConfigurationItem>
					<ConfigurationItem name="Reverse Name" isEnabled="false" between=" " after="" field="ReverseName">
						<WritingSystemOptions writingSystemType="analysis" displayWSAbreviation="false">
							<Option id="analysis" isEnabled="true" />
						</WritingSystemOptions>
					</ConfigurationItem>
				</ConfigurationItem>
				<ConfigurationItem name="Primary Entry(s)" isEnabled="true" between="," after="" field="ConfigReferencedEntries" cssClassNameOverride="referencedentries">
					<ConfigurationItem name="Referenced Headword" isEnabled="true" style="Dictionary-CrossReferences" after="" field="HeadWord" cssClassNameOverride="headword">
						<WritingSystemOptions writingSystemType="vernacular" displayWSAbreviation="false">
							<Option id="vernacular" isEnabled="true" />
						</WritingSystemOptions>
					</ConfigurationItem>
					<ConfigurationItem name="Gloss (or Summary Definition)" isEnabled="false" between=" " before=" " field="GlossOrSummary">
						<WritingSystemOptions writingSystemType="analysis" displayWSAbreviation="false">
							<Option id="analysis" isEnabled="true" />
						</WritingSystemOptions>
					</ConfigurationItem>
				</ConfigurationItem>
				<ConfigurationItem name="Comment" isEnabled="false" between=" " before=" " field="Summary">
					<WritingSystemOptions writingSystemType="analysis" displayWSAbreviation="false">
						<Option id="analysis" isEnabled="true" />
					</WritingSystemOptions>
				</ConfigurationItem>
			</ConfigurationItem>
		</ConfigurationItem>
	  </ConfigurationItem>
	  <ConfigurationItem name="Variants of Sense" isEnabled="false" before="(" between="; " after=") " field="VariantFormEntryBackRefs">
		<ConfigurationItem name="Variant Type" isEnabled="true" before="" between=", " after=" " field="VariantEntryTypesRS" cssClassNameOverride="variantentrytypes">
		  <ConfigurationItem name="Abbreviation" isEnabled="true" before="" between=" " after="" field="Abbreviation">
			<WritingSystemOptions writingSystemType="analysis" displayWSAbreviation="false">
			  <Option id="analysis" isEnabled="true" />
			</WritingSystemOptions>
		  </ConfigurationItem>
		  <ConfigurationItem name="Name" isEnabled="false" before="" between=" " after="" field="Name">
			<WritingSystemOptions writingSystemType="analysis" displayWSAbreviation="false">
			  <Option id="analysis" isEnabled="true" />
			</WritingSystemOptions>
		  </ConfigurationItem>
		</ConfigurationItem>
		<ConfigurationItem name="Variant Form" before="" between=", " after="" style="Dictionary-CrossReferences" isEnabled="true" field="OwningEntry" subField="HeadWordRef" cssClassNameOverride="headword">
		  <WritingSystemOptions writingSystemType="vernacular" displayWSAbreviation="false">
			<Option id="vernacular" isEnabled="true" />
		  </WritingSystemOptions>
		</ConfigurationItem>
		<ConfigurationItem name="Variant Pronunciations" isEnabled="false" before=" " between=", " after="" field="OwningEntry" subField="PronunciationsOS" cssClassNameOverride="variantpronunciations">
		  <ConfigurationItem name="Pronunciation" isEnabled="true" before="[" between=" " after="]" field="Form">
			<WritingSystemOptions writingSystemType="pronunciation" displayWSAbreviation="false">
			  <Option id="pronunciation" isEnabled="true" />
			</WritingSystemOptions>
		  </ConfigurationItem>
		  <ConfigurationItem name="CV Pattern" isEnabled="false" before="" after=" " field="CVPattern" />
		  <ConfigurationItem name="Tone" isEnabled="false" before="" after=" " field="Tone" />
		  <ConfigurationItem name="Location" isEnabled="false" style="Dictionary-Contrasting" before="" after=" " field="LocationRA" cssClassNameOverride="location">
			<ConfigurationItem name="Abbreviation" isEnabled="true" before="" between=" " after=" " field="Abbreviation">
			  <WritingSystemOptions writingSystemType="both" displayWSAbreviation="false">
				<Option id="analysis" isEnabled="true" />
			  </WritingSystemOptions>
			</ConfigurationItem>
			<ConfigurationItem name="Name" isEnabled="false" before="" between=" " after=" " field="Name">
			  <WritingSystemOptions writingSystemType="both" displayWSAbreviation="false">
				<Option id="analysis" isEnabled="true" />
			  </WritingSystemOptions>
			</ConfigurationItem>
		  </ConfigurationItem>
		  <ConfigurationItem name="Pronunciation Media" after=" " isEnabled="true" field="MediaFilesOS" cssClassNameOverride="mediafiles">
			<ConfigurationItem name="Media Files" after=" " isEnabled="true" field="MediaFileRA"/>
		  </ConfigurationItem>
		</ConfigurationItem>
		<ConfigurationItem name="Comment" isEnabled="false" before=" " between=" " after="" field="Summary">
		  <WritingSystemOptions writingSystemType="analysis" displayWSAbreviation="false">
			<Option id="analysis" isEnabled="true" />
		  </WritingSystemOptions>
		</ConfigurationItem>
		<ConfigurationItem name="Summary Definition" isEnabled="true" before=" " between=" " after=" " field="OwningEntry" subField="SummaryDefinition">
		  <WritingSystemOptions writingSystemType="analysis" displayWSAbreviation="false">
			<Option id="analysis" isEnabled="true" />
		  </WritingSystemOptions>
		</ConfigurationItem>
	  </ConfigurationItem>
	  <ConfigurationItem name="Anthropology Note" isEnabled="false" before="" between=" " after=" " field="AnthroNote">
		<WritingSystemOptions writingSystemType="analysis" displayWSAbreviation="false">
		  <Option id="all analysis" isEnabled="true" />
		</WritingSystemOptions>
	  </ConfigurationItem>
	  <ConfigurationItem name="Bibliography" isEnabled="false" before="" between=" " after=" " field="Bibliography">
		<WritingSystemOptions writingSystemType="analysis" displayWSAbreviation="false">
		  <Option id="all analysis" isEnabled="true" />
		</WritingSystemOptions>
	  </ConfigurationItem>
	  <ConfigurationItem name="Discourse Note" isEnabled="false" before="" between=" " after=" " field="DiscourseNote">
		<WritingSystemOptions writingSystemType="analysis" displayWSAbreviation="false">
		  <Option id="all analysis" isEnabled="true" />
		</WritingSystemOptions>
	  </ConfigurationItem>
	  <ConfigurationItem name="Phonology Note" isEnabled="false" before="" between=" " after=" " field="PhonologyNote">
		<WritingSystemOptions writingSystemType="analysis" displayWSAbreviation="false">
<<<<<<< HEAD
		  <Option id="analysis" isEnabled="true" />
		</WritingSystemOptions>
	  </ConfigurationItem>
	  <ConfigurationItem name="Source" isEnabled="false" before="" after=" " field="Source" />
	</ConfigurationItem>
	<ConfigurationItem name="Variant Of" isEnabled="true" before=" {" between=", " after="}" field="VisibleVariantEntryRefs">
	  <ListTypeOptions list="variant">
		<Option id="" isEnabled="false" />
	  </ListTypeOptions>
	  <ConfigurationItem name="Variant Type" isEnabled="true" before="" between=", " after=" " field="VariantEntryTypesRS" cssClassNameOverride="variantentrytypes">
		<ConfigurationItem name="Abbreviation" isEnabled="true" style="Dictionary-CrossReferences" before="" between=" " after=" " field="Abbreviation">
		  <WritingSystemOptions writingSystemType="analysis" displayWSAbreviation="false">
			<Option id="analysis" isEnabled="true" />
		  </WritingSystemOptions>
		</ConfigurationItem>
		<ConfigurationItem name="Name" isEnabled="false" before="" between=" " after="" field="Name">
		  <WritingSystemOptions writingSystemType="analysis" displayWSAbreviation="false">
			<Option id="analysis" isEnabled="true" />
		  </WritingSystemOptions>
		</ConfigurationItem>
	  </ConfigurationItem>
	  <ConfigurationItem name="Referenced Entries" isEnabled="true" before=" " between=", " after="" field="ConfigReferencedEntries" cssClassNameOverride="referencedentries">
		<!--ConfiguredXHTMLGenerator uses cssClassNameOverride="headword" as a flag to generate a link to the referenced entry-->
		<ConfigurationItem name="Referenced Headword" between=" " style="Dictionary-CrossReferences" isEnabled="true" field="HeadWordRef" cssClassNameOverride="headword">
		  <WritingSystemOptions writingSystemType="vernacular" displayWSAbreviation="false">
			<Option id="vernacular" isEnabled="true"/>
		  </WritingSystemOptions>
		</ConfigurationItem>
		<ConfigurationItem name="Gloss (or Summary Definition)" before=" " between=" " isEnabled="true" field="GlossOrSummary">
		  <WritingSystemOptions writingSystemType="analysis" displayWSAbreviation="false">
			<Option id="analysis" isEnabled="true"/>
		  </WritingSystemOptions>
		</ConfigurationItem>
	  </ConfigurationItem>
	  <ConfigurationItem name="Comment" isEnabled="false" before=" " between=" " after="" field="Summary">
		<WritingSystemOptions writingSystemType="analysis" displayWSAbreviation="false">
		  <Option id="analysis" isEnabled="true" />
		</WritingSystemOptions>
	  </ConfigurationItem>
	</ConfigurationItem>
	<ConfigurationItem name="Senses" isEnabled="true" before="" between="  " after=" " field="SensesOS" cssClassNameOverride="senses">
	  <SenseOptions numberStyle="Dictionary-SenseNumber" numberBefore="" numberingStyle="%O" numberAfter=". " numberSingleSense="false" showSingleGramInfoFirst="true" displayEachSenseInParagraph="false" />
	  <ConfigurationItem name="Grammatical Info." isEnabled="true" style="Dictionary-Contrasting" before="" between="" after=" " field="MorphoSyntaxAnalysisRA" cssClassNameOverride="morphosyntaxanalysis">
		<ConfigurationItem name="Category Info." isEnabled="true" before="" between=" " after=" " field="MLPartOfSpeech" cssClassNameOverride="partofspeech">
		  <WritingSystemOptions writingSystemType="analysis" displayWSAbreviation="false">
			<Option id="analysis" isEnabled="true" />
		  </WritingSystemOptions>
		</ConfigurationItem>
		<ConfigurationItem name="Slots (for Infl. Affixes)" isEnabled="false" before=": " between=", " after="" field="Slots">
		  <WritingSystemOptions writingSystemType="analysis" displayWSAbreviation="false">
			<Option id="analysis" isEnabled="true" />
		  </WritingSystemOptions>
		  <ConfigurationItem name="Slot Names" isEnabled="true" before="" between=" " after=" " field="Name">
			<WritingSystemOptions writingSystemType="analysis" displayWSAbreviation="false">
			  <Option id="analysis" isEnabled="true" />
			</WritingSystemOptions>
		  </ConfigurationItem>
		</ConfigurationItem>
		<ConfigurationItem name="Inflection Class" isEnabled="false" before="" between=" " after=" " field="MLInflectionClass">
		  <WritingSystemOptions writingSystemType="analysis" displayWSAbreviation="false">
			<Option id="analysis" isEnabled="true" />
		  </WritingSystemOptions>
		</ConfigurationItem>
		<ConfigurationItem name="Inflection Features" isEnabled="false" before="" after=" " field="FeaturesTSS" cssClassNameOverride="inflectionfeatures" />
		<ConfigurationItem name="Exception Features" isEnabled="false" before="" after=" " field="ExceptionFeaturesTSS" cssClassNameOverride="exceptionfeatures" />
		<ConfigurationItem name="Gram Info (Name)" isEnabled="false" between=" " after=" " field="InterlinearNameTSS" cssClassNameOverride="graminfoname" />
		<ConfigurationItem name="Gram Info (Abbrev)" isEnabled="false" between=" " after=" " field="InterlinearAbbrTSS" cssClassNameOverride="graminfoabbrev" />
	  </ConfigurationItem>
	  <ConfigurationItem name="Sense Type" isEnabled="false" style="Dictionary-Contrasting" before="(" after=") " field="SenseTypeRA" cssClassNameOverride="sensetype">
		<ConfigurationItem name="Abbreviation" isEnabled="true" before="" between=" " after="" field="Abbreviation">
		  <WritingSystemOptions writingSystemType="analysis" displayWSAbreviation="false">
			<Option id="analysis" isEnabled="true" />
		  </WritingSystemOptions>
		</ConfigurationItem>
		<ConfigurationItem name="Name" isEnabled="false" before="" between=" " after="" field="Name">
		  <WritingSystemOptions writingSystemType="analysis" displayWSAbreviation="false">
			<Option id="analysis" isEnabled="true" />
		  </WritingSystemOptions>
		</ConfigurationItem>
	  </ConfigurationItem>
	  <ConfigurationItem name="Definition (or Gloss)" isEnabled="false" before="" between=" " after=" " field="DefinitionOrGloss">
		<WritingSystemOptions writingSystemType="analysis" displayWSAbreviation="false">
		  <Option id="all analysis" isEnabled="true" />
		</WritingSystemOptions>
	  </ConfigurationItem>
	  <ConfigurationItem name="Definition" isEnabled="true" before="" between=" " after=" " field="Definition">
		<WritingSystemOptions writingSystemType="analysis" displayWSAbreviation="false">
		  <Option id="all analysis" isEnabled="true" />
		</WritingSystemOptions>
	  </ConfigurationItem>
	  <ConfigurationItem name="Restrictions" isEnabled="false" before="Restrictions: " between=" " after=". " field="Restrictions">
		<WritingSystemOptions writingSystemType="analysis" displayWSAbreviation="false">
		  <Option id="all analysis" isEnabled="true" />
		</WritingSystemOptions>
	  </ConfigurationItem>
	  <ConfigurationItem name="Scientific Name" isEnabled="true" style="Dictionary-Contrasting" before="[" after="] " field="ScientificName" />
	  <ConfigurationItem name="Gloss" isEnabled="false" before="" between=" " after=" " field="Gloss">
		<WritingSystemOptions writingSystemType="analysis" displayWSAbreviation="false">
		  <Option id="all analysis" isEnabled="true" />
		</WritingSystemOptions>
	  </ConfigurationItem>
      <ConfigurationItem name="Examples" style="Bulleted List" styleType="paragraph" isEnabled="true" before="" between="  " after=" " field="ExamplesOS" cssClassNameOverride="examplescontents">
		<ComplexFormOptions displayEachComplexFormInParagraph="false"/>
		<ConfigurationItem name="Example Sentence" isEnabled="true" style="Dictionary-Vernacular" between=" " after=" " field="Example">
		  <WritingSystemOptions writingSystemType="vernacular" displayWSAbreviation="false">
			<Option id="all vernacular" isEnabled="true" />
		  </WritingSystemOptions>
		</ConfigurationItem>
		<ConfigurationItem name="Translations" isEnabled="true" before="" between="" after="" field="TranslationsOC" cssClassNameOverride="translationcontents">
		  <ConfigurationItem name="Type" isEnabled="false" before="" after=" " field="TypeRA" cssClassNameOverride="type">
			<ConfigurationItem name="Abbreviation" isEnabled="false" before="" between=" " after="" field="Abbreviation">
			  <WritingSystemOptions writingSystemType="analysis" displayWSAbreviation="false">
				<Option id="analysis" isEnabled="true" />
			  </WritingSystemOptions>
			</ConfigurationItem>
			<ConfigurationItem name="Name" isEnabled="true" before="[" between=" " after="]" field="Name">
			  <WritingSystemOptions writingSystemType="analysis" displayWSAbreviation="false">
				<Option id="analysis" isEnabled="true" />
			  </WritingSystemOptions>
			</ConfigurationItem>
		  </ConfigurationItem>
		  <ConfigurationItem name="Translation" isEnabled="true" before="" between=" " after=" " field="Translation">
			<WritingSystemOptions writingSystemType="analysis" displayWSAbreviation="false">
			  <Option id="all analysis" isEnabled="true" />
			</WritingSystemOptions>
		  </ConfigurationItem>
		</ConfigurationItem>
		<ConfigurationItem name="Reference" isEnabled="false" before="" after=" " field="Reference" />
	  </ConfigurationItem>
	  <ConfigurationItem name="Encyclopedic Info." isEnabled="true" before=" [" between=" " after="]" field="EncyclopedicInfo">
		<WritingSystemOptions writingSystemType="analysis" displayWSAbreviation="false">
		  <Option id="all analysis" isEnabled="true" />
		</WritingSystemOptions>
	  </ConfigurationItem>
	  <ConfigurationItem name="Lexical Relations" isEnabled="false" before="" between="; " after=". " field="LexSenseReferences">
		<ListTypeOptions list="sense">
		  <Option id="" isEnabled="false" />
		</ListTypeOptions>
		<ConfigurationItem name="Relation Abbreviation" isEnabled="true" style="Dictionary-Contrasting" before="" between=" " after=": " field="OwnerType" subField="Abbreviation">
		  <WritingSystemOptions writingSystemType="analysis" displayWSAbreviation="false">
			<Option id="analysis" isEnabled="true" />
		  </WritingSystemOptions>
		</ConfigurationItem>
		<ConfigurationItem name="Relation Name" isEnabled="false" style="Dictionary-Contrasting" before="" between=" " after=": " field="OwnerType" subField="Name">
		  <WritingSystemOptions writingSystemType="analysis" displayWSAbreviation="false">
			<Option id="analysis" isEnabled="true" />
		  </WritingSystemOptions>
		</ConfigurationItem>
		<ConfigurationItem name="Targets" isEnabled="true" before="" between=", " after="" field="ConfigTargets">
		  <!--ConfiguredXHTMLGenerator uses cssClassNameOverride="headword" as a flag to generate a link to the referenced entry-->
		  <ConfigurationItem name="Referenced Sense Headword" isEnabled="true" style="Dictionary-CrossReferences" before="" between=" " after="" field="HeadWord" cssClassNameOverride="headword">
			<WritingSystemOptions writingSystemType="vernacular" displayWSAbreviation="false">
			  <Option id="vernacular" isEnabled="true" />
			</WritingSystemOptions>
		  </ConfigurationItem>
		  <ConfigurationItem name="Gloss" isEnabled="false" before=" " between=" " after="" field="Gloss">
			<WritingSystemOptions writingSystemType="analysis" displayWSAbreviation="false">
			  <Option id="all analysis" isEnabled="true" />
			</WritingSystemOptions>
		  </ConfigurationItem>
		</ConfigurationItem>
	  </ConfigurationItem>
	  <ConfigurationItem name="Variants of Sense" isEnabled="false" before="(" between="; " after=") " field="VariantFormEntryBackRefs">
		<ConfigurationItem name="Variant Type" isEnabled="true" before="" between=", " after=" " field="VariantEntryTypesRS" cssClassNameOverride="variantentrytypes">
		  <ConfigurationItem name="Reverse Abbreviation" isEnabled="true" before="" between=" " after=" " field="ReverseAbbr">
			<WritingSystemOptions writingSystemType="analysis" displayWSAbreviation="false">
			  <Option id="analysis" isEnabled="true" />
			</WritingSystemOptions>
		  </ConfigurationItem>
		  <ConfigurationItem name="Name" isEnabled="false" before="" between=" " after="" field="Name">
			<WritingSystemOptions writingSystemType="analysis" displayWSAbreviation="false">
			  <Option id="analysis" isEnabled="true" />
			</WritingSystemOptions>
		  </ConfigurationItem>
		</ConfigurationItem>
		<ConfigurationItem name="Variant Form" before="" between=", " after="" style="Dictionary-CrossReferences" isEnabled="true" field="OwningEntry" subField="HeadWordRef" cssClassNameOverride="headword">
		  <WritingSystemOptions writingSystemType="vernacular" displayWSAbreviation="false">
			<Option id="vernacular" isEnabled="true" />
		  </WritingSystemOptions>
		</ConfigurationItem>
		<ConfigurationItem name="Variant Pronunciations" isEnabled="false" before=" " between=", " after="" field="OwningEntry" subField="PronunciationsOS" cssClassNameOverride="variantpronunciations">
		  <ConfigurationItem name="Pronunciation" isEnabled="true" before="[" between=" " after="]" field="Form">
			<WritingSystemOptions writingSystemType="pronunciation" displayWSAbreviation="false">
			  <Option id="pronunciation" isEnabled="true" />
			</WritingSystemOptions>
		  </ConfigurationItem>
		  <ConfigurationItem name="CV Pattern" isEnabled="false" before="" after=" " field="CVPattern" />
		  <ConfigurationItem name="Tone" isEnabled="false" before="" after=" " field="Tone" />
		  <ConfigurationItem name="Location" isEnabled="false" style="Dictionary-Contrasting" before="" after=" " field="LocationRA" cssClassNameOverride="location">
			<ConfigurationItem name="Abbreviation" isEnabled="true" before="" between=" " after=" " field="Abbreviation">
			  <WritingSystemOptions writingSystemType="both" displayWSAbreviation="false">
				<Option id="analysis" isEnabled="true" />
			  </WritingSystemOptions>
			</ConfigurationItem>
			<ConfigurationItem name="Name" isEnabled="false" before="" between=" " after=" " field="Name">
			  <WritingSystemOptions writingSystemType="both" displayWSAbreviation="false">
				<Option id="analysis" isEnabled="true" />
			  </WritingSystemOptions>
			</ConfigurationItem>
		  </ConfigurationItem>
		  <ConfigurationItem name="Pronunciation Media" after=" " isEnabled="true" field="MediaFilesOS" cssClassNameOverride="mediafiles">
			<ConfigurationItem name="Media Files" after=" " isEnabled="true" field="MediaFileRA"/>
		  </ConfigurationItem>
		</ConfigurationItem>
		<ConfigurationItem name="Comment" isEnabled="false" before=" " between=" " after="" field="Summary">
		  <WritingSystemOptions writingSystemType="analysis" displayWSAbreviation="false">
			<Option id="analysis" isEnabled="true" />
		  </WritingSystemOptions>
		</ConfigurationItem>
		<ConfigurationItem name="Summary Definition" isEnabled="true" before=" " between=" " after=" " field="OwningEntry" subField="SummaryDefinition">
		  <WritingSystemOptions writingSystemType="analysis" displayWSAbreviation="false">
			<Option id="analysis" isEnabled="true" />
		  </WritingSystemOptions>
		</ConfigurationItem>
	  </ConfigurationItem>
	  <ConfigurationItem name="Anthropology Note" isEnabled="false" before="" between=" " after=" " field="AnthroNote">
		<WritingSystemOptions writingSystemType="analysis" displayWSAbreviation="false">
		  <Option id="all analysis" isEnabled="true" />
		</WritingSystemOptions>
	  </ConfigurationItem>
	  <ConfigurationItem name="Bibliography" isEnabled="false" before="" between=" " after=" " field="Bibliography">
		<WritingSystemOptions writingSystemType="analysis" displayWSAbreviation="false">
		  <Option id="all analysis" isEnabled="true" />
		</WritingSystemOptions>
	  </ConfigurationItem>
	  <ConfigurationItem name="Discourse Note" isEnabled="false" before="" between=" " after=" " field="DiscourseNote">
		<WritingSystemOptions writingSystemType="analysis" displayWSAbreviation="false">
		  <Option id="all analysis" isEnabled="true" />
		</WritingSystemOptions>
	  </ConfigurationItem>
	  <ConfigurationItem name="Phonology Note" isEnabled="false" before="" between=" " after=" " field="PhonologyNote">
		<WritingSystemOptions writingSystemType="analysis" displayWSAbreviation="false">
=======
>>>>>>> 412542a5
		  <Option id="all analysis" isEnabled="true" />
		</WritingSystemOptions>
	  </ConfigurationItem>
	  <ConfigurationItem name="Grammar Note" isEnabled="false" before="" between=" " after=" " field="GrammarNote">
		<WritingSystemOptions writingSystemType="analysis" displayWSAbreviation="false">
		  <Option id="all analysis" isEnabled="true" />
		</WritingSystemOptions>
	  </ConfigurationItem>
	  <ConfigurationItem name="Semantics Note" isEnabled="false" before="" between=" " after=" " field="SemanticsNote">
		<WritingSystemOptions writingSystemType="analysis" displayWSAbreviation="false">
		  <Option id="all analysis" isEnabled="true" />
		</WritingSystemOptions>
	  </ConfigurationItem>
	  <ConfigurationItem name="Sociolinguistics Note" isEnabled="false" before="" between=" " after=" " field="SocioLinguisticsNote">
		<WritingSystemOptions writingSystemType="analysis" displayWSAbreviation="false">
		  <Option id="all analysis" isEnabled="true" />
		</WritingSystemOptions>
	  </ConfigurationItem>
 	  <ConfigurationItem name="Extended Note" isEnabled="true" style="Dictionary-Sense" styleType="paragraph" between=" " after=" " field="ExtendedNoteOS" cssClassNameOverride="extendednotecontents">
 		<ComplexFormOptions list="note" displayEachComplexFormInParagraph="true">
 			<Option id="c0000000-dd15-4a03-9032-b40faaa9a754" isEnabled="true" />
 			<Option id="2f06d436-b1e0-47ae-a42e-1f7b893c5fc2" isEnabled="true" />
 			<Option id="7ad06e7d-15d1-42b0-ae19-9c05b7c0b181" isEnabled="true" />
 			<Option id="d3d28628-60c9-4917-8185-ba64c59f20c3" isEnabled="true" />
 			<Option id="30115b33-608a-4506-9f9c-2457cab4f4a8" isEnabled="true" />
 			<Option id="5dd29371-fdb0-497a-a2fb-7ca69b00ad4f" isEnabled="true" />
 		</ComplexFormOptions>
 		<ConfigurationItem name="Note Type" isEnabled="false" between=" " after=" " field="ExtendedNoteTypeRA" subField="Name" cssClassNameOverride="notetype">
 			<WritingSystemOptions writingSystemType="analysis" displayWSAbreviation="false">
 				<Option id="all analysis" isEnabled="true" />
 			</WritingSystemOptions>
 		</ConfigurationItem>
 		<ConfigurationItem name="Discussion" isEnabled="true" style="Strong" between=" " after=" " field="Discussion" cssClassNameOverride="discussion">
 			<WritingSystemOptions writingSystemType="analysis" displayWSAbreviation="false">
 				<Option id="all analysis" isEnabled="true" />
 			</WritingSystemOptions>
 		</ConfigurationItem>
 	  	<ConfigurationItem name="Examples" isEnabled="true" style="Bulleted List" styleType="character" between="  " after=" " field="ExamplesOS" cssClassNameOverride="examplescontents">
 	  		<ComplexFormOptions displayEachComplexFormInParagraph="false" />
 	  		<ConfigurationItem name="Example Sentence" isEnabled="true" style="Dictionary-Vernacular" between=" " after=" " field="Example">
 				<WritingSystemOptions writingSystemType="vernacular" displayWSAbreviation="false">
 					<Option id="all vernacular" isEnabled="true" />
 				</WritingSystemOptions>
 			</ConfigurationItem>
 			<ConfigurationItem name="Translations" isEnabled="true" field="TranslationsOC" cssClassNameOverride="translationcontents">
 				<ConfigurationItem name="Type" isEnabled="false" after=" " field="TypeRA" cssClassNameOverride="type">
 					<ConfigurationItem name="Abbreviation" isEnabled="false" between=" " field="Abbreviation">
 						<WritingSystemOptions writingSystemType="analysis" displayWSAbreviation="false">
 							<Option id="analysis" isEnabled="true" />
 						</WritingSystemOptions>
 					</ConfigurationItem>
 					<ConfigurationItem name="Name" isEnabled="true" before="[" between=" " after="]" field="Name">
 						<WritingSystemOptions writingSystemType="analysis" displayWSAbreviation="false">
 							<Option id="analysis" isEnabled="true" />
 						</WritingSystemOptions>
 					</ConfigurationItem>
 				</ConfigurationItem>
 				<ConfigurationItem name="Translation" isEnabled="true" between=" " after=" " field="Translation">
 					<WritingSystemOptions writingSystemType="analysis" displayWSAbreviation="false">
 						<Option id="all analysis" isEnabled="true" />
 					</WritingSystemOptions>
 				</ConfigurationItem>
 			</ConfigurationItem>
 			<ConfigurationItem name="Reference" isEnabled="false" after=" " field="Reference" />
 		</ConfigurationItem>
 	  </ConfigurationItem>
	  <ConfigurationItem name="General Note" isEnabled="false" before="" between=" " after=" " field="GeneralNote">
		<WritingSystemOptions writingSystemType="analysis" displayWSAbreviation="false">
		  <Option id="all analysis" isEnabled="true" />
		</WritingSystemOptions>
	  </ConfigurationItem>
	  <ConfigurationItem name="Source" isEnabled="false" before="" after=" " field="Source" />
	  <ConfigurationItem name="Semantic Domains" isEnabled="false" before="(sem. domains: " between=", " after=".) " field="SemanticDomainsRC" cssClassNameOverride="semanticdomains">
		<ConfigurationItem name="Abbreviation" isEnabled="true" before="" between=" " after=" - " field="Abbreviation">
		  <WritingSystemOptions writingSystemType="analysis" displayWSAbreviation="false">
			<Option id="analysis" isEnabled="true" />
		  </WritingSystemOptions>
		</ConfigurationItem>
		<ConfigurationItem name="Name" isEnabled="true" before="" between=" " after="" field="Name">
		  <WritingSystemOptions writingSystemType="analysis" displayWSAbreviation="false">
			<Option id="analysis" isEnabled="true" />
		  </WritingSystemOptions>
		</ConfigurationItem>
	  </ConfigurationItem>
	  <ConfigurationItem name="Anthropology Categories" isEnabled="false" before="anthro. codes " between=", " after=" " field="AnthroCodesRC" cssClassNameOverride="anthrocodes">
		<ConfigurationItem name="Abbreviation" isEnabled="true" before="" between=" " after=" - " field="Abbreviation">
		  <WritingSystemOptions writingSystemType="analysis" displayWSAbreviation="false">
			<Option id="analysis" isEnabled="true" />
		  </WritingSystemOptions>
		</ConfigurationItem>
		<ConfigurationItem name="Name" isEnabled="true" before="" between=" " after="" field="Name">
		  <WritingSystemOptions writingSystemType="analysis" displayWSAbreviation="false">
			<Option id="analysis" isEnabled="true" />
		  </WritingSystemOptions>
		</ConfigurationItem>
	  </ConfigurationItem>
	  <ConfigurationItem name="Academic Domains" isEnabled="false" before="ac. domains: " between=", " after=" " field="DomainTypesRC" cssClassNameOverride="academicdomains">
		<ConfigurationItem name="Abbreviation" isEnabled="true" before="" between=" " after="" field="Abbreviation">
		  <WritingSystemOptions writingSystemType="analysis" displayWSAbreviation="false">
			<Option id="analysis" isEnabled="true" />
		  </WritingSystemOptions>
		</ConfigurationItem>
		<ConfigurationItem name="Name" isEnabled="true" before=" (" between=" " after=")" field="Name">
		  <WritingSystemOptions writingSystemType="analysis" displayWSAbreviation="false">
			<Option id="analysis" isEnabled="true" />
		  </WritingSystemOptions>
		</ConfigurationItem>
	  </ConfigurationItem>
	  <ConfigurationItem name="Usages" isEnabled="false" before="{" between=", " after="} " field="UsageTypesRC" cssClassNameOverride="usages">
		<ConfigurationItem name="Abbreviation" isEnabled="true" before="" between=" " after="" field="Abbreviation">
		  <WritingSystemOptions writingSystemType="analysis" displayWSAbreviation="false">
			<Option id="analysis" isEnabled="true" />
		  </WritingSystemOptions>
		</ConfigurationItem>
		<ConfigurationItem name="Name" isEnabled="false" before="" between=" " after="" field="Name">
		  <WritingSystemOptions writingSystemType="analysis" displayWSAbreviation="false">
			<Option id="analysis" isEnabled="true" />
		  </WritingSystemOptions>
		</ConfigurationItem>
	  </ConfigurationItem>
	  <ConfigurationItem name="Status" isEnabled="false" before="status " after=" " field="StatusRA" cssClassNameOverride="status">
		<ConfigurationItem name="Abbreviation" isEnabled="false" before="" between=" " after="" field="Abbreviation">
		  <WritingSystemOptions writingSystemType="analysis" displayWSAbreviation="false">
			<Option id="analysis" isEnabled="true" />
		  </WritingSystemOptions>
		</ConfigurationItem>
		<ConfigurationItem name="Name" isEnabled="true" before="[" between=" " after="]" field="Name">
		  <WritingSystemOptions writingSystemType="analysis" displayWSAbreviation="false">
			<Option id="analysis" isEnabled="true" />
		  </WritingSystemOptions>
		</ConfigurationItem>
	  </ConfigurationItem>
	  <ConfigurationItem name="Referenced Complex Forms" isEnabled="false" before="" between=" " after=" " field="VisibleComplexFormBackRefs">
		<ConfigurationItem name="Complex Form Type" isEnabled="true" before="" after="" field="ComplexEntryTypesRS" cssClassNameOverride="complexformtypes">
		  <ConfigurationItem name="Abbreviation" isEnabled="true" before="" between=" " after=" " field="Abbreviation">
			<WritingSystemOptions writingSystemType="analysis" displayWSAbreviation="false">
			  <Option id="analysis" isEnabled="true" />
			</WritingSystemOptions>
		  </ConfigurationItem>
		  <ConfigurationItem name="Name" isEnabled="false" before="" between=" " after=" " field="Name">
			<WritingSystemOptions writingSystemType="analysis" displayWSAbreviation="false">
			  <Option id="analysis" isEnabled="true" />
			</WritingSystemOptions>
		  </ConfigurationItem>
		</ConfigurationItem>
		<ConfigurationItem name="Complex Form" isEnabled="true" before="" between=" " after="" style="Dictionary-CrossReferences" field="OwningEntry" subField="HeadWordRef" cssClassNameOverride="headword">
		  <WritingSystemOptions writingSystemType="vernacular" displayWSAbreviation="false">
			<Option id="vernacular" isEnabled="true" />
		  </WritingSystemOptions>
		</ConfigurationItem>
		<ConfigurationItem name="Comment" isEnabled="false" before=" " between=" " after="" field="Summary">
		  <WritingSystemOptions writingSystemType="analysis" displayWSAbreviation="false">
			<Option id="analysis" isEnabled="true" />
		  </WritingSystemOptions>
		</ConfigurationItem>
		<ConfigurationItem name="Summary Definition" isEnabled="true" before=" " between=" " after=" " field="OwningEntry" subField="SummaryDefinition">
		  <WritingSystemOptions writingSystemType="analysis" displayWSAbreviation="false">
			<Option id="analysis" isEnabled="true" />
		  </WritingSystemOptions>
		</ConfigurationItem>
		<ConfigurationItem name="Example Sentences" isEnabled="false" before="" between="" after="" field="ExampleSentences">
		  <ConfigurationItem name="Example" isEnabled="true" style="Dictionary-Vernacular" before="" between=" " after=" " field="Example">
			<WritingSystemOptions writingSystemType="vernacular" displayWSAbreviation="false">
			  <Option id="all vernacular" isEnabled="true" />
			</WritingSystemOptions>
		  </ConfigurationItem>
		  <ConfigurationItem name="Translations" isEnabled="true" before="" between="" after="" field="TranslationsOC" cssClassNameOverride="translationcontents">
			<ConfigurationItem name="Type" isEnabled="false" before="" after=" " field="TypeRA" cssClassNameOverride="type">
			  <ConfigurationItem name="Abbreviation" isEnabled="false" before="" between=" " after="" field="Abbreviation">
				<WritingSystemOptions writingSystemType="analysis" displayWSAbreviation="false">
				  <Option id="analysis" isEnabled="true" />
				</WritingSystemOptions>
			  </ConfigurationItem>
			  <ConfigurationItem name="Name" isEnabled="true" before="[" between=" " after="]" field="Name">
				<WritingSystemOptions writingSystemType="analysis" displayWSAbreviation="false">
				  <Option id="analysis" isEnabled="true" />
				</WritingSystemOptions>
			  </ConfigurationItem>
			</ConfigurationItem>
			<ConfigurationItem name="Translation" isEnabled="true" before="" between=" " after=" " field="Translation">
			  <WritingSystemOptions writingSystemType="analysis" displayWSAbreviation="false">
				<Option id="all analysis" isEnabled="true" />
			  </WritingSystemOptions>
			</ConfigurationItem>
		  </ConfigurationItem>
		  <ConfigurationItem name="Reference" isEnabled="false" before="" after=" " field="Reference" />
		</ConfigurationItem>
	  </ConfigurationItem>
	  <ConfigurationItem name="Subsenses" between="  " after=" " isEnabled="true" field="SensesOS" cssClassNameOverride="senses">
<<<<<<< HEAD
		<SenseOptions displayEachSenseInParagraph="false" numberStyle="Dictionary-SenseNumber" numberBefore="" numberAfter=") " numberingStyle="%O" numberSingleSense="false" showSingleGramInfoFirst="true"/>
=======
	  	<SenseOptions displayEachSenseInParagraph="false" numberStyle="Dictionary-SenseNumber" numberBefore="" numberAfter=") " parentSenseNumberingStyle="%." numberingStyle="%d" numberSingleSense="false" showSingleGramInfoFirst="true"/>
>>>>>>> 412542a5
		<ReferenceItem>MainEntrySubsenses</ReferenceItem>
	  </ConfigurationItem>
	</ConfigurationItem>
	<ConfigurationItem name="Summary Definition" isEnabled="true" before=" " between=" " after=" " field="SummaryDefinition">
	  <WritingSystemOptions writingSystemType="analysis" displayWSAbreviation="false">
		<Option id="analysis" isEnabled="true" />
	  </WritingSystemOptions>
	</ConfigurationItem>
	<ConfigurationItem name="Restrictions (Entry)" isEnabled="true" style="Dictionary-Contrasting" before="(" between=" " after=") " field="Restrictions">
	  <WritingSystemOptions writingSystemType="analysis" displayWSAbreviation="false">
		<Option id="analysis" isEnabled="true" />
	  </WritingSystemOptions>
	</ConfigurationItem>
<<<<<<< HEAD
	<ConfigurationItem name="Note" isEnabled="true" style="Dictionary-CrossReferences" before=" [" between=" " after="] " field="Comment">
	  <WritingSystemOptions writingSystemType="analysis" displayWSAbreviation="false">
		<Option id="all analysis" isEnabled="true" />
	  </WritingSystemOptions>
	</ConfigurationItem>
	<ConfigurationItem name="Variant Forms" nameSuffix="Inflectional Variants" isEnabled="true" isDuplicate="true" before="  [" between="; " after="] " field="VariantFormEntryBackRefs">
	  <ListTypeOptions list="variant">
		<Option id="b0000000-c40e-433e-80b5-31da08771344" isEnabled="false" />
		<Option id="024b62c9-93b3-41a0-ab19-587a0030219a" isEnabled="false" />
		<Option id="4343b1ef-b54f-4fa4-9998-271319a6d74c" isEnabled="false" />
		<Option id="01d4fbc1-3b0c-4f52-9163-7ab0d4f4711c" isEnabled="true" />
		<Option id="837ebe72-8c1d-4864-95d9-fa313c499d78" isEnabled="true" />
		<Option id="a32f1d1c-4832-46a2-9732-c2276d6547e8" isEnabled="true" />
		<Option id="0c4663b3-4d9a-47af-b9a1-c8565d8112ed" isEnabled="false" />
	  </ListTypeOptions>
	  <ConfigurationItem name="Variant Type" isEnabled="true" before="" between=", " after=" " field="VariantEntryTypesRS" cssClassNameOverride="variantentrytypes">
		<ConfigurationItem name="Reverse Abbreviation" isEnabled="true" style="Dictionary-CrossReferences" before="" between=" " after=" " field="ReverseAbbr">
		  <WritingSystemOptions writingSystemType="analysis" displayWSAbreviation="false">
			<Option id="analysis" isEnabled="true" />
		  </WritingSystemOptions>
		</ConfigurationItem>
		<ConfigurationItem name="Name" isEnabled="false" before="" between=" " after="" field="Name">
		  <WritingSystemOptions writingSystemType="analysis" displayWSAbreviation="false">
			<Option id="analysis" isEnabled="true" />
		  </WritingSystemOptions>
		</ConfigurationItem>
	  </ConfigurationItem>
	  <ConfigurationItem name="Variant Form" isEnabled="true" style="Dictionary-CrossReferences" before="" between=", " after="" field="OwningEntry" subField="HeadWordRef" cssClassNameOverride="headword">
		<WritingSystemOptions writingSystemType="vernacular" displayWSAbreviation="false">
		  <Option id="vernacular" isEnabled="true" />
		</WritingSystemOptions>
	  </ConfigurationItem>
	  <ConfigurationItem name="Variant Pronunciations" isEnabled="false" before=" " between=", " after="" field="OwningEntry" subField="PronunciationsOS" cssClassNameOverride="variantpronunciations">
		<ConfigurationItem name="Pronunciation" isEnabled="true" before="[" between=" " after="]" field="Form">
		  <WritingSystemOptions writingSystemType="pronunciation" displayWSAbreviation="false">
			<Option id="pronunciation" isEnabled="true" />
		  </WritingSystemOptions>
		</ConfigurationItem>
		<ConfigurationItem name="CV Pattern" isEnabled="false" before="" after=" " field="CVPattern" />
		<ConfigurationItem name="Tone" isEnabled="false" before="" after=" " field="Tone" />
		<ConfigurationItem name="Location" isEnabled="false" style="Dictionary-Contrasting" before="" after=" " field="LocationRA" cssClassNameOverride="location">
		  <ConfigurationItem name="Abbreviation" isEnabled="true" before="" between=" " after=" " field="Abbreviation">
			<WritingSystemOptions writingSystemType="both" displayWSAbreviation="false">
			  <Option id="analysis" isEnabled="true" />
			</WritingSystemOptions>
		  </ConfigurationItem>
		  <ConfigurationItem name="Name" isEnabled="false" before="" between=" " after=" " field="Name">
			<WritingSystemOptions writingSystemType="both" displayWSAbreviation="false">
			  <Option id="analysis" isEnabled="true" />
			</WritingSystemOptions>
		  </ConfigurationItem>
		</ConfigurationItem>
		<ConfigurationItem name="Pronunciation Media" after=" " isEnabled="true" field="MediaFilesOS" cssClassNameOverride="mediafiles">
		  <ConfigurationItem name="Media Files" after=" " isEnabled="true" field="MediaFileRA"/>
		</ConfigurationItem>
	  </ConfigurationItem>
	  <ConfigurationItem name="Comment" isEnabled="false" before=" " between=" " after="" field="Summary">
		<WritingSystemOptions writingSystemType="analysis" displayWSAbreviation="false">
		  <Option id="analysis" isEnabled="true" />
		</WritingSystemOptions>
	  </ConfigurationItem>
	  <ConfigurationItem name="Summary Definition" isEnabled="false" before=" " between=" " after=" " field="OwningEntry" subField="SummaryDefinition">
		<WritingSystemOptions writingSystemType="analysis" displayWSAbreviation="false">
		  <Option id="analysis" isEnabled="true" />
		</WritingSystemOptions>
	  </ConfigurationItem>
	</ConfigurationItem>
	<ConfigurationItem name="Variant Forms" isEnabled="true" before="" between="; " after=" " field="VariantFormEntryBackRefs">
	  <ListTypeOptions list="variant">
		<Option id="b0000000-c40e-433e-80b5-31da08771344" isEnabled="false" />
		<Option id="024b62c9-93b3-41a0-ab19-587a0030219a" isEnabled="true" />
		<Option id="4343b1ef-b54f-4fa4-9998-271319a6d74c" isEnabled="true" />
		<Option id="01d4fbc1-3b0c-4f52-9163-7ab0d4f4711c" isEnabled="false" />
		<Option id="837ebe72-8c1d-4864-95d9-fa313c499d78" isEnabled="false" />
		<Option id="a32f1d1c-4832-46a2-9732-c2276d6547e8" isEnabled="false" />
		<Option id="0c4663b3-4d9a-47af-b9a1-c8565d8112ed" isEnabled="true" />
	  </ListTypeOptions>
	  <ConfigurationItem name="Variant Type" isEnabled="true" before="" between=", " after=" " field="VariantEntryTypesRS" cssClassNameOverride="variantentrytypes">
		<ConfigurationItem name="Reverse Abbreviation" isEnabled="true" style="Dictionary-CrossReferences" before="" between=" " after=" " field="ReverseAbbr">
		  <WritingSystemOptions writingSystemType="analysis" displayWSAbreviation="false">
			<Option id="analysis" isEnabled="true" />
		  </WritingSystemOptions>
		</ConfigurationItem>
		<ConfigurationItem name="Name" isEnabled="false" before="" between=" " after="" field="Name">
		  <WritingSystemOptions writingSystemType="analysis" displayWSAbreviation="false">
			<Option id="analysis" isEnabled="true" />
		  </WritingSystemOptions>
		</ConfigurationItem>
	  </ConfigurationItem>
	  <ConfigurationItem name="Variant Form" isEnabled="true" style="Dictionary-CrossReferences" before="" between=", " after="" field="OwningEntry" subField="HeadWordRef" cssClassNameOverride="headword">
		<WritingSystemOptions writingSystemType="vernacular" displayWSAbreviation="false">
		  <Option id="vernacular" isEnabled="true" />
		</WritingSystemOptions>
	  </ConfigurationItem>
	  <ConfigurationItem name="Variant Pronunciations" isEnabled="false" before=" " between=", " after="" field="OwningEntry" subField="PronunciationsOS" cssClassNameOverride="variantpronunciations">
		<ConfigurationItem name="Pronunciation" isEnabled="true" before="[" between=" " after="]" field="Form">
		  <WritingSystemOptions writingSystemType="pronunciation" displayWSAbreviation="false">
			<Option id="pronunciation" isEnabled="true" />
		  </WritingSystemOptions>
		</ConfigurationItem>
		<ConfigurationItem name="CV Pattern" isEnabled="false" before="" after=" " field="CVPattern" />
		<ConfigurationItem name="Tone" isEnabled="false" before="" after=" " field="Tone" />
		<ConfigurationItem name="Location" isEnabled="false" style="Dictionary-Contrasting" before="" after=" " field="LocationRA" cssClassNameOverride="location">
		  <ConfigurationItem name="Abbreviation" isEnabled="true" before="" between=" " after=" " field="Abbreviation">
			<WritingSystemOptions writingSystemType="both" displayWSAbreviation="false">
			  <Option id="analysis" isEnabled="true" />
			</WritingSystemOptions>
		  </ConfigurationItem>
		  <ConfigurationItem name="Name" isEnabled="false" before="" between=" " after=" " field="Name">
			<WritingSystemOptions writingSystemType="both" displayWSAbreviation="false">
			  <Option id="analysis" isEnabled="true" />
			</WritingSystemOptions>
		  </ConfigurationItem>
		</ConfigurationItem>
		<ConfigurationItem name="Pronunciation Media" after=" " isEnabled="true" field="MediaFilesOS" cssClassNameOverride="mediafiles">
		  <ConfigurationItem name="Media Files" after=" " isEnabled="true" field="MediaFileRA"/>
		</ConfigurationItem>
	  </ConfigurationItem>
	  <ConfigurationItem name="Comment" isEnabled="false" before=" " between=" " after="" field="Summary">
		<WritingSystemOptions writingSystemType="analysis" displayWSAbreviation="false">
		  <Option id="analysis" isEnabled="true" />
		</WritingSystemOptions>
	  </ConfigurationItem>
	  <ConfigurationItem name="Summary Definition" isEnabled="false" before=" " between=" " after=" " field="OwningEntry" subField="SummaryDefinition">
		<WritingSystemOptions writingSystemType="analysis" displayWSAbreviation="false">
		  <Option id="analysis" isEnabled="true" />
		</WritingSystemOptions>
	  </ConfigurationItem>
	</ConfigurationItem>
	<ConfigurationItem name="Cross References" isEnabled="true" before="" between="; " after=". " field="MinimalLexReferences">
	  <ListTypeOptions list="entry">
		<Option id="" isEnabled="false" />
	  </ListTypeOptions>
	  <ConfigurationItem name="Relation Abbreviation" isEnabled="true" style="Dictionary-CrossReferences" before="" between=" " after=": " field="OwnerType" subField="Abbreviation">
		<WritingSystemOptions writingSystemType="analysis" displayWSAbreviation="false">
		  <Option id="analysis" isEnabled="true" />
		</WritingSystemOptions>
	  </ConfigurationItem>
	  <ConfigurationItem name="Relation Name" isEnabled="false" style="Dictionary-Contrasting" before="" between=" " after=": " field="OwnerType" subField="Name">
		<WritingSystemOptions writingSystemType="analysis" displayWSAbreviation="false">
		  <Option id="analysis" isEnabled="true" />
		</WritingSystemOptions>
	  </ConfigurationItem>
	  <ConfigurationItem name="Targets" isEnabled="true" before="" between=", " after=" " field="ConfigTargets">
		<!--ConfiguredXHTMLGenerator uses cssClassNameOverride="headword" as a flag to generate a link to the referenced entry-->
		<ConfigurationItem name="Referenced Headword" isEnabled="true" style="Dictionary-CrossReferences" before="" between=" " after="" field="HeadWordRef" cssClassNameOverride="headword">
		  <WritingSystemOptions writingSystemType="vernacular" displayWSAbreviation="false">
			<Option id="vernacular" isEnabled="true" />
		  </WritingSystemOptions>
		</ConfigurationItem>
		<ConfigurationItem name="Summary Definition" isEnabled="false" before=" " between=" " after="" field="SummaryDefinition">
		  <WritingSystemOptions writingSystemType="analysis" displayWSAbreviation="false">
			<Option id="analysis" isEnabled="true" />
		  </WritingSystemOptions>
		</ConfigurationItem>
	  </ConfigurationItem>
	</ConfigurationItem>
	<ConfigurationItem name="Component References" isEnabled="true" before="(" between=", " after=") " field="ComplexFormEntryRefs">
	  <ConfigurationItem name="Complex Form Type" isEnabled="true" before="" between=", " after=" " field="ComplexEntryTypesRS" cssClassNameOverride="complexformtypes">
		<ConfigurationItem name="Abbreviation" isEnabled="true" style="Dictionary-CrossReferences" before="" between=" " after=" " field="Abbreviation">
		  <WritingSystemOptions writingSystemType="analysis" displayWSAbreviation="false">
			<Option id="analysis" isEnabled="true" />
		  </WritingSystemOptions>
		</ConfigurationItem>
		<ConfigurationItem name="Name" isEnabled="false" before="" between=" " after="" field="Name">
		  <WritingSystemOptions writingSystemType="analysis" displayWSAbreviation="false">
			<Option id="analysis" isEnabled="true" />
		  </WritingSystemOptions>
		</ConfigurationItem>
	  </ConfigurationItem>
	  <ConfigurationItem name="Referenced Entries" isEnabled="true" before="" between=", " after="" field="ConfigReferencedEntries" cssClassNameOverride="referencedentries">
		<!--ConfiguredXHTMLGenerator uses cssClassNameOverride="headword" as a flag to generate a link to the referenced entry-->
		<ConfigurationItem name="Referenced Headword" isEnabled="true" style="Dictionary-CrossReferences" before="" between=" " after="" field="HeadWordRef" cssClassNameOverride="headword">
		  <WritingSystemOptions writingSystemType="vernacular" displayWSAbreviation="false">
			<Option id="vernacular" isEnabled="true" />
		  </WritingSystemOptions>
		</ConfigurationItem>
		<ConfigurationItem name="Gloss (or Summary Definition)" isEnabled="false" before=" " between=" " after="" field="GlossOrSummary">
		  <WritingSystemOptions writingSystemType="analysis" displayWSAbreviation="false">
			<Option id="analysis" isEnabled="true" />
		  </WritingSystemOptions>
		</ConfigurationItem>
	  </ConfigurationItem>
	  <ConfigurationItem name="Comment" isEnabled="false" before=" " between=" " after="" field="Summary">
		<WritingSystemOptions writingSystemType="analysis" displayWSAbreviation="false">
		  <Option id="analysis" isEnabled="true" />
		</WritingSystemOptions>
	  </ConfigurationItem>
	</ConfigurationItem>
=======
    <ConfigurationItem name="References Section" isEnabled="true" styleType="character" before="[" after="]" field="ReferencesSection">
      <GroupingOptions displayGroupInParagraph="false" />
	  <ConfigurationItem name="Note" isEnabled="true" style="Dictionary-CrossReferences" before=" [" between=" " after="] " field="Comment">
		<WritingSystemOptions writingSystemType="analysis" displayWSAbreviation="false">
			<Option id="all analysis" isEnabled="true" />
		</WritingSystemOptions>
	  </ConfigurationItem>
      <ConfigurationItem name="Variant Forms" nameSuffix="Inflectional Variants" isEnabled="true" isDuplicate="true" before="  [" between="; " after="] " field="VariantFormEntryBackRefs">
        <ListTypeOptions list="variant">
          <Option id="b0000000-c40e-433e-80b5-31da08771344" isEnabled="false" />
          <Option id="024b62c9-93b3-41a0-ab19-587a0030219a" isEnabled="false" />
          <Option id="4343b1ef-b54f-4fa4-9998-271319a6d74c" isEnabled="false" />
          <Option id="01d4fbc1-3b0c-4f52-9163-7ab0d4f4711c" isEnabled="true" />
          <Option id="837ebe72-8c1d-4864-95d9-fa313c499d78" isEnabled="true" />
          <Option id="a32f1d1c-4832-46a2-9732-c2276d6547e8" isEnabled="true" />
          <Option id="0c4663b3-4d9a-47af-b9a1-c8565d8112ed" isEnabled="false" />
          <Option id="3942addb-99fd-43e9-ab7d-99025ceb0d4e" isEnabled="false" />
        </ListTypeOptions>
        <ConfigurationItem name="Variant Type" isEnabled="true" before="" between=", " after=" " field="VariantEntryTypesRS" cssClassNameOverride="variantentrytypes">
          <ConfigurationItem name="Abbreviation" isEnabled="true" style="Dictionary-CrossReferences" before="" between=" " after="" field="Abbreviation">
            <WritingSystemOptions writingSystemType="analysis" displayWSAbreviation="false">
              <Option id="analysis" isEnabled="true" />
            </WritingSystemOptions>
          </ConfigurationItem>
          <ConfigurationItem name="Name" isEnabled="false" before="" between=" " after="" field="Name">
            <WritingSystemOptions writingSystemType="analysis" displayWSAbreviation="false">
              <Option id="analysis" isEnabled="true" />
            </WritingSystemOptions>
          </ConfigurationItem>
        </ConfigurationItem>
        <ConfigurationItem name="Variant Form" isEnabled="true" style="Dictionary-CrossReferences" before="" between=", " after="" field="OwningEntry" subField="HeadWordRef" cssClassNameOverride="headword">
          <WritingSystemOptions writingSystemType="vernacular" displayWSAbreviation="false">
            <Option id="vernacular" isEnabled="true" />
          </WritingSystemOptions>
        </ConfigurationItem>
        <ConfigurationItem name="Variant Pronunciations" isEnabled="false" before=" " between=", " after="" field="OwningEntry" subField="PronunciationsOS" cssClassNameOverride="variantpronunciations">
          <ConfigurationItem name="Pronunciation" isEnabled="true" before="[" between=" " after="]" field="Form">
            <WritingSystemOptions writingSystemType="pronunciation" displayWSAbreviation="false">
              <Option id="pronunciation" isEnabled="true" />
            </WritingSystemOptions>
          </ConfigurationItem>
          <ConfigurationItem name="CV Pattern" isEnabled="false" before="" after=" " field="CVPattern" />
          <ConfigurationItem name="Tone" isEnabled="false" before="" after=" " field="Tone" />
          <ConfigurationItem name="Location" isEnabled="false" style="Dictionary-Contrasting" before="" after=" " field="LocationRA" cssClassNameOverride="location">
            <ConfigurationItem name="Abbreviation" isEnabled="true" before="" between=" " after=" " field="Abbreviation">
              <WritingSystemOptions writingSystemType="both" displayWSAbreviation="false">
                <Option id="analysis" isEnabled="true" />
              </WritingSystemOptions>
            </ConfigurationItem>
            <ConfigurationItem name="Name" isEnabled="false" before="" between=" " after=" " field="Name">
              <WritingSystemOptions writingSystemType="both" displayWSAbreviation="false">
                <Option id="analysis" isEnabled="true" />
              </WritingSystemOptions>
            </ConfigurationItem>
          </ConfigurationItem>
          <ConfigurationItem name="Pronunciation Media" isEnabled="true" after=" " field="MediaFilesOS" cssClassNameOverride="mediafiles">
            <ConfigurationItem name="Media Files" isEnabled="true" after=" " field="MediaFileRA" />
          </ConfigurationItem>
        </ConfigurationItem>
        <ConfigurationItem name="Comment" isEnabled="false" before=" " between=" " after="" field="Summary">
          <WritingSystemOptions writingSystemType="analysis" displayWSAbreviation="false">
            <Option id="analysis" isEnabled="true" />
          </WritingSystemOptions>
        </ConfigurationItem>
        <ConfigurationItem name="Summary Definition" isEnabled="false" before=" " between=" " after=" " field="OwningEntry" subField="SummaryDefinition">
          <WritingSystemOptions writingSystemType="analysis" displayWSAbreviation="false">
            <Option id="analysis" isEnabled="true" />
          </WritingSystemOptions>
        </ConfigurationItem>
      </ConfigurationItem>
      <ConfigurationItem name="Variant Forms" isEnabled="true" before="" between="; " after=" " field="VariantFormEntryBackRefs">
        <ListTypeOptions list="variant">
          <Option id="b0000000-c40e-433e-80b5-31da08771344" isEnabled="false" />
          <Option id="024b62c9-93b3-41a0-ab19-587a0030219a" isEnabled="true" />
          <Option id="4343b1ef-b54f-4fa4-9998-271319a6d74c" isEnabled="true" />
          <Option id="01d4fbc1-3b0c-4f52-9163-7ab0d4f4711c" isEnabled="false" />
          <Option id="837ebe72-8c1d-4864-95d9-fa313c499d78" isEnabled="false" />
          <Option id="a32f1d1c-4832-46a2-9732-c2276d6547e8" isEnabled="false" />
          <Option id="0c4663b3-4d9a-47af-b9a1-c8565d8112ed" isEnabled="true" />
          <Option id="3942addb-99fd-43e9-ab7d-99025ceb0d4e" isEnabled="true" />
        </ListTypeOptions>
        <ConfigurationItem name="Variant Type" isEnabled="true" before="" between=", " after=" " field="VariantEntryTypesRS" cssClassNameOverride="variantentrytypes">
          <ConfigurationItem name="Abbreviation" isEnabled="true" style="Dictionary-CrossReferences" before="" between=" " after="" field="Abbreviation">
            <WritingSystemOptions writingSystemType="analysis" displayWSAbreviation="false">
              <Option id="analysis" isEnabled="true" />
            </WritingSystemOptions>
          </ConfigurationItem>
          <ConfigurationItem name="Name" isEnabled="false" before="" between=" " after="" field="Name">
            <WritingSystemOptions writingSystemType="analysis" displayWSAbreviation="false">
              <Option id="analysis" isEnabled="true" />
            </WritingSystemOptions>
          </ConfigurationItem>
        </ConfigurationItem>
        <ConfigurationItem name="Variant Form" isEnabled="true" style="Dictionary-CrossReferences" before="" between=", " after="" field="OwningEntry" subField="HeadWordRef" cssClassNameOverride="headword">
          <WritingSystemOptions writingSystemType="vernacular" displayWSAbreviation="false">
            <Option id="vernacular" isEnabled="true" />
          </WritingSystemOptions>
        </ConfigurationItem>
        <ConfigurationItem name="Variant Pronunciations" isEnabled="false" before=" " between=", " after="" field="OwningEntry" subField="PronunciationsOS" cssClassNameOverride="variantpronunciations">
          <ConfigurationItem name="Pronunciation" isEnabled="true" before="[" between=" " after="]" field="Form">
            <WritingSystemOptions writingSystemType="pronunciation" displayWSAbreviation="false">
              <Option id="pronunciation" isEnabled="true" />
            </WritingSystemOptions>
          </ConfigurationItem>
          <ConfigurationItem name="CV Pattern" isEnabled="false" before="" after=" " field="CVPattern" />
          <ConfigurationItem name="Tone" isEnabled="false" before="" after=" " field="Tone" />
          <ConfigurationItem name="Location" isEnabled="false" style="Dictionary-Contrasting" before="" after=" " field="LocationRA" cssClassNameOverride="location">
            <ConfigurationItem name="Abbreviation" isEnabled="true" before="" between=" " after=" " field="Abbreviation">
              <WritingSystemOptions writingSystemType="both" displayWSAbreviation="false">
                <Option id="analysis" isEnabled="true" />
              </WritingSystemOptions>
            </ConfigurationItem>
            <ConfigurationItem name="Name" isEnabled="false" before="" between=" " after=" " field="Name">
              <WritingSystemOptions writingSystemType="both" displayWSAbreviation="false">
                <Option id="analysis" isEnabled="true" />
              </WritingSystemOptions>
            </ConfigurationItem>
          </ConfigurationItem>
          <ConfigurationItem name="Pronunciation Media" isEnabled="true" after=" " field="MediaFilesOS" cssClassNameOverride="mediafiles">
            <ConfigurationItem name="Media Files" isEnabled="true" after=" " field="MediaFileRA" />
          </ConfigurationItem>
        </ConfigurationItem>
        <ConfigurationItem name="Comment" isEnabled="false" before=" " between=" " after="" field="Summary">
          <WritingSystemOptions writingSystemType="analysis" displayWSAbreviation="false">
            <Option id="analysis" isEnabled="true" />
          </WritingSystemOptions>
        </ConfigurationItem>
        <ConfigurationItem name="Summary Definition" isEnabled="false" before=" " between=" " after=" " field="OwningEntry" subField="SummaryDefinition">
          <WritingSystemOptions writingSystemType="analysis" displayWSAbreviation="false">
            <Option id="analysis" isEnabled="true" />
          </WritingSystemOptions>
        </ConfigurationItem>
      </ConfigurationItem>
      <ConfigurationItem name="Cross References" isEnabled="true" before="" between="; " after=". " field="MinimalLexReferences">
        <ListTypeOptions list="entry">
          <Option id="" isEnabled="false" />
        </ListTypeOptions>
        <ConfigurationItem name="Relation Abbreviation" isEnabled="true" style="Dictionary-CrossReferences" before="" between=" " after=": " field="OwnerType" subField="Abbreviation">
          <WritingSystemOptions writingSystemType="analysis" displayWSAbreviation="false">
            <Option id="analysis" isEnabled="true" />
          </WritingSystemOptions>
        </ConfigurationItem>
        <ConfigurationItem name="Relation Name" isEnabled="false" style="Dictionary-Contrasting" before="" between=" " after=": " field="OwnerType" subField="Name">
          <WritingSystemOptions writingSystemType="analysis" displayWSAbreviation="false">
            <Option id="analysis" isEnabled="true" />
          </WritingSystemOptions>
        </ConfigurationItem>
        <ConfigurationItem name="Targets" isEnabled="true" before="" between=", " after=" " field="ConfigTargets">
          <ConfigurationItem name="Referenced Headword" isEnabled="true" style="Dictionary-CrossReferences" before="" between=" " after="" field="HeadWordRef" cssClassNameOverride="headword">
            <WritingSystemOptions writingSystemType="vernacular" displayWSAbreviation="false">
              <Option id="vernacular" isEnabled="true" />
            </WritingSystemOptions>
          </ConfigurationItem>
          <ConfigurationItem name="Summary Definition" isEnabled="false" before=" " between=" " after="" field="SummaryDefinition">
            <WritingSystemOptions writingSystemType="analysis" displayWSAbreviation="false">
              <Option id="analysis" isEnabled="true" />
            </WritingSystemOptions>
          </ConfigurationItem>
          <ConfigurationItem name="Primary Entry References" isEnabled="true" styleType="character" before=" (" between=", " after=") " field="PrimaryEntryRefs">
            <ConfigurationItem name="Type" isEnabled="true" between="," after=" " field="ComplexEntryTypesRS" cssClassNameOverride="complexformtypes">
              <ConfigurationItem name="Reverse Abbreviation" isEnabled="true" between=" " after="" field="ReverseAbbr">
                <WritingSystemOptions writingSystemType="analysis" displayWSAbreviation="false">
                  <Option id="analysis" isEnabled="true" />
                </WritingSystemOptions>
              </ConfigurationItem>
              <ConfigurationItem name="Reverse Name" isEnabled="false" between=" " after="" field="ReverseName">
                <WritingSystemOptions writingSystemType="analysis" displayWSAbreviation="false">
                  <Option id="analysis" isEnabled="true" />
                </WritingSystemOptions>
              </ConfigurationItem>
            </ConfigurationItem>
            <ConfigurationItem name="Primary Entry(s)" isEnabled="true" between="," after="" field="ConfigReferencedEntries" cssClassNameOverride="headword">
              <ConfigurationItem name="Referenced Headword" isEnabled="true" style="Dictionary-CrossReferences" after="" field="HeadWord" cssClassNameOverride="headword">
                <WritingSystemOptions writingSystemType="vernacular" displayWSAbreviation="false">
                  <Option id="vernacular" isEnabled="true" />
                </WritingSystemOptions>
              </ConfigurationItem>
              <ConfigurationItem name="Gloss (or Summary Definition)" isEnabled="false" before=" " between=" " field="GlossOrSummary">
                <WritingSystemOptions writingSystemType="analysis" displayWSAbreviation="false">
                  <Option id="analysis" isEnabled="true" />
                </WritingSystemOptions>
              </ConfigurationItem>
            </ConfigurationItem>
            <ConfigurationItem name="Comment" isEnabled="false" before=" " between=" " field="Summary">
              <WritingSystemOptions writingSystemType="analysis" displayWSAbreviation="false">
                <Option id="analysis" isEnabled="true" />
              </WritingSystemOptions>
            </ConfigurationItem>
          </ConfigurationItem>
        </ConfigurationItem>
      </ConfigurationItem>
      <ConfigurationItem name="Component References" isEnabled="true" hideCustomFields="true" before="(" between=", " after=") " field="ComplexFormEntryRefs">
        <ConfigurationItem name="Complex Form Type" isEnabled="true" before="" between=", " after=" " field="ComplexEntryTypesRS" cssClassNameOverride="complexformtypes">
          <ConfigurationItem name="Reverse Abbreviation" isEnabled="true" style="Dictionary-CrossReferences" before="" between=" " after="" field="ReverseAbbr">
            <WritingSystemOptions writingSystemType="analysis" displayWSAbreviation="false">
              <Option id="analysis" isEnabled="true" />
            </WritingSystemOptions>
          </ConfigurationItem>
          <ConfigurationItem name="Reverse Name" isEnabled="false" before="" between=" " after="" field="ReverseName">
            <WritingSystemOptions writingSystemType="analysis" displayWSAbreviation="false">
              <Option id="analysis" isEnabled="true" />
            </WritingSystemOptions>
          </ConfigurationItem>
        </ConfigurationItem>
        <ConfigurationItem name="Referenced Entries" isEnabled="true" before="" between=", " after="" field="ConfigReferencedEntries" cssClassNameOverride="referencedentries">
          <ConfigurationItem name="Referenced Headword" isEnabled="true" style="Dictionary-CrossReferences" before="" between=" " after="" field="HeadWordRef" cssClassNameOverride="headword">
            <WritingSystemOptions writingSystemType="vernacular" displayWSAbreviation="false">
              <Option id="vernacular" isEnabled="true" />
            </WritingSystemOptions>
          </ConfigurationItem>
          <ConfigurationItem name="Gloss (or Summary Definition)" isEnabled="false" before=" " between=" " after="" field="GlossOrSummary">
            <WritingSystemOptions writingSystemType="analysis" displayWSAbreviation="false">
              <Option id="analysis" isEnabled="true" />
            </WritingSystemOptions>
          </ConfigurationItem>
        </ConfigurationItem>
        <ConfigurationItem name="Comment" isEnabled="false" before=" " between=" " after="" field="Summary">
          <WritingSystemOptions writingSystemType="analysis" displayWSAbreviation="false">
            <Option id="analysis" isEnabled="true" />
          </WritingSystemOptions>
        </ConfigurationItem>
      </ConfigurationItem>
      <ConfigurationItem name="Referenced Complex Forms" isEnabled="false" styleType="character" before=" " between=", " after=" " field="VisibleComplexFormBackRefs">
        <ComplexFormOptions list="complex" displayEachComplexFormInParagraph="false">
          <Option id="" isEnabled="false" />
        </ComplexFormOptions>
        <ConfigurationItem name="Complex Form Type" isEnabled="true" before="" after="" field="ComplexEntryTypesRS" cssClassNameOverride="complexformtypes">
          <ConfigurationItem name="Abbreviation" isEnabled="true" before="" between=" " after=" " field="Abbreviation">
            <WritingSystemOptions writingSystemType="analysis" displayWSAbreviation="false">
              <Option id="analysis" isEnabled="true" />
            </WritingSystemOptions>
          </ConfigurationItem>
          <ConfigurationItem name="Name" isEnabled="false" before="" between=" " after=" " field="Name">
            <WritingSystemOptions writingSystemType="analysis" displayWSAbreviation="false">
              <Option id="analysis" isEnabled="true" />
            </WritingSystemOptions>
          </ConfigurationItem>
        </ConfigurationItem>
        <ConfigurationItem name="Complex Form" isEnabled="true" style="Dictionary-CrossReferences" before="" between=" " after="" field="OwningEntry" subField="HeadWordRef" cssClassNameOverride="headword">
          <WritingSystemOptions writingSystemType="vernacular" displayWSAbreviation="false">
            <Option id="vernacular" isEnabled="true" />
          </WritingSystemOptions>
        </ConfigurationItem>
        <ConfigurationItem name="Grammatical Info." isEnabled="true" style="Dictionary-Contrasting" before=" " between=", " after=" " field="MorphoSyntaxAnalyses">
          <ConfigurationItem name="Category Info." isEnabled="true" before="" between=" " after=" " field="MLPartOfSpeech" cssClassNameOverride="partofspeech">
            <WritingSystemOptions writingSystemType="analysis" displayWSAbreviation="false">
              <Option id="analysis" isEnabled="true" />
            </WritingSystemOptions>
          </ConfigurationItem>
          <ConfigurationItem name="Slots (for Infl. Affixes)" isEnabled="true" before=": " between=", " after="" field="Slots">
            <WritingSystemOptions writingSystemType="analysis" displayWSAbreviation="false">
              <Option id="analysis" isEnabled="true" />
            </WritingSystemOptions>
            <ConfigurationItem name="Slot Names" isEnabled="true" before="" between=" " after=" " field="Name">
              <WritingSystemOptions writingSystemType="analysis" displayWSAbreviation="false">
                <Option id="analysis" isEnabled="true" />
              </WritingSystemOptions>
            </ConfigurationItem>
          </ConfigurationItem>
          <ConfigurationItem name="Inflection Class" isEnabled="false" before="" between=" " after=" " field="MLInflectionClass">
            <WritingSystemOptions writingSystemType="analysis" displayWSAbreviation="false">
              <Option id="analysis" isEnabled="true" />
            </WritingSystemOptions>
          </ConfigurationItem>
          <ConfigurationItem name="Inflection Features" isEnabled="false" before="" after=" " field="FeaturesTSS" cssClassNameOverride="inflectionfeatures" />
          <ConfigurationItem name="Exception Features" isEnabled="false" before="" after=" " field="ExceptionFeaturesTSS" cssClassNameOverride="exceptionfeatures" />
          <ConfigurationItem name="Gram Info (Name)" isEnabled="false" between=" " after=" " field="InterlinearNameTSS" cssClassNameOverride="graminfoname" />
          <ConfigurationItem name="Gram Info (Abbrev)" isEnabled="false" between=" " after=" " field="InterlinearAbbrTSS" cssClassNameOverride="graminfoabbrev" />
        </ConfigurationItem>
        <ConfigurationItem name="Definition (or Gloss)" isEnabled="true" before=" " between=" " after=" " field="DefinitionOrGloss" cssClassNameOverride="definitionorglosses">
          <WritingSystemOptions writingSystemType="analysis" displayWSAbreviation="false">
            <Option id="all analysis" isEnabled="true" />
          </WritingSystemOptions>
        </ConfigurationItem>
        <ConfigurationItem name="Comment" isEnabled="false" before=" " between=" " after="" field="Summary">
          <WritingSystemOptions writingSystemType="analysis" displayWSAbreviation="false">
            <Option id="analysis" isEnabled="true" />
          </WritingSystemOptions>
        </ConfigurationItem>
        <ConfigurationItem name="Summary Definition" isEnabled="true" before=" " between=" " after=" " field="OwningEntry" subField="SummaryDefinition">
          <WritingSystemOptions writingSystemType="analysis" displayWSAbreviation="false">
            <Option id="analysis" isEnabled="true" />
          </WritingSystemOptions>
        </ConfigurationItem>
        <ConfigurationItem name="Example Sentences" isEnabled="false" before="" between="" after="" field="ExampleSentences">
          <ConfigurationItem name="Example" isEnabled="true" style="Dictionary-Vernacular" before="" between=" " after=" " field="Example">
            <WritingSystemOptions writingSystemType="vernacular" displayWSAbreviation="false">
              <Option id="all vernacular" isEnabled="true" />
            </WritingSystemOptions>
          </ConfigurationItem>
          <ConfigurationItem name="Translations" isEnabled="true" before="" between="" after="" field="TranslationsOC" cssClassNameOverride="translationcontents">
            <ConfigurationItem name="Type" isEnabled="false" before="" after=" " field="TypeRA" cssClassNameOverride="type">
              <ConfigurationItem name="Abbreviation" isEnabled="false" before="" between=" " after="" field="Abbreviation">
                <WritingSystemOptions writingSystemType="analysis" displayWSAbreviation="false">
                  <Option id="analysis" isEnabled="true" />
                </WritingSystemOptions>
              </ConfigurationItem>
              <ConfigurationItem name="Name" isEnabled="true" before="[" between=" " after="]" field="Name">
                <WritingSystemOptions writingSystemType="analysis" displayWSAbreviation="false">
                  <Option id="analysis" isEnabled="true" />
                </WritingSystemOptions>
              </ConfigurationItem>
            </ConfigurationItem>
            <ConfigurationItem name="Translation" isEnabled="true" before="" between=" " after=" " field="Translation">
              <WritingSystemOptions writingSystemType="analysis" displayWSAbreviation="false">
                <Option id="all analysis" isEnabled="true" />
              </WritingSystemOptions>
            </ConfigurationItem>
          </ConfigurationItem>
          <ConfigurationItem name="Reference" isEnabled="false" before="" after=" " field="Reference" />
        </ConfigurationItem>
      </ConfigurationItem>
    </ConfigurationItem>
>>>>>>> 412542a5
	<ConfigurationItem name="Bibliography" isEnabled="false" before="" between=" " after=" " field="Bibliography">
	  <WritingSystemOptions writingSystemType="analysis" displayWSAbreviation="false">
		<Option id="all analysis" isEnabled="true" />
	  </WritingSystemOptions>
	</ConfigurationItem>
	<ConfigurationItem name="Literal Meaning" isEnabled="false" before="" between=" " after=" " field="LiteralMeaning">
	  <WritingSystemOptions writingSystemType="analysis" displayWSAbreviation="false">
		<Option id="all analysis" isEnabled="true" />
	  </WritingSystemOptions>
	</ConfigurationItem>
	<ConfigurationItem name="Allomorphs" isEnabled="false" before="" between=", " after=" " field="AlternateFormsOS" cssClassNameOverride="allomorphs">
	  <ConfigurationItem name="Morph Type" isEnabled="false" before="" between=" " after=" " field="MorphTypeRA" cssClassNameOverride="morphtype">
		<WritingSystemOptions writingSystemType="analysis" displayWSAbreviation="false">
		  <Option id="analysis" isEnabled="true" />
		</WritingSystemOptions>
		<ConfigurationItem name="Abbreviation" isEnabled="false" before="" between=" " after="" field="Abbreviation">
		  <WritingSystemOptions writingSystemType="analysis" displayWSAbreviation="false">
			<Option id="analysis" isEnabled="true" />
		  </WritingSystemOptions>
		</ConfigurationItem>
		<ConfigurationItem name="Name" isEnabled="false" before="" between=" " after="" field="Name">
		  <WritingSystemOptions writingSystemType="analysis" displayWSAbreviation="false">
			<Option id="analysis" isEnabled="true" />
		  </WritingSystemOptions>
		</ConfigurationItem>
	  </ConfigurationItem>
	  <ConfigurationItem name="Allomorph" isEnabled="false" between=" " after=" " field="Form">
		<WritingSystemOptions writingSystemType="vernacular" displayWSAbreviation="false">
		  <Option id="vernacular" isEnabled="true"/>
		</WritingSystemOptions>
	  </ConfigurationItem>
	  <ConfigurationItem name="Environments" isEnabled="false" between=", " after=" " field="AllomorphEnvironments">
		<ConfigurationItem name="String Representation" isEnabled="true" field="StringRepresentation">
		  <WritingSystemOptions writingSystemType="analysis" displayWSAbreviation="false">
			<Option id="analysis" isEnabled="true" />
		  </WritingSystemOptions>
		</ConfigurationItem>
	  </ConfigurationItem>
	</ConfigurationItem>
	<ConfigurationItem name="Date Created" isEnabled="false" before="created on: " after=" " field="DateCreated" />
	<ConfigurationItem name="Date Modified" isEnabled="false" before="modified on: " after=" " field="DateModified" />
<<<<<<< HEAD
	<ConfigurationItem name="Referenced Complex Forms" isEnabled="false" before=" " between=", " after=" " field="VisibleComplexFormBackRefs">
	  <ComplexFormOptions list="complex" displayEachComplexFormInParagraph="false">
		<Option id="" isEnabled="false" />
	  </ComplexFormOptions>
	  <ConfigurationItem name="Complex Form Type" isEnabled="true" before="" after=" " field="ComplexEntryTypesRS" cssClassNameOverride="complexformtypes">
		<ConfigurationItem name="Reverse Abbreviation" isEnabled="true" before="" between=" " after="" field="ReverseAbbr">
		  <WritingSystemOptions writingSystemType="analysis" displayWSAbreviation="false">
			<Option id="analysis" isEnabled="true" />
		  </WritingSystemOptions>
		</ConfigurationItem>
		<ConfigurationItem name="Name" isEnabled="false" before="" between=" " after="" field="Name">
		  <WritingSystemOptions writingSystemType="analysis" displayWSAbreviation="false">
			<Option id="analysis" isEnabled="true" />
		  </WritingSystemOptions>
		</ConfigurationItem>
	  </ConfigurationItem>
	  <ConfigurationItem name="Complex Form" isEnabled="true" style="Dictionary-CrossReferences" before="" between=" " after="" field="OwningEntry" subField="HeadWordRef" cssClassNameOverride="headword">
		<WritingSystemOptions writingSystemType="vernacular" displayWSAbreviation="false">
		  <Option id="vernacular" isEnabled="true" />
		</WritingSystemOptions>
	  </ConfigurationItem>
	  <ConfigurationItem name="Grammatical Info." isEnabled="true" style="Dictionary-Contrasting" before=" " between=", " after=" " field="MorphoSyntaxAnalyses">
		<ConfigurationItem name="Category Info." isEnabled="true" before="" between=" " after=" " field="MLPartOfSpeech" cssClassNameOverride="partofspeech">
		  <WritingSystemOptions writingSystemType="analysis" displayWSAbreviation="false">
			<Option id="analysis" isEnabled="true" />
		  </WritingSystemOptions>
		</ConfigurationItem>
		<ConfigurationItem name="Slots (for Infl. Affixes)" isEnabled="true" before=": " between=", " after="" field="Slots">
		  <WritingSystemOptions writingSystemType="analysis" displayWSAbreviation="false">
			<Option id="analysis" isEnabled="true" />
		  </WritingSystemOptions>
		  <ConfigurationItem name="Slot Names" isEnabled="true" before="" between=" " after=" " field="Name">
			<WritingSystemOptions writingSystemType="analysis" displayWSAbreviation="false">
			  <Option id="analysis" isEnabled="true" />
			</WritingSystemOptions>
		  </ConfigurationItem>
		</ConfigurationItem>
		<ConfigurationItem name="Inflection Class" isEnabled="false" before="" between=" " after=" " field="MLInflectionClass">
		  <WritingSystemOptions writingSystemType="analysis" displayWSAbreviation="false">
			<Option id="analysis" isEnabled="true" />
		  </WritingSystemOptions>
		</ConfigurationItem>
		<ConfigurationItem name="Inflection Features" isEnabled="false" before="" after=" " field="FeaturesTSS" cssClassNameOverride="inflectionfeatures" />
		<ConfigurationItem name="Exception Features" isEnabled="false" before="" after=" " field="ExceptionFeaturesTSS" cssClassNameOverride="exceptionfeatures" />
		<ConfigurationItem name="Gram Info (Name)" isEnabled="false" between=" " after=" " field="InterlinearNameTSS" cssClassNameOverride="graminfoname" />
		<ConfigurationItem name="Gram Info (Abbrev)" isEnabled="false" between=" " after=" " field="InterlinearAbbrTSS" cssClassNameOverride="graminfoabbrev" />
	  </ConfigurationItem>
	  <ConfigurationItem name="Definition (or Gloss)" isEnabled="true" before=" " between=" " after=" " field="DefinitionOrGloss" cssClassNameOverride="definitionorglosses">
		<WritingSystemOptions writingSystemType="analysis" displayWSAbreviation="false">
		  <Option id="all analysis" isEnabled="true" />
		</WritingSystemOptions>
	  </ConfigurationItem>
	  <ConfigurationItem name="Comment" isEnabled="false" before=" " between=" " after="" field="Summary">
		<WritingSystemOptions writingSystemType="analysis" displayWSAbreviation="false">
		  <Option id="analysis" isEnabled="true" />
		</WritingSystemOptions>
	  </ConfigurationItem>
	  <ConfigurationItem name="Summary Definition" isEnabled="true" before=" " between=" " after=" " field="OwningEntry" subField="SummaryDefinition">
		<WritingSystemOptions writingSystemType="analysis" displayWSAbreviation="false">
		  <Option id="analysis" isEnabled="true" />
		</WritingSystemOptions>
	  </ConfigurationItem>
	  <ConfigurationItem name="Example Sentences" isEnabled="false" before="" between="" after="" field="ExampleSentences">
		<ConfigurationItem name="Example" isEnabled="true" style="Dictionary-Vernacular" before="" between=" " after=" " field="Example">
		  <WritingSystemOptions writingSystemType="vernacular" displayWSAbreviation="false">
			<Option id="all vernacular" isEnabled="true" />
		  </WritingSystemOptions>
		</ConfigurationItem>
	  	<ConfigurationItem name="Translations" isEnabled="true" before="" between="" after="" field="TranslationsOC" cssClassNameOverride="translationcontents">
		  <ConfigurationItem name="Type" isEnabled="false" before="" after=" " field="TypeRA" cssClassNameOverride="type">
			<ConfigurationItem name="Abbreviation" isEnabled="false" before="" between=" " after="" field="Abbreviation">
			  <WritingSystemOptions writingSystemType="analysis" displayWSAbreviation="false">
				<Option id="analysis" isEnabled="true" />
			  </WritingSystemOptions>
			</ConfigurationItem>
			<ConfigurationItem name="Name" isEnabled="true" before="[" between=" " after="]" field="Name">
			  <WritingSystemOptions writingSystemType="analysis" displayWSAbreviation="false">
				<Option id="analysis" isEnabled="true" />
			  </WritingSystemOptions>
			</ConfigurationItem>
		  </ConfigurationItem>
		  <ConfigurationItem name="Translation" isEnabled="true" before="" between=" " after=" " field="Translation">
			<WritingSystemOptions writingSystemType="analysis" displayWSAbreviation="false">
			  <Option id="all analysis" isEnabled="true" />
			</WritingSystemOptions>
		  </ConfigurationItem>
		</ConfigurationItem>
		<ConfigurationItem name="Reference" isEnabled="false" before="" after=" " field="Reference" />
	  </ConfigurationItem>
	</ConfigurationItem>
=======
>>>>>>> 412542a5
	<ConfigurationItem name="Minor Subentries" style="Dictionary-Subentry" isEnabled="true" field="Subentries">
	  <ComplexFormOptions list="complex" displayEachComplexFormInParagraph="true">
		<Option isEnabled="true" id="a0000000-dd15-4a03-9032-b40faaa9a754"/>
		<Option isEnabled="true" id="1f6ae209-141a-40db-983c-bee93af0ca3c"/>
		<Option isEnabled="true" id="73266a3a-48e8-4bd7-8c84-91c730340b7d"/>
		<Option isEnabled="true" id="98c273c4-f723-4fb0-80df-eede2204dfca"/>
		<Option isEnabled="true" id="b2276dec-b1a6-4d82-b121-fd114c009c59"/>
		<Option isEnabled="true" id="35cee792-74c8-444e-a9b7-ed0461d4d3b7"/>
		<Option isEnabled="true" id="9466d126-246e-400b-8bba-0703e09bc567"/>
	  </ComplexFormOptions>
	  <ConfigurationItem name="Headword" between=" " after="  " style="Dictionary-Headword" isEnabled="true" field="MLHeadWord" cssClassNameOverride="headword">
		<WritingSystemOptions writingSystemType="vernacular" displayWSAbreviation="false">
		  <Option id="vernacular" isEnabled="true"/>
		</WritingSystemOptions>
	  </ConfigurationItem>
	  <ConfigurationItem name="Lexeme Form" between=" " after=" " isEnabled="false" field="LexemeFormOA" cssClassNameOverride="lexemeform">
		<WritingSystemOptions writingSystemType="vernacular" displayWSAbreviation="false">
		  <Option id="vernacular" isEnabled="true"/>
		</WritingSystemOptions>
	  </ConfigurationItem>
	  <ConfigurationItem name="Citation Form" between=" " after=" " isEnabled="false" field="CitationForm">
		<WritingSystemOptions writingSystemType="vernacular" displayWSAbreviation="false">
		  <Option id="all vernacular" isEnabled="true"/>
		</WritingSystemOptions>
	  </ConfigurationItem>
	  <ConfigurationItem name="Secondary Homograph Number" after=" " isEnabled="false" field="HomographNumber"/>
	  <ConfigurationItem name="Complex Form Type" after=" " isEnabled="false" field="LookupComplexEntryType" cssClassNameOverride="complexformtypes">
<<<<<<< HEAD
		<ConfigurationItem name="Reverse Abbreviation" between=" " isEnabled="true" field="ReverseAbbr">
=======
		<ConfigurationItem name="Abbreviation" between=" " isEnabled="true" field="Abbreviation">
>>>>>>> 412542a5
		  <WritingSystemOptions writingSystemType="analysis" displayWSAbreviation="false">
			<Option id="analysis" isEnabled="true"/>
		  </WritingSystemOptions>
		</ConfigurationItem>
		<ConfigurationItem name="Name" between=" " isEnabled="false" field="Name">
		  <WritingSystemOptions writingSystemType="analysis" displayWSAbreviation="false">
			<Option id="analysis" isEnabled="true"/>
		  </WritingSystemOptions>
		</ConfigurationItem>
	  </ConfigurationItem>
	  <ConfigurationItem name="Pronunciations" between=", " after=" " isEnabled="false" field="PronunciationsOS" cssClassNameOverride="pronunciations">
		<ConfigurationItem name="Pronunciation" before="[" between=" " after="]" isEnabled="true" field="Form">
		  <WritingSystemOptions writingSystemType="pronunciation" displayWSAbreviation="false">
			<Option id="pronunciation" isEnabled="true"/>
		  </WritingSystemOptions>
		</ConfigurationItem>
		<ConfigurationItem name="CV Pattern" after=" " isEnabled="false" field="CVPattern"/>
		<ConfigurationItem name="Tone" after=" " isEnabled="false" field="Tone"/>
		<ConfigurationItem name="Location" after=" " style="Dictionary-Contrasting" isEnabled="true" field="LocationRA" cssClassNameOverride="location">
		  <ConfigurationItem name="Abbreviation" between=" " after=" " isEnabled="true" field="Abbreviation">
			<WritingSystemOptions writingSystemType="both" displayWSAbreviation="false">
			  <Option id="analysis" isEnabled="true"/>
			</WritingSystemOptions>
		  </ConfigurationItem>
		  <ConfigurationItem name="Name" between=" " after=" " isEnabled="true" field="Name">
			<WritingSystemOptions writingSystemType="both" displayWSAbreviation="false">
			  <Option id="analysis" isEnabled="true"/>
			</WritingSystemOptions>
		  </ConfigurationItem>
		  <ConfigurationItem name="Alias" between=" " after=" " isEnabled="true" field="Alias">
			<WritingSystemOptions writingSystemType="analysis" displayWSAbreviation="false">
			  <Option id="analysis" isEnabled="true"/>
			</WritingSystemOptions>
		  </ConfigurationItem>
		</ConfigurationItem>
		<ConfigurationItem name="Pronunciation Media" after=" " isEnabled="true" field="MediaFilesOS" cssClassNameOverride="mediafiles">
		  <ConfigurationItem name="Media Files" after=" " isEnabled="true" field="MediaFileRA"/>
		</ConfigurationItem>
	  </ConfigurationItem>
<<<<<<< HEAD
	  <ConfigurationItem name="Etymology" before=" [" after="] " isEnabled="true" field="EtymologyOA" cssClassNameOverride="etymology">
		<ConfigurationItem name="Etymological Form" between=" " after=" " isEnabled="true" field="Form">
		  <WritingSystemOptions writingSystemType="both" displayWSAbreviation="false">
			<Option id="best vernoranal" isEnabled="true"/>
		  </WritingSystemOptions>
		</ConfigurationItem>
		<ConfigurationItem name="Gloss" between=" " after=" " isEnabled="true" field="Gloss">
=======
	  <ConfigurationItem name="Etymology" isEnabled="false" before="(" after=") " between=" " field="EtymologyOS" cssClassNameOverride="etymologies">
		<ConfigurationItem name="Preceding Annotation" isEnabled="true" before="" between=" " after=" " field="PrecComment">
		  <WritingSystemOptions writingSystemType="analysis" displayWSAbreviation="false">
			<Option id="analysis" isEnabled="true" />
		  </WritingSystemOptions>
		</ConfigurationItem>
		<ConfigurationItem name="Source Language" after=" " between=" " isEnabled="true" field="LanguageRS" cssClassNameOverride="languages">
		  <ConfigurationItem name="Abbreviation" between=" " after=" " isEnabled="true" field="Abbreviation">
			<WritingSystemOptions writingSystemType="analysis" displayWSAbreviation="false">
			  <Option id="analysis" isEnabled="true"/>
			</WritingSystemOptions>
		  </ConfigurationItem>
		  <ConfigurationItem name="Name" between=" " after=" " isEnabled="false" field="Name">
			<WritingSystemOptions writingSystemType="analysis" displayWSAbreviation="false">
			  <Option id="analysis" isEnabled="true"/>
			</WritingSystemOptions>
		  </ConfigurationItem>
		</ConfigurationItem>
		<ConfigurationItem name="Source Language Notes" after=" " isEnabled="false" field="LanguageNotes">
>>>>>>> 412542a5
		  <WritingSystemOptions writingSystemType="analysis" displayWSAbreviation="false">
			<Option id="analysis" isEnabled="true"/>
		  </WritingSystemOptions>
		</ConfigurationItem>
<<<<<<< HEAD
		<ConfigurationItem name="Comment" between=" " after=" " isEnabled="true" field="Comment">
		  <WritingSystemOptions writingSystemType="analysis" displayWSAbreviation="false">
			<Option id="analysis" isEnabled="true"/>
		  </WritingSystemOptions>
		</ConfigurationItem>
		<ConfigurationItem name="Source" after=" " isEnabled="false" field="Source"/>
=======
		<ConfigurationItem name="Source Form" isEnabled="true" before="" between=" " after=" " field="Form">
		  <WritingSystemOptions writingSystemType="both" displayWSAbreviation="false">
			<Option id="best vernoranal" isEnabled="true" />
		  </WritingSystemOptions>
		</ConfigurationItem>
		<ConfigurationItem name="Gloss" isEnabled="true" before="" between=" " after=" " field="Gloss">
		  <WritingSystemOptions writingSystemType="analysis" displayWSAbreviation="false">
			<Option id="analysis" isEnabled="true" />
		  </WritingSystemOptions>
		</ConfigurationItem>
		<ConfigurationItem name="Following Comment" isEnabled="false" before="" between=" " after=" " field="Comment">
		  <WritingSystemOptions writingSystemType="analysis" displayWSAbreviation="false">
			<Option id="analysis" isEnabled="true" />
		  </WritingSystemOptions>
		</ConfigurationItem>
		<ConfigurationItem name="Bibliographic Source" isEnabled="true" before="" between=" " after=" " field="Bibliography">
		  <WritingSystemOptions writingSystemType="analysis" displayWSAbreviation="false">
			<Option id="analysis" isEnabled="true" />
		  </WritingSystemOptions>
		</ConfigurationItem>
<!--
		<ConfigurationItem name="Note" isEnabled="false" before="" between=" " after=" " field="Note">
		  <WritingSystemOptions writingSystemType="analysis" displayWSAbreviation="false">
			<Option id="analysis" isEnabled="true" />
		  </WritingSystemOptions>
		</ConfigurationItem>
-->
>>>>>>> 412542a5
	  </ConfigurationItem>
	  <ConfigurationItem name="Senses" between="  " after=" " isEnabled="false" field="SensesOS" cssClassNameOverride="senses">
		<SenseOptions displayEachSenseInParagraph="false" numberStyle="Dictionary-SenseNumber" numberBefore="" numberAfter=") " numberingStyle="%O" numberSingleSense="false" showSingleGramInfoFirst="true"/>
		<ConfigurationItem name="Grammatical Info." after=" " style="Dictionary-Contrasting" isEnabled="true" field="MorphoSyntaxAnalysisRA" cssClassNameOverride="morphosyntaxanalysis">
		  <ConfigurationItem name="Gram Info (Name)" between=" " after=" " isEnabled="false" field="InterlinearNameTSS" cssClassNameOverride="graminfoname"/>
		  <ConfigurationItem name="Gram Info (Abbrev)" between=" " after=" " isEnabled="false" field="InterlinearAbbrTSS" cssClassNameOverride="graminfoabbrev"/>
		  <ConfigurationItem name="Category Info." between=" " after=" " isEnabled="true" field="MLPartOfSpeech" cssClassNameOverride="partofspeech">
			<WritingSystemOptions writingSystemType="analysis" displayWSAbreviation="false">
			  <Option id="analysis" isEnabled="true"/>
			</WritingSystemOptions>
		  </ConfigurationItem>
		  <ConfigurationItem name="Slots (for Infl. Affixes)" before=": " between=", " isEnabled="true" field="Slots">
			<WritingSystemOptions writingSystemType="analysis" displayWSAbreviation="false">
			  <Option id="analysis" isEnabled="true"/>
			</WritingSystemOptions>
			<ConfigurationItem name="Slot Names" between=" " after=" " isEnabled="true" field="Name">
			  <WritingSystemOptions writingSystemType="analysis" displayWSAbreviation="false">
				<Option id="analysis" isEnabled="true"/>
			  </WritingSystemOptions>
			</ConfigurationItem>
		  </ConfigurationItem>
		  <ConfigurationItem name="Inflection Class" between=" " after=" " isEnabled="false" field="MLInflectionClass">
			<WritingSystemOptions writingSystemType="analysis" displayWSAbreviation="false">
			  <Option id="analysis" isEnabled="true"/>
			</WritingSystemOptions>
		  </ConfigurationItem>
		  <ConfigurationItem name="Inflection Features" after=" " isEnabled="false" field="FeaturesTSS" cssClassNameOverride="inflectionfeatures"/>
		  <ConfigurationItem name="Exception Features" after=" " isEnabled="false" field="ExceptionFeaturesTSS" cssClassNameOverride="exceptionfeatures"/>
		</ConfigurationItem>
		<ConfigurationItem name="Sense Type" before="(" after=") " style="Dictionary-Contrasting" isEnabled="true" field="SenseTypeRA" cssClassNameOverride="sensetype">
		  <ConfigurationItem name="Abbreviation" between=" " isEnabled="true" field="Abbreviation">
			<WritingSystemOptions writingSystemType="analysis" displayWSAbreviation="false">
			  <Option id="analysis" isEnabled="true"/>
			</WritingSystemOptions>
		  </ConfigurationItem>
		  <ConfigurationItem name="Name" between=" " isEnabled="false" field="Name">
			<WritingSystemOptions writingSystemType="analysis" displayWSAbreviation="false">
			  <Option id="analysis" isEnabled="true"/>
			</WritingSystemOptions>
		  </ConfigurationItem>
		</ConfigurationItem>
<<<<<<< HEAD
		<ConfigurationItem name="Definition (or Gloss)" between=" " after=" " isEnabled="false" field="DefinitionOrGloss">
=======
		<ConfigurationItem name="Definition (or Gloss)" between=" " after=" " isEnabled="true" field="DefinitionOrGloss">
>>>>>>> 412542a5
		  <WritingSystemOptions writingSystemType="analysis" displayWSAbreviation="false">
			<Option id="all analysis" isEnabled="true"/>
		  </WritingSystemOptions>
		</ConfigurationItem>
<<<<<<< HEAD
		<ConfigurationItem name="Definition" between=" " after=" " isEnabled="true" field="Definition">
=======
		<ConfigurationItem name="Definition" between=" " after=" " isEnabled="false" field="Definition">
>>>>>>> 412542a5
		  <WritingSystemOptions writingSystemType="analysis" displayWSAbreviation="false">
			<Option id="all analysis" isEnabled="true"/>
		  </WritingSystemOptions>
		</ConfigurationItem>
		<ConfigurationItem name="Restrictions" before="Restrictions: " between=" " after=". " isEnabled="true" field="Restrictions">
		  <WritingSystemOptions writingSystemType="analysis" displayWSAbreviation="false">
			<Option id="all analysis" isEnabled="true"/>
		  </WritingSystemOptions>
		</ConfigurationItem>
		<ConfigurationItem name="Scientific Name" after=" " isEnabled="true" field="ScientificName"/>
		<ConfigurationItem name="Gloss" between=" " after=" " isEnabled="false" field="Gloss">
		  <WritingSystemOptions writingSystemType="analysis" displayWSAbreviation="false">
			<Option id="all analysis" isEnabled="true"/>
		  </WritingSystemOptions>
		</ConfigurationItem>
	  	<ConfigurationItem name="Examples" style="Bulleted List" styleType="paragraph" between="  " after=" " isEnabled="true" field="ExamplesOS" cssClassNameOverride="examplescontents">
	  	  <ComplexFormOptions displayEachComplexFormInParagraph="false"/>
	  	  <ConfigurationItem name="Example Sentence" isEnabled="true" style="Dictionary-Vernacular" between=" " after=" " field="Example">
			<WritingSystemOptions writingSystemType="vernacular" displayWSAbreviation="false">
			  <Option id="all vernacular" isEnabled="true"/>
			</WritingSystemOptions>
		  </ConfigurationItem>
	  	  <ConfigurationItem name="Translations" isEnabled="true" field="TranslationsOC" cssClassNameOverride="translationcontents">
			<ConfigurationItem name="Type" after=" " isEnabled="false" field="TypeRA" cssClassNameOverride="type">
			  <ConfigurationItem name="Abbreviation" between=" " isEnabled="false" field="Abbreviation">
				<WritingSystemOptions writingSystemType="analysis" displayWSAbreviation="false">
				  <Option id="analysis" isEnabled="true"/>
				</WritingSystemOptions>
			  </ConfigurationItem>
			  <ConfigurationItem name="Name" before="[" between=" " after="]" isEnabled="true" field="Name">
				<WritingSystemOptions writingSystemType="analysis" displayWSAbreviation="false">
				  <Option id="analysis" isEnabled="true"/>
				</WritingSystemOptions>
			  </ConfigurationItem>
			</ConfigurationItem>
			<ConfigurationItem name="Translation" between=" " after=" " isEnabled="true" field="Translation">
			  <WritingSystemOptions writingSystemType="analysis" displayWSAbreviation="false">
				<Option id="all analysis" isEnabled="true"/>
			  </WritingSystemOptions>
			</ConfigurationItem>
		  </ConfigurationItem>
		  <ConfigurationItem name="Reference" after=" " isEnabled="false" field="Reference"/>
		</ConfigurationItem>
		<ConfigurationItem name="Encyclopedic Info." before=" [" between=" " after="]" isEnabled="true" field="EncyclopedicInfo">
		  <WritingSystemOptions writingSystemType="analysis" displayWSAbreviation="false">
			<Option id="all analysis" isEnabled="true"/>
		  </WritingSystemOptions>
		</ConfigurationItem>
		<ConfigurationItem name="Lexical Relations" between="; " after=". " isEnabled="true" field="LexSenseReferences">
		  <ListTypeOptions list="sense">
			<Option isEnabled="true" id="b7862f14-ea5e-11de-8d47-0013722f8dec"/>
			<Option isEnabled="true" id="b7921ac2-ea5e-11de-880d-0013722f8dec" />
			<Option isEnabled="true" id="b7a78fd8-ea5e-11de-9ef2-0013722f8dec:f" />
			<Option isEnabled="true" id="b7a78fd8-ea5e-11de-9ef2-0013722f8dec:r" />
			<Option isEnabled="true" id="b764ce50-ea5e-11de-864f-0013722f8dec:f" />
			<Option isEnabled="true" id="b764ce50-ea5e-11de-864f-0013722f8dec:r" />
			<Option isEnabled="true" id="b770ba08-ea5e-11de-9ca9-0013722f8dec:f" />
			<Option isEnabled="true" id="b770ba08-ea5e-11de-9ca9-0013722f8dec:r" />
			<Option isEnabled="true" id="b77a435c-ea5e-11de-9a66-0013722f8dec" />
		  </ListTypeOptions>
		  <ConfigurationItem name="Relation Abbreviation" between=" " after=": " style="Dictionary-Contrasting" isEnabled="true" field="OwnerType" subField="Abbreviation">
			<WritingSystemOptions writingSystemType="analysis" displayWSAbreviation="false">
			  <Option id="analysis" isEnabled="true"/>
			</WritingSystemOptions>
		  </ConfigurationItem>
		  <ConfigurationItem name="Relation Name" between=" " after=": " style="Dictionary-Contrasting" isEnabled="false" field="OwnerType" subField="Name">
			<WritingSystemOptions writingSystemType="analysis" displayWSAbreviation="false">
			  <Option id="analysis" isEnabled="true"/>
			</WritingSystemOptions>
		  </ConfigurationItem>
		  <ConfigurationItem name="Targets" between=", " after="" isEnabled="true" field="ConfigTargets">
			<!--ConfiguredXHTMLGenerator uses cssClassNameOverride="headword" as a flag to generate a link to the referenced entry-->
			<ConfigurationItem name="Referenced Sense Headword" between=" " style="Dictionary-CrossReferences" isEnabled="true" field="HeadWord" cssClassNameOverride="headword">
			  <WritingSystemOptions writingSystemType="vernacular" displayWSAbreviation="false">
				<Option id="vernacular" isEnabled="true"/>
			  </WritingSystemOptions>
			</ConfigurationItem>
			<ConfigurationItem name="Gloss" before=" " between=" " isEnabled="false" field="Gloss">
			  <WritingSystemOptions writingSystemType="analysis" displayWSAbreviation="false">
				<Option id="all analysis" isEnabled="true"/>
			  </WritingSystemOptions>
			</ConfigurationItem>
<<<<<<< HEAD
=======
		  	<ConfigurationItem name="Primary Entry References" isEnabled="true" before=" (" between=", " after=") " field="PrimaryEntryRefs">
		  		<ConfigurationItem name="Type" isEnabled="true" between="," after=" " field="EntryTypes" cssClassNameOverride="entrytypes">
		  			<ConfigurationItem name="Reverse Abbreviation" isEnabled="true" between=" " after="" field="ReverseAbbr">
		  				<WritingSystemOptions writingSystemType="analysis" displayWSAbreviation="false">
		  					<Option id="analysis" isEnabled="true" />
		  				</WritingSystemOptions>
		  			</ConfigurationItem>
		  			<ConfigurationItem name="Reverse Name" isEnabled="false" between=" " before=" " field="ReverseName">
		  				<WritingSystemOptions writingSystemType="analysis" displayWSAbreviation="false">
		  					<Option id="analysis" isEnabled="true" />
		  				</WritingSystemOptions>
		  			</ConfigurationItem>
		  		</ConfigurationItem>
		  		<ConfigurationItem name="Primary Entry(s)" isEnabled="true" between="," after="" field="ConfigReferencedEntries" cssClassNameOverride="referencedentries">
		  			<ConfigurationItem name="Referenced Headword" isEnabled="true" style="Dictionary-CrossReferences" after=" " field="HeadWord" cssClassNameOverride="headword">
		  				<WritingSystemOptions writingSystemType="vernacular" displayWSAbreviation="false">
		  					<Option id="vernacular" isEnabled="true" />
		  				</WritingSystemOptions>
		  			</ConfigurationItem>
		  			<ConfigurationItem name="Gloss (or Summary Definition)" isEnabled="false" between=" " before=" " field="GlossOrSummary">
		  				<WritingSystemOptions writingSystemType="analysis" displayWSAbreviation="false">
		  					<Option id="analysis" isEnabled="true" />
		  				</WritingSystemOptions>
		  			</ConfigurationItem>
		  		</ConfigurationItem>
		  		<ConfigurationItem name="Comment" isEnabled="false" between=" " before=" " field="Summary">
		  			<WritingSystemOptions writingSystemType="analysis" displayWSAbreviation="false">
		  				<Option id="analysis" isEnabled="true" />
		  			</WritingSystemOptions>
		  		</ConfigurationItem>
		  	</ConfigurationItem>
>>>>>>> 412542a5
		  </ConfigurationItem>
		</ConfigurationItem>
		<ConfigurationItem name="Variants of Sense" before="(" between="; " after=") " isEnabled="true" field="VariantFormEntryBackRefs">
		  <ConfigurationItem name="Variant Type" between=", " after=" " isEnabled="true" field="VariantEntryTypesRS" cssClassNameOverride="variantentrytypes">
<<<<<<< HEAD
			<ConfigurationItem name="Reverse Abbreviation" between=" " after=" " isEnabled="true" field="ReverseAbbr">
=======
			<ConfigurationItem name="Abbreviation" between=" " after="" isEnabled="true" field="Abbreviation">
>>>>>>> 412542a5
			  <WritingSystemOptions writingSystemType="analysis" displayWSAbreviation="false">
				<Option id="analysis" isEnabled="true"/>
			  </WritingSystemOptions>
			</ConfigurationItem>
			<ConfigurationItem name="Name" between=" " isEnabled="false" field="Name">
			  <WritingSystemOptions writingSystemType="analysis" displayWSAbreviation="false">
				<Option id="analysis" isEnabled="true"/>
			  </WritingSystemOptions>
			</ConfigurationItem>
		  </ConfigurationItem>
		  <ConfigurationItem name="Variant Form" between=", " style="Dictionary-CrossReferences" isEnabled="true" field="OwningEntry" subField="HeadWordRef" cssClassNameOverride="headword">
			<WritingSystemOptions writingSystemType="vernacular" displayWSAbreviation="false">
			  <Option id="vernacular" isEnabled="true"/>
			</WritingSystemOptions>
		  </ConfigurationItem>
		  <ConfigurationItem name="Variant Pronunciations" before=" " between=", " isEnabled="false" field="OwningEntry" subField="PronunciationsOS" cssClassNameOverride="variantpronunciations">
			<ConfigurationItem name="Pronunciation" before="[" between=" " after="]" isEnabled="true" field="Form">
			  <WritingSystemOptions writingSystemType="pronunciation" displayWSAbreviation="false">
				<Option id="pronunciation" isEnabled="true"/>
			  </WritingSystemOptions>
			</ConfigurationItem>
			<ConfigurationItem name="CV Pattern" after=" " isEnabled="false" field="CVPattern"/>
			<ConfigurationItem name="Tone" after=" " isEnabled="false" field="Tone"/>
			<ConfigurationItem name="Location" after=" " style="Dictionary-Contrasting" isEnabled="false" field="LocationRA" cssClassNameOverride="location">
			  <ConfigurationItem name="Abbreviation" between=" " after=" " isEnabled="true" field="Abbreviation">
				<WritingSystemOptions writingSystemType="both" displayWSAbreviation="false">
				  <Option id="analysis" isEnabled="true"/>
				</WritingSystemOptions>
			  </ConfigurationItem>
			  <ConfigurationItem name="Name" between=" " after=" " isEnabled="false" field="Name">
				<WritingSystemOptions writingSystemType="both" displayWSAbreviation="false">
				  <Option id="analysis" isEnabled="true"/>
				</WritingSystemOptions>
			  </ConfigurationItem>
			</ConfigurationItem>
			<ConfigurationItem name="Pronunciation Media" after=" " isEnabled="true" field="MediaFilesOS" cssClassNameOverride="mediafiles">
			  <ConfigurationItem name="Media Files" after=" " isEnabled="true" field="MediaFileRA"/>
			</ConfigurationItem>
		  </ConfigurationItem>
		  <ConfigurationItem name="Comment" before=" " between=" " isEnabled="false" field="Summary">
			<WritingSystemOptions writingSystemType="analysis" displayWSAbreviation="false">
			  <Option id="analysis" isEnabled="true"/>
			</WritingSystemOptions>
		  </ConfigurationItem>
		  <ConfigurationItem name="Summary Definition" between=" " after=" " isEnabled="true" field="OwningEntry" subField="SummaryDefinition">
			<WritingSystemOptions writingSystemType="analysis" displayWSAbreviation="false">
			  <Option id="analysis" isEnabled="true"/>
			</WritingSystemOptions>
		  </ConfigurationItem>
		</ConfigurationItem>
		<ConfigurationItem name="Anthropology Note" between=" " after=" " isEnabled="false" field="AnthroNote">
		  <WritingSystemOptions writingSystemType="analysis" displayWSAbreviation="false">
			<Option id="all analysis" isEnabled="true"/>
		  </WritingSystemOptions>
		</ConfigurationItem>
		<ConfigurationItem name="Bibliography" between=" " after=" " isEnabled="false" field="Bibliography">
		  <WritingSystemOptions writingSystemType="analysis" displayWSAbreviation="false">
			<Option id="all analysis" isEnabled="true"/>
		  </WritingSystemOptions>
		</ConfigurationItem>
		<ConfigurationItem name="Discourse Note" between=" " after=" " isEnabled="false" field="DiscourseNote">
		  <WritingSystemOptions writingSystemType="analysis" displayWSAbreviation="false">
			<Option id="all analysis" isEnabled="true"/>
		  </WritingSystemOptions>
		</ConfigurationItem>
		<ConfigurationItem name="Phonology Note" between=" " after=" " isEnabled="false" field="PhonologyNote">
		  <WritingSystemOptions writingSystemType="analysis" displayWSAbreviation="false">
			<Option id="all analysis" isEnabled="true"/>
		  </WritingSystemOptions>
		</ConfigurationItem>
		<ConfigurationItem name="Grammar Note" between=" " after=" " isEnabled="false" field="GrammarNote">
		  <WritingSystemOptions writingSystemType="analysis" displayWSAbreviation="false">
			<Option id="all analysis" isEnabled="true"/>
		  </WritingSystemOptions>
		</ConfigurationItem>
		<ConfigurationItem name="Semantics Note" between=" " after=" " isEnabled="false" field="SemanticsNote">
		  <WritingSystemOptions writingSystemType="analysis" displayWSAbreviation="false">
			<Option id="all analysis" isEnabled="true"/>
		  </WritingSystemOptions>
		</ConfigurationItem>
		<ConfigurationItem name="Sociolinguistics Note" between=" " after=" " isEnabled="false" field="SocioLinguisticsNote">
		  <WritingSystemOptions writingSystemType="analysis" displayWSAbreviation="false">
			<Option id="all analysis" isEnabled="true"/>
		  </WritingSystemOptions>
		</ConfigurationItem>
<<<<<<< HEAD
=======
	  	<ConfigurationItem name="Extended Note" isEnabled="true" style="Dictionary-Sense" styleType="paragraph" between=" " after=" " field="ExtendedNoteOS" cssClassNameOverride="extendednotecontents">
	  		<ComplexFormOptions list="note" displayEachComplexFormInParagraph="true">
	  			<Option id="c0000000-dd15-4a03-9032-b40faaa9a754" isEnabled="true" />
	  			<Option id="2f06d436-b1e0-47ae-a42e-1f7b893c5fc2" isEnabled="true" />
	  			<Option id="7ad06e7d-15d1-42b0-ae19-9c05b7c0b181" isEnabled="true" />
	  			<Option id="d3d28628-60c9-4917-8185-ba64c59f20c3" isEnabled="true" />
	  			<Option id="30115b33-608a-4506-9f9c-2457cab4f4a8" isEnabled="true" />
	  			<Option id="5dd29371-fdb0-497a-a2fb-7ca69b00ad4f" isEnabled="true" />
	  		</ComplexFormOptions>
	  		<ConfigurationItem name="Note Type" isEnabled="false" between=" " after=" " field="ExtendedNoteTypeRA" subField="Name" cssClassNameOverride="notetype">
	  			<WritingSystemOptions writingSystemType="analysis" displayWSAbreviation="false">
	  				<Option id="all analysis" isEnabled="true" />
	  			</WritingSystemOptions>
	  		</ConfigurationItem>
	  		<ConfigurationItem name="Discussion" isEnabled="true" style="Strong" between=" " after=" " field="Discussion" cssClassNameOverride="discussion">
	  			<WritingSystemOptions writingSystemType="analysis" displayWSAbreviation="false">
	  				<Option id="all analysis" isEnabled="true" />
	  			</WritingSystemOptions>
	  		</ConfigurationItem>
	  		<ConfigurationItem name="Examples" isEnabled="true" style="Bulleted List" styleType="character" between="  " after=" " field="ExamplesOS" cssClassNameOverride="examplescontents">
	  			<ComplexFormOptions displayEachComplexFormInParagraph="false" />
	  			<ConfigurationItem name="Example Sentence" isEnabled="true" style="Dictionary-Vernacular" between=" " after=" " field="Example">
	  				<WritingSystemOptions writingSystemType="vernacular" displayWSAbreviation="false">
	  					<Option id="all vernacular" isEnabled="true" />
	  				</WritingSystemOptions>
	  			</ConfigurationItem>
	  			<ConfigurationItem name="Translations" isEnabled="true" field="TranslationsOC" cssClassNameOverride="translationcontents">
	  				<ConfigurationItem name="Type" isEnabled="false" after=" " field="TypeRA" cssClassNameOverride="type">
	  					<ConfigurationItem name="Abbreviation" isEnabled="false" between=" " field="Abbreviation">
	  						<WritingSystemOptions writingSystemType="analysis" displayWSAbreviation="false">
	  							<Option id="analysis" isEnabled="true" />
	  						</WritingSystemOptions>
	  					</ConfigurationItem>
	  					<ConfigurationItem name="Name" isEnabled="true" before="[" between=" " after="]" field="Name">
	  						<WritingSystemOptions writingSystemType="analysis" displayWSAbreviation="false">
	  							<Option id="analysis" isEnabled="true" />
	  						</WritingSystemOptions>
	  					</ConfigurationItem>
	  				</ConfigurationItem>
	  				<ConfigurationItem name="Translation" isEnabled="true" between=" " after=" " field="Translation">
	  					<WritingSystemOptions writingSystemType="analysis" displayWSAbreviation="false">
	  						<Option id="all analysis" isEnabled="true" />
	  					</WritingSystemOptions>
	  				</ConfigurationItem>
	  			</ConfigurationItem>
	  			<ConfigurationItem name="Reference" isEnabled="false" after=" " field="Reference" />
	  		</ConfigurationItem>
	  	</ConfigurationItem>
>>>>>>> 412542a5
		<ConfigurationItem name="General Note" between=" " after=" " isEnabled="false" field="GeneralNote">
		  <WritingSystemOptions writingSystemType="analysis" displayWSAbreviation="false">
			<Option id="all analysis" isEnabled="true"/>
		  </WritingSystemOptions>
		</ConfigurationItem>
		<ConfigurationItem name="Source" after=" " isEnabled="false" field="Source"/>
		<ConfigurationItem name="Semantic Domains" before="(sem. domains: " between=", " after=".) " isEnabled="true" field="SemanticDomainsRC" cssClassNameOverride="semanticdomains">
		  <ConfigurationItem name="Abbreviation" between=" " after=" - " isEnabled="true" field="Abbreviation">
			<WritingSystemOptions writingSystemType="analysis" displayWSAbreviation="false">
			  <Option id="analysis" isEnabled="true"/>
			</WritingSystemOptions>
		  </ConfigurationItem>
		  <ConfigurationItem name="Name" between=" " isEnabled="true" field="Name">
			<WritingSystemOptions writingSystemType="analysis" displayWSAbreviation="false">
			  <Option id="analysis" isEnabled="true"/>
			</WritingSystemOptions>
		  </ConfigurationItem>
		</ConfigurationItem>
		<ConfigurationItem name="Anthropology Categories" before="anthro. codes " between=", " after=" " isEnabled="false" field="AnthroCodesRC" cssClassNameOverride="anthrocodes">
		  <ConfigurationItem name="Abbreviation" between=" " after=" - " isEnabled="true" field="Abbreviation">
			<WritingSystemOptions writingSystemType="analysis" displayWSAbreviation="false">
			  <Option id="analysis" isEnabled="true"/>
			</WritingSystemOptions>
		  </ConfigurationItem>
		  <ConfigurationItem name="Name" between=" " isEnabled="true" field="Name">
			<WritingSystemOptions writingSystemType="analysis" displayWSAbreviation="false">
			  <Option id="analysis" isEnabled="true"/>
			</WritingSystemOptions>
		  </ConfigurationItem>
		</ConfigurationItem>
		<ConfigurationItem name="Academic Domains" before="ac. domains: " between=", " after=" " isEnabled="true" field="DomainTypesRC" cssClassNameOverride="academicdomains">
		  <ConfigurationItem name="Abbreviation" between=" " isEnabled="true" field="Abbreviation">
			<WritingSystemOptions writingSystemType="analysis" displayWSAbreviation="false">
			  <Option id="analysis" isEnabled="true"/>
			</WritingSystemOptions>
		  </ConfigurationItem>
		  <ConfigurationItem name="Name" before=" (" between=" " after=")" isEnabled="true" field="Name">
			<WritingSystemOptions writingSystemType="analysis" displayWSAbreviation="false">
			  <Option id="analysis" isEnabled="true"/>
			</WritingSystemOptions>
		  </ConfigurationItem>
		</ConfigurationItem>
		<ConfigurationItem name="Usages" before="{" between=", " after="} " isEnabled="true" field="UsageTypesRC" cssClassNameOverride="usages">
		  <ConfigurationItem name="Abbreviation" between=" " isEnabled="true" field="Abbreviation">
			<WritingSystemOptions writingSystemType="analysis" displayWSAbreviation="false">
			  <Option id="analysis" isEnabled="true"/>
			</WritingSystemOptions>
		  </ConfigurationItem>
		  <ConfigurationItem name="Name" between=" " isEnabled="false" field="Name">
			<WritingSystemOptions writingSystemType="analysis" displayWSAbreviation="false">
			  <Option id="analysis" isEnabled="true"/>
			</WritingSystemOptions>
		  </ConfigurationItem>
		</ConfigurationItem>
		<ConfigurationItem name="Status" before="status " after=" " isEnabled="false" field="StatusRA" cssClassNameOverride="status">
		  <ConfigurationItem name="Abbreviation" between=" " isEnabled="false" field="Abbreviation">
			<WritingSystemOptions writingSystemType="analysis" displayWSAbreviation="false">
			  <Option id="analysis" isEnabled="true"/>
			</WritingSystemOptions>
		  </ConfigurationItem>
		  <ConfigurationItem name="Name" before="[" between=" " after="]" isEnabled="true" field="Name">
			<WritingSystemOptions writingSystemType="analysis" displayWSAbreviation="false">
			  <Option id="analysis" isEnabled="true"/>
			</WritingSystemOptions>
		  </ConfigurationItem>
		</ConfigurationItem>
		<ConfigurationItem name="Referenced Complex Forms" between=" " after=" " isEnabled="true" field="VisibleComplexFormBackRefs">
		  <ComplexFormOptions list="complex" displayEachComplexFormInParagraph="true">
<<<<<<< HEAD
			<Option isEnabled="true" id="a0000000-dd15-4a03-9032-b40faaa9a754"/>
			<Option isEnabled="true" id="1f6ae209-141a-40db-983c-bee93af0ca3c"/>
			<Option isEnabled="true" id="73266a3a-48e8-4bd7-8c84-91c730340b7d"/>
			<Option isEnabled="true" id="98c273c4-f723-4fb0-80df-eede2204dfca"/>
			<Option isEnabled="true" id="b2276dec-b1a6-4d82-b121-fd114c009c59"/>
			<Option isEnabled="true" id="35cee792-74c8-444e-a9b7-ed0461d4d3b7"/>
			<Option isEnabled="true" id="9466d126-246e-400b-8bba-0703e09bc567"/>
		  </ComplexFormOptions>
		  <ConfigurationItem name="Complex Form Type" after=" " isEnabled="false" field="ComplexEntryTypesRS" cssClassNameOverride="complexformtypes">
			<ConfigurationItem name="Reverse Abbreviation" between=" " isEnabled="true" field="ReverseAbbr">
=======
			<Option id="" isEnabled="false"/>
		  </ComplexFormOptions>
		  <ConfigurationItem name="Complex Form Type" after="" isEnabled="false" field="ComplexEntryTypesRS" cssClassNameOverride="complexformtypes">
			<ConfigurationItem name="Abbreviation" between=" " after=" " isEnabled="true" field="Abbreviation">
			  <WritingSystemOptions writingSystemType="analysis" displayWSAbreviation="false">
				<Option id="analysis" isEnabled="true"/>
			  </WritingSystemOptions>
			</ConfigurationItem>
			<ConfigurationItem name="Name" between=" " after=" " isEnabled="false" field="Name">
			  <WritingSystemOptions writingSystemType="analysis" displayWSAbreviation="false">
				<Option id="analysis" isEnabled="true"/>
			  </WritingSystemOptions>
			</ConfigurationItem>
		  </ConfigurationItem>
		  <ConfigurationItem name="Complex Form" between=" " style="Dictionary-CrossReferences" isEnabled="true" field="OwningEntry" subField="HeadWordRef" cssClassNameOverride="headword">
			<WritingSystemOptions writingSystemType="vernacular" displayWSAbreviation="false">
			  <Option id="vernacular" isEnabled="true"/>
			</WritingSystemOptions>
		  </ConfigurationItem>
		  <ConfigurationItem name="Summary Definition" before=" " between=" " after=" " isEnabled="true" field="OwningEntry" subField="SummaryDefinition">
			<WritingSystemOptions writingSystemType="analysis" displayWSAbreviation="false">
			  <Option id="analysis" isEnabled="true"/>
			</WritingSystemOptions>
		  </ConfigurationItem>
		  <ConfigurationItem name="Comment" before=" " between=" " isEnabled="true" field="Summary">
			<WritingSystemOptions writingSystemType="analysis" displayWSAbreviation="false">
			  <Option id="analysis" isEnabled="true"/>
			</WritingSystemOptions>
		  </ConfigurationItem>
		  <ConfigurationItem name="Example Sentences" isEnabled="false" field="ExampleSentences">
			<ConfigurationItem name="Example" between=" " after=" " style="Dictionary-Vernacular" isEnabled="true" field="Example">
			  <WritingSystemOptions writingSystemType="vernacular" displayWSAbreviation="false">
				<Option id="all vernacular" isEnabled="true"/>
			  </WritingSystemOptions>
			</ConfigurationItem>
		  	<ConfigurationItem name="Translations" isEnabled="true" field="TranslationsOC" cssClassNameOverride="translationcontents">
			  <ConfigurationItem name="Type" after=" " isEnabled="false" field="TypeRA" cssClassNameOverride="type">
				<ConfigurationItem name="Abbreviation" between=" " isEnabled="false" field="Abbreviation">
				  <WritingSystemOptions writingSystemType="analysis" displayWSAbreviation="false">
					<Option id="analysis" isEnabled="true"/>
				  </WritingSystemOptions>
				</ConfigurationItem>
				<ConfigurationItem name="Name" before="[" between=" " after="]" isEnabled="true" field="Name">
				  <WritingSystemOptions writingSystemType="analysis" displayWSAbreviation="false">
					<Option id="analysis" isEnabled="true"/>
				  </WritingSystemOptions>
				</ConfigurationItem>
			  </ConfigurationItem>
			  <ConfigurationItem name="Translation" between=" " after=" " isEnabled="true" field="Translation">
				<WritingSystemOptions writingSystemType="analysis" displayWSAbreviation="false">
				  <Option id="all analysis" isEnabled="true"/>
				</WritingSystemOptions>
			  </ConfigurationItem>
			</ConfigurationItem>
			<ConfigurationItem name="Reference" after=" " isEnabled="false" field="Reference"/>
		  </ConfigurationItem>
		  <ConfigurationItem name="Subentry Under Reference" before=" (see under " between=", " after=") " isEnabled="false" field="NonTrivialEntryRoots">
			<ConfigurationItem name="Referenced Headword" style="Dictionary-CrossReferences" isEnabled="true" field="HeadWordRef" cssClassNameOverride="headword">
			  <WritingSystemOptions writingSystemType="vernacular" displayWSAbreviation="false">
				<Option id="vernacular" isEnabled="true"/>
			  </WritingSystemOptions>
			</ConfigurationItem>
		  </ConfigurationItem>
		</ConfigurationItem>
		<ConfigurationItem name="Subsenses" between="  " after=" " isEnabled="true" field="SensesOS" cssClassNameOverride="senses">
		  <SenseOptions displayEachSenseInParagraph="false" numberStyle="Dictionary-SenseNumber" numberBefore="" numberAfter=") " parentSenseNumberingStyle="%." numberingStyle="%d" numberSingleSense="true" showSingleGramInfoFirst="true"/>
		  <ReferenceItem>MainEntrySubsenses</ReferenceItem>
		</ConfigurationItem>
	  </ConfigurationItem>
	  <ConfigurationItem name="Summary Definition" before=" " between=" " after=" " isEnabled="true" field="SummaryDefinition">
		<WritingSystemOptions writingSystemType="analysis" displayWSAbreviation="false">
		  <Option id="analysis" isEnabled="true"/>
		</WritingSystemOptions>
	  </ConfigurationItem>
	  <ConfigurationItem name="Restrictions (Entry)" before="(" between=" " after=") " isEnabled="false" field="Restrictions">
		<WritingSystemOptions writingSystemType="analysis" displayWSAbreviation="false">
		  <Option id="analysis" isEnabled="true"/>
		</WritingSystemOptions>
	  </ConfigurationItem>
	  <ConfigurationItem name="Note" between=" " after=" " isEnabled="false" field="Comment">
		<WritingSystemOptions writingSystemType="analysis" displayWSAbreviation="false">
		  <Option id="all analysis" isEnabled="true"/>
		</WritingSystemOptions>
	  </ConfigurationItem>
	  <ConfigurationItem name="Variant Forms" nameSuffix="Inflectional Variants" isEnabled="true" isDuplicate="true" before="[" between="; " after="] " field="VariantFormEntryBackRefs">
		<ListTypeOptions list="variant">
		  <Option id="b0000000-c40e-433e-80b5-31da08771344" isEnabled="false" />
		  <Option id="024b62c9-93b3-41a0-ab19-587a0030219a" isEnabled="false" />
		  <Option id="4343b1ef-b54f-4fa4-9998-271319a6d74c" isEnabled="false" />
		  <Option id="01d4fbc1-3b0c-4f52-9163-7ab0d4f4711c" isEnabled="true" />
		  <Option id="837ebe72-8c1d-4864-95d9-fa313c499d78" isEnabled="true" />
		  <Option id="a32f1d1c-4832-46a2-9732-c2276d6547e8" isEnabled="true" />
		  <Option id="0c4663b3-4d9a-47af-b9a1-c8565d8112ed" isEnabled="false" />
		</ListTypeOptions>
		<ConfigurationItem name="Variant Type" isEnabled="true" before="" between=", " after=" " field="VariantEntryTypesRS" cssClassNameOverride="variantentrytypes">
		  <ConfigurationItem name="Abbreviation" isEnabled="true" style="Dictionary-CrossReferences" before="" between=" " after="" field="Abbreviation">
			<WritingSystemOptions writingSystemType="analysis" displayWSAbreviation="false">
			  <Option id="analysis" isEnabled="true" />
			</WritingSystemOptions>
		  </ConfigurationItem>
		  <ConfigurationItem name="Name" isEnabled="false" before="" between=" " after="" field="Name">
			<WritingSystemOptions writingSystemType="analysis" displayWSAbreviation="false">
			  <Option id="analysis" isEnabled="true" />
			</WritingSystemOptions>
		  </ConfigurationItem>
		</ConfigurationItem>
		<ConfigurationItem name="Variant Form" isEnabled="true" style="Dictionary-CrossReferences" before="" between=", " after="" field="OwningEntry" subField="HeadWordRef" cssClassNameOverride="headword">
		  <WritingSystemOptions writingSystemType="vernacular" displayWSAbreviation="false">
			<Option id="vernacular" isEnabled="true" />
		  </WritingSystemOptions>
		</ConfigurationItem>
		<ConfigurationItem name="Variant Pronunciations" isEnabled="false" before=" " between=", " after="" field="OwningEntry" subField="PronunciationsOS" cssClassNameOverride="variantpronunciations">
		  <ConfigurationItem name="Pronunciation" isEnabled="true" before="[" between=" " after="]" field="Form">
			<WritingSystemOptions writingSystemType="pronunciation" displayWSAbreviation="false">
			  <Option id="pronunciation" isEnabled="true" />
			</WritingSystemOptions>
		  </ConfigurationItem>
		  <ConfigurationItem name="CV Pattern" isEnabled="false" before="" after=" " field="CVPattern" />
		  <ConfigurationItem name="Tone" isEnabled="false" before="" after=" " field="Tone" />
		  <ConfigurationItem name="Location" isEnabled="false" style="Dictionary-Contrasting" before="" after=" " field="LocationRA" cssClassNameOverride="location">
			<ConfigurationItem name="Abbreviation" isEnabled="true" before="" between=" " after=" " field="Abbreviation">
			  <WritingSystemOptions writingSystemType="both" displayWSAbreviation="false">
				<Option id="analysis" isEnabled="true" />
			  </WritingSystemOptions>
			</ConfigurationItem>
			<ConfigurationItem name="Name" isEnabled="false" before="" between=" " after=" " field="Name">
			  <WritingSystemOptions writingSystemType="both" displayWSAbreviation="false">
				<Option id="analysis" isEnabled="true" />
			  </WritingSystemOptions>
			</ConfigurationItem>
		  </ConfigurationItem>
		  <ConfigurationItem name="Pronunciation Media" after=" " isEnabled="true" field="MediaFilesOS" cssClassNameOverride="mediafiles">
			<ConfigurationItem name="Media Files" after=" " isEnabled="true" field="MediaFileRA"/>
		  </ConfigurationItem>
		</ConfigurationItem>
		<ConfigurationItem name="Comment" isEnabled="false" before=" " between=" " after="" field="Summary">
		  <WritingSystemOptions writingSystemType="analysis" displayWSAbreviation="false">
			<Option id="analysis" isEnabled="true" />
		  </WritingSystemOptions>
		</ConfigurationItem>
		<ConfigurationItem name="Summary Definition" isEnabled="false" before=" " between=" " after=" " field="OwningEntry" subField="SummaryDefinition">
		  <WritingSystemOptions writingSystemType="analysis" displayWSAbreviation="false">
			<Option id="analysis" isEnabled="true" />
		  </WritingSystemOptions>
		</ConfigurationItem>
	  </ConfigurationItem>
	  <ConfigurationItem name="Variant Forms" before="(" between="; " after=") " isEnabled="false" field="VariantFormEntryBackRefs">
		<ListTypeOptions list="variant">
		  <Option isEnabled="false" id="b0000000-c40e-433e-80b5-31da08771344"/>
		  <Option isEnabled="true" id="024b62c9-93b3-41a0-ab19-587a0030219a"/>
		  <Option isEnabled="true" id="4343b1ef-b54f-4fa4-9998-271319a6d74c"/>
		  <Option isEnabled="false" id="01d4fbc1-3b0c-4f52-9163-7ab0d4f4711c"/>
		  <Option isEnabled="false" id="837ebe72-8c1d-4864-95d9-fa313c499d78"/>
		  <Option isEnabled="false" id="a32f1d1c-4832-46a2-9732-c2276d6547e8"/>
		  <Option isEnabled="true" id="0c4663b3-4d9a-47af-b9a1-c8565d8112ed"/>
		</ListTypeOptions>
		<ConfigurationItem name="Variant Type" between=", " after=" " isEnabled="true" field="VariantEntryTypesRS" cssClassNameOverride="variantentrytypes">
		  <ConfigurationItem name="Abbreviation" between=" " after="" isEnabled="true" field="Abbreviation">
			<WritingSystemOptions writingSystemType="analysis" displayWSAbreviation="false">
			  <Option id="analysis" isEnabled="true"/>
			</WritingSystemOptions>
		  </ConfigurationItem>
		  <ConfigurationItem name="Name" between=" " isEnabled="false" field="Name">
			<WritingSystemOptions writingSystemType="analysis" displayWSAbreviation="false">
			  <Option id="analysis" isEnabled="true"/>
			</WritingSystemOptions>
		  </ConfigurationItem>
		</ConfigurationItem>
		<ConfigurationItem name="Variant Form" between=", " style="Dictionary-CrossReferences" isEnabled="true" field="OwningEntry" subField="HeadWordRef" cssClassNameOverride="headword">
		  <WritingSystemOptions writingSystemType="vernacular" displayWSAbreviation="false">
			<Option id="vernacular" isEnabled="true"/>
		  </WritingSystemOptions>
		</ConfigurationItem>
		<ConfigurationItem name="Variant Pronunciations" before=" " between=", " isEnabled="false" field="OwningEntry" subField="PronunciationsOS" cssClassNameOverride="variantpronunciations">
		  <ConfigurationItem name="Pronunciation" before="[" between=" " after="]" isEnabled="true" field="Form">
			<WritingSystemOptions writingSystemType="pronunciation" displayWSAbreviation="false">
			  <Option id="pronunciation" isEnabled="true"/>
			</WritingSystemOptions>
		  </ConfigurationItem>
		  <ConfigurationItem name="CV Pattern" after=" " isEnabled="false" field="CVPattern"/>
		  <ConfigurationItem name="Tone" after=" " isEnabled="false" field="Tone"/>
		  <ConfigurationItem name="Location" after=" " style="Dictionary-Contrasting" isEnabled="false" field="LocationRA" cssClassNameOverride="location">
			<ConfigurationItem name="Abbreviation" between=" " after=" " isEnabled="true" field="Abbreviation">
			  <WritingSystemOptions writingSystemType="both" displayWSAbreviation="false">
				<Option id="analysis" isEnabled="true"/>
			  </WritingSystemOptions>
			</ConfigurationItem>
			<ConfigurationItem name="Name" between=" " after=" " isEnabled="false" field="Name">
			  <WritingSystemOptions writingSystemType="both" displayWSAbreviation="false">
				<Option id="analysis" isEnabled="true"/>
			  </WritingSystemOptions>
			</ConfigurationItem>
		  </ConfigurationItem>
		  <ConfigurationItem name="Pronunciation Media" after=" " isEnabled="true" field="MediaFilesOS" cssClassNameOverride="mediafiles">
			<ConfigurationItem name="Media Files" after=" " isEnabled="true" field="MediaFileRA"/>
		  </ConfigurationItem>
		</ConfigurationItem>
		<ConfigurationItem name="Comment" before=" " between=" " isEnabled="false" field="Summary">
		  <WritingSystemOptions writingSystemType="analysis" displayWSAbreviation="false">
			<Option id="analysis" isEnabled="true"/>
		  </WritingSystemOptions>
		</ConfigurationItem>
		<ConfigurationItem name="Summary Definition" between=" " after=" " isEnabled="true" field="OwningEntry" subField="SummaryDefinition">
		  <WritingSystemOptions writingSystemType="analysis" displayWSAbreviation="false">
			<Option id="analysis" isEnabled="true"/>
		  </WritingSystemOptions>
		</ConfigurationItem>
	  </ConfigurationItem>
	  <ConfigurationItem name="Cross References" between="; " after=". " isEnabled="false" field="MinimalLexReferences">
		<ListTypeOptions list="entry">
		  <Option isEnabled="true" id="b79ba420-ea5e-11de-8f71-0013722f8dec"/>
		</ListTypeOptions>
		<ConfigurationItem name="Relation Abbreviation" between=" " after=": " style="Dictionary-Contrasting" isEnabled="true" field="OwnerType" subField="Abbreviation">
		  <WritingSystemOptions writingSystemType="analysis" displayWSAbreviation="false">
			<Option id="analysis" isEnabled="true"/>
		  </WritingSystemOptions>
		</ConfigurationItem>
		<ConfigurationItem name="Relation Name" between=" " after=": " style="Dictionary-Contrasting" isEnabled="false" field="OwnerType" subField="Name">
		  <WritingSystemOptions writingSystemType="analysis" displayWSAbreviation="false">
			<Option id="analysis" isEnabled="true"/>
		  </WritingSystemOptions>
		</ConfigurationItem>
		<ConfigurationItem name="Targets" between=", " after="" isEnabled="true" field="ConfigTargets">
		  <!--ConfiguredXHTMLGenerator uses cssClassNameOverride="headword" as a flag to generate a link to the referenced entry-->
		  <ConfigurationItem name="Referenced Headword" between=" " style="Dictionary-CrossReferences" isEnabled="true" field="HeadWordRef" cssClassNameOverride="headword">
			<WritingSystemOptions writingSystemType="vernacular" displayWSAbreviation="false">
			  <Option id="vernacular" isEnabled="true"/>
			</WritingSystemOptions>
		  </ConfigurationItem>
		  <ConfigurationItem name="Summary Definition" before=" " between=" " isEnabled="false" field="SummaryDefinition">
			<WritingSystemOptions writingSystemType="analysis" displayWSAbreviation="false">
			  <Option id="analysis" isEnabled="true"/>
			</WritingSystemOptions>
		  </ConfigurationItem>
			<ConfigurationItem name="Primary Entry References" isEnabled="true" before=" (" between=", " after=") "  field="PrimaryEntryRefs">
				<ConfigurationItem name="Type" isEnabled="true" between="," after=" " field="EntryTypes" cssClassNameOverride="entrytypes">
					<ConfigurationItem name="Reverse Abbreviation" isEnabled="true" between=" " after="" field="ReverseAbbr">
						<WritingSystemOptions writingSystemType="analysis" displayWSAbreviation="false">
							<Option id="analysis" isEnabled="true" />
						</WritingSystemOptions>
					</ConfigurationItem>
					<ConfigurationItem name="Reverse Name" isEnabled="false" between=" " after="" field="ReverseName">
						<WritingSystemOptions writingSystemType="analysis" displayWSAbreviation="false">
							<Option id="analysis" isEnabled="true" />
						</WritingSystemOptions>
					</ConfigurationItem>
				</ConfigurationItem>
				<ConfigurationItem name="Primary Entry(s)" isEnabled="true" between="," after="" field="ConfigReferencedEntries" cssClassNameOverride="referencedentries">
					<ConfigurationItem name="Referenced Headword" isEnabled="true" style="Dictionary-CrossReferences" after="" field="HeadWord" cssClassNameOverride="headword">
						<WritingSystemOptions writingSystemType="vernacular" displayWSAbreviation="false">
							<Option id="vernacular" isEnabled="true" />
						</WritingSystemOptions>
					</ConfigurationItem>
					<ConfigurationItem name="Gloss (or Summary Definition)" isEnabled="false" between=" " before=" " field="GlossOrSummary">
						<WritingSystemOptions writingSystemType="analysis" displayWSAbreviation="false">
							<Option id="analysis" isEnabled="true" />
						</WritingSystemOptions>
					</ConfigurationItem>
				</ConfigurationItem>
				<ConfigurationItem name="Comment" isEnabled="false" between=" " before=" " field="Summary">
					<WritingSystemOptions writingSystemType="analysis" displayWSAbreviation="false">
						<Option id="analysis" isEnabled="true" />
					</WritingSystemOptions>
				</ConfigurationItem>
			</ConfigurationItem>
		</ConfigurationItem>
	  </ConfigurationItem>
	  <ConfigurationItem name="Bibliography" between=" " after=" " isEnabled="false" field="Bibliography">
		<WritingSystemOptions writingSystemType="analysis" displayWSAbreviation="false">
		  <Option id="all analysis" isEnabled="true"/>
		</WritingSystemOptions>
	  </ConfigurationItem>
	  <ConfigurationItem name="Literal Meaning" between=" " after=" " isEnabled="false" field="LiteralMeaning">
		<WritingSystemOptions writingSystemType="analysis" displayWSAbreviation="false">
		  <Option id="all analysis" isEnabled="true"/>
		</WritingSystemOptions>
	  </ConfigurationItem>
	  <ConfigurationItem name="Allomorphs" between=", " after=" " isEnabled="false" field="AlternateFormsOS" cssClassNameOverride="allomorphs">
		<ConfigurationItem name="Morph Type" between=" " after=" " isEnabled="false" field="MorphTypeRA" cssClassNameOverride="morphtype">
		  <WritingSystemOptions writingSystemType="analysis" displayWSAbreviation="false">
			<Option id="analysis" isEnabled="true"/>
		  </WritingSystemOptions>
		  <ConfigurationItem name="Abbreviation" between=" " isEnabled="false" field="Abbreviation">
			<WritingSystemOptions writingSystemType="analysis" displayWSAbreviation="false">
			  <Option id="analysis" isEnabled="true"/>
			</WritingSystemOptions>
		  </ConfigurationItem>
		  <ConfigurationItem name="Name" between=" " isEnabled="false" field="Name">
			<WritingSystemOptions writingSystemType="analysis" displayWSAbreviation="false">
			  <Option id="analysis" isEnabled="true"/>
			</WritingSystemOptions>
		  </ConfigurationItem>
		</ConfigurationItem>
		<ConfigurationItem name="Allomorph" between=" " after=" " isEnabled="false" field="Form">
		  <WritingSystemOptions writingSystemType="vernacular" displayWSAbreviation="false">
			<Option id="vernacular" isEnabled="true"/>
		  </WritingSystemOptions>
		</ConfigurationItem>
		<ConfigurationItem name="Environments" isEnabled="false" between=", " after=" " field="AllomorphEnvironments">
		  <ConfigurationItem name="String Representation" isEnabled="true" field="StringRepresentation">
			<WritingSystemOptions writingSystemType="analysis" displayWSAbreviation="false">
			  <Option id="analysis" isEnabled="true" />
			</WritingSystemOptions>
		  </ConfigurationItem>
		</ConfigurationItem>
	  </ConfigurationItem>
	  <ConfigurationItem name="Date Created" before="created on: " after=" " isEnabled="false" field="DateCreated"/>
	  <ConfigurationItem name="Date Modified" before="modified on: " after=" " isEnabled="false" field="DateModified"/>
	  <ConfigurationItem name="Other Referenced Complex Forms" between=" " after=" " isEnabled="true" field="ComplexFormsNotSubentries">
		<ComplexFormOptions list="complex" displayEachComplexFormInParagraph="true">
		  <Option isEnabled="false" id=""/>
		</ComplexFormOptions>
		<ConfigurationItem name="Complex Form Type" after="" isEnabled="false" field="ComplexEntryTypesRS" cssClassNameOverride="complexformtypes">
		  <ConfigurationItem name="Abbreviation" between=" " after=" " isEnabled="true" field="Abbreviation">
			<WritingSystemOptions writingSystemType="analysis" displayWSAbreviation="false">
			  <Option id="analysis" isEnabled="true"/>
			</WritingSystemOptions>
		  </ConfigurationItem>
		  <ConfigurationItem name="Name" between=" " after=" " isEnabled="false" field="Name">
			<WritingSystemOptions writingSystemType="analysis" displayWSAbreviation="false">
			  <Option id="analysis" isEnabled="true"/>
			</WritingSystemOptions>
		  </ConfigurationItem>
		</ConfigurationItem>
		<ConfigurationItem name="Complex Form" between=" " style="Dictionary-CrossReferences" isEnabled="true" field="OwningEntry" subField="HeadWordRef" cssClassNameOverride="headword">
		  <WritingSystemOptions writingSystemType="vernacular" displayWSAbreviation="false">
			<Option id="vernacular" isEnabled="true"/>
		  </WritingSystemOptions>
		</ConfigurationItem>
		<ConfigurationItem name="Summary Definition" before=" " between=" " after=" " isEnabled="true" field="OwningEntry" subField="SummaryDefinition">
		  <WritingSystemOptions writingSystemType="analysis" displayWSAbreviation="false">
			<Option id="analysis" isEnabled="true"/>
		  </WritingSystemOptions>
		</ConfigurationItem>
		<ConfigurationItem name="Comment" before=" " between=" " isEnabled="true" field="Summary">
		  <WritingSystemOptions writingSystemType="analysis" displayWSAbreviation="false">
			<Option id="analysis" isEnabled="true"/>
		  </WritingSystemOptions>
		</ConfigurationItem>
		<ConfigurationItem name="Subentry Under Reference" before=" (see under " between=", " after=") " isEnabled="false" field="NonTrivialEntryRoots">
		  <ConfigurationItem name="Referenced Headword" style="Dictionary-CrossReferences" isEnabled="true" field="HeadWordRef" cssClassNameOverride="headword">
			<WritingSystemOptions writingSystemType="vernacular" displayWSAbreviation="false">
			  <Option id="vernacular" isEnabled="true"/>
			</WritingSystemOptions>
		  </ConfigurationItem>
		</ConfigurationItem>
	  </ConfigurationItem>
	  <ConfigurationItem name="Pictures" between="  " after=" " style="Dictionary-Pictures" isEnabled="true" field="PicturesOfSenses" cssClassNameOverride="pictures">
		<PictureOptions minimumHeight="0" maximumHeight="1" minimumWidth="0" maximumWidth="0" pictureLocation="right" stackPictures="false" />
		<ConfigurationItem name="Thumbnail" after=" " isEnabled="true" field="PictureFileRA" cssClassNameOverride="thumbnail"/>
		<ConfigurationItem name="Caption" between=" " isEnabled="true" field="Caption">
		  <WritingSystemOptions writingSystemType="both" displayWSAbreviation="false">
			<Option id="vernacular" isEnabled="true"/>
		  </WritingSystemOptions>
		</ConfigurationItem>
	  <!-- Using cssClassNameOverride="headword" to show the Configure Headword Numbers button -->
	  <ConfigurationItem name="Headword" between=" " after="  " style="Dictionary-Headword" isEnabled="true" field="Owner" subField="OwnerOutlineName" cssClassNameOverride="headword">
	  <WritingSystemOptions writingSystemType="vernacular" displayWSAbreviation="false">
		<Option id="vernacular" isEnabled="true"/>
	  </WritingSystemOptions>
	  </ConfigurationItem>
	  <ConfigurationItem name="Gloss" between=" " after=" " isEnabled="true" field="Owner" subField="Gloss">
		<WritingSystemOptions writingSystemType="analysis" displayWSAbreviation="false">
		  <Option id="analysis" isEnabled="true"/>
		</WritingSystemOptions>
	  </ConfigurationItem>
	  </ConfigurationItem>
	  <ConfigurationItem name="Subsubentries" after=" " isEnabled="true" field="Subentries">
		<ComplexFormOptions list="complex" displayEachComplexFormInParagraph="false">
		  <Option isEnabled="false" id=""/>
		</ComplexFormOptions>
		<ReferenceItem>MainEntrySubentries</ReferenceItem>
	  </ConfigurationItem>
	</ConfigurationItem>
  </ConfigurationItem>
  <ConfigurationItem name="Minor Entry (Variants)" isEnabled="true" style="Dictionary-Minor" styleType="paragraph" field="LexEntry" cssClassNameOverride="minorentryvariant">
	<ListTypeOptions list="variant">
	  <Option isEnabled="false" id=""/>
	</ListTypeOptions>
	<ConfigurationItem name="Headword" isEnabled="true" style="Dictionary-Headword" before="" between=" " after="  " field="MLHeadWord" cssClassNameOverride="headword">
	  <WritingSystemOptions writingSystemType="vernacular" displayWSAbreviation="false">
		<Option id="vernacular" isEnabled="true" />
	  </WritingSystemOptions>
	</ConfigurationItem>
	<ConfigurationItem name="Lexeme Form" isEnabled="false" before="" between=" " after=" " field="LexemeFormOA" cssClassNameOverride="lexemeform">
	  <WritingSystemOptions writingSystemType="vernacular" displayWSAbreviation="false">
		<Option id="vernacular" isEnabled="true" />
	  </WritingSystemOptions>
	</ConfigurationItem>
	<ConfigurationItem name="Citation Form" isEnabled="false" before="" between=" " after=" " field="CitationForm">
	  <WritingSystemOptions writingSystemType="vernacular" displayWSAbreviation="false">
		<Option id="all vernacular" isEnabled="true" />
	  </WritingSystemOptions>
	</ConfigurationItem>
	<ConfigurationItem name="Secondary Homograph Number" isEnabled="false" before="" after=" " field="HomographNumber" />
	<ConfigurationItem name="Pronunciations" isEnabled="true" before="" between=", " after=" " field="PronunciationsOS" cssClassNameOverride="pronunciations">
	  <ConfigurationItem name="Pronunciation" isEnabled="true" before="[" between=" " after="] " field="Form">
		<WritingSystemOptions writingSystemType="pronunciation" displayWSAbreviation="false">
		  <Option id="pronunciation" isEnabled="true" />
		</WritingSystemOptions>
	  </ConfigurationItem>
	  <ConfigurationItem name="CV Pattern" isEnabled="false" before="" after=" " field="CVPattern" />
	  <ConfigurationItem name="Tone" isEnabled="false" before="" after=" " field="Tone" />
	  <ConfigurationItem name="Location" isEnabled="false" style="Dictionary-Contrasting" before="" after=" " field="LocationRA" cssClassNameOverride="location">
		<ConfigurationItem name="Abbreviation" isEnabled="true" before="" between=" " after=" " field="Abbreviation">
		  <WritingSystemOptions writingSystemType="both" displayWSAbreviation="false">
			<Option id="analysis" isEnabled="true" />
		  </WritingSystemOptions>
		</ConfigurationItem>
		<ConfigurationItem name="Name" isEnabled="false" before="" between=" " after=" " field="Name">
		  <WritingSystemOptions writingSystemType="both" displayWSAbreviation="false">
			<Option id="analysis" isEnabled="true" />
		  </WritingSystemOptions>
		</ConfigurationItem>
		<ConfigurationItem name="Alias" isEnabled="true" between=" " after=" " field="Alias">
		  <WritingSystemOptions writingSystemType="analysis" displayWSAbreviation="false">
			<Option id="analysis" isEnabled="true" />
		  </WritingSystemOptions>
		</ConfigurationItem>
	  </ConfigurationItem>
	  <ConfigurationItem name="Pronunciation Media" after=" " isEnabled="true" field="MediaFilesOS" cssClassNameOverride="mediafiles">
		<ConfigurationItem name="Media Files" after=" " isEnabled="true" field="MediaFileRA"/>
	  </ConfigurationItem>
	</ConfigurationItem>
	<ConfigurationItem name="Etymology" isEnabled="false" before="(" after=") " between=" " field="EtymologyOS" cssClassNameOverride="etymologies">
	  <ConfigurationItem name="Preceding Annotation" isEnabled="true" before="" between=" " after=" " field="PrecComment">
		<WritingSystemOptions writingSystemType="analysis" displayWSAbreviation="false">
		  <Option id="analysis" isEnabled="true" />
		</WritingSystemOptions>
	  </ConfigurationItem>
	  <ConfigurationItem name="Source Language" after=" " between=" " isEnabled="true" field="LanguageRS" cssClassNameOverride="languages">
		<ConfigurationItem name="Abbreviation" between=" " after=" " isEnabled="true" field="Abbreviation">
		  <WritingSystemOptions writingSystemType="analysis" displayWSAbreviation="false">
			<Option id="analysis" isEnabled="true"/>
		  </WritingSystemOptions>
		</ConfigurationItem>
		<ConfigurationItem name="Name" between=" " after=" " isEnabled="false" field="Name">
		  <WritingSystemOptions writingSystemType="analysis" displayWSAbreviation="false">
			<Option id="analysis" isEnabled="true"/>
		  </WritingSystemOptions>
		</ConfigurationItem>
	  </ConfigurationItem>
	  <ConfigurationItem name="Source Language Notes" after=" " isEnabled="false" field="LanguageNotes">
		<WritingSystemOptions writingSystemType="analysis" displayWSAbreviation="false">
		  <Option id="analysis" isEnabled="true"/>
		</WritingSystemOptions>
	  </ConfigurationItem>
	  <ConfigurationItem name="Source Form" isEnabled="true" before="" between=" " after=" " field="Form">
		<WritingSystemOptions writingSystemType="both" displayWSAbreviation="false">
		  <Option id="best vernoranal" isEnabled="true" />
		</WritingSystemOptions>
	  </ConfigurationItem>
	  <ConfigurationItem name="Gloss" isEnabled="true" before="" between=" " after=" " field="Gloss">
		<WritingSystemOptions writingSystemType="analysis" displayWSAbreviation="false">
		  <Option id="analysis" isEnabled="true" />
		</WritingSystemOptions>
	  </ConfigurationItem>
	  <ConfigurationItem name="Following Comment" isEnabled="false" before="" between=" " after=" " field="Comment">
		<WritingSystemOptions writingSystemType="analysis" displayWSAbreviation="false">
		  <Option id="analysis" isEnabled="true" />
		</WritingSystemOptions>
	  </ConfigurationItem>
	  <ConfigurationItem name="Bibliographic Source" isEnabled="true" before="" between=" " after=" " field="Bibliography">
		<WritingSystemOptions writingSystemType="analysis" displayWSAbreviation="false">
		  <Option id="analysis" isEnabled="true" />
		</WritingSystemOptions>
	  </ConfigurationItem>
<!--
	  <ConfigurationItem name="Note" isEnabled="false" before="" between=" " after=" " field="Note">
		<WritingSystemOptions writingSystemType="analysis" displayWSAbreviation="false">
		  <Option id="analysis" isEnabled="true" />
		</WritingSystemOptions>
	  </ConfigurationItem>
-->
	</ConfigurationItem>
	<ConfigurationItem name="Variant of" isEnabled="true" before="{" between=", " after="} " field="VisibleVariantEntryRefs">
	  <ListTypeOptions list="variant">
		<Option id="" isEnabled="false" />
	  </ListTypeOptions>
	  <ConfigurationItem name="Variant Type" isEnabled="true" before="" between=", " after=" " field="VariantEntryTypesRS" cssClassNameOverride="variantentrytypes">
		<ConfigurationItem name="Reverse Abbreviation" isEnabled="true" style="Dictionary-CrossReferences" before="" between=" " field="ReverseAbbr">
		  <WritingSystemOptions writingSystemType="analysis" displayWSAbreviation="false">
			<Option id="analysis" isEnabled="true" />
		  </WritingSystemOptions>
		</ConfigurationItem>
		<ConfigurationItem name="Reverse Name" isEnabled="false" before="" between=" " field="ReverseName">
		  <WritingSystemOptions writingSystemType="analysis" displayWSAbreviation="false">
			<Option id="analysis" isEnabled="true" />
		  </WritingSystemOptions>
		</ConfigurationItem>
	  </ConfigurationItem>
	  <ConfigurationItem name="Referenced Entries" isEnabled="true" before=" " between=", " after="" field="ConfigReferencedEntries" cssClassNameOverride="referencedentries">
		<!--ConfiguredXHTMLGenerator uses cssClassNameOverride="headword" as a flag to generate a link to the referenced entry-->
		<ConfigurationItem name="Referenced Headword" between=" " style="Dictionary-CrossReferences" isEnabled="true" field="HeadWordRef" cssClassNameOverride="headword">
		  <WritingSystemOptions writingSystemType="vernacular" displayWSAbreviation="false">
			<Option id="vernacular" isEnabled="true"/>
		  </WritingSystemOptions>
		</ConfigurationItem>
		<ConfigurationItem name="Gloss (or Summary Definition)" before=" " between=" " isEnabled="true" field="GlossOrSummary">
		  <WritingSystemOptions writingSystemType="analysis" displayWSAbreviation="false">
			<Option id="analysis" isEnabled="true"/>
		  </WritingSystemOptions>
		</ConfigurationItem>
	  </ConfigurationItem>
	  <ConfigurationItem name="Comment" isEnabled="false" before=" " between=" " after="" field="Summary">
		<WritingSystemOptions writingSystemType="analysis" displayWSAbreviation="false">
		  <Option id="analysis" isEnabled="true" />
		</WritingSystemOptions>
	  </ConfigurationItem>
	</ConfigurationItem>
	<ConfigurationItem name="Summary Definition" isEnabled="true" before=" " between=" " after=" " field="SummaryDefinition">
	  <WritingSystemOptions writingSystemType="analysis" displayWSAbreviation="false">
		<Option id="analysis" isEnabled="true" />
	  </WritingSystemOptions>
	</ConfigurationItem>
	<ConfigurationItem name="Restrictions (Entry)" isEnabled="true" style="Dictionary-Contrasting" before="(" between=" " after=") " field="Restrictions">
	  <WritingSystemOptions writingSystemType="analysis" displayWSAbreviation="false">
		<Option id="analysis" isEnabled="true" />
	  </WritingSystemOptions>
	</ConfigurationItem>
	<ConfigurationItem name="Senses" isEnabled="true" before="" between="  " after=" " field="SensesOS" cssClassNameOverride="senses">
	  <SenseOptions numberStyle="Dictionary-SenseNumber" numberBefore="" numberingStyle="%O" numberAfter=". " numberSingleSense="false" showSingleGramInfoFirst="true" displayEachSenseInParagraph="false" />
	  <ConfigurationItem name="Grammatical Info." isEnabled="true" style="Dictionary-Contrasting" before="" between="" after=" " field="MorphoSyntaxAnalysisRA" cssClassNameOverride="morphosyntaxanalysis">
		<ConfigurationItem name="Category Info." isEnabled="true" before="" between=" " after=" " field="MLPartOfSpeech" cssClassNameOverride="partofspeech">
		  <WritingSystemOptions writingSystemType="analysis" displayWSAbreviation="false">
			<Option id="analysis" isEnabled="true" />
		  </WritingSystemOptions>
		</ConfigurationItem>
		<ConfigurationItem name="Slots (for Infl. Affixes)" isEnabled="false" before=": " between=", " after="" field="Slots">
		  <WritingSystemOptions writingSystemType="analysis" displayWSAbreviation="false">
			<Option id="analysis" isEnabled="true" />
		  </WritingSystemOptions>
		  <ConfigurationItem name="Slot Names" isEnabled="true" before="" between=" " after=" " field="Name">
			<WritingSystemOptions writingSystemType="analysis" displayWSAbreviation="false">
			  <Option id="analysis" isEnabled="true" />
			</WritingSystemOptions>
		  </ConfigurationItem>
		</ConfigurationItem>
		<ConfigurationItem name="Inflection Class" isEnabled="false" before="" between=" " after=" " field="MLInflectionClass">
		  <WritingSystemOptions writingSystemType="analysis" displayWSAbreviation="false">
			<Option id="analysis" isEnabled="true" />
		  </WritingSystemOptions>
		</ConfigurationItem>
		<ConfigurationItem name="Inflection Features" isEnabled="false" before="" after=" " field="FeaturesTSS" cssClassNameOverride="inflectionfeatures" />
		<ConfigurationItem name="Exception Features" isEnabled="false" before="" after=" " field="ExceptionFeaturesTSS" cssClassNameOverride="exceptionfeatures" />
		<ConfigurationItem name="Gram Info (Name)" isEnabled="false" between=" " after=" " field="InterlinearNameTSS" cssClassNameOverride="graminfoname" />
		<ConfigurationItem name="Gram Info (Abbrev)" isEnabled="false" between=" " after=" " field="InterlinearAbbrTSS" cssClassNameOverride="graminfoabbrev" />
	  </ConfigurationItem>
	  <ConfigurationItem name="Sense Type" isEnabled="false" style="Dictionary-Contrasting" before="(" after=") " field="SenseTypeRA" cssClassNameOverride="sensetype">
		<ConfigurationItem name="Abbreviation" isEnabled="true" before="" between=" " after="" field="Abbreviation">
		  <WritingSystemOptions writingSystemType="analysis" displayWSAbreviation="false">
			<Option id="analysis" isEnabled="true" />
		  </WritingSystemOptions>
		</ConfigurationItem>
		<ConfigurationItem name="Name" isEnabled="false" before="" between=" " after="" field="Name">
		  <WritingSystemOptions writingSystemType="analysis" displayWSAbreviation="false">
			<Option id="analysis" isEnabled="true" />
		  </WritingSystemOptions>
		</ConfigurationItem>
	  </ConfigurationItem>
	  <ConfigurationItem name="Definition (or Gloss)" isEnabled="true" before="" between=" " after=" " field="DefinitionOrGloss">
		<WritingSystemOptions writingSystemType="analysis" displayWSAbreviation="false">
		  <Option id="all analysis" isEnabled="true" />
		</WritingSystemOptions>
	  </ConfigurationItem>
	  <ConfigurationItem name="Definition" isEnabled="false" before="" between=" " after=" " field="Definition">
		<WritingSystemOptions writingSystemType="analysis" displayWSAbreviation="false">
		  <Option id="all analysis" isEnabled="true" />
		</WritingSystemOptions>
	  </ConfigurationItem>
	  <ConfigurationItem name="Restrictions" isEnabled="false" before="Restrictions: " between=" " after=". " field="Restrictions">
		<WritingSystemOptions writingSystemType="analysis" displayWSAbreviation="false">
		  <Option id="all analysis" isEnabled="true" />
		</WritingSystemOptions>
	  </ConfigurationItem>
	  <ConfigurationItem name="Scientific Name" isEnabled="true" style="Dictionary-Contrasting" before="[" after="] " field="ScientificName" />
	  <ConfigurationItem name="Gloss" isEnabled="false" before="" between=" " after=" " field="Gloss">
		<WritingSystemOptions writingSystemType="analysis" displayWSAbreviation="false">
		  <Option id="all analysis" isEnabled="true" />
		</WritingSystemOptions>
	  </ConfigurationItem>
	  <ConfigurationItem name="Examples" style="Bulleted List" styleType="paragraph" isEnabled="true" before="" between="  " after=" " field="ExamplesOS" cssClassNameOverride="examplescontents">
	  	<ComplexFormOptions displayEachComplexFormInParagraph="false"/>
		<ConfigurationItem name="Example Sentence" isEnabled="true" style="Dictionary-Vernacular" between=" " after=" " field="Example">
		  <WritingSystemOptions writingSystemType="vernacular" displayWSAbreviation="false">
			<Option id="all vernacular" isEnabled="true" />
		  </WritingSystemOptions>
		</ConfigurationItem>
		  <ConfigurationItem name="Translations" isEnabled="true" before="" between="" after="" field="TranslationsOC" cssClassNameOverride="translationcontents">
		  <ConfigurationItem name="Type" isEnabled="false" before="" after=" " field="TypeRA" cssClassNameOverride="type">
			<ConfigurationItem name="Abbreviation" isEnabled="false" before="" between=" " after="" field="Abbreviation">
>>>>>>> 412542a5
			  <WritingSystemOptions writingSystemType="analysis" displayWSAbreviation="false">
				<Option id="analysis" isEnabled="true"/>
			  </WritingSystemOptions>
			</ConfigurationItem>
			<ConfigurationItem name="Name" between=" " isEnabled="false" field="Name">
			  <WritingSystemOptions writingSystemType="analysis" displayWSAbreviation="false">
				<Option id="analysis" isEnabled="true"/>
			  </WritingSystemOptions>
			</ConfigurationItem>
		  </ConfigurationItem>
		  <ConfigurationItem name="Complex Form" between=" " style="Dictionary-CrossReferences" isEnabled="true" field="OwningEntry" subField="HeadWordRef" cssClassNameOverride="headword">
			<WritingSystemOptions writingSystemType="vernacular" displayWSAbreviation="false">
			  <Option id="vernacular" isEnabled="true"/>
			</WritingSystemOptions>
		  </ConfigurationItem>
<<<<<<< HEAD
		  <ConfigurationItem name="Summary Definition" before=" " between=" " after=" " isEnabled="true" field="OwningEntry" subField="SummaryDefinition">
			<WritingSystemOptions writingSystemType="analysis" displayWSAbreviation="false">
			  <Option id="analysis" isEnabled="true"/>
			</WritingSystemOptions>
		  </ConfigurationItem>
		  <ConfigurationItem name="Comment" before=" " between=" " isEnabled="true" field="Summary">
			<WritingSystemOptions writingSystemType="analysis" displayWSAbreviation="false">
			  <Option id="analysis" isEnabled="true"/>
			</WritingSystemOptions>
		  </ConfigurationItem>
		  <ConfigurationItem name="Example Sentences" isEnabled="false" field="ExampleSentences">
			<ConfigurationItem name="Example" between=" " after=" " style="Dictionary-Vernacular" isEnabled="true" field="Example">
			  <WritingSystemOptions writingSystemType="vernacular" displayWSAbreviation="false">
				<Option id="all vernacular" isEnabled="true"/>
			  </WritingSystemOptions>
			</ConfigurationItem>
		  	<ConfigurationItem name="Translations" isEnabled="true" field="TranslationsOC" cssClassNameOverride="translationcontents">
			  <ConfigurationItem name="Type" after=" " isEnabled="false" field="TypeRA" cssClassNameOverride="type">
				<ConfigurationItem name="Abbreviation" between=" " isEnabled="false" field="Abbreviation">
				  <WritingSystemOptions writingSystemType="analysis" displayWSAbreviation="false">
					<Option id="analysis" isEnabled="true"/>
				  </WritingSystemOptions>
				</ConfigurationItem>
				<ConfigurationItem name="Name" before="[" between=" " after="]" isEnabled="true" field="Name">
				  <WritingSystemOptions writingSystemType="analysis" displayWSAbreviation="false">
					<Option id="analysis" isEnabled="true"/>
				  </WritingSystemOptions>
				</ConfigurationItem>
			  </ConfigurationItem>
			  <ConfigurationItem name="Translation" between=" " after=" " isEnabled="true" field="Translation">
				<WritingSystemOptions writingSystemType="analysis" displayWSAbreviation="false">
				  <Option id="all analysis" isEnabled="true"/>
				</WritingSystemOptions>
			  </ConfigurationItem>
			</ConfigurationItem>
			<ConfigurationItem name="Reference" after=" " isEnabled="false" field="Reference"/>
		  </ConfigurationItem>
		  <ConfigurationItem name="Subentry Under Reference" before=" (see under " between=", " after=") " isEnabled="false" field="NonTrivialEntryRoots">
			<ConfigurationItem name="Referenced Headword" style="Dictionary-CrossReferences" isEnabled="true" field="HeadWordRef" cssClassNameOverride="headword">
			  <WritingSystemOptions writingSystemType="vernacular" displayWSAbreviation="false">
				<Option id="vernacular" isEnabled="true"/>
			  </WritingSystemOptions>
			</ConfigurationItem>
		  </ConfigurationItem>
		</ConfigurationItem>
		<ConfigurationItem name="Subsenses" between="  " after=" " isEnabled="true" field="SensesOS" cssClassNameOverride="senses">
		  <SenseOptions displayEachSenseInParagraph="false" numberStyle="Dictionary-SenseNumber" numberBefore="" numberAfter=") " numberingStyle="%O" numberSingleSense="true" showSingleGramInfoFirst="true"/>
		  <ReferenceItem>MainEntrySubsenses</ReferenceItem>
		</ConfigurationItem>
	  </ConfigurationItem>
	  <ConfigurationItem name="Summary Definition" before=" " between=" " after=" " isEnabled="true" field="SummaryDefinition">
		<WritingSystemOptions writingSystemType="analysis" displayWSAbreviation="false">
		  <Option id="analysis" isEnabled="true"/>
		</WritingSystemOptions>
	  </ConfigurationItem>
	  <ConfigurationItem name="Restrictions (Entry)" before="(" between=" " after=") " isEnabled="false" field="Restrictions">
		<WritingSystemOptions writingSystemType="analysis" displayWSAbreviation="false">
		  <Option id="analysis" isEnabled="true"/>
		</WritingSystemOptions>
	  </ConfigurationItem>
	  <ConfigurationItem name="Note" between=" " after=" " isEnabled="false" field="Comment">
		<WritingSystemOptions writingSystemType="analysis" displayWSAbreviation="false">
		  <Option id="all analysis" isEnabled="true"/>
		</WritingSystemOptions>
	  </ConfigurationItem>
	  <ConfigurationItem name="Variant Forms" nameSuffix="Inflectional Variants" isEnabled="true" isDuplicate="true" before="[" between="; " after="] " field="VariantFormEntryBackRefs">
		<ListTypeOptions list="variant">
		  <Option id="b0000000-c40e-433e-80b5-31da08771344" isEnabled="false" />
		  <Option id="024b62c9-93b3-41a0-ab19-587a0030219a" isEnabled="false" />
		  <Option id="4343b1ef-b54f-4fa4-9998-271319a6d74c" isEnabled="false" />
		  <Option id="01d4fbc1-3b0c-4f52-9163-7ab0d4f4711c" isEnabled="true" />
		  <Option id="837ebe72-8c1d-4864-95d9-fa313c499d78" isEnabled="true" />
		  <Option id="a32f1d1c-4832-46a2-9732-c2276d6547e8" isEnabled="true" />
		  <Option id="0c4663b3-4d9a-47af-b9a1-c8565d8112ed" isEnabled="false" />
		</ListTypeOptions>
		<ConfigurationItem name="Variant Type" isEnabled="true" before="" between=", " after=" " field="VariantEntryTypesRS" cssClassNameOverride="variantentrytypes">
		  <ConfigurationItem name="Reverse Abbreviation" isEnabled="true" style="Dictionary-CrossReferences" before="" between=" " after=" " field="ReverseAbbr">
			<WritingSystemOptions writingSystemType="analysis" displayWSAbreviation="false">
			  <Option id="analysis" isEnabled="true" />
			</WritingSystemOptions>
		  </ConfigurationItem>
		  <ConfigurationItem name="Name" isEnabled="false" before="" between=" " after="" field="Name">
			<WritingSystemOptions writingSystemType="analysis" displayWSAbreviation="false">
			  <Option id="analysis" isEnabled="true" />
			</WritingSystemOptions>
		  </ConfigurationItem>
		</ConfigurationItem>
		<ConfigurationItem name="Variant Form" isEnabled="true" style="Dictionary-CrossReferences" before="" between=", " after="" field="OwningEntry" subField="HeadWordRef" cssClassNameOverride="headword">
		  <WritingSystemOptions writingSystemType="vernacular" displayWSAbreviation="false">
			<Option id="vernacular" isEnabled="true" />
		  </WritingSystemOptions>
		</ConfigurationItem>
		<ConfigurationItem name="Variant Pronunciations" isEnabled="false" before=" " between=", " after="" field="OwningEntry" subField="PronunciationsOS" cssClassNameOverride="variantpronunciations">
		  <ConfigurationItem name="Pronunciation" isEnabled="true" before="[" between=" " after="]" field="Form">
			<WritingSystemOptions writingSystemType="pronunciation" displayWSAbreviation="false">
			  <Option id="pronunciation" isEnabled="true" />
			</WritingSystemOptions>
		  </ConfigurationItem>
		  <ConfigurationItem name="CV Pattern" isEnabled="false" before="" after=" " field="CVPattern" />
		  <ConfigurationItem name="Tone" isEnabled="false" before="" after=" " field="Tone" />
		  <ConfigurationItem name="Location" isEnabled="false" style="Dictionary-Contrasting" before="" after=" " field="LocationRA" cssClassNameOverride="location">
			<ConfigurationItem name="Abbreviation" isEnabled="true" before="" between=" " after=" " field="Abbreviation">
			  <WritingSystemOptions writingSystemType="both" displayWSAbreviation="false">
				<Option id="analysis" isEnabled="true" />
			  </WritingSystemOptions>
			</ConfigurationItem>
			<ConfigurationItem name="Name" isEnabled="false" before="" between=" " after=" " field="Name">
			  <WritingSystemOptions writingSystemType="both" displayWSAbreviation="false">
				<Option id="analysis" isEnabled="true" />
			  </WritingSystemOptions>
			</ConfigurationItem>
		  </ConfigurationItem>
		  <ConfigurationItem name="Pronunciation Media" after=" " isEnabled="true" field="MediaFilesOS" cssClassNameOverride="mediafiles">
			<ConfigurationItem name="Media Files" after=" " isEnabled="true" field="MediaFileRA"/>
		  </ConfigurationItem>
		</ConfigurationItem>
		<ConfigurationItem name="Comment" isEnabled="false" before=" " between=" " after="" field="Summary">
=======
		</ConfigurationItem>
		<ConfigurationItem name="Reference" isEnabled="false" before="" after=" " field="Reference" />
	  </ConfigurationItem>
	  <ConfigurationItem name="Encyclopedic Info." isEnabled="true" before=" [" between=" " after="]" field="EncyclopedicInfo">
		<WritingSystemOptions writingSystemType="analysis" displayWSAbreviation="false">
		  <Option id="all analysis" isEnabled="true" />
		</WritingSystemOptions>
	  </ConfigurationItem>
	  <ConfigurationItem name="Lexical Relations" isEnabled="false" before="" between="; " after=". " field="LexSenseReferences">
		<ListTypeOptions list="sense">
		  <Option id="" isEnabled="false" />
		</ListTypeOptions>
		<ConfigurationItem name="Relation Abbreviation" isEnabled="true" style="Dictionary-Contrasting" before="" between=" " after=": " field="OwnerType" subField="Abbreviation">
>>>>>>> 412542a5
		  <WritingSystemOptions writingSystemType="analysis" displayWSAbreviation="false">
			<Option id="analysis" isEnabled="true" />
		  </WritingSystemOptions>
		</ConfigurationItem>
<<<<<<< HEAD
		<ConfigurationItem name="Summary Definition" isEnabled="false" before=" " between=" " after=" " field="OwningEntry" subField="SummaryDefinition">
=======
		<ConfigurationItem name="Relation Name" isEnabled="false" style="Dictionary-Contrasting" before="" between=" " after=": " field="OwnerType" subField="Name">
>>>>>>> 412542a5
		  <WritingSystemOptions writingSystemType="analysis" displayWSAbreviation="false">
			<Option id="analysis" isEnabled="true" />
		  </WritingSystemOptions>
		</ConfigurationItem>
<<<<<<< HEAD
	  </ConfigurationItem>
	  <ConfigurationItem name="Variant Forms" before="(" between="; " after=") " isEnabled="false" field="VariantFormEntryBackRefs">
		<ListTypeOptions list="variant">
		  <Option isEnabled="false" id="b0000000-c40e-433e-80b5-31da08771344"/>
		  <Option isEnabled="true" id="024b62c9-93b3-41a0-ab19-587a0030219a"/>
		  <Option isEnabled="true" id="4343b1ef-b54f-4fa4-9998-271319a6d74c"/>
		  <Option isEnabled="false" id="01d4fbc1-3b0c-4f52-9163-7ab0d4f4711c"/>
		  <Option isEnabled="false" id="837ebe72-8c1d-4864-95d9-fa313c499d78"/>
		  <Option isEnabled="false" id="a32f1d1c-4832-46a2-9732-c2276d6547e8"/>
		  <Option isEnabled="true" id="0c4663b3-4d9a-47af-b9a1-c8565d8112ed"/>
		</ListTypeOptions>
		<ConfigurationItem name="Variant Type" between=", " after=" " isEnabled="true" field="VariantEntryTypesRS" cssClassNameOverride="variantentrytypes">
		  <ConfigurationItem name="Reverse Abbreviation" between=" " after=" " isEnabled="true" field="ReverseAbbr">
			<WritingSystemOptions writingSystemType="analysis" displayWSAbreviation="false">
			  <Option id="analysis" isEnabled="true"/>
			</WritingSystemOptions>
		  </ConfigurationItem>
		  <ConfigurationItem name="Name" between=" " isEnabled="false" field="Name">
			<WritingSystemOptions writingSystemType="analysis" displayWSAbreviation="false">
			  <Option id="analysis" isEnabled="true"/>
			</WritingSystemOptions>
		  </ConfigurationItem>
		</ConfigurationItem>
		<ConfigurationItem name="Variant Form" between=", " style="Dictionary-CrossReferences" isEnabled="true" field="OwningEntry" subField="HeadWordRef" cssClassNameOverride="headword">
		  <WritingSystemOptions writingSystemType="vernacular" displayWSAbreviation="false">
			<Option id="vernacular" isEnabled="true"/>
		  </WritingSystemOptions>
		</ConfigurationItem>
		<ConfigurationItem name="Variant Pronunciations" before=" " between=", " isEnabled="false" field="OwningEntry" subField="PronunciationsOS" cssClassNameOverride="variantpronunciations">
		  <ConfigurationItem name="Pronunciation" before="[" between=" " after="]" isEnabled="true" field="Form">
			<WritingSystemOptions writingSystemType="pronunciation" displayWSAbreviation="false">
			  <Option id="pronunciation" isEnabled="true"/>
			</WritingSystemOptions>
		  </ConfigurationItem>
		  <ConfigurationItem name="CV Pattern" after=" " isEnabled="false" field="CVPattern"/>
		  <ConfigurationItem name="Tone" after=" " isEnabled="false" field="Tone"/>
		  <ConfigurationItem name="Location" after=" " style="Dictionary-Contrasting" isEnabled="false" field="LocationRA" cssClassNameOverride="location">
			<ConfigurationItem name="Abbreviation" between=" " after=" " isEnabled="true" field="Abbreviation">
			  <WritingSystemOptions writingSystemType="both" displayWSAbreviation="false">
				<Option id="analysis" isEnabled="true"/>
			  </WritingSystemOptions>
			</ConfigurationItem>
			<ConfigurationItem name="Name" between=" " after=" " isEnabled="false" field="Name">
			  <WritingSystemOptions writingSystemType="both" displayWSAbreviation="false">
				<Option id="analysis" isEnabled="true"/>
			  </WritingSystemOptions>
			</ConfigurationItem>
		  </ConfigurationItem>
		  <ConfigurationItem name="Pronunciation Media" after=" " isEnabled="true" field="MediaFilesOS" cssClassNameOverride="mediafiles">
			<ConfigurationItem name="Media Files" after=" " isEnabled="true" field="MediaFileRA"/>
		  </ConfigurationItem>
		</ConfigurationItem>
		<ConfigurationItem name="Comment" before=" " between=" " isEnabled="false" field="Summary">
		  <WritingSystemOptions writingSystemType="analysis" displayWSAbreviation="false">
			<Option id="analysis" isEnabled="true"/>
		  </WritingSystemOptions>
		</ConfigurationItem>
		<ConfigurationItem name="Summary Definition" between=" " after=" " isEnabled="true" field="OwningEntry" subField="SummaryDefinition">
		  <WritingSystemOptions writingSystemType="analysis" displayWSAbreviation="false">
			<Option id="analysis" isEnabled="true"/>
		  </WritingSystemOptions>
		</ConfigurationItem>
	  </ConfigurationItem>
	  <ConfigurationItem name="Cross References" between="; " after=". " isEnabled="false" field="MinimalLexReferences">
		<ListTypeOptions list="entry">
		  <Option isEnabled="true" id="b79ba420-ea5e-11de-8f71-0013722f8dec"/>
		</ListTypeOptions>
		<ConfigurationItem name="Relation Abbreviation" between=" " after=": " style="Dictionary-Contrasting" isEnabled="true" field="OwnerType" subField="Abbreviation">
		  <WritingSystemOptions writingSystemType="analysis" displayWSAbreviation="false">
			<Option id="analysis" isEnabled="true"/>
		  </WritingSystemOptions>
		</ConfigurationItem>
		<ConfigurationItem name="Relation Name" between=" " after=": " style="Dictionary-Contrasting" isEnabled="false" field="OwnerType" subField="Name">
		  <WritingSystemOptions writingSystemType="analysis" displayWSAbreviation="false">
			<Option id="analysis" isEnabled="true"/>
		  </WritingSystemOptions>
		</ConfigurationItem>
		<ConfigurationItem name="Targets" between=", " after=" " isEnabled="true" field="ConfigTargets">
		  <!--ConfiguredXHTMLGenerator uses cssClassNameOverride="headword" as a flag to generate a link to the referenced entry-->
		  <ConfigurationItem name="Referenced Headword" between=" " style="Dictionary-CrossReferences" isEnabled="true" field="HeadWordRef" cssClassNameOverride="headword">
			<WritingSystemOptions writingSystemType="vernacular" displayWSAbreviation="false">
			  <Option id="vernacular" isEnabled="true"/>
			</WritingSystemOptions>
		  </ConfigurationItem>
		  <ConfigurationItem name="Summary Definition" before=" " between=" " isEnabled="false" field="SummaryDefinition">
			<WritingSystemOptions writingSystemType="analysis" displayWSAbreviation="false">
			  <Option id="analysis" isEnabled="true"/>
			</WritingSystemOptions>
		  </ConfigurationItem>
		</ConfigurationItem>
	  </ConfigurationItem>
	  <ConfigurationItem name="Bibliography" between=" " after=" " isEnabled="false" field="Bibliography">
		<WritingSystemOptions writingSystemType="analysis" displayWSAbreviation="false">
		  <Option id="all analysis" isEnabled="true"/>
		</WritingSystemOptions>
	  </ConfigurationItem>
	  <ConfigurationItem name="Literal Meaning" between=" " after=" " isEnabled="false" field="LiteralMeaning">
		<WritingSystemOptions writingSystemType="analysis" displayWSAbreviation="false">
		  <Option id="all analysis" isEnabled="true"/>
		</WritingSystemOptions>
	  </ConfigurationItem>
	  <ConfigurationItem name="Allomorphs" between=", " after=" " isEnabled="false" field="AlternateFormsOS" cssClassNameOverride="allomorphs">
		<ConfigurationItem name="Morph Type" between=" " after=" " isEnabled="false" field="MorphTypeRA" cssClassNameOverride="morphtype">
		  <WritingSystemOptions writingSystemType="analysis" displayWSAbreviation="false">
			<Option id="analysis" isEnabled="true"/>
		  </WritingSystemOptions>
		  <ConfigurationItem name="Abbreviation" between=" " isEnabled="false" field="Abbreviation">
			<WritingSystemOptions writingSystemType="analysis" displayWSAbreviation="false">
			  <Option id="analysis" isEnabled="true"/>
			</WritingSystemOptions>
		  </ConfigurationItem>
		  <ConfigurationItem name="Name" between=" " isEnabled="false" field="Name">
			<WritingSystemOptions writingSystemType="analysis" displayWSAbreviation="false">
			  <Option id="analysis" isEnabled="true"/>
			</WritingSystemOptions>
		  </ConfigurationItem>
		</ConfigurationItem>
		<ConfigurationItem name="Allomorph" between=" " after=" " isEnabled="false" field="Form">
		  <WritingSystemOptions writingSystemType="vernacular" displayWSAbreviation="false">
			<Option id="vernacular" isEnabled="true"/>
		  </WritingSystemOptions>
		</ConfigurationItem>
		<ConfigurationItem name="Environments" isEnabled="false" between=", " after=" " field="AllomorphEnvironments">
		  <ConfigurationItem name="String Representation" isEnabled="true" field="StringRepresentation">
			<WritingSystemOptions writingSystemType="analysis" displayWSAbreviation="false">
			  <Option id="analysis" isEnabled="true" />
			</WritingSystemOptions>
		  </ConfigurationItem>
		</ConfigurationItem>
	  </ConfigurationItem>
	  <ConfigurationItem name="Date Created" before="created on: " after=" " isEnabled="false" field="DateCreated"/>
	  <ConfigurationItem name="Date Modified" before="modified on: " after=" " isEnabled="false" field="DateModified"/>
	  <ConfigurationItem name="Other Referenced Complex Forms" between=" " after=" " isEnabled="true" field="ComplexFormsNotSubentries">
		<ComplexFormOptions list="complex" displayEachComplexFormInParagraph="true">
		  <Option isEnabled="true" id="a0000000-dd15-4a03-9032-b40faaa9a754"/>
		  <Option isEnabled="true" id="1f6ae209-141a-40db-983c-bee93af0ca3c"/>
		  <Option isEnabled="true" id="73266a3a-48e8-4bd7-8c84-91c730340b7d"/>
		  <Option isEnabled="true" id="98c273c4-f723-4fb0-80df-eede2204dfca"/>
		  <Option isEnabled="true" id="b2276dec-b1a6-4d82-b121-fd114c009c59"/>
		  <Option isEnabled="true" id="35cee792-74c8-444e-a9b7-ed0461d4d3b7"/>
		  <Option isEnabled="true" id="9466d126-246e-400b-8bba-0703e09bc567"/>
		</ComplexFormOptions>
		<ConfigurationItem name="Complex Form Type" after=" " isEnabled="false" field="ComplexEntryTypesRS" cssClassNameOverride="complexformtypes">
		  <ConfigurationItem name="Reverse Abbreviation" between=" " isEnabled="true" field="ReverseAbbr">
			<WritingSystemOptions writingSystemType="analysis" displayWSAbreviation="false">
			  <Option id="analysis" isEnabled="true"/>
			</WritingSystemOptions>
		  </ConfigurationItem>
		  <ConfigurationItem name="Name" between=" " isEnabled="false" field="Name">
			<WritingSystemOptions writingSystemType="analysis" displayWSAbreviation="false">
			  <Option id="analysis" isEnabled="true"/>
			</WritingSystemOptions>
		  </ConfigurationItem>
		</ConfigurationItem>
		<ConfigurationItem name="Complex Form" between=" " style="Dictionary-CrossReferences" isEnabled="true" field="OwningEntry" subField="HeadWordRef" cssClassNameOverride="headword">
		  <WritingSystemOptions writingSystemType="vernacular" displayWSAbreviation="false">
			<Option id="vernacular" isEnabled="true"/>
		  </WritingSystemOptions>
		</ConfigurationItem>
		<ConfigurationItem name="Summary Definition" before=" " between=" " after=" " isEnabled="true" field="OwningEntry" subField="SummaryDefinition">
		  <WritingSystemOptions writingSystemType="analysis" displayWSAbreviation="false">
			<Option id="analysis" isEnabled="true"/>
		  </WritingSystemOptions>
		</ConfigurationItem>
		<ConfigurationItem name="Comment" before=" " between=" " isEnabled="true" field="Summary">
		  <WritingSystemOptions writingSystemType="analysis" displayWSAbreviation="false">
			<Option id="analysis" isEnabled="true"/>
		  </WritingSystemOptions>
		</ConfigurationItem>
		<ConfigurationItem name="Subentry Under Reference" before=" (see under " between=", " after=") " isEnabled="false" field="NonTrivialEntryRoots">
		  <ConfigurationItem name="Referenced Headword" style="Dictionary-CrossReferences" isEnabled="true" field="HeadWordRef" cssClassNameOverride="headword">
			<WritingSystemOptions writingSystemType="vernacular" displayWSAbreviation="false">
			  <Option id="vernacular" isEnabled="true"/>
			</WritingSystemOptions>
		  </ConfigurationItem>
		</ConfigurationItem>
	  </ConfigurationItem>
	  <ConfigurationItem name="Pictures" between="  " after=" " style="Dictionary-Pictures" isEnabled="true" field="PicturesOfSenses" cssClassNameOverride="pictures">
		<PictureOptions minimumHeight="0" maximumHeight="1" minimumWidth="0" maximumWidth="0" pictureLocation="right" stackPictures="false" />
		<ConfigurationItem name="Thumbnail" after=" " isEnabled="true" field="PictureFileRA" cssClassNameOverride="thumbnail"/>
		<ConfigurationItem name="Sense Number" after=" " isEnabled="true" field="SenseNumberTSS" cssClassNameOverride="sensenumber"/>
		<ConfigurationItem name="Caption" between=" " isEnabled="true" field="Caption">
		  <WritingSystemOptions writingSystemType="both" displayWSAbreviation="false">
			<Option id="vernacular" isEnabled="true"/>
		  </WritingSystemOptions>
		</ConfigurationItem>
	  </ConfigurationItem>
	  <ConfigurationItem name="Subsubentries" after=" " isEnabled="true" field="Subentries">
		<ComplexFormOptions list="complex" displayEachComplexFormInParagraph="false">
		  <Option isEnabled="true" id="a0000000-dd15-4a03-9032-b40faaa9a754"/>
		  <Option isEnabled="true" id="1f6ae209-141a-40db-983c-bee93af0ca3c"/>
		  <Option isEnabled="true" id="73266a3a-48e8-4bd7-8c84-91c730340b7d"/>
		  <Option isEnabled="true" id="98c273c4-f723-4fb0-80df-eede2204dfca"/>
		  <Option isEnabled="true" id="b2276dec-b1a6-4d82-b121-fd114c009c59"/>
		  <Option isEnabled="true" id="35cee792-74c8-444e-a9b7-ed0461d4d3b7"/>
		  <Option isEnabled="true" id="9466d126-246e-400b-8bba-0703e09bc567"/>
		</ComplexFormOptions>
		<ReferenceItem>MainEntrySubentries</ReferenceItem>
	  </ConfigurationItem>
	</ConfigurationItem>
  </ConfigurationItem>
  <ConfigurationItem name="Minor Entry (Variants)" isEnabled="true" style="Dictionary-Minor" styleType="paragraph" field="LexEntry" cssClassNameOverride="minorentryvariant">
	<ListTypeOptions list="variant">
	  <Option isEnabled="true" id="b0000000-c40e-433e-80b5-31da08771344"/>
	  <Option isEnabled="true" id="024b62c9-93b3-41a0-ab19-587a0030219a"/>
	  <Option isEnabled="true" id="4343b1ef-b54f-4fa4-9998-271319a6d74c"/>
	  <Option isEnabled="true" id="01d4fbc1-3b0c-4f52-9163-7ab0d4f4711c"/>
	  <Option isEnabled="true" id="837ebe72-8c1d-4864-95d9-fa313c499d78"/>
	  <Option isEnabled="true" id="a32f1d1c-4832-46a2-9732-c2276d6547e8"/>
	  <Option isEnabled="true" id="0c4663b3-4d9a-47af-b9a1-c8565d8112ed"/>
	</ListTypeOptions>
	<ConfigurationItem name="Headword" isEnabled="true" style="Dictionary-Headword" before="" between=" " after="  " field="MLHeadWord" cssClassNameOverride="headword">
	  <WritingSystemOptions writingSystemType="vernacular" displayWSAbreviation="false">
		<Option id="vernacular" isEnabled="true" />
	  </WritingSystemOptions>
	</ConfigurationItem>
	<ConfigurationItem name="Lexeme Form" isEnabled="false" before="" between=" " after=" " field="LexemeFormOA" cssClassNameOverride="lexemeform">
	  <WritingSystemOptions writingSystemType="vernacular" displayWSAbreviation="false">
		<Option id="vernacular" isEnabled="true" />
	  </WritingSystemOptions>
	</ConfigurationItem>
	<ConfigurationItem name="Citation Form" isEnabled="false" before="" between=" " after=" " field="CitationForm">
	  <WritingSystemOptions writingSystemType="vernacular" displayWSAbreviation="false">
		<Option id="all vernacular" isEnabled="true" />
	  </WritingSystemOptions>
	</ConfigurationItem>
	<ConfigurationItem name="Secondary Homograph Number" isEnabled="false" before="" after=" " field="HomographNumber" />
	<ConfigurationItem name="Pronunciations" isEnabled="true" before="" between=", " after=" " field="PronunciationsOS" cssClassNameOverride="pronunciations">
	  <ConfigurationItem name="Pronunciation" isEnabled="true" before="[" between=" " after="] " field="Form">
		<WritingSystemOptions writingSystemType="pronunciation" displayWSAbreviation="false">
		  <Option id="pronunciation" isEnabled="true" />
		</WritingSystemOptions>
	  </ConfigurationItem>
	  <ConfigurationItem name="CV Pattern" isEnabled="false" before="" after=" " field="CVPattern" />
	  <ConfigurationItem name="Tone" isEnabled="false" before="" after=" " field="Tone" />
	  <ConfigurationItem name="Location" isEnabled="false" style="Dictionary-Contrasting" before="" after=" " field="LocationRA" cssClassNameOverride="location">
		<ConfigurationItem name="Abbreviation" isEnabled="true" before="" between=" " after=" " field="Abbreviation">
		  <WritingSystemOptions writingSystemType="both" displayWSAbreviation="false">
			<Option id="analysis" isEnabled="true" />
		  </WritingSystemOptions>
		</ConfigurationItem>
		<ConfigurationItem name="Name" isEnabled="false" before="" between=" " after=" " field="Name">
		  <WritingSystemOptions writingSystemType="both" displayWSAbreviation="false">
			<Option id="analysis" isEnabled="true" />
		  </WritingSystemOptions>
		</ConfigurationItem>
		<ConfigurationItem name="Alias" isEnabled="true" between=" " after=" " field="Alias">
		  <WritingSystemOptions writingSystemType="analysis" displayWSAbreviation="false">
			<Option id="analysis" isEnabled="true" />
		  </WritingSystemOptions>
		</ConfigurationItem>
	  </ConfigurationItem>
	  <ConfigurationItem name="Pronunciation Media" after=" " isEnabled="true" field="MediaFilesOS" cssClassNameOverride="mediafiles">
		<ConfigurationItem name="Media Files" after=" " isEnabled="true" field="MediaFileRA"/>
	  </ConfigurationItem>
	</ConfigurationItem>
	<ConfigurationItem name="Etymology" isEnabled="false" before=" " after=" " field="EtymologyOA" cssClassNameOverride="etymology">
	  <ConfigurationItem name="Etymological Form" isEnabled="true" before="" between=" " after=" " field="Form">
		<WritingSystemOptions writingSystemType="both" displayWSAbreviation="false">
		  <Option id="best vernoranal" isEnabled="true" />
		</WritingSystemOptions>
	  </ConfigurationItem>
	  <ConfigurationItem name="Gloss" isEnabled="true" before="" between=" " after=" " field="Gloss">
		<WritingSystemOptions writingSystemType="analysis" displayWSAbreviation="false">
		  <Option id="analysis" isEnabled="true" />
		</WritingSystemOptions>
	  </ConfigurationItem>
	  <ConfigurationItem name="Comment" isEnabled="true" before="" between=" " after=" " field="Comment">
		<WritingSystemOptions writingSystemType="analysis" displayWSAbreviation="false">
		  <Option id="analysis" isEnabled="true" />
		</WritingSystemOptions>
	  </ConfigurationItem>
	  <ConfigurationItem name="Source" isEnabled="false" before="" after=" " field="Source" />
	</ConfigurationItem>
	<ConfigurationItem name="Variant Of" isEnabled="true" before=" {" between=", " after="}" field="VisibleVariantEntryRefs">
	  <ListTypeOptions list="variant">
		<Option id="" isEnabled="false" />
	  </ListTypeOptions>
	  <ConfigurationItem name="Variant Type" isEnabled="true" before="" between=", " after=" " field="VariantEntryTypesRS" cssClassNameOverride="variantentrytypes">
		<ConfigurationItem name="Abbreviation" isEnabled="true" style="Dictionary-CrossReferences" before="" between=" " after=" " field="Abbreviation">
		  <WritingSystemOptions writingSystemType="analysis" displayWSAbreviation="false">
			<Option id="analysis" isEnabled="true" />
		  </WritingSystemOptions>
		</ConfigurationItem>
		<ConfigurationItem name="Name" isEnabled="false" before="" between=" " after="" field="Name">
		  <WritingSystemOptions writingSystemType="analysis" displayWSAbreviation="false">
			<Option id="analysis" isEnabled="true" />
		  </WritingSystemOptions>
		</ConfigurationItem>
	  </ConfigurationItem>
	  <ConfigurationItem name="Referenced Entries" isEnabled="true" before=" " between=", " after="" field="ConfigReferencedEntries" cssClassNameOverride="referencedentries">
		<!--ConfiguredXHTMLGenerator uses cssClassNameOverride="headword" as a flag to generate a link to the referenced entry-->
		<ConfigurationItem name="Referenced Headword" between=" " style="Dictionary-CrossReferences" isEnabled="true" field="HeadWordRef" cssClassNameOverride="headword">
		  <WritingSystemOptions writingSystemType="vernacular" displayWSAbreviation="false">
			<Option id="vernacular" isEnabled="true"/>
		  </WritingSystemOptions>
		</ConfigurationItem>
		<ConfigurationItem name="Gloss (or Summary Definition)" before=" " between=" " isEnabled="true" field="GlossOrSummary">
		  <WritingSystemOptions writingSystemType="analysis" displayWSAbreviation="false">
			<Option id="analysis" isEnabled="true"/>
		  </WritingSystemOptions>
		</ConfigurationItem>
	  </ConfigurationItem>
	  <ConfigurationItem name="Comment" isEnabled="false" before=" " between=" " after="" field="Summary">
		<WritingSystemOptions writingSystemType="analysis" displayWSAbreviation="false">
		  <Option id="analysis" isEnabled="true" />
		</WritingSystemOptions>
	  </ConfigurationItem>
	</ConfigurationItem>
	<ConfigurationItem name="Summary Definition" isEnabled="true" before=" " between=" " after=" " field="SummaryDefinition">
	  <WritingSystemOptions writingSystemType="analysis" displayWSAbreviation="false">
		<Option id="analysis" isEnabled="true" />
	  </WritingSystemOptions>
	</ConfigurationItem>
	<ConfigurationItem name="Restrictions (Entry)" isEnabled="true" style="Dictionary-Contrasting" before="(" between=" " after=") " field="Restrictions">
	  <WritingSystemOptions writingSystemType="analysis" displayWSAbreviation="false">
		<Option id="analysis" isEnabled="true" />
	  </WritingSystemOptions>
	</ConfigurationItem>
	<ConfigurationItem name="Senses" isEnabled="true" before="" between="  " after=" " field="SensesOS" cssClassNameOverride="senses">
	  <SenseOptions numberStyle="Dictionary-SenseNumber" numberBefore="" numberingStyle="%O" numberAfter=". " numberSingleSense="false" showSingleGramInfoFirst="true" displayEachSenseInParagraph="false" />
	  <ConfigurationItem name="Grammatical Info." isEnabled="true" style="Dictionary-Contrasting" before="" between="" after=" " field="MorphoSyntaxAnalysisRA" cssClassNameOverride="morphosyntaxanalysis">
		<ConfigurationItem name="Category Info." isEnabled="true" before="" between=" " after=" " field="MLPartOfSpeech" cssClassNameOverride="partofspeech">
		  <WritingSystemOptions writingSystemType="analysis" displayWSAbreviation="false">
			<Option id="analysis" isEnabled="true" />
		  </WritingSystemOptions>
		</ConfigurationItem>
		<ConfigurationItem name="Slots (for Infl. Affixes)" isEnabled="false" before=": " between=", " after="" field="Slots">
		  <WritingSystemOptions writingSystemType="analysis" displayWSAbreviation="false">
			<Option id="analysis" isEnabled="true" />
		  </WritingSystemOptions>
		  <ConfigurationItem name="Slot Names" isEnabled="true" before="" between=" " after=" " field="Name">
=======
		<ConfigurationItem name="Targets" isEnabled="true" before="" between=", " after="" field="ConfigTargets">
		  <!--ConfiguredXHTMLGenerator uses cssClassNameOverride="headword" as a flag to generate a link to the referenced entry-->
		  <ConfigurationItem name="Referenced Sense Headword" isEnabled="true" style="Dictionary-CrossReferences" before="" between=" " after="" field="HeadWord" cssClassNameOverride="headword">
			<WritingSystemOptions writingSystemType="vernacular" displayWSAbreviation="false">
			  <Option id="vernacular" isEnabled="true" />
			</WritingSystemOptions>
		  </ConfigurationItem>
		  <ConfigurationItem name="Gloss" isEnabled="false" before=" " between=" " after="" field="Gloss">
			<WritingSystemOptions writingSystemType="analysis" displayWSAbreviation="false">
			  <Option id="all analysis" isEnabled="true" />
			</WritingSystemOptions>
		  </ConfigurationItem>
			<ConfigurationItem name="Primary Entry References" isEnabled="true" before=" (" between=", " after=") " field="PrimaryEntryRefs">
				<ConfigurationItem name="Type" isEnabled="true" between="," after=" " field="EntryTypes" cssClassNameOverride="entrytypes">
					<ConfigurationItem name="Reverse Abbreviation" isEnabled="true" between=" " after="" field="ReverseAbbr">
						<WritingSystemOptions writingSystemType="analysis" displayWSAbreviation="false">
							<Option id="analysis" isEnabled="true" />
						</WritingSystemOptions>
					</ConfigurationItem>
					<ConfigurationItem name="Reverse Name" isEnabled="false" between=" " after="" field="ReverseName">
						<WritingSystemOptions writingSystemType="analysis" displayWSAbreviation="false">
							<Option id="analysis" isEnabled="true" />
						</WritingSystemOptions>
					</ConfigurationItem>
				</ConfigurationItem>
				<ConfigurationItem name="Primary Entry(s)" isEnabled="true" between="," after="" field="ConfigReferencedEntries" cssClassNameOverride="referencedentries">
					<ConfigurationItem name="Referenced Headword" isEnabled="true" style="Dictionary-CrossReferences" after="" field="HeadWord" cssClassNameOverride="headword">
						<WritingSystemOptions writingSystemType="vernacular" displayWSAbreviation="false">
							<Option id="vernacular" isEnabled="true" />
						</WritingSystemOptions>
					</ConfigurationItem>
					<ConfigurationItem name="Gloss (or Summary Definition)" isEnabled="false" between=" " before=" " field="GlossOrSummary">
						<WritingSystemOptions writingSystemType="analysis" displayWSAbreviation="false">
							<Option id="analysis" isEnabled="true" />
						</WritingSystemOptions>
					</ConfigurationItem>
				</ConfigurationItem>
				<ConfigurationItem name="Comment" isEnabled="false" between=" " before=" " field="Summary">
					<WritingSystemOptions writingSystemType="analysis" displayWSAbreviation="false">
						<Option id="analysis" isEnabled="true" />
					</WritingSystemOptions>
				</ConfigurationItem>
			</ConfigurationItem>
		</ConfigurationItem>
	  </ConfigurationItem>
	  <ConfigurationItem name="Variants of Sense" isEnabled="false" before="(" between="; " after=") " field="VariantFormEntryBackRefs">
		<ConfigurationItem name="Variant Type" isEnabled="true" before="" between=", " after=" " field="VariantEntryTypesRS" cssClassNameOverride="variantentrytypes">
		  <ConfigurationItem name="Abbreviation" isEnabled="true" before="" between=" " after="" field="Abbreviation">
			<WritingSystemOptions writingSystemType="analysis" displayWSAbreviation="false">
			  <Option id="analysis" isEnabled="true" />
			</WritingSystemOptions>
		  </ConfigurationItem>
		  <ConfigurationItem name="Name" isEnabled="false" before="" between=" " after="" field="Name">
>>>>>>> 412542a5
			<WritingSystemOptions writingSystemType="analysis" displayWSAbreviation="false">
			  <Option id="analysis" isEnabled="true" />
			</WritingSystemOptions>
		  </ConfigurationItem>
		</ConfigurationItem>
<<<<<<< HEAD
		<ConfigurationItem name="Inflection Class" isEnabled="false" before="" between=" " after=" " field="MLInflectionClass">
		  <WritingSystemOptions writingSystemType="analysis" displayWSAbreviation="false">
			<Option id="analysis" isEnabled="true" />
		  </WritingSystemOptions>
		</ConfigurationItem>
		<ConfigurationItem name="Inflection Features" isEnabled="false" before="" after=" " field="FeaturesTSS" cssClassNameOverride="inflectionfeatures" />
		<ConfigurationItem name="Exception Features" isEnabled="false" before="" after=" " field="ExceptionFeaturesTSS" cssClassNameOverride="exceptionfeatures" />
		<ConfigurationItem name="Gram Info (Name)" isEnabled="false" between=" " after=" " field="InterlinearNameTSS" cssClassNameOverride="graminfoname" />
		<ConfigurationItem name="Gram Info (Abbrev)" isEnabled="false" between=" " after=" " field="InterlinearAbbrTSS" cssClassNameOverride="graminfoabbrev" />
	  </ConfigurationItem>
	  <ConfigurationItem name="Sense Type" isEnabled="false" style="Dictionary-Contrasting" before="(" after=") " field="SenseTypeRA" cssClassNameOverride="sensetype">
		<ConfigurationItem name="Abbreviation" isEnabled="true" before="" between=" " after="" field="Abbreviation">
		  <WritingSystemOptions writingSystemType="analysis" displayWSAbreviation="false">
			<Option id="analysis" isEnabled="true" />
		  </WritingSystemOptions>
		</ConfigurationItem>
		<ConfigurationItem name="Name" isEnabled="false" before="" between=" " after="" field="Name">
		  <WritingSystemOptions writingSystemType="analysis" displayWSAbreviation="false">
			<Option id="analysis" isEnabled="true" />
		  </WritingSystemOptions>
		</ConfigurationItem>
	  </ConfigurationItem>
	  <ConfigurationItem name="Definition (or Gloss)" isEnabled="false" before="" between=" " after=" " field="DefinitionOrGloss">
		<WritingSystemOptions writingSystemType="analysis" displayWSAbreviation="false">
		  <Option id="all analysis" isEnabled="true" />
		</WritingSystemOptions>
	  </ConfigurationItem>
	  <ConfigurationItem name="Definition" isEnabled="true" before="" between=" " after=" " field="Definition">
		<WritingSystemOptions writingSystemType="analysis" displayWSAbreviation="false">
		  <Option id="all analysis" isEnabled="true" />
		</WritingSystemOptions>
	  </ConfigurationItem>
	  <ConfigurationItem name="Restrictions" isEnabled="false" before="Restrictions: " between=" " after=". " field="Restrictions">
		<WritingSystemOptions writingSystemType="analysis" displayWSAbreviation="false">
		  <Option id="all analysis" isEnabled="true" />
		</WritingSystemOptions>
	  </ConfigurationItem>
	  <ConfigurationItem name="Scientific Name" isEnabled="true" style="Dictionary-Contrasting" before="[" after="] " field="ScientificName" />
	  <ConfigurationItem name="Gloss" isEnabled="false" before="" between=" " after=" " field="Gloss">
		<WritingSystemOptions writingSystemType="analysis" displayWSAbreviation="false">
		  <Option id="all analysis" isEnabled="true" />
		</WritingSystemOptions>
	  </ConfigurationItem>
	  <ConfigurationItem name="Examples" style="Bulleted List" styleType="paragraph" isEnabled="true" before="" between="  " after=" " field="ExamplesOS" cssClassNameOverride="examplescontents">
	  	<ComplexFormOptions displayEachComplexFormInParagraph="false"/>
		<ConfigurationItem name="Example Sentence" isEnabled="true" style="Dictionary-Vernacular" between=" " after=" " field="Example">
		  <WritingSystemOptions writingSystemType="vernacular" displayWSAbreviation="false">
			<Option id="all vernacular" isEnabled="true" />
		  </WritingSystemOptions>
		</ConfigurationItem>
		  <ConfigurationItem name="Translations" isEnabled="true" before="" between="" after="" field="TranslationsOC" cssClassNameOverride="translationcontents">
		  <ConfigurationItem name="Type" isEnabled="false" before="" after=" " field="TypeRA" cssClassNameOverride="type">
			<ConfigurationItem name="Abbreviation" isEnabled="false" before="" between=" " after="" field="Abbreviation">
			  <WritingSystemOptions writingSystemType="analysis" displayWSAbreviation="false">
				<Option id="analysis" isEnabled="true" />
			  </WritingSystemOptions>
			</ConfigurationItem>
			<ConfigurationItem name="Name" isEnabled="true" before="[" between=" " after="]" field="Name">
			  <WritingSystemOptions writingSystemType="analysis" displayWSAbreviation="false">
=======
		<ConfigurationItem name="Variant Form" before="" between=", " after="" style="Dictionary-CrossReferences" isEnabled="true" field="OwningEntry" subField="HeadWordRef" cssClassNameOverride="headword">
		  <WritingSystemOptions writingSystemType="vernacular" displayWSAbreviation="false">
			<Option id="vernacular" isEnabled="true" />
		  </WritingSystemOptions>
		</ConfigurationItem>
		<ConfigurationItem name="Variant Pronunciations" isEnabled="false" before=" " between=", " after="" field="OwningEntry" subField="PronunciationsOS" cssClassNameOverride="variantpronunciations">
		  <ConfigurationItem name="Pronunciation" isEnabled="true" before="[" between=" " after="]" field="Form">
			<WritingSystemOptions writingSystemType="pronunciation" displayWSAbreviation="false">
			  <Option id="pronunciation" isEnabled="true" />
			</WritingSystemOptions>
		  </ConfigurationItem>
		  <ConfigurationItem name="CV Pattern" isEnabled="false" before="" after=" " field="CVPattern" />
		  <ConfigurationItem name="Tone" isEnabled="false" before="" after=" " field="Tone" />
		  <ConfigurationItem name="Location" isEnabled="false" style="Dictionary-Contrasting" before="" after=" " field="LocationRA" cssClassNameOverride="location">
			<ConfigurationItem name="Abbreviation" isEnabled="true" before="" between=" " after=" " field="Abbreviation">
			  <WritingSystemOptions writingSystemType="both" displayWSAbreviation="false">
				<Option id="analysis" isEnabled="true" />
			  </WritingSystemOptions>
			</ConfigurationItem>
			<ConfigurationItem name="Name" isEnabled="false" before="" between=" " after=" " field="Name">
			  <WritingSystemOptions writingSystemType="both" displayWSAbreviation="false">
>>>>>>> 412542a5
				<Option id="analysis" isEnabled="true" />
			  </WritingSystemOptions>
			</ConfigurationItem>
		  </ConfigurationItem>
<<<<<<< HEAD
		  <ConfigurationItem name="Translation" isEnabled="true" before="" between=" " after=" " field="Translation">
			<WritingSystemOptions writingSystemType="analysis" displayWSAbreviation="false">
			  <Option id="all analysis" isEnabled="true" />
			</WritingSystemOptions>
		  </ConfigurationItem>
		</ConfigurationItem>
		<ConfigurationItem name="Reference" isEnabled="false" before="" after=" " field="Reference" />
	  </ConfigurationItem>
	  <ConfigurationItem name="Encyclopedic Info." isEnabled="true" before=" [" between=" " after="]" field="EncyclopedicInfo">
		<WritingSystemOptions writingSystemType="analysis" displayWSAbreviation="false">
		  <Option id="all analysis" isEnabled="true" />
		</WritingSystemOptions>
	  </ConfigurationItem>
	  <ConfigurationItem name="Lexical Relations" isEnabled="false" before="" between="; " after=". " field="LexSenseReferences">
		<ListTypeOptions list="sense">
		  <Option id="" isEnabled="false" />
		</ListTypeOptions>
		<ConfigurationItem name="Relation Abbreviation" isEnabled="true" style="Dictionary-Contrasting" before="" between=" " after=": " field="OwnerType" subField="Abbreviation">
=======
		  <ConfigurationItem name="Pronunciation Media" after=" " isEnabled="true" field="MediaFilesOS" cssClassNameOverride="mediafiles">
			<ConfigurationItem name="Media Files" after=" " isEnabled="true" field="MediaFileRA"/>
		  </ConfigurationItem>
		</ConfigurationItem>
		<ConfigurationItem name="Comment" isEnabled="false" before=" " between=" " after="" field="Summary">
>>>>>>> 412542a5
		  <WritingSystemOptions writingSystemType="analysis" displayWSAbreviation="false">
			<Option id="analysis" isEnabled="true" />
		  </WritingSystemOptions>
		</ConfigurationItem>
<<<<<<< HEAD
		<ConfigurationItem name="Relation Name" isEnabled="false" style="Dictionary-Contrasting" before="" between=" " after=": " field="OwnerType" subField="Name">
=======
		<ConfigurationItem name="Summary Definition" isEnabled="true" before=" " between=" " after=" " field="OwningEntry" subField="SummaryDefinition">
>>>>>>> 412542a5
		  <WritingSystemOptions writingSystemType="analysis" displayWSAbreviation="false">
			<Option id="analysis" isEnabled="true" />
		  </WritingSystemOptions>
		</ConfigurationItem>
<<<<<<< HEAD
		<ConfigurationItem name="Targets" isEnabled="true" before="" between=", " after="" field="ConfigTargets">
		  <!--ConfiguredXHTMLGenerator uses cssClassNameOverride="headword" as a flag to generate a link to the referenced entry-->
		  <ConfigurationItem name="Referenced Sense Headword" isEnabled="true" style="Dictionary-CrossReferences" before="" between=" " after="" field="HeadWord" cssClassNameOverride="headword">
			<WritingSystemOptions writingSystemType="vernacular" displayWSAbreviation="false">
			  <Option id="vernacular" isEnabled="true" />
			</WritingSystemOptions>
		  </ConfigurationItem>
		  <ConfigurationItem name="Gloss" isEnabled="false" before=" " between=" " after="" field="Gloss">
			<WritingSystemOptions writingSystemType="analysis" displayWSAbreviation="false">
			  <Option id="all analysis" isEnabled="true" />
			</WritingSystemOptions>
		  </ConfigurationItem>
		</ConfigurationItem>
	  </ConfigurationItem>
	  <ConfigurationItem name="Variants of Sense" isEnabled="false" before="(" between="; " after=") " field="VariantFormEntryBackRefs">
		<ConfigurationItem name="Variant Type" isEnabled="true" before="" between=", " after=" " field="VariantEntryTypesRS" cssClassNameOverride="variantentrytypes">
		  <ConfigurationItem name="Reverse Abbreviation" isEnabled="true" before="" between=" " after=" " field="ReverseAbbr">
			<WritingSystemOptions writingSystemType="analysis" displayWSAbreviation="false">
			  <Option id="analysis" isEnabled="true" />
			</WritingSystemOptions>
		  </ConfigurationItem>
		  <ConfigurationItem name="Name" isEnabled="false" before="" between=" " after="" field="Name">
			<WritingSystemOptions writingSystemType="analysis" displayWSAbreviation="false">
			  <Option id="analysis" isEnabled="true" />
			</WritingSystemOptions>
		  </ConfigurationItem>
		</ConfigurationItem>
		<ConfigurationItem name="Variant Form" before="" between=", " after="" style="Dictionary-CrossReferences" isEnabled="true" field="OwningEntry" subField="HeadWordRef" cssClassNameOverride="headword">
		  <WritingSystemOptions writingSystemType="vernacular" displayWSAbreviation="false">
			<Option id="vernacular" isEnabled="true" />
		  </WritingSystemOptions>
		</ConfigurationItem>
		<ConfigurationItem name="Variant Pronunciations" isEnabled="false" before=" " between=", " after="" field="OwningEntry" subField="PronunciationsOS" cssClassNameOverride="variantpronunciations">
		  <ConfigurationItem name="Pronunciation" isEnabled="true" before="[" between=" " after="]" field="Form">
			<WritingSystemOptions writingSystemType="pronunciation" displayWSAbreviation="false">
			  <Option id="pronunciation" isEnabled="true" />
			</WritingSystemOptions>
		  </ConfigurationItem>
		  <ConfigurationItem name="CV Pattern" isEnabled="false" before="" after=" " field="CVPattern" />
		  <ConfigurationItem name="Tone" isEnabled="false" before="" after=" " field="Tone" />
		  <ConfigurationItem name="Location" isEnabled="false" style="Dictionary-Contrasting" before="" after=" " field="LocationRA" cssClassNameOverride="location">
			<ConfigurationItem name="Abbreviation" isEnabled="true" before="" between=" " after=" " field="Abbreviation">
			  <WritingSystemOptions writingSystemType="both" displayWSAbreviation="false">
				<Option id="analysis" isEnabled="true" />
			  </WritingSystemOptions>
			</ConfigurationItem>
			<ConfigurationItem name="Name" isEnabled="false" before="" between=" " after=" " field="Name">
			  <WritingSystemOptions writingSystemType="both" displayWSAbreviation="false">
				<Option id="analysis" isEnabled="true" />
			  </WritingSystemOptions>
			</ConfigurationItem>
		  </ConfigurationItem>
		  <ConfigurationItem name="Pronunciation Media" after=" " isEnabled="true" field="MediaFilesOS" cssClassNameOverride="mediafiles">
			<ConfigurationItem name="Media Files" after=" " isEnabled="true" field="MediaFileRA"/>
		  </ConfigurationItem>
		</ConfigurationItem>
		<ConfigurationItem name="Comment" isEnabled="false" before=" " between=" " after="" field="Summary">
		  <WritingSystemOptions writingSystemType="analysis" displayWSAbreviation="false">
			<Option id="analysis" isEnabled="true" />
		  </WritingSystemOptions>
		</ConfigurationItem>
		<ConfigurationItem name="Summary Definition" isEnabled="true" before=" " between=" " after=" " field="OwningEntry" subField="SummaryDefinition">
=======
	  </ConfigurationItem>
	  <ConfigurationItem name="Anthropology Note" isEnabled="false" before="" between=" " after=" " field="AnthroNote">
		<WritingSystemOptions writingSystemType="analysis" displayWSAbreviation="false">
		  <Option id="all analysis" isEnabled="true" />
		</WritingSystemOptions>
	  </ConfigurationItem>
	  <ConfigurationItem name="Bibliography" isEnabled="false" before="" between=" " after=" " field="Bibliography">
		<WritingSystemOptions writingSystemType="analysis" displayWSAbreviation="false">
		  <Option id="all analysis" isEnabled="true" />
		</WritingSystemOptions>
	  </ConfigurationItem>
	  <ConfigurationItem name="Discourse Note" isEnabled="false" before="" between=" " after=" " field="DiscourseNote">
		<WritingSystemOptions writingSystemType="analysis" displayWSAbreviation="false">
		  <Option id="all analysis" isEnabled="true" />
		</WritingSystemOptions>
	  </ConfigurationItem>
	  <ConfigurationItem name="Phonology Note" isEnabled="false" before="" between=" " after=" " field="PhonologyNote">
		<WritingSystemOptions writingSystemType="analysis" displayWSAbreviation="false">
		  <Option id="all analysis" isEnabled="true" />
		</WritingSystemOptions>
	  </ConfigurationItem>
	  <ConfigurationItem name="Grammar Note" isEnabled="false" before="" between=" " after=" " field="GrammarNote">
		<WritingSystemOptions writingSystemType="analysis" displayWSAbreviation="false">
		  <Option id="all analysis" isEnabled="true" />
		</WritingSystemOptions>
	  </ConfigurationItem>
	  <ConfigurationItem name="Semantics Note" isEnabled="false" before="" between=" " after=" " field="SemanticsNote">
		<WritingSystemOptions writingSystemType="analysis" displayWSAbreviation="false">
		  <Option id="all analysis" isEnabled="true" />
		</WritingSystemOptions>
	  </ConfigurationItem>
	  <ConfigurationItem name="Sociolinguistics Note" isEnabled="false" before="" between=" " after=" " field="SocioLinguisticsNote">
		<WritingSystemOptions writingSystemType="analysis" displayWSAbreviation="false">
		  <Option id="all analysis" isEnabled="true" />
		</WritingSystemOptions>
	  </ConfigurationItem>
	  <ConfigurationItem name="Extended Note" isEnabled="true" style="Dictionary-Sense" styleType="paragraph" between=" " after=" " field="ExtendedNoteOS" cssClassNameOverride="extendednotecontents">
		<ComplexFormOptions list="note" displayEachComplexFormInParagraph="true">
			<Option id="c0000000-dd15-4a03-9032-b40faaa9a754" isEnabled="true" />
			<Option id="2f06d436-b1e0-47ae-a42e-1f7b893c5fc2" isEnabled="true" />
			<Option id="7ad06e7d-15d1-42b0-ae19-9c05b7c0b181" isEnabled="true" />
			<Option id="d3d28628-60c9-4917-8185-ba64c59f20c3" isEnabled="true" />
			<Option id="30115b33-608a-4506-9f9c-2457cab4f4a8" isEnabled="true" />
			<Option id="5dd29371-fdb0-497a-a2fb-7ca69b00ad4f" isEnabled="true" />
		</ComplexFormOptions>
		<ConfigurationItem name="Note Type" isEnabled="false" between=" " after=" " field="ExtendedNoteTypeRA" subField="Name" cssClassNameOverride="notetype">
			<WritingSystemOptions writingSystemType="analysis" displayWSAbreviation="false">
				<Option id="all analysis" isEnabled="true" />
			</WritingSystemOptions>
		</ConfigurationItem>
		<ConfigurationItem name="Discussion" isEnabled="true" style="Strong" between=" " after=" " field="Discussion" cssClassNameOverride="discussion">
			<WritingSystemOptions writingSystemType="analysis" displayWSAbreviation="false">
				<Option id="all analysis" isEnabled="true" />
			</WritingSystemOptions>
		</ConfigurationItem>
	  	<ConfigurationItem name="Examples" isEnabled="true" style="Bulleted List" styleType="character" between="  " after=" " field="ExamplesOS" cssClassNameOverride="examplescontents">
	  		<ComplexFormOptions displayEachComplexFormInParagraph="false" />
	  		<ConfigurationItem name="Example Sentence" isEnabled="true" style="Dictionary-Vernacular" between=" " after=" " field="Example">
				<WritingSystemOptions writingSystemType="vernacular" displayWSAbreviation="false">
					<Option id="all vernacular" isEnabled="true" />
				</WritingSystemOptions>
			</ConfigurationItem>
			<ConfigurationItem name="Translations" isEnabled="true" field="TranslationsOC" cssClassNameOverride="translationcontents">
				<ConfigurationItem name="Type" isEnabled="false" after=" " field="TypeRA" cssClassNameOverride="type">
					<ConfigurationItem name="Abbreviation" isEnabled="false" between=" " field="Abbreviation">
						<WritingSystemOptions writingSystemType="analysis" displayWSAbreviation="false">
							<Option id="analysis" isEnabled="true" />
						</WritingSystemOptions>
					</ConfigurationItem>
					<ConfigurationItem name="Name" isEnabled="true" before="[" between=" " after="]" field="Name">
						<WritingSystemOptions writingSystemType="analysis" displayWSAbreviation="false">
							<Option id="analysis" isEnabled="true" />
						</WritingSystemOptions>
					</ConfigurationItem>
				</ConfigurationItem>
				<ConfigurationItem name="Translation" isEnabled="true" between=" " after=" " field="Translation">
					<WritingSystemOptions writingSystemType="analysis" displayWSAbreviation="false">
						<Option id="all analysis" isEnabled="true" />
					</WritingSystemOptions>
				</ConfigurationItem>
			</ConfigurationItem>
			<ConfigurationItem name="Reference" isEnabled="false" after=" " field="Reference" />
		</ConfigurationItem>
	  </ConfigurationItem>
	  <ConfigurationItem name="General Note" isEnabled="false" before="" between=" " after=" " field="GeneralNote">
		<WritingSystemOptions writingSystemType="analysis" displayWSAbreviation="false">
		  <Option id="all analysis" isEnabled="true" />
		</WritingSystemOptions>
	  </ConfigurationItem>
	  <ConfigurationItem name="Source" isEnabled="false" before="" after=" " field="Source" />
	  <ConfigurationItem name="Semantic Domains" isEnabled="false" before="(sem. domains: " between=", " after=".) " field="SemanticDomainsRC" cssClassNameOverride="semanticdomains">
		<ConfigurationItem name="Abbreviation" isEnabled="true" before="" between=" " after=" - " field="Abbreviation">
>>>>>>> 412542a5
		  <WritingSystemOptions writingSystemType="analysis" displayWSAbreviation="false">
			<Option id="analysis" isEnabled="true" />
		  </WritingSystemOptions>
		</ConfigurationItem>
<<<<<<< HEAD
	  </ConfigurationItem>
	  <ConfigurationItem name="Anthropology Note" isEnabled="false" before="" between=" " after=" " field="AnthroNote">
		<WritingSystemOptions writingSystemType="analysis" displayWSAbreviation="false">
		  <Option id="all analysis" isEnabled="true" />
		</WritingSystemOptions>
	  </ConfigurationItem>
	  <ConfigurationItem name="Bibliography" isEnabled="false" before="" between=" " after=" " field="Bibliography">
		<WritingSystemOptions writingSystemType="analysis" displayWSAbreviation="false">
		  <Option id="all analysis" isEnabled="true" />
		</WritingSystemOptions>
	  </ConfigurationItem>
	  <ConfigurationItem name="Discourse Note" isEnabled="false" before="" between=" " after=" " field="DiscourseNote">
		<WritingSystemOptions writingSystemType="analysis" displayWSAbreviation="false">
		  <Option id="all analysis" isEnabled="true" />
		</WritingSystemOptions>
	  </ConfigurationItem>
	  <ConfigurationItem name="Phonology Note" isEnabled="false" before="" between=" " after=" " field="PhonologyNote">
		<WritingSystemOptions writingSystemType="analysis" displayWSAbreviation="false">
		  <Option id="all analysis" isEnabled="true" />
		</WritingSystemOptions>
	  </ConfigurationItem>
	  <ConfigurationItem name="Grammar Note" isEnabled="false" before="" between=" " after=" " field="GrammarNote">
		<WritingSystemOptions writingSystemType="analysis" displayWSAbreviation="false">
		  <Option id="all analysis" isEnabled="true" />
		</WritingSystemOptions>
	  </ConfigurationItem>
	  <ConfigurationItem name="Semantics Note" isEnabled="false" before="" between=" " after=" " field="SemanticsNote">
		<WritingSystemOptions writingSystemType="analysis" displayWSAbreviation="false">
		  <Option id="all analysis" isEnabled="true" />
		</WritingSystemOptions>
	  </ConfigurationItem>
	  <ConfigurationItem name="Sociolinguistics Note" isEnabled="false" before="" between=" " after=" " field="SocioLinguisticsNote">
		<WritingSystemOptions writingSystemType="analysis" displayWSAbreviation="false">
		  <Option id="all analysis" isEnabled="true" />
		</WritingSystemOptions>
	  </ConfigurationItem>
	  <ConfigurationItem name="General Note" isEnabled="false" before="" between=" " after=" " field="GeneralNote">
		<WritingSystemOptions writingSystemType="analysis" displayWSAbreviation="false">
		  <Option id="all analysis" isEnabled="true" />
		</WritingSystemOptions>
	  </ConfigurationItem>
	  <ConfigurationItem name="Source" isEnabled="false" before="" after=" " field="Source" />
	  <ConfigurationItem name="Semantic Domains" isEnabled="false" before="(sem. domains: " between=", " after=".) " field="SemanticDomainsRC" cssClassNameOverride="semanticdomains">
		<ConfigurationItem name="Abbreviation" isEnabled="true" before="" between=" " after=" - " field="Abbreviation">
=======
		<ConfigurationItem name="Name" isEnabled="true" before="" between=" " after="" field="Name">
		  <WritingSystemOptions writingSystemType="analysis" displayWSAbreviation="false">
			<Option id="analysis" isEnabled="true" />
		  </WritingSystemOptions>
		</ConfigurationItem>
	  </ConfigurationItem>
	  <ConfigurationItem name="Anthropology Categories" isEnabled="false" before="anthro. codes " between=", " after=" " field="AnthroCodesRC" cssClassNameOverride="anthrocodes">
		<ConfigurationItem name="Abbreviation" isEnabled="true" before="" between=" " after=" - " field="Abbreviation">
		  <WritingSystemOptions writingSystemType="analysis" displayWSAbreviation="false">
			<Option id="analysis" isEnabled="true" />
		  </WritingSystemOptions>
		</ConfigurationItem>
		<ConfigurationItem name="Name" isEnabled="true" before="" between=" " after="" field="Name">
>>>>>>> 412542a5
		  <WritingSystemOptions writingSystemType="analysis" displayWSAbreviation="false">
			<Option id="analysis" isEnabled="true" />
		  </WritingSystemOptions>
		</ConfigurationItem>
<<<<<<< HEAD
		<ConfigurationItem name="Name" isEnabled="true" before="" between=" " after="" field="Name">
=======
	  </ConfigurationItem>
	  <ConfigurationItem name="Academic Domains" isEnabled="false" before="ac. domains: " between=", " after=" " field="DomainTypesRC" cssClassNameOverride="academicdomains">
		<ConfigurationItem name="Abbreviation" isEnabled="true" before="" between=" " after="" field="Abbreviation">
>>>>>>> 412542a5
		  <WritingSystemOptions writingSystemType="analysis" displayWSAbreviation="false">
			<Option id="analysis" isEnabled="true" />
		  </WritingSystemOptions>
		</ConfigurationItem>
<<<<<<< HEAD
	  </ConfigurationItem>
	  <ConfigurationItem name="Anthropology Categories" isEnabled="false" before="anthro. codes " between=", " after=" " field="AnthroCodesRC" cssClassNameOverride="anthrocodes">
		<ConfigurationItem name="Abbreviation" isEnabled="true" before="" between=" " after=" - " field="Abbreviation">
=======
		<ConfigurationItem name="Name" isEnabled="true" before=" (" between=" " after=")" field="Name">
>>>>>>> 412542a5
		  <WritingSystemOptions writingSystemType="analysis" displayWSAbreviation="false">
			<Option id="analysis" isEnabled="true" />
		  </WritingSystemOptions>
		</ConfigurationItem>
<<<<<<< HEAD
		<ConfigurationItem name="Name" isEnabled="true" before="" between=" " after="" field="Name">
=======
	  </ConfigurationItem>
	  <ConfigurationItem name="Usages" isEnabled="false" before="{" between=", " after="} " field="UsageTypesRC" cssClassNameOverride="usages">
		<ConfigurationItem name="Abbreviation" isEnabled="true" before="" between=" " after="" field="Abbreviation">
>>>>>>> 412542a5
		  <WritingSystemOptions writingSystemType="analysis" displayWSAbreviation="false">
			<Option id="analysis" isEnabled="true" />
		  </WritingSystemOptions>
		</ConfigurationItem>
<<<<<<< HEAD
	  </ConfigurationItem>
	  <ConfigurationItem name="Academic Domains" isEnabled="false" before="ac. domains: " between=", " after=" " field="DomainTypesRC" cssClassNameOverride="academicdomains">
		<ConfigurationItem name="Abbreviation" isEnabled="true" before="" between=" " after="" field="Abbreviation">
=======
		<ConfigurationItem name="Name" isEnabled="false" before="" between=" " after="" field="Name">
>>>>>>> 412542a5
		  <WritingSystemOptions writingSystemType="analysis" displayWSAbreviation="false">
			<Option id="analysis" isEnabled="true" />
		  </WritingSystemOptions>
		</ConfigurationItem>
<<<<<<< HEAD
		<ConfigurationItem name="Name" isEnabled="true" before=" (" between=" " after=")" field="Name">
=======
	  </ConfigurationItem>
	  <ConfigurationItem name="Status" isEnabled="false" before="status " after=" " field="StatusRA" cssClassNameOverride="status">
		<ConfigurationItem name="Abbreviation" isEnabled="false" before="" between=" " after="" field="Abbreviation">
>>>>>>> 412542a5
		  <WritingSystemOptions writingSystemType="analysis" displayWSAbreviation="false">
			<Option id="analysis" isEnabled="true" />
		  </WritingSystemOptions>
		</ConfigurationItem>
<<<<<<< HEAD
	  </ConfigurationItem>
	  <ConfigurationItem name="Usages" isEnabled="false" before="{" between=", " after="} " field="UsageTypesRC" cssClassNameOverride="usages">
		<ConfigurationItem name="Abbreviation" isEnabled="true" before="" between=" " after="" field="Abbreviation">
=======
		<ConfigurationItem name="Name" isEnabled="true" before="[" between=" " after="]" field="Name">
>>>>>>> 412542a5
		  <WritingSystemOptions writingSystemType="analysis" displayWSAbreviation="false">
			<Option id="analysis" isEnabled="true" />
		  </WritingSystemOptions>
		</ConfigurationItem>
<<<<<<< HEAD
		<ConfigurationItem name="Name" isEnabled="false" before="" between=" " after="" field="Name">
		  <WritingSystemOptions writingSystemType="analysis" displayWSAbreviation="false">
			<Option id="analysis" isEnabled="true" />
		  </WritingSystemOptions>
		</ConfigurationItem>
	  </ConfigurationItem>
	  <ConfigurationItem name="Status" isEnabled="false" before="status " after=" " field="StatusRA" cssClassNameOverride="status">
		<ConfigurationItem name="Abbreviation" isEnabled="false" before="" between=" " after="" field="Abbreviation">
		  <WritingSystemOptions writingSystemType="analysis" displayWSAbreviation="false">
			<Option id="analysis" isEnabled="true" />
		  </WritingSystemOptions>
		</ConfigurationItem>
		<ConfigurationItem name="Name" isEnabled="true" before="[" between=" " after="]" field="Name">
		  <WritingSystemOptions writingSystemType="analysis" displayWSAbreviation="false">
			<Option id="analysis" isEnabled="true" />
		  </WritingSystemOptions>
		</ConfigurationItem>
	  </ConfigurationItem>
	  <ConfigurationItem name="Referenced Complex Forms" isEnabled="false" before="" between=" " after=" " field="VisibleComplexFormBackRefs">
		<ConfigurationItem name="Complex Form Type" isEnabled="true" before="" after=" " field="ComplexEntryTypesRS" cssClassNameOverride="complexformtypes">
		  <ConfigurationItem name="Reverse Abbreviation" isEnabled="true" before="" between=" " after="" field="ReverseAbbr">
			<WritingSystemOptions writingSystemType="analysis" displayWSAbreviation="false">
			  <Option id="analysis" isEnabled="true" />
			</WritingSystemOptions>
		  </ConfigurationItem>
		  <ConfigurationItem name="Name" isEnabled="false" before="" between=" " after="" field="Name">
			<WritingSystemOptions writingSystemType="analysis" displayWSAbreviation="false">
			  <Option id="analysis" isEnabled="true" />
			</WritingSystemOptions>
		  </ConfigurationItem>
		</ConfigurationItem>
		<ConfigurationItem name="Complex Form" isEnabled="true" style="Dictionary-CrossReferences" before="" between=" " after="" field="OwningEntry" subField="HeadWordRef" cssClassNameOverride="headword">
		  <WritingSystemOptions writingSystemType="vernacular" displayWSAbreviation="false">
			<Option id="vernacular" isEnabled="true" />
		  </WritingSystemOptions>
		</ConfigurationItem>
		<ConfigurationItem name="Comment" isEnabled="false" before=" " between=" " after="" field="Summary">
		  <WritingSystemOptions writingSystemType="analysis" displayWSAbreviation="false">
			<Option id="analysis" isEnabled="true" />
		  </WritingSystemOptions>
		</ConfigurationItem>
		<ConfigurationItem name="Summary Definition" isEnabled="true" before=" " between=" " after=" " field="OwningEntry" subField="SummaryDefinition">
		  <WritingSystemOptions writingSystemType="analysis" displayWSAbreviation="false">
			<Option id="analysis" isEnabled="true" />
		  </WritingSystemOptions>
		</ConfigurationItem>
=======
	  </ConfigurationItem>
	  <ConfigurationItem name="Referenced Complex Forms" isEnabled="false" before="" between=" " after=" " field="VisibleComplexFormBackRefs">
		<ConfigurationItem name="Complex Form Type" isEnabled="true" before="" after="" field="ComplexEntryTypesRS" cssClassNameOverride="complexformtypes">
		  <ConfigurationItem name="Abbreviation" isEnabled="true" before="" between=" " after=" " field="Abbreviation">
			<WritingSystemOptions writingSystemType="analysis" displayWSAbreviation="false">
			  <Option id="analysis" isEnabled="true" />
			</WritingSystemOptions>
		  </ConfigurationItem>
		  <ConfigurationItem name="Name" isEnabled="false" before="" between=" " after=" " field="Name">
			<WritingSystemOptions writingSystemType="analysis" displayWSAbreviation="false">
			  <Option id="analysis" isEnabled="true" />
			</WritingSystemOptions>
		  </ConfigurationItem>
		</ConfigurationItem>
		<ConfigurationItem name="Complex Form" isEnabled="true" style="Dictionary-CrossReferences" before="" between=" " after="" field="OwningEntry" subField="HeadWordRef" cssClassNameOverride="headword">
		  <WritingSystemOptions writingSystemType="vernacular" displayWSAbreviation="false">
			<Option id="vernacular" isEnabled="true" />
		  </WritingSystemOptions>
		</ConfigurationItem>
		<ConfigurationItem name="Comment" isEnabled="false" before=" " between=" " after="" field="Summary">
		  <WritingSystemOptions writingSystemType="analysis" displayWSAbreviation="false">
			<Option id="analysis" isEnabled="true" />
		  </WritingSystemOptions>
		</ConfigurationItem>
		<ConfigurationItem name="Summary Definition" isEnabled="true" before=" " between=" " after=" " field="OwningEntry" subField="SummaryDefinition">
		  <WritingSystemOptions writingSystemType="analysis" displayWSAbreviation="false">
			<Option id="analysis" isEnabled="true" />
		  </WritingSystemOptions>
		</ConfigurationItem>
>>>>>>> 412542a5
		<ConfigurationItem name="Example Sentences" isEnabled="false" before="" between="" after="" field="ExampleSentences">
		  <ConfigurationItem name="Example" isEnabled="true" style="Dictionary-Vernacular" before="" between=" " after=" " field="Example">
			<WritingSystemOptions writingSystemType="vernacular" displayWSAbreviation="false">
			  <Option id="all vernacular" isEnabled="true" />
			</WritingSystemOptions>
		  </ConfigurationItem>
			<ConfigurationItem name="Translations" isEnabled="true" before="" between="" after="" field="TranslationsOC" cssClassNameOverride="translationcontents">
			<ConfigurationItem name="Type" isEnabled="false" before="" after=" " field="TypeRA" cssClassNameOverride="type">
			  <ConfigurationItem name="Abbreviation" isEnabled="false" before="" between=" " after="" field="Abbreviation">
				<WritingSystemOptions writingSystemType="analysis" displayWSAbreviation="false">
				  <Option id="analysis" isEnabled="true" />
				</WritingSystemOptions>
			  </ConfigurationItem>
			  <ConfigurationItem name="Name" isEnabled="true" before="[" between=" " after="]" field="Name">
				<WritingSystemOptions writingSystemType="analysis" displayWSAbreviation="false">
				  <Option id="analysis" isEnabled="true" />
				</WritingSystemOptions>
			  </ConfigurationItem>
			</ConfigurationItem>
			<ConfigurationItem name="Translation" isEnabled="true" before="" between=" " after=" " field="Translation">
			  <WritingSystemOptions writingSystemType="analysis" displayWSAbreviation="false">
				<Option id="all analysis" isEnabled="true" />
			  </WritingSystemOptions>
			</ConfigurationItem>
		  </ConfigurationItem>
		  <ConfigurationItem name="Reference" isEnabled="false" before="" after=" " field="Reference" />
		</ConfigurationItem>
	  </ConfigurationItem>
	  <ConfigurationItem name="Subsenses" between="  " after=" " isEnabled="true" field="SensesOS" cssClassNameOverride="senses">
<<<<<<< HEAD
		<SenseOptions displayEachSenseInParagraph="false" numberStyle="Dictionary-SenseNumber" numberBefore="" numberAfter=") " numberingStyle="%O" numberSingleSense="false" showSingleGramInfoFirst="true"/>
=======
	 	<SenseOptions displayEachSenseInParagraph="false" numberStyle="Dictionary-SenseNumber" numberBefore="" numberAfter=") " parentSenseNumberingStyle="%." numberingStyle="%d" numberSingleSense="false" showSingleGramInfoFirst="true"/>
>>>>>>> 412542a5
		<ReferenceItem>MainEntrySubsenses</ReferenceItem>
	  </ConfigurationItem>
	</ConfigurationItem>
	<ConfigurationItem name="Variant Forms" nameSuffix="Inflectional Variants" isEnabled="true" isDuplicate="true" before="  [" between="; " after="] " field="VariantFormEntryBackRefs">
	  <ListTypeOptions list="variant">
		<Option id="b0000000-c40e-433e-80b5-31da08771344" isEnabled="false" />
		<Option id="024b62c9-93b3-41a0-ab19-587a0030219a" isEnabled="false" />
		<Option id="4343b1ef-b54f-4fa4-9998-271319a6d74c" isEnabled="false" />
		<Option id="01d4fbc1-3b0c-4f52-9163-7ab0d4f4711c" isEnabled="true" />
		<Option id="837ebe72-8c1d-4864-95d9-fa313c499d78" isEnabled="true" />
		<Option id="a32f1d1c-4832-46a2-9732-c2276d6547e8" isEnabled="true" />
		<Option id="0c4663b3-4d9a-47af-b9a1-c8565d8112ed" isEnabled="false" />
	  </ListTypeOptions>
	  <ConfigurationItem name="Variant Type" isEnabled="true" before="" between=", " after=" " field="VariantEntryTypesRS" cssClassNameOverride="variantentrytypes">
		<ConfigurationItem name="Abbreviation" isEnabled="true" style="Dictionary-CrossReferences" before="" between=" " after="" field="Abbreviation">
		  <WritingSystemOptions writingSystemType="analysis" displayWSAbreviation="false">
			<Option id="analysis" isEnabled="true" />
		  </WritingSystemOptions>
		</ConfigurationItem>
		<ConfigurationItem name="Name" isEnabled="false" before="" between=" " after="" field="Name">
		  <WritingSystemOptions writingSystemType="analysis" displayWSAbreviation="false">
			<Option id="analysis" isEnabled="true" />
		  </WritingSystemOptions>
		</ConfigurationItem>
	  </ConfigurationItem>
	  <ConfigurationItem name="Variant Form" before="" between=", " after="" style="Dictionary-CrossReferences" isEnabled="true" field="OwningEntry" subField="HeadWordRef" cssClassNameOverride="headword">
		<WritingSystemOptions writingSystemType="vernacular" displayWSAbreviation="false">
		  <Option id="vernacular" isEnabled="true" />
		</WritingSystemOptions>
	  </ConfigurationItem>
	  <ConfigurationItem name="Variant Pronunciations" isEnabled="false" before=" " between=", " after="" field="OwningEntry" subField="PronunciationsOS" cssClassNameOverride="variantpronunciations">
		<ConfigurationItem name="Pronunciation" isEnabled="true" before="[" between=" " after="]" field="Form">
		  <WritingSystemOptions writingSystemType="pronunciation" displayWSAbreviation="false">
			<Option id="pronunciation" isEnabled="true" />
		  </WritingSystemOptions>
		</ConfigurationItem>
		<ConfigurationItem name="CV Pattern" isEnabled="false" before="" after=" " field="CVPattern" />
		<ConfigurationItem name="Tone" isEnabled="false" before="" after=" " field="Tone" />
		<ConfigurationItem name="Location" isEnabled="false" style="Dictionary-Contrasting" before="" after=" " field="LocationRA" cssClassNameOverride="location">
		  <ConfigurationItem name="Abbreviation" isEnabled="true" before="" between=" " after=" " field="Abbreviation">
			<WritingSystemOptions writingSystemType="both" displayWSAbreviation="false">
			  <Option id="analysis" isEnabled="true" />
			</WritingSystemOptions>
		  </ConfigurationItem>
		  <ConfigurationItem name="Name" isEnabled="false" before="" between=" " after=" " field="Name">
			<WritingSystemOptions writingSystemType="both" displayWSAbreviation="false">
			  <Option id="analysis" isEnabled="true" />
			</WritingSystemOptions>
		  </ConfigurationItem>
		</ConfigurationItem>
		<ConfigurationItem name="Pronunciation Media" after=" " isEnabled="true" field="MediaFilesOS" cssClassNameOverride="mediafiles">
		  <ConfigurationItem name="Media Files" after=" " isEnabled="true" field="MediaFileRA"/>
		</ConfigurationItem>
	  </ConfigurationItem>
	  <ConfigurationItem name="Comment" isEnabled="false" before=" " between=" " after="" field="Summary">
		<WritingSystemOptions writingSystemType="analysis" displayWSAbreviation="false">
		  <Option id="analysis" isEnabled="true" />
		</WritingSystemOptions>
	  </ConfigurationItem>
	  <ConfigurationItem name="Summary Definition" isEnabled="false" before=" " between=" " after=" " field="OwningEntry" subField="SummaryDefinition">
		<WritingSystemOptions writingSystemType="analysis" displayWSAbreviation="false">
		  <Option id="analysis" isEnabled="true" />
		</WritingSystemOptions>
	  </ConfigurationItem>
	</ConfigurationItem>
	<ConfigurationItem name="Variant Forms" isEnabled="true" before="" between="; " after=" " field="VariantFormEntryBackRefs">
	  <ListTypeOptions list="variant">
		<Option id="b0000000-c40e-433e-80b5-31da08771344" isEnabled="false" />
		<Option id="024b62c9-93b3-41a0-ab19-587a0030219a" isEnabled="true" />
		<Option id="4343b1ef-b54f-4fa4-9998-271319a6d74c" isEnabled="true" />
		<Option id="01d4fbc1-3b0c-4f52-9163-7ab0d4f4711c" isEnabled="false" />
		<Option id="837ebe72-8c1d-4864-95d9-fa313c499d78" isEnabled="false" />
		<Option id="a32f1d1c-4832-46a2-9732-c2276d6547e8" isEnabled="false" />
		<Option id="0c4663b3-4d9a-47af-b9a1-c8565d8112ed" isEnabled="true" />
	  </ListTypeOptions>
	  <ConfigurationItem name="Variant Type" isEnabled="true" before="" between=", " after=" " field="VariantEntryTypesRS" cssClassNameOverride="variantentrytypes">
		<ConfigurationItem name="Abbreviation" isEnabled="true" style="Dictionary-CrossReferences" before="" between=" " after="" field="Abbreviation">
		  <WritingSystemOptions writingSystemType="analysis" displayWSAbreviation="false">
			<Option id="analysis" isEnabled="true" />
		  </WritingSystemOptions>
		</ConfigurationItem>
		<ConfigurationItem name="Name" isEnabled="false" before="" between=" " after="" field="Name">
		  <WritingSystemOptions writingSystemType="analysis" displayWSAbreviation="false">
			<Option id="analysis" isEnabled="true" />
		  </WritingSystemOptions>
		</ConfigurationItem>
	  </ConfigurationItem>
	  <ConfigurationItem name="Variant Form" before="" between=", " after="" style="Dictionary-CrossReferences" isEnabled="true" field="OwningEntry" subField="HeadWordRef" cssClassNameOverride="headword">
		<WritingSystemOptions writingSystemType="vernacular" displayWSAbreviation="false">
		  <Option id="vernacular" isEnabled="true" />
		</WritingSystemOptions>
	  </ConfigurationItem>
	  <ConfigurationItem name="Variant Pronunciations" isEnabled="false" before=" " between=", " after="" field="OwningEntry" subField="PronunciationsOS" cssClassNameOverride="variantpronunciations">
		<ConfigurationItem name="Pronunciation" isEnabled="true" before="[" between=" " after="]" field="Form">
		  <WritingSystemOptions writingSystemType="pronunciation" displayWSAbreviation="false">
			<Option id="pronunciation" isEnabled="true" />
		  </WritingSystemOptions>
		</ConfigurationItem>
		<ConfigurationItem name="CV Pattern" isEnabled="false" before="" after=" " field="CVPattern" />
		<ConfigurationItem name="Tone" isEnabled="false" before="" after=" " field="Tone" />
		<ConfigurationItem name="Location" isEnabled="false" style="Dictionary-Contrasting" before="" after=" " field="LocationRA" cssClassNameOverride="location">
		  <ConfigurationItem name="Abbreviation" isEnabled="true" before="" between=" " after=" " field="Abbreviation">
			<WritingSystemOptions writingSystemType="both" displayWSAbreviation="false">
			  <Option id="analysis" isEnabled="true" />
			</WritingSystemOptions>
		  </ConfigurationItem>
		  <ConfigurationItem name="Name" isEnabled="false" before="" between=" " after=" " field="Name">
			<WritingSystemOptions writingSystemType="both" displayWSAbreviation="false">
			  <Option id="analysis" isEnabled="true" />
			</WritingSystemOptions>
		  </ConfigurationItem>
		</ConfigurationItem>
		<ConfigurationItem name="Pronunciation Media" after=" " isEnabled="true" field="MediaFilesOS" cssClassNameOverride="mediafiles">
		  <ConfigurationItem name="Media Files" after=" " isEnabled="true" field="MediaFileRA"/>
		</ConfigurationItem>
	  </ConfigurationItem>
	  <ConfigurationItem name="Comment" isEnabled="false" before=" " between=" " after="" field="Summary">
		<WritingSystemOptions writingSystemType="analysis" displayWSAbreviation="false">
		  <Option id="analysis" isEnabled="true" />
		</WritingSystemOptions>
	  </ConfigurationItem>
	  <ConfigurationItem name="Summary Definition" isEnabled="false" before=" " between=" " after=" " field="OwningEntry" subField="SummaryDefinition">
		<WritingSystemOptions writingSystemType="analysis" displayWSAbreviation="false">
		  <Option id="analysis" isEnabled="true" />
		</WritingSystemOptions>
	  </ConfigurationItem>
	</ConfigurationItem>
	<ConfigurationItem name="Note" isEnabled="true" style="Dictionary-CrossReferences" before=" [" between=" " after="] " field="Comment">
	  <WritingSystemOptions writingSystemType="analysis" displayWSAbreviation="false">
		<Option id="all analysis" isEnabled="true" />
	  </WritingSystemOptions>
	</ConfigurationItem>
	<ConfigurationItem name="Cross References" isEnabled="true" before="" between="; " after=". " field="MinimalLexReferences">
	  <ListTypeOptions list="entry">
		<Option id="" isEnabled="false" />
	  </ListTypeOptions>
	  <ConfigurationItem name="Relation Abbreviation" isEnabled="true" style="Dictionary-CrossReferences" before="" between=" " after=": " field="OwnerType" subField="Abbreviation">
		<WritingSystemOptions writingSystemType="analysis" displayWSAbreviation="false">
		  <Option id="analysis" isEnabled="true" />
		</WritingSystemOptions>
	  </ConfigurationItem>
	  <ConfigurationItem name="Relation Name" isEnabled="false" style="Dictionary-Contrasting" before="" between=" " after=": " field="OwnerType" subField="Name">
		<WritingSystemOptions writingSystemType="analysis" displayWSAbreviation="false">
		  <Option id="analysis" isEnabled="true" />
		</WritingSystemOptions>
	  </ConfigurationItem>
	  <ConfigurationItem name="Targets" isEnabled="true" before="" between=", " after="" field="ConfigTargets">
		<!--ConfiguredXHTMLGenerator uses cssClassNameOverride="headword" as a flag to generate a link to the referenced entry-->
		<ConfigurationItem name="Referenced Headword" isEnabled="true" style="Dictionary-CrossReferences" before="" between=" " after="" field="HeadWordRef" cssClassNameOverride="headword">
		  <WritingSystemOptions writingSystemType="vernacular" displayWSAbreviation="false">
			<Option id="vernacular" isEnabled="true" />
		  </WritingSystemOptions>
		</ConfigurationItem>
		<ConfigurationItem name="Summary Definition" isEnabled="false" before=" " between=" " after="" field="SummaryDefinition">
		  <WritingSystemOptions writingSystemType="analysis" displayWSAbreviation="false">
			<Option id="analysis" isEnabled="true" />
		  </WritingSystemOptions>
		</ConfigurationItem>
	  	<ConfigurationItem name="Primary Entry References" isEnabled="true" before=" (" between=", " after=") " field="PrimaryEntryRefs">
	  		<ConfigurationItem name="Type" isEnabled="true" between="," after=" " field="VariantEntryTypesRS" cssClassNameOverride="variantentrytypes">
	  			<ConfigurationItem name="Reverse Abbreviation" isEnabled="true" between=" " after="" field="ReverseAbbr">
	  				<WritingSystemOptions writingSystemType="analysis" displayWSAbreviation="false">
	  					<Option id="analysis" isEnabled="true" />
	  				</WritingSystemOptions>
	  			</ConfigurationItem>
	  			<ConfigurationItem name="Reverse Name" isEnabled="false" between=" " after="" field="ReverseName">
	  				<WritingSystemOptions writingSystemType="analysis" displayWSAbreviation="false">
	  					<Option id="analysis" isEnabled="true" />
	  				</WritingSystemOptions>
	  			</ConfigurationItem>
	  		</ConfigurationItem>
	  		<ConfigurationItem name="Primary Entry(s)" isEnabled="true" between="," after="" field="ConfigReferencedEntries" cssClassNameOverride="headword">
	  			<ConfigurationItem name="Referenced Headword" isEnabled="true" style="Dictionary-CrossReferences" after=" " field="HeadWord" cssClassNameOverride="headword">
	  				<WritingSystemOptions writingSystemType="vernacular" displayWSAbreviation="false">
	  					<Option id="vernacular" isEnabled="true" />
	  				</WritingSystemOptions>
	  			</ConfigurationItem>
	  			<ConfigurationItem name="Gloss (or Summary Definition)" isEnabled="false" between=" " before=" " field="GlossOrSummary">
	  				<WritingSystemOptions writingSystemType="analysis" displayWSAbreviation="false">
	  					<Option id="analysis" isEnabled="true" />
	  				</WritingSystemOptions>
	  			</ConfigurationItem>
	  		</ConfigurationItem>
	  		<ConfigurationItem name="Comment" isEnabled="false" between=" " before=" " field="Summary">
	  			<WritingSystemOptions writingSystemType="analysis" displayWSAbreviation="false">
	  				<Option id="analysis" isEnabled="true" />
	  			</WritingSystemOptions>
	  		</ConfigurationItem>
	  	</ConfigurationItem>
	  </ConfigurationItem>
	</ConfigurationItem>
	<ConfigurationItem name="Bibliography" isEnabled="false" before="" between=" " after=" " field="Bibliography">
	  <WritingSystemOptions writingSystemType="analysis" displayWSAbreviation="false">
		<Option id="all analysis" isEnabled="true" />
	  </WritingSystemOptions>
	</ConfigurationItem>
	<ConfigurationItem name="Literal Meaning" isEnabled="false" before="" between=" " after=" " field="LiteralMeaning">
	  <WritingSystemOptions writingSystemType="analysis" displayWSAbreviation="false">
		<Option id="all analysis" isEnabled="true" />
	  </WritingSystemOptions>
	</ConfigurationItem>
	<ConfigurationItem name="Allomorphs" isEnabled="false" before="" between=", " after=" " field="AlternateFormsOS" cssClassNameOverride="allomorphs">
	  <ConfigurationItem name="Morph Type" isEnabled="false" before="" between=" " after=" " field="MorphTypeRA" cssClassNameOverride="morphtype">
		<WritingSystemOptions writingSystemType="analysis" displayWSAbreviation="false">
		  <Option id="analysis" isEnabled="true" />
		</WritingSystemOptions>
		<ConfigurationItem name="Abbreviation" isEnabled="false" before="" between=" " after="" field="Abbreviation">
		  <WritingSystemOptions writingSystemType="analysis" displayWSAbreviation="false">
			<Option id="analysis" isEnabled="true" />
		  </WritingSystemOptions>
		</ConfigurationItem>
		<ConfigurationItem name="Name" isEnabled="false" before="" between=" " after="" field="Name">
		  <WritingSystemOptions writingSystemType="analysis" displayWSAbreviation="false">
			<Option id="analysis" isEnabled="true" />
		  </WritingSystemOptions>
		</ConfigurationItem>
	  </ConfigurationItem>
	  <ConfigurationItem name="Allomorph" isEnabled="false" between=" " after=" " field="Form">
		<WritingSystemOptions writingSystemType="vernacular" displayWSAbreviation="false">
		  <Option id="vernacular" isEnabled="true"/>
		</WritingSystemOptions>
	  </ConfigurationItem>
	  <ConfigurationItem name="Environments" isEnabled="false" between=", " after=" " field="AllomorphEnvironments">
		<ConfigurationItem name="String Representation" isEnabled="true" field="StringRepresentation">
		  <WritingSystemOptions writingSystemType="analysis" displayWSAbreviation="false">
			<Option id="analysis" isEnabled="true" />
		  </WritingSystemOptions>
		</ConfigurationItem>
	  </ConfigurationItem>
	</ConfigurationItem>
	<ConfigurationItem name="Date Created" isEnabled="false" before="created on: " after=" " field="DateCreated" />
	<ConfigurationItem name="Date Modified" isEnabled="false" before="modified on: " after=" " field="DateModified" />
	<ConfigurationItem name="Referenced Complex Forms" isEnabled="false" before=" " between=", " after=" " field="VisibleComplexFormBackRefs">
	  <ComplexFormOptions list="complex" displayEachComplexFormInParagraph="false">
		<Option id="" isEnabled="false" />
	  </ComplexFormOptions>
	  <ConfigurationItem name="Complex Form Type" isEnabled="true" before="" after="" field="ComplexEntryTypesRS" cssClassNameOverride="complexformtypes">
		<ConfigurationItem name="Abbreviation" isEnabled="true" before="" between=" " after=" " field="Abbreviation">
		  <WritingSystemOptions writingSystemType="analysis" displayWSAbreviation="false">
			<Option id="analysis" isEnabled="true" />
		  </WritingSystemOptions>
		</ConfigurationItem>
		<ConfigurationItem name="Name" isEnabled="false" before="" between=" " after=" " field="Name">
		  <WritingSystemOptions writingSystemType="analysis" displayWSAbreviation="false">
			<Option id="analysis" isEnabled="true" />
		  </WritingSystemOptions>
		</ConfigurationItem>
	  </ConfigurationItem>
	  <ConfigurationItem name="Complex Form" isEnabled="true" style="Dictionary-CrossReferences" before="" between=" " after="" field="OwningEntry" subField="HeadWordRef" cssClassNameOverride="headword">
		<WritingSystemOptions writingSystemType="vernacular" displayWSAbreviation="false">
		  <Option id="vernacular" isEnabled="true" />
		</WritingSystemOptions>
	  </ConfigurationItem>
	  <ConfigurationItem name="Grammatical Info." isEnabled="true" style="Dictionary-Contrasting" before=" " between=", " after=" " field="MorphoSyntaxAnalyses">
		<ConfigurationItem name="Category Info." isEnabled="true" before="" between=" " after=" " field="MLPartOfSpeech" cssClassNameOverride="partofspeech">
		  <WritingSystemOptions writingSystemType="analysis" displayWSAbreviation="false">
			<Option id="analysis" isEnabled="true" />
		  </WritingSystemOptions>
		</ConfigurationItem>
		<ConfigurationItem name="Slots (for Infl. Affixes)" isEnabled="true" before=": " between=", " after="" field="Slots">
		  <WritingSystemOptions writingSystemType="analysis" displayWSAbreviation="false">
			<Option id="analysis" isEnabled="true" />
		  </WritingSystemOptions>
		  <ConfigurationItem name="Slot Names" isEnabled="true" before="" between=" " after=" " field="Name">
			<WritingSystemOptions writingSystemType="analysis" displayWSAbreviation="false">
			  <Option id="analysis" isEnabled="true" />
			</WritingSystemOptions>
		  </ConfigurationItem>
		</ConfigurationItem>
		<ConfigurationItem name="Inflection Class" isEnabled="false" before="" between=" " after=" " field="MLInflectionClass">
		  <WritingSystemOptions writingSystemType="analysis" displayWSAbreviation="false">
			<Option id="analysis" isEnabled="true" />
		  </WritingSystemOptions>
		</ConfigurationItem>
		<ConfigurationItem name="Inflection Features" isEnabled="false" before="" after=" " field="FeaturesTSS" cssClassNameOverride="inflectionfeatures" />
		<ConfigurationItem name="Exception Features" isEnabled="false" before="" after=" " field="ExceptionFeaturesTSS" cssClassNameOverride="exceptionfeatures" />
		<ConfigurationItem name="Gram Info (Name)" isEnabled="false" between=" " after=" " field="InterlinearNameTSS" cssClassNameOverride="graminfoname" />
		<ConfigurationItem name="Gram Info (Abbrev)" isEnabled="false" between=" " after=" " field="InterlinearAbbrTSS" cssClassNameOverride="graminfoabbrev" />
	  </ConfigurationItem>
	  <ConfigurationItem name="Definition (or Gloss)" isEnabled="true" before=" " between=" " after=" " field="DefinitionOrGloss" cssClassNameOverride="definitionorglosses">
		<WritingSystemOptions writingSystemType="analysis" displayWSAbreviation="false">
		  <Option id="all analysis" isEnabled="true" />
		</WritingSystemOptions>
	  </ConfigurationItem>
	  <ConfigurationItem name="Comment" isEnabled="false" before=" " between=" " after="" field="Summary">
		<WritingSystemOptions writingSystemType="analysis" displayWSAbreviation="false">
		  <Option id="analysis" isEnabled="true" />
		</WritingSystemOptions>
	  </ConfigurationItem>
	  <ConfigurationItem name="Summary Definition" isEnabled="true" before=" " between=" " after=" " field="OwningEntry" subField="SummaryDefinition">
		<WritingSystemOptions writingSystemType="analysis" displayWSAbreviation="false">
		  <Option id="analysis" isEnabled="true" />
		</WritingSystemOptions>
	  </ConfigurationItem>
	  <ConfigurationItem name="Example Sentences" isEnabled="false" before="" between="" after="" field="ExampleSentences">
		<ConfigurationItem name="Example" isEnabled="true" style="Dictionary-Vernacular" before="" between=" " after=" " field="Example">
		  <WritingSystemOptions writingSystemType="vernacular" displayWSAbreviation="false">
			<Option id="all vernacular" isEnabled="true" />
		  </WritingSystemOptions>
		</ConfigurationItem>
	  	<ConfigurationItem name="Translations" isEnabled="true" before="" between="" after="" field="TranslationsOC" cssClassNameOverride="translationcontents">
		  <ConfigurationItem name="Type" isEnabled="false" before="" after=" " field="TypeRA" cssClassNameOverride="type">
			<ConfigurationItem name="Abbreviation" isEnabled="false" before="" between=" " after="" field="Abbreviation">
			  <WritingSystemOptions writingSystemType="analysis" displayWSAbreviation="false">
				<Option id="analysis" isEnabled="true" />
			  </WritingSystemOptions>
			</ConfigurationItem>
			<ConfigurationItem name="Name" isEnabled="true" before="[" between=" " after="]" field="Name">
			  <WritingSystemOptions writingSystemType="analysis" displayWSAbreviation="false">
				<Option id="analysis" isEnabled="true" />
			  </WritingSystemOptions>
			</ConfigurationItem>
		  </ConfigurationItem>
		  <ConfigurationItem name="Translation" isEnabled="true" before="" between=" " after=" " field="Translation">
			<WritingSystemOptions writingSystemType="analysis" displayWSAbreviation="false">
			  <Option id="all analysis" isEnabled="true" />
			</WritingSystemOptions>
		  </ConfigurationItem>
		</ConfigurationItem>
		<ConfigurationItem name="Reference" isEnabled="false" before="" after=" " field="Reference" />
	  </ConfigurationItem>
	</ConfigurationItem>
  </ConfigurationItem>
  <SharedItems>
	<ConfigurationItem name="MainEntrySubsenses" isEnabled="true" field="SensesOS" cssClassNameOverride="mainentrysubsenses">
	  <ConfigurationItem name="Grammatical Info." after=" " style="Dictionary-Contrasting" isEnabled="true" field="MorphoSyntaxAnalysisRA" cssClassNameOverride="morphosyntaxanalysis">
		<ConfigurationItem name="Gram Info (Name)" between=" " after=" " isEnabled="false" field="InterlinearNameTSS" cssClassNameOverride="graminfoname"/>
		<ConfigurationItem name="Gram Info (Abbrev)" between=" " after=" " isEnabled="false" field="InterlinearAbbrTSS" cssClassNameOverride="graminfoabbrev"/>
		<ConfigurationItem name="Category Info." between=" " after=" " isEnabled="true" field="MLPartOfSpeech" cssClassNameOverride="partofspeech">
		  <WritingSystemOptions writingSystemType="analysis" displayWSAbreviation="false">
			<Option id="analysis" isEnabled="true"/>
		  </WritingSystemOptions>
		</ConfigurationItem>
		<ConfigurationItem name="Slots (for Infl. Affixes)" before=": " between=", " isEnabled="true" field="Slots">
		  <WritingSystemOptions writingSystemType="analysis" displayWSAbreviation="false">
			<Option id="analysis" isEnabled="true"/>
		  </WritingSystemOptions>
		  <ConfigurationItem name="Slot Names" between=" " after=" " isEnabled="true" field="Name">
			<WritingSystemOptions writingSystemType="analysis" displayWSAbreviation="false">
			  <Option id="analysis" isEnabled="true"/>
			</WritingSystemOptions>
		  </ConfigurationItem>
		</ConfigurationItem>
		<ConfigurationItem name="Inflection Class" between=" " after=" " isEnabled="false" field="MLInflectionClass">
		  <WritingSystemOptions writingSystemType="analysis" displayWSAbreviation="false">
			<Option id="analysis" isEnabled="true"/>
		  </WritingSystemOptions>
		</ConfigurationItem>
		<ConfigurationItem name="Inflection Features" after=" " isEnabled="false" field="FeaturesTSS" cssClassNameOverride="inflectionfeatures"/>
		<ConfigurationItem name="Exception Features" after=" " isEnabled="false" field="ExceptionFeaturesTSS" cssClassNameOverride="exceptionfeatures"/>
	  </ConfigurationItem>
	  <ConfigurationItem name="Sense Type" before="(" after=") " style="Dictionary-Contrasting" isEnabled="true" field="SenseTypeRA" cssClassNameOverride="sensetype">
		<ConfigurationItem name="Abbreviation" between=" " isEnabled="true" field="Abbreviation">
		  <WritingSystemOptions writingSystemType="analysis" displayWSAbreviation="false">
			<Option id="analysis" isEnabled="true"/>
		  </WritingSystemOptions>
		</ConfigurationItem>
		<ConfigurationItem name="Name" between=" " isEnabled="false" field="Name">
		  <WritingSystemOptions writingSystemType="analysis" displayWSAbreviation="false">
			<Option id="analysis" isEnabled="true"/>
		  </WritingSystemOptions>
		</ConfigurationItem>
	  </ConfigurationItem>
	  <ConfigurationItem name="Definition (or Gloss)" between=" " after=" " isEnabled="true" field="DefinitionOrGloss">
		<WritingSystemOptions writingSystemType="analysis" displayWSAbreviation="false">
		  <Option id="all analysis" isEnabled="true"/>
		</WritingSystemOptions>
	  </ConfigurationItem>
	  <ConfigurationItem name="Definition" between=" " after=" " isEnabled="false" field="Definition">
		<WritingSystemOptions writingSystemType="analysis" displayWSAbreviation="false">
		  <Option id="all analysis" isEnabled="true"/>
		</WritingSystemOptions>
	  </ConfigurationItem>
	  <ConfigurationItem name="Gloss" between=" " after=" " isEnabled="false" field="Gloss">
		<WritingSystemOptions writingSystemType="analysis" displayWSAbreviation="false">
		  <Option id="all analysis" isEnabled="true"/>
		</WritingSystemOptions>
	  </ConfigurationItem>
	  <ConfigurationItem name="Examples" style="Bulleted List" styleType="paragraph" between="  " after=" " isEnabled="true" field="ExamplesOS" cssClassNameOverride="examplescontents">
		<ComplexFormOptions displayEachComplexFormInParagraph="false"/>
		<ConfigurationItem name="Example Sentence" isEnabled="true" style="Dictionary-Vernacular" between=" " after=" " field="Example">
		  <WritingSystemOptions writingSystemType="vernacular" displayWSAbreviation="false">
			<Option id="all vernacular" isEnabled="true"/>
		  </WritingSystemOptions>
		</ConfigurationItem>
		<ConfigurationItem name="Translations" isEnabled="true" field="TranslationsOC" cssClassNameOverride="translationcontents">
		  <ConfigurationItem name="Type" after=" " isEnabled="false" field="TypeRA" cssClassNameOverride="type">
			<ConfigurationItem name="Abbreviation" between=" " isEnabled="false" field="Abbreviation">
			  <WritingSystemOptions writingSystemType="analysis" displayWSAbreviation="false">
				<Option id="analysis" isEnabled="true"/>
			  </WritingSystemOptions>
			</ConfigurationItem>
			<ConfigurationItem name="Name" before="[" between=" " after="]" isEnabled="true" field="Name">
			  <WritingSystemOptions writingSystemType="analysis" displayWSAbreviation="false">
				<Option id="analysis" isEnabled="true"/>
			  </WritingSystemOptions>
			</ConfigurationItem>
		  </ConfigurationItem>
		  <ConfigurationItem name="Translation" between=" " after=" " isEnabled="true" field="Translation">
			<WritingSystemOptions writingSystemType="analysis" displayWSAbreviation="false">
			  <Option id="all analysis" isEnabled="true"/>
			</WritingSystemOptions>
		  </ConfigurationItem>
		</ConfigurationItem>
		<ConfigurationItem name="Reference" after=" " isEnabled="false" field="Reference"/>
	  </ConfigurationItem>
	  <ConfigurationItem name="Encyclopedic Info." before=" [" between=" " after="]" isEnabled="true" field="EncyclopedicInfo">
		<WritingSystemOptions writingSystemType="analysis" displayWSAbreviation="false">
		  <Option id="all analysis" isEnabled="true"/>
		</WritingSystemOptions>
	  </ConfigurationItem>
	  <ConfigurationItem name="Restrictions" before="Restrictions: " between=" " after=". " isEnabled="true" field="Restrictions">
		<WritingSystemOptions writingSystemType="analysis" displayWSAbreviation="false">
		  <Option id="all analysis" isEnabled="true"/>
		</WritingSystemOptions>
	  </ConfigurationItem>
	  <ConfigurationItem name="Lexical Relations" between="; " after=". " isEnabled="true" field="LexSenseReferences">
		<ListTypeOptions list="sense">
		  <Option isEnabled="true" id="b7862f14-ea5e-11de-8d47-0013722f8dec"/>
		  <Option isEnabled="true" id="b7921ac2-ea5e-11de-880d-0013722f8dec" />
		  <Option isEnabled="true" id="b7a78fd8-ea5e-11de-9ef2-0013722f8dec:f" />
		  <Option isEnabled="true" id="b7a78fd8-ea5e-11de-9ef2-0013722f8dec:r" />
		  <Option isEnabled="true" id="b764ce50-ea5e-11de-864f-0013722f8dec:f" />
		  <Option isEnabled="true" id="b764ce50-ea5e-11de-864f-0013722f8dec:r" />
		  <Option isEnabled="true" id="b770ba08-ea5e-11de-9ca9-0013722f8dec:f" />
		  <Option isEnabled="true" id="b770ba08-ea5e-11de-9ca9-0013722f8dec:r" />
		  <Option isEnabled="true" id="b77a435c-ea5e-11de-9a66-0013722f8dec" />
		</ListTypeOptions>
		<ConfigurationItem name="Relation Abbreviation" between=" " after=": " style="Dictionary-Contrasting" isEnabled="true" field="OwnerType" subField="Abbreviation">
		  <WritingSystemOptions writingSystemType="analysis" displayWSAbreviation="false">
			<Option id="analysis" isEnabled="true"/>
		  </WritingSystemOptions>
		</ConfigurationItem>
		<ConfigurationItem name="Relation Name" between=" " after=": " style="Dictionary-Contrasting" isEnabled="false" field="OwnerType" subField="Name">
		  <WritingSystemOptions writingSystemType="analysis" displayWSAbreviation="false">
			<Option id="analysis" isEnabled="true"/>
		  </WritingSystemOptions>
		</ConfigurationItem>
		<ConfigurationItem name="Targets" between=", " after="" isEnabled="true" field="ConfigTargets">
		  <!--ConfiguredXHTMLGenerator uses cssClassNameOverride="headword" as a flag to generate a link to the referenced entry-->
		  <ConfigurationItem name="Referenced Sense Headword" between=" " style="Dictionary-CrossReferences" isEnabled="true" field="HeadWord" cssClassNameOverride="headword">
			<WritingSystemOptions writingSystemType="vernacular" displayWSAbreviation="false">
			  <Option id="vernacular" isEnabled="true"/>
			</WritingSystemOptions>
		  </ConfigurationItem>
		  <ConfigurationItem name="Gloss" before=" " between=" " isEnabled="false" field="Gloss">
			<WritingSystemOptions writingSystemType="analysis" displayWSAbreviation="false">
			  <Option id="all analysis" isEnabled="true"/>
			</WritingSystemOptions>
		  </ConfigurationItem>
			<ConfigurationItem name="Primary Entry References" isEnabled="true" before=" (" between=", " after=") " field="PrimaryEntryRefs">
				<ConfigurationItem name="Type" isEnabled="true" between="," after=" " field="EntryTypes" cssClassNameOverride="entrytypes">
					<ConfigurationItem name="Reverse Abbreviation" isEnabled="true" between=" " after="" field="ReverseAbbr">
						<WritingSystemOptions writingSystemType="analysis" displayWSAbreviation="false">
							<Option id="analysis" isEnabled="true" />
						</WritingSystemOptions>
					</ConfigurationItem>
					<ConfigurationItem name="Reverse Name" isEnabled="false" between=" " after="" field="ReverseName">
						<WritingSystemOptions writingSystemType="analysis" displayWSAbreviation="false">
							<Option id="analysis" isEnabled="true" />
						</WritingSystemOptions>
					</ConfigurationItem>
				</ConfigurationItem>
				<ConfigurationItem name="Primary Entry(s)" isEnabled="true" between="," after="" field="ConfigReferencedEntries" cssClassNameOverride="referencedentries">
					<ConfigurationItem name="Referenced Headword" isEnabled="true" style="Dictionary-CrossReferences" after=" " field="HeadWord" cssClassNameOverride="headword">
						<WritingSystemOptions writingSystemType="vernacular" displayWSAbreviation="false">
							<Option id="vernacular" isEnabled="true" />
						</WritingSystemOptions>
					</ConfigurationItem>
					<ConfigurationItem name="Gloss (or Summary Definition)" isEnabled="false" between=" " before=" " field="GlossOrSummary">
						<WritingSystemOptions writingSystemType="analysis" displayWSAbreviation="false">
							<Option id="analysis" isEnabled="true" />
						</WritingSystemOptions>
					</ConfigurationItem>
				</ConfigurationItem>
				<ConfigurationItem name="Comment" isEnabled="false" between=" " before=" " field="Summary">
					<WritingSystemOptions writingSystemType="analysis" displayWSAbreviation="false">
						<Option id="analysis" isEnabled="true" />
					</WritingSystemOptions>
				</ConfigurationItem>
			</ConfigurationItem>
		</ConfigurationItem>
	  </ConfigurationItem>
	  <ConfigurationItem name="Variants of Sense" before="(" between="; " after=") " isEnabled="true" field="VariantFormEntryBackRefs">
		<ConfigurationItem name="Variant Type" between=", " after=" " isEnabled="true" field="VariantEntryTypesRS" cssClassNameOverride="variantentrytypes">
		  <ConfigurationItem name="Abbreviation" between=" " after="" isEnabled="true" field="Abbreviation">
			<WritingSystemOptions writingSystemType="analysis" displayWSAbreviation="false">
			  <Option id="analysis" isEnabled="true"/>
			</WritingSystemOptions>
		  </ConfigurationItem>
		  <ConfigurationItem name="Name" between=" " isEnabled="false" field="Name">
			<WritingSystemOptions writingSystemType="analysis" displayWSAbreviation="false">
			  <Option id="analysis" isEnabled="true"/>
			</WritingSystemOptions>
		  </ConfigurationItem>
		</ConfigurationItem>
		<ConfigurationItem name="Variant Form" between=", " style="Dictionary-CrossReferences" isEnabled="true" field="OwningEntry" subField="HeadWordRef" cssClassNameOverride="headword">
		  <WritingSystemOptions writingSystemType="vernacular" displayWSAbreviation="false">
			<Option id="vernacular" isEnabled="true"/>
		  </WritingSystemOptions>
		</ConfigurationItem>
		<ConfigurationItem name="Variant Pronunciations" before=" " between=", " isEnabled="false" field="OwningEntry" subField="PronunciationsOS" cssClassNameOverride="variantpronunciations">
		  <ConfigurationItem name="Pronunciation" before="[" between=" " after="]" isEnabled="true" field="Form">
			<WritingSystemOptions writingSystemType="pronunciation" displayWSAbreviation="false">
			  <Option id="pronunciation" isEnabled="true"/>
			</WritingSystemOptions>
		  </ConfigurationItem>
		  <ConfigurationItem name="CV Pattern" after=" " isEnabled="false" field="CVPattern"/>
		  <ConfigurationItem name="Tone" after=" " isEnabled="false" field="Tone"/>
		  <ConfigurationItem name="Location" after=" " style="Dictionary-Contrasting" isEnabled="false" field="LocationRA" cssClassNameOverride="location">
			<ConfigurationItem name="Abbreviation" between=" " after=" " isEnabled="true" field="Abbreviation">
			  <WritingSystemOptions writingSystemType="both" displayWSAbreviation="false">
				<Option id="analysis" isEnabled="true"/>
			  </WritingSystemOptions>
			</ConfigurationItem>
			<ConfigurationItem name="Name" between=" " after=" " isEnabled="false" field="Name">
			  <WritingSystemOptions writingSystemType="both" displayWSAbreviation="false">
				<Option id="analysis" isEnabled="true"/>
			  </WritingSystemOptions>
			</ConfigurationItem>
		  </ConfigurationItem>
		  <ConfigurationItem name="Pronunciation Media" after=" " isEnabled="true" field="MediaFilesOS" cssClassNameOverride="mediafiles">
			<ConfigurationItem name="Media Files" after=" " isEnabled="true" field="MediaFileRA"/>
		  </ConfigurationItem>
		</ConfigurationItem>
		<ConfigurationItem name="Comment" before=" " between=" " isEnabled="false" field="Summary">
		  <WritingSystemOptions writingSystemType="analysis" displayWSAbreviation="false">
			<Option id="analysis" isEnabled="true"/>
		  </WritingSystemOptions>
		</ConfigurationItem>
		<ConfigurationItem name="Summary Definition" between=" " after=" " isEnabled="true" field="OwningEntry" subField="SummaryDefinition">
		  <WritingSystemOptions writingSystemType="analysis" displayWSAbreviation="false">
			<Option id="analysis" isEnabled="true"/>
		  </WritingSystemOptions>
		</ConfigurationItem>
	  </ConfigurationItem>
	  <ConfigurationItem name="Anthropology Note" between=" " after=" " isEnabled="false" field="AnthroNote">
		<WritingSystemOptions writingSystemType="analysis" displayWSAbreviation="false">
		  <Option id="all analysis" isEnabled="true"/>
		</WritingSystemOptions>
	  </ConfigurationItem>
	  <ConfigurationItem name="Bibliography" between=" " after=" " isEnabled="false" field="Bibliography">
		<WritingSystemOptions writingSystemType="analysis" displayWSAbreviation="false">
		  <Option id="all analysis" isEnabled="true"/>
		</WritingSystemOptions>
	  </ConfigurationItem>
	  <ConfigurationItem name="Discourse Note" between=" " after=" " isEnabled="false" field="DiscourseNote">
		<WritingSystemOptions writingSystemType="analysis" displayWSAbreviation="false">
		  <Option id="all analysis" isEnabled="true"/>
		</WritingSystemOptions>
	  </ConfigurationItem>
	  <ConfigurationItem name="Phonology Note" between=" " after=" " isEnabled="false" field="PhonologyNote">
		<WritingSystemOptions writingSystemType="analysis" displayWSAbreviation="false">
		  <Option id="all analysis" isEnabled="true"/>
		</WritingSystemOptions>
	  </ConfigurationItem>
	  <ConfigurationItem name="Grammar Note" between=" " after=" " isEnabled="false" field="GrammarNote">
		<WritingSystemOptions writingSystemType="analysis" displayWSAbreviation="false">
		  <Option id="all analysis" isEnabled="true"/>
		</WritingSystemOptions>
	  </ConfigurationItem>
	  <ConfigurationItem name="Semantics Note" between=" " after=" " isEnabled="false" field="SemanticsNote">
		<WritingSystemOptions writingSystemType="analysis" displayWSAbreviation="false">
		  <Option id="all analysis" isEnabled="true"/>
		</WritingSystemOptions>
	  </ConfigurationItem>
	  <ConfigurationItem name="Sociolinguistics Note" between=" " after=" " isEnabled="false" field="SocioLinguisticsNote">
		<WritingSystemOptions writingSystemType="analysis" displayWSAbreviation="false">
		  <Option id="all analysis" isEnabled="true"/>
		</WritingSystemOptions>
	  </ConfigurationItem>
	  <ConfigurationItem name="Extended Note" isEnabled="true" style="Dictionary-Sense" styleType="paragraph" between=" " after=" " field="ExtendedNoteOS" cssClassNameOverride="extendednotecontents">
		<ComplexFormOptions list="note" displayEachComplexFormInParagraph="true">
			<Option id="c0000000-dd15-4a03-9032-b40faaa9a754" isEnabled="true" />
			<Option id="2f06d436-b1e0-47ae-a42e-1f7b893c5fc2" isEnabled="true" />
			<Option id="7ad06e7d-15d1-42b0-ae19-9c05b7c0b181" isEnabled="true" />
			<Option id="d3d28628-60c9-4917-8185-ba64c59f20c3" isEnabled="true" />
			<Option id="30115b33-608a-4506-9f9c-2457cab4f4a8" isEnabled="true" />
			<Option id="5dd29371-fdb0-497a-a2fb-7ca69b00ad4f" isEnabled="true" />
		</ComplexFormOptions>
		<ConfigurationItem name="Note Type" isEnabled="false" between=" " after=" " field="ExtendedNoteTypeRA" subField="Name" cssClassNameOverride="notetype">
			<WritingSystemOptions writingSystemType="analysis" displayWSAbreviation="false">
				<Option id="all analysis" isEnabled="true" />
			</WritingSystemOptions>
		</ConfigurationItem>
		<ConfigurationItem name="Discussion" isEnabled="true" style="Strong" between=" " after=" " field="Discussion" cssClassNameOverride="discussion">
			<WritingSystemOptions writingSystemType="analysis" displayWSAbreviation="false">
				<Option id="all analysis" isEnabled="true" />
			</WritingSystemOptions>
		</ConfigurationItem>
	  	<ConfigurationItem name="Examples" isEnabled="true" style="Bulleted List" styleType="character" between="  " after=" " field="ExamplesOS" cssClassNameOverride="examplescontents">
	  		<ComplexFormOptions displayEachComplexFormInParagraph="false" />
	  		<ConfigurationItem name="Example Sentence" isEnabled="true" style="Dictionary-Vernacular" between=" " after=" " field="Example">
				<WritingSystemOptions writingSystemType="vernacular" displayWSAbreviation="false">
					<Option id="all vernacular" isEnabled="true" />
				</WritingSystemOptions>
			</ConfigurationItem>
			<ConfigurationItem name="Translations" isEnabled="true" field="TranslationsOC" cssClassNameOverride="translationcontents">
				<ConfigurationItem name="Type" isEnabled="false" after=" " field="TypeRA" cssClassNameOverride="type">
					<ConfigurationItem name="Abbreviation" isEnabled="false" between=" " field="Abbreviation">
						<WritingSystemOptions writingSystemType="analysis" displayWSAbreviation="false">
							<Option id="analysis" isEnabled="true" />
						</WritingSystemOptions>
					</ConfigurationItem>
					<ConfigurationItem name="Name" isEnabled="true" before="[" between=" " after="]" field="Name">
						<WritingSystemOptions writingSystemType="analysis" displayWSAbreviation="false">
							<Option id="analysis" isEnabled="true" />
						</WritingSystemOptions>
					</ConfigurationItem>
				</ConfigurationItem>
				<ConfigurationItem name="Translation" isEnabled="true" between=" " after=" " field="Translation">
					<WritingSystemOptions writingSystemType="analysis" displayWSAbreviation="false">
						<Option id="all analysis" isEnabled="true" />
					</WritingSystemOptions>
				</ConfigurationItem>
			</ConfigurationItem>
			<ConfigurationItem name="Reference" isEnabled="false" after=" " field="Reference" />
		</ConfigurationItem>
	  </ConfigurationItem>
	  <ConfigurationItem name="General Note" between=" " after=" " isEnabled="false" field="GeneralNote">
		<WritingSystemOptions writingSystemType="analysis" displayWSAbreviation="false">
		  <Option id="all analysis" isEnabled="true"/>
		</WritingSystemOptions>
	  </ConfigurationItem>
	  <ConfigurationItem name="Scientific Name" after=" " isEnabled="true" field="ScientificName"/>
	  <ConfigurationItem name="Source" after=" " isEnabled="false" field="Source"/>
	  <ConfigurationItem name="Semantic Domains" before="(sem. domains: " between=", " after=".) " isEnabled="true" field="SemanticDomainsRC" cssClassNameOverride="semanticdomains">
		<ConfigurationItem name="Abbreviation" between=" " after=" - " isEnabled="true" field="Abbreviation">
		  <WritingSystemOptions writingSystemType="analysis" displayWSAbreviation="false">
			<Option id="analysis" isEnabled="true"/>
		  </WritingSystemOptions>
		</ConfigurationItem>
		<ConfigurationItem name="Name" between=" " isEnabled="true" field="Name">
		  <WritingSystemOptions writingSystemType="analysis" displayWSAbreviation="false">
			<Option id="analysis" isEnabled="true"/>
		  </WritingSystemOptions>
		</ConfigurationItem>
	  </ConfigurationItem>
	  <ConfigurationItem name="Anthropology Categories" before="anthro. codes " between=", " after=" " isEnabled="false" field="AnthroCodesRC" cssClassNameOverride="anthrocodes">
		<ConfigurationItem name="Abbreviation" between=" " after=" - " isEnabled="true" field="Abbreviation">
		  <WritingSystemOptions writingSystemType="analysis" displayWSAbreviation="false">
			<Option id="analysis" isEnabled="true"/>
		  </WritingSystemOptions>
		</ConfigurationItem>
		<ConfigurationItem name="Name" between=" " isEnabled="true" field="Name">
		  <WritingSystemOptions writingSystemType="analysis" displayWSAbreviation="false">
			<Option id="analysis" isEnabled="true"/>
		  </WritingSystemOptions>
		</ConfigurationItem>
	  </ConfigurationItem>
	  <ConfigurationItem name="Academic Domains" before="ac. domains: " between=", " after=" " isEnabled="true" field="DomainTypesRC" cssClassNameOverride="academicdomains">
		<ConfigurationItem name="Abbreviation" between=" " isEnabled="true" field="Abbreviation">
		  <WritingSystemOptions writingSystemType="analysis" displayWSAbreviation="false">
			<Option id="analysis" isEnabled="true"/>
		  </WritingSystemOptions>
		</ConfigurationItem>
		<ConfigurationItem name="Name" before=" (" between=" " after=")" isEnabled="true" field="Name">
		  <WritingSystemOptions writingSystemType="analysis" displayWSAbreviation="false">
			<Option id="analysis" isEnabled="true"/>
		  </WritingSystemOptions>
		</ConfigurationItem>
	  </ConfigurationItem>
	  <ConfigurationItem name="Usages" before="{" between=", " after="} " isEnabled="true" field="UsageTypesRC" cssClassNameOverride="usages">
		<ConfigurationItem name="Abbreviation" between=" " isEnabled="true" field="Abbreviation">
		  <WritingSystemOptions writingSystemType="analysis" displayWSAbreviation="false">
			<Option id="analysis" isEnabled="true"/>
		  </WritingSystemOptions>
		</ConfigurationItem>
		<ConfigurationItem name="Name" between=" " isEnabled="false" field="Name">
		  <WritingSystemOptions writingSystemType="analysis" displayWSAbreviation="false">
			<Option id="analysis" isEnabled="true"/>
		  </WritingSystemOptions>
		</ConfigurationItem>
	  </ConfigurationItem>
	  <ConfigurationItem name="Status" before="status " after=" " isEnabled="false" field="StatusRA" cssClassNameOverride="status">
		<ConfigurationItem name="Abbreviation" between=" " isEnabled="false" field="Abbreviation">
		  <WritingSystemOptions writingSystemType="analysis" displayWSAbreviation="false">
			<Option id="analysis" isEnabled="true"/>
		  </WritingSystemOptions>
		</ConfigurationItem>
		<ConfigurationItem name="Name" before="[" between=" " after="]" isEnabled="true" field="Name">
		  <WritingSystemOptions writingSystemType="analysis" displayWSAbreviation="false">
			<Option id="analysis" isEnabled="true"/>
		  </WritingSystemOptions>
		</ConfigurationItem>
	  </ConfigurationItem>
	  <ConfigurationItem name="Referenced Complex Forms" between=" " after=" " isEnabled="true" field="VisibleComplexFormBackRefs">
		<ConfigurationItem name="Complex Form Type" after="" isEnabled="true" field="ComplexEntryTypesRS" cssClassNameOverride="complexformtypes">
		  <ConfigurationItem name="Abbreviation" between=" " after=" " isEnabled="true" field="Abbreviation">
			<WritingSystemOptions writingSystemType="analysis" displayWSAbreviation="false">
			  <Option id="analysis" isEnabled="true"/>
			</WritingSystemOptions>
		  </ConfigurationItem>
		  <ConfigurationItem name="Name" between=" " after=" " isEnabled="false" field="Name">
			<WritingSystemOptions writingSystemType="analysis" displayWSAbreviation="false">
			  <Option id="analysis" isEnabled="true"/>
			</WritingSystemOptions>
		  </ConfigurationItem>
		</ConfigurationItem>
		<ConfigurationItem name="Complex Form" between=" " style="Dictionary-CrossReferences" isEnabled="true" field="OwningEntry" subField="HeadWordRef" cssClassNameOverride="headword">
		  <WritingSystemOptions writingSystemType="vernacular" displayWSAbreviation="false">
			<Option id="vernacular" isEnabled="true"/>
		  </WritingSystemOptions>
		</ConfigurationItem>
		<ConfigurationItem name="Comment" before=" " between=" " isEnabled="false" field="Summary">
		  <WritingSystemOptions writingSystemType="analysis" displayWSAbreviation="false">
			<Option id="analysis" isEnabled="true"/>
		  </WritingSystemOptions>
		</ConfigurationItem>
		<ConfigurationItem name="Summary Definition" before=" " between=" " after=" " isEnabled="true" field="OwningEntry" subField="SummaryDefinition">
		  <WritingSystemOptions writingSystemType="analysis" displayWSAbreviation="false">
			<Option id="analysis" isEnabled="true"/>
		  </WritingSystemOptions>
		</ConfigurationItem>
		<ConfigurationItem name="Example Sentences" isEnabled="false" field="ExampleSentences">
		  <ConfigurationItem name="Example" between=" " after=" " style="Dictionary-Vernacular" isEnabled="true" field="Example">
			<WritingSystemOptions writingSystemType="vernacular" displayWSAbreviation="false">
			  <Option id="all vernacular" isEnabled="true"/>
			</WritingSystemOptions>
		  </ConfigurationItem>
		  <ConfigurationItem name="Translations" isEnabled="true" field="TranslationsOC" cssClassNameOverride="translationcontents">
			<ConfigurationItem name="Type" after=" " isEnabled="false" field="TypeRA" cssClassNameOverride="type">
			  <ConfigurationItem name="Abbreviation" between=" " isEnabled="false" field="Abbreviation">
				<WritingSystemOptions writingSystemType="analysis" displayWSAbreviation="false">
				  <Option id="analysis" isEnabled="true"/>
				</WritingSystemOptions>
			  </ConfigurationItem>
			  <ConfigurationItem name="Name" before="[" between=" " after="]" isEnabled="true" field="Name">
				<WritingSystemOptions writingSystemType="analysis" displayWSAbreviation="false">
				  <Option id="analysis" isEnabled="true"/>
				</WritingSystemOptions>
			  </ConfigurationItem>
			</ConfigurationItem>
			<ConfigurationItem name="Translation" between=" " after=" " isEnabled="true" field="Translation">
			  <WritingSystemOptions writingSystemType="analysis" displayWSAbreviation="false">
				<Option id="all analysis" isEnabled="true"/>
			  </WritingSystemOptions>
			</ConfigurationItem>
		  </ConfigurationItem>
		  <ConfigurationItem name="Reference" after=" " isEnabled="false" field="Reference"/>
		</ConfigurationItem>
	  </ConfigurationItem>
	  <ConfigurationItem name="Subentries" style="Dictionary-Subentry" isEnabled="false" field="Subentries">
		<ComplexFormOptions list="complex" displayEachComplexFormInParagraph="false">
		  <Option isEnabled="true" id="a0000000-dd15-4a03-9032-b40faaa9a754"/>
		  <Option isEnabled="true" id="1f6ae209-141a-40db-983c-bee93af0ca3c"/>
		  <Option isEnabled="true" id="73266a3a-48e8-4bd7-8c84-91c730340b7d"/>
		  <Option isEnabled="true" id="98c273c4-f723-4fb0-80df-eede2204dfca"/>
		  <Option isEnabled="true" id="b2276dec-b1a6-4d82-b121-fd114c009c59"/>
		  <Option isEnabled="true" id="35cee792-74c8-444e-a9b7-ed0461d4d3b7"/>
		  <Option isEnabled="true" id="9466d126-246e-400b-8bba-0703e09bc567"/>
		</ComplexFormOptions>
		<ReferenceItem>MainEntrySubentries</ReferenceItem>
	  </ConfigurationItem>
	  <ConfigurationItem name="Subsubsenses" between="  " after=" " isEnabled="true" field="SensesOS" cssClassNameOverride="senses">
<<<<<<< HEAD
		<SenseOptions displayEachSenseInParagraph="false" numberStyle="Dictionary-SenseNumber" numberBefore="" numberAfter=") " numberingStyle="%O" numberSingleSense="false" showSingleGramInfoFirst="true"/>
=======
	  	<SenseOptions displayEachSenseInParagraph="false" numberStyle="Dictionary-SenseNumber" numberBefore="" numberAfter=") " parentSenseNumberingStyle="%." numberingStyle="%d" numberSingleSense="false" showSingleGramInfoFirst="true"/>
>>>>>>> 412542a5
		<ReferenceItem>MainEntrySubsenses</ReferenceItem>
	  </ConfigurationItem>
	</ConfigurationItem>
	<ConfigurationItem name="MainEntrySubentries" isEnabled="true" field="Subentries" cssClassNameOverride="mainentrysubentries">
	  <ConfigurationItem name="Headword" between=" " after="  " style="Dictionary-Headword" isEnabled="true" field="MLHeadWord" cssClassNameOverride="headword">
		<WritingSystemOptions writingSystemType="vernacular" displayWSAbreviation="false">
		  <Option id="vernacular" isEnabled="true"/>
		</WritingSystemOptions>
	  </ConfigurationItem>
	  <ConfigurationItem name="Lexeme Form" between=" " after=" " isEnabled="false" field="LexemeFormOA" cssClassNameOverride="lexemeform">
		<WritingSystemOptions writingSystemType="vernacular" displayWSAbreviation="false">
		  <Option id="vernacular" isEnabled="true"/>
		</WritingSystemOptions>
	  </ConfigurationItem>
	  <ConfigurationItem name="Citation Form" between=" " after=" " isEnabled="false" field="CitationForm">
		<WritingSystemOptions writingSystemType="vernacular" displayWSAbreviation="false">
		  <Option id="all vernacular" isEnabled="true"/>
		</WritingSystemOptions>
	  </ConfigurationItem>
	  <ConfigurationItem name="Secondary Homograph Number" after=" " isEnabled="false" field="HomographNumber"/>
	  <ConfigurationItem name="Complex Form Type" after=" " isEnabled="false" field="LookupComplexEntryType" cssClassNameOverride="complexformtypes">
		<ConfigurationItem name="Abbreviation" between=" " isEnabled="true" field="Abbreviation">
		  <WritingSystemOptions writingSystemType="analysis" displayWSAbreviation="false">
			<Option id="analysis" isEnabled="true"/>
		  </WritingSystemOptions>
		</ConfigurationItem>
		<ConfigurationItem name="Name" between=" " isEnabled="false" field="Name">
		  <WritingSystemOptions writingSystemType="analysis" displayWSAbreviation="false">
			<Option id="analysis" isEnabled="true"/>
		  </WritingSystemOptions>
		</ConfigurationItem>
	  </ConfigurationItem>
	  <ConfigurationItem name="Pronunciations" between=", " after=" " isEnabled="false" field="PronunciationsOS" cssClassNameOverride="pronunciations">
		<ConfigurationItem name="Pronunciation" before="[" between=" " after="]" isEnabled="true" field="Form">
		  <WritingSystemOptions writingSystemType="pronunciation" displayWSAbreviation="false">
			<Option id="pronunciation" isEnabled="true"/>
		  </WritingSystemOptions>
		</ConfigurationItem>
		<ConfigurationItem name="CV Pattern" after=" " isEnabled="false" field="CVPattern"/>
		<ConfigurationItem name="Tone" after=" " isEnabled="false" field="Tone"/>
		<ConfigurationItem name="Location" after=" " style="Dictionary-Contrasting" isEnabled="true" field="LocationRA" cssClassNameOverride="location">
		  <ConfigurationItem name="Abbreviation" between=" " after=" " isEnabled="true" field="Abbreviation">
			<WritingSystemOptions writingSystemType="both" displayWSAbreviation="false">
			  <Option id="analysis" isEnabled="true"/>
			</WritingSystemOptions>
		  </ConfigurationItem>
		  <ConfigurationItem name="Name" between=" " after=" " isEnabled="true" field="Name">
			<WritingSystemOptions writingSystemType="both" displayWSAbreviation="false">
			  <Option id="analysis" isEnabled="true"/>
			</WritingSystemOptions>
		  </ConfigurationItem>
		  <ConfigurationItem name="Alias" between=" " after=" " isEnabled="true" field="Alias">
			<WritingSystemOptions writingSystemType="analysis" displayWSAbreviation="false">
			  <Option id="analysis" isEnabled="true"/>
			</WritingSystemOptions>
		  </ConfigurationItem>
		</ConfigurationItem>
		<ConfigurationItem name="Pronunciation Media" after=" " isEnabled="true" field="MediaFilesOS" cssClassNameOverride="mediafiles">
		  <ConfigurationItem name="Media Files" after=" " isEnabled="true" field="MediaFileRA"/>
		</ConfigurationItem>
	  </ConfigurationItem>
	  <ConfigurationItem name="Etymology" isEnabled="false" before="(" after=") " between=" " field="EtymologyOS" cssClassNameOverride="etymologies">
		<ConfigurationItem name="Preceding Annotation" isEnabled="true" before="" between=" " after=" " field="PrecComment">
		  <WritingSystemOptions writingSystemType="analysis" displayWSAbreviation="false">
			<Option id="analysis" isEnabled="true" />
		  </WritingSystemOptions>
		</ConfigurationItem>
		<ConfigurationItem name="Source Language" after=" " between=" " isEnabled="true" field="LanguageRS" cssClassNameOverride="languages">
		  <ConfigurationItem name="Abbreviation" between=" " after=" " isEnabled="true" field="Abbreviation">
			<WritingSystemOptions writingSystemType="analysis" displayWSAbreviation="false">
			  <Option id="analysis" isEnabled="true"/>
			</WritingSystemOptions>
		  </ConfigurationItem>
		  <ConfigurationItem name="Name" between=" " after=" " isEnabled="false" field="Name">
			<WritingSystemOptions writingSystemType="analysis" displayWSAbreviation="false">
			  <Option id="analysis" isEnabled="true"/>
			</WritingSystemOptions>
		  </ConfigurationItem>
		</ConfigurationItem>
		<ConfigurationItem name="Source Language Notes" after=" " isEnabled="false" field="LanguageNotes">
		  <WritingSystemOptions writingSystemType="analysis" displayWSAbreviation="false">
			<Option id="analysis" isEnabled="true"/>
		  </WritingSystemOptions>
		</ConfigurationItem>
		<ConfigurationItem name="Source Form" isEnabled="true" before="" between=" " after=" " field="Form">
		  <WritingSystemOptions writingSystemType="both" displayWSAbreviation="false">
			<Option id="best vernoranal" isEnabled="true" />
		  </WritingSystemOptions>
		</ConfigurationItem>
		<ConfigurationItem name="Gloss" isEnabled="true" before="" between=" " after=" " field="Gloss">
		  <WritingSystemOptions writingSystemType="analysis" displayWSAbreviation="false">
			<Option id="analysis" isEnabled="true" />
		  </WritingSystemOptions>
		</ConfigurationItem>
		<ConfigurationItem name="Following Comment" isEnabled="false" before="" between=" " after=" " field="Comment">
		  <WritingSystemOptions writingSystemType="analysis" displayWSAbreviation="false">
			<Option id="analysis" isEnabled="true" />
		  </WritingSystemOptions>
		</ConfigurationItem>
		<ConfigurationItem name="Bibliographic Source" isEnabled="true" before="" between=" " after=" " field="Bibliography">
		  <WritingSystemOptions writingSystemType="analysis" displayWSAbreviation="false">
			<Option id="analysis" isEnabled="true" />
		  </WritingSystemOptions>
		</ConfigurationItem>
<!--
		<ConfigurationItem name="Note" isEnabled="false" before="" between=" " after=" " field="Note">
		  <WritingSystemOptions writingSystemType="analysis" displayWSAbreviation="false">
			<Option id="analysis" isEnabled="true" />
		  </WritingSystemOptions>
		</ConfigurationItem>
-->
	  </ConfigurationItem>
	  <ConfigurationItem name="Senses" between="  " after=" " isEnabled="false" field="SensesOS" cssClassNameOverride="senses">
		<SenseOptions displayEachSenseInParagraph="false" numberStyle="Dictionary-SenseNumber" numberBefore="" numberAfter=") " numberingStyle="%O" numberSingleSense="false" showSingleGramInfoFirst="true"/>
		<ConfigurationItem name="Grammatical Info." after=" " style="Dictionary-Contrasting" isEnabled="true" field="MorphoSyntaxAnalysisRA" cssClassNameOverride="morphosyntaxanalysis">
		  <ConfigurationItem name="Gram Info (Name)" between=" " after=" " isEnabled="false" field="InterlinearNameTSS" cssClassNameOverride="graminfoname"/>
		  <ConfigurationItem name="Gram Info (Abbrev)" between=" " after=" " isEnabled="false" field="InterlinearAbbrTSS" cssClassNameOverride="graminfoabbrev"/>
		  <ConfigurationItem name="Category Info." between=" " after=" " isEnabled="true" field="MLPartOfSpeech" cssClassNameOverride="partofspeech">
			<WritingSystemOptions writingSystemType="analysis" displayWSAbreviation="false">
			  <Option id="analysis" isEnabled="true"/>
			</WritingSystemOptions>
		  </ConfigurationItem>
		  <ConfigurationItem name="Slots (for Infl. Affixes)" before=": " between=", " isEnabled="true" field="Slots">
			<WritingSystemOptions writingSystemType="analysis" displayWSAbreviation="false">
			  <Option id="analysis" isEnabled="true"/>
			</WritingSystemOptions>
			<ConfigurationItem name="Slot Names" between=" " after=" " isEnabled="true" field="Name">
			  <WritingSystemOptions writingSystemType="analysis" displayWSAbreviation="false">
				<Option id="analysis" isEnabled="true"/>
			  </WritingSystemOptions>
			</ConfigurationItem>
		  </ConfigurationItem>
		  <ConfigurationItem name="Inflection Class" between=" " after=" " isEnabled="false" field="MLInflectionClass">
			<WritingSystemOptions writingSystemType="analysis" displayWSAbreviation="false">
			  <Option id="analysis" isEnabled="true"/>
			</WritingSystemOptions>
		  </ConfigurationItem>
		  <ConfigurationItem name="Inflection Features" after=" " isEnabled="false" field="FeaturesTSS" cssClassNameOverride="inflectionfeatures"/>
		  <ConfigurationItem name="Exception Features" after=" " isEnabled="false" field="ExceptionFeaturesTSS" cssClassNameOverride="exceptionfeatures"/>
		</ConfigurationItem>
		<ConfigurationItem name="Sense Type" before="(" after=") " style="Dictionary-Contrasting" isEnabled="true" field="SenseTypeRA" cssClassNameOverride="sensetype">
		  <ConfigurationItem name="Abbreviation" between=" " isEnabled="true" field="Abbreviation">
			<WritingSystemOptions writingSystemType="analysis" displayWSAbreviation="false">
			  <Option id="analysis" isEnabled="true"/>
			</WritingSystemOptions>
		  </ConfigurationItem>
		  <ConfigurationItem name="Name" between=" " isEnabled="false" field="Name">
			<WritingSystemOptions writingSystemType="analysis" displayWSAbreviation="false">
			  <Option id="analysis" isEnabled="true"/>
			</WritingSystemOptions>
		  </ConfigurationItem>
		</ConfigurationItem>
		<ConfigurationItem name="Definition (or Gloss)" between=" " after=" " isEnabled="true" field="DefinitionOrGloss">
		  <WritingSystemOptions writingSystemType="analysis" displayWSAbreviation="false">
			<Option id="all analysis" isEnabled="true"/>
		  </WritingSystemOptions>
		</ConfigurationItem>
		<ConfigurationItem name="Definition" between=" " after=" " isEnabled="false" field="Definition">
		  <WritingSystemOptions writingSystemType="analysis" displayWSAbreviation="false">
			<Option id="all analysis" isEnabled="true"/>
		  </WritingSystemOptions>
		</ConfigurationItem>
		<ConfigurationItem name="Restrictions" before="Restrictions: " between=" " after=". " isEnabled="true" field="Restrictions">
		  <WritingSystemOptions writingSystemType="analysis" displayWSAbreviation="false">
			<Option id="all analysis" isEnabled="true"/>
		  </WritingSystemOptions>
		</ConfigurationItem>
		<ConfigurationItem name="Scientific Name" after=" " isEnabled="true" field="ScientificName"/>
		<ConfigurationItem name="Gloss" between=" " after=" " isEnabled="false" field="Gloss">
		  <WritingSystemOptions writingSystemType="analysis" displayWSAbreviation="false">
			<Option id="all analysis" isEnabled="true"/>
		  </WritingSystemOptions>
		</ConfigurationItem>
	  	<ConfigurationItem name="Examples" style="Bulleted List" styleType="paragraph" between="  " after=" " isEnabled="true" field="ExamplesOS" cssClassNameOverride="examplescontents">
	  	  <ComplexFormOptions displayEachComplexFormInParagraph="false"/>
	  	  <ConfigurationItem name="Example Sentence" isEnabled="true" style="Dictionary-Vernacular" between=" " after=" " field="Example">
			<WritingSystemOptions writingSystemType="vernacular" displayWSAbreviation="false">
			  <Option id="all vernacular" isEnabled="true"/>
			</WritingSystemOptions>
		  </ConfigurationItem>
	  	  <ConfigurationItem name="Translations" isEnabled="true" field="TranslationsOC" cssClassNameOverride="translationcontents">
			<ConfigurationItem name="Type" after=" " isEnabled="false" field="TypeRA" cssClassNameOverride="type">
			  <ConfigurationItem name="Abbreviation" between=" " isEnabled="false" field="Abbreviation">
				<WritingSystemOptions writingSystemType="analysis" displayWSAbreviation="false">
				  <Option id="analysis" isEnabled="true"/>
				</WritingSystemOptions>
			  </ConfigurationItem>
			  <ConfigurationItem name="Name" before="[" between=" " after="]" isEnabled="true" field="Name">
				<WritingSystemOptions writingSystemType="analysis" displayWSAbreviation="false">
				  <Option id="analysis" isEnabled="true"/>
				</WritingSystemOptions>
			  </ConfigurationItem>
			</ConfigurationItem>
			<ConfigurationItem name="Translation" between=" " after=" " isEnabled="true" field="Translation">
			  <WritingSystemOptions writingSystemType="analysis" displayWSAbreviation="false">
				<Option id="all analysis" isEnabled="true"/>
			  </WritingSystemOptions>
			</ConfigurationItem>
		  </ConfigurationItem>
		  <ConfigurationItem name="Reference" after=" " isEnabled="false" field="Reference"/>
		</ConfigurationItem>
		<ConfigurationItem name="Encyclopedic Info." before=" [" between=" " after="]" isEnabled="true" field="EncyclopedicInfo">
		  <WritingSystemOptions writingSystemType="analysis" displayWSAbreviation="false">
			<Option id="all analysis" isEnabled="true"/>
		  </WritingSystemOptions>
		</ConfigurationItem>
		<ConfigurationItem name="Lexical Relations" between="; " after=". " isEnabled="true" field="LexSenseReferences">
		  <ListTypeOptions list="sense">
			<Option isEnabled="true" id="b7862f14-ea5e-11de-8d47-0013722f8dec"/>
			<Option isEnabled="true" id="b7921ac2-ea5e-11de-880d-0013722f8dec" />
			<Option isEnabled="true" id="b7a78fd8-ea5e-11de-9ef2-0013722f8dec:f" />
			<Option isEnabled="true" id="b7a78fd8-ea5e-11de-9ef2-0013722f8dec:r" />
			<Option isEnabled="true" id="b764ce50-ea5e-11de-864f-0013722f8dec:f" />
			<Option isEnabled="true" id="b764ce50-ea5e-11de-864f-0013722f8dec:r" />
			<Option isEnabled="true" id="b770ba08-ea5e-11de-9ca9-0013722f8dec:f" />
			<Option isEnabled="true" id="b770ba08-ea5e-11de-9ca9-0013722f8dec:r" />
			<Option isEnabled="true" id="b77a435c-ea5e-11de-9a66-0013722f8dec" />
		  </ListTypeOptions>
		  <ConfigurationItem name="Relation Abbreviation" between=" " after=": " style="Dictionary-Contrasting" isEnabled="true" field="OwnerType" subField="Abbreviation">
			<WritingSystemOptions writingSystemType="analysis" displayWSAbreviation="false">
			  <Option id="analysis" isEnabled="true"/>
			</WritingSystemOptions>
		  </ConfigurationItem>
		  <ConfigurationItem name="Relation Name" between=" " after=": " style="Dictionary-Contrasting" isEnabled="false" field="OwnerType" subField="Name">
			<WritingSystemOptions writingSystemType="analysis" displayWSAbreviation="false">
			  <Option id="analysis" isEnabled="true"/>
			</WritingSystemOptions>
		  </ConfigurationItem>
		  <ConfigurationItem name="Targets" between=", " after="" isEnabled="true" field="ConfigTargets">
			<!--ConfiguredXHTMLGenerator uses cssClassNameOverride="headword" as a flag to generate a link to the referenced entry-->
			<ConfigurationItem name="Referenced Sense Headword" between=" " style="Dictionary-CrossReferences" isEnabled="true" field="HeadWord" cssClassNameOverride="headword">
			  <WritingSystemOptions writingSystemType="vernacular" displayWSAbreviation="false">
				<Option id="vernacular" isEnabled="true"/>
			  </WritingSystemOptions>
			</ConfigurationItem>
			<ConfigurationItem name="Gloss" before=" " between=" " isEnabled="false" field="Gloss">
			  <WritingSystemOptions writingSystemType="analysis" displayWSAbreviation="false">
				<Option id="all analysis" isEnabled="true"/>
			  </WritingSystemOptions>
			</ConfigurationItem>
			<ConfigurationItem name="Primary Entry References" isEnabled="true" before=" (" between=", " after=") "  field="PrimaryEntryRefs">
				<ConfigurationItem name="Type" isEnabled="true" between="," after=" " field="EntryTypes" cssClassNameOverride="entrytypes">
					<ConfigurationItem name="Reverse Abbreviation" isEnabled="true" between=" " after="" field="ReverseAbbr">
						<WritingSystemOptions writingSystemType="analysis" displayWSAbreviation="false">
							<Option id="analysis" isEnabled="true" />
						</WritingSystemOptions>
					</ConfigurationItem>
					<ConfigurationItem name="Reverse Name" isEnabled="false" between=" " after="" field="ReverseName">
						<WritingSystemOptions writingSystemType="analysis" displayWSAbreviation="false">
							<Option id="analysis" isEnabled="true" />
						</WritingSystemOptions>
					</ConfigurationItem>
				</ConfigurationItem>
				<ConfigurationItem name="Primary Entry(s)" isEnabled="true" between="," after="" field="ConfigReferencedEntries" cssClassNameOverride="referencedentries">
					<ConfigurationItem name="Referenced Headword" isEnabled="true" style="Dictionary-CrossReferences" after="" field="HeadWord" cssClassNameOverride="headword">
						<WritingSystemOptions writingSystemType="vernacular" displayWSAbreviation="false">
							<Option id="vernacular" isEnabled="true" />
						</WritingSystemOptions>
					</ConfigurationItem>
					<ConfigurationItem name="Gloss (or Summary Definition)" isEnabled="false" between=" " before=" " field="GlossOrSummary">
						<WritingSystemOptions writingSystemType="analysis" displayWSAbreviation="false">
							<Option id="analysis" isEnabled="true" />
						</WritingSystemOptions>
					</ConfigurationItem>
				</ConfigurationItem>
				<ConfigurationItem name="Comment" isEnabled="false" between=" " before=" " field="Summary">
					<WritingSystemOptions writingSystemType="analysis" displayWSAbreviation="false">
						<Option id="analysis" isEnabled="true" />
					</WritingSystemOptions>
				</ConfigurationItem>
			</ConfigurationItem>
		  </ConfigurationItem>
		</ConfigurationItem>
		<ConfigurationItem name="Variants of Sense" before="(" between="; " after=") " isEnabled="true" field="VariantFormEntryBackRefs">
		  <ConfigurationItem name="Variant Type" between=", " after=" " isEnabled="true" field="VariantEntryTypesRS" cssClassNameOverride="variantentrytypes">
			<ConfigurationItem name="Abbreviation" between=" " after="" isEnabled="true" field="Abbreviation">
			  <WritingSystemOptions writingSystemType="analysis" displayWSAbreviation="false">
				<Option id="analysis" isEnabled="true"/>
			  </WritingSystemOptions>
			</ConfigurationItem>
			<ConfigurationItem name="Name" between=" " isEnabled="false" field="Name">
			  <WritingSystemOptions writingSystemType="analysis" displayWSAbreviation="false">
				<Option id="analysis" isEnabled="true"/>
			  </WritingSystemOptions>
			</ConfigurationItem>
		  </ConfigurationItem>
		  <ConfigurationItem name="Variant Form" between=", " style="Dictionary-CrossReferences" isEnabled="true" field="OwningEntry" subField="HeadWordRef" cssClassNameOverride="headword">
			<WritingSystemOptions writingSystemType="vernacular" displayWSAbreviation="false">
			  <Option id="vernacular" isEnabled="true"/>
			</WritingSystemOptions>
		  </ConfigurationItem>
		  <ConfigurationItem name="Variant Pronunciations" before=" " between=", " isEnabled="false" field="OwningEntry" subField="PronunciationsOS" cssClassNameOverride="variantpronunciations">
			<ConfigurationItem name="Pronunciation" before="[" between=" " after="]" isEnabled="true" field="Form">
			  <WritingSystemOptions writingSystemType="pronunciation" displayWSAbreviation="false">
				<Option id="pronunciation" isEnabled="true"/>
			  </WritingSystemOptions>
			</ConfigurationItem>
			<ConfigurationItem name="CV Pattern" after=" " isEnabled="false" field="CVPattern"/>
			<ConfigurationItem name="Tone" after=" " isEnabled="false" field="Tone"/>
			<ConfigurationItem name="Location" after=" " style="Dictionary-Contrasting" isEnabled="false" field="LocationRA" cssClassNameOverride="location">
			  <ConfigurationItem name="Abbreviation" between=" " after=" " isEnabled="true" field="Abbreviation">
				<WritingSystemOptions writingSystemType="both" displayWSAbreviation="false">
				  <Option id="analysis" isEnabled="true"/>
				</WritingSystemOptions>
			  </ConfigurationItem>
			  <ConfigurationItem name="Name" between=" " after=" " isEnabled="false" field="Name">
				<WritingSystemOptions writingSystemType="both" displayWSAbreviation="false">
				  <Option id="analysis" isEnabled="true"/>
				</WritingSystemOptions>
			  </ConfigurationItem>
			</ConfigurationItem>
			<ConfigurationItem name="Pronunciation Media" after=" " isEnabled="true" field="MediaFilesOS" cssClassNameOverride="mediafiles">
			  <ConfigurationItem name="Media Files" after=" " isEnabled="true" field="MediaFileRA"/>
			</ConfigurationItem>
		  </ConfigurationItem>
		  <ConfigurationItem name="Comment" before=" " between=" " isEnabled="false" field="Summary">
			<WritingSystemOptions writingSystemType="analysis" displayWSAbreviation="false">
			  <Option id="analysis" isEnabled="true"/>
			</WritingSystemOptions>
		  </ConfigurationItem>
		  <ConfigurationItem name="Summary Definition" between=" " after=" " isEnabled="true" field="OwningEntry" subField="SummaryDefinition">
			<WritingSystemOptions writingSystemType="analysis" displayWSAbreviation="false">
			  <Option id="analysis" isEnabled="true"/>
			</WritingSystemOptions>
		  </ConfigurationItem>
		</ConfigurationItem>
		<ConfigurationItem name="Anthropology Note" between=" " after=" " isEnabled="false" field="AnthroNote">
		  <WritingSystemOptions writingSystemType="analysis" displayWSAbreviation="false">
			<Option id="all analysis" isEnabled="true"/>
		  </WritingSystemOptions>
		</ConfigurationItem>
		<ConfigurationItem name="Bibliography" between=" " after=" " isEnabled="false" field="Bibliography">
		  <WritingSystemOptions writingSystemType="analysis" displayWSAbreviation="false">
			<Option id="all analysis" isEnabled="true"/>
		  </WritingSystemOptions>
		</ConfigurationItem>
		<ConfigurationItem name="Discourse Note" between=" " after=" " isEnabled="false" field="DiscourseNote">
		  <WritingSystemOptions writingSystemType="analysis" displayWSAbreviation="false">
			<Option id="all analysis" isEnabled="true"/>
		  </WritingSystemOptions>
		</ConfigurationItem>
		<ConfigurationItem name="Phonology Note" between=" " after=" " isEnabled="false" field="PhonologyNote">
		  <WritingSystemOptions writingSystemType="analysis" displayWSAbreviation="false">
			<Option id="all analysis" isEnabled="true"/>
		  </WritingSystemOptions>
		</ConfigurationItem>
		<ConfigurationItem name="Grammar Note" between=" " after=" " isEnabled="false" field="GrammarNote">
		  <WritingSystemOptions writingSystemType="analysis" displayWSAbreviation="false">
			<Option id="all analysis" isEnabled="true"/>
		  </WritingSystemOptions>
		</ConfigurationItem>
		<ConfigurationItem name="Semantics Note" between=" " after=" " isEnabled="false" field="SemanticsNote">
		  <WritingSystemOptions writingSystemType="analysis" displayWSAbreviation="false">
			<Option id="all analysis" isEnabled="true"/>
		  </WritingSystemOptions>
		</ConfigurationItem>
		<ConfigurationItem name="Sociolinguistics Note" between=" " after=" " isEnabled="false" field="SocioLinguisticsNote">
		  <WritingSystemOptions writingSystemType="analysis" displayWSAbreviation="false">
			<Option id="all analysis" isEnabled="true"/>
		  </WritingSystemOptions>
		</ConfigurationItem>
	  	<ConfigurationItem name="Extended Note" isEnabled="true" style="Dictionary-Sense" styleType="paragraph" between=" " after=" " field="ExtendedNoteOS" cssClassNameOverride="extendednotecontents">
	  		<ComplexFormOptions list="note" displayEachComplexFormInParagraph="true">
	  			<Option id="c0000000-dd15-4a03-9032-b40faaa9a754" isEnabled="true" />
	  			<Option id="2f06d436-b1e0-47ae-a42e-1f7b893c5fc2" isEnabled="true" />
	  			<Option id="7ad06e7d-15d1-42b0-ae19-9c05b7c0b181" isEnabled="true" />
	  			<Option id="d3d28628-60c9-4917-8185-ba64c59f20c3" isEnabled="true" />
	  			<Option id="30115b33-608a-4506-9f9c-2457cab4f4a8" isEnabled="true" />
	  			<Option id="5dd29371-fdb0-497a-a2fb-7ca69b00ad4f" isEnabled="true" />
	  		</ComplexFormOptions>
	  		<ConfigurationItem name="Note Type" isEnabled="false" between=" " after=" " field="ExtendedNoteTypeRA" subField="Name" cssClassNameOverride="notetype">
	  			<WritingSystemOptions writingSystemType="analysis" displayWSAbreviation="false">
	  				<Option id="all analysis" isEnabled="true" />
	  			</WritingSystemOptions>
	  		</ConfigurationItem>
	  		<ConfigurationItem name="Discussion" isEnabled="true" style="Strong" between=" " after=" " field="Discussion" cssClassNameOverride="discussion">
	  			<WritingSystemOptions writingSystemType="analysis" displayWSAbreviation="false">
	  				<Option id="all analysis" isEnabled="true" />
	  			</WritingSystemOptions>
	  		</ConfigurationItem>
	  		<ConfigurationItem name="Examples" isEnabled="true" style="Bulleted List" styleType="character" between="  " after=" " field="ExamplesOS" cssClassNameOverride="examplescontents">
	  			<ComplexFormOptions displayEachComplexFormInParagraph="false" />
	  			<ConfigurationItem name="Example Sentence" isEnabled="true" style="Dictionary-Vernacular" between=" " after=" " field="Example">
	  				<WritingSystemOptions writingSystemType="vernacular" displayWSAbreviation="false">
	  					<Option id="all vernacular" isEnabled="true" />
	  				</WritingSystemOptions>
	  			</ConfigurationItem>
	  			<ConfigurationItem name="Translations" isEnabled="true" field="TranslationsOC" cssClassNameOverride="translationcontents">
	  				<ConfigurationItem name="Type" isEnabled="false" after=" " field="TypeRA" cssClassNameOverride="type">
	  					<ConfigurationItem name="Abbreviation" isEnabled="false" between=" " field="Abbreviation">
	  						<WritingSystemOptions writingSystemType="analysis" displayWSAbreviation="false">
	  							<Option id="analysis" isEnabled="true" />
	  						</WritingSystemOptions>
	  					</ConfigurationItem>
	  					<ConfigurationItem name="Name" isEnabled="true" before="[" between=" " after="]" field="Name">
	  						<WritingSystemOptions writingSystemType="analysis" displayWSAbreviation="false">
	  							<Option id="analysis" isEnabled="true" />
	  						</WritingSystemOptions>
	  					</ConfigurationItem>
	  				</ConfigurationItem>
	  				<ConfigurationItem name="Translation" isEnabled="true" between=" " after=" " field="Translation">
	  					<WritingSystemOptions writingSystemType="analysis" displayWSAbreviation="false">
	  						<Option id="all analysis" isEnabled="true" />
	  					</WritingSystemOptions>
	  				</ConfigurationItem>
	  			</ConfigurationItem>
	  			<ConfigurationItem name="Reference" isEnabled="false" after=" " field="Reference" />
	  		</ConfigurationItem>
	  	</ConfigurationItem>
		<ConfigurationItem name="General Note" between=" " after=" " isEnabled="false" field="GeneralNote">
		  <WritingSystemOptions writingSystemType="analysis" displayWSAbreviation="false">
			<Option id="all analysis" isEnabled="true"/>
		  </WritingSystemOptions>
		</ConfigurationItem>
		<ConfigurationItem name="Source" after=" " isEnabled="false" field="Source"/>
		<ConfigurationItem name="Semantic Domains" before="(sem. domains: " between=", " after=".) " isEnabled="true" field="SemanticDomainsRC" cssClassNameOverride="semanticdomains">
		  <ConfigurationItem name="Abbreviation" between=" " after=" - " isEnabled="true" field="Abbreviation">
			<WritingSystemOptions writingSystemType="analysis" displayWSAbreviation="false">
			  <Option id="analysis" isEnabled="true"/>
			</WritingSystemOptions>
		  </ConfigurationItem>
		  <ConfigurationItem name="Name" between=" " isEnabled="true" field="Name">
			<WritingSystemOptions writingSystemType="analysis" displayWSAbreviation="false">
			  <Option id="analysis" isEnabled="true"/>
			</WritingSystemOptions>
		  </ConfigurationItem>
		</ConfigurationItem>
		<ConfigurationItem name="Anthropology Categories" before="anthro. codes " between=", " after=" " isEnabled="false" field="AnthroCodesRC" cssClassNameOverride="anthrocodes">
		  <ConfigurationItem name="Abbreviation" between=" " after=" - " isEnabled="true" field="Abbreviation">
			<WritingSystemOptions writingSystemType="analysis" displayWSAbreviation="false">
			  <Option id="analysis" isEnabled="true"/>
			</WritingSystemOptions>
		  </ConfigurationItem>
		  <ConfigurationItem name="Name" between=" " isEnabled="true" field="Name">
			<WritingSystemOptions writingSystemType="analysis" displayWSAbreviation="false">
			  <Option id="analysis" isEnabled="true"/>
			</WritingSystemOptions>
		  </ConfigurationItem>
		</ConfigurationItem>
		<ConfigurationItem name="Academic Domains" before="ac. domains: " between=", " after=" " isEnabled="true" field="DomainTypesRC" cssClassNameOverride="academicdomains">
		  <ConfigurationItem name="Abbreviation" between=" " isEnabled="true" field="Abbreviation">
			<WritingSystemOptions writingSystemType="analysis" displayWSAbreviation="false">
			  <Option id="analysis" isEnabled="true"/>
			</WritingSystemOptions>
		  </ConfigurationItem>
		  <ConfigurationItem name="Name" before=" (" between=" " after=")" isEnabled="true" field="Name">
			<WritingSystemOptions writingSystemType="analysis" displayWSAbreviation="false">
			  <Option id="analysis" isEnabled="true"/>
			</WritingSystemOptions>
		  </ConfigurationItem>
		</ConfigurationItem>
		<ConfigurationItem name="Usages" before="{" between=", " after="} " isEnabled="true" field="UsageTypesRC" cssClassNameOverride="usages">
		  <ConfigurationItem name="Abbreviation" between=" " isEnabled="true" field="Abbreviation">
			<WritingSystemOptions writingSystemType="analysis" displayWSAbreviation="false">
			  <Option id="analysis" isEnabled="true"/>
			</WritingSystemOptions>
		  </ConfigurationItem>
		  <ConfigurationItem name="Name" between=" " isEnabled="false" field="Name">
			<WritingSystemOptions writingSystemType="analysis" displayWSAbreviation="false">
			  <Option id="analysis" isEnabled="true"/>
			</WritingSystemOptions>
		  </ConfigurationItem>
		</ConfigurationItem>
		<ConfigurationItem name="Status" before="status " after=" " isEnabled="false" field="StatusRA" cssClassNameOverride="status">
		  <ConfigurationItem name="Abbreviation" between=" " isEnabled="false" field="Abbreviation">
			<WritingSystemOptions writingSystemType="analysis" displayWSAbreviation="false">
			  <Option id="analysis" isEnabled="true"/>
			</WritingSystemOptions>
		  </ConfigurationItem>
		  <ConfigurationItem name="Name" before="[" between=" " after="]" isEnabled="true" field="Name">
			<WritingSystemOptions writingSystemType="analysis" displayWSAbreviation="false">
			  <Option id="analysis" isEnabled="true"/>
			</WritingSystemOptions>
		  </ConfigurationItem>
		</ConfigurationItem>
		<ConfigurationItem name="Referenced Complex Forms" between=" " after=" " isEnabled="true" field="VisibleComplexFormBackRefs">
		  <ComplexFormOptions list="complex" displayEachComplexFormInParagraph="true">
			<Option isEnabled="false" id=""/>
		  </ComplexFormOptions>
		  <ConfigurationItem name="Complex Form Type" after="" isEnabled="false" field="ComplexEntryTypesRS" cssClassNameOverride="complexformtypes">
			<ConfigurationItem name="Abbreviation" between=" " after=" " isEnabled="true" field="Abbreviation">
			  <WritingSystemOptions writingSystemType="analysis" displayWSAbreviation="false">
				<Option id="analysis" isEnabled="true"/>
			  </WritingSystemOptions>
			</ConfigurationItem>
			<ConfigurationItem name="Name" between=" " after=" " isEnabled="false" field="Name">
			  <WritingSystemOptions writingSystemType="analysis" displayWSAbreviation="false">
				<Option id="analysis" isEnabled="true"/>
			  </WritingSystemOptions>
			</ConfigurationItem>
		  </ConfigurationItem>
		  <ConfigurationItem name="Complex Form" between=" " style="Dictionary-CrossReferences" isEnabled="true" field="OwningEntry" subField="HeadWordRef" cssClassNameOverride="headword">
			<WritingSystemOptions writingSystemType="vernacular" displayWSAbreviation="false">
			  <Option id="vernacular" isEnabled="true"/>
			</WritingSystemOptions>
		  </ConfigurationItem>
		  <ConfigurationItem name="Summary Definition" before=" " between=" " after=" " isEnabled="true" field="OwningEntry" subField="SummaryDefinition">
			<WritingSystemOptions writingSystemType="analysis" displayWSAbreviation="false">
			  <Option id="analysis" isEnabled="true"/>
			</WritingSystemOptions>
		  </ConfigurationItem>
		  <ConfigurationItem name="Comment" before=" " between=" " isEnabled="true" field="Summary">
			<WritingSystemOptions writingSystemType="analysis" displayWSAbreviation="false">
			  <Option id="analysis" isEnabled="true"/>
			</WritingSystemOptions>
		  </ConfigurationItem>
		  <ConfigurationItem name="Example Sentences" isEnabled="false" field="ExampleSentences">
			<ConfigurationItem name="Example" between=" " after=" " style="Dictionary-Vernacular" isEnabled="true" field="Example">
			  <WritingSystemOptions writingSystemType="vernacular" displayWSAbreviation="false">
				<Option id="all vernacular" isEnabled="true"/>
			  </WritingSystemOptions>
			</ConfigurationItem>
		  	<ConfigurationItem name="Translations" isEnabled="true" field="TranslationsOC" cssClassNameOverride="translationcontents">
			  <ConfigurationItem name="Type" after=" " isEnabled="false" field="TypeRA" cssClassNameOverride="type">
				<ConfigurationItem name="Abbreviation" between=" " isEnabled="false" field="Abbreviation">
				  <WritingSystemOptions writingSystemType="analysis" displayWSAbreviation="false">
					<Option id="analysis" isEnabled="true"/>
				  </WritingSystemOptions>
				</ConfigurationItem>
				<ConfigurationItem name="Name" before="[" between=" " after="]" isEnabled="true" field="Name">
				  <WritingSystemOptions writingSystemType="analysis" displayWSAbreviation="false">
					<Option id="analysis" isEnabled="true"/>
				  </WritingSystemOptions>
				</ConfigurationItem>
			  </ConfigurationItem>
			  <ConfigurationItem name="Translation" between=" " after=" " isEnabled="true" field="Translation">
				<WritingSystemOptions writingSystemType="analysis" displayWSAbreviation="false">
				  <Option id="all analysis" isEnabled="true"/>
				</WritingSystemOptions>
			  </ConfigurationItem>
			</ConfigurationItem>
			<ConfigurationItem name="Reference" after=" " isEnabled="false" field="Reference"/>
		  </ConfigurationItem>
		  <ConfigurationItem name="Subentry Under Reference" before=" (see under " between=", " after=") " style="Dictionary-CrossReferences" isEnabled="false" field="NonTrivialEntryRoots">
			<ConfigurationItem name="Referenced Headword" style="Dictionary-CrossReferences" isEnabled="true" field="HeadWordRef" cssClassNameOverride="headword">
			  <WritingSystemOptions writingSystemType="vernacular" displayWSAbreviation="false">
				<Option id="vernacular" isEnabled="true"/>
			  </WritingSystemOptions>
			</ConfigurationItem>
		  </ConfigurationItem>
		</ConfigurationItem>
		<ConfigurationItem name="Subsenses" between="  " after=" " isEnabled="true" field="SensesOS" cssClassNameOverride="senses">
		  <SenseOptions displayEachSenseInParagraph="false" numberStyle="Dictionary-SenseNumber" numberBefore="" numberAfter=") " parentSenseNumberingStyle="%." numberingStyle="%d" numberSingleSense="true" showSingleGramInfoFirst="true"/>
		  <ReferenceItem>MainEntrySubsenses</ReferenceItem>
		</ConfigurationItem>
	  </ConfigurationItem>
	  <ConfigurationItem name="Summary Definition" before=" " between=" " after=" " isEnabled="true" field="SummaryDefinition">
		<WritingSystemOptions writingSystemType="analysis" displayWSAbreviation="false">
		  <Option id="analysis" isEnabled="true"/>
		</WritingSystemOptions>
	  </ConfigurationItem>
	  <ConfigurationItem name="Restrictions (Entry)" before="(" between=" " after=") " isEnabled="false" field="Restrictions">
		<WritingSystemOptions writingSystemType="analysis" displayWSAbreviation="false">
		  <Option id="analysis" isEnabled="true"/>
		</WritingSystemOptions>
	  </ConfigurationItem>
	  <ConfigurationItem name="Note" between=" " after=" " isEnabled="false" field="Comment">
		<WritingSystemOptions writingSystemType="analysis" displayWSAbreviation="false">
		  <Option id="all analysis" isEnabled="true"/>
		</WritingSystemOptions>
	  </ConfigurationItem>
	  <ConfigurationItem name="Variant Forms" nameSuffix="Inflectional Variants" isEnabled="true" isDuplicate="true" before="[" between="; " after="] " field="VariantFormEntryBackRefs">
		<ListTypeOptions list="variant">
		  <Option id="b0000000-c40e-433e-80b5-31da08771344" isEnabled="false" />
		  <Option id="024b62c9-93b3-41a0-ab19-587a0030219a" isEnabled="false" />
		  <Option id="4343b1ef-b54f-4fa4-9998-271319a6d74c" isEnabled="false" />
		  <Option id="01d4fbc1-3b0c-4f52-9163-7ab0d4f4711c" isEnabled="true" />
		  <Option id="837ebe72-8c1d-4864-95d9-fa313c499d78" isEnabled="true" />
		  <Option id="a32f1d1c-4832-46a2-9732-c2276d6547e8" isEnabled="true" />
		  <Option id="0c4663b3-4d9a-47af-b9a1-c8565d8112ed" isEnabled="false" />
		</ListTypeOptions>
		<ConfigurationItem name="Variant Type" isEnabled="true" before="" between=", " after=" " field="VariantEntryTypesRS" cssClassNameOverride="variantentrytypes">
		  <ConfigurationItem name="Abbreviation" isEnabled="true" style="Dictionary-CrossReferences" before="" between=" " after="" field="Abbreviation">
			<WritingSystemOptions writingSystemType="analysis" displayWSAbreviation="false">
			  <Option id="analysis" isEnabled="true" />
			</WritingSystemOptions>
		  </ConfigurationItem>
		  <ConfigurationItem name="Name" isEnabled="false" before="" between=" " after="" field="Name">
			<WritingSystemOptions writingSystemType="analysis" displayWSAbreviation="false">
			  <Option id="analysis" isEnabled="true" />
			</WritingSystemOptions>
		  </ConfigurationItem>
		</ConfigurationItem>
		<ConfigurationItem name="Variant Form" isEnabled="true" style="Dictionary-CrossReferences" before="" between=", " after="" field="OwningEntry" subField="HeadWordRef" cssClassNameOverride="headword">
		  <WritingSystemOptions writingSystemType="vernacular" displayWSAbreviation="false">
			<Option id="vernacular" isEnabled="true" />
		  </WritingSystemOptions>
		</ConfigurationItem>
		<ConfigurationItem name="Variant Pronunciations" isEnabled="false" before=" " between=", " after="" field="OwningEntry" subField="PronunciationsOS" cssClassNameOverride="variantpronunciations">
		  <ConfigurationItem name="Pronunciation" isEnabled="true" before="[" between=" " after="]" field="Form">
			<WritingSystemOptions writingSystemType="pronunciation" displayWSAbreviation="false">
			  <Option id="pronunciation" isEnabled="true" />
			</WritingSystemOptions>
		  </ConfigurationItem>
		  <ConfigurationItem name="CV Pattern" isEnabled="false" before="" after=" " field="CVPattern" />
		  <ConfigurationItem name="Tone" isEnabled="false" before="" after=" " field="Tone" />
		  <ConfigurationItem name="Location" isEnabled="false" style="Dictionary-Contrasting" before="" after=" " field="LocationRA" cssClassNameOverride="location">
			<ConfigurationItem name="Abbreviation" isEnabled="true" before="" between=" " after=" " field="Abbreviation">
			  <WritingSystemOptions writingSystemType="both" displayWSAbreviation="false">
				<Option id="analysis" isEnabled="true" />
			  </WritingSystemOptions>
			</ConfigurationItem>
			<ConfigurationItem name="Name" isEnabled="false" before="" between=" " after=" " field="Name">
			  <WritingSystemOptions writingSystemType="both" displayWSAbreviation="false">
				<Option id="analysis" isEnabled="true" />
			  </WritingSystemOptions>
			</ConfigurationItem>
		  </ConfigurationItem>
		  <ConfigurationItem name="Pronunciation Media" after=" " isEnabled="true" field="MediaFilesOS" cssClassNameOverride="mediafiles">
			<ConfigurationItem name="Media Files" after=" " isEnabled="true" field="MediaFileRA"/>
		  </ConfigurationItem>
		</ConfigurationItem>
		<ConfigurationItem name="Comment" isEnabled="false" before=" " between=" " after="" field="Summary">
		  <WritingSystemOptions writingSystemType="analysis" displayWSAbreviation="false">
			<Option id="analysis" isEnabled="true" />
		  </WritingSystemOptions>
		</ConfigurationItem>
		<ConfigurationItem name="Summary Definition" isEnabled="false" before=" " between=" " after=" " field="OwningEntry" subField="SummaryDefinition">
		  <WritingSystemOptions writingSystemType="analysis" displayWSAbreviation="false">
			<Option id="analysis" isEnabled="true" />
		  </WritingSystemOptions>
		</ConfigurationItem>
	  </ConfigurationItem>
	  <ConfigurationItem name="Variant Forms" before="(" between="; " after=") " isEnabled="false" field="VariantFormEntryBackRefs">
		<ListTypeOptions list="variant">
		  <Option isEnabled="false" id="b0000000-c40e-433e-80b5-31da08771344"/>
		  <Option isEnabled="true" id="024b62c9-93b3-41a0-ab19-587a0030219a"/>
		  <Option isEnabled="true" id="4343b1ef-b54f-4fa4-9998-271319a6d74c"/>
		  <Option isEnabled="false" id="01d4fbc1-3b0c-4f52-9163-7ab0d4f4711c"/>
		  <Option isEnabled="false" id="837ebe72-8c1d-4864-95d9-fa313c499d78"/>
		  <Option isEnabled="false" id="a32f1d1c-4832-46a2-9732-c2276d6547e8"/>
		  <Option isEnabled="true" id="0c4663b3-4d9a-47af-b9a1-c8565d8112ed"/>
		</ListTypeOptions>
		<ConfigurationItem name="Variant Type" between=", " after=" " isEnabled="true" field="VariantEntryTypesRS" cssClassNameOverride="variantentrytypes">
		  <ConfigurationItem name="Abbreviation" between=" " after="" isEnabled="true" field="Abbreviation">
			<WritingSystemOptions writingSystemType="analysis" displayWSAbreviation="false">
			  <Option id="analysis" isEnabled="true"/>
			</WritingSystemOptions>
		  </ConfigurationItem>
		  <ConfigurationItem name="Name" between=" " isEnabled="false" field="Name">
			<WritingSystemOptions writingSystemType="analysis" displayWSAbreviation="false">
			  <Option id="analysis" isEnabled="true"/>
			</WritingSystemOptions>
		  </ConfigurationItem>
		</ConfigurationItem>
		<ConfigurationItem name="Variant Form" between=", " style="Dictionary-CrossReferences" isEnabled="true" field="OwningEntry" subField="HeadWordRef" cssClassNameOverride="headword">
		  <WritingSystemOptions writingSystemType="vernacular" displayWSAbreviation="false">
			<Option id="vernacular" isEnabled="true"/>
		  </WritingSystemOptions>
		</ConfigurationItem>
		<ConfigurationItem name="Variant Pronunciations" before=" " between=", " isEnabled="false" field="OwningEntry" subField="PronunciationsOS" cssClassNameOverride="variantpronunciations">
		  <ConfigurationItem name="Pronunciation" before="[" between=" " after="]" isEnabled="true" field="Form">
			<WritingSystemOptions writingSystemType="pronunciation" displayWSAbreviation="false">
			  <Option id="pronunciation" isEnabled="true"/>
			</WritingSystemOptions>
		  </ConfigurationItem>
		  <ConfigurationItem name="CV Pattern" after=" " isEnabled="false" field="CVPattern"/>
		  <ConfigurationItem name="Tone" after=" " isEnabled="false" field="Tone"/>
		  <ConfigurationItem name="Location" after=" " style="Dictionary-Contrasting" isEnabled="false" field="LocationRA" cssClassNameOverride="location">
			<ConfigurationItem name="Abbreviation" between=" " after=" " isEnabled="true" field="Abbreviation">
			  <WritingSystemOptions writingSystemType="both" displayWSAbreviation="false">
				<Option id="analysis" isEnabled="true"/>
			  </WritingSystemOptions>
			</ConfigurationItem>
			<ConfigurationItem name="Name" between=" " after=" " isEnabled="false" field="Name">
			  <WritingSystemOptions writingSystemType="both" displayWSAbreviation="false">
				<Option id="analysis" isEnabled="true"/>
			  </WritingSystemOptions>
			</ConfigurationItem>
		  </ConfigurationItem>
		  <ConfigurationItem name="Pronunciation Media" after=" " isEnabled="true" field="MediaFilesOS" cssClassNameOverride="mediafiles">
			<ConfigurationItem name="Media Files" after=" " isEnabled="true" field="MediaFileRA"/>
		  </ConfigurationItem>
		</ConfigurationItem>
		<ConfigurationItem name="Comment" before=" " between=" " isEnabled="false" field="Summary">
		  <WritingSystemOptions writingSystemType="analysis" displayWSAbreviation="false">
			<Option id="analysis" isEnabled="true"/>
		  </WritingSystemOptions>
		</ConfigurationItem>
		<ConfigurationItem name="Summary Definition" between=" " after=" " isEnabled="true" field="OwningEntry" subField="SummaryDefinition">
		  <WritingSystemOptions writingSystemType="analysis" displayWSAbreviation="false">
			<Option id="analysis" isEnabled="true"/>
		  </WritingSystemOptions>
		</ConfigurationItem>
	  </ConfigurationItem>
	  <ConfigurationItem name="Cross References" between="; " after=". " isEnabled="false" field="MinimalLexReferences">
		<ListTypeOptions list="entry">
		  <Option isEnabled="true" id="b79ba420-ea5e-11de-8f71-0013722f8dec"/>
		</ListTypeOptions>
		<ConfigurationItem name="Relation Abbreviation" between=" " after=": " style="Dictionary-Contrasting" isEnabled="true" field="OwnerType" subField="Abbreviation">
		  <WritingSystemOptions writingSystemType="analysis" displayWSAbreviation="false">
			<Option id="analysis" isEnabled="true"/>
		  </WritingSystemOptions>
		</ConfigurationItem>
		<ConfigurationItem name="Relation Name" between=" " after=": " style="Dictionary-Contrasting" isEnabled="false" field="OwnerType" subField="Name">
		  <WritingSystemOptions writingSystemType="analysis" displayWSAbreviation="false">
			<Option id="analysis" isEnabled="true"/>
		  </WritingSystemOptions>
		</ConfigurationItem>
		<ConfigurationItem name="Targets" between=", " after="" isEnabled="true" field="ConfigTargets">
		  <!--ConfiguredXHTMLGenerator uses cssClassNameOverride="headword" as a flag to generate a link to the referenced entry-->
		  <ConfigurationItem name="Referenced Headword" between=" " style="Dictionary-CrossReferences" isEnabled="true" field="HeadWord" cssClassNameOverride="headword">
			<WritingSystemOptions writingSystemType="vernacular" displayWSAbreviation="false">
			  <Option id="vernacular" isEnabled="true"/>
			</WritingSystemOptions>
		  </ConfigurationItem>
		  <ConfigurationItem name="Summary Definition" before=" " between=" " isEnabled="false" field="SummaryDefinition">
			<WritingSystemOptions writingSystemType="analysis" displayWSAbreviation="false">
			  <Option id="analysis" isEnabled="true"/>
			</WritingSystemOptions>
		  </ConfigurationItem>
			<ConfigurationItem name="Primary Entry References" isEnabled="true" before=" (" between=", " after=") "  field="PrimaryEntryRefs">
				<ConfigurationItem name="Type" isEnabled="true" between="," after=" " field="EntryTypes" cssClassNameOverride="entrytypes">
					<ConfigurationItem name="Reverse Abbreviation" isEnabled="true" between=" " after="" field="ReverseAbbr">
						<WritingSystemOptions writingSystemType="analysis" displayWSAbreviation="false">
							<Option id="analysis" isEnabled="true" />
						</WritingSystemOptions>
					</ConfigurationItem>
					<ConfigurationItem name="Reverse Name" isEnabled="false" between=" " after="" field="ReverseName">
						<WritingSystemOptions writingSystemType="analysis" displayWSAbreviation="false">
							<Option id="analysis" isEnabled="true" />
						</WritingSystemOptions>
					</ConfigurationItem>
				</ConfigurationItem>
				<ConfigurationItem name="Primary Entry(s)" isEnabled="true" between="," after="" field="ConfigReferencedEntries" cssClassNameOverride="referencedentries">
					<ConfigurationItem name="Referenced Headword" isEnabled="true" style="Dictionary-CrossReferences" after="" field="HeadWord" cssClassNameOverride="headword">
						<WritingSystemOptions writingSystemType="vernacular" displayWSAbreviation="false">
							<Option id="vernacular" isEnabled="true" />
						</WritingSystemOptions>
					</ConfigurationItem>
					<ConfigurationItem name="Gloss (or Summary Definition)" isEnabled="false" between=" " before=" " field="GlossOrSummary">
						<WritingSystemOptions writingSystemType="analysis" displayWSAbreviation="false">
							<Option id="analysis" isEnabled="true" />
						</WritingSystemOptions>
					</ConfigurationItem>
				</ConfigurationItem>
				<ConfigurationItem name="Comment" isEnabled="false" between=" " before=" " field="Summary">
					<WritingSystemOptions writingSystemType="analysis" displayWSAbreviation="false">
						<Option id="analysis" isEnabled="true" />
					</WritingSystemOptions>
				</ConfigurationItem>
			</ConfigurationItem>
		</ConfigurationItem>
	  </ConfigurationItem>
	  <ConfigurationItem name="Bibliography" between=" " after=" " isEnabled="false" field="Bibliography">
		<WritingSystemOptions writingSystemType="analysis" displayWSAbreviation="false">
		  <Option id="all analysis" isEnabled="true"/>
		</WritingSystemOptions>
	  </ConfigurationItem>
	  <ConfigurationItem name="Literal Meaning" between=" " after=" " isEnabled="false" field="LiteralMeaning">
		<WritingSystemOptions writingSystemType="analysis" displayWSAbreviation="false">
		  <Option id="all analysis" isEnabled="true"/>
		</WritingSystemOptions>
	  </ConfigurationItem>
	  <ConfigurationItem name="Allomorphs" between=", " after=" " isEnabled="false" field="AlternateFormsOS" cssClassNameOverride="allomorphs">
		<ConfigurationItem name="Morph Type" between=" " after=" " isEnabled="false" field="MorphTypeRA" cssClassNameOverride="morphtype">
		  <WritingSystemOptions writingSystemType="analysis" displayWSAbreviation="false">
			<Option id="analysis" isEnabled="true"/>
		  </WritingSystemOptions>
		  <ConfigurationItem name="Abbreviation" between=" " isEnabled="false" field="Abbreviation">
			<WritingSystemOptions writingSystemType="analysis" displayWSAbreviation="false">
			  <Option id="analysis" isEnabled="true"/>
			</WritingSystemOptions>
		  </ConfigurationItem>
		  <ConfigurationItem name="Name" between=" " isEnabled="false" field="Name">
			<WritingSystemOptions writingSystemType="analysis" displayWSAbreviation="false">
			  <Option id="analysis" isEnabled="true"/>
			</WritingSystemOptions>
		  </ConfigurationItem>
		</ConfigurationItem>
		<ConfigurationItem name="Allomorph" between=" " after=" " isEnabled="false" field="Form">
		  <WritingSystemOptions writingSystemType="vernacular" displayWSAbreviation="false">
			<Option id="vernacular" isEnabled="true"/>
		  </WritingSystemOptions>
		</ConfigurationItem>
		<ConfigurationItem name="Environments" isEnabled="false" between=", " after=" " field="AllomorphEnvironments">
		  <ConfigurationItem name="String Representation" isEnabled="true" field="StringRepresentation">
			<WritingSystemOptions writingSystemType="analysis" displayWSAbreviation="false">
			  <Option id="analysis" isEnabled="true" />
			</WritingSystemOptions>
		  </ConfigurationItem>
		</ConfigurationItem>
	  </ConfigurationItem>
	  <ConfigurationItem name="Date Created" before="created on: " after=" " isEnabled="false" field="DateCreated"/>
	  <ConfigurationItem name="Date Modified" before="modified on: " after=" " isEnabled="false" field="DateModified"/>
	  <ConfigurationItem name="Other Referenced Complex Forms" between=" " after=" " isEnabled="true" field="ComplexFormsNotSubentries">
		<ComplexFormOptions list="complex" displayEachComplexFormInParagraph="true">
		  <Option isEnabled="false" id=""/>
		</ComplexFormOptions>
		<ConfigurationItem name="Complex Form Type" after=" " isEnabled="false" field="ComplexEntryTypesRS" cssClassNameOverride="complexformtypes">
		  <ConfigurationItem name="Abbreviation" between=" " after=" " isEnabled="true" field="Abbreviation">
			<WritingSystemOptions writingSystemType="analysis" displayWSAbreviation="false">
			  <Option id="analysis" isEnabled="true"/>
			</WritingSystemOptions>
		  </ConfigurationItem>
		  <ConfigurationItem name="Name" between=" " after=" " isEnabled="false" field="Name">
			<WritingSystemOptions writingSystemType="analysis" displayWSAbreviation="false">
			  <Option id="analysis" isEnabled="true"/>
			</WritingSystemOptions>
		  </ConfigurationItem>
		</ConfigurationItem>
		<ConfigurationItem name="Complex Form" between=" " style="Dictionary-CrossReferences" isEnabled="true" field="OwningEntry" subField="HeadWordRef" cssClassNameOverride="headword">
		  <WritingSystemOptions writingSystemType="vernacular" displayWSAbreviation="false">
			<Option id="vernacular" isEnabled="true"/>
		  </WritingSystemOptions>
		</ConfigurationItem>
		<ConfigurationItem name="Summary Definition" before=" " between=" " after=" " isEnabled="true" field="OwningEntry" subField="SummaryDefinition">
		  <WritingSystemOptions writingSystemType="analysis" displayWSAbreviation="false">
			<Option id="analysis" isEnabled="true"/>
		  </WritingSystemOptions>
		</ConfigurationItem>
		<ConfigurationItem name="Comment" before=" " between=" " isEnabled="true" field="Summary">
		  <WritingSystemOptions writingSystemType="analysis" displayWSAbreviation="false">
			<Option id="analysis" isEnabled="true"/>
		  </WritingSystemOptions>
		</ConfigurationItem>
		<ConfigurationItem name="Subentry Under Reference" before=" (see under " between=", " after=") " isEnabled="false" field="NonTrivialEntryRoots">
		  <ConfigurationItem name="Referenced Headword" style="Dictionary-CrossReferences" isEnabled="true" field="HeadWordRef" cssClassNameOverride="headword">
			<WritingSystemOptions writingSystemType="vernacular" displayWSAbreviation="false">
			  <Option id="vernacular" isEnabled="true"/>
			</WritingSystemOptions>
		  </ConfigurationItem>
		</ConfigurationItem>
	  </ConfigurationItem>
	  <ConfigurationItem name="Pictures" between="  " after=" " style="Dictionary-Pictures" isEnabled="true" field="PicturesOfSenses" cssClassNameOverride="pictures">
		<PictureOptions minimumHeight="0" maximumHeight="1" minimumWidth="0" maximumWidth="0" pictureLocation="right" stackPictures="false" />
		<ConfigurationItem name="Thumbnail" after=" " isEnabled="true" field="PictureFileRA" cssClassNameOverride="thumbnail"/>
		<ConfigurationItem name="Caption" between=" " isEnabled="true" field="Caption">
		  <WritingSystemOptions writingSystemType="both" displayWSAbreviation="false">
			<Option id="vernacular" isEnabled="true"/>
		  </WritingSystemOptions>
		</ConfigurationItem>
	    <!-- Using cssClassNameOverride="headword" to show the Configure Headword Numbers button -->
	    <ConfigurationItem name="Headword" between=" " after="  " style="Dictionary-Headword" isEnabled="true" field="Owner" subField="OwnerOutlineName" cssClassNameOverride="headword">
	    <WritingSystemOptions writingSystemType="vernacular" displayWSAbreviation="false">
		  <Option id="vernacular" isEnabled="true"/>
	    </WritingSystemOptions>
	    </ConfigurationItem>
	    <ConfigurationItem name="Gloss" between=" " after=" " isEnabled="true" field="Owner" subField="Gloss">
		  <WritingSystemOptions writingSystemType="analysis" displayWSAbreviation="false">
		    <Option id="analysis" isEnabled="true"/>
		  </WritingSystemOptions>
	    </ConfigurationItem>
	  </ConfigurationItem>
	  <ConfigurationItem name="Subsubentries" after=" " isEnabled="true" field="Subentries">
		<ComplexFormOptions list="complex" displayEachComplexFormInParagraph="false">
		  <Option isEnabled="true" id="a0000000-dd15-4a03-9032-b40faaa9a754"/>
		  <Option isEnabled="true" id="1f6ae209-141a-40db-983c-bee93af0ca3c"/>
		  <Option isEnabled="true" id="73266a3a-48e8-4bd7-8c84-91c730340b7d"/>
		  <Option isEnabled="true" id="98c273c4-f723-4fb0-80df-eede2204dfca"/>
		  <Option isEnabled="true" id="b2276dec-b1a6-4d82-b121-fd114c009c59"/>
		  <Option isEnabled="true" id="35cee792-74c8-444e-a9b7-ed0461d4d3b7"/>
		  <Option isEnabled="true" id="9466d126-246e-400b-8bba-0703e09bc567"/>
		</ComplexFormOptions>
		<ReferenceItem>MainEntrySubentries</ReferenceItem>
	  </ConfigurationItem>
	</ConfigurationItem>
  </SharedItems>
</DictionaryConfiguration><|MERGE_RESOLUTION|>--- conflicted
+++ resolved
@@ -1244,241 +1244,6 @@
 	  </ConfigurationItem>
 	  <ConfigurationItem name="Phonology Note" isEnabled="false" before="" between=" " after=" " field="PhonologyNote">
 		<WritingSystemOptions writingSystemType="analysis" displayWSAbreviation="false">
-<<<<<<< HEAD
-		  <Option id="analysis" isEnabled="true" />
-		</WritingSystemOptions>
-	  </ConfigurationItem>
-	  <ConfigurationItem name="Source" isEnabled="false" before="" after=" " field="Source" />
-	</ConfigurationItem>
-	<ConfigurationItem name="Variant Of" isEnabled="true" before=" {" between=", " after="}" field="VisibleVariantEntryRefs">
-	  <ListTypeOptions list="variant">
-		<Option id="" isEnabled="false" />
-	  </ListTypeOptions>
-	  <ConfigurationItem name="Variant Type" isEnabled="true" before="" between=", " after=" " field="VariantEntryTypesRS" cssClassNameOverride="variantentrytypes">
-		<ConfigurationItem name="Abbreviation" isEnabled="true" style="Dictionary-CrossReferences" before="" between=" " after=" " field="Abbreviation">
-		  <WritingSystemOptions writingSystemType="analysis" displayWSAbreviation="false">
-			<Option id="analysis" isEnabled="true" />
-		  </WritingSystemOptions>
-		</ConfigurationItem>
-		<ConfigurationItem name="Name" isEnabled="false" before="" between=" " after="" field="Name">
-		  <WritingSystemOptions writingSystemType="analysis" displayWSAbreviation="false">
-			<Option id="analysis" isEnabled="true" />
-		  </WritingSystemOptions>
-		</ConfigurationItem>
-	  </ConfigurationItem>
-	  <ConfigurationItem name="Referenced Entries" isEnabled="true" before=" " between=", " after="" field="ConfigReferencedEntries" cssClassNameOverride="referencedentries">
-		<!--ConfiguredXHTMLGenerator uses cssClassNameOverride="headword" as a flag to generate a link to the referenced entry-->
-		<ConfigurationItem name="Referenced Headword" between=" " style="Dictionary-CrossReferences" isEnabled="true" field="HeadWordRef" cssClassNameOverride="headword">
-		  <WritingSystemOptions writingSystemType="vernacular" displayWSAbreviation="false">
-			<Option id="vernacular" isEnabled="true"/>
-		  </WritingSystemOptions>
-		</ConfigurationItem>
-		<ConfigurationItem name="Gloss (or Summary Definition)" before=" " between=" " isEnabled="true" field="GlossOrSummary">
-		  <WritingSystemOptions writingSystemType="analysis" displayWSAbreviation="false">
-			<Option id="analysis" isEnabled="true"/>
-		  </WritingSystemOptions>
-		</ConfigurationItem>
-	  </ConfigurationItem>
-	  <ConfigurationItem name="Comment" isEnabled="false" before=" " between=" " after="" field="Summary">
-		<WritingSystemOptions writingSystemType="analysis" displayWSAbreviation="false">
-		  <Option id="analysis" isEnabled="true" />
-		</WritingSystemOptions>
-	  </ConfigurationItem>
-	</ConfigurationItem>
-	<ConfigurationItem name="Senses" isEnabled="true" before="" between="  " after=" " field="SensesOS" cssClassNameOverride="senses">
-	  <SenseOptions numberStyle="Dictionary-SenseNumber" numberBefore="" numberingStyle="%O" numberAfter=". " numberSingleSense="false" showSingleGramInfoFirst="true" displayEachSenseInParagraph="false" />
-	  <ConfigurationItem name="Grammatical Info." isEnabled="true" style="Dictionary-Contrasting" before="" between="" after=" " field="MorphoSyntaxAnalysisRA" cssClassNameOverride="morphosyntaxanalysis">
-		<ConfigurationItem name="Category Info." isEnabled="true" before="" between=" " after=" " field="MLPartOfSpeech" cssClassNameOverride="partofspeech">
-		  <WritingSystemOptions writingSystemType="analysis" displayWSAbreviation="false">
-			<Option id="analysis" isEnabled="true" />
-		  </WritingSystemOptions>
-		</ConfigurationItem>
-		<ConfigurationItem name="Slots (for Infl. Affixes)" isEnabled="false" before=": " between=", " after="" field="Slots">
-		  <WritingSystemOptions writingSystemType="analysis" displayWSAbreviation="false">
-			<Option id="analysis" isEnabled="true" />
-		  </WritingSystemOptions>
-		  <ConfigurationItem name="Slot Names" isEnabled="true" before="" between=" " after=" " field="Name">
-			<WritingSystemOptions writingSystemType="analysis" displayWSAbreviation="false">
-			  <Option id="analysis" isEnabled="true" />
-			</WritingSystemOptions>
-		  </ConfigurationItem>
-		</ConfigurationItem>
-		<ConfigurationItem name="Inflection Class" isEnabled="false" before="" between=" " after=" " field="MLInflectionClass">
-		  <WritingSystemOptions writingSystemType="analysis" displayWSAbreviation="false">
-			<Option id="analysis" isEnabled="true" />
-		  </WritingSystemOptions>
-		</ConfigurationItem>
-		<ConfigurationItem name="Inflection Features" isEnabled="false" before="" after=" " field="FeaturesTSS" cssClassNameOverride="inflectionfeatures" />
-		<ConfigurationItem name="Exception Features" isEnabled="false" before="" after=" " field="ExceptionFeaturesTSS" cssClassNameOverride="exceptionfeatures" />
-		<ConfigurationItem name="Gram Info (Name)" isEnabled="false" between=" " after=" " field="InterlinearNameTSS" cssClassNameOverride="graminfoname" />
-		<ConfigurationItem name="Gram Info (Abbrev)" isEnabled="false" between=" " after=" " field="InterlinearAbbrTSS" cssClassNameOverride="graminfoabbrev" />
-	  </ConfigurationItem>
-	  <ConfigurationItem name="Sense Type" isEnabled="false" style="Dictionary-Contrasting" before="(" after=") " field="SenseTypeRA" cssClassNameOverride="sensetype">
-		<ConfigurationItem name="Abbreviation" isEnabled="true" before="" between=" " after="" field="Abbreviation">
-		  <WritingSystemOptions writingSystemType="analysis" displayWSAbreviation="false">
-			<Option id="analysis" isEnabled="true" />
-		  </WritingSystemOptions>
-		</ConfigurationItem>
-		<ConfigurationItem name="Name" isEnabled="false" before="" between=" " after="" field="Name">
-		  <WritingSystemOptions writingSystemType="analysis" displayWSAbreviation="false">
-			<Option id="analysis" isEnabled="true" />
-		  </WritingSystemOptions>
-		</ConfigurationItem>
-	  </ConfigurationItem>
-	  <ConfigurationItem name="Definition (or Gloss)" isEnabled="false" before="" between=" " after=" " field="DefinitionOrGloss">
-		<WritingSystemOptions writingSystemType="analysis" displayWSAbreviation="false">
-		  <Option id="all analysis" isEnabled="true" />
-		</WritingSystemOptions>
-	  </ConfigurationItem>
-	  <ConfigurationItem name="Definition" isEnabled="true" before="" between=" " after=" " field="Definition">
-		<WritingSystemOptions writingSystemType="analysis" displayWSAbreviation="false">
-		  <Option id="all analysis" isEnabled="true" />
-		</WritingSystemOptions>
-	  </ConfigurationItem>
-	  <ConfigurationItem name="Restrictions" isEnabled="false" before="Restrictions: " between=" " after=". " field="Restrictions">
-		<WritingSystemOptions writingSystemType="analysis" displayWSAbreviation="false">
-		  <Option id="all analysis" isEnabled="true" />
-		</WritingSystemOptions>
-	  </ConfigurationItem>
-	  <ConfigurationItem name="Scientific Name" isEnabled="true" style="Dictionary-Contrasting" before="[" after="] " field="ScientificName" />
-	  <ConfigurationItem name="Gloss" isEnabled="false" before="" between=" " after=" " field="Gloss">
-		<WritingSystemOptions writingSystemType="analysis" displayWSAbreviation="false">
-		  <Option id="all analysis" isEnabled="true" />
-		</WritingSystemOptions>
-	  </ConfigurationItem>
-      <ConfigurationItem name="Examples" style="Bulleted List" styleType="paragraph" isEnabled="true" before="" between="  " after=" " field="ExamplesOS" cssClassNameOverride="examplescontents">
-		<ComplexFormOptions displayEachComplexFormInParagraph="false"/>
-		<ConfigurationItem name="Example Sentence" isEnabled="true" style="Dictionary-Vernacular" between=" " after=" " field="Example">
-		  <WritingSystemOptions writingSystemType="vernacular" displayWSAbreviation="false">
-			<Option id="all vernacular" isEnabled="true" />
-		  </WritingSystemOptions>
-		</ConfigurationItem>
-		<ConfigurationItem name="Translations" isEnabled="true" before="" between="" after="" field="TranslationsOC" cssClassNameOverride="translationcontents">
-		  <ConfigurationItem name="Type" isEnabled="false" before="" after=" " field="TypeRA" cssClassNameOverride="type">
-			<ConfigurationItem name="Abbreviation" isEnabled="false" before="" between=" " after="" field="Abbreviation">
-			  <WritingSystemOptions writingSystemType="analysis" displayWSAbreviation="false">
-				<Option id="analysis" isEnabled="true" />
-			  </WritingSystemOptions>
-			</ConfigurationItem>
-			<ConfigurationItem name="Name" isEnabled="true" before="[" between=" " after="]" field="Name">
-			  <WritingSystemOptions writingSystemType="analysis" displayWSAbreviation="false">
-				<Option id="analysis" isEnabled="true" />
-			  </WritingSystemOptions>
-			</ConfigurationItem>
-		  </ConfigurationItem>
-		  <ConfigurationItem name="Translation" isEnabled="true" before="" between=" " after=" " field="Translation">
-			<WritingSystemOptions writingSystemType="analysis" displayWSAbreviation="false">
-			  <Option id="all analysis" isEnabled="true" />
-			</WritingSystemOptions>
-		  </ConfigurationItem>
-		</ConfigurationItem>
-		<ConfigurationItem name="Reference" isEnabled="false" before="" after=" " field="Reference" />
-	  </ConfigurationItem>
-	  <ConfigurationItem name="Encyclopedic Info." isEnabled="true" before=" [" between=" " after="]" field="EncyclopedicInfo">
-		<WritingSystemOptions writingSystemType="analysis" displayWSAbreviation="false">
-		  <Option id="all analysis" isEnabled="true" />
-		</WritingSystemOptions>
-	  </ConfigurationItem>
-	  <ConfigurationItem name="Lexical Relations" isEnabled="false" before="" between="; " after=". " field="LexSenseReferences">
-		<ListTypeOptions list="sense">
-		  <Option id="" isEnabled="false" />
-		</ListTypeOptions>
-		<ConfigurationItem name="Relation Abbreviation" isEnabled="true" style="Dictionary-Contrasting" before="" between=" " after=": " field="OwnerType" subField="Abbreviation">
-		  <WritingSystemOptions writingSystemType="analysis" displayWSAbreviation="false">
-			<Option id="analysis" isEnabled="true" />
-		  </WritingSystemOptions>
-		</ConfigurationItem>
-		<ConfigurationItem name="Relation Name" isEnabled="false" style="Dictionary-Contrasting" before="" between=" " after=": " field="OwnerType" subField="Name">
-		  <WritingSystemOptions writingSystemType="analysis" displayWSAbreviation="false">
-			<Option id="analysis" isEnabled="true" />
-		  </WritingSystemOptions>
-		</ConfigurationItem>
-		<ConfigurationItem name="Targets" isEnabled="true" before="" between=", " after="" field="ConfigTargets">
-		  <!--ConfiguredXHTMLGenerator uses cssClassNameOverride="headword" as a flag to generate a link to the referenced entry-->
-		  <ConfigurationItem name="Referenced Sense Headword" isEnabled="true" style="Dictionary-CrossReferences" before="" between=" " after="" field="HeadWord" cssClassNameOverride="headword">
-			<WritingSystemOptions writingSystemType="vernacular" displayWSAbreviation="false">
-			  <Option id="vernacular" isEnabled="true" />
-			</WritingSystemOptions>
-		  </ConfigurationItem>
-		  <ConfigurationItem name="Gloss" isEnabled="false" before=" " between=" " after="" field="Gloss">
-			<WritingSystemOptions writingSystemType="analysis" displayWSAbreviation="false">
-			  <Option id="all analysis" isEnabled="true" />
-			</WritingSystemOptions>
-		  </ConfigurationItem>
-		</ConfigurationItem>
-	  </ConfigurationItem>
-	  <ConfigurationItem name="Variants of Sense" isEnabled="false" before="(" between="; " after=") " field="VariantFormEntryBackRefs">
-		<ConfigurationItem name="Variant Type" isEnabled="true" before="" between=", " after=" " field="VariantEntryTypesRS" cssClassNameOverride="variantentrytypes">
-		  <ConfigurationItem name="Reverse Abbreviation" isEnabled="true" before="" between=" " after=" " field="ReverseAbbr">
-			<WritingSystemOptions writingSystemType="analysis" displayWSAbreviation="false">
-			  <Option id="analysis" isEnabled="true" />
-			</WritingSystemOptions>
-		  </ConfigurationItem>
-		  <ConfigurationItem name="Name" isEnabled="false" before="" between=" " after="" field="Name">
-			<WritingSystemOptions writingSystemType="analysis" displayWSAbreviation="false">
-			  <Option id="analysis" isEnabled="true" />
-			</WritingSystemOptions>
-		  </ConfigurationItem>
-		</ConfigurationItem>
-		<ConfigurationItem name="Variant Form" before="" between=", " after="" style="Dictionary-CrossReferences" isEnabled="true" field="OwningEntry" subField="HeadWordRef" cssClassNameOverride="headword">
-		  <WritingSystemOptions writingSystemType="vernacular" displayWSAbreviation="false">
-			<Option id="vernacular" isEnabled="true" />
-		  </WritingSystemOptions>
-		</ConfigurationItem>
-		<ConfigurationItem name="Variant Pronunciations" isEnabled="false" before=" " between=", " after="" field="OwningEntry" subField="PronunciationsOS" cssClassNameOverride="variantpronunciations">
-		  <ConfigurationItem name="Pronunciation" isEnabled="true" before="[" between=" " after="]" field="Form">
-			<WritingSystemOptions writingSystemType="pronunciation" displayWSAbreviation="false">
-			  <Option id="pronunciation" isEnabled="true" />
-			</WritingSystemOptions>
-		  </ConfigurationItem>
-		  <ConfigurationItem name="CV Pattern" isEnabled="false" before="" after=" " field="CVPattern" />
-		  <ConfigurationItem name="Tone" isEnabled="false" before="" after=" " field="Tone" />
-		  <ConfigurationItem name="Location" isEnabled="false" style="Dictionary-Contrasting" before="" after=" " field="LocationRA" cssClassNameOverride="location">
-			<ConfigurationItem name="Abbreviation" isEnabled="true" before="" between=" " after=" " field="Abbreviation">
-			  <WritingSystemOptions writingSystemType="both" displayWSAbreviation="false">
-				<Option id="analysis" isEnabled="true" />
-			  </WritingSystemOptions>
-			</ConfigurationItem>
-			<ConfigurationItem name="Name" isEnabled="false" before="" between=" " after=" " field="Name">
-			  <WritingSystemOptions writingSystemType="both" displayWSAbreviation="false">
-				<Option id="analysis" isEnabled="true" />
-			  </WritingSystemOptions>
-			</ConfigurationItem>
-		  </ConfigurationItem>
-		  <ConfigurationItem name="Pronunciation Media" after=" " isEnabled="true" field="MediaFilesOS" cssClassNameOverride="mediafiles">
-			<ConfigurationItem name="Media Files" after=" " isEnabled="true" field="MediaFileRA"/>
-		  </ConfigurationItem>
-		</ConfigurationItem>
-		<ConfigurationItem name="Comment" isEnabled="false" before=" " between=" " after="" field="Summary">
-		  <WritingSystemOptions writingSystemType="analysis" displayWSAbreviation="false">
-			<Option id="analysis" isEnabled="true" />
-		  </WritingSystemOptions>
-		</ConfigurationItem>
-		<ConfigurationItem name="Summary Definition" isEnabled="true" before=" " between=" " after=" " field="OwningEntry" subField="SummaryDefinition">
-		  <WritingSystemOptions writingSystemType="analysis" displayWSAbreviation="false">
-			<Option id="analysis" isEnabled="true" />
-		  </WritingSystemOptions>
-		</ConfigurationItem>
-	  </ConfigurationItem>
-	  <ConfigurationItem name="Anthropology Note" isEnabled="false" before="" between=" " after=" " field="AnthroNote">
-		<WritingSystemOptions writingSystemType="analysis" displayWSAbreviation="false">
-		  <Option id="all analysis" isEnabled="true" />
-		</WritingSystemOptions>
-	  </ConfigurationItem>
-	  <ConfigurationItem name="Bibliography" isEnabled="false" before="" between=" " after=" " field="Bibliography">
-		<WritingSystemOptions writingSystemType="analysis" displayWSAbreviation="false">
-		  <Option id="all analysis" isEnabled="true" />
-		</WritingSystemOptions>
-	  </ConfigurationItem>
-	  <ConfigurationItem name="Discourse Note" isEnabled="false" before="" between=" " after=" " field="DiscourseNote">
-		<WritingSystemOptions writingSystemType="analysis" displayWSAbreviation="false">
-		  <Option id="all analysis" isEnabled="true" />
-		</WritingSystemOptions>
-	  </ConfigurationItem>
-	  <ConfigurationItem name="Phonology Note" isEnabled="false" before="" between=" " after=" " field="PhonologyNote">
-		<WritingSystemOptions writingSystemType="analysis" displayWSAbreviation="false">
-=======
->>>>>>> 412542a5
 		  <Option id="all analysis" isEnabled="true" />
 		</WritingSystemOptions>
 	  </ConfigurationItem>
@@ -1668,11 +1433,7 @@
 		</ConfigurationItem>
 	  </ConfigurationItem>
 	  <ConfigurationItem name="Subsenses" between="  " after=" " isEnabled="true" field="SensesOS" cssClassNameOverride="senses">
-<<<<<<< HEAD
-		<SenseOptions displayEachSenseInParagraph="false" numberStyle="Dictionary-SenseNumber" numberBefore="" numberAfter=") " numberingStyle="%O" numberSingleSense="false" showSingleGramInfoFirst="true"/>
-=======
 	  	<SenseOptions displayEachSenseInParagraph="false" numberStyle="Dictionary-SenseNumber" numberBefore="" numberAfter=") " parentSenseNumberingStyle="%." numberingStyle="%d" numberSingleSense="false" showSingleGramInfoFirst="true"/>
->>>>>>> 412542a5
 		<ReferenceItem>MainEntrySubsenses</ReferenceItem>
 	  </ConfigurationItem>
 	</ConfigurationItem>
@@ -1686,197 +1447,6 @@
 		<Option id="analysis" isEnabled="true" />
 	  </WritingSystemOptions>
 	</ConfigurationItem>
-<<<<<<< HEAD
-	<ConfigurationItem name="Note" isEnabled="true" style="Dictionary-CrossReferences" before=" [" between=" " after="] " field="Comment">
-	  <WritingSystemOptions writingSystemType="analysis" displayWSAbreviation="false">
-		<Option id="all analysis" isEnabled="true" />
-	  </WritingSystemOptions>
-	</ConfigurationItem>
-	<ConfigurationItem name="Variant Forms" nameSuffix="Inflectional Variants" isEnabled="true" isDuplicate="true" before="  [" between="; " after="] " field="VariantFormEntryBackRefs">
-	  <ListTypeOptions list="variant">
-		<Option id="b0000000-c40e-433e-80b5-31da08771344" isEnabled="false" />
-		<Option id="024b62c9-93b3-41a0-ab19-587a0030219a" isEnabled="false" />
-		<Option id="4343b1ef-b54f-4fa4-9998-271319a6d74c" isEnabled="false" />
-		<Option id="01d4fbc1-3b0c-4f52-9163-7ab0d4f4711c" isEnabled="true" />
-		<Option id="837ebe72-8c1d-4864-95d9-fa313c499d78" isEnabled="true" />
-		<Option id="a32f1d1c-4832-46a2-9732-c2276d6547e8" isEnabled="true" />
-		<Option id="0c4663b3-4d9a-47af-b9a1-c8565d8112ed" isEnabled="false" />
-	  </ListTypeOptions>
-	  <ConfigurationItem name="Variant Type" isEnabled="true" before="" between=", " after=" " field="VariantEntryTypesRS" cssClassNameOverride="variantentrytypes">
-		<ConfigurationItem name="Reverse Abbreviation" isEnabled="true" style="Dictionary-CrossReferences" before="" between=" " after=" " field="ReverseAbbr">
-		  <WritingSystemOptions writingSystemType="analysis" displayWSAbreviation="false">
-			<Option id="analysis" isEnabled="true" />
-		  </WritingSystemOptions>
-		</ConfigurationItem>
-		<ConfigurationItem name="Name" isEnabled="false" before="" between=" " after="" field="Name">
-		  <WritingSystemOptions writingSystemType="analysis" displayWSAbreviation="false">
-			<Option id="analysis" isEnabled="true" />
-		  </WritingSystemOptions>
-		</ConfigurationItem>
-	  </ConfigurationItem>
-	  <ConfigurationItem name="Variant Form" isEnabled="true" style="Dictionary-CrossReferences" before="" between=", " after="" field="OwningEntry" subField="HeadWordRef" cssClassNameOverride="headword">
-		<WritingSystemOptions writingSystemType="vernacular" displayWSAbreviation="false">
-		  <Option id="vernacular" isEnabled="true" />
-		</WritingSystemOptions>
-	  </ConfigurationItem>
-	  <ConfigurationItem name="Variant Pronunciations" isEnabled="false" before=" " between=", " after="" field="OwningEntry" subField="PronunciationsOS" cssClassNameOverride="variantpronunciations">
-		<ConfigurationItem name="Pronunciation" isEnabled="true" before="[" between=" " after="]" field="Form">
-		  <WritingSystemOptions writingSystemType="pronunciation" displayWSAbreviation="false">
-			<Option id="pronunciation" isEnabled="true" />
-		  </WritingSystemOptions>
-		</ConfigurationItem>
-		<ConfigurationItem name="CV Pattern" isEnabled="false" before="" after=" " field="CVPattern" />
-		<ConfigurationItem name="Tone" isEnabled="false" before="" after=" " field="Tone" />
-		<ConfigurationItem name="Location" isEnabled="false" style="Dictionary-Contrasting" before="" after=" " field="LocationRA" cssClassNameOverride="location">
-		  <ConfigurationItem name="Abbreviation" isEnabled="true" before="" between=" " after=" " field="Abbreviation">
-			<WritingSystemOptions writingSystemType="both" displayWSAbreviation="false">
-			  <Option id="analysis" isEnabled="true" />
-			</WritingSystemOptions>
-		  </ConfigurationItem>
-		  <ConfigurationItem name="Name" isEnabled="false" before="" between=" " after=" " field="Name">
-			<WritingSystemOptions writingSystemType="both" displayWSAbreviation="false">
-			  <Option id="analysis" isEnabled="true" />
-			</WritingSystemOptions>
-		  </ConfigurationItem>
-		</ConfigurationItem>
-		<ConfigurationItem name="Pronunciation Media" after=" " isEnabled="true" field="MediaFilesOS" cssClassNameOverride="mediafiles">
-		  <ConfigurationItem name="Media Files" after=" " isEnabled="true" field="MediaFileRA"/>
-		</ConfigurationItem>
-	  </ConfigurationItem>
-	  <ConfigurationItem name="Comment" isEnabled="false" before=" " between=" " after="" field="Summary">
-		<WritingSystemOptions writingSystemType="analysis" displayWSAbreviation="false">
-		  <Option id="analysis" isEnabled="true" />
-		</WritingSystemOptions>
-	  </ConfigurationItem>
-	  <ConfigurationItem name="Summary Definition" isEnabled="false" before=" " between=" " after=" " field="OwningEntry" subField="SummaryDefinition">
-		<WritingSystemOptions writingSystemType="analysis" displayWSAbreviation="false">
-		  <Option id="analysis" isEnabled="true" />
-		</WritingSystemOptions>
-	  </ConfigurationItem>
-	</ConfigurationItem>
-	<ConfigurationItem name="Variant Forms" isEnabled="true" before="" between="; " after=" " field="VariantFormEntryBackRefs">
-	  <ListTypeOptions list="variant">
-		<Option id="b0000000-c40e-433e-80b5-31da08771344" isEnabled="false" />
-		<Option id="024b62c9-93b3-41a0-ab19-587a0030219a" isEnabled="true" />
-		<Option id="4343b1ef-b54f-4fa4-9998-271319a6d74c" isEnabled="true" />
-		<Option id="01d4fbc1-3b0c-4f52-9163-7ab0d4f4711c" isEnabled="false" />
-		<Option id="837ebe72-8c1d-4864-95d9-fa313c499d78" isEnabled="false" />
-		<Option id="a32f1d1c-4832-46a2-9732-c2276d6547e8" isEnabled="false" />
-		<Option id="0c4663b3-4d9a-47af-b9a1-c8565d8112ed" isEnabled="true" />
-	  </ListTypeOptions>
-	  <ConfigurationItem name="Variant Type" isEnabled="true" before="" between=", " after=" " field="VariantEntryTypesRS" cssClassNameOverride="variantentrytypes">
-		<ConfigurationItem name="Reverse Abbreviation" isEnabled="true" style="Dictionary-CrossReferences" before="" between=" " after=" " field="ReverseAbbr">
-		  <WritingSystemOptions writingSystemType="analysis" displayWSAbreviation="false">
-			<Option id="analysis" isEnabled="true" />
-		  </WritingSystemOptions>
-		</ConfigurationItem>
-		<ConfigurationItem name="Name" isEnabled="false" before="" between=" " after="" field="Name">
-		  <WritingSystemOptions writingSystemType="analysis" displayWSAbreviation="false">
-			<Option id="analysis" isEnabled="true" />
-		  </WritingSystemOptions>
-		</ConfigurationItem>
-	  </ConfigurationItem>
-	  <ConfigurationItem name="Variant Form" isEnabled="true" style="Dictionary-CrossReferences" before="" between=", " after="" field="OwningEntry" subField="HeadWordRef" cssClassNameOverride="headword">
-		<WritingSystemOptions writingSystemType="vernacular" displayWSAbreviation="false">
-		  <Option id="vernacular" isEnabled="true" />
-		</WritingSystemOptions>
-	  </ConfigurationItem>
-	  <ConfigurationItem name="Variant Pronunciations" isEnabled="false" before=" " between=", " after="" field="OwningEntry" subField="PronunciationsOS" cssClassNameOverride="variantpronunciations">
-		<ConfigurationItem name="Pronunciation" isEnabled="true" before="[" between=" " after="]" field="Form">
-		  <WritingSystemOptions writingSystemType="pronunciation" displayWSAbreviation="false">
-			<Option id="pronunciation" isEnabled="true" />
-		  </WritingSystemOptions>
-		</ConfigurationItem>
-		<ConfigurationItem name="CV Pattern" isEnabled="false" before="" after=" " field="CVPattern" />
-		<ConfigurationItem name="Tone" isEnabled="false" before="" after=" " field="Tone" />
-		<ConfigurationItem name="Location" isEnabled="false" style="Dictionary-Contrasting" before="" after=" " field="LocationRA" cssClassNameOverride="location">
-		  <ConfigurationItem name="Abbreviation" isEnabled="true" before="" between=" " after=" " field="Abbreviation">
-			<WritingSystemOptions writingSystemType="both" displayWSAbreviation="false">
-			  <Option id="analysis" isEnabled="true" />
-			</WritingSystemOptions>
-		  </ConfigurationItem>
-		  <ConfigurationItem name="Name" isEnabled="false" before="" between=" " after=" " field="Name">
-			<WritingSystemOptions writingSystemType="both" displayWSAbreviation="false">
-			  <Option id="analysis" isEnabled="true" />
-			</WritingSystemOptions>
-		  </ConfigurationItem>
-		</ConfigurationItem>
-		<ConfigurationItem name="Pronunciation Media" after=" " isEnabled="true" field="MediaFilesOS" cssClassNameOverride="mediafiles">
-		  <ConfigurationItem name="Media Files" after=" " isEnabled="true" field="MediaFileRA"/>
-		</ConfigurationItem>
-	  </ConfigurationItem>
-	  <ConfigurationItem name="Comment" isEnabled="false" before=" " between=" " after="" field="Summary">
-		<WritingSystemOptions writingSystemType="analysis" displayWSAbreviation="false">
-		  <Option id="analysis" isEnabled="true" />
-		</WritingSystemOptions>
-	  </ConfigurationItem>
-	  <ConfigurationItem name="Summary Definition" isEnabled="false" before=" " between=" " after=" " field="OwningEntry" subField="SummaryDefinition">
-		<WritingSystemOptions writingSystemType="analysis" displayWSAbreviation="false">
-		  <Option id="analysis" isEnabled="true" />
-		</WritingSystemOptions>
-	  </ConfigurationItem>
-	</ConfigurationItem>
-	<ConfigurationItem name="Cross References" isEnabled="true" before="" between="; " after=". " field="MinimalLexReferences">
-	  <ListTypeOptions list="entry">
-		<Option id="" isEnabled="false" />
-	  </ListTypeOptions>
-	  <ConfigurationItem name="Relation Abbreviation" isEnabled="true" style="Dictionary-CrossReferences" before="" between=" " after=": " field="OwnerType" subField="Abbreviation">
-		<WritingSystemOptions writingSystemType="analysis" displayWSAbreviation="false">
-		  <Option id="analysis" isEnabled="true" />
-		</WritingSystemOptions>
-	  </ConfigurationItem>
-	  <ConfigurationItem name="Relation Name" isEnabled="false" style="Dictionary-Contrasting" before="" between=" " after=": " field="OwnerType" subField="Name">
-		<WritingSystemOptions writingSystemType="analysis" displayWSAbreviation="false">
-		  <Option id="analysis" isEnabled="true" />
-		</WritingSystemOptions>
-	  </ConfigurationItem>
-	  <ConfigurationItem name="Targets" isEnabled="true" before="" between=", " after=" " field="ConfigTargets">
-		<!--ConfiguredXHTMLGenerator uses cssClassNameOverride="headword" as a flag to generate a link to the referenced entry-->
-		<ConfigurationItem name="Referenced Headword" isEnabled="true" style="Dictionary-CrossReferences" before="" between=" " after="" field="HeadWordRef" cssClassNameOverride="headword">
-		  <WritingSystemOptions writingSystemType="vernacular" displayWSAbreviation="false">
-			<Option id="vernacular" isEnabled="true" />
-		  </WritingSystemOptions>
-		</ConfigurationItem>
-		<ConfigurationItem name="Summary Definition" isEnabled="false" before=" " between=" " after="" field="SummaryDefinition">
-		  <WritingSystemOptions writingSystemType="analysis" displayWSAbreviation="false">
-			<Option id="analysis" isEnabled="true" />
-		  </WritingSystemOptions>
-		</ConfigurationItem>
-	  </ConfigurationItem>
-	</ConfigurationItem>
-	<ConfigurationItem name="Component References" isEnabled="true" before="(" between=", " after=") " field="ComplexFormEntryRefs">
-	  <ConfigurationItem name="Complex Form Type" isEnabled="true" before="" between=", " after=" " field="ComplexEntryTypesRS" cssClassNameOverride="complexformtypes">
-		<ConfigurationItem name="Abbreviation" isEnabled="true" style="Dictionary-CrossReferences" before="" between=" " after=" " field="Abbreviation">
-		  <WritingSystemOptions writingSystemType="analysis" displayWSAbreviation="false">
-			<Option id="analysis" isEnabled="true" />
-		  </WritingSystemOptions>
-		</ConfigurationItem>
-		<ConfigurationItem name="Name" isEnabled="false" before="" between=" " after="" field="Name">
-		  <WritingSystemOptions writingSystemType="analysis" displayWSAbreviation="false">
-			<Option id="analysis" isEnabled="true" />
-		  </WritingSystemOptions>
-		</ConfigurationItem>
-	  </ConfigurationItem>
-	  <ConfigurationItem name="Referenced Entries" isEnabled="true" before="" between=", " after="" field="ConfigReferencedEntries" cssClassNameOverride="referencedentries">
-		<!--ConfiguredXHTMLGenerator uses cssClassNameOverride="headword" as a flag to generate a link to the referenced entry-->
-		<ConfigurationItem name="Referenced Headword" isEnabled="true" style="Dictionary-CrossReferences" before="" between=" " after="" field="HeadWordRef" cssClassNameOverride="headword">
-		  <WritingSystemOptions writingSystemType="vernacular" displayWSAbreviation="false">
-			<Option id="vernacular" isEnabled="true" />
-		  </WritingSystemOptions>
-		</ConfigurationItem>
-		<ConfigurationItem name="Gloss (or Summary Definition)" isEnabled="false" before=" " between=" " after="" field="GlossOrSummary">
-		  <WritingSystemOptions writingSystemType="analysis" displayWSAbreviation="false">
-			<Option id="analysis" isEnabled="true" />
-		  </WritingSystemOptions>
-		</ConfigurationItem>
-	  </ConfigurationItem>
-	  <ConfigurationItem name="Comment" isEnabled="false" before=" " between=" " after="" field="Summary">
-		<WritingSystemOptions writingSystemType="analysis" displayWSAbreviation="false">
-		  <Option id="analysis" isEnabled="true" />
-		</WritingSystemOptions>
-	  </ConfigurationItem>
-	</ConfigurationItem>
-=======
     <ConfigurationItem name="References Section" isEnabled="true" styleType="character" before="[" after="]" field="ReferencesSection">
       <GroupingOptions displayGroupInParagraph="false" />
 	  <ConfigurationItem name="Note" isEnabled="true" style="Dictionary-CrossReferences" before=" [" between=" " after="] " field="Comment">
@@ -2190,7 +1760,6 @@
         </ConfigurationItem>
       </ConfigurationItem>
     </ConfigurationItem>
->>>>>>> 412542a5
 	<ConfigurationItem name="Bibliography" isEnabled="false" before="" between=" " after=" " field="Bibliography">
 	  <WritingSystemOptions writingSystemType="analysis" displayWSAbreviation="false">
 		<Option id="all analysis" isEnabled="true" />
@@ -2232,99 +1801,6 @@
 	</ConfigurationItem>
 	<ConfigurationItem name="Date Created" isEnabled="false" before="created on: " after=" " field="DateCreated" />
 	<ConfigurationItem name="Date Modified" isEnabled="false" before="modified on: " after=" " field="DateModified" />
-<<<<<<< HEAD
-	<ConfigurationItem name="Referenced Complex Forms" isEnabled="false" before=" " between=", " after=" " field="VisibleComplexFormBackRefs">
-	  <ComplexFormOptions list="complex" displayEachComplexFormInParagraph="false">
-		<Option id="" isEnabled="false" />
-	  </ComplexFormOptions>
-	  <ConfigurationItem name="Complex Form Type" isEnabled="true" before="" after=" " field="ComplexEntryTypesRS" cssClassNameOverride="complexformtypes">
-		<ConfigurationItem name="Reverse Abbreviation" isEnabled="true" before="" between=" " after="" field="ReverseAbbr">
-		  <WritingSystemOptions writingSystemType="analysis" displayWSAbreviation="false">
-			<Option id="analysis" isEnabled="true" />
-		  </WritingSystemOptions>
-		</ConfigurationItem>
-		<ConfigurationItem name="Name" isEnabled="false" before="" between=" " after="" field="Name">
-		  <WritingSystemOptions writingSystemType="analysis" displayWSAbreviation="false">
-			<Option id="analysis" isEnabled="true" />
-		  </WritingSystemOptions>
-		</ConfigurationItem>
-	  </ConfigurationItem>
-	  <ConfigurationItem name="Complex Form" isEnabled="true" style="Dictionary-CrossReferences" before="" between=" " after="" field="OwningEntry" subField="HeadWordRef" cssClassNameOverride="headword">
-		<WritingSystemOptions writingSystemType="vernacular" displayWSAbreviation="false">
-		  <Option id="vernacular" isEnabled="true" />
-		</WritingSystemOptions>
-	  </ConfigurationItem>
-	  <ConfigurationItem name="Grammatical Info." isEnabled="true" style="Dictionary-Contrasting" before=" " between=", " after=" " field="MorphoSyntaxAnalyses">
-		<ConfigurationItem name="Category Info." isEnabled="true" before="" between=" " after=" " field="MLPartOfSpeech" cssClassNameOverride="partofspeech">
-		  <WritingSystemOptions writingSystemType="analysis" displayWSAbreviation="false">
-			<Option id="analysis" isEnabled="true" />
-		  </WritingSystemOptions>
-		</ConfigurationItem>
-		<ConfigurationItem name="Slots (for Infl. Affixes)" isEnabled="true" before=": " between=", " after="" field="Slots">
-		  <WritingSystemOptions writingSystemType="analysis" displayWSAbreviation="false">
-			<Option id="analysis" isEnabled="true" />
-		  </WritingSystemOptions>
-		  <ConfigurationItem name="Slot Names" isEnabled="true" before="" between=" " after=" " field="Name">
-			<WritingSystemOptions writingSystemType="analysis" displayWSAbreviation="false">
-			  <Option id="analysis" isEnabled="true" />
-			</WritingSystemOptions>
-		  </ConfigurationItem>
-		</ConfigurationItem>
-		<ConfigurationItem name="Inflection Class" isEnabled="false" before="" between=" " after=" " field="MLInflectionClass">
-		  <WritingSystemOptions writingSystemType="analysis" displayWSAbreviation="false">
-			<Option id="analysis" isEnabled="true" />
-		  </WritingSystemOptions>
-		</ConfigurationItem>
-		<ConfigurationItem name="Inflection Features" isEnabled="false" before="" after=" " field="FeaturesTSS" cssClassNameOverride="inflectionfeatures" />
-		<ConfigurationItem name="Exception Features" isEnabled="false" before="" after=" " field="ExceptionFeaturesTSS" cssClassNameOverride="exceptionfeatures" />
-		<ConfigurationItem name="Gram Info (Name)" isEnabled="false" between=" " after=" " field="InterlinearNameTSS" cssClassNameOverride="graminfoname" />
-		<ConfigurationItem name="Gram Info (Abbrev)" isEnabled="false" between=" " after=" " field="InterlinearAbbrTSS" cssClassNameOverride="graminfoabbrev" />
-	  </ConfigurationItem>
-	  <ConfigurationItem name="Definition (or Gloss)" isEnabled="true" before=" " between=" " after=" " field="DefinitionOrGloss" cssClassNameOverride="definitionorglosses">
-		<WritingSystemOptions writingSystemType="analysis" displayWSAbreviation="false">
-		  <Option id="all analysis" isEnabled="true" />
-		</WritingSystemOptions>
-	  </ConfigurationItem>
-	  <ConfigurationItem name="Comment" isEnabled="false" before=" " between=" " after="" field="Summary">
-		<WritingSystemOptions writingSystemType="analysis" displayWSAbreviation="false">
-		  <Option id="analysis" isEnabled="true" />
-		</WritingSystemOptions>
-	  </ConfigurationItem>
-	  <ConfigurationItem name="Summary Definition" isEnabled="true" before=" " between=" " after=" " field="OwningEntry" subField="SummaryDefinition">
-		<WritingSystemOptions writingSystemType="analysis" displayWSAbreviation="false">
-		  <Option id="analysis" isEnabled="true" />
-		</WritingSystemOptions>
-	  </ConfigurationItem>
-	  <ConfigurationItem name="Example Sentences" isEnabled="false" before="" between="" after="" field="ExampleSentences">
-		<ConfigurationItem name="Example" isEnabled="true" style="Dictionary-Vernacular" before="" between=" " after=" " field="Example">
-		  <WritingSystemOptions writingSystemType="vernacular" displayWSAbreviation="false">
-			<Option id="all vernacular" isEnabled="true" />
-		  </WritingSystemOptions>
-		</ConfigurationItem>
-	  	<ConfigurationItem name="Translations" isEnabled="true" before="" between="" after="" field="TranslationsOC" cssClassNameOverride="translationcontents">
-		  <ConfigurationItem name="Type" isEnabled="false" before="" after=" " field="TypeRA" cssClassNameOverride="type">
-			<ConfigurationItem name="Abbreviation" isEnabled="false" before="" between=" " after="" field="Abbreviation">
-			  <WritingSystemOptions writingSystemType="analysis" displayWSAbreviation="false">
-				<Option id="analysis" isEnabled="true" />
-			  </WritingSystemOptions>
-			</ConfigurationItem>
-			<ConfigurationItem name="Name" isEnabled="true" before="[" between=" " after="]" field="Name">
-			  <WritingSystemOptions writingSystemType="analysis" displayWSAbreviation="false">
-				<Option id="analysis" isEnabled="true" />
-			  </WritingSystemOptions>
-			</ConfigurationItem>
-		  </ConfigurationItem>
-		  <ConfigurationItem name="Translation" isEnabled="true" before="" between=" " after=" " field="Translation">
-			<WritingSystemOptions writingSystemType="analysis" displayWSAbreviation="false">
-			  <Option id="all analysis" isEnabled="true" />
-			</WritingSystemOptions>
-		  </ConfigurationItem>
-		</ConfigurationItem>
-		<ConfigurationItem name="Reference" isEnabled="false" before="" after=" " field="Reference" />
-	  </ConfigurationItem>
-	</ConfigurationItem>
-=======
->>>>>>> 412542a5
 	<ConfigurationItem name="Minor Subentries" style="Dictionary-Subentry" isEnabled="true" field="Subentries">
 	  <ComplexFormOptions list="complex" displayEachComplexFormInParagraph="true">
 		<Option isEnabled="true" id="a0000000-dd15-4a03-9032-b40faaa9a754"/>
@@ -2352,11 +1828,7 @@
 	  </ConfigurationItem>
 	  <ConfigurationItem name="Secondary Homograph Number" after=" " isEnabled="false" field="HomographNumber"/>
 	  <ConfigurationItem name="Complex Form Type" after=" " isEnabled="false" field="LookupComplexEntryType" cssClassNameOverride="complexformtypes">
-<<<<<<< HEAD
-		<ConfigurationItem name="Reverse Abbreviation" between=" " isEnabled="true" field="ReverseAbbr">
-=======
 		<ConfigurationItem name="Abbreviation" between=" " isEnabled="true" field="Abbreviation">
->>>>>>> 412542a5
 		  <WritingSystemOptions writingSystemType="analysis" displayWSAbreviation="false">
 			<Option id="analysis" isEnabled="true"/>
 		  </WritingSystemOptions>
@@ -2396,15 +1868,6 @@
 		  <ConfigurationItem name="Media Files" after=" " isEnabled="true" field="MediaFileRA"/>
 		</ConfigurationItem>
 	  </ConfigurationItem>
-<<<<<<< HEAD
-	  <ConfigurationItem name="Etymology" before=" [" after="] " isEnabled="true" field="EtymologyOA" cssClassNameOverride="etymology">
-		<ConfigurationItem name="Etymological Form" between=" " after=" " isEnabled="true" field="Form">
-		  <WritingSystemOptions writingSystemType="both" displayWSAbreviation="false">
-			<Option id="best vernoranal" isEnabled="true"/>
-		  </WritingSystemOptions>
-		</ConfigurationItem>
-		<ConfigurationItem name="Gloss" between=" " after=" " isEnabled="true" field="Gloss">
-=======
 	  <ConfigurationItem name="Etymology" isEnabled="false" before="(" after=") " between=" " field="EtymologyOS" cssClassNameOverride="etymologies">
 		<ConfigurationItem name="Preceding Annotation" isEnabled="true" before="" between=" " after=" " field="PrecComment">
 		  <WritingSystemOptions writingSystemType="analysis" displayWSAbreviation="false">
@@ -2424,19 +1887,10 @@
 		  </ConfigurationItem>
 		</ConfigurationItem>
 		<ConfigurationItem name="Source Language Notes" after=" " isEnabled="false" field="LanguageNotes">
->>>>>>> 412542a5
 		  <WritingSystemOptions writingSystemType="analysis" displayWSAbreviation="false">
 			<Option id="analysis" isEnabled="true"/>
 		  </WritingSystemOptions>
 		</ConfigurationItem>
-<<<<<<< HEAD
-		<ConfigurationItem name="Comment" between=" " after=" " isEnabled="true" field="Comment">
-		  <WritingSystemOptions writingSystemType="analysis" displayWSAbreviation="false">
-			<Option id="analysis" isEnabled="true"/>
-		  </WritingSystemOptions>
-		</ConfigurationItem>
-		<ConfigurationItem name="Source" after=" " isEnabled="false" field="Source"/>
-=======
 		<ConfigurationItem name="Source Form" isEnabled="true" before="" between=" " after=" " field="Form">
 		  <WritingSystemOptions writingSystemType="both" displayWSAbreviation="false">
 			<Option id="best vernoranal" isEnabled="true" />
@@ -2464,7 +1918,6 @@
 		  </WritingSystemOptions>
 		</ConfigurationItem>
 -->
->>>>>>> 412542a5
 	  </ConfigurationItem>
 	  <ConfigurationItem name="Senses" between="  " after=" " isEnabled="false" field="SensesOS" cssClassNameOverride="senses">
 		<SenseOptions displayEachSenseInParagraph="false" numberStyle="Dictionary-SenseNumber" numberBefore="" numberAfter=") " numberingStyle="%O" numberSingleSense="false" showSingleGramInfoFirst="true"/>
@@ -2506,20 +1959,12 @@
 			</WritingSystemOptions>
 		  </ConfigurationItem>
 		</ConfigurationItem>
-<<<<<<< HEAD
-		<ConfigurationItem name="Definition (or Gloss)" between=" " after=" " isEnabled="false" field="DefinitionOrGloss">
-=======
 		<ConfigurationItem name="Definition (or Gloss)" between=" " after=" " isEnabled="true" field="DefinitionOrGloss">
->>>>>>> 412542a5
 		  <WritingSystemOptions writingSystemType="analysis" displayWSAbreviation="false">
 			<Option id="all analysis" isEnabled="true"/>
 		  </WritingSystemOptions>
 		</ConfigurationItem>
-<<<<<<< HEAD
-		<ConfigurationItem name="Definition" between=" " after=" " isEnabled="true" field="Definition">
-=======
 		<ConfigurationItem name="Definition" between=" " after=" " isEnabled="false" field="Definition">
->>>>>>> 412542a5
 		  <WritingSystemOptions writingSystemType="analysis" displayWSAbreviation="false">
 			<Option id="all analysis" isEnabled="true"/>
 		  </WritingSystemOptions>
@@ -2602,8 +2047,6 @@
 				<Option id="all analysis" isEnabled="true"/>
 			  </WritingSystemOptions>
 			</ConfigurationItem>
-<<<<<<< HEAD
-=======
 		  	<ConfigurationItem name="Primary Entry References" isEnabled="true" before=" (" between=", " after=") " field="PrimaryEntryRefs">
 		  		<ConfigurationItem name="Type" isEnabled="true" between="," after=" " field="EntryTypes" cssClassNameOverride="entrytypes">
 		  			<ConfigurationItem name="Reverse Abbreviation" isEnabled="true" between=" " after="" field="ReverseAbbr">
@@ -2635,2938 +2078,6 @@
 		  			</WritingSystemOptions>
 		  		</ConfigurationItem>
 		  	</ConfigurationItem>
->>>>>>> 412542a5
-		  </ConfigurationItem>
-		</ConfigurationItem>
-		<ConfigurationItem name="Variants of Sense" before="(" between="; " after=") " isEnabled="true" field="VariantFormEntryBackRefs">
-		  <ConfigurationItem name="Variant Type" between=", " after=" " isEnabled="true" field="VariantEntryTypesRS" cssClassNameOverride="variantentrytypes">
-<<<<<<< HEAD
-			<ConfigurationItem name="Reverse Abbreviation" between=" " after=" " isEnabled="true" field="ReverseAbbr">
-=======
-			<ConfigurationItem name="Abbreviation" between=" " after="" isEnabled="true" field="Abbreviation">
->>>>>>> 412542a5
-			  <WritingSystemOptions writingSystemType="analysis" displayWSAbreviation="false">
-				<Option id="analysis" isEnabled="true"/>
-			  </WritingSystemOptions>
-			</ConfigurationItem>
-			<ConfigurationItem name="Name" between=" " isEnabled="false" field="Name">
-			  <WritingSystemOptions writingSystemType="analysis" displayWSAbreviation="false">
-				<Option id="analysis" isEnabled="true"/>
-			  </WritingSystemOptions>
-			</ConfigurationItem>
-		  </ConfigurationItem>
-		  <ConfigurationItem name="Variant Form" between=", " style="Dictionary-CrossReferences" isEnabled="true" field="OwningEntry" subField="HeadWordRef" cssClassNameOverride="headword">
-			<WritingSystemOptions writingSystemType="vernacular" displayWSAbreviation="false">
-			  <Option id="vernacular" isEnabled="true"/>
-			</WritingSystemOptions>
-		  </ConfigurationItem>
-		  <ConfigurationItem name="Variant Pronunciations" before=" " between=", " isEnabled="false" field="OwningEntry" subField="PronunciationsOS" cssClassNameOverride="variantpronunciations">
-			<ConfigurationItem name="Pronunciation" before="[" between=" " after="]" isEnabled="true" field="Form">
-			  <WritingSystemOptions writingSystemType="pronunciation" displayWSAbreviation="false">
-				<Option id="pronunciation" isEnabled="true"/>
-			  </WritingSystemOptions>
-			</ConfigurationItem>
-			<ConfigurationItem name="CV Pattern" after=" " isEnabled="false" field="CVPattern"/>
-			<ConfigurationItem name="Tone" after=" " isEnabled="false" field="Tone"/>
-			<ConfigurationItem name="Location" after=" " style="Dictionary-Contrasting" isEnabled="false" field="LocationRA" cssClassNameOverride="location">
-			  <ConfigurationItem name="Abbreviation" between=" " after=" " isEnabled="true" field="Abbreviation">
-				<WritingSystemOptions writingSystemType="both" displayWSAbreviation="false">
-				  <Option id="analysis" isEnabled="true"/>
-				</WritingSystemOptions>
-			  </ConfigurationItem>
-			  <ConfigurationItem name="Name" between=" " after=" " isEnabled="false" field="Name">
-				<WritingSystemOptions writingSystemType="both" displayWSAbreviation="false">
-				  <Option id="analysis" isEnabled="true"/>
-				</WritingSystemOptions>
-			  </ConfigurationItem>
-			</ConfigurationItem>
-			<ConfigurationItem name="Pronunciation Media" after=" " isEnabled="true" field="MediaFilesOS" cssClassNameOverride="mediafiles">
-			  <ConfigurationItem name="Media Files" after=" " isEnabled="true" field="MediaFileRA"/>
-			</ConfigurationItem>
-		  </ConfigurationItem>
-		  <ConfigurationItem name="Comment" before=" " between=" " isEnabled="false" field="Summary">
-			<WritingSystemOptions writingSystemType="analysis" displayWSAbreviation="false">
-			  <Option id="analysis" isEnabled="true"/>
-			</WritingSystemOptions>
-		  </ConfigurationItem>
-		  <ConfigurationItem name="Summary Definition" between=" " after=" " isEnabled="true" field="OwningEntry" subField="SummaryDefinition">
-			<WritingSystemOptions writingSystemType="analysis" displayWSAbreviation="false">
-			  <Option id="analysis" isEnabled="true"/>
-			</WritingSystemOptions>
-		  </ConfigurationItem>
-		</ConfigurationItem>
-		<ConfigurationItem name="Anthropology Note" between=" " after=" " isEnabled="false" field="AnthroNote">
-		  <WritingSystemOptions writingSystemType="analysis" displayWSAbreviation="false">
-			<Option id="all analysis" isEnabled="true"/>
-		  </WritingSystemOptions>
-		</ConfigurationItem>
-		<ConfigurationItem name="Bibliography" between=" " after=" " isEnabled="false" field="Bibliography">
-		  <WritingSystemOptions writingSystemType="analysis" displayWSAbreviation="false">
-			<Option id="all analysis" isEnabled="true"/>
-		  </WritingSystemOptions>
-		</ConfigurationItem>
-		<ConfigurationItem name="Discourse Note" between=" " after=" " isEnabled="false" field="DiscourseNote">
-		  <WritingSystemOptions writingSystemType="analysis" displayWSAbreviation="false">
-			<Option id="all analysis" isEnabled="true"/>
-		  </WritingSystemOptions>
-		</ConfigurationItem>
-		<ConfigurationItem name="Phonology Note" between=" " after=" " isEnabled="false" field="PhonologyNote">
-		  <WritingSystemOptions writingSystemType="analysis" displayWSAbreviation="false">
-			<Option id="all analysis" isEnabled="true"/>
-		  </WritingSystemOptions>
-		</ConfigurationItem>
-		<ConfigurationItem name="Grammar Note" between=" " after=" " isEnabled="false" field="GrammarNote">
-		  <WritingSystemOptions writingSystemType="analysis" displayWSAbreviation="false">
-			<Option id="all analysis" isEnabled="true"/>
-		  </WritingSystemOptions>
-		</ConfigurationItem>
-		<ConfigurationItem name="Semantics Note" between=" " after=" " isEnabled="false" field="SemanticsNote">
-		  <WritingSystemOptions writingSystemType="analysis" displayWSAbreviation="false">
-			<Option id="all analysis" isEnabled="true"/>
-		  </WritingSystemOptions>
-		</ConfigurationItem>
-		<ConfigurationItem name="Sociolinguistics Note" between=" " after=" " isEnabled="false" field="SocioLinguisticsNote">
-		  <WritingSystemOptions writingSystemType="analysis" displayWSAbreviation="false">
-			<Option id="all analysis" isEnabled="true"/>
-		  </WritingSystemOptions>
-		</ConfigurationItem>
-<<<<<<< HEAD
-=======
-	  	<ConfigurationItem name="Extended Note" isEnabled="true" style="Dictionary-Sense" styleType="paragraph" between=" " after=" " field="ExtendedNoteOS" cssClassNameOverride="extendednotecontents">
-	  		<ComplexFormOptions list="note" displayEachComplexFormInParagraph="true">
-	  			<Option id="c0000000-dd15-4a03-9032-b40faaa9a754" isEnabled="true" />
-	  			<Option id="2f06d436-b1e0-47ae-a42e-1f7b893c5fc2" isEnabled="true" />
-	  			<Option id="7ad06e7d-15d1-42b0-ae19-9c05b7c0b181" isEnabled="true" />
-	  			<Option id="d3d28628-60c9-4917-8185-ba64c59f20c3" isEnabled="true" />
-	  			<Option id="30115b33-608a-4506-9f9c-2457cab4f4a8" isEnabled="true" />
-	  			<Option id="5dd29371-fdb0-497a-a2fb-7ca69b00ad4f" isEnabled="true" />
-	  		</ComplexFormOptions>
-	  		<ConfigurationItem name="Note Type" isEnabled="false" between=" " after=" " field="ExtendedNoteTypeRA" subField="Name" cssClassNameOverride="notetype">
-	  			<WritingSystemOptions writingSystemType="analysis" displayWSAbreviation="false">
-	  				<Option id="all analysis" isEnabled="true" />
-	  			</WritingSystemOptions>
-	  		</ConfigurationItem>
-	  		<ConfigurationItem name="Discussion" isEnabled="true" style="Strong" between=" " after=" " field="Discussion" cssClassNameOverride="discussion">
-	  			<WritingSystemOptions writingSystemType="analysis" displayWSAbreviation="false">
-	  				<Option id="all analysis" isEnabled="true" />
-	  			</WritingSystemOptions>
-	  		</ConfigurationItem>
-	  		<ConfigurationItem name="Examples" isEnabled="true" style="Bulleted List" styleType="character" between="  " after=" " field="ExamplesOS" cssClassNameOverride="examplescontents">
-	  			<ComplexFormOptions displayEachComplexFormInParagraph="false" />
-	  			<ConfigurationItem name="Example Sentence" isEnabled="true" style="Dictionary-Vernacular" between=" " after=" " field="Example">
-	  				<WritingSystemOptions writingSystemType="vernacular" displayWSAbreviation="false">
-	  					<Option id="all vernacular" isEnabled="true" />
-	  				</WritingSystemOptions>
-	  			</ConfigurationItem>
-	  			<ConfigurationItem name="Translations" isEnabled="true" field="TranslationsOC" cssClassNameOverride="translationcontents">
-	  				<ConfigurationItem name="Type" isEnabled="false" after=" " field="TypeRA" cssClassNameOverride="type">
-	  					<ConfigurationItem name="Abbreviation" isEnabled="false" between=" " field="Abbreviation">
-	  						<WritingSystemOptions writingSystemType="analysis" displayWSAbreviation="false">
-	  							<Option id="analysis" isEnabled="true" />
-	  						</WritingSystemOptions>
-	  					</ConfigurationItem>
-	  					<ConfigurationItem name="Name" isEnabled="true" before="[" between=" " after="]" field="Name">
-	  						<WritingSystemOptions writingSystemType="analysis" displayWSAbreviation="false">
-	  							<Option id="analysis" isEnabled="true" />
-	  						</WritingSystemOptions>
-	  					</ConfigurationItem>
-	  				</ConfigurationItem>
-	  				<ConfigurationItem name="Translation" isEnabled="true" between=" " after=" " field="Translation">
-	  					<WritingSystemOptions writingSystemType="analysis" displayWSAbreviation="false">
-	  						<Option id="all analysis" isEnabled="true" />
-	  					</WritingSystemOptions>
-	  				</ConfigurationItem>
-	  			</ConfigurationItem>
-	  			<ConfigurationItem name="Reference" isEnabled="false" after=" " field="Reference" />
-	  		</ConfigurationItem>
-	  	</ConfigurationItem>
->>>>>>> 412542a5
-		<ConfigurationItem name="General Note" between=" " after=" " isEnabled="false" field="GeneralNote">
-		  <WritingSystemOptions writingSystemType="analysis" displayWSAbreviation="false">
-			<Option id="all analysis" isEnabled="true"/>
-		  </WritingSystemOptions>
-		</ConfigurationItem>
-		<ConfigurationItem name="Source" after=" " isEnabled="false" field="Source"/>
-		<ConfigurationItem name="Semantic Domains" before="(sem. domains: " between=", " after=".) " isEnabled="true" field="SemanticDomainsRC" cssClassNameOverride="semanticdomains">
-		  <ConfigurationItem name="Abbreviation" between=" " after=" - " isEnabled="true" field="Abbreviation">
-			<WritingSystemOptions writingSystemType="analysis" displayWSAbreviation="false">
-			  <Option id="analysis" isEnabled="true"/>
-			</WritingSystemOptions>
-		  </ConfigurationItem>
-		  <ConfigurationItem name="Name" between=" " isEnabled="true" field="Name">
-			<WritingSystemOptions writingSystemType="analysis" displayWSAbreviation="false">
-			  <Option id="analysis" isEnabled="true"/>
-			</WritingSystemOptions>
-		  </ConfigurationItem>
-		</ConfigurationItem>
-		<ConfigurationItem name="Anthropology Categories" before="anthro. codes " between=", " after=" " isEnabled="false" field="AnthroCodesRC" cssClassNameOverride="anthrocodes">
-		  <ConfigurationItem name="Abbreviation" between=" " after=" - " isEnabled="true" field="Abbreviation">
-			<WritingSystemOptions writingSystemType="analysis" displayWSAbreviation="false">
-			  <Option id="analysis" isEnabled="true"/>
-			</WritingSystemOptions>
-		  </ConfigurationItem>
-		  <ConfigurationItem name="Name" between=" " isEnabled="true" field="Name">
-			<WritingSystemOptions writingSystemType="analysis" displayWSAbreviation="false">
-			  <Option id="analysis" isEnabled="true"/>
-			</WritingSystemOptions>
-		  </ConfigurationItem>
-		</ConfigurationItem>
-		<ConfigurationItem name="Academic Domains" before="ac. domains: " between=", " after=" " isEnabled="true" field="DomainTypesRC" cssClassNameOverride="academicdomains">
-		  <ConfigurationItem name="Abbreviation" between=" " isEnabled="true" field="Abbreviation">
-			<WritingSystemOptions writingSystemType="analysis" displayWSAbreviation="false">
-			  <Option id="analysis" isEnabled="true"/>
-			</WritingSystemOptions>
-		  </ConfigurationItem>
-		  <ConfigurationItem name="Name" before=" (" between=" " after=")" isEnabled="true" field="Name">
-			<WritingSystemOptions writingSystemType="analysis" displayWSAbreviation="false">
-			  <Option id="analysis" isEnabled="true"/>
-			</WritingSystemOptions>
-		  </ConfigurationItem>
-		</ConfigurationItem>
-		<ConfigurationItem name="Usages" before="{" between=", " after="} " isEnabled="true" field="UsageTypesRC" cssClassNameOverride="usages">
-		  <ConfigurationItem name="Abbreviation" between=" " isEnabled="true" field="Abbreviation">
-			<WritingSystemOptions writingSystemType="analysis" displayWSAbreviation="false">
-			  <Option id="analysis" isEnabled="true"/>
-			</WritingSystemOptions>
-		  </ConfigurationItem>
-		  <ConfigurationItem name="Name" between=" " isEnabled="false" field="Name">
-			<WritingSystemOptions writingSystemType="analysis" displayWSAbreviation="false">
-			  <Option id="analysis" isEnabled="true"/>
-			</WritingSystemOptions>
-		  </ConfigurationItem>
-		</ConfigurationItem>
-		<ConfigurationItem name="Status" before="status " after=" " isEnabled="false" field="StatusRA" cssClassNameOverride="status">
-		  <ConfigurationItem name="Abbreviation" between=" " isEnabled="false" field="Abbreviation">
-			<WritingSystemOptions writingSystemType="analysis" displayWSAbreviation="false">
-			  <Option id="analysis" isEnabled="true"/>
-			</WritingSystemOptions>
-		  </ConfigurationItem>
-		  <ConfigurationItem name="Name" before="[" between=" " after="]" isEnabled="true" field="Name">
-			<WritingSystemOptions writingSystemType="analysis" displayWSAbreviation="false">
-			  <Option id="analysis" isEnabled="true"/>
-			</WritingSystemOptions>
-		  </ConfigurationItem>
-		</ConfigurationItem>
-		<ConfigurationItem name="Referenced Complex Forms" between=" " after=" " isEnabled="true" field="VisibleComplexFormBackRefs">
-		  <ComplexFormOptions list="complex" displayEachComplexFormInParagraph="true">
-<<<<<<< HEAD
-			<Option isEnabled="true" id="a0000000-dd15-4a03-9032-b40faaa9a754"/>
-			<Option isEnabled="true" id="1f6ae209-141a-40db-983c-bee93af0ca3c"/>
-			<Option isEnabled="true" id="73266a3a-48e8-4bd7-8c84-91c730340b7d"/>
-			<Option isEnabled="true" id="98c273c4-f723-4fb0-80df-eede2204dfca"/>
-			<Option isEnabled="true" id="b2276dec-b1a6-4d82-b121-fd114c009c59"/>
-			<Option isEnabled="true" id="35cee792-74c8-444e-a9b7-ed0461d4d3b7"/>
-			<Option isEnabled="true" id="9466d126-246e-400b-8bba-0703e09bc567"/>
-		  </ComplexFormOptions>
-		  <ConfigurationItem name="Complex Form Type" after=" " isEnabled="false" field="ComplexEntryTypesRS" cssClassNameOverride="complexformtypes">
-			<ConfigurationItem name="Reverse Abbreviation" between=" " isEnabled="true" field="ReverseAbbr">
-=======
-			<Option id="" isEnabled="false"/>
-		  </ComplexFormOptions>
-		  <ConfigurationItem name="Complex Form Type" after="" isEnabled="false" field="ComplexEntryTypesRS" cssClassNameOverride="complexformtypes">
-			<ConfigurationItem name="Abbreviation" between=" " after=" " isEnabled="true" field="Abbreviation">
-			  <WritingSystemOptions writingSystemType="analysis" displayWSAbreviation="false">
-				<Option id="analysis" isEnabled="true"/>
-			  </WritingSystemOptions>
-			</ConfigurationItem>
-			<ConfigurationItem name="Name" between=" " after=" " isEnabled="false" field="Name">
-			  <WritingSystemOptions writingSystemType="analysis" displayWSAbreviation="false">
-				<Option id="analysis" isEnabled="true"/>
-			  </WritingSystemOptions>
-			</ConfigurationItem>
-		  </ConfigurationItem>
-		  <ConfigurationItem name="Complex Form" between=" " style="Dictionary-CrossReferences" isEnabled="true" field="OwningEntry" subField="HeadWordRef" cssClassNameOverride="headword">
-			<WritingSystemOptions writingSystemType="vernacular" displayWSAbreviation="false">
-			  <Option id="vernacular" isEnabled="true"/>
-			</WritingSystemOptions>
-		  </ConfigurationItem>
-		  <ConfigurationItem name="Summary Definition" before=" " between=" " after=" " isEnabled="true" field="OwningEntry" subField="SummaryDefinition">
-			<WritingSystemOptions writingSystemType="analysis" displayWSAbreviation="false">
-			  <Option id="analysis" isEnabled="true"/>
-			</WritingSystemOptions>
-		  </ConfigurationItem>
-		  <ConfigurationItem name="Comment" before=" " between=" " isEnabled="true" field="Summary">
-			<WritingSystemOptions writingSystemType="analysis" displayWSAbreviation="false">
-			  <Option id="analysis" isEnabled="true"/>
-			</WritingSystemOptions>
-		  </ConfigurationItem>
-		  <ConfigurationItem name="Example Sentences" isEnabled="false" field="ExampleSentences">
-			<ConfigurationItem name="Example" between=" " after=" " style="Dictionary-Vernacular" isEnabled="true" field="Example">
-			  <WritingSystemOptions writingSystemType="vernacular" displayWSAbreviation="false">
-				<Option id="all vernacular" isEnabled="true"/>
-			  </WritingSystemOptions>
-			</ConfigurationItem>
-		  	<ConfigurationItem name="Translations" isEnabled="true" field="TranslationsOC" cssClassNameOverride="translationcontents">
-			  <ConfigurationItem name="Type" after=" " isEnabled="false" field="TypeRA" cssClassNameOverride="type">
-				<ConfigurationItem name="Abbreviation" between=" " isEnabled="false" field="Abbreviation">
-				  <WritingSystemOptions writingSystemType="analysis" displayWSAbreviation="false">
-					<Option id="analysis" isEnabled="true"/>
-				  </WritingSystemOptions>
-				</ConfigurationItem>
-				<ConfigurationItem name="Name" before="[" between=" " after="]" isEnabled="true" field="Name">
-				  <WritingSystemOptions writingSystemType="analysis" displayWSAbreviation="false">
-					<Option id="analysis" isEnabled="true"/>
-				  </WritingSystemOptions>
-				</ConfigurationItem>
-			  </ConfigurationItem>
-			  <ConfigurationItem name="Translation" between=" " after=" " isEnabled="true" field="Translation">
-				<WritingSystemOptions writingSystemType="analysis" displayWSAbreviation="false">
-				  <Option id="all analysis" isEnabled="true"/>
-				</WritingSystemOptions>
-			  </ConfigurationItem>
-			</ConfigurationItem>
-			<ConfigurationItem name="Reference" after=" " isEnabled="false" field="Reference"/>
-		  </ConfigurationItem>
-		  <ConfigurationItem name="Subentry Under Reference" before=" (see under " between=", " after=") " isEnabled="false" field="NonTrivialEntryRoots">
-			<ConfigurationItem name="Referenced Headword" style="Dictionary-CrossReferences" isEnabled="true" field="HeadWordRef" cssClassNameOverride="headword">
-			  <WritingSystemOptions writingSystemType="vernacular" displayWSAbreviation="false">
-				<Option id="vernacular" isEnabled="true"/>
-			  </WritingSystemOptions>
-			</ConfigurationItem>
-		  </ConfigurationItem>
-		</ConfigurationItem>
-		<ConfigurationItem name="Subsenses" between="  " after=" " isEnabled="true" field="SensesOS" cssClassNameOverride="senses">
-		  <SenseOptions displayEachSenseInParagraph="false" numberStyle="Dictionary-SenseNumber" numberBefore="" numberAfter=") " parentSenseNumberingStyle="%." numberingStyle="%d" numberSingleSense="true" showSingleGramInfoFirst="true"/>
-		  <ReferenceItem>MainEntrySubsenses</ReferenceItem>
-		</ConfigurationItem>
-	  </ConfigurationItem>
-	  <ConfigurationItem name="Summary Definition" before=" " between=" " after=" " isEnabled="true" field="SummaryDefinition">
-		<WritingSystemOptions writingSystemType="analysis" displayWSAbreviation="false">
-		  <Option id="analysis" isEnabled="true"/>
-		</WritingSystemOptions>
-	  </ConfigurationItem>
-	  <ConfigurationItem name="Restrictions (Entry)" before="(" between=" " after=") " isEnabled="false" field="Restrictions">
-		<WritingSystemOptions writingSystemType="analysis" displayWSAbreviation="false">
-		  <Option id="analysis" isEnabled="true"/>
-		</WritingSystemOptions>
-	  </ConfigurationItem>
-	  <ConfigurationItem name="Note" between=" " after=" " isEnabled="false" field="Comment">
-		<WritingSystemOptions writingSystemType="analysis" displayWSAbreviation="false">
-		  <Option id="all analysis" isEnabled="true"/>
-		</WritingSystemOptions>
-	  </ConfigurationItem>
-	  <ConfigurationItem name="Variant Forms" nameSuffix="Inflectional Variants" isEnabled="true" isDuplicate="true" before="[" between="; " after="] " field="VariantFormEntryBackRefs">
-		<ListTypeOptions list="variant">
-		  <Option id="b0000000-c40e-433e-80b5-31da08771344" isEnabled="false" />
-		  <Option id="024b62c9-93b3-41a0-ab19-587a0030219a" isEnabled="false" />
-		  <Option id="4343b1ef-b54f-4fa4-9998-271319a6d74c" isEnabled="false" />
-		  <Option id="01d4fbc1-3b0c-4f52-9163-7ab0d4f4711c" isEnabled="true" />
-		  <Option id="837ebe72-8c1d-4864-95d9-fa313c499d78" isEnabled="true" />
-		  <Option id="a32f1d1c-4832-46a2-9732-c2276d6547e8" isEnabled="true" />
-		  <Option id="0c4663b3-4d9a-47af-b9a1-c8565d8112ed" isEnabled="false" />
-		</ListTypeOptions>
-		<ConfigurationItem name="Variant Type" isEnabled="true" before="" between=", " after=" " field="VariantEntryTypesRS" cssClassNameOverride="variantentrytypes">
-		  <ConfigurationItem name="Abbreviation" isEnabled="true" style="Dictionary-CrossReferences" before="" between=" " after="" field="Abbreviation">
-			<WritingSystemOptions writingSystemType="analysis" displayWSAbreviation="false">
-			  <Option id="analysis" isEnabled="true" />
-			</WritingSystemOptions>
-		  </ConfigurationItem>
-		  <ConfigurationItem name="Name" isEnabled="false" before="" between=" " after="" field="Name">
-			<WritingSystemOptions writingSystemType="analysis" displayWSAbreviation="false">
-			  <Option id="analysis" isEnabled="true" />
-			</WritingSystemOptions>
-		  </ConfigurationItem>
-		</ConfigurationItem>
-		<ConfigurationItem name="Variant Form" isEnabled="true" style="Dictionary-CrossReferences" before="" between=", " after="" field="OwningEntry" subField="HeadWordRef" cssClassNameOverride="headword">
-		  <WritingSystemOptions writingSystemType="vernacular" displayWSAbreviation="false">
-			<Option id="vernacular" isEnabled="true" />
-		  </WritingSystemOptions>
-		</ConfigurationItem>
-		<ConfigurationItem name="Variant Pronunciations" isEnabled="false" before=" " between=", " after="" field="OwningEntry" subField="PronunciationsOS" cssClassNameOverride="variantpronunciations">
-		  <ConfigurationItem name="Pronunciation" isEnabled="true" before="[" between=" " after="]" field="Form">
-			<WritingSystemOptions writingSystemType="pronunciation" displayWSAbreviation="false">
-			  <Option id="pronunciation" isEnabled="true" />
-			</WritingSystemOptions>
-		  </ConfigurationItem>
-		  <ConfigurationItem name="CV Pattern" isEnabled="false" before="" after=" " field="CVPattern" />
-		  <ConfigurationItem name="Tone" isEnabled="false" before="" after=" " field="Tone" />
-		  <ConfigurationItem name="Location" isEnabled="false" style="Dictionary-Contrasting" before="" after=" " field="LocationRA" cssClassNameOverride="location">
-			<ConfigurationItem name="Abbreviation" isEnabled="true" before="" between=" " after=" " field="Abbreviation">
-			  <WritingSystemOptions writingSystemType="both" displayWSAbreviation="false">
-				<Option id="analysis" isEnabled="true" />
-			  </WritingSystemOptions>
-			</ConfigurationItem>
-			<ConfigurationItem name="Name" isEnabled="false" before="" between=" " after=" " field="Name">
-			  <WritingSystemOptions writingSystemType="both" displayWSAbreviation="false">
-				<Option id="analysis" isEnabled="true" />
-			  </WritingSystemOptions>
-			</ConfigurationItem>
-		  </ConfigurationItem>
-		  <ConfigurationItem name="Pronunciation Media" after=" " isEnabled="true" field="MediaFilesOS" cssClassNameOverride="mediafiles">
-			<ConfigurationItem name="Media Files" after=" " isEnabled="true" field="MediaFileRA"/>
-		  </ConfigurationItem>
-		</ConfigurationItem>
-		<ConfigurationItem name="Comment" isEnabled="false" before=" " between=" " after="" field="Summary">
-		  <WritingSystemOptions writingSystemType="analysis" displayWSAbreviation="false">
-			<Option id="analysis" isEnabled="true" />
-		  </WritingSystemOptions>
-		</ConfigurationItem>
-		<ConfigurationItem name="Summary Definition" isEnabled="false" before=" " between=" " after=" " field="OwningEntry" subField="SummaryDefinition">
-		  <WritingSystemOptions writingSystemType="analysis" displayWSAbreviation="false">
-			<Option id="analysis" isEnabled="true" />
-		  </WritingSystemOptions>
-		</ConfigurationItem>
-	  </ConfigurationItem>
-	  <ConfigurationItem name="Variant Forms" before="(" between="; " after=") " isEnabled="false" field="VariantFormEntryBackRefs">
-		<ListTypeOptions list="variant">
-		  <Option isEnabled="false" id="b0000000-c40e-433e-80b5-31da08771344"/>
-		  <Option isEnabled="true" id="024b62c9-93b3-41a0-ab19-587a0030219a"/>
-		  <Option isEnabled="true" id="4343b1ef-b54f-4fa4-9998-271319a6d74c"/>
-		  <Option isEnabled="false" id="01d4fbc1-3b0c-4f52-9163-7ab0d4f4711c"/>
-		  <Option isEnabled="false" id="837ebe72-8c1d-4864-95d9-fa313c499d78"/>
-		  <Option isEnabled="false" id="a32f1d1c-4832-46a2-9732-c2276d6547e8"/>
-		  <Option isEnabled="true" id="0c4663b3-4d9a-47af-b9a1-c8565d8112ed"/>
-		</ListTypeOptions>
-		<ConfigurationItem name="Variant Type" between=", " after=" " isEnabled="true" field="VariantEntryTypesRS" cssClassNameOverride="variantentrytypes">
-		  <ConfigurationItem name="Abbreviation" between=" " after="" isEnabled="true" field="Abbreviation">
-			<WritingSystemOptions writingSystemType="analysis" displayWSAbreviation="false">
-			  <Option id="analysis" isEnabled="true"/>
-			</WritingSystemOptions>
-		  </ConfigurationItem>
-		  <ConfigurationItem name="Name" between=" " isEnabled="false" field="Name">
-			<WritingSystemOptions writingSystemType="analysis" displayWSAbreviation="false">
-			  <Option id="analysis" isEnabled="true"/>
-			</WritingSystemOptions>
-		  </ConfigurationItem>
-		</ConfigurationItem>
-		<ConfigurationItem name="Variant Form" between=", " style="Dictionary-CrossReferences" isEnabled="true" field="OwningEntry" subField="HeadWordRef" cssClassNameOverride="headword">
-		  <WritingSystemOptions writingSystemType="vernacular" displayWSAbreviation="false">
-			<Option id="vernacular" isEnabled="true"/>
-		  </WritingSystemOptions>
-		</ConfigurationItem>
-		<ConfigurationItem name="Variant Pronunciations" before=" " between=", " isEnabled="false" field="OwningEntry" subField="PronunciationsOS" cssClassNameOverride="variantpronunciations">
-		  <ConfigurationItem name="Pronunciation" before="[" between=" " after="]" isEnabled="true" field="Form">
-			<WritingSystemOptions writingSystemType="pronunciation" displayWSAbreviation="false">
-			  <Option id="pronunciation" isEnabled="true"/>
-			</WritingSystemOptions>
-		  </ConfigurationItem>
-		  <ConfigurationItem name="CV Pattern" after=" " isEnabled="false" field="CVPattern"/>
-		  <ConfigurationItem name="Tone" after=" " isEnabled="false" field="Tone"/>
-		  <ConfigurationItem name="Location" after=" " style="Dictionary-Contrasting" isEnabled="false" field="LocationRA" cssClassNameOverride="location">
-			<ConfigurationItem name="Abbreviation" between=" " after=" " isEnabled="true" field="Abbreviation">
-			  <WritingSystemOptions writingSystemType="both" displayWSAbreviation="false">
-				<Option id="analysis" isEnabled="true"/>
-			  </WritingSystemOptions>
-			</ConfigurationItem>
-			<ConfigurationItem name="Name" between=" " after=" " isEnabled="false" field="Name">
-			  <WritingSystemOptions writingSystemType="both" displayWSAbreviation="false">
-				<Option id="analysis" isEnabled="true"/>
-			  </WritingSystemOptions>
-			</ConfigurationItem>
-		  </ConfigurationItem>
-		  <ConfigurationItem name="Pronunciation Media" after=" " isEnabled="true" field="MediaFilesOS" cssClassNameOverride="mediafiles">
-			<ConfigurationItem name="Media Files" after=" " isEnabled="true" field="MediaFileRA"/>
-		  </ConfigurationItem>
-		</ConfigurationItem>
-		<ConfigurationItem name="Comment" before=" " between=" " isEnabled="false" field="Summary">
-		  <WritingSystemOptions writingSystemType="analysis" displayWSAbreviation="false">
-			<Option id="analysis" isEnabled="true"/>
-		  </WritingSystemOptions>
-		</ConfigurationItem>
-		<ConfigurationItem name="Summary Definition" between=" " after=" " isEnabled="true" field="OwningEntry" subField="SummaryDefinition">
-		  <WritingSystemOptions writingSystemType="analysis" displayWSAbreviation="false">
-			<Option id="analysis" isEnabled="true"/>
-		  </WritingSystemOptions>
-		</ConfigurationItem>
-	  </ConfigurationItem>
-	  <ConfigurationItem name="Cross References" between="; " after=". " isEnabled="false" field="MinimalLexReferences">
-		<ListTypeOptions list="entry">
-		  <Option isEnabled="true" id="b79ba420-ea5e-11de-8f71-0013722f8dec"/>
-		</ListTypeOptions>
-		<ConfigurationItem name="Relation Abbreviation" between=" " after=": " style="Dictionary-Contrasting" isEnabled="true" field="OwnerType" subField="Abbreviation">
-		  <WritingSystemOptions writingSystemType="analysis" displayWSAbreviation="false">
-			<Option id="analysis" isEnabled="true"/>
-		  </WritingSystemOptions>
-		</ConfigurationItem>
-		<ConfigurationItem name="Relation Name" between=" " after=": " style="Dictionary-Contrasting" isEnabled="false" field="OwnerType" subField="Name">
-		  <WritingSystemOptions writingSystemType="analysis" displayWSAbreviation="false">
-			<Option id="analysis" isEnabled="true"/>
-		  </WritingSystemOptions>
-		</ConfigurationItem>
-		<ConfigurationItem name="Targets" between=", " after="" isEnabled="true" field="ConfigTargets">
-		  <!--ConfiguredXHTMLGenerator uses cssClassNameOverride="headword" as a flag to generate a link to the referenced entry-->
-		  <ConfigurationItem name="Referenced Headword" between=" " style="Dictionary-CrossReferences" isEnabled="true" field="HeadWordRef" cssClassNameOverride="headword">
-			<WritingSystemOptions writingSystemType="vernacular" displayWSAbreviation="false">
-			  <Option id="vernacular" isEnabled="true"/>
-			</WritingSystemOptions>
-		  </ConfigurationItem>
-		  <ConfigurationItem name="Summary Definition" before=" " between=" " isEnabled="false" field="SummaryDefinition">
-			<WritingSystemOptions writingSystemType="analysis" displayWSAbreviation="false">
-			  <Option id="analysis" isEnabled="true"/>
-			</WritingSystemOptions>
-		  </ConfigurationItem>
-			<ConfigurationItem name="Primary Entry References" isEnabled="true" before=" (" between=", " after=") "  field="PrimaryEntryRefs">
-				<ConfigurationItem name="Type" isEnabled="true" between="," after=" " field="EntryTypes" cssClassNameOverride="entrytypes">
-					<ConfigurationItem name="Reverse Abbreviation" isEnabled="true" between=" " after="" field="ReverseAbbr">
-						<WritingSystemOptions writingSystemType="analysis" displayWSAbreviation="false">
-							<Option id="analysis" isEnabled="true" />
-						</WritingSystemOptions>
-					</ConfigurationItem>
-					<ConfigurationItem name="Reverse Name" isEnabled="false" between=" " after="" field="ReverseName">
-						<WritingSystemOptions writingSystemType="analysis" displayWSAbreviation="false">
-							<Option id="analysis" isEnabled="true" />
-						</WritingSystemOptions>
-					</ConfigurationItem>
-				</ConfigurationItem>
-				<ConfigurationItem name="Primary Entry(s)" isEnabled="true" between="," after="" field="ConfigReferencedEntries" cssClassNameOverride="referencedentries">
-					<ConfigurationItem name="Referenced Headword" isEnabled="true" style="Dictionary-CrossReferences" after="" field="HeadWord" cssClassNameOverride="headword">
-						<WritingSystemOptions writingSystemType="vernacular" displayWSAbreviation="false">
-							<Option id="vernacular" isEnabled="true" />
-						</WritingSystemOptions>
-					</ConfigurationItem>
-					<ConfigurationItem name="Gloss (or Summary Definition)" isEnabled="false" between=" " before=" " field="GlossOrSummary">
-						<WritingSystemOptions writingSystemType="analysis" displayWSAbreviation="false">
-							<Option id="analysis" isEnabled="true" />
-						</WritingSystemOptions>
-					</ConfigurationItem>
-				</ConfigurationItem>
-				<ConfigurationItem name="Comment" isEnabled="false" between=" " before=" " field="Summary">
-					<WritingSystemOptions writingSystemType="analysis" displayWSAbreviation="false">
-						<Option id="analysis" isEnabled="true" />
-					</WritingSystemOptions>
-				</ConfigurationItem>
-			</ConfigurationItem>
-		</ConfigurationItem>
-	  </ConfigurationItem>
-	  <ConfigurationItem name="Bibliography" between=" " after=" " isEnabled="false" field="Bibliography">
-		<WritingSystemOptions writingSystemType="analysis" displayWSAbreviation="false">
-		  <Option id="all analysis" isEnabled="true"/>
-		</WritingSystemOptions>
-	  </ConfigurationItem>
-	  <ConfigurationItem name="Literal Meaning" between=" " after=" " isEnabled="false" field="LiteralMeaning">
-		<WritingSystemOptions writingSystemType="analysis" displayWSAbreviation="false">
-		  <Option id="all analysis" isEnabled="true"/>
-		</WritingSystemOptions>
-	  </ConfigurationItem>
-	  <ConfigurationItem name="Allomorphs" between=", " after=" " isEnabled="false" field="AlternateFormsOS" cssClassNameOverride="allomorphs">
-		<ConfigurationItem name="Morph Type" between=" " after=" " isEnabled="false" field="MorphTypeRA" cssClassNameOverride="morphtype">
-		  <WritingSystemOptions writingSystemType="analysis" displayWSAbreviation="false">
-			<Option id="analysis" isEnabled="true"/>
-		  </WritingSystemOptions>
-		  <ConfigurationItem name="Abbreviation" between=" " isEnabled="false" field="Abbreviation">
-			<WritingSystemOptions writingSystemType="analysis" displayWSAbreviation="false">
-			  <Option id="analysis" isEnabled="true"/>
-			</WritingSystemOptions>
-		  </ConfigurationItem>
-		  <ConfigurationItem name="Name" between=" " isEnabled="false" field="Name">
-			<WritingSystemOptions writingSystemType="analysis" displayWSAbreviation="false">
-			  <Option id="analysis" isEnabled="true"/>
-			</WritingSystemOptions>
-		  </ConfigurationItem>
-		</ConfigurationItem>
-		<ConfigurationItem name="Allomorph" between=" " after=" " isEnabled="false" field="Form">
-		  <WritingSystemOptions writingSystemType="vernacular" displayWSAbreviation="false">
-			<Option id="vernacular" isEnabled="true"/>
-		  </WritingSystemOptions>
-		</ConfigurationItem>
-		<ConfigurationItem name="Environments" isEnabled="false" between=", " after=" " field="AllomorphEnvironments">
-		  <ConfigurationItem name="String Representation" isEnabled="true" field="StringRepresentation">
-			<WritingSystemOptions writingSystemType="analysis" displayWSAbreviation="false">
-			  <Option id="analysis" isEnabled="true" />
-			</WritingSystemOptions>
-		  </ConfigurationItem>
-		</ConfigurationItem>
-	  </ConfigurationItem>
-	  <ConfigurationItem name="Date Created" before="created on: " after=" " isEnabled="false" field="DateCreated"/>
-	  <ConfigurationItem name="Date Modified" before="modified on: " after=" " isEnabled="false" field="DateModified"/>
-	  <ConfigurationItem name="Other Referenced Complex Forms" between=" " after=" " isEnabled="true" field="ComplexFormsNotSubentries">
-		<ComplexFormOptions list="complex" displayEachComplexFormInParagraph="true">
-		  <Option isEnabled="false" id=""/>
-		</ComplexFormOptions>
-		<ConfigurationItem name="Complex Form Type" after="" isEnabled="false" field="ComplexEntryTypesRS" cssClassNameOverride="complexformtypes">
-		  <ConfigurationItem name="Abbreviation" between=" " after=" " isEnabled="true" field="Abbreviation">
-			<WritingSystemOptions writingSystemType="analysis" displayWSAbreviation="false">
-			  <Option id="analysis" isEnabled="true"/>
-			</WritingSystemOptions>
-		  </ConfigurationItem>
-		  <ConfigurationItem name="Name" between=" " after=" " isEnabled="false" field="Name">
-			<WritingSystemOptions writingSystemType="analysis" displayWSAbreviation="false">
-			  <Option id="analysis" isEnabled="true"/>
-			</WritingSystemOptions>
-		  </ConfigurationItem>
-		</ConfigurationItem>
-		<ConfigurationItem name="Complex Form" between=" " style="Dictionary-CrossReferences" isEnabled="true" field="OwningEntry" subField="HeadWordRef" cssClassNameOverride="headword">
-		  <WritingSystemOptions writingSystemType="vernacular" displayWSAbreviation="false">
-			<Option id="vernacular" isEnabled="true"/>
-		  </WritingSystemOptions>
-		</ConfigurationItem>
-		<ConfigurationItem name="Summary Definition" before=" " between=" " after=" " isEnabled="true" field="OwningEntry" subField="SummaryDefinition">
-		  <WritingSystemOptions writingSystemType="analysis" displayWSAbreviation="false">
-			<Option id="analysis" isEnabled="true"/>
-		  </WritingSystemOptions>
-		</ConfigurationItem>
-		<ConfigurationItem name="Comment" before=" " between=" " isEnabled="true" field="Summary">
-		  <WritingSystemOptions writingSystemType="analysis" displayWSAbreviation="false">
-			<Option id="analysis" isEnabled="true"/>
-		  </WritingSystemOptions>
-		</ConfigurationItem>
-		<ConfigurationItem name="Subentry Under Reference" before=" (see under " between=", " after=") " isEnabled="false" field="NonTrivialEntryRoots">
-		  <ConfigurationItem name="Referenced Headword" style="Dictionary-CrossReferences" isEnabled="true" field="HeadWordRef" cssClassNameOverride="headword">
-			<WritingSystemOptions writingSystemType="vernacular" displayWSAbreviation="false">
-			  <Option id="vernacular" isEnabled="true"/>
-			</WritingSystemOptions>
-		  </ConfigurationItem>
-		</ConfigurationItem>
-	  </ConfigurationItem>
-	  <ConfigurationItem name="Pictures" between="  " after=" " style="Dictionary-Pictures" isEnabled="true" field="PicturesOfSenses" cssClassNameOverride="pictures">
-		<PictureOptions minimumHeight="0" maximumHeight="1" minimumWidth="0" maximumWidth="0" pictureLocation="right" stackPictures="false" />
-		<ConfigurationItem name="Thumbnail" after=" " isEnabled="true" field="PictureFileRA" cssClassNameOverride="thumbnail"/>
-		<ConfigurationItem name="Caption" between=" " isEnabled="true" field="Caption">
-		  <WritingSystemOptions writingSystemType="both" displayWSAbreviation="false">
-			<Option id="vernacular" isEnabled="true"/>
-		  </WritingSystemOptions>
-		</ConfigurationItem>
-	  <!-- Using cssClassNameOverride="headword" to show the Configure Headword Numbers button -->
-	  <ConfigurationItem name="Headword" between=" " after="  " style="Dictionary-Headword" isEnabled="true" field="Owner" subField="OwnerOutlineName" cssClassNameOverride="headword">
-	  <WritingSystemOptions writingSystemType="vernacular" displayWSAbreviation="false">
-		<Option id="vernacular" isEnabled="true"/>
-	  </WritingSystemOptions>
-	  </ConfigurationItem>
-	  <ConfigurationItem name="Gloss" between=" " after=" " isEnabled="true" field="Owner" subField="Gloss">
-		<WritingSystemOptions writingSystemType="analysis" displayWSAbreviation="false">
-		  <Option id="analysis" isEnabled="true"/>
-		</WritingSystemOptions>
-	  </ConfigurationItem>
-	  </ConfigurationItem>
-	  <ConfigurationItem name="Subsubentries" after=" " isEnabled="true" field="Subentries">
-		<ComplexFormOptions list="complex" displayEachComplexFormInParagraph="false">
-		  <Option isEnabled="false" id=""/>
-		</ComplexFormOptions>
-		<ReferenceItem>MainEntrySubentries</ReferenceItem>
-	  </ConfigurationItem>
-	</ConfigurationItem>
-  </ConfigurationItem>
-  <ConfigurationItem name="Minor Entry (Variants)" isEnabled="true" style="Dictionary-Minor" styleType="paragraph" field="LexEntry" cssClassNameOverride="minorentryvariant">
-	<ListTypeOptions list="variant">
-	  <Option isEnabled="false" id=""/>
-	</ListTypeOptions>
-	<ConfigurationItem name="Headword" isEnabled="true" style="Dictionary-Headword" before="" between=" " after="  " field="MLHeadWord" cssClassNameOverride="headword">
-	  <WritingSystemOptions writingSystemType="vernacular" displayWSAbreviation="false">
-		<Option id="vernacular" isEnabled="true" />
-	  </WritingSystemOptions>
-	</ConfigurationItem>
-	<ConfigurationItem name="Lexeme Form" isEnabled="false" before="" between=" " after=" " field="LexemeFormOA" cssClassNameOverride="lexemeform">
-	  <WritingSystemOptions writingSystemType="vernacular" displayWSAbreviation="false">
-		<Option id="vernacular" isEnabled="true" />
-	  </WritingSystemOptions>
-	</ConfigurationItem>
-	<ConfigurationItem name="Citation Form" isEnabled="false" before="" between=" " after=" " field="CitationForm">
-	  <WritingSystemOptions writingSystemType="vernacular" displayWSAbreviation="false">
-		<Option id="all vernacular" isEnabled="true" />
-	  </WritingSystemOptions>
-	</ConfigurationItem>
-	<ConfigurationItem name="Secondary Homograph Number" isEnabled="false" before="" after=" " field="HomographNumber" />
-	<ConfigurationItem name="Pronunciations" isEnabled="true" before="" between=", " after=" " field="PronunciationsOS" cssClassNameOverride="pronunciations">
-	  <ConfigurationItem name="Pronunciation" isEnabled="true" before="[" between=" " after="] " field="Form">
-		<WritingSystemOptions writingSystemType="pronunciation" displayWSAbreviation="false">
-		  <Option id="pronunciation" isEnabled="true" />
-		</WritingSystemOptions>
-	  </ConfigurationItem>
-	  <ConfigurationItem name="CV Pattern" isEnabled="false" before="" after=" " field="CVPattern" />
-	  <ConfigurationItem name="Tone" isEnabled="false" before="" after=" " field="Tone" />
-	  <ConfigurationItem name="Location" isEnabled="false" style="Dictionary-Contrasting" before="" after=" " field="LocationRA" cssClassNameOverride="location">
-		<ConfigurationItem name="Abbreviation" isEnabled="true" before="" between=" " after=" " field="Abbreviation">
-		  <WritingSystemOptions writingSystemType="both" displayWSAbreviation="false">
-			<Option id="analysis" isEnabled="true" />
-		  </WritingSystemOptions>
-		</ConfigurationItem>
-		<ConfigurationItem name="Name" isEnabled="false" before="" between=" " after=" " field="Name">
-		  <WritingSystemOptions writingSystemType="both" displayWSAbreviation="false">
-			<Option id="analysis" isEnabled="true" />
-		  </WritingSystemOptions>
-		</ConfigurationItem>
-		<ConfigurationItem name="Alias" isEnabled="true" between=" " after=" " field="Alias">
-		  <WritingSystemOptions writingSystemType="analysis" displayWSAbreviation="false">
-			<Option id="analysis" isEnabled="true" />
-		  </WritingSystemOptions>
-		</ConfigurationItem>
-	  </ConfigurationItem>
-	  <ConfigurationItem name="Pronunciation Media" after=" " isEnabled="true" field="MediaFilesOS" cssClassNameOverride="mediafiles">
-		<ConfigurationItem name="Media Files" after=" " isEnabled="true" field="MediaFileRA"/>
-	  </ConfigurationItem>
-	</ConfigurationItem>
-	<ConfigurationItem name="Etymology" isEnabled="false" before="(" after=") " between=" " field="EtymologyOS" cssClassNameOverride="etymologies">
-	  <ConfigurationItem name="Preceding Annotation" isEnabled="true" before="" between=" " after=" " field="PrecComment">
-		<WritingSystemOptions writingSystemType="analysis" displayWSAbreviation="false">
-		  <Option id="analysis" isEnabled="true" />
-		</WritingSystemOptions>
-	  </ConfigurationItem>
-	  <ConfigurationItem name="Source Language" after=" " between=" " isEnabled="true" field="LanguageRS" cssClassNameOverride="languages">
-		<ConfigurationItem name="Abbreviation" between=" " after=" " isEnabled="true" field="Abbreviation">
-		  <WritingSystemOptions writingSystemType="analysis" displayWSAbreviation="false">
-			<Option id="analysis" isEnabled="true"/>
-		  </WritingSystemOptions>
-		</ConfigurationItem>
-		<ConfigurationItem name="Name" between=" " after=" " isEnabled="false" field="Name">
-		  <WritingSystemOptions writingSystemType="analysis" displayWSAbreviation="false">
-			<Option id="analysis" isEnabled="true"/>
-		  </WritingSystemOptions>
-		</ConfigurationItem>
-	  </ConfigurationItem>
-	  <ConfigurationItem name="Source Language Notes" after=" " isEnabled="false" field="LanguageNotes">
-		<WritingSystemOptions writingSystemType="analysis" displayWSAbreviation="false">
-		  <Option id="analysis" isEnabled="true"/>
-		</WritingSystemOptions>
-	  </ConfigurationItem>
-	  <ConfigurationItem name="Source Form" isEnabled="true" before="" between=" " after=" " field="Form">
-		<WritingSystemOptions writingSystemType="both" displayWSAbreviation="false">
-		  <Option id="best vernoranal" isEnabled="true" />
-		</WritingSystemOptions>
-	  </ConfigurationItem>
-	  <ConfigurationItem name="Gloss" isEnabled="true" before="" between=" " after=" " field="Gloss">
-		<WritingSystemOptions writingSystemType="analysis" displayWSAbreviation="false">
-		  <Option id="analysis" isEnabled="true" />
-		</WritingSystemOptions>
-	  </ConfigurationItem>
-	  <ConfigurationItem name="Following Comment" isEnabled="false" before="" between=" " after=" " field="Comment">
-		<WritingSystemOptions writingSystemType="analysis" displayWSAbreviation="false">
-		  <Option id="analysis" isEnabled="true" />
-		</WritingSystemOptions>
-	  </ConfigurationItem>
-	  <ConfigurationItem name="Bibliographic Source" isEnabled="true" before="" between=" " after=" " field="Bibliography">
-		<WritingSystemOptions writingSystemType="analysis" displayWSAbreviation="false">
-		  <Option id="analysis" isEnabled="true" />
-		</WritingSystemOptions>
-	  </ConfigurationItem>
-<!--
-	  <ConfigurationItem name="Note" isEnabled="false" before="" between=" " after=" " field="Note">
-		<WritingSystemOptions writingSystemType="analysis" displayWSAbreviation="false">
-		  <Option id="analysis" isEnabled="true" />
-		</WritingSystemOptions>
-	  </ConfigurationItem>
--->
-	</ConfigurationItem>
-	<ConfigurationItem name="Variant of" isEnabled="true" before="{" between=", " after="} " field="VisibleVariantEntryRefs">
-	  <ListTypeOptions list="variant">
-		<Option id="" isEnabled="false" />
-	  </ListTypeOptions>
-	  <ConfigurationItem name="Variant Type" isEnabled="true" before="" between=", " after=" " field="VariantEntryTypesRS" cssClassNameOverride="variantentrytypes">
-		<ConfigurationItem name="Reverse Abbreviation" isEnabled="true" style="Dictionary-CrossReferences" before="" between=" " field="ReverseAbbr">
-		  <WritingSystemOptions writingSystemType="analysis" displayWSAbreviation="false">
-			<Option id="analysis" isEnabled="true" />
-		  </WritingSystemOptions>
-		</ConfigurationItem>
-		<ConfigurationItem name="Reverse Name" isEnabled="false" before="" between=" " field="ReverseName">
-		  <WritingSystemOptions writingSystemType="analysis" displayWSAbreviation="false">
-			<Option id="analysis" isEnabled="true" />
-		  </WritingSystemOptions>
-		</ConfigurationItem>
-	  </ConfigurationItem>
-	  <ConfigurationItem name="Referenced Entries" isEnabled="true" before=" " between=", " after="" field="ConfigReferencedEntries" cssClassNameOverride="referencedentries">
-		<!--ConfiguredXHTMLGenerator uses cssClassNameOverride="headword" as a flag to generate a link to the referenced entry-->
-		<ConfigurationItem name="Referenced Headword" between=" " style="Dictionary-CrossReferences" isEnabled="true" field="HeadWordRef" cssClassNameOverride="headword">
-		  <WritingSystemOptions writingSystemType="vernacular" displayWSAbreviation="false">
-			<Option id="vernacular" isEnabled="true"/>
-		  </WritingSystemOptions>
-		</ConfigurationItem>
-		<ConfigurationItem name="Gloss (or Summary Definition)" before=" " between=" " isEnabled="true" field="GlossOrSummary">
-		  <WritingSystemOptions writingSystemType="analysis" displayWSAbreviation="false">
-			<Option id="analysis" isEnabled="true"/>
-		  </WritingSystemOptions>
-		</ConfigurationItem>
-	  </ConfigurationItem>
-	  <ConfigurationItem name="Comment" isEnabled="false" before=" " between=" " after="" field="Summary">
-		<WritingSystemOptions writingSystemType="analysis" displayWSAbreviation="false">
-		  <Option id="analysis" isEnabled="true" />
-		</WritingSystemOptions>
-	  </ConfigurationItem>
-	</ConfigurationItem>
-	<ConfigurationItem name="Summary Definition" isEnabled="true" before=" " between=" " after=" " field="SummaryDefinition">
-	  <WritingSystemOptions writingSystemType="analysis" displayWSAbreviation="false">
-		<Option id="analysis" isEnabled="true" />
-	  </WritingSystemOptions>
-	</ConfigurationItem>
-	<ConfigurationItem name="Restrictions (Entry)" isEnabled="true" style="Dictionary-Contrasting" before="(" between=" " after=") " field="Restrictions">
-	  <WritingSystemOptions writingSystemType="analysis" displayWSAbreviation="false">
-		<Option id="analysis" isEnabled="true" />
-	  </WritingSystemOptions>
-	</ConfigurationItem>
-	<ConfigurationItem name="Senses" isEnabled="true" before="" between="  " after=" " field="SensesOS" cssClassNameOverride="senses">
-	  <SenseOptions numberStyle="Dictionary-SenseNumber" numberBefore="" numberingStyle="%O" numberAfter=". " numberSingleSense="false" showSingleGramInfoFirst="true" displayEachSenseInParagraph="false" />
-	  <ConfigurationItem name="Grammatical Info." isEnabled="true" style="Dictionary-Contrasting" before="" between="" after=" " field="MorphoSyntaxAnalysisRA" cssClassNameOverride="morphosyntaxanalysis">
-		<ConfigurationItem name="Category Info." isEnabled="true" before="" between=" " after=" " field="MLPartOfSpeech" cssClassNameOverride="partofspeech">
-		  <WritingSystemOptions writingSystemType="analysis" displayWSAbreviation="false">
-			<Option id="analysis" isEnabled="true" />
-		  </WritingSystemOptions>
-		</ConfigurationItem>
-		<ConfigurationItem name="Slots (for Infl. Affixes)" isEnabled="false" before=": " between=", " after="" field="Slots">
-		  <WritingSystemOptions writingSystemType="analysis" displayWSAbreviation="false">
-			<Option id="analysis" isEnabled="true" />
-		  </WritingSystemOptions>
-		  <ConfigurationItem name="Slot Names" isEnabled="true" before="" between=" " after=" " field="Name">
-			<WritingSystemOptions writingSystemType="analysis" displayWSAbreviation="false">
-			  <Option id="analysis" isEnabled="true" />
-			</WritingSystemOptions>
-		  </ConfigurationItem>
-		</ConfigurationItem>
-		<ConfigurationItem name="Inflection Class" isEnabled="false" before="" between=" " after=" " field="MLInflectionClass">
-		  <WritingSystemOptions writingSystemType="analysis" displayWSAbreviation="false">
-			<Option id="analysis" isEnabled="true" />
-		  </WritingSystemOptions>
-		</ConfigurationItem>
-		<ConfigurationItem name="Inflection Features" isEnabled="false" before="" after=" " field="FeaturesTSS" cssClassNameOverride="inflectionfeatures" />
-		<ConfigurationItem name="Exception Features" isEnabled="false" before="" after=" " field="ExceptionFeaturesTSS" cssClassNameOverride="exceptionfeatures" />
-		<ConfigurationItem name="Gram Info (Name)" isEnabled="false" between=" " after=" " field="InterlinearNameTSS" cssClassNameOverride="graminfoname" />
-		<ConfigurationItem name="Gram Info (Abbrev)" isEnabled="false" between=" " after=" " field="InterlinearAbbrTSS" cssClassNameOverride="graminfoabbrev" />
-	  </ConfigurationItem>
-	  <ConfigurationItem name="Sense Type" isEnabled="false" style="Dictionary-Contrasting" before="(" after=") " field="SenseTypeRA" cssClassNameOverride="sensetype">
-		<ConfigurationItem name="Abbreviation" isEnabled="true" before="" between=" " after="" field="Abbreviation">
-		  <WritingSystemOptions writingSystemType="analysis" displayWSAbreviation="false">
-			<Option id="analysis" isEnabled="true" />
-		  </WritingSystemOptions>
-		</ConfigurationItem>
-		<ConfigurationItem name="Name" isEnabled="false" before="" between=" " after="" field="Name">
-		  <WritingSystemOptions writingSystemType="analysis" displayWSAbreviation="false">
-			<Option id="analysis" isEnabled="true" />
-		  </WritingSystemOptions>
-		</ConfigurationItem>
-	  </ConfigurationItem>
-	  <ConfigurationItem name="Definition (or Gloss)" isEnabled="true" before="" between=" " after=" " field="DefinitionOrGloss">
-		<WritingSystemOptions writingSystemType="analysis" displayWSAbreviation="false">
-		  <Option id="all analysis" isEnabled="true" />
-		</WritingSystemOptions>
-	  </ConfigurationItem>
-	  <ConfigurationItem name="Definition" isEnabled="false" before="" between=" " after=" " field="Definition">
-		<WritingSystemOptions writingSystemType="analysis" displayWSAbreviation="false">
-		  <Option id="all analysis" isEnabled="true" />
-		</WritingSystemOptions>
-	  </ConfigurationItem>
-	  <ConfigurationItem name="Restrictions" isEnabled="false" before="Restrictions: " between=" " after=". " field="Restrictions">
-		<WritingSystemOptions writingSystemType="analysis" displayWSAbreviation="false">
-		  <Option id="all analysis" isEnabled="true" />
-		</WritingSystemOptions>
-	  </ConfigurationItem>
-	  <ConfigurationItem name="Scientific Name" isEnabled="true" style="Dictionary-Contrasting" before="[" after="] " field="ScientificName" />
-	  <ConfigurationItem name="Gloss" isEnabled="false" before="" between=" " after=" " field="Gloss">
-		<WritingSystemOptions writingSystemType="analysis" displayWSAbreviation="false">
-		  <Option id="all analysis" isEnabled="true" />
-		</WritingSystemOptions>
-	  </ConfigurationItem>
-	  <ConfigurationItem name="Examples" style="Bulleted List" styleType="paragraph" isEnabled="true" before="" between="  " after=" " field="ExamplesOS" cssClassNameOverride="examplescontents">
-	  	<ComplexFormOptions displayEachComplexFormInParagraph="false"/>
-		<ConfigurationItem name="Example Sentence" isEnabled="true" style="Dictionary-Vernacular" between=" " after=" " field="Example">
-		  <WritingSystemOptions writingSystemType="vernacular" displayWSAbreviation="false">
-			<Option id="all vernacular" isEnabled="true" />
-		  </WritingSystemOptions>
-		</ConfigurationItem>
-		  <ConfigurationItem name="Translations" isEnabled="true" before="" between="" after="" field="TranslationsOC" cssClassNameOverride="translationcontents">
-		  <ConfigurationItem name="Type" isEnabled="false" before="" after=" " field="TypeRA" cssClassNameOverride="type">
-			<ConfigurationItem name="Abbreviation" isEnabled="false" before="" between=" " after="" field="Abbreviation">
->>>>>>> 412542a5
-			  <WritingSystemOptions writingSystemType="analysis" displayWSAbreviation="false">
-				<Option id="analysis" isEnabled="true"/>
-			  </WritingSystemOptions>
-			</ConfigurationItem>
-			<ConfigurationItem name="Name" between=" " isEnabled="false" field="Name">
-			  <WritingSystemOptions writingSystemType="analysis" displayWSAbreviation="false">
-				<Option id="analysis" isEnabled="true"/>
-			  </WritingSystemOptions>
-			</ConfigurationItem>
-		  </ConfigurationItem>
-		  <ConfigurationItem name="Complex Form" between=" " style="Dictionary-CrossReferences" isEnabled="true" field="OwningEntry" subField="HeadWordRef" cssClassNameOverride="headword">
-			<WritingSystemOptions writingSystemType="vernacular" displayWSAbreviation="false">
-			  <Option id="vernacular" isEnabled="true"/>
-			</WritingSystemOptions>
-		  </ConfigurationItem>
-<<<<<<< HEAD
-		  <ConfigurationItem name="Summary Definition" before=" " between=" " after=" " isEnabled="true" field="OwningEntry" subField="SummaryDefinition">
-			<WritingSystemOptions writingSystemType="analysis" displayWSAbreviation="false">
-			  <Option id="analysis" isEnabled="true"/>
-			</WritingSystemOptions>
-		  </ConfigurationItem>
-		  <ConfigurationItem name="Comment" before=" " between=" " isEnabled="true" field="Summary">
-			<WritingSystemOptions writingSystemType="analysis" displayWSAbreviation="false">
-			  <Option id="analysis" isEnabled="true"/>
-			</WritingSystemOptions>
-		  </ConfigurationItem>
-		  <ConfigurationItem name="Example Sentences" isEnabled="false" field="ExampleSentences">
-			<ConfigurationItem name="Example" between=" " after=" " style="Dictionary-Vernacular" isEnabled="true" field="Example">
-			  <WritingSystemOptions writingSystemType="vernacular" displayWSAbreviation="false">
-				<Option id="all vernacular" isEnabled="true"/>
-			  </WritingSystemOptions>
-			</ConfigurationItem>
-		  	<ConfigurationItem name="Translations" isEnabled="true" field="TranslationsOC" cssClassNameOverride="translationcontents">
-			  <ConfigurationItem name="Type" after=" " isEnabled="false" field="TypeRA" cssClassNameOverride="type">
-				<ConfigurationItem name="Abbreviation" between=" " isEnabled="false" field="Abbreviation">
-				  <WritingSystemOptions writingSystemType="analysis" displayWSAbreviation="false">
-					<Option id="analysis" isEnabled="true"/>
-				  </WritingSystemOptions>
-				</ConfigurationItem>
-				<ConfigurationItem name="Name" before="[" between=" " after="]" isEnabled="true" field="Name">
-				  <WritingSystemOptions writingSystemType="analysis" displayWSAbreviation="false">
-					<Option id="analysis" isEnabled="true"/>
-				  </WritingSystemOptions>
-				</ConfigurationItem>
-			  </ConfigurationItem>
-			  <ConfigurationItem name="Translation" between=" " after=" " isEnabled="true" field="Translation">
-				<WritingSystemOptions writingSystemType="analysis" displayWSAbreviation="false">
-				  <Option id="all analysis" isEnabled="true"/>
-				</WritingSystemOptions>
-			  </ConfigurationItem>
-			</ConfigurationItem>
-			<ConfigurationItem name="Reference" after=" " isEnabled="false" field="Reference"/>
-		  </ConfigurationItem>
-		  <ConfigurationItem name="Subentry Under Reference" before=" (see under " between=", " after=") " isEnabled="false" field="NonTrivialEntryRoots">
-			<ConfigurationItem name="Referenced Headword" style="Dictionary-CrossReferences" isEnabled="true" field="HeadWordRef" cssClassNameOverride="headword">
-			  <WritingSystemOptions writingSystemType="vernacular" displayWSAbreviation="false">
-				<Option id="vernacular" isEnabled="true"/>
-			  </WritingSystemOptions>
-			</ConfigurationItem>
-		  </ConfigurationItem>
-		</ConfigurationItem>
-		<ConfigurationItem name="Subsenses" between="  " after=" " isEnabled="true" field="SensesOS" cssClassNameOverride="senses">
-		  <SenseOptions displayEachSenseInParagraph="false" numberStyle="Dictionary-SenseNumber" numberBefore="" numberAfter=") " numberingStyle="%O" numberSingleSense="true" showSingleGramInfoFirst="true"/>
-		  <ReferenceItem>MainEntrySubsenses</ReferenceItem>
-		</ConfigurationItem>
-	  </ConfigurationItem>
-	  <ConfigurationItem name="Summary Definition" before=" " between=" " after=" " isEnabled="true" field="SummaryDefinition">
-		<WritingSystemOptions writingSystemType="analysis" displayWSAbreviation="false">
-		  <Option id="analysis" isEnabled="true"/>
-		</WritingSystemOptions>
-	  </ConfigurationItem>
-	  <ConfigurationItem name="Restrictions (Entry)" before="(" between=" " after=") " isEnabled="false" field="Restrictions">
-		<WritingSystemOptions writingSystemType="analysis" displayWSAbreviation="false">
-		  <Option id="analysis" isEnabled="true"/>
-		</WritingSystemOptions>
-	  </ConfigurationItem>
-	  <ConfigurationItem name="Note" between=" " after=" " isEnabled="false" field="Comment">
-		<WritingSystemOptions writingSystemType="analysis" displayWSAbreviation="false">
-		  <Option id="all analysis" isEnabled="true"/>
-		</WritingSystemOptions>
-	  </ConfigurationItem>
-	  <ConfigurationItem name="Variant Forms" nameSuffix="Inflectional Variants" isEnabled="true" isDuplicate="true" before="[" between="; " after="] " field="VariantFormEntryBackRefs">
-		<ListTypeOptions list="variant">
-		  <Option id="b0000000-c40e-433e-80b5-31da08771344" isEnabled="false" />
-		  <Option id="024b62c9-93b3-41a0-ab19-587a0030219a" isEnabled="false" />
-		  <Option id="4343b1ef-b54f-4fa4-9998-271319a6d74c" isEnabled="false" />
-		  <Option id="01d4fbc1-3b0c-4f52-9163-7ab0d4f4711c" isEnabled="true" />
-		  <Option id="837ebe72-8c1d-4864-95d9-fa313c499d78" isEnabled="true" />
-		  <Option id="a32f1d1c-4832-46a2-9732-c2276d6547e8" isEnabled="true" />
-		  <Option id="0c4663b3-4d9a-47af-b9a1-c8565d8112ed" isEnabled="false" />
-		</ListTypeOptions>
-		<ConfigurationItem name="Variant Type" isEnabled="true" before="" between=", " after=" " field="VariantEntryTypesRS" cssClassNameOverride="variantentrytypes">
-		  <ConfigurationItem name="Reverse Abbreviation" isEnabled="true" style="Dictionary-CrossReferences" before="" between=" " after=" " field="ReverseAbbr">
-			<WritingSystemOptions writingSystemType="analysis" displayWSAbreviation="false">
-			  <Option id="analysis" isEnabled="true" />
-			</WritingSystemOptions>
-		  </ConfigurationItem>
-		  <ConfigurationItem name="Name" isEnabled="false" before="" between=" " after="" field="Name">
-			<WritingSystemOptions writingSystemType="analysis" displayWSAbreviation="false">
-			  <Option id="analysis" isEnabled="true" />
-			</WritingSystemOptions>
-		  </ConfigurationItem>
-		</ConfigurationItem>
-		<ConfigurationItem name="Variant Form" isEnabled="true" style="Dictionary-CrossReferences" before="" between=", " after="" field="OwningEntry" subField="HeadWordRef" cssClassNameOverride="headword">
-		  <WritingSystemOptions writingSystemType="vernacular" displayWSAbreviation="false">
-			<Option id="vernacular" isEnabled="true" />
-		  </WritingSystemOptions>
-		</ConfigurationItem>
-		<ConfigurationItem name="Variant Pronunciations" isEnabled="false" before=" " between=", " after="" field="OwningEntry" subField="PronunciationsOS" cssClassNameOverride="variantpronunciations">
-		  <ConfigurationItem name="Pronunciation" isEnabled="true" before="[" between=" " after="]" field="Form">
-			<WritingSystemOptions writingSystemType="pronunciation" displayWSAbreviation="false">
-			  <Option id="pronunciation" isEnabled="true" />
-			</WritingSystemOptions>
-		  </ConfigurationItem>
-		  <ConfigurationItem name="CV Pattern" isEnabled="false" before="" after=" " field="CVPattern" />
-		  <ConfigurationItem name="Tone" isEnabled="false" before="" after=" " field="Tone" />
-		  <ConfigurationItem name="Location" isEnabled="false" style="Dictionary-Contrasting" before="" after=" " field="LocationRA" cssClassNameOverride="location">
-			<ConfigurationItem name="Abbreviation" isEnabled="true" before="" between=" " after=" " field="Abbreviation">
-			  <WritingSystemOptions writingSystemType="both" displayWSAbreviation="false">
-				<Option id="analysis" isEnabled="true" />
-			  </WritingSystemOptions>
-			</ConfigurationItem>
-			<ConfigurationItem name="Name" isEnabled="false" before="" between=" " after=" " field="Name">
-			  <WritingSystemOptions writingSystemType="both" displayWSAbreviation="false">
-				<Option id="analysis" isEnabled="true" />
-			  </WritingSystemOptions>
-			</ConfigurationItem>
-		  </ConfigurationItem>
-		  <ConfigurationItem name="Pronunciation Media" after=" " isEnabled="true" field="MediaFilesOS" cssClassNameOverride="mediafiles">
-			<ConfigurationItem name="Media Files" after=" " isEnabled="true" field="MediaFileRA"/>
-		  </ConfigurationItem>
-		</ConfigurationItem>
-		<ConfigurationItem name="Comment" isEnabled="false" before=" " between=" " after="" field="Summary">
-=======
-		</ConfigurationItem>
-		<ConfigurationItem name="Reference" isEnabled="false" before="" after=" " field="Reference" />
-	  </ConfigurationItem>
-	  <ConfigurationItem name="Encyclopedic Info." isEnabled="true" before=" [" between=" " after="]" field="EncyclopedicInfo">
-		<WritingSystemOptions writingSystemType="analysis" displayWSAbreviation="false">
-		  <Option id="all analysis" isEnabled="true" />
-		</WritingSystemOptions>
-	  </ConfigurationItem>
-	  <ConfigurationItem name="Lexical Relations" isEnabled="false" before="" between="; " after=". " field="LexSenseReferences">
-		<ListTypeOptions list="sense">
-		  <Option id="" isEnabled="false" />
-		</ListTypeOptions>
-		<ConfigurationItem name="Relation Abbreviation" isEnabled="true" style="Dictionary-Contrasting" before="" between=" " after=": " field="OwnerType" subField="Abbreviation">
->>>>>>> 412542a5
-		  <WritingSystemOptions writingSystemType="analysis" displayWSAbreviation="false">
-			<Option id="analysis" isEnabled="true" />
-		  </WritingSystemOptions>
-		</ConfigurationItem>
-<<<<<<< HEAD
-		<ConfigurationItem name="Summary Definition" isEnabled="false" before=" " between=" " after=" " field="OwningEntry" subField="SummaryDefinition">
-=======
-		<ConfigurationItem name="Relation Name" isEnabled="false" style="Dictionary-Contrasting" before="" between=" " after=": " field="OwnerType" subField="Name">
->>>>>>> 412542a5
-		  <WritingSystemOptions writingSystemType="analysis" displayWSAbreviation="false">
-			<Option id="analysis" isEnabled="true" />
-		  </WritingSystemOptions>
-		</ConfigurationItem>
-<<<<<<< HEAD
-	  </ConfigurationItem>
-	  <ConfigurationItem name="Variant Forms" before="(" between="; " after=") " isEnabled="false" field="VariantFormEntryBackRefs">
-		<ListTypeOptions list="variant">
-		  <Option isEnabled="false" id="b0000000-c40e-433e-80b5-31da08771344"/>
-		  <Option isEnabled="true" id="024b62c9-93b3-41a0-ab19-587a0030219a"/>
-		  <Option isEnabled="true" id="4343b1ef-b54f-4fa4-9998-271319a6d74c"/>
-		  <Option isEnabled="false" id="01d4fbc1-3b0c-4f52-9163-7ab0d4f4711c"/>
-		  <Option isEnabled="false" id="837ebe72-8c1d-4864-95d9-fa313c499d78"/>
-		  <Option isEnabled="false" id="a32f1d1c-4832-46a2-9732-c2276d6547e8"/>
-		  <Option isEnabled="true" id="0c4663b3-4d9a-47af-b9a1-c8565d8112ed"/>
-		</ListTypeOptions>
-		<ConfigurationItem name="Variant Type" between=", " after=" " isEnabled="true" field="VariantEntryTypesRS" cssClassNameOverride="variantentrytypes">
-		  <ConfigurationItem name="Reverse Abbreviation" between=" " after=" " isEnabled="true" field="ReverseAbbr">
-			<WritingSystemOptions writingSystemType="analysis" displayWSAbreviation="false">
-			  <Option id="analysis" isEnabled="true"/>
-			</WritingSystemOptions>
-		  </ConfigurationItem>
-		  <ConfigurationItem name="Name" between=" " isEnabled="false" field="Name">
-			<WritingSystemOptions writingSystemType="analysis" displayWSAbreviation="false">
-			  <Option id="analysis" isEnabled="true"/>
-			</WritingSystemOptions>
-		  </ConfigurationItem>
-		</ConfigurationItem>
-		<ConfigurationItem name="Variant Form" between=", " style="Dictionary-CrossReferences" isEnabled="true" field="OwningEntry" subField="HeadWordRef" cssClassNameOverride="headword">
-		  <WritingSystemOptions writingSystemType="vernacular" displayWSAbreviation="false">
-			<Option id="vernacular" isEnabled="true"/>
-		  </WritingSystemOptions>
-		</ConfigurationItem>
-		<ConfigurationItem name="Variant Pronunciations" before=" " between=", " isEnabled="false" field="OwningEntry" subField="PronunciationsOS" cssClassNameOverride="variantpronunciations">
-		  <ConfigurationItem name="Pronunciation" before="[" between=" " after="]" isEnabled="true" field="Form">
-			<WritingSystemOptions writingSystemType="pronunciation" displayWSAbreviation="false">
-			  <Option id="pronunciation" isEnabled="true"/>
-			</WritingSystemOptions>
-		  </ConfigurationItem>
-		  <ConfigurationItem name="CV Pattern" after=" " isEnabled="false" field="CVPattern"/>
-		  <ConfigurationItem name="Tone" after=" " isEnabled="false" field="Tone"/>
-		  <ConfigurationItem name="Location" after=" " style="Dictionary-Contrasting" isEnabled="false" field="LocationRA" cssClassNameOverride="location">
-			<ConfigurationItem name="Abbreviation" between=" " after=" " isEnabled="true" field="Abbreviation">
-			  <WritingSystemOptions writingSystemType="both" displayWSAbreviation="false">
-				<Option id="analysis" isEnabled="true"/>
-			  </WritingSystemOptions>
-			</ConfigurationItem>
-			<ConfigurationItem name="Name" between=" " after=" " isEnabled="false" field="Name">
-			  <WritingSystemOptions writingSystemType="both" displayWSAbreviation="false">
-				<Option id="analysis" isEnabled="true"/>
-			  </WritingSystemOptions>
-			</ConfigurationItem>
-		  </ConfigurationItem>
-		  <ConfigurationItem name="Pronunciation Media" after=" " isEnabled="true" field="MediaFilesOS" cssClassNameOverride="mediafiles">
-			<ConfigurationItem name="Media Files" after=" " isEnabled="true" field="MediaFileRA"/>
-		  </ConfigurationItem>
-		</ConfigurationItem>
-		<ConfigurationItem name="Comment" before=" " between=" " isEnabled="false" field="Summary">
-		  <WritingSystemOptions writingSystemType="analysis" displayWSAbreviation="false">
-			<Option id="analysis" isEnabled="true"/>
-		  </WritingSystemOptions>
-		</ConfigurationItem>
-		<ConfigurationItem name="Summary Definition" between=" " after=" " isEnabled="true" field="OwningEntry" subField="SummaryDefinition">
-		  <WritingSystemOptions writingSystemType="analysis" displayWSAbreviation="false">
-			<Option id="analysis" isEnabled="true"/>
-		  </WritingSystemOptions>
-		</ConfigurationItem>
-	  </ConfigurationItem>
-	  <ConfigurationItem name="Cross References" between="; " after=". " isEnabled="false" field="MinimalLexReferences">
-		<ListTypeOptions list="entry">
-		  <Option isEnabled="true" id="b79ba420-ea5e-11de-8f71-0013722f8dec"/>
-		</ListTypeOptions>
-		<ConfigurationItem name="Relation Abbreviation" between=" " after=": " style="Dictionary-Contrasting" isEnabled="true" field="OwnerType" subField="Abbreviation">
-		  <WritingSystemOptions writingSystemType="analysis" displayWSAbreviation="false">
-			<Option id="analysis" isEnabled="true"/>
-		  </WritingSystemOptions>
-		</ConfigurationItem>
-		<ConfigurationItem name="Relation Name" between=" " after=": " style="Dictionary-Contrasting" isEnabled="false" field="OwnerType" subField="Name">
-		  <WritingSystemOptions writingSystemType="analysis" displayWSAbreviation="false">
-			<Option id="analysis" isEnabled="true"/>
-		  </WritingSystemOptions>
-		</ConfigurationItem>
-		<ConfigurationItem name="Targets" between=", " after=" " isEnabled="true" field="ConfigTargets">
-		  <!--ConfiguredXHTMLGenerator uses cssClassNameOverride="headword" as a flag to generate a link to the referenced entry-->
-		  <ConfigurationItem name="Referenced Headword" between=" " style="Dictionary-CrossReferences" isEnabled="true" field="HeadWordRef" cssClassNameOverride="headword">
-			<WritingSystemOptions writingSystemType="vernacular" displayWSAbreviation="false">
-			  <Option id="vernacular" isEnabled="true"/>
-			</WritingSystemOptions>
-		  </ConfigurationItem>
-		  <ConfigurationItem name="Summary Definition" before=" " between=" " isEnabled="false" field="SummaryDefinition">
-			<WritingSystemOptions writingSystemType="analysis" displayWSAbreviation="false">
-			  <Option id="analysis" isEnabled="true"/>
-			</WritingSystemOptions>
-		  </ConfigurationItem>
-		</ConfigurationItem>
-	  </ConfigurationItem>
-	  <ConfigurationItem name="Bibliography" between=" " after=" " isEnabled="false" field="Bibliography">
-		<WritingSystemOptions writingSystemType="analysis" displayWSAbreviation="false">
-		  <Option id="all analysis" isEnabled="true"/>
-		</WritingSystemOptions>
-	  </ConfigurationItem>
-	  <ConfigurationItem name="Literal Meaning" between=" " after=" " isEnabled="false" field="LiteralMeaning">
-		<WritingSystemOptions writingSystemType="analysis" displayWSAbreviation="false">
-		  <Option id="all analysis" isEnabled="true"/>
-		</WritingSystemOptions>
-	  </ConfigurationItem>
-	  <ConfigurationItem name="Allomorphs" between=", " after=" " isEnabled="false" field="AlternateFormsOS" cssClassNameOverride="allomorphs">
-		<ConfigurationItem name="Morph Type" between=" " after=" " isEnabled="false" field="MorphTypeRA" cssClassNameOverride="morphtype">
-		  <WritingSystemOptions writingSystemType="analysis" displayWSAbreviation="false">
-			<Option id="analysis" isEnabled="true"/>
-		  </WritingSystemOptions>
-		  <ConfigurationItem name="Abbreviation" between=" " isEnabled="false" field="Abbreviation">
-			<WritingSystemOptions writingSystemType="analysis" displayWSAbreviation="false">
-			  <Option id="analysis" isEnabled="true"/>
-			</WritingSystemOptions>
-		  </ConfigurationItem>
-		  <ConfigurationItem name="Name" between=" " isEnabled="false" field="Name">
-			<WritingSystemOptions writingSystemType="analysis" displayWSAbreviation="false">
-			  <Option id="analysis" isEnabled="true"/>
-			</WritingSystemOptions>
-		  </ConfigurationItem>
-		</ConfigurationItem>
-		<ConfigurationItem name="Allomorph" between=" " after=" " isEnabled="false" field="Form">
-		  <WritingSystemOptions writingSystemType="vernacular" displayWSAbreviation="false">
-			<Option id="vernacular" isEnabled="true"/>
-		  </WritingSystemOptions>
-		</ConfigurationItem>
-		<ConfigurationItem name="Environments" isEnabled="false" between=", " after=" " field="AllomorphEnvironments">
-		  <ConfigurationItem name="String Representation" isEnabled="true" field="StringRepresentation">
-			<WritingSystemOptions writingSystemType="analysis" displayWSAbreviation="false">
-			  <Option id="analysis" isEnabled="true" />
-			</WritingSystemOptions>
-		  </ConfigurationItem>
-		</ConfigurationItem>
-	  </ConfigurationItem>
-	  <ConfigurationItem name="Date Created" before="created on: " after=" " isEnabled="false" field="DateCreated"/>
-	  <ConfigurationItem name="Date Modified" before="modified on: " after=" " isEnabled="false" field="DateModified"/>
-	  <ConfigurationItem name="Other Referenced Complex Forms" between=" " after=" " isEnabled="true" field="ComplexFormsNotSubentries">
-		<ComplexFormOptions list="complex" displayEachComplexFormInParagraph="true">
-		  <Option isEnabled="true" id="a0000000-dd15-4a03-9032-b40faaa9a754"/>
-		  <Option isEnabled="true" id="1f6ae209-141a-40db-983c-bee93af0ca3c"/>
-		  <Option isEnabled="true" id="73266a3a-48e8-4bd7-8c84-91c730340b7d"/>
-		  <Option isEnabled="true" id="98c273c4-f723-4fb0-80df-eede2204dfca"/>
-		  <Option isEnabled="true" id="b2276dec-b1a6-4d82-b121-fd114c009c59"/>
-		  <Option isEnabled="true" id="35cee792-74c8-444e-a9b7-ed0461d4d3b7"/>
-		  <Option isEnabled="true" id="9466d126-246e-400b-8bba-0703e09bc567"/>
-		</ComplexFormOptions>
-		<ConfigurationItem name="Complex Form Type" after=" " isEnabled="false" field="ComplexEntryTypesRS" cssClassNameOverride="complexformtypes">
-		  <ConfigurationItem name="Reverse Abbreviation" between=" " isEnabled="true" field="ReverseAbbr">
-			<WritingSystemOptions writingSystemType="analysis" displayWSAbreviation="false">
-			  <Option id="analysis" isEnabled="true"/>
-			</WritingSystemOptions>
-		  </ConfigurationItem>
-		  <ConfigurationItem name="Name" between=" " isEnabled="false" field="Name">
-			<WritingSystemOptions writingSystemType="analysis" displayWSAbreviation="false">
-			  <Option id="analysis" isEnabled="true"/>
-			</WritingSystemOptions>
-		  </ConfigurationItem>
-		</ConfigurationItem>
-		<ConfigurationItem name="Complex Form" between=" " style="Dictionary-CrossReferences" isEnabled="true" field="OwningEntry" subField="HeadWordRef" cssClassNameOverride="headword">
-		  <WritingSystemOptions writingSystemType="vernacular" displayWSAbreviation="false">
-			<Option id="vernacular" isEnabled="true"/>
-		  </WritingSystemOptions>
-		</ConfigurationItem>
-		<ConfigurationItem name="Summary Definition" before=" " between=" " after=" " isEnabled="true" field="OwningEntry" subField="SummaryDefinition">
-		  <WritingSystemOptions writingSystemType="analysis" displayWSAbreviation="false">
-			<Option id="analysis" isEnabled="true"/>
-		  </WritingSystemOptions>
-		</ConfigurationItem>
-		<ConfigurationItem name="Comment" before=" " between=" " isEnabled="true" field="Summary">
-		  <WritingSystemOptions writingSystemType="analysis" displayWSAbreviation="false">
-			<Option id="analysis" isEnabled="true"/>
-		  </WritingSystemOptions>
-		</ConfigurationItem>
-		<ConfigurationItem name="Subentry Under Reference" before=" (see under " between=", " after=") " isEnabled="false" field="NonTrivialEntryRoots">
-		  <ConfigurationItem name="Referenced Headword" style="Dictionary-CrossReferences" isEnabled="true" field="HeadWordRef" cssClassNameOverride="headword">
-			<WritingSystemOptions writingSystemType="vernacular" displayWSAbreviation="false">
-			  <Option id="vernacular" isEnabled="true"/>
-			</WritingSystemOptions>
-		  </ConfigurationItem>
-		</ConfigurationItem>
-	  </ConfigurationItem>
-	  <ConfigurationItem name="Pictures" between="  " after=" " style="Dictionary-Pictures" isEnabled="true" field="PicturesOfSenses" cssClassNameOverride="pictures">
-		<PictureOptions minimumHeight="0" maximumHeight="1" minimumWidth="0" maximumWidth="0" pictureLocation="right" stackPictures="false" />
-		<ConfigurationItem name="Thumbnail" after=" " isEnabled="true" field="PictureFileRA" cssClassNameOverride="thumbnail"/>
-		<ConfigurationItem name="Sense Number" after=" " isEnabled="true" field="SenseNumberTSS" cssClassNameOverride="sensenumber"/>
-		<ConfigurationItem name="Caption" between=" " isEnabled="true" field="Caption">
-		  <WritingSystemOptions writingSystemType="both" displayWSAbreviation="false">
-			<Option id="vernacular" isEnabled="true"/>
-		  </WritingSystemOptions>
-		</ConfigurationItem>
-	  </ConfigurationItem>
-	  <ConfigurationItem name="Subsubentries" after=" " isEnabled="true" field="Subentries">
-		<ComplexFormOptions list="complex" displayEachComplexFormInParagraph="false">
-		  <Option isEnabled="true" id="a0000000-dd15-4a03-9032-b40faaa9a754"/>
-		  <Option isEnabled="true" id="1f6ae209-141a-40db-983c-bee93af0ca3c"/>
-		  <Option isEnabled="true" id="73266a3a-48e8-4bd7-8c84-91c730340b7d"/>
-		  <Option isEnabled="true" id="98c273c4-f723-4fb0-80df-eede2204dfca"/>
-		  <Option isEnabled="true" id="b2276dec-b1a6-4d82-b121-fd114c009c59"/>
-		  <Option isEnabled="true" id="35cee792-74c8-444e-a9b7-ed0461d4d3b7"/>
-		  <Option isEnabled="true" id="9466d126-246e-400b-8bba-0703e09bc567"/>
-		</ComplexFormOptions>
-		<ReferenceItem>MainEntrySubentries</ReferenceItem>
-	  </ConfigurationItem>
-	</ConfigurationItem>
-  </ConfigurationItem>
-  <ConfigurationItem name="Minor Entry (Variants)" isEnabled="true" style="Dictionary-Minor" styleType="paragraph" field="LexEntry" cssClassNameOverride="minorentryvariant">
-	<ListTypeOptions list="variant">
-	  <Option isEnabled="true" id="b0000000-c40e-433e-80b5-31da08771344"/>
-	  <Option isEnabled="true" id="024b62c9-93b3-41a0-ab19-587a0030219a"/>
-	  <Option isEnabled="true" id="4343b1ef-b54f-4fa4-9998-271319a6d74c"/>
-	  <Option isEnabled="true" id="01d4fbc1-3b0c-4f52-9163-7ab0d4f4711c"/>
-	  <Option isEnabled="true" id="837ebe72-8c1d-4864-95d9-fa313c499d78"/>
-	  <Option isEnabled="true" id="a32f1d1c-4832-46a2-9732-c2276d6547e8"/>
-	  <Option isEnabled="true" id="0c4663b3-4d9a-47af-b9a1-c8565d8112ed"/>
-	</ListTypeOptions>
-	<ConfigurationItem name="Headword" isEnabled="true" style="Dictionary-Headword" before="" between=" " after="  " field="MLHeadWord" cssClassNameOverride="headword">
-	  <WritingSystemOptions writingSystemType="vernacular" displayWSAbreviation="false">
-		<Option id="vernacular" isEnabled="true" />
-	  </WritingSystemOptions>
-	</ConfigurationItem>
-	<ConfigurationItem name="Lexeme Form" isEnabled="false" before="" between=" " after=" " field="LexemeFormOA" cssClassNameOverride="lexemeform">
-	  <WritingSystemOptions writingSystemType="vernacular" displayWSAbreviation="false">
-		<Option id="vernacular" isEnabled="true" />
-	  </WritingSystemOptions>
-	</ConfigurationItem>
-	<ConfigurationItem name="Citation Form" isEnabled="false" before="" between=" " after=" " field="CitationForm">
-	  <WritingSystemOptions writingSystemType="vernacular" displayWSAbreviation="false">
-		<Option id="all vernacular" isEnabled="true" />
-	  </WritingSystemOptions>
-	</ConfigurationItem>
-	<ConfigurationItem name="Secondary Homograph Number" isEnabled="false" before="" after=" " field="HomographNumber" />
-	<ConfigurationItem name="Pronunciations" isEnabled="true" before="" between=", " after=" " field="PronunciationsOS" cssClassNameOverride="pronunciations">
-	  <ConfigurationItem name="Pronunciation" isEnabled="true" before="[" between=" " after="] " field="Form">
-		<WritingSystemOptions writingSystemType="pronunciation" displayWSAbreviation="false">
-		  <Option id="pronunciation" isEnabled="true" />
-		</WritingSystemOptions>
-	  </ConfigurationItem>
-	  <ConfigurationItem name="CV Pattern" isEnabled="false" before="" after=" " field="CVPattern" />
-	  <ConfigurationItem name="Tone" isEnabled="false" before="" after=" " field="Tone" />
-	  <ConfigurationItem name="Location" isEnabled="false" style="Dictionary-Contrasting" before="" after=" " field="LocationRA" cssClassNameOverride="location">
-		<ConfigurationItem name="Abbreviation" isEnabled="true" before="" between=" " after=" " field="Abbreviation">
-		  <WritingSystemOptions writingSystemType="both" displayWSAbreviation="false">
-			<Option id="analysis" isEnabled="true" />
-		  </WritingSystemOptions>
-		</ConfigurationItem>
-		<ConfigurationItem name="Name" isEnabled="false" before="" between=" " after=" " field="Name">
-		  <WritingSystemOptions writingSystemType="both" displayWSAbreviation="false">
-			<Option id="analysis" isEnabled="true" />
-		  </WritingSystemOptions>
-		</ConfigurationItem>
-		<ConfigurationItem name="Alias" isEnabled="true" between=" " after=" " field="Alias">
-		  <WritingSystemOptions writingSystemType="analysis" displayWSAbreviation="false">
-			<Option id="analysis" isEnabled="true" />
-		  </WritingSystemOptions>
-		</ConfigurationItem>
-	  </ConfigurationItem>
-	  <ConfigurationItem name="Pronunciation Media" after=" " isEnabled="true" field="MediaFilesOS" cssClassNameOverride="mediafiles">
-		<ConfigurationItem name="Media Files" after=" " isEnabled="true" field="MediaFileRA"/>
-	  </ConfigurationItem>
-	</ConfigurationItem>
-	<ConfigurationItem name="Etymology" isEnabled="false" before=" " after=" " field="EtymologyOA" cssClassNameOverride="etymology">
-	  <ConfigurationItem name="Etymological Form" isEnabled="true" before="" between=" " after=" " field="Form">
-		<WritingSystemOptions writingSystemType="both" displayWSAbreviation="false">
-		  <Option id="best vernoranal" isEnabled="true" />
-		</WritingSystemOptions>
-	  </ConfigurationItem>
-	  <ConfigurationItem name="Gloss" isEnabled="true" before="" between=" " after=" " field="Gloss">
-		<WritingSystemOptions writingSystemType="analysis" displayWSAbreviation="false">
-		  <Option id="analysis" isEnabled="true" />
-		</WritingSystemOptions>
-	  </ConfigurationItem>
-	  <ConfigurationItem name="Comment" isEnabled="true" before="" between=" " after=" " field="Comment">
-		<WritingSystemOptions writingSystemType="analysis" displayWSAbreviation="false">
-		  <Option id="analysis" isEnabled="true" />
-		</WritingSystemOptions>
-	  </ConfigurationItem>
-	  <ConfigurationItem name="Source" isEnabled="false" before="" after=" " field="Source" />
-	</ConfigurationItem>
-	<ConfigurationItem name="Variant Of" isEnabled="true" before=" {" between=", " after="}" field="VisibleVariantEntryRefs">
-	  <ListTypeOptions list="variant">
-		<Option id="" isEnabled="false" />
-	  </ListTypeOptions>
-	  <ConfigurationItem name="Variant Type" isEnabled="true" before="" between=", " after=" " field="VariantEntryTypesRS" cssClassNameOverride="variantentrytypes">
-		<ConfigurationItem name="Abbreviation" isEnabled="true" style="Dictionary-CrossReferences" before="" between=" " after=" " field="Abbreviation">
-		  <WritingSystemOptions writingSystemType="analysis" displayWSAbreviation="false">
-			<Option id="analysis" isEnabled="true" />
-		  </WritingSystemOptions>
-		</ConfigurationItem>
-		<ConfigurationItem name="Name" isEnabled="false" before="" between=" " after="" field="Name">
-		  <WritingSystemOptions writingSystemType="analysis" displayWSAbreviation="false">
-			<Option id="analysis" isEnabled="true" />
-		  </WritingSystemOptions>
-		</ConfigurationItem>
-	  </ConfigurationItem>
-	  <ConfigurationItem name="Referenced Entries" isEnabled="true" before=" " between=", " after="" field="ConfigReferencedEntries" cssClassNameOverride="referencedentries">
-		<!--ConfiguredXHTMLGenerator uses cssClassNameOverride="headword" as a flag to generate a link to the referenced entry-->
-		<ConfigurationItem name="Referenced Headword" between=" " style="Dictionary-CrossReferences" isEnabled="true" field="HeadWordRef" cssClassNameOverride="headword">
-		  <WritingSystemOptions writingSystemType="vernacular" displayWSAbreviation="false">
-			<Option id="vernacular" isEnabled="true"/>
-		  </WritingSystemOptions>
-		</ConfigurationItem>
-		<ConfigurationItem name="Gloss (or Summary Definition)" before=" " between=" " isEnabled="true" field="GlossOrSummary">
-		  <WritingSystemOptions writingSystemType="analysis" displayWSAbreviation="false">
-			<Option id="analysis" isEnabled="true"/>
-		  </WritingSystemOptions>
-		</ConfigurationItem>
-	  </ConfigurationItem>
-	  <ConfigurationItem name="Comment" isEnabled="false" before=" " between=" " after="" field="Summary">
-		<WritingSystemOptions writingSystemType="analysis" displayWSAbreviation="false">
-		  <Option id="analysis" isEnabled="true" />
-		</WritingSystemOptions>
-	  </ConfigurationItem>
-	</ConfigurationItem>
-	<ConfigurationItem name="Summary Definition" isEnabled="true" before=" " between=" " after=" " field="SummaryDefinition">
-	  <WritingSystemOptions writingSystemType="analysis" displayWSAbreviation="false">
-		<Option id="analysis" isEnabled="true" />
-	  </WritingSystemOptions>
-	</ConfigurationItem>
-	<ConfigurationItem name="Restrictions (Entry)" isEnabled="true" style="Dictionary-Contrasting" before="(" between=" " after=") " field="Restrictions">
-	  <WritingSystemOptions writingSystemType="analysis" displayWSAbreviation="false">
-		<Option id="analysis" isEnabled="true" />
-	  </WritingSystemOptions>
-	</ConfigurationItem>
-	<ConfigurationItem name="Senses" isEnabled="true" before="" between="  " after=" " field="SensesOS" cssClassNameOverride="senses">
-	  <SenseOptions numberStyle="Dictionary-SenseNumber" numberBefore="" numberingStyle="%O" numberAfter=". " numberSingleSense="false" showSingleGramInfoFirst="true" displayEachSenseInParagraph="false" />
-	  <ConfigurationItem name="Grammatical Info." isEnabled="true" style="Dictionary-Contrasting" before="" between="" after=" " field="MorphoSyntaxAnalysisRA" cssClassNameOverride="morphosyntaxanalysis">
-		<ConfigurationItem name="Category Info." isEnabled="true" before="" between=" " after=" " field="MLPartOfSpeech" cssClassNameOverride="partofspeech">
-		  <WritingSystemOptions writingSystemType="analysis" displayWSAbreviation="false">
-			<Option id="analysis" isEnabled="true" />
-		  </WritingSystemOptions>
-		</ConfigurationItem>
-		<ConfigurationItem name="Slots (for Infl. Affixes)" isEnabled="false" before=": " between=", " after="" field="Slots">
-		  <WritingSystemOptions writingSystemType="analysis" displayWSAbreviation="false">
-			<Option id="analysis" isEnabled="true" />
-		  </WritingSystemOptions>
-		  <ConfigurationItem name="Slot Names" isEnabled="true" before="" between=" " after=" " field="Name">
-=======
-		<ConfigurationItem name="Targets" isEnabled="true" before="" between=", " after="" field="ConfigTargets">
-		  <!--ConfiguredXHTMLGenerator uses cssClassNameOverride="headword" as a flag to generate a link to the referenced entry-->
-		  <ConfigurationItem name="Referenced Sense Headword" isEnabled="true" style="Dictionary-CrossReferences" before="" between=" " after="" field="HeadWord" cssClassNameOverride="headword">
-			<WritingSystemOptions writingSystemType="vernacular" displayWSAbreviation="false">
-			  <Option id="vernacular" isEnabled="true" />
-			</WritingSystemOptions>
-		  </ConfigurationItem>
-		  <ConfigurationItem name="Gloss" isEnabled="false" before=" " between=" " after="" field="Gloss">
-			<WritingSystemOptions writingSystemType="analysis" displayWSAbreviation="false">
-			  <Option id="all analysis" isEnabled="true" />
-			</WritingSystemOptions>
-		  </ConfigurationItem>
-			<ConfigurationItem name="Primary Entry References" isEnabled="true" before=" (" between=", " after=") " field="PrimaryEntryRefs">
-				<ConfigurationItem name="Type" isEnabled="true" between="," after=" " field="EntryTypes" cssClassNameOverride="entrytypes">
-					<ConfigurationItem name="Reverse Abbreviation" isEnabled="true" between=" " after="" field="ReverseAbbr">
-						<WritingSystemOptions writingSystemType="analysis" displayWSAbreviation="false">
-							<Option id="analysis" isEnabled="true" />
-						</WritingSystemOptions>
-					</ConfigurationItem>
-					<ConfigurationItem name="Reverse Name" isEnabled="false" between=" " after="" field="ReverseName">
-						<WritingSystemOptions writingSystemType="analysis" displayWSAbreviation="false">
-							<Option id="analysis" isEnabled="true" />
-						</WritingSystemOptions>
-					</ConfigurationItem>
-				</ConfigurationItem>
-				<ConfigurationItem name="Primary Entry(s)" isEnabled="true" between="," after="" field="ConfigReferencedEntries" cssClassNameOverride="referencedentries">
-					<ConfigurationItem name="Referenced Headword" isEnabled="true" style="Dictionary-CrossReferences" after="" field="HeadWord" cssClassNameOverride="headword">
-						<WritingSystemOptions writingSystemType="vernacular" displayWSAbreviation="false">
-							<Option id="vernacular" isEnabled="true" />
-						</WritingSystemOptions>
-					</ConfigurationItem>
-					<ConfigurationItem name="Gloss (or Summary Definition)" isEnabled="false" between=" " before=" " field="GlossOrSummary">
-						<WritingSystemOptions writingSystemType="analysis" displayWSAbreviation="false">
-							<Option id="analysis" isEnabled="true" />
-						</WritingSystemOptions>
-					</ConfigurationItem>
-				</ConfigurationItem>
-				<ConfigurationItem name="Comment" isEnabled="false" between=" " before=" " field="Summary">
-					<WritingSystemOptions writingSystemType="analysis" displayWSAbreviation="false">
-						<Option id="analysis" isEnabled="true" />
-					</WritingSystemOptions>
-				</ConfigurationItem>
-			</ConfigurationItem>
-		</ConfigurationItem>
-	  </ConfigurationItem>
-	  <ConfigurationItem name="Variants of Sense" isEnabled="false" before="(" between="; " after=") " field="VariantFormEntryBackRefs">
-		<ConfigurationItem name="Variant Type" isEnabled="true" before="" between=", " after=" " field="VariantEntryTypesRS" cssClassNameOverride="variantentrytypes">
-		  <ConfigurationItem name="Abbreviation" isEnabled="true" before="" between=" " after="" field="Abbreviation">
-			<WritingSystemOptions writingSystemType="analysis" displayWSAbreviation="false">
-			  <Option id="analysis" isEnabled="true" />
-			</WritingSystemOptions>
-		  </ConfigurationItem>
-		  <ConfigurationItem name="Name" isEnabled="false" before="" between=" " after="" field="Name">
->>>>>>> 412542a5
-			<WritingSystemOptions writingSystemType="analysis" displayWSAbreviation="false">
-			  <Option id="analysis" isEnabled="true" />
-			</WritingSystemOptions>
-		  </ConfigurationItem>
-		</ConfigurationItem>
-<<<<<<< HEAD
-		<ConfigurationItem name="Inflection Class" isEnabled="false" before="" between=" " after=" " field="MLInflectionClass">
-		  <WritingSystemOptions writingSystemType="analysis" displayWSAbreviation="false">
-			<Option id="analysis" isEnabled="true" />
-		  </WritingSystemOptions>
-		</ConfigurationItem>
-		<ConfigurationItem name="Inflection Features" isEnabled="false" before="" after=" " field="FeaturesTSS" cssClassNameOverride="inflectionfeatures" />
-		<ConfigurationItem name="Exception Features" isEnabled="false" before="" after=" " field="ExceptionFeaturesTSS" cssClassNameOverride="exceptionfeatures" />
-		<ConfigurationItem name="Gram Info (Name)" isEnabled="false" between=" " after=" " field="InterlinearNameTSS" cssClassNameOverride="graminfoname" />
-		<ConfigurationItem name="Gram Info (Abbrev)" isEnabled="false" between=" " after=" " field="InterlinearAbbrTSS" cssClassNameOverride="graminfoabbrev" />
-	  </ConfigurationItem>
-	  <ConfigurationItem name="Sense Type" isEnabled="false" style="Dictionary-Contrasting" before="(" after=") " field="SenseTypeRA" cssClassNameOverride="sensetype">
-		<ConfigurationItem name="Abbreviation" isEnabled="true" before="" between=" " after="" field="Abbreviation">
-		  <WritingSystemOptions writingSystemType="analysis" displayWSAbreviation="false">
-			<Option id="analysis" isEnabled="true" />
-		  </WritingSystemOptions>
-		</ConfigurationItem>
-		<ConfigurationItem name="Name" isEnabled="false" before="" between=" " after="" field="Name">
-		  <WritingSystemOptions writingSystemType="analysis" displayWSAbreviation="false">
-			<Option id="analysis" isEnabled="true" />
-		  </WritingSystemOptions>
-		</ConfigurationItem>
-	  </ConfigurationItem>
-	  <ConfigurationItem name="Definition (or Gloss)" isEnabled="false" before="" between=" " after=" " field="DefinitionOrGloss">
-		<WritingSystemOptions writingSystemType="analysis" displayWSAbreviation="false">
-		  <Option id="all analysis" isEnabled="true" />
-		</WritingSystemOptions>
-	  </ConfigurationItem>
-	  <ConfigurationItem name="Definition" isEnabled="true" before="" between=" " after=" " field="Definition">
-		<WritingSystemOptions writingSystemType="analysis" displayWSAbreviation="false">
-		  <Option id="all analysis" isEnabled="true" />
-		</WritingSystemOptions>
-	  </ConfigurationItem>
-	  <ConfigurationItem name="Restrictions" isEnabled="false" before="Restrictions: " between=" " after=". " field="Restrictions">
-		<WritingSystemOptions writingSystemType="analysis" displayWSAbreviation="false">
-		  <Option id="all analysis" isEnabled="true" />
-		</WritingSystemOptions>
-	  </ConfigurationItem>
-	  <ConfigurationItem name="Scientific Name" isEnabled="true" style="Dictionary-Contrasting" before="[" after="] " field="ScientificName" />
-	  <ConfigurationItem name="Gloss" isEnabled="false" before="" between=" " after=" " field="Gloss">
-		<WritingSystemOptions writingSystemType="analysis" displayWSAbreviation="false">
-		  <Option id="all analysis" isEnabled="true" />
-		</WritingSystemOptions>
-	  </ConfigurationItem>
-	  <ConfigurationItem name="Examples" style="Bulleted List" styleType="paragraph" isEnabled="true" before="" between="  " after=" " field="ExamplesOS" cssClassNameOverride="examplescontents">
-	  	<ComplexFormOptions displayEachComplexFormInParagraph="false"/>
-		<ConfigurationItem name="Example Sentence" isEnabled="true" style="Dictionary-Vernacular" between=" " after=" " field="Example">
-		  <WritingSystemOptions writingSystemType="vernacular" displayWSAbreviation="false">
-			<Option id="all vernacular" isEnabled="true" />
-		  </WritingSystemOptions>
-		</ConfigurationItem>
-		  <ConfigurationItem name="Translations" isEnabled="true" before="" between="" after="" field="TranslationsOC" cssClassNameOverride="translationcontents">
-		  <ConfigurationItem name="Type" isEnabled="false" before="" after=" " field="TypeRA" cssClassNameOverride="type">
-			<ConfigurationItem name="Abbreviation" isEnabled="false" before="" between=" " after="" field="Abbreviation">
-			  <WritingSystemOptions writingSystemType="analysis" displayWSAbreviation="false">
-				<Option id="analysis" isEnabled="true" />
-			  </WritingSystemOptions>
-			</ConfigurationItem>
-			<ConfigurationItem name="Name" isEnabled="true" before="[" between=" " after="]" field="Name">
-			  <WritingSystemOptions writingSystemType="analysis" displayWSAbreviation="false">
-=======
-		<ConfigurationItem name="Variant Form" before="" between=", " after="" style="Dictionary-CrossReferences" isEnabled="true" field="OwningEntry" subField="HeadWordRef" cssClassNameOverride="headword">
-		  <WritingSystemOptions writingSystemType="vernacular" displayWSAbreviation="false">
-			<Option id="vernacular" isEnabled="true" />
-		  </WritingSystemOptions>
-		</ConfigurationItem>
-		<ConfigurationItem name="Variant Pronunciations" isEnabled="false" before=" " between=", " after="" field="OwningEntry" subField="PronunciationsOS" cssClassNameOverride="variantpronunciations">
-		  <ConfigurationItem name="Pronunciation" isEnabled="true" before="[" between=" " after="]" field="Form">
-			<WritingSystemOptions writingSystemType="pronunciation" displayWSAbreviation="false">
-			  <Option id="pronunciation" isEnabled="true" />
-			</WritingSystemOptions>
-		  </ConfigurationItem>
-		  <ConfigurationItem name="CV Pattern" isEnabled="false" before="" after=" " field="CVPattern" />
-		  <ConfigurationItem name="Tone" isEnabled="false" before="" after=" " field="Tone" />
-		  <ConfigurationItem name="Location" isEnabled="false" style="Dictionary-Contrasting" before="" after=" " field="LocationRA" cssClassNameOverride="location">
-			<ConfigurationItem name="Abbreviation" isEnabled="true" before="" between=" " after=" " field="Abbreviation">
-			  <WritingSystemOptions writingSystemType="both" displayWSAbreviation="false">
-				<Option id="analysis" isEnabled="true" />
-			  </WritingSystemOptions>
-			</ConfigurationItem>
-			<ConfigurationItem name="Name" isEnabled="false" before="" between=" " after=" " field="Name">
-			  <WritingSystemOptions writingSystemType="both" displayWSAbreviation="false">
->>>>>>> 412542a5
-				<Option id="analysis" isEnabled="true" />
-			  </WritingSystemOptions>
-			</ConfigurationItem>
-		  </ConfigurationItem>
-<<<<<<< HEAD
-		  <ConfigurationItem name="Translation" isEnabled="true" before="" between=" " after=" " field="Translation">
-			<WritingSystemOptions writingSystemType="analysis" displayWSAbreviation="false">
-			  <Option id="all analysis" isEnabled="true" />
-			</WritingSystemOptions>
-		  </ConfigurationItem>
-		</ConfigurationItem>
-		<ConfigurationItem name="Reference" isEnabled="false" before="" after=" " field="Reference" />
-	  </ConfigurationItem>
-	  <ConfigurationItem name="Encyclopedic Info." isEnabled="true" before=" [" between=" " after="]" field="EncyclopedicInfo">
-		<WritingSystemOptions writingSystemType="analysis" displayWSAbreviation="false">
-		  <Option id="all analysis" isEnabled="true" />
-		</WritingSystemOptions>
-	  </ConfigurationItem>
-	  <ConfigurationItem name="Lexical Relations" isEnabled="false" before="" between="; " after=". " field="LexSenseReferences">
-		<ListTypeOptions list="sense">
-		  <Option id="" isEnabled="false" />
-		</ListTypeOptions>
-		<ConfigurationItem name="Relation Abbreviation" isEnabled="true" style="Dictionary-Contrasting" before="" between=" " after=": " field="OwnerType" subField="Abbreviation">
-=======
-		  <ConfigurationItem name="Pronunciation Media" after=" " isEnabled="true" field="MediaFilesOS" cssClassNameOverride="mediafiles">
-			<ConfigurationItem name="Media Files" after=" " isEnabled="true" field="MediaFileRA"/>
-		  </ConfigurationItem>
-		</ConfigurationItem>
-		<ConfigurationItem name="Comment" isEnabled="false" before=" " between=" " after="" field="Summary">
->>>>>>> 412542a5
-		  <WritingSystemOptions writingSystemType="analysis" displayWSAbreviation="false">
-			<Option id="analysis" isEnabled="true" />
-		  </WritingSystemOptions>
-		</ConfigurationItem>
-<<<<<<< HEAD
-		<ConfigurationItem name="Relation Name" isEnabled="false" style="Dictionary-Contrasting" before="" between=" " after=": " field="OwnerType" subField="Name">
-=======
-		<ConfigurationItem name="Summary Definition" isEnabled="true" before=" " between=" " after=" " field="OwningEntry" subField="SummaryDefinition">
->>>>>>> 412542a5
-		  <WritingSystemOptions writingSystemType="analysis" displayWSAbreviation="false">
-			<Option id="analysis" isEnabled="true" />
-		  </WritingSystemOptions>
-		</ConfigurationItem>
-<<<<<<< HEAD
-		<ConfigurationItem name="Targets" isEnabled="true" before="" between=", " after="" field="ConfigTargets">
-		  <!--ConfiguredXHTMLGenerator uses cssClassNameOverride="headword" as a flag to generate a link to the referenced entry-->
-		  <ConfigurationItem name="Referenced Sense Headword" isEnabled="true" style="Dictionary-CrossReferences" before="" between=" " after="" field="HeadWord" cssClassNameOverride="headword">
-			<WritingSystemOptions writingSystemType="vernacular" displayWSAbreviation="false">
-			  <Option id="vernacular" isEnabled="true" />
-			</WritingSystemOptions>
-		  </ConfigurationItem>
-		  <ConfigurationItem name="Gloss" isEnabled="false" before=" " between=" " after="" field="Gloss">
-			<WritingSystemOptions writingSystemType="analysis" displayWSAbreviation="false">
-			  <Option id="all analysis" isEnabled="true" />
-			</WritingSystemOptions>
-		  </ConfigurationItem>
-		</ConfigurationItem>
-	  </ConfigurationItem>
-	  <ConfigurationItem name="Variants of Sense" isEnabled="false" before="(" between="; " after=") " field="VariantFormEntryBackRefs">
-		<ConfigurationItem name="Variant Type" isEnabled="true" before="" between=", " after=" " field="VariantEntryTypesRS" cssClassNameOverride="variantentrytypes">
-		  <ConfigurationItem name="Reverse Abbreviation" isEnabled="true" before="" between=" " after=" " field="ReverseAbbr">
-			<WritingSystemOptions writingSystemType="analysis" displayWSAbreviation="false">
-			  <Option id="analysis" isEnabled="true" />
-			</WritingSystemOptions>
-		  </ConfigurationItem>
-		  <ConfigurationItem name="Name" isEnabled="false" before="" between=" " after="" field="Name">
-			<WritingSystemOptions writingSystemType="analysis" displayWSAbreviation="false">
-			  <Option id="analysis" isEnabled="true" />
-			</WritingSystemOptions>
-		  </ConfigurationItem>
-		</ConfigurationItem>
-		<ConfigurationItem name="Variant Form" before="" between=", " after="" style="Dictionary-CrossReferences" isEnabled="true" field="OwningEntry" subField="HeadWordRef" cssClassNameOverride="headword">
-		  <WritingSystemOptions writingSystemType="vernacular" displayWSAbreviation="false">
-			<Option id="vernacular" isEnabled="true" />
-		  </WritingSystemOptions>
-		</ConfigurationItem>
-		<ConfigurationItem name="Variant Pronunciations" isEnabled="false" before=" " between=", " after="" field="OwningEntry" subField="PronunciationsOS" cssClassNameOverride="variantpronunciations">
-		  <ConfigurationItem name="Pronunciation" isEnabled="true" before="[" between=" " after="]" field="Form">
-			<WritingSystemOptions writingSystemType="pronunciation" displayWSAbreviation="false">
-			  <Option id="pronunciation" isEnabled="true" />
-			</WritingSystemOptions>
-		  </ConfigurationItem>
-		  <ConfigurationItem name="CV Pattern" isEnabled="false" before="" after=" " field="CVPattern" />
-		  <ConfigurationItem name="Tone" isEnabled="false" before="" after=" " field="Tone" />
-		  <ConfigurationItem name="Location" isEnabled="false" style="Dictionary-Contrasting" before="" after=" " field="LocationRA" cssClassNameOverride="location">
-			<ConfigurationItem name="Abbreviation" isEnabled="true" before="" between=" " after=" " field="Abbreviation">
-			  <WritingSystemOptions writingSystemType="both" displayWSAbreviation="false">
-				<Option id="analysis" isEnabled="true" />
-			  </WritingSystemOptions>
-			</ConfigurationItem>
-			<ConfigurationItem name="Name" isEnabled="false" before="" between=" " after=" " field="Name">
-			  <WritingSystemOptions writingSystemType="both" displayWSAbreviation="false">
-				<Option id="analysis" isEnabled="true" />
-			  </WritingSystemOptions>
-			</ConfigurationItem>
-		  </ConfigurationItem>
-		  <ConfigurationItem name="Pronunciation Media" after=" " isEnabled="true" field="MediaFilesOS" cssClassNameOverride="mediafiles">
-			<ConfigurationItem name="Media Files" after=" " isEnabled="true" field="MediaFileRA"/>
-		  </ConfigurationItem>
-		</ConfigurationItem>
-		<ConfigurationItem name="Comment" isEnabled="false" before=" " between=" " after="" field="Summary">
-		  <WritingSystemOptions writingSystemType="analysis" displayWSAbreviation="false">
-			<Option id="analysis" isEnabled="true" />
-		  </WritingSystemOptions>
-		</ConfigurationItem>
-		<ConfigurationItem name="Summary Definition" isEnabled="true" before=" " between=" " after=" " field="OwningEntry" subField="SummaryDefinition">
-=======
-	  </ConfigurationItem>
-	  <ConfigurationItem name="Anthropology Note" isEnabled="false" before="" between=" " after=" " field="AnthroNote">
-		<WritingSystemOptions writingSystemType="analysis" displayWSAbreviation="false">
-		  <Option id="all analysis" isEnabled="true" />
-		</WritingSystemOptions>
-	  </ConfigurationItem>
-	  <ConfigurationItem name="Bibliography" isEnabled="false" before="" between=" " after=" " field="Bibliography">
-		<WritingSystemOptions writingSystemType="analysis" displayWSAbreviation="false">
-		  <Option id="all analysis" isEnabled="true" />
-		</WritingSystemOptions>
-	  </ConfigurationItem>
-	  <ConfigurationItem name="Discourse Note" isEnabled="false" before="" between=" " after=" " field="DiscourseNote">
-		<WritingSystemOptions writingSystemType="analysis" displayWSAbreviation="false">
-		  <Option id="all analysis" isEnabled="true" />
-		</WritingSystemOptions>
-	  </ConfigurationItem>
-	  <ConfigurationItem name="Phonology Note" isEnabled="false" before="" between=" " after=" " field="PhonologyNote">
-		<WritingSystemOptions writingSystemType="analysis" displayWSAbreviation="false">
-		  <Option id="all analysis" isEnabled="true" />
-		</WritingSystemOptions>
-	  </ConfigurationItem>
-	  <ConfigurationItem name="Grammar Note" isEnabled="false" before="" between=" " after=" " field="GrammarNote">
-		<WritingSystemOptions writingSystemType="analysis" displayWSAbreviation="false">
-		  <Option id="all analysis" isEnabled="true" />
-		</WritingSystemOptions>
-	  </ConfigurationItem>
-	  <ConfigurationItem name="Semantics Note" isEnabled="false" before="" between=" " after=" " field="SemanticsNote">
-		<WritingSystemOptions writingSystemType="analysis" displayWSAbreviation="false">
-		  <Option id="all analysis" isEnabled="true" />
-		</WritingSystemOptions>
-	  </ConfigurationItem>
-	  <ConfigurationItem name="Sociolinguistics Note" isEnabled="false" before="" between=" " after=" " field="SocioLinguisticsNote">
-		<WritingSystemOptions writingSystemType="analysis" displayWSAbreviation="false">
-		  <Option id="all analysis" isEnabled="true" />
-		</WritingSystemOptions>
-	  </ConfigurationItem>
-	  <ConfigurationItem name="Extended Note" isEnabled="true" style="Dictionary-Sense" styleType="paragraph" between=" " after=" " field="ExtendedNoteOS" cssClassNameOverride="extendednotecontents">
-		<ComplexFormOptions list="note" displayEachComplexFormInParagraph="true">
-			<Option id="c0000000-dd15-4a03-9032-b40faaa9a754" isEnabled="true" />
-			<Option id="2f06d436-b1e0-47ae-a42e-1f7b893c5fc2" isEnabled="true" />
-			<Option id="7ad06e7d-15d1-42b0-ae19-9c05b7c0b181" isEnabled="true" />
-			<Option id="d3d28628-60c9-4917-8185-ba64c59f20c3" isEnabled="true" />
-			<Option id="30115b33-608a-4506-9f9c-2457cab4f4a8" isEnabled="true" />
-			<Option id="5dd29371-fdb0-497a-a2fb-7ca69b00ad4f" isEnabled="true" />
-		</ComplexFormOptions>
-		<ConfigurationItem name="Note Type" isEnabled="false" between=" " after=" " field="ExtendedNoteTypeRA" subField="Name" cssClassNameOverride="notetype">
-			<WritingSystemOptions writingSystemType="analysis" displayWSAbreviation="false">
-				<Option id="all analysis" isEnabled="true" />
-			</WritingSystemOptions>
-		</ConfigurationItem>
-		<ConfigurationItem name="Discussion" isEnabled="true" style="Strong" between=" " after=" " field="Discussion" cssClassNameOverride="discussion">
-			<WritingSystemOptions writingSystemType="analysis" displayWSAbreviation="false">
-				<Option id="all analysis" isEnabled="true" />
-			</WritingSystemOptions>
-		</ConfigurationItem>
-	  	<ConfigurationItem name="Examples" isEnabled="true" style="Bulleted List" styleType="character" between="  " after=" " field="ExamplesOS" cssClassNameOverride="examplescontents">
-	  		<ComplexFormOptions displayEachComplexFormInParagraph="false" />
-	  		<ConfigurationItem name="Example Sentence" isEnabled="true" style="Dictionary-Vernacular" between=" " after=" " field="Example">
-				<WritingSystemOptions writingSystemType="vernacular" displayWSAbreviation="false">
-					<Option id="all vernacular" isEnabled="true" />
-				</WritingSystemOptions>
-			</ConfigurationItem>
-			<ConfigurationItem name="Translations" isEnabled="true" field="TranslationsOC" cssClassNameOverride="translationcontents">
-				<ConfigurationItem name="Type" isEnabled="false" after=" " field="TypeRA" cssClassNameOverride="type">
-					<ConfigurationItem name="Abbreviation" isEnabled="false" between=" " field="Abbreviation">
-						<WritingSystemOptions writingSystemType="analysis" displayWSAbreviation="false">
-							<Option id="analysis" isEnabled="true" />
-						</WritingSystemOptions>
-					</ConfigurationItem>
-					<ConfigurationItem name="Name" isEnabled="true" before="[" between=" " after="]" field="Name">
-						<WritingSystemOptions writingSystemType="analysis" displayWSAbreviation="false">
-							<Option id="analysis" isEnabled="true" />
-						</WritingSystemOptions>
-					</ConfigurationItem>
-				</ConfigurationItem>
-				<ConfigurationItem name="Translation" isEnabled="true" between=" " after=" " field="Translation">
-					<WritingSystemOptions writingSystemType="analysis" displayWSAbreviation="false">
-						<Option id="all analysis" isEnabled="true" />
-					</WritingSystemOptions>
-				</ConfigurationItem>
-			</ConfigurationItem>
-			<ConfigurationItem name="Reference" isEnabled="false" after=" " field="Reference" />
-		</ConfigurationItem>
-	  </ConfigurationItem>
-	  <ConfigurationItem name="General Note" isEnabled="false" before="" between=" " after=" " field="GeneralNote">
-		<WritingSystemOptions writingSystemType="analysis" displayWSAbreviation="false">
-		  <Option id="all analysis" isEnabled="true" />
-		</WritingSystemOptions>
-	  </ConfigurationItem>
-	  <ConfigurationItem name="Source" isEnabled="false" before="" after=" " field="Source" />
-	  <ConfigurationItem name="Semantic Domains" isEnabled="false" before="(sem. domains: " between=", " after=".) " field="SemanticDomainsRC" cssClassNameOverride="semanticdomains">
-		<ConfigurationItem name="Abbreviation" isEnabled="true" before="" between=" " after=" - " field="Abbreviation">
->>>>>>> 412542a5
-		  <WritingSystemOptions writingSystemType="analysis" displayWSAbreviation="false">
-			<Option id="analysis" isEnabled="true" />
-		  </WritingSystemOptions>
-		</ConfigurationItem>
-<<<<<<< HEAD
-	  </ConfigurationItem>
-	  <ConfigurationItem name="Anthropology Note" isEnabled="false" before="" between=" " after=" " field="AnthroNote">
-		<WritingSystemOptions writingSystemType="analysis" displayWSAbreviation="false">
-		  <Option id="all analysis" isEnabled="true" />
-		</WritingSystemOptions>
-	  </ConfigurationItem>
-	  <ConfigurationItem name="Bibliography" isEnabled="false" before="" between=" " after=" " field="Bibliography">
-		<WritingSystemOptions writingSystemType="analysis" displayWSAbreviation="false">
-		  <Option id="all analysis" isEnabled="true" />
-		</WritingSystemOptions>
-	  </ConfigurationItem>
-	  <ConfigurationItem name="Discourse Note" isEnabled="false" before="" between=" " after=" " field="DiscourseNote">
-		<WritingSystemOptions writingSystemType="analysis" displayWSAbreviation="false">
-		  <Option id="all analysis" isEnabled="true" />
-		</WritingSystemOptions>
-	  </ConfigurationItem>
-	  <ConfigurationItem name="Phonology Note" isEnabled="false" before="" between=" " after=" " field="PhonologyNote">
-		<WritingSystemOptions writingSystemType="analysis" displayWSAbreviation="false">
-		  <Option id="all analysis" isEnabled="true" />
-		</WritingSystemOptions>
-	  </ConfigurationItem>
-	  <ConfigurationItem name="Grammar Note" isEnabled="false" before="" between=" " after=" " field="GrammarNote">
-		<WritingSystemOptions writingSystemType="analysis" displayWSAbreviation="false">
-		  <Option id="all analysis" isEnabled="true" />
-		</WritingSystemOptions>
-	  </ConfigurationItem>
-	  <ConfigurationItem name="Semantics Note" isEnabled="false" before="" between=" " after=" " field="SemanticsNote">
-		<WritingSystemOptions writingSystemType="analysis" displayWSAbreviation="false">
-		  <Option id="all analysis" isEnabled="true" />
-		</WritingSystemOptions>
-	  </ConfigurationItem>
-	  <ConfigurationItem name="Sociolinguistics Note" isEnabled="false" before="" between=" " after=" " field="SocioLinguisticsNote">
-		<WritingSystemOptions writingSystemType="analysis" displayWSAbreviation="false">
-		  <Option id="all analysis" isEnabled="true" />
-		</WritingSystemOptions>
-	  </ConfigurationItem>
-	  <ConfigurationItem name="General Note" isEnabled="false" before="" between=" " after=" " field="GeneralNote">
-		<WritingSystemOptions writingSystemType="analysis" displayWSAbreviation="false">
-		  <Option id="all analysis" isEnabled="true" />
-		</WritingSystemOptions>
-	  </ConfigurationItem>
-	  <ConfigurationItem name="Source" isEnabled="false" before="" after=" " field="Source" />
-	  <ConfigurationItem name="Semantic Domains" isEnabled="false" before="(sem. domains: " between=", " after=".) " field="SemanticDomainsRC" cssClassNameOverride="semanticdomains">
-		<ConfigurationItem name="Abbreviation" isEnabled="true" before="" between=" " after=" - " field="Abbreviation">
-=======
-		<ConfigurationItem name="Name" isEnabled="true" before="" between=" " after="" field="Name">
-		  <WritingSystemOptions writingSystemType="analysis" displayWSAbreviation="false">
-			<Option id="analysis" isEnabled="true" />
-		  </WritingSystemOptions>
-		</ConfigurationItem>
-	  </ConfigurationItem>
-	  <ConfigurationItem name="Anthropology Categories" isEnabled="false" before="anthro. codes " between=", " after=" " field="AnthroCodesRC" cssClassNameOverride="anthrocodes">
-		<ConfigurationItem name="Abbreviation" isEnabled="true" before="" between=" " after=" - " field="Abbreviation">
-		  <WritingSystemOptions writingSystemType="analysis" displayWSAbreviation="false">
-			<Option id="analysis" isEnabled="true" />
-		  </WritingSystemOptions>
-		</ConfigurationItem>
-		<ConfigurationItem name="Name" isEnabled="true" before="" between=" " after="" field="Name">
->>>>>>> 412542a5
-		  <WritingSystemOptions writingSystemType="analysis" displayWSAbreviation="false">
-			<Option id="analysis" isEnabled="true" />
-		  </WritingSystemOptions>
-		</ConfigurationItem>
-<<<<<<< HEAD
-		<ConfigurationItem name="Name" isEnabled="true" before="" between=" " after="" field="Name">
-=======
-	  </ConfigurationItem>
-	  <ConfigurationItem name="Academic Domains" isEnabled="false" before="ac. domains: " between=", " after=" " field="DomainTypesRC" cssClassNameOverride="academicdomains">
-		<ConfigurationItem name="Abbreviation" isEnabled="true" before="" between=" " after="" field="Abbreviation">
->>>>>>> 412542a5
-		  <WritingSystemOptions writingSystemType="analysis" displayWSAbreviation="false">
-			<Option id="analysis" isEnabled="true" />
-		  </WritingSystemOptions>
-		</ConfigurationItem>
-<<<<<<< HEAD
-	  </ConfigurationItem>
-	  <ConfigurationItem name="Anthropology Categories" isEnabled="false" before="anthro. codes " between=", " after=" " field="AnthroCodesRC" cssClassNameOverride="anthrocodes">
-		<ConfigurationItem name="Abbreviation" isEnabled="true" before="" between=" " after=" - " field="Abbreviation">
-=======
-		<ConfigurationItem name="Name" isEnabled="true" before=" (" between=" " after=")" field="Name">
->>>>>>> 412542a5
-		  <WritingSystemOptions writingSystemType="analysis" displayWSAbreviation="false">
-			<Option id="analysis" isEnabled="true" />
-		  </WritingSystemOptions>
-		</ConfigurationItem>
-<<<<<<< HEAD
-		<ConfigurationItem name="Name" isEnabled="true" before="" between=" " after="" field="Name">
-=======
-	  </ConfigurationItem>
-	  <ConfigurationItem name="Usages" isEnabled="false" before="{" between=", " after="} " field="UsageTypesRC" cssClassNameOverride="usages">
-		<ConfigurationItem name="Abbreviation" isEnabled="true" before="" between=" " after="" field="Abbreviation">
->>>>>>> 412542a5
-		  <WritingSystemOptions writingSystemType="analysis" displayWSAbreviation="false">
-			<Option id="analysis" isEnabled="true" />
-		  </WritingSystemOptions>
-		</ConfigurationItem>
-<<<<<<< HEAD
-	  </ConfigurationItem>
-	  <ConfigurationItem name="Academic Domains" isEnabled="false" before="ac. domains: " between=", " after=" " field="DomainTypesRC" cssClassNameOverride="academicdomains">
-		<ConfigurationItem name="Abbreviation" isEnabled="true" before="" between=" " after="" field="Abbreviation">
-=======
-		<ConfigurationItem name="Name" isEnabled="false" before="" between=" " after="" field="Name">
->>>>>>> 412542a5
-		  <WritingSystemOptions writingSystemType="analysis" displayWSAbreviation="false">
-			<Option id="analysis" isEnabled="true" />
-		  </WritingSystemOptions>
-		</ConfigurationItem>
-<<<<<<< HEAD
-		<ConfigurationItem name="Name" isEnabled="true" before=" (" between=" " after=")" field="Name">
-=======
-	  </ConfigurationItem>
-	  <ConfigurationItem name="Status" isEnabled="false" before="status " after=" " field="StatusRA" cssClassNameOverride="status">
-		<ConfigurationItem name="Abbreviation" isEnabled="false" before="" between=" " after="" field="Abbreviation">
->>>>>>> 412542a5
-		  <WritingSystemOptions writingSystemType="analysis" displayWSAbreviation="false">
-			<Option id="analysis" isEnabled="true" />
-		  </WritingSystemOptions>
-		</ConfigurationItem>
-<<<<<<< HEAD
-	  </ConfigurationItem>
-	  <ConfigurationItem name="Usages" isEnabled="false" before="{" between=", " after="} " field="UsageTypesRC" cssClassNameOverride="usages">
-		<ConfigurationItem name="Abbreviation" isEnabled="true" before="" between=" " after="" field="Abbreviation">
-=======
-		<ConfigurationItem name="Name" isEnabled="true" before="[" between=" " after="]" field="Name">
->>>>>>> 412542a5
-		  <WritingSystemOptions writingSystemType="analysis" displayWSAbreviation="false">
-			<Option id="analysis" isEnabled="true" />
-		  </WritingSystemOptions>
-		</ConfigurationItem>
-<<<<<<< HEAD
-		<ConfigurationItem name="Name" isEnabled="false" before="" between=" " after="" field="Name">
-		  <WritingSystemOptions writingSystemType="analysis" displayWSAbreviation="false">
-			<Option id="analysis" isEnabled="true" />
-		  </WritingSystemOptions>
-		</ConfigurationItem>
-	  </ConfigurationItem>
-	  <ConfigurationItem name="Status" isEnabled="false" before="status " after=" " field="StatusRA" cssClassNameOverride="status">
-		<ConfigurationItem name="Abbreviation" isEnabled="false" before="" between=" " after="" field="Abbreviation">
-		  <WritingSystemOptions writingSystemType="analysis" displayWSAbreviation="false">
-			<Option id="analysis" isEnabled="true" />
-		  </WritingSystemOptions>
-		</ConfigurationItem>
-		<ConfigurationItem name="Name" isEnabled="true" before="[" between=" " after="]" field="Name">
-		  <WritingSystemOptions writingSystemType="analysis" displayWSAbreviation="false">
-			<Option id="analysis" isEnabled="true" />
-		  </WritingSystemOptions>
-		</ConfigurationItem>
-	  </ConfigurationItem>
-	  <ConfigurationItem name="Referenced Complex Forms" isEnabled="false" before="" between=" " after=" " field="VisibleComplexFormBackRefs">
-		<ConfigurationItem name="Complex Form Type" isEnabled="true" before="" after=" " field="ComplexEntryTypesRS" cssClassNameOverride="complexformtypes">
-		  <ConfigurationItem name="Reverse Abbreviation" isEnabled="true" before="" between=" " after="" field="ReverseAbbr">
-			<WritingSystemOptions writingSystemType="analysis" displayWSAbreviation="false">
-			  <Option id="analysis" isEnabled="true" />
-			</WritingSystemOptions>
-		  </ConfigurationItem>
-		  <ConfigurationItem name="Name" isEnabled="false" before="" between=" " after="" field="Name">
-			<WritingSystemOptions writingSystemType="analysis" displayWSAbreviation="false">
-			  <Option id="analysis" isEnabled="true" />
-			</WritingSystemOptions>
-		  </ConfigurationItem>
-		</ConfigurationItem>
-		<ConfigurationItem name="Complex Form" isEnabled="true" style="Dictionary-CrossReferences" before="" between=" " after="" field="OwningEntry" subField="HeadWordRef" cssClassNameOverride="headword">
-		  <WritingSystemOptions writingSystemType="vernacular" displayWSAbreviation="false">
-			<Option id="vernacular" isEnabled="true" />
-		  </WritingSystemOptions>
-		</ConfigurationItem>
-		<ConfigurationItem name="Comment" isEnabled="false" before=" " between=" " after="" field="Summary">
-		  <WritingSystemOptions writingSystemType="analysis" displayWSAbreviation="false">
-			<Option id="analysis" isEnabled="true" />
-		  </WritingSystemOptions>
-		</ConfigurationItem>
-		<ConfigurationItem name="Summary Definition" isEnabled="true" before=" " between=" " after=" " field="OwningEntry" subField="SummaryDefinition">
-		  <WritingSystemOptions writingSystemType="analysis" displayWSAbreviation="false">
-			<Option id="analysis" isEnabled="true" />
-		  </WritingSystemOptions>
-		</ConfigurationItem>
-=======
-	  </ConfigurationItem>
-	  <ConfigurationItem name="Referenced Complex Forms" isEnabled="false" before="" between=" " after=" " field="VisibleComplexFormBackRefs">
-		<ConfigurationItem name="Complex Form Type" isEnabled="true" before="" after="" field="ComplexEntryTypesRS" cssClassNameOverride="complexformtypes">
-		  <ConfigurationItem name="Abbreviation" isEnabled="true" before="" between=" " after=" " field="Abbreviation">
-			<WritingSystemOptions writingSystemType="analysis" displayWSAbreviation="false">
-			  <Option id="analysis" isEnabled="true" />
-			</WritingSystemOptions>
-		  </ConfigurationItem>
-		  <ConfigurationItem name="Name" isEnabled="false" before="" between=" " after=" " field="Name">
-			<WritingSystemOptions writingSystemType="analysis" displayWSAbreviation="false">
-			  <Option id="analysis" isEnabled="true" />
-			</WritingSystemOptions>
-		  </ConfigurationItem>
-		</ConfigurationItem>
-		<ConfigurationItem name="Complex Form" isEnabled="true" style="Dictionary-CrossReferences" before="" between=" " after="" field="OwningEntry" subField="HeadWordRef" cssClassNameOverride="headword">
-		  <WritingSystemOptions writingSystemType="vernacular" displayWSAbreviation="false">
-			<Option id="vernacular" isEnabled="true" />
-		  </WritingSystemOptions>
-		</ConfigurationItem>
-		<ConfigurationItem name="Comment" isEnabled="false" before=" " between=" " after="" field="Summary">
-		  <WritingSystemOptions writingSystemType="analysis" displayWSAbreviation="false">
-			<Option id="analysis" isEnabled="true" />
-		  </WritingSystemOptions>
-		</ConfigurationItem>
-		<ConfigurationItem name="Summary Definition" isEnabled="true" before=" " between=" " after=" " field="OwningEntry" subField="SummaryDefinition">
-		  <WritingSystemOptions writingSystemType="analysis" displayWSAbreviation="false">
-			<Option id="analysis" isEnabled="true" />
-		  </WritingSystemOptions>
-		</ConfigurationItem>
->>>>>>> 412542a5
-		<ConfigurationItem name="Example Sentences" isEnabled="false" before="" between="" after="" field="ExampleSentences">
-		  <ConfigurationItem name="Example" isEnabled="true" style="Dictionary-Vernacular" before="" between=" " after=" " field="Example">
-			<WritingSystemOptions writingSystemType="vernacular" displayWSAbreviation="false">
-			  <Option id="all vernacular" isEnabled="true" />
-			</WritingSystemOptions>
-		  </ConfigurationItem>
-			<ConfigurationItem name="Translations" isEnabled="true" before="" between="" after="" field="TranslationsOC" cssClassNameOverride="translationcontents">
-			<ConfigurationItem name="Type" isEnabled="false" before="" after=" " field="TypeRA" cssClassNameOverride="type">
-			  <ConfigurationItem name="Abbreviation" isEnabled="false" before="" between=" " after="" field="Abbreviation">
-				<WritingSystemOptions writingSystemType="analysis" displayWSAbreviation="false">
-				  <Option id="analysis" isEnabled="true" />
-				</WritingSystemOptions>
-			  </ConfigurationItem>
-			  <ConfigurationItem name="Name" isEnabled="true" before="[" between=" " after="]" field="Name">
-				<WritingSystemOptions writingSystemType="analysis" displayWSAbreviation="false">
-				  <Option id="analysis" isEnabled="true" />
-				</WritingSystemOptions>
-			  </ConfigurationItem>
-			</ConfigurationItem>
-			<ConfigurationItem name="Translation" isEnabled="true" before="" between=" " after=" " field="Translation">
-			  <WritingSystemOptions writingSystemType="analysis" displayWSAbreviation="false">
-				<Option id="all analysis" isEnabled="true" />
-			  </WritingSystemOptions>
-			</ConfigurationItem>
-		  </ConfigurationItem>
-		  <ConfigurationItem name="Reference" isEnabled="false" before="" after=" " field="Reference" />
-		</ConfigurationItem>
-	  </ConfigurationItem>
-	  <ConfigurationItem name="Subsenses" between="  " after=" " isEnabled="true" field="SensesOS" cssClassNameOverride="senses">
-<<<<<<< HEAD
-		<SenseOptions displayEachSenseInParagraph="false" numberStyle="Dictionary-SenseNumber" numberBefore="" numberAfter=") " numberingStyle="%O" numberSingleSense="false" showSingleGramInfoFirst="true"/>
-=======
-	 	<SenseOptions displayEachSenseInParagraph="false" numberStyle="Dictionary-SenseNumber" numberBefore="" numberAfter=") " parentSenseNumberingStyle="%." numberingStyle="%d" numberSingleSense="false" showSingleGramInfoFirst="true"/>
->>>>>>> 412542a5
-		<ReferenceItem>MainEntrySubsenses</ReferenceItem>
-	  </ConfigurationItem>
-	</ConfigurationItem>
-	<ConfigurationItem name="Variant Forms" nameSuffix="Inflectional Variants" isEnabled="true" isDuplicate="true" before="  [" between="; " after="] " field="VariantFormEntryBackRefs">
-	  <ListTypeOptions list="variant">
-		<Option id="b0000000-c40e-433e-80b5-31da08771344" isEnabled="false" />
-		<Option id="024b62c9-93b3-41a0-ab19-587a0030219a" isEnabled="false" />
-		<Option id="4343b1ef-b54f-4fa4-9998-271319a6d74c" isEnabled="false" />
-		<Option id="01d4fbc1-3b0c-4f52-9163-7ab0d4f4711c" isEnabled="true" />
-		<Option id="837ebe72-8c1d-4864-95d9-fa313c499d78" isEnabled="true" />
-		<Option id="a32f1d1c-4832-46a2-9732-c2276d6547e8" isEnabled="true" />
-		<Option id="0c4663b3-4d9a-47af-b9a1-c8565d8112ed" isEnabled="false" />
-	  </ListTypeOptions>
-	  <ConfigurationItem name="Variant Type" isEnabled="true" before="" between=", " after=" " field="VariantEntryTypesRS" cssClassNameOverride="variantentrytypes">
-		<ConfigurationItem name="Abbreviation" isEnabled="true" style="Dictionary-CrossReferences" before="" between=" " after="" field="Abbreviation">
-		  <WritingSystemOptions writingSystemType="analysis" displayWSAbreviation="false">
-			<Option id="analysis" isEnabled="true" />
-		  </WritingSystemOptions>
-		</ConfigurationItem>
-		<ConfigurationItem name="Name" isEnabled="false" before="" between=" " after="" field="Name">
-		  <WritingSystemOptions writingSystemType="analysis" displayWSAbreviation="false">
-			<Option id="analysis" isEnabled="true" />
-		  </WritingSystemOptions>
-		</ConfigurationItem>
-	  </ConfigurationItem>
-	  <ConfigurationItem name="Variant Form" before="" between=", " after="" style="Dictionary-CrossReferences" isEnabled="true" field="OwningEntry" subField="HeadWordRef" cssClassNameOverride="headword">
-		<WritingSystemOptions writingSystemType="vernacular" displayWSAbreviation="false">
-		  <Option id="vernacular" isEnabled="true" />
-		</WritingSystemOptions>
-	  </ConfigurationItem>
-	  <ConfigurationItem name="Variant Pronunciations" isEnabled="false" before=" " between=", " after="" field="OwningEntry" subField="PronunciationsOS" cssClassNameOverride="variantpronunciations">
-		<ConfigurationItem name="Pronunciation" isEnabled="true" before="[" between=" " after="]" field="Form">
-		  <WritingSystemOptions writingSystemType="pronunciation" displayWSAbreviation="false">
-			<Option id="pronunciation" isEnabled="true" />
-		  </WritingSystemOptions>
-		</ConfigurationItem>
-		<ConfigurationItem name="CV Pattern" isEnabled="false" before="" after=" " field="CVPattern" />
-		<ConfigurationItem name="Tone" isEnabled="false" before="" after=" " field="Tone" />
-		<ConfigurationItem name="Location" isEnabled="false" style="Dictionary-Contrasting" before="" after=" " field="LocationRA" cssClassNameOverride="location">
-		  <ConfigurationItem name="Abbreviation" isEnabled="true" before="" between=" " after=" " field="Abbreviation">
-			<WritingSystemOptions writingSystemType="both" displayWSAbreviation="false">
-			  <Option id="analysis" isEnabled="true" />
-			</WritingSystemOptions>
-		  </ConfigurationItem>
-		  <ConfigurationItem name="Name" isEnabled="false" before="" between=" " after=" " field="Name">
-			<WritingSystemOptions writingSystemType="both" displayWSAbreviation="false">
-			  <Option id="analysis" isEnabled="true" />
-			</WritingSystemOptions>
-		  </ConfigurationItem>
-		</ConfigurationItem>
-		<ConfigurationItem name="Pronunciation Media" after=" " isEnabled="true" field="MediaFilesOS" cssClassNameOverride="mediafiles">
-		  <ConfigurationItem name="Media Files" after=" " isEnabled="true" field="MediaFileRA"/>
-		</ConfigurationItem>
-	  </ConfigurationItem>
-	  <ConfigurationItem name="Comment" isEnabled="false" before=" " between=" " after="" field="Summary">
-		<WritingSystemOptions writingSystemType="analysis" displayWSAbreviation="false">
-		  <Option id="analysis" isEnabled="true" />
-		</WritingSystemOptions>
-	  </ConfigurationItem>
-	  <ConfigurationItem name="Summary Definition" isEnabled="false" before=" " between=" " after=" " field="OwningEntry" subField="SummaryDefinition">
-		<WritingSystemOptions writingSystemType="analysis" displayWSAbreviation="false">
-		  <Option id="analysis" isEnabled="true" />
-		</WritingSystemOptions>
-	  </ConfigurationItem>
-	</ConfigurationItem>
-	<ConfigurationItem name="Variant Forms" isEnabled="true" before="" between="; " after=" " field="VariantFormEntryBackRefs">
-	  <ListTypeOptions list="variant">
-		<Option id="b0000000-c40e-433e-80b5-31da08771344" isEnabled="false" />
-		<Option id="024b62c9-93b3-41a0-ab19-587a0030219a" isEnabled="true" />
-		<Option id="4343b1ef-b54f-4fa4-9998-271319a6d74c" isEnabled="true" />
-		<Option id="01d4fbc1-3b0c-4f52-9163-7ab0d4f4711c" isEnabled="false" />
-		<Option id="837ebe72-8c1d-4864-95d9-fa313c499d78" isEnabled="false" />
-		<Option id="a32f1d1c-4832-46a2-9732-c2276d6547e8" isEnabled="false" />
-		<Option id="0c4663b3-4d9a-47af-b9a1-c8565d8112ed" isEnabled="true" />
-	  </ListTypeOptions>
-	  <ConfigurationItem name="Variant Type" isEnabled="true" before="" between=", " after=" " field="VariantEntryTypesRS" cssClassNameOverride="variantentrytypes">
-		<ConfigurationItem name="Abbreviation" isEnabled="true" style="Dictionary-CrossReferences" before="" between=" " after="" field="Abbreviation">
-		  <WritingSystemOptions writingSystemType="analysis" displayWSAbreviation="false">
-			<Option id="analysis" isEnabled="true" />
-		  </WritingSystemOptions>
-		</ConfigurationItem>
-		<ConfigurationItem name="Name" isEnabled="false" before="" between=" " after="" field="Name">
-		  <WritingSystemOptions writingSystemType="analysis" displayWSAbreviation="false">
-			<Option id="analysis" isEnabled="true" />
-		  </WritingSystemOptions>
-		</ConfigurationItem>
-	  </ConfigurationItem>
-	  <ConfigurationItem name="Variant Form" before="" between=", " after="" style="Dictionary-CrossReferences" isEnabled="true" field="OwningEntry" subField="HeadWordRef" cssClassNameOverride="headword">
-		<WritingSystemOptions writingSystemType="vernacular" displayWSAbreviation="false">
-		  <Option id="vernacular" isEnabled="true" />
-		</WritingSystemOptions>
-	  </ConfigurationItem>
-	  <ConfigurationItem name="Variant Pronunciations" isEnabled="false" before=" " between=", " after="" field="OwningEntry" subField="PronunciationsOS" cssClassNameOverride="variantpronunciations">
-		<ConfigurationItem name="Pronunciation" isEnabled="true" before="[" between=" " after="]" field="Form">
-		  <WritingSystemOptions writingSystemType="pronunciation" displayWSAbreviation="false">
-			<Option id="pronunciation" isEnabled="true" />
-		  </WritingSystemOptions>
-		</ConfigurationItem>
-		<ConfigurationItem name="CV Pattern" isEnabled="false" before="" after=" " field="CVPattern" />
-		<ConfigurationItem name="Tone" isEnabled="false" before="" after=" " field="Tone" />
-		<ConfigurationItem name="Location" isEnabled="false" style="Dictionary-Contrasting" before="" after=" " field="LocationRA" cssClassNameOverride="location">
-		  <ConfigurationItem name="Abbreviation" isEnabled="true" before="" between=" " after=" " field="Abbreviation">
-			<WritingSystemOptions writingSystemType="both" displayWSAbreviation="false">
-			  <Option id="analysis" isEnabled="true" />
-			</WritingSystemOptions>
-		  </ConfigurationItem>
-		  <ConfigurationItem name="Name" isEnabled="false" before="" between=" " after=" " field="Name">
-			<WritingSystemOptions writingSystemType="both" displayWSAbreviation="false">
-			  <Option id="analysis" isEnabled="true" />
-			</WritingSystemOptions>
-		  </ConfigurationItem>
-		</ConfigurationItem>
-		<ConfigurationItem name="Pronunciation Media" after=" " isEnabled="true" field="MediaFilesOS" cssClassNameOverride="mediafiles">
-		  <ConfigurationItem name="Media Files" after=" " isEnabled="true" field="MediaFileRA"/>
-		</ConfigurationItem>
-	  </ConfigurationItem>
-	  <ConfigurationItem name="Comment" isEnabled="false" before=" " between=" " after="" field="Summary">
-		<WritingSystemOptions writingSystemType="analysis" displayWSAbreviation="false">
-		  <Option id="analysis" isEnabled="true" />
-		</WritingSystemOptions>
-	  </ConfigurationItem>
-	  <ConfigurationItem name="Summary Definition" isEnabled="false" before=" " between=" " after=" " field="OwningEntry" subField="SummaryDefinition">
-		<WritingSystemOptions writingSystemType="analysis" displayWSAbreviation="false">
-		  <Option id="analysis" isEnabled="true" />
-		</WritingSystemOptions>
-	  </ConfigurationItem>
-	</ConfigurationItem>
-	<ConfigurationItem name="Note" isEnabled="true" style="Dictionary-CrossReferences" before=" [" between=" " after="] " field="Comment">
-	  <WritingSystemOptions writingSystemType="analysis" displayWSAbreviation="false">
-		<Option id="all analysis" isEnabled="true" />
-	  </WritingSystemOptions>
-	</ConfigurationItem>
-	<ConfigurationItem name="Cross References" isEnabled="true" before="" between="; " after=". " field="MinimalLexReferences">
-	  <ListTypeOptions list="entry">
-		<Option id="" isEnabled="false" />
-	  </ListTypeOptions>
-	  <ConfigurationItem name="Relation Abbreviation" isEnabled="true" style="Dictionary-CrossReferences" before="" between=" " after=": " field="OwnerType" subField="Abbreviation">
-		<WritingSystemOptions writingSystemType="analysis" displayWSAbreviation="false">
-		  <Option id="analysis" isEnabled="true" />
-		</WritingSystemOptions>
-	  </ConfigurationItem>
-	  <ConfigurationItem name="Relation Name" isEnabled="false" style="Dictionary-Contrasting" before="" between=" " after=": " field="OwnerType" subField="Name">
-		<WritingSystemOptions writingSystemType="analysis" displayWSAbreviation="false">
-		  <Option id="analysis" isEnabled="true" />
-		</WritingSystemOptions>
-	  </ConfigurationItem>
-	  <ConfigurationItem name="Targets" isEnabled="true" before="" between=", " after="" field="ConfigTargets">
-		<!--ConfiguredXHTMLGenerator uses cssClassNameOverride="headword" as a flag to generate a link to the referenced entry-->
-		<ConfigurationItem name="Referenced Headword" isEnabled="true" style="Dictionary-CrossReferences" before="" between=" " after="" field="HeadWordRef" cssClassNameOverride="headword">
-		  <WritingSystemOptions writingSystemType="vernacular" displayWSAbreviation="false">
-			<Option id="vernacular" isEnabled="true" />
-		  </WritingSystemOptions>
-		</ConfigurationItem>
-		<ConfigurationItem name="Summary Definition" isEnabled="false" before=" " between=" " after="" field="SummaryDefinition">
-		  <WritingSystemOptions writingSystemType="analysis" displayWSAbreviation="false">
-			<Option id="analysis" isEnabled="true" />
-		  </WritingSystemOptions>
-		</ConfigurationItem>
-	  	<ConfigurationItem name="Primary Entry References" isEnabled="true" before=" (" between=", " after=") " field="PrimaryEntryRefs">
-	  		<ConfigurationItem name="Type" isEnabled="true" between="," after=" " field="VariantEntryTypesRS" cssClassNameOverride="variantentrytypes">
-	  			<ConfigurationItem name="Reverse Abbreviation" isEnabled="true" between=" " after="" field="ReverseAbbr">
-	  				<WritingSystemOptions writingSystemType="analysis" displayWSAbreviation="false">
-	  					<Option id="analysis" isEnabled="true" />
-	  				</WritingSystemOptions>
-	  			</ConfigurationItem>
-	  			<ConfigurationItem name="Reverse Name" isEnabled="false" between=" " after="" field="ReverseName">
-	  				<WritingSystemOptions writingSystemType="analysis" displayWSAbreviation="false">
-	  					<Option id="analysis" isEnabled="true" />
-	  				</WritingSystemOptions>
-	  			</ConfigurationItem>
-	  		</ConfigurationItem>
-	  		<ConfigurationItem name="Primary Entry(s)" isEnabled="true" between="," after="" field="ConfigReferencedEntries" cssClassNameOverride="headword">
-	  			<ConfigurationItem name="Referenced Headword" isEnabled="true" style="Dictionary-CrossReferences" after=" " field="HeadWord" cssClassNameOverride="headword">
-	  				<WritingSystemOptions writingSystemType="vernacular" displayWSAbreviation="false">
-	  					<Option id="vernacular" isEnabled="true" />
-	  				</WritingSystemOptions>
-	  			</ConfigurationItem>
-	  			<ConfigurationItem name="Gloss (or Summary Definition)" isEnabled="false" between=" " before=" " field="GlossOrSummary">
-	  				<WritingSystemOptions writingSystemType="analysis" displayWSAbreviation="false">
-	  					<Option id="analysis" isEnabled="true" />
-	  				</WritingSystemOptions>
-	  			</ConfigurationItem>
-	  		</ConfigurationItem>
-	  		<ConfigurationItem name="Comment" isEnabled="false" between=" " before=" " field="Summary">
-	  			<WritingSystemOptions writingSystemType="analysis" displayWSAbreviation="false">
-	  				<Option id="analysis" isEnabled="true" />
-	  			</WritingSystemOptions>
-	  		</ConfigurationItem>
-	  	</ConfigurationItem>
-	  </ConfigurationItem>
-	</ConfigurationItem>
-	<ConfigurationItem name="Bibliography" isEnabled="false" before="" between=" " after=" " field="Bibliography">
-	  <WritingSystemOptions writingSystemType="analysis" displayWSAbreviation="false">
-		<Option id="all analysis" isEnabled="true" />
-	  </WritingSystemOptions>
-	</ConfigurationItem>
-	<ConfigurationItem name="Literal Meaning" isEnabled="false" before="" between=" " after=" " field="LiteralMeaning">
-	  <WritingSystemOptions writingSystemType="analysis" displayWSAbreviation="false">
-		<Option id="all analysis" isEnabled="true" />
-	  </WritingSystemOptions>
-	</ConfigurationItem>
-	<ConfigurationItem name="Allomorphs" isEnabled="false" before="" between=", " after=" " field="AlternateFormsOS" cssClassNameOverride="allomorphs">
-	  <ConfigurationItem name="Morph Type" isEnabled="false" before="" between=" " after=" " field="MorphTypeRA" cssClassNameOverride="morphtype">
-		<WritingSystemOptions writingSystemType="analysis" displayWSAbreviation="false">
-		  <Option id="analysis" isEnabled="true" />
-		</WritingSystemOptions>
-		<ConfigurationItem name="Abbreviation" isEnabled="false" before="" between=" " after="" field="Abbreviation">
-		  <WritingSystemOptions writingSystemType="analysis" displayWSAbreviation="false">
-			<Option id="analysis" isEnabled="true" />
-		  </WritingSystemOptions>
-		</ConfigurationItem>
-		<ConfigurationItem name="Name" isEnabled="false" before="" between=" " after="" field="Name">
-		  <WritingSystemOptions writingSystemType="analysis" displayWSAbreviation="false">
-			<Option id="analysis" isEnabled="true" />
-		  </WritingSystemOptions>
-		</ConfigurationItem>
-	  </ConfigurationItem>
-	  <ConfigurationItem name="Allomorph" isEnabled="false" between=" " after=" " field="Form">
-		<WritingSystemOptions writingSystemType="vernacular" displayWSAbreviation="false">
-		  <Option id="vernacular" isEnabled="true"/>
-		</WritingSystemOptions>
-	  </ConfigurationItem>
-	  <ConfigurationItem name="Environments" isEnabled="false" between=", " after=" " field="AllomorphEnvironments">
-		<ConfigurationItem name="String Representation" isEnabled="true" field="StringRepresentation">
-		  <WritingSystemOptions writingSystemType="analysis" displayWSAbreviation="false">
-			<Option id="analysis" isEnabled="true" />
-		  </WritingSystemOptions>
-		</ConfigurationItem>
-	  </ConfigurationItem>
-	</ConfigurationItem>
-	<ConfigurationItem name="Date Created" isEnabled="false" before="created on: " after=" " field="DateCreated" />
-	<ConfigurationItem name="Date Modified" isEnabled="false" before="modified on: " after=" " field="DateModified" />
-	<ConfigurationItem name="Referenced Complex Forms" isEnabled="false" before=" " between=", " after=" " field="VisibleComplexFormBackRefs">
-	  <ComplexFormOptions list="complex" displayEachComplexFormInParagraph="false">
-		<Option id="" isEnabled="false" />
-	  </ComplexFormOptions>
-	  <ConfigurationItem name="Complex Form Type" isEnabled="true" before="" after="" field="ComplexEntryTypesRS" cssClassNameOverride="complexformtypes">
-		<ConfigurationItem name="Abbreviation" isEnabled="true" before="" between=" " after=" " field="Abbreviation">
-		  <WritingSystemOptions writingSystemType="analysis" displayWSAbreviation="false">
-			<Option id="analysis" isEnabled="true" />
-		  </WritingSystemOptions>
-		</ConfigurationItem>
-		<ConfigurationItem name="Name" isEnabled="false" before="" between=" " after=" " field="Name">
-		  <WritingSystemOptions writingSystemType="analysis" displayWSAbreviation="false">
-			<Option id="analysis" isEnabled="true" />
-		  </WritingSystemOptions>
-		</ConfigurationItem>
-	  </ConfigurationItem>
-	  <ConfigurationItem name="Complex Form" isEnabled="true" style="Dictionary-CrossReferences" before="" between=" " after="" field="OwningEntry" subField="HeadWordRef" cssClassNameOverride="headword">
-		<WritingSystemOptions writingSystemType="vernacular" displayWSAbreviation="false">
-		  <Option id="vernacular" isEnabled="true" />
-		</WritingSystemOptions>
-	  </ConfigurationItem>
-	  <ConfigurationItem name="Grammatical Info." isEnabled="true" style="Dictionary-Contrasting" before=" " between=", " after=" " field="MorphoSyntaxAnalyses">
-		<ConfigurationItem name="Category Info." isEnabled="true" before="" between=" " after=" " field="MLPartOfSpeech" cssClassNameOverride="partofspeech">
-		  <WritingSystemOptions writingSystemType="analysis" displayWSAbreviation="false">
-			<Option id="analysis" isEnabled="true" />
-		  </WritingSystemOptions>
-		</ConfigurationItem>
-		<ConfigurationItem name="Slots (for Infl. Affixes)" isEnabled="true" before=": " between=", " after="" field="Slots">
-		  <WritingSystemOptions writingSystemType="analysis" displayWSAbreviation="false">
-			<Option id="analysis" isEnabled="true" />
-		  </WritingSystemOptions>
-		  <ConfigurationItem name="Slot Names" isEnabled="true" before="" between=" " after=" " field="Name">
-			<WritingSystemOptions writingSystemType="analysis" displayWSAbreviation="false">
-			  <Option id="analysis" isEnabled="true" />
-			</WritingSystemOptions>
-		  </ConfigurationItem>
-		</ConfigurationItem>
-		<ConfigurationItem name="Inflection Class" isEnabled="false" before="" between=" " after=" " field="MLInflectionClass">
-		  <WritingSystemOptions writingSystemType="analysis" displayWSAbreviation="false">
-			<Option id="analysis" isEnabled="true" />
-		  </WritingSystemOptions>
-		</ConfigurationItem>
-		<ConfigurationItem name="Inflection Features" isEnabled="false" before="" after=" " field="FeaturesTSS" cssClassNameOverride="inflectionfeatures" />
-		<ConfigurationItem name="Exception Features" isEnabled="false" before="" after=" " field="ExceptionFeaturesTSS" cssClassNameOverride="exceptionfeatures" />
-		<ConfigurationItem name="Gram Info (Name)" isEnabled="false" between=" " after=" " field="InterlinearNameTSS" cssClassNameOverride="graminfoname" />
-		<ConfigurationItem name="Gram Info (Abbrev)" isEnabled="false" between=" " after=" " field="InterlinearAbbrTSS" cssClassNameOverride="graminfoabbrev" />
-	  </ConfigurationItem>
-	  <ConfigurationItem name="Definition (or Gloss)" isEnabled="true" before=" " between=" " after=" " field="DefinitionOrGloss" cssClassNameOverride="definitionorglosses">
-		<WritingSystemOptions writingSystemType="analysis" displayWSAbreviation="false">
-		  <Option id="all analysis" isEnabled="true" />
-		</WritingSystemOptions>
-	  </ConfigurationItem>
-	  <ConfigurationItem name="Comment" isEnabled="false" before=" " between=" " after="" field="Summary">
-		<WritingSystemOptions writingSystemType="analysis" displayWSAbreviation="false">
-		  <Option id="analysis" isEnabled="true" />
-		</WritingSystemOptions>
-	  </ConfigurationItem>
-	  <ConfigurationItem name="Summary Definition" isEnabled="true" before=" " between=" " after=" " field="OwningEntry" subField="SummaryDefinition">
-		<WritingSystemOptions writingSystemType="analysis" displayWSAbreviation="false">
-		  <Option id="analysis" isEnabled="true" />
-		</WritingSystemOptions>
-	  </ConfigurationItem>
-	  <ConfigurationItem name="Example Sentences" isEnabled="false" before="" between="" after="" field="ExampleSentences">
-		<ConfigurationItem name="Example" isEnabled="true" style="Dictionary-Vernacular" before="" between=" " after=" " field="Example">
-		  <WritingSystemOptions writingSystemType="vernacular" displayWSAbreviation="false">
-			<Option id="all vernacular" isEnabled="true" />
-		  </WritingSystemOptions>
-		</ConfigurationItem>
-	  	<ConfigurationItem name="Translations" isEnabled="true" before="" between="" after="" field="TranslationsOC" cssClassNameOverride="translationcontents">
-		  <ConfigurationItem name="Type" isEnabled="false" before="" after=" " field="TypeRA" cssClassNameOverride="type">
-			<ConfigurationItem name="Abbreviation" isEnabled="false" before="" between=" " after="" field="Abbreviation">
-			  <WritingSystemOptions writingSystemType="analysis" displayWSAbreviation="false">
-				<Option id="analysis" isEnabled="true" />
-			  </WritingSystemOptions>
-			</ConfigurationItem>
-			<ConfigurationItem name="Name" isEnabled="true" before="[" between=" " after="]" field="Name">
-			  <WritingSystemOptions writingSystemType="analysis" displayWSAbreviation="false">
-				<Option id="analysis" isEnabled="true" />
-			  </WritingSystemOptions>
-			</ConfigurationItem>
-		  </ConfigurationItem>
-		  <ConfigurationItem name="Translation" isEnabled="true" before="" between=" " after=" " field="Translation">
-			<WritingSystemOptions writingSystemType="analysis" displayWSAbreviation="false">
-			  <Option id="all analysis" isEnabled="true" />
-			</WritingSystemOptions>
-		  </ConfigurationItem>
-		</ConfigurationItem>
-		<ConfigurationItem name="Reference" isEnabled="false" before="" after=" " field="Reference" />
-	  </ConfigurationItem>
-	</ConfigurationItem>
-  </ConfigurationItem>
-  <SharedItems>
-	<ConfigurationItem name="MainEntrySubsenses" isEnabled="true" field="SensesOS" cssClassNameOverride="mainentrysubsenses">
-	  <ConfigurationItem name="Grammatical Info." after=" " style="Dictionary-Contrasting" isEnabled="true" field="MorphoSyntaxAnalysisRA" cssClassNameOverride="morphosyntaxanalysis">
-		<ConfigurationItem name="Gram Info (Name)" between=" " after=" " isEnabled="false" field="InterlinearNameTSS" cssClassNameOverride="graminfoname"/>
-		<ConfigurationItem name="Gram Info (Abbrev)" between=" " after=" " isEnabled="false" field="InterlinearAbbrTSS" cssClassNameOverride="graminfoabbrev"/>
-		<ConfigurationItem name="Category Info." between=" " after=" " isEnabled="true" field="MLPartOfSpeech" cssClassNameOverride="partofspeech">
-		  <WritingSystemOptions writingSystemType="analysis" displayWSAbreviation="false">
-			<Option id="analysis" isEnabled="true"/>
-		  </WritingSystemOptions>
-		</ConfigurationItem>
-		<ConfigurationItem name="Slots (for Infl. Affixes)" before=": " between=", " isEnabled="true" field="Slots">
-		  <WritingSystemOptions writingSystemType="analysis" displayWSAbreviation="false">
-			<Option id="analysis" isEnabled="true"/>
-		  </WritingSystemOptions>
-		  <ConfigurationItem name="Slot Names" between=" " after=" " isEnabled="true" field="Name">
-			<WritingSystemOptions writingSystemType="analysis" displayWSAbreviation="false">
-			  <Option id="analysis" isEnabled="true"/>
-			</WritingSystemOptions>
-		  </ConfigurationItem>
-		</ConfigurationItem>
-		<ConfigurationItem name="Inflection Class" between=" " after=" " isEnabled="false" field="MLInflectionClass">
-		  <WritingSystemOptions writingSystemType="analysis" displayWSAbreviation="false">
-			<Option id="analysis" isEnabled="true"/>
-		  </WritingSystemOptions>
-		</ConfigurationItem>
-		<ConfigurationItem name="Inflection Features" after=" " isEnabled="false" field="FeaturesTSS" cssClassNameOverride="inflectionfeatures"/>
-		<ConfigurationItem name="Exception Features" after=" " isEnabled="false" field="ExceptionFeaturesTSS" cssClassNameOverride="exceptionfeatures"/>
-	  </ConfigurationItem>
-	  <ConfigurationItem name="Sense Type" before="(" after=") " style="Dictionary-Contrasting" isEnabled="true" field="SenseTypeRA" cssClassNameOverride="sensetype">
-		<ConfigurationItem name="Abbreviation" between=" " isEnabled="true" field="Abbreviation">
-		  <WritingSystemOptions writingSystemType="analysis" displayWSAbreviation="false">
-			<Option id="analysis" isEnabled="true"/>
-		  </WritingSystemOptions>
-		</ConfigurationItem>
-		<ConfigurationItem name="Name" between=" " isEnabled="false" field="Name">
-		  <WritingSystemOptions writingSystemType="analysis" displayWSAbreviation="false">
-			<Option id="analysis" isEnabled="true"/>
-		  </WritingSystemOptions>
-		</ConfigurationItem>
-	  </ConfigurationItem>
-	  <ConfigurationItem name="Definition (or Gloss)" between=" " after=" " isEnabled="true" field="DefinitionOrGloss">
-		<WritingSystemOptions writingSystemType="analysis" displayWSAbreviation="false">
-		  <Option id="all analysis" isEnabled="true"/>
-		</WritingSystemOptions>
-	  </ConfigurationItem>
-	  <ConfigurationItem name="Definition" between=" " after=" " isEnabled="false" field="Definition">
-		<WritingSystemOptions writingSystemType="analysis" displayWSAbreviation="false">
-		  <Option id="all analysis" isEnabled="true"/>
-		</WritingSystemOptions>
-	  </ConfigurationItem>
-	  <ConfigurationItem name="Gloss" between=" " after=" " isEnabled="false" field="Gloss">
-		<WritingSystemOptions writingSystemType="analysis" displayWSAbreviation="false">
-		  <Option id="all analysis" isEnabled="true"/>
-		</WritingSystemOptions>
-	  </ConfigurationItem>
-	  <ConfigurationItem name="Examples" style="Bulleted List" styleType="paragraph" between="  " after=" " isEnabled="true" field="ExamplesOS" cssClassNameOverride="examplescontents">
-		<ComplexFormOptions displayEachComplexFormInParagraph="false"/>
-		<ConfigurationItem name="Example Sentence" isEnabled="true" style="Dictionary-Vernacular" between=" " after=" " field="Example">
-		  <WritingSystemOptions writingSystemType="vernacular" displayWSAbreviation="false">
-			<Option id="all vernacular" isEnabled="true"/>
-		  </WritingSystemOptions>
-		</ConfigurationItem>
-		<ConfigurationItem name="Translations" isEnabled="true" field="TranslationsOC" cssClassNameOverride="translationcontents">
-		  <ConfigurationItem name="Type" after=" " isEnabled="false" field="TypeRA" cssClassNameOverride="type">
-			<ConfigurationItem name="Abbreviation" between=" " isEnabled="false" field="Abbreviation">
-			  <WritingSystemOptions writingSystemType="analysis" displayWSAbreviation="false">
-				<Option id="analysis" isEnabled="true"/>
-			  </WritingSystemOptions>
-			</ConfigurationItem>
-			<ConfigurationItem name="Name" before="[" between=" " after="]" isEnabled="true" field="Name">
-			  <WritingSystemOptions writingSystemType="analysis" displayWSAbreviation="false">
-				<Option id="analysis" isEnabled="true"/>
-			  </WritingSystemOptions>
-			</ConfigurationItem>
-		  </ConfigurationItem>
-		  <ConfigurationItem name="Translation" between=" " after=" " isEnabled="true" field="Translation">
-			<WritingSystemOptions writingSystemType="analysis" displayWSAbreviation="false">
-			  <Option id="all analysis" isEnabled="true"/>
-			</WritingSystemOptions>
-		  </ConfigurationItem>
-		</ConfigurationItem>
-		<ConfigurationItem name="Reference" after=" " isEnabled="false" field="Reference"/>
-	  </ConfigurationItem>
-	  <ConfigurationItem name="Encyclopedic Info." before=" [" between=" " after="]" isEnabled="true" field="EncyclopedicInfo">
-		<WritingSystemOptions writingSystemType="analysis" displayWSAbreviation="false">
-		  <Option id="all analysis" isEnabled="true"/>
-		</WritingSystemOptions>
-	  </ConfigurationItem>
-	  <ConfigurationItem name="Restrictions" before="Restrictions: " between=" " after=". " isEnabled="true" field="Restrictions">
-		<WritingSystemOptions writingSystemType="analysis" displayWSAbreviation="false">
-		  <Option id="all analysis" isEnabled="true"/>
-		</WritingSystemOptions>
-	  </ConfigurationItem>
-	  <ConfigurationItem name="Lexical Relations" between="; " after=". " isEnabled="true" field="LexSenseReferences">
-		<ListTypeOptions list="sense">
-		  <Option isEnabled="true" id="b7862f14-ea5e-11de-8d47-0013722f8dec"/>
-		  <Option isEnabled="true" id="b7921ac2-ea5e-11de-880d-0013722f8dec" />
-		  <Option isEnabled="true" id="b7a78fd8-ea5e-11de-9ef2-0013722f8dec:f" />
-		  <Option isEnabled="true" id="b7a78fd8-ea5e-11de-9ef2-0013722f8dec:r" />
-		  <Option isEnabled="true" id="b764ce50-ea5e-11de-864f-0013722f8dec:f" />
-		  <Option isEnabled="true" id="b764ce50-ea5e-11de-864f-0013722f8dec:r" />
-		  <Option isEnabled="true" id="b770ba08-ea5e-11de-9ca9-0013722f8dec:f" />
-		  <Option isEnabled="true" id="b770ba08-ea5e-11de-9ca9-0013722f8dec:r" />
-		  <Option isEnabled="true" id="b77a435c-ea5e-11de-9a66-0013722f8dec" />
-		</ListTypeOptions>
-		<ConfigurationItem name="Relation Abbreviation" between=" " after=": " style="Dictionary-Contrasting" isEnabled="true" field="OwnerType" subField="Abbreviation">
-		  <WritingSystemOptions writingSystemType="analysis" displayWSAbreviation="false">
-			<Option id="analysis" isEnabled="true"/>
-		  </WritingSystemOptions>
-		</ConfigurationItem>
-		<ConfigurationItem name="Relation Name" between=" " after=": " style="Dictionary-Contrasting" isEnabled="false" field="OwnerType" subField="Name">
-		  <WritingSystemOptions writingSystemType="analysis" displayWSAbreviation="false">
-			<Option id="analysis" isEnabled="true"/>
-		  </WritingSystemOptions>
-		</ConfigurationItem>
-		<ConfigurationItem name="Targets" between=", " after="" isEnabled="true" field="ConfigTargets">
-		  <!--ConfiguredXHTMLGenerator uses cssClassNameOverride="headword" as a flag to generate a link to the referenced entry-->
-		  <ConfigurationItem name="Referenced Sense Headword" between=" " style="Dictionary-CrossReferences" isEnabled="true" field="HeadWord" cssClassNameOverride="headword">
-			<WritingSystemOptions writingSystemType="vernacular" displayWSAbreviation="false">
-			  <Option id="vernacular" isEnabled="true"/>
-			</WritingSystemOptions>
-		  </ConfigurationItem>
-		  <ConfigurationItem name="Gloss" before=" " between=" " isEnabled="false" field="Gloss">
-			<WritingSystemOptions writingSystemType="analysis" displayWSAbreviation="false">
-			  <Option id="all analysis" isEnabled="true"/>
-			</WritingSystemOptions>
-		  </ConfigurationItem>
-			<ConfigurationItem name="Primary Entry References" isEnabled="true" before=" (" between=", " after=") " field="PrimaryEntryRefs">
-				<ConfigurationItem name="Type" isEnabled="true" between="," after=" " field="EntryTypes" cssClassNameOverride="entrytypes">
-					<ConfigurationItem name="Reverse Abbreviation" isEnabled="true" between=" " after="" field="ReverseAbbr">
-						<WritingSystemOptions writingSystemType="analysis" displayWSAbreviation="false">
-							<Option id="analysis" isEnabled="true" />
-						</WritingSystemOptions>
-					</ConfigurationItem>
-					<ConfigurationItem name="Reverse Name" isEnabled="false" between=" " after="" field="ReverseName">
-						<WritingSystemOptions writingSystemType="analysis" displayWSAbreviation="false">
-							<Option id="analysis" isEnabled="true" />
-						</WritingSystemOptions>
-					</ConfigurationItem>
-				</ConfigurationItem>
-				<ConfigurationItem name="Primary Entry(s)" isEnabled="true" between="," after="" field="ConfigReferencedEntries" cssClassNameOverride="referencedentries">
-					<ConfigurationItem name="Referenced Headword" isEnabled="true" style="Dictionary-CrossReferences" after=" " field="HeadWord" cssClassNameOverride="headword">
-						<WritingSystemOptions writingSystemType="vernacular" displayWSAbreviation="false">
-							<Option id="vernacular" isEnabled="true" />
-						</WritingSystemOptions>
-					</ConfigurationItem>
-					<ConfigurationItem name="Gloss (or Summary Definition)" isEnabled="false" between=" " before=" " field="GlossOrSummary">
-						<WritingSystemOptions writingSystemType="analysis" displayWSAbreviation="false">
-							<Option id="analysis" isEnabled="true" />
-						</WritingSystemOptions>
-					</ConfigurationItem>
-				</ConfigurationItem>
-				<ConfigurationItem name="Comment" isEnabled="false" between=" " before=" " field="Summary">
-					<WritingSystemOptions writingSystemType="analysis" displayWSAbreviation="false">
-						<Option id="analysis" isEnabled="true" />
-					</WritingSystemOptions>
-				</ConfigurationItem>
-			</ConfigurationItem>
-		</ConfigurationItem>
-	  </ConfigurationItem>
-	  <ConfigurationItem name="Variants of Sense" before="(" between="; " after=") " isEnabled="true" field="VariantFormEntryBackRefs">
-		<ConfigurationItem name="Variant Type" between=", " after=" " isEnabled="true" field="VariantEntryTypesRS" cssClassNameOverride="variantentrytypes">
-		  <ConfigurationItem name="Abbreviation" between=" " after="" isEnabled="true" field="Abbreviation">
-			<WritingSystemOptions writingSystemType="analysis" displayWSAbreviation="false">
-			  <Option id="analysis" isEnabled="true"/>
-			</WritingSystemOptions>
-		  </ConfigurationItem>
-		  <ConfigurationItem name="Name" between=" " isEnabled="false" field="Name">
-			<WritingSystemOptions writingSystemType="analysis" displayWSAbreviation="false">
-			  <Option id="analysis" isEnabled="true"/>
-			</WritingSystemOptions>
-		  </ConfigurationItem>
-		</ConfigurationItem>
-		<ConfigurationItem name="Variant Form" between=", " style="Dictionary-CrossReferences" isEnabled="true" field="OwningEntry" subField="HeadWordRef" cssClassNameOverride="headword">
-		  <WritingSystemOptions writingSystemType="vernacular" displayWSAbreviation="false">
-			<Option id="vernacular" isEnabled="true"/>
-		  </WritingSystemOptions>
-		</ConfigurationItem>
-		<ConfigurationItem name="Variant Pronunciations" before=" " between=", " isEnabled="false" field="OwningEntry" subField="PronunciationsOS" cssClassNameOverride="variantpronunciations">
-		  <ConfigurationItem name="Pronunciation" before="[" between=" " after="]" isEnabled="true" field="Form">
-			<WritingSystemOptions writingSystemType="pronunciation" displayWSAbreviation="false">
-			  <Option id="pronunciation" isEnabled="true"/>
-			</WritingSystemOptions>
-		  </ConfigurationItem>
-		  <ConfigurationItem name="CV Pattern" after=" " isEnabled="false" field="CVPattern"/>
-		  <ConfigurationItem name="Tone" after=" " isEnabled="false" field="Tone"/>
-		  <ConfigurationItem name="Location" after=" " style="Dictionary-Contrasting" isEnabled="false" field="LocationRA" cssClassNameOverride="location">
-			<ConfigurationItem name="Abbreviation" between=" " after=" " isEnabled="true" field="Abbreviation">
-			  <WritingSystemOptions writingSystemType="both" displayWSAbreviation="false">
-				<Option id="analysis" isEnabled="true"/>
-			  </WritingSystemOptions>
-			</ConfigurationItem>
-			<ConfigurationItem name="Name" between=" " after=" " isEnabled="false" field="Name">
-			  <WritingSystemOptions writingSystemType="both" displayWSAbreviation="false">
-				<Option id="analysis" isEnabled="true"/>
-			  </WritingSystemOptions>
-			</ConfigurationItem>
-		  </ConfigurationItem>
-		  <ConfigurationItem name="Pronunciation Media" after=" " isEnabled="true" field="MediaFilesOS" cssClassNameOverride="mediafiles">
-			<ConfigurationItem name="Media Files" after=" " isEnabled="true" field="MediaFileRA"/>
-		  </ConfigurationItem>
-		</ConfigurationItem>
-		<ConfigurationItem name="Comment" before=" " between=" " isEnabled="false" field="Summary">
-		  <WritingSystemOptions writingSystemType="analysis" displayWSAbreviation="false">
-			<Option id="analysis" isEnabled="true"/>
-		  </WritingSystemOptions>
-		</ConfigurationItem>
-		<ConfigurationItem name="Summary Definition" between=" " after=" " isEnabled="true" field="OwningEntry" subField="SummaryDefinition">
-		  <WritingSystemOptions writingSystemType="analysis" displayWSAbreviation="false">
-			<Option id="analysis" isEnabled="true"/>
-		  </WritingSystemOptions>
-		</ConfigurationItem>
-	  </ConfigurationItem>
-	  <ConfigurationItem name="Anthropology Note" between=" " after=" " isEnabled="false" field="AnthroNote">
-		<WritingSystemOptions writingSystemType="analysis" displayWSAbreviation="false">
-		  <Option id="all analysis" isEnabled="true"/>
-		</WritingSystemOptions>
-	  </ConfigurationItem>
-	  <ConfigurationItem name="Bibliography" between=" " after=" " isEnabled="false" field="Bibliography">
-		<WritingSystemOptions writingSystemType="analysis" displayWSAbreviation="false">
-		  <Option id="all analysis" isEnabled="true"/>
-		</WritingSystemOptions>
-	  </ConfigurationItem>
-	  <ConfigurationItem name="Discourse Note" between=" " after=" " isEnabled="false" field="DiscourseNote">
-		<WritingSystemOptions writingSystemType="analysis" displayWSAbreviation="false">
-		  <Option id="all analysis" isEnabled="true"/>
-		</WritingSystemOptions>
-	  </ConfigurationItem>
-	  <ConfigurationItem name="Phonology Note" between=" " after=" " isEnabled="false" field="PhonologyNote">
-		<WritingSystemOptions writingSystemType="analysis" displayWSAbreviation="false">
-		  <Option id="all analysis" isEnabled="true"/>
-		</WritingSystemOptions>
-	  </ConfigurationItem>
-	  <ConfigurationItem name="Grammar Note" between=" " after=" " isEnabled="false" field="GrammarNote">
-		<WritingSystemOptions writingSystemType="analysis" displayWSAbreviation="false">
-		  <Option id="all analysis" isEnabled="true"/>
-		</WritingSystemOptions>
-	  </ConfigurationItem>
-	  <ConfigurationItem name="Semantics Note" between=" " after=" " isEnabled="false" field="SemanticsNote">
-		<WritingSystemOptions writingSystemType="analysis" displayWSAbreviation="false">
-		  <Option id="all analysis" isEnabled="true"/>
-		</WritingSystemOptions>
-	  </ConfigurationItem>
-	  <ConfigurationItem name="Sociolinguistics Note" between=" " after=" " isEnabled="false" field="SocioLinguisticsNote">
-		<WritingSystemOptions writingSystemType="analysis" displayWSAbreviation="false">
-		  <Option id="all analysis" isEnabled="true"/>
-		</WritingSystemOptions>
-	  </ConfigurationItem>
-	  <ConfigurationItem name="Extended Note" isEnabled="true" style="Dictionary-Sense" styleType="paragraph" between=" " after=" " field="ExtendedNoteOS" cssClassNameOverride="extendednotecontents">
-		<ComplexFormOptions list="note" displayEachComplexFormInParagraph="true">
-			<Option id="c0000000-dd15-4a03-9032-b40faaa9a754" isEnabled="true" />
-			<Option id="2f06d436-b1e0-47ae-a42e-1f7b893c5fc2" isEnabled="true" />
-			<Option id="7ad06e7d-15d1-42b0-ae19-9c05b7c0b181" isEnabled="true" />
-			<Option id="d3d28628-60c9-4917-8185-ba64c59f20c3" isEnabled="true" />
-			<Option id="30115b33-608a-4506-9f9c-2457cab4f4a8" isEnabled="true" />
-			<Option id="5dd29371-fdb0-497a-a2fb-7ca69b00ad4f" isEnabled="true" />
-		</ComplexFormOptions>
-		<ConfigurationItem name="Note Type" isEnabled="false" between=" " after=" " field="ExtendedNoteTypeRA" subField="Name" cssClassNameOverride="notetype">
-			<WritingSystemOptions writingSystemType="analysis" displayWSAbreviation="false">
-				<Option id="all analysis" isEnabled="true" />
-			</WritingSystemOptions>
-		</ConfigurationItem>
-		<ConfigurationItem name="Discussion" isEnabled="true" style="Strong" between=" " after=" " field="Discussion" cssClassNameOverride="discussion">
-			<WritingSystemOptions writingSystemType="analysis" displayWSAbreviation="false">
-				<Option id="all analysis" isEnabled="true" />
-			</WritingSystemOptions>
-		</ConfigurationItem>
-	  	<ConfigurationItem name="Examples" isEnabled="true" style="Bulleted List" styleType="character" between="  " after=" " field="ExamplesOS" cssClassNameOverride="examplescontents">
-	  		<ComplexFormOptions displayEachComplexFormInParagraph="false" />
-	  		<ConfigurationItem name="Example Sentence" isEnabled="true" style="Dictionary-Vernacular" between=" " after=" " field="Example">
-				<WritingSystemOptions writingSystemType="vernacular" displayWSAbreviation="false">
-					<Option id="all vernacular" isEnabled="true" />
-				</WritingSystemOptions>
-			</ConfigurationItem>
-			<ConfigurationItem name="Translations" isEnabled="true" field="TranslationsOC" cssClassNameOverride="translationcontents">
-				<ConfigurationItem name="Type" isEnabled="false" after=" " field="TypeRA" cssClassNameOverride="type">
-					<ConfigurationItem name="Abbreviation" isEnabled="false" between=" " field="Abbreviation">
-						<WritingSystemOptions writingSystemType="analysis" displayWSAbreviation="false">
-							<Option id="analysis" isEnabled="true" />
-						</WritingSystemOptions>
-					</ConfigurationItem>
-					<ConfigurationItem name="Name" isEnabled="true" before="[" between=" " after="]" field="Name">
-						<WritingSystemOptions writingSystemType="analysis" displayWSAbreviation="false">
-							<Option id="analysis" isEnabled="true" />
-						</WritingSystemOptions>
-					</ConfigurationItem>
-				</ConfigurationItem>
-				<ConfigurationItem name="Translation" isEnabled="true" between=" " after=" " field="Translation">
-					<WritingSystemOptions writingSystemType="analysis" displayWSAbreviation="false">
-						<Option id="all analysis" isEnabled="true" />
-					</WritingSystemOptions>
-				</ConfigurationItem>
-			</ConfigurationItem>
-			<ConfigurationItem name="Reference" isEnabled="false" after=" " field="Reference" />
-		</ConfigurationItem>
-	  </ConfigurationItem>
-	  <ConfigurationItem name="General Note" between=" " after=" " isEnabled="false" field="GeneralNote">
-		<WritingSystemOptions writingSystemType="analysis" displayWSAbreviation="false">
-		  <Option id="all analysis" isEnabled="true"/>
-		</WritingSystemOptions>
-	  </ConfigurationItem>
-	  <ConfigurationItem name="Scientific Name" after=" " isEnabled="true" field="ScientificName"/>
-	  <ConfigurationItem name="Source" after=" " isEnabled="false" field="Source"/>
-	  <ConfigurationItem name="Semantic Domains" before="(sem. domains: " between=", " after=".) " isEnabled="true" field="SemanticDomainsRC" cssClassNameOverride="semanticdomains">
-		<ConfigurationItem name="Abbreviation" between=" " after=" - " isEnabled="true" field="Abbreviation">
-		  <WritingSystemOptions writingSystemType="analysis" displayWSAbreviation="false">
-			<Option id="analysis" isEnabled="true"/>
-		  </WritingSystemOptions>
-		</ConfigurationItem>
-		<ConfigurationItem name="Name" between=" " isEnabled="true" field="Name">
-		  <WritingSystemOptions writingSystemType="analysis" displayWSAbreviation="false">
-			<Option id="analysis" isEnabled="true"/>
-		  </WritingSystemOptions>
-		</ConfigurationItem>
-	  </ConfigurationItem>
-	  <ConfigurationItem name="Anthropology Categories" before="anthro. codes " between=", " after=" " isEnabled="false" field="AnthroCodesRC" cssClassNameOverride="anthrocodes">
-		<ConfigurationItem name="Abbreviation" between=" " after=" - " isEnabled="true" field="Abbreviation">
-		  <WritingSystemOptions writingSystemType="analysis" displayWSAbreviation="false">
-			<Option id="analysis" isEnabled="true"/>
-		  </WritingSystemOptions>
-		</ConfigurationItem>
-		<ConfigurationItem name="Name" between=" " isEnabled="true" field="Name">
-		  <WritingSystemOptions writingSystemType="analysis" displayWSAbreviation="false">
-			<Option id="analysis" isEnabled="true"/>
-		  </WritingSystemOptions>
-		</ConfigurationItem>
-	  </ConfigurationItem>
-	  <ConfigurationItem name="Academic Domains" before="ac. domains: " between=", " after=" " isEnabled="true" field="DomainTypesRC" cssClassNameOverride="academicdomains">
-		<ConfigurationItem name="Abbreviation" between=" " isEnabled="true" field="Abbreviation">
-		  <WritingSystemOptions writingSystemType="analysis" displayWSAbreviation="false">
-			<Option id="analysis" isEnabled="true"/>
-		  </WritingSystemOptions>
-		</ConfigurationItem>
-		<ConfigurationItem name="Name" before=" (" between=" " after=")" isEnabled="true" field="Name">
-		  <WritingSystemOptions writingSystemType="analysis" displayWSAbreviation="false">
-			<Option id="analysis" isEnabled="true"/>
-		  </WritingSystemOptions>
-		</ConfigurationItem>
-	  </ConfigurationItem>
-	  <ConfigurationItem name="Usages" before="{" between=", " after="} " isEnabled="true" field="UsageTypesRC" cssClassNameOverride="usages">
-		<ConfigurationItem name="Abbreviation" between=" " isEnabled="true" field="Abbreviation">
-		  <WritingSystemOptions writingSystemType="analysis" displayWSAbreviation="false">
-			<Option id="analysis" isEnabled="true"/>
-		  </WritingSystemOptions>
-		</ConfigurationItem>
-		<ConfigurationItem name="Name" between=" " isEnabled="false" field="Name">
-		  <WritingSystemOptions writingSystemType="analysis" displayWSAbreviation="false">
-			<Option id="analysis" isEnabled="true"/>
-		  </WritingSystemOptions>
-		</ConfigurationItem>
-	  </ConfigurationItem>
-	  <ConfigurationItem name="Status" before="status " after=" " isEnabled="false" field="StatusRA" cssClassNameOverride="status">
-		<ConfigurationItem name="Abbreviation" between=" " isEnabled="false" field="Abbreviation">
-		  <WritingSystemOptions writingSystemType="analysis" displayWSAbreviation="false">
-			<Option id="analysis" isEnabled="true"/>
-		  </WritingSystemOptions>
-		</ConfigurationItem>
-		<ConfigurationItem name="Name" before="[" between=" " after="]" isEnabled="true" field="Name">
-		  <WritingSystemOptions writingSystemType="analysis" displayWSAbreviation="false">
-			<Option id="analysis" isEnabled="true"/>
-		  </WritingSystemOptions>
-		</ConfigurationItem>
-	  </ConfigurationItem>
-	  <ConfigurationItem name="Referenced Complex Forms" between=" " after=" " isEnabled="true" field="VisibleComplexFormBackRefs">
-		<ConfigurationItem name="Complex Form Type" after="" isEnabled="true" field="ComplexEntryTypesRS" cssClassNameOverride="complexformtypes">
-		  <ConfigurationItem name="Abbreviation" between=" " after=" " isEnabled="true" field="Abbreviation">
-			<WritingSystemOptions writingSystemType="analysis" displayWSAbreviation="false">
-			  <Option id="analysis" isEnabled="true"/>
-			</WritingSystemOptions>
-		  </ConfigurationItem>
-		  <ConfigurationItem name="Name" between=" " after=" " isEnabled="false" field="Name">
-			<WritingSystemOptions writingSystemType="analysis" displayWSAbreviation="false">
-			  <Option id="analysis" isEnabled="true"/>
-			</WritingSystemOptions>
-		  </ConfigurationItem>
-		</ConfigurationItem>
-		<ConfigurationItem name="Complex Form" between=" " style="Dictionary-CrossReferences" isEnabled="true" field="OwningEntry" subField="HeadWordRef" cssClassNameOverride="headword">
-		  <WritingSystemOptions writingSystemType="vernacular" displayWSAbreviation="false">
-			<Option id="vernacular" isEnabled="true"/>
-		  </WritingSystemOptions>
-		</ConfigurationItem>
-		<ConfigurationItem name="Comment" before=" " between=" " isEnabled="false" field="Summary">
-		  <WritingSystemOptions writingSystemType="analysis" displayWSAbreviation="false">
-			<Option id="analysis" isEnabled="true"/>
-		  </WritingSystemOptions>
-		</ConfigurationItem>
-		<ConfigurationItem name="Summary Definition" before=" " between=" " after=" " isEnabled="true" field="OwningEntry" subField="SummaryDefinition">
-		  <WritingSystemOptions writingSystemType="analysis" displayWSAbreviation="false">
-			<Option id="analysis" isEnabled="true"/>
-		  </WritingSystemOptions>
-		</ConfigurationItem>
-		<ConfigurationItem name="Example Sentences" isEnabled="false" field="ExampleSentences">
-		  <ConfigurationItem name="Example" between=" " after=" " style="Dictionary-Vernacular" isEnabled="true" field="Example">
-			<WritingSystemOptions writingSystemType="vernacular" displayWSAbreviation="false">
-			  <Option id="all vernacular" isEnabled="true"/>
-			</WritingSystemOptions>
-		  </ConfigurationItem>
-		  <ConfigurationItem name="Translations" isEnabled="true" field="TranslationsOC" cssClassNameOverride="translationcontents">
-			<ConfigurationItem name="Type" after=" " isEnabled="false" field="TypeRA" cssClassNameOverride="type">
-			  <ConfigurationItem name="Abbreviation" between=" " isEnabled="false" field="Abbreviation">
-				<WritingSystemOptions writingSystemType="analysis" displayWSAbreviation="false">
-				  <Option id="analysis" isEnabled="true"/>
-				</WritingSystemOptions>
-			  </ConfigurationItem>
-			  <ConfigurationItem name="Name" before="[" between=" " after="]" isEnabled="true" field="Name">
-				<WritingSystemOptions writingSystemType="analysis" displayWSAbreviation="false">
-				  <Option id="analysis" isEnabled="true"/>
-				</WritingSystemOptions>
-			  </ConfigurationItem>
-			</ConfigurationItem>
-			<ConfigurationItem name="Translation" between=" " after=" " isEnabled="true" field="Translation">
-			  <WritingSystemOptions writingSystemType="analysis" displayWSAbreviation="false">
-				<Option id="all analysis" isEnabled="true"/>
-			  </WritingSystemOptions>
-			</ConfigurationItem>
-		  </ConfigurationItem>
-		  <ConfigurationItem name="Reference" after=" " isEnabled="false" field="Reference"/>
-		</ConfigurationItem>
-	  </ConfigurationItem>
-	  <ConfigurationItem name="Subentries" style="Dictionary-Subentry" isEnabled="false" field="Subentries">
-		<ComplexFormOptions list="complex" displayEachComplexFormInParagraph="false">
-		  <Option isEnabled="true" id="a0000000-dd15-4a03-9032-b40faaa9a754"/>
-		  <Option isEnabled="true" id="1f6ae209-141a-40db-983c-bee93af0ca3c"/>
-		  <Option isEnabled="true" id="73266a3a-48e8-4bd7-8c84-91c730340b7d"/>
-		  <Option isEnabled="true" id="98c273c4-f723-4fb0-80df-eede2204dfca"/>
-		  <Option isEnabled="true" id="b2276dec-b1a6-4d82-b121-fd114c009c59"/>
-		  <Option isEnabled="true" id="35cee792-74c8-444e-a9b7-ed0461d4d3b7"/>
-		  <Option isEnabled="true" id="9466d126-246e-400b-8bba-0703e09bc567"/>
-		</ComplexFormOptions>
-		<ReferenceItem>MainEntrySubentries</ReferenceItem>
-	  </ConfigurationItem>
-	  <ConfigurationItem name="Subsubsenses" between="  " after=" " isEnabled="true" field="SensesOS" cssClassNameOverride="senses">
-<<<<<<< HEAD
-		<SenseOptions displayEachSenseInParagraph="false" numberStyle="Dictionary-SenseNumber" numberBefore="" numberAfter=") " numberingStyle="%O" numberSingleSense="false" showSingleGramInfoFirst="true"/>
-=======
-	  	<SenseOptions displayEachSenseInParagraph="false" numberStyle="Dictionary-SenseNumber" numberBefore="" numberAfter=") " parentSenseNumberingStyle="%." numberingStyle="%d" numberSingleSense="false" showSingleGramInfoFirst="true"/>
->>>>>>> 412542a5
-		<ReferenceItem>MainEntrySubsenses</ReferenceItem>
-	  </ConfigurationItem>
-	</ConfigurationItem>
-	<ConfigurationItem name="MainEntrySubentries" isEnabled="true" field="Subentries" cssClassNameOverride="mainentrysubentries">
-	  <ConfigurationItem name="Headword" between=" " after="  " style="Dictionary-Headword" isEnabled="true" field="MLHeadWord" cssClassNameOverride="headword">
-		<WritingSystemOptions writingSystemType="vernacular" displayWSAbreviation="false">
-		  <Option id="vernacular" isEnabled="true"/>
-		</WritingSystemOptions>
-	  </ConfigurationItem>
-	  <ConfigurationItem name="Lexeme Form" between=" " after=" " isEnabled="false" field="LexemeFormOA" cssClassNameOverride="lexemeform">
-		<WritingSystemOptions writingSystemType="vernacular" displayWSAbreviation="false">
-		  <Option id="vernacular" isEnabled="true"/>
-		</WritingSystemOptions>
-	  </ConfigurationItem>
-	  <ConfigurationItem name="Citation Form" between=" " after=" " isEnabled="false" field="CitationForm">
-		<WritingSystemOptions writingSystemType="vernacular" displayWSAbreviation="false">
-		  <Option id="all vernacular" isEnabled="true"/>
-		</WritingSystemOptions>
-	  </ConfigurationItem>
-	  <ConfigurationItem name="Secondary Homograph Number" after=" " isEnabled="false" field="HomographNumber"/>
-	  <ConfigurationItem name="Complex Form Type" after=" " isEnabled="false" field="LookupComplexEntryType" cssClassNameOverride="complexformtypes">
-		<ConfigurationItem name="Abbreviation" between=" " isEnabled="true" field="Abbreviation">
-		  <WritingSystemOptions writingSystemType="analysis" displayWSAbreviation="false">
-			<Option id="analysis" isEnabled="true"/>
-		  </WritingSystemOptions>
-		</ConfigurationItem>
-		<ConfigurationItem name="Name" between=" " isEnabled="false" field="Name">
-		  <WritingSystemOptions writingSystemType="analysis" displayWSAbreviation="false">
-			<Option id="analysis" isEnabled="true"/>
-		  </WritingSystemOptions>
-		</ConfigurationItem>
-	  </ConfigurationItem>
-	  <ConfigurationItem name="Pronunciations" between=", " after=" " isEnabled="false" field="PronunciationsOS" cssClassNameOverride="pronunciations">
-		<ConfigurationItem name="Pronunciation" before="[" between=" " after="]" isEnabled="true" field="Form">
-		  <WritingSystemOptions writingSystemType="pronunciation" displayWSAbreviation="false">
-			<Option id="pronunciation" isEnabled="true"/>
-		  </WritingSystemOptions>
-		</ConfigurationItem>
-		<ConfigurationItem name="CV Pattern" after=" " isEnabled="false" field="CVPattern"/>
-		<ConfigurationItem name="Tone" after=" " isEnabled="false" field="Tone"/>
-		<ConfigurationItem name="Location" after=" " style="Dictionary-Contrasting" isEnabled="true" field="LocationRA" cssClassNameOverride="location">
-		  <ConfigurationItem name="Abbreviation" between=" " after=" " isEnabled="true" field="Abbreviation">
-			<WritingSystemOptions writingSystemType="both" displayWSAbreviation="false">
-			  <Option id="analysis" isEnabled="true"/>
-			</WritingSystemOptions>
-		  </ConfigurationItem>
-		  <ConfigurationItem name="Name" between=" " after=" " isEnabled="true" field="Name">
-			<WritingSystemOptions writingSystemType="both" displayWSAbreviation="false">
-			  <Option id="analysis" isEnabled="true"/>
-			</WritingSystemOptions>
-		  </ConfigurationItem>
-		  <ConfigurationItem name="Alias" between=" " after=" " isEnabled="true" field="Alias">
-			<WritingSystemOptions writingSystemType="analysis" displayWSAbreviation="false">
-			  <Option id="analysis" isEnabled="true"/>
-			</WritingSystemOptions>
-		  </ConfigurationItem>
-		</ConfigurationItem>
-		<ConfigurationItem name="Pronunciation Media" after=" " isEnabled="true" field="MediaFilesOS" cssClassNameOverride="mediafiles">
-		  <ConfigurationItem name="Media Files" after=" " isEnabled="true" field="MediaFileRA"/>
-		</ConfigurationItem>
-	  </ConfigurationItem>
-	  <ConfigurationItem name="Etymology" isEnabled="false" before="(" after=") " between=" " field="EtymologyOS" cssClassNameOverride="etymologies">
-		<ConfigurationItem name="Preceding Annotation" isEnabled="true" before="" between=" " after=" " field="PrecComment">
-		  <WritingSystemOptions writingSystemType="analysis" displayWSAbreviation="false">
-			<Option id="analysis" isEnabled="true" />
-		  </WritingSystemOptions>
-		</ConfigurationItem>
-		<ConfigurationItem name="Source Language" after=" " between=" " isEnabled="true" field="LanguageRS" cssClassNameOverride="languages">
-		  <ConfigurationItem name="Abbreviation" between=" " after=" " isEnabled="true" field="Abbreviation">
-			<WritingSystemOptions writingSystemType="analysis" displayWSAbreviation="false">
-			  <Option id="analysis" isEnabled="true"/>
-			</WritingSystemOptions>
-		  </ConfigurationItem>
-		  <ConfigurationItem name="Name" between=" " after=" " isEnabled="false" field="Name">
-			<WritingSystemOptions writingSystemType="analysis" displayWSAbreviation="false">
-			  <Option id="analysis" isEnabled="true"/>
-			</WritingSystemOptions>
-		  </ConfigurationItem>
-		</ConfigurationItem>
-		<ConfigurationItem name="Source Language Notes" after=" " isEnabled="false" field="LanguageNotes">
-		  <WritingSystemOptions writingSystemType="analysis" displayWSAbreviation="false">
-			<Option id="analysis" isEnabled="true"/>
-		  </WritingSystemOptions>
-		</ConfigurationItem>
-		<ConfigurationItem name="Source Form" isEnabled="true" before="" between=" " after=" " field="Form">
-		  <WritingSystemOptions writingSystemType="both" displayWSAbreviation="false">
-			<Option id="best vernoranal" isEnabled="true" />
-		  </WritingSystemOptions>
-		</ConfigurationItem>
-		<ConfigurationItem name="Gloss" isEnabled="true" before="" between=" " after=" " field="Gloss">
-		  <WritingSystemOptions writingSystemType="analysis" displayWSAbreviation="false">
-			<Option id="analysis" isEnabled="true" />
-		  </WritingSystemOptions>
-		</ConfigurationItem>
-		<ConfigurationItem name="Following Comment" isEnabled="false" before="" between=" " after=" " field="Comment">
-		  <WritingSystemOptions writingSystemType="analysis" displayWSAbreviation="false">
-			<Option id="analysis" isEnabled="true" />
-		  </WritingSystemOptions>
-		</ConfigurationItem>
-		<ConfigurationItem name="Bibliographic Source" isEnabled="true" before="" between=" " after=" " field="Bibliography">
-		  <WritingSystemOptions writingSystemType="analysis" displayWSAbreviation="false">
-			<Option id="analysis" isEnabled="true" />
-		  </WritingSystemOptions>
-		</ConfigurationItem>
-<!--
-		<ConfigurationItem name="Note" isEnabled="false" before="" between=" " after=" " field="Note">
-		  <WritingSystemOptions writingSystemType="analysis" displayWSAbreviation="false">
-			<Option id="analysis" isEnabled="true" />
-		  </WritingSystemOptions>
-		</ConfigurationItem>
--->
-	  </ConfigurationItem>
-	  <ConfigurationItem name="Senses" between="  " after=" " isEnabled="false" field="SensesOS" cssClassNameOverride="senses">
-		<SenseOptions displayEachSenseInParagraph="false" numberStyle="Dictionary-SenseNumber" numberBefore="" numberAfter=") " numberingStyle="%O" numberSingleSense="false" showSingleGramInfoFirst="true"/>
-		<ConfigurationItem name="Grammatical Info." after=" " style="Dictionary-Contrasting" isEnabled="true" field="MorphoSyntaxAnalysisRA" cssClassNameOverride="morphosyntaxanalysis">
-		  <ConfigurationItem name="Gram Info (Name)" between=" " after=" " isEnabled="false" field="InterlinearNameTSS" cssClassNameOverride="graminfoname"/>
-		  <ConfigurationItem name="Gram Info (Abbrev)" between=" " after=" " isEnabled="false" field="InterlinearAbbrTSS" cssClassNameOverride="graminfoabbrev"/>
-		  <ConfigurationItem name="Category Info." between=" " after=" " isEnabled="true" field="MLPartOfSpeech" cssClassNameOverride="partofspeech">
-			<WritingSystemOptions writingSystemType="analysis" displayWSAbreviation="false">
-			  <Option id="analysis" isEnabled="true"/>
-			</WritingSystemOptions>
-		  </ConfigurationItem>
-		  <ConfigurationItem name="Slots (for Infl. Affixes)" before=": " between=", " isEnabled="true" field="Slots">
-			<WritingSystemOptions writingSystemType="analysis" displayWSAbreviation="false">
-			  <Option id="analysis" isEnabled="true"/>
-			</WritingSystemOptions>
-			<ConfigurationItem name="Slot Names" between=" " after=" " isEnabled="true" field="Name">
-			  <WritingSystemOptions writingSystemType="analysis" displayWSAbreviation="false">
-				<Option id="analysis" isEnabled="true"/>
-			  </WritingSystemOptions>
-			</ConfigurationItem>
-		  </ConfigurationItem>
-		  <ConfigurationItem name="Inflection Class" between=" " after=" " isEnabled="false" field="MLInflectionClass">
-			<WritingSystemOptions writingSystemType="analysis" displayWSAbreviation="false">
-			  <Option id="analysis" isEnabled="true"/>
-			</WritingSystemOptions>
-		  </ConfigurationItem>
-		  <ConfigurationItem name="Inflection Features" after=" " isEnabled="false" field="FeaturesTSS" cssClassNameOverride="inflectionfeatures"/>
-		  <ConfigurationItem name="Exception Features" after=" " isEnabled="false" field="ExceptionFeaturesTSS" cssClassNameOverride="exceptionfeatures"/>
-		</ConfigurationItem>
-		<ConfigurationItem name="Sense Type" before="(" after=") " style="Dictionary-Contrasting" isEnabled="true" field="SenseTypeRA" cssClassNameOverride="sensetype">
-		  <ConfigurationItem name="Abbreviation" between=" " isEnabled="true" field="Abbreviation">
-			<WritingSystemOptions writingSystemType="analysis" displayWSAbreviation="false">
-			  <Option id="analysis" isEnabled="true"/>
-			</WritingSystemOptions>
-		  </ConfigurationItem>
-		  <ConfigurationItem name="Name" between=" " isEnabled="false" field="Name">
-			<WritingSystemOptions writingSystemType="analysis" displayWSAbreviation="false">
-			  <Option id="analysis" isEnabled="true"/>
-			</WritingSystemOptions>
-		  </ConfigurationItem>
-		</ConfigurationItem>
-		<ConfigurationItem name="Definition (or Gloss)" between=" " after=" " isEnabled="true" field="DefinitionOrGloss">
-		  <WritingSystemOptions writingSystemType="analysis" displayWSAbreviation="false">
-			<Option id="all analysis" isEnabled="true"/>
-		  </WritingSystemOptions>
-		</ConfigurationItem>
-		<ConfigurationItem name="Definition" between=" " after=" " isEnabled="false" field="Definition">
-		  <WritingSystemOptions writingSystemType="analysis" displayWSAbreviation="false">
-			<Option id="all analysis" isEnabled="true"/>
-		  </WritingSystemOptions>
-		</ConfigurationItem>
-		<ConfigurationItem name="Restrictions" before="Restrictions: " between=" " after=". " isEnabled="true" field="Restrictions">
-		  <WritingSystemOptions writingSystemType="analysis" displayWSAbreviation="false">
-			<Option id="all analysis" isEnabled="true"/>
-		  </WritingSystemOptions>
-		</ConfigurationItem>
-		<ConfigurationItem name="Scientific Name" after=" " isEnabled="true" field="ScientificName"/>
-		<ConfigurationItem name="Gloss" between=" " after=" " isEnabled="false" field="Gloss">
-		  <WritingSystemOptions writingSystemType="analysis" displayWSAbreviation="false">
-			<Option id="all analysis" isEnabled="true"/>
-		  </WritingSystemOptions>
-		</ConfigurationItem>
-	  	<ConfigurationItem name="Examples" style="Bulleted List" styleType="paragraph" between="  " after=" " isEnabled="true" field="ExamplesOS" cssClassNameOverride="examplescontents">
-	  	  <ComplexFormOptions displayEachComplexFormInParagraph="false"/>
-	  	  <ConfigurationItem name="Example Sentence" isEnabled="true" style="Dictionary-Vernacular" between=" " after=" " field="Example">
-			<WritingSystemOptions writingSystemType="vernacular" displayWSAbreviation="false">
-			  <Option id="all vernacular" isEnabled="true"/>
-			</WritingSystemOptions>
-		  </ConfigurationItem>
-	  	  <ConfigurationItem name="Translations" isEnabled="true" field="TranslationsOC" cssClassNameOverride="translationcontents">
-			<ConfigurationItem name="Type" after=" " isEnabled="false" field="TypeRA" cssClassNameOverride="type">
-			  <ConfigurationItem name="Abbreviation" between=" " isEnabled="false" field="Abbreviation">
-				<WritingSystemOptions writingSystemType="analysis" displayWSAbreviation="false">
-				  <Option id="analysis" isEnabled="true"/>
-				</WritingSystemOptions>
-			  </ConfigurationItem>
-			  <ConfigurationItem name="Name" before="[" between=" " after="]" isEnabled="true" field="Name">
-				<WritingSystemOptions writingSystemType="analysis" displayWSAbreviation="false">
-				  <Option id="analysis" isEnabled="true"/>
-				</WritingSystemOptions>
-			  </ConfigurationItem>
-			</ConfigurationItem>
-			<ConfigurationItem name="Translation" between=" " after=" " isEnabled="true" field="Translation">
-			  <WritingSystemOptions writingSystemType="analysis" displayWSAbreviation="false">
-				<Option id="all analysis" isEnabled="true"/>
-			  </WritingSystemOptions>
-			</ConfigurationItem>
-		  </ConfigurationItem>
-		  <ConfigurationItem name="Reference" after=" " isEnabled="false" field="Reference"/>
-		</ConfigurationItem>
-		<ConfigurationItem name="Encyclopedic Info." before=" [" between=" " after="]" isEnabled="true" field="EncyclopedicInfo">
-		  <WritingSystemOptions writingSystemType="analysis" displayWSAbreviation="false">
-			<Option id="all analysis" isEnabled="true"/>
-		  </WritingSystemOptions>
-		</ConfigurationItem>
-		<ConfigurationItem name="Lexical Relations" between="; " after=". " isEnabled="true" field="LexSenseReferences">
-		  <ListTypeOptions list="sense">
-			<Option isEnabled="true" id="b7862f14-ea5e-11de-8d47-0013722f8dec"/>
-			<Option isEnabled="true" id="b7921ac2-ea5e-11de-880d-0013722f8dec" />
-			<Option isEnabled="true" id="b7a78fd8-ea5e-11de-9ef2-0013722f8dec:f" />
-			<Option isEnabled="true" id="b7a78fd8-ea5e-11de-9ef2-0013722f8dec:r" />
-			<Option isEnabled="true" id="b764ce50-ea5e-11de-864f-0013722f8dec:f" />
-			<Option isEnabled="true" id="b764ce50-ea5e-11de-864f-0013722f8dec:r" />
-			<Option isEnabled="true" id="b770ba08-ea5e-11de-9ca9-0013722f8dec:f" />
-			<Option isEnabled="true" id="b770ba08-ea5e-11de-9ca9-0013722f8dec:r" />
-			<Option isEnabled="true" id="b77a435c-ea5e-11de-9a66-0013722f8dec" />
-		  </ListTypeOptions>
-		  <ConfigurationItem name="Relation Abbreviation" between=" " after=": " style="Dictionary-Contrasting" isEnabled="true" field="OwnerType" subField="Abbreviation">
-			<WritingSystemOptions writingSystemType="analysis" displayWSAbreviation="false">
-			  <Option id="analysis" isEnabled="true"/>
-			</WritingSystemOptions>
-		  </ConfigurationItem>
-		  <ConfigurationItem name="Relation Name" between=" " after=": " style="Dictionary-Contrasting" isEnabled="false" field="OwnerType" subField="Name">
-			<WritingSystemOptions writingSystemType="analysis" displayWSAbreviation="false">
-			  <Option id="analysis" isEnabled="true"/>
-			</WritingSystemOptions>
-		  </ConfigurationItem>
-		  <ConfigurationItem name="Targets" between=", " after="" isEnabled="true" field="ConfigTargets">
-			<!--ConfiguredXHTMLGenerator uses cssClassNameOverride="headword" as a flag to generate a link to the referenced entry-->
-			<ConfigurationItem name="Referenced Sense Headword" between=" " style="Dictionary-CrossReferences" isEnabled="true" field="HeadWord" cssClassNameOverride="headword">
-			  <WritingSystemOptions writingSystemType="vernacular" displayWSAbreviation="false">
-				<Option id="vernacular" isEnabled="true"/>
-			  </WritingSystemOptions>
-			</ConfigurationItem>
-			<ConfigurationItem name="Gloss" before=" " between=" " isEnabled="false" field="Gloss">
-			  <WritingSystemOptions writingSystemType="analysis" displayWSAbreviation="false">
-				<Option id="all analysis" isEnabled="true"/>
-			  </WritingSystemOptions>
-			</ConfigurationItem>
-			<ConfigurationItem name="Primary Entry References" isEnabled="true" before=" (" between=", " after=") "  field="PrimaryEntryRefs">
-				<ConfigurationItem name="Type" isEnabled="true" between="," after=" " field="EntryTypes" cssClassNameOverride="entrytypes">
-					<ConfigurationItem name="Reverse Abbreviation" isEnabled="true" between=" " after="" field="ReverseAbbr">
-						<WritingSystemOptions writingSystemType="analysis" displayWSAbreviation="false">
-							<Option id="analysis" isEnabled="true" />
-						</WritingSystemOptions>
-					</ConfigurationItem>
-					<ConfigurationItem name="Reverse Name" isEnabled="false" between=" " after="" field="ReverseName">
-						<WritingSystemOptions writingSystemType="analysis" displayWSAbreviation="false">
-							<Option id="analysis" isEnabled="true" />
-						</WritingSystemOptions>
-					</ConfigurationItem>
-				</ConfigurationItem>
-				<ConfigurationItem name="Primary Entry(s)" isEnabled="true" between="," after="" field="ConfigReferencedEntries" cssClassNameOverride="referencedentries">
-					<ConfigurationItem name="Referenced Headword" isEnabled="true" style="Dictionary-CrossReferences" after="" field="HeadWord" cssClassNameOverride="headword">
-						<WritingSystemOptions writingSystemType="vernacular" displayWSAbreviation="false">
-							<Option id="vernacular" isEnabled="true" />
-						</WritingSystemOptions>
-					</ConfigurationItem>
-					<ConfigurationItem name="Gloss (or Summary Definition)" isEnabled="false" between=" " before=" " field="GlossOrSummary">
-						<WritingSystemOptions writingSystemType="analysis" displayWSAbreviation="false">
-							<Option id="analysis" isEnabled="true" />
-						</WritingSystemOptions>
-					</ConfigurationItem>
-				</ConfigurationItem>
-				<ConfigurationItem name="Comment" isEnabled="false" between=" " before=" " field="Summary">
-					<WritingSystemOptions writingSystemType="analysis" displayWSAbreviation="false">
-						<Option id="analysis" isEnabled="true" />
-					</WritingSystemOptions>
-				</ConfigurationItem>
-			</ConfigurationItem>
 		  </ConfigurationItem>
 		</ConfigurationItem>
 		<ConfigurationItem name="Variants of Sense" before="(" between="; " after=") " isEnabled="true" field="VariantFormEntryBackRefs">
@@ -5773,7 +2284,7 @@
 		</ConfigurationItem>
 		<ConfigurationItem name="Referenced Complex Forms" between=" " after=" " isEnabled="true" field="VisibleComplexFormBackRefs">
 		  <ComplexFormOptions list="complex" displayEachComplexFormInParagraph="true">
-			<Option isEnabled="false" id=""/>
+			<Option id="" isEnabled="false"/>
 		  </ComplexFormOptions>
 		  <ConfigurationItem name="Complex Form Type" after="" isEnabled="false" field="ComplexEntryTypesRS" cssClassNameOverride="complexformtypes">
 			<ConfigurationItem name="Abbreviation" between=" " after=" " isEnabled="true" field="Abbreviation">
@@ -5829,7 +2340,7 @@
 			</ConfigurationItem>
 			<ConfigurationItem name="Reference" after=" " isEnabled="false" field="Reference"/>
 		  </ConfigurationItem>
-		  <ConfigurationItem name="Subentry Under Reference" before=" (see under " between=", " after=") " style="Dictionary-CrossReferences" isEnabled="false" field="NonTrivialEntryRoots">
+		  <ConfigurationItem name="Subentry Under Reference" before=" (see under " between=", " after=") " isEnabled="false" field="NonTrivialEntryRoots">
 			<ConfigurationItem name="Referenced Headword" style="Dictionary-CrossReferences" isEnabled="true" field="HeadWordRef" cssClassNameOverride="headword">
 			  <WritingSystemOptions writingSystemType="vernacular" displayWSAbreviation="false">
 				<Option id="vernacular" isEnabled="true"/>
@@ -5997,7 +2508,7 @@
 		</ConfigurationItem>
 		<ConfigurationItem name="Targets" between=", " after="" isEnabled="true" field="ConfigTargets">
 		  <!--ConfiguredXHTMLGenerator uses cssClassNameOverride="headword" as a flag to generate a link to the referenced entry-->
-		  <ConfigurationItem name="Referenced Headword" between=" " style="Dictionary-CrossReferences" isEnabled="true" field="HeadWord" cssClassNameOverride="headword">
+		  <ConfigurationItem name="Referenced Headword" between=" " style="Dictionary-CrossReferences" isEnabled="true" field="HeadWordRef" cssClassNameOverride="headword">
 			<WritingSystemOptions writingSystemType="vernacular" displayWSAbreviation="false">
 			  <Option id="vernacular" isEnabled="true"/>
 			</WritingSystemOptions>
@@ -6085,6 +2596,2172 @@
 		<ComplexFormOptions list="complex" displayEachComplexFormInParagraph="true">
 		  <Option isEnabled="false" id=""/>
 		</ComplexFormOptions>
+		<ConfigurationItem name="Complex Form Type" after="" isEnabled="false" field="ComplexEntryTypesRS" cssClassNameOverride="complexformtypes">
+		  <ConfigurationItem name="Abbreviation" between=" " after=" " isEnabled="true" field="Abbreviation">
+			<WritingSystemOptions writingSystemType="analysis" displayWSAbreviation="false">
+			  <Option id="analysis" isEnabled="true"/>
+			</WritingSystemOptions>
+		  </ConfigurationItem>
+		  <ConfigurationItem name="Name" between=" " after=" " isEnabled="false" field="Name">
+			<WritingSystemOptions writingSystemType="analysis" displayWSAbreviation="false">
+			  <Option id="analysis" isEnabled="true"/>
+			</WritingSystemOptions>
+		  </ConfigurationItem>
+		</ConfigurationItem>
+		<ConfigurationItem name="Complex Form" between=" " style="Dictionary-CrossReferences" isEnabled="true" field="OwningEntry" subField="HeadWordRef" cssClassNameOverride="headword">
+		  <WritingSystemOptions writingSystemType="vernacular" displayWSAbreviation="false">
+			<Option id="vernacular" isEnabled="true"/>
+		  </WritingSystemOptions>
+		</ConfigurationItem>
+		<ConfigurationItem name="Summary Definition" before=" " between=" " after=" " isEnabled="true" field="OwningEntry" subField="SummaryDefinition">
+		  <WritingSystemOptions writingSystemType="analysis" displayWSAbreviation="false">
+			<Option id="analysis" isEnabled="true"/>
+		  </WritingSystemOptions>
+		</ConfigurationItem>
+		<ConfigurationItem name="Comment" before=" " between=" " isEnabled="true" field="Summary">
+		  <WritingSystemOptions writingSystemType="analysis" displayWSAbreviation="false">
+			<Option id="analysis" isEnabled="true"/>
+		  </WritingSystemOptions>
+		</ConfigurationItem>
+		<ConfigurationItem name="Subentry Under Reference" before=" (see under " between=", " after=") " isEnabled="false" field="NonTrivialEntryRoots">
+		  <ConfigurationItem name="Referenced Headword" style="Dictionary-CrossReferences" isEnabled="true" field="HeadWordRef" cssClassNameOverride="headword">
+			<WritingSystemOptions writingSystemType="vernacular" displayWSAbreviation="false">
+			  <Option id="vernacular" isEnabled="true"/>
+			</WritingSystemOptions>
+		  </ConfigurationItem>
+		</ConfigurationItem>
+	  </ConfigurationItem>
+	  <ConfigurationItem name="Pictures" between="  " after=" " style="Dictionary-Pictures" isEnabled="true" field="PicturesOfSenses" cssClassNameOverride="pictures">
+		<PictureOptions minimumHeight="0" maximumHeight="1" minimumWidth="0" maximumWidth="0" pictureLocation="right" stackPictures="false" />
+		<ConfigurationItem name="Thumbnail" after=" " isEnabled="true" field="PictureFileRA" cssClassNameOverride="thumbnail"/>
+		<ConfigurationItem name="Caption" between=" " isEnabled="true" field="Caption">
+		  <WritingSystemOptions writingSystemType="both" displayWSAbreviation="false">
+			<Option id="vernacular" isEnabled="true"/>
+		  </WritingSystemOptions>
+		</ConfigurationItem>
+	  <!-- Using cssClassNameOverride="headword" to show the Configure Headword Numbers button -->
+	  <ConfigurationItem name="Headword" between=" " after="  " style="Dictionary-Headword" isEnabled="true" field="Owner" subField="OwnerOutlineName" cssClassNameOverride="headword">
+	  <WritingSystemOptions writingSystemType="vernacular" displayWSAbreviation="false">
+		<Option id="vernacular" isEnabled="true"/>
+	  </WritingSystemOptions>
+	  </ConfigurationItem>
+	  <ConfigurationItem name="Gloss" between=" " after=" " isEnabled="true" field="Owner" subField="Gloss">
+		<WritingSystemOptions writingSystemType="analysis" displayWSAbreviation="false">
+		  <Option id="analysis" isEnabled="true"/>
+		</WritingSystemOptions>
+	  </ConfigurationItem>
+	  </ConfigurationItem>
+	  <ConfigurationItem name="Subsubentries" after=" " isEnabled="true" field="Subentries">
+		<ComplexFormOptions list="complex" displayEachComplexFormInParagraph="false">
+		  <Option isEnabled="false" id=""/>
+		</ComplexFormOptions>
+		<ReferenceItem>MainEntrySubentries</ReferenceItem>
+	  </ConfigurationItem>
+	</ConfigurationItem>
+  </ConfigurationItem>
+  <ConfigurationItem name="Minor Entry (Variants)" isEnabled="true" style="Dictionary-Minor" styleType="paragraph" field="LexEntry" cssClassNameOverride="minorentryvariant">
+	<ListTypeOptions list="variant">
+	  <Option isEnabled="false" id=""/>
+	</ListTypeOptions>
+	<ConfigurationItem name="Headword" isEnabled="true" style="Dictionary-Headword" before="" between=" " after="  " field="MLHeadWord" cssClassNameOverride="headword">
+	  <WritingSystemOptions writingSystemType="vernacular" displayWSAbreviation="false">
+		<Option id="vernacular" isEnabled="true" />
+	  </WritingSystemOptions>
+	</ConfigurationItem>
+	<ConfigurationItem name="Lexeme Form" isEnabled="false" before="" between=" " after=" " field="LexemeFormOA" cssClassNameOverride="lexemeform">
+	  <WritingSystemOptions writingSystemType="vernacular" displayWSAbreviation="false">
+		<Option id="vernacular" isEnabled="true" />
+	  </WritingSystemOptions>
+	</ConfigurationItem>
+	<ConfigurationItem name="Citation Form" isEnabled="false" before="" between=" " after=" " field="CitationForm">
+	  <WritingSystemOptions writingSystemType="vernacular" displayWSAbreviation="false">
+		<Option id="all vernacular" isEnabled="true" />
+	  </WritingSystemOptions>
+	</ConfigurationItem>
+	<ConfigurationItem name="Secondary Homograph Number" isEnabled="false" before="" after=" " field="HomographNumber" />
+	<ConfigurationItem name="Pronunciations" isEnabled="true" before="" between=", " after=" " field="PronunciationsOS" cssClassNameOverride="pronunciations">
+	  <ConfigurationItem name="Pronunciation" isEnabled="true" before="[" between=" " after="] " field="Form">
+		<WritingSystemOptions writingSystemType="pronunciation" displayWSAbreviation="false">
+		  <Option id="pronunciation" isEnabled="true" />
+		</WritingSystemOptions>
+	  </ConfigurationItem>
+	  <ConfigurationItem name="CV Pattern" isEnabled="false" before="" after=" " field="CVPattern" />
+	  <ConfigurationItem name="Tone" isEnabled="false" before="" after=" " field="Tone" />
+	  <ConfigurationItem name="Location" isEnabled="false" style="Dictionary-Contrasting" before="" after=" " field="LocationRA" cssClassNameOverride="location">
+		<ConfigurationItem name="Abbreviation" isEnabled="true" before="" between=" " after=" " field="Abbreviation">
+		  <WritingSystemOptions writingSystemType="both" displayWSAbreviation="false">
+			<Option id="analysis" isEnabled="true" />
+		  </WritingSystemOptions>
+		</ConfigurationItem>
+		<ConfigurationItem name="Name" isEnabled="false" before="" between=" " after=" " field="Name">
+		  <WritingSystemOptions writingSystemType="both" displayWSAbreviation="false">
+			<Option id="analysis" isEnabled="true" />
+		  </WritingSystemOptions>
+		</ConfigurationItem>
+		<ConfigurationItem name="Alias" isEnabled="true" between=" " after=" " field="Alias">
+		  <WritingSystemOptions writingSystemType="analysis" displayWSAbreviation="false">
+			<Option id="analysis" isEnabled="true" />
+		  </WritingSystemOptions>
+		</ConfigurationItem>
+	  </ConfigurationItem>
+	  <ConfigurationItem name="Pronunciation Media" after=" " isEnabled="true" field="MediaFilesOS" cssClassNameOverride="mediafiles">
+		<ConfigurationItem name="Media Files" after=" " isEnabled="true" field="MediaFileRA"/>
+	  </ConfigurationItem>
+	</ConfigurationItem>
+	<ConfigurationItem name="Etymology" isEnabled="false" before="(" after=") " between=" " field="EtymologyOS" cssClassNameOverride="etymologies">
+	  <ConfigurationItem name="Preceding Annotation" isEnabled="true" before="" between=" " after=" " field="PrecComment">
+		<WritingSystemOptions writingSystemType="analysis" displayWSAbreviation="false">
+		  <Option id="analysis" isEnabled="true" />
+		</WritingSystemOptions>
+	  </ConfigurationItem>
+	  <ConfigurationItem name="Source Language" after=" " between=" " isEnabled="true" field="LanguageRS" cssClassNameOverride="languages">
+		<ConfigurationItem name="Abbreviation" between=" " after=" " isEnabled="true" field="Abbreviation">
+		  <WritingSystemOptions writingSystemType="analysis" displayWSAbreviation="false">
+			<Option id="analysis" isEnabled="true"/>
+		  </WritingSystemOptions>
+		</ConfigurationItem>
+		<ConfigurationItem name="Name" between=" " after=" " isEnabled="false" field="Name">
+		  <WritingSystemOptions writingSystemType="analysis" displayWSAbreviation="false">
+			<Option id="analysis" isEnabled="true"/>
+		  </WritingSystemOptions>
+		</ConfigurationItem>
+	  </ConfigurationItem>
+	  <ConfigurationItem name="Source Language Notes" after=" " isEnabled="false" field="LanguageNotes">
+		<WritingSystemOptions writingSystemType="analysis" displayWSAbreviation="false">
+		  <Option id="analysis" isEnabled="true"/>
+		</WritingSystemOptions>
+	  </ConfigurationItem>
+	  <ConfigurationItem name="Source Form" isEnabled="true" before="" between=" " after=" " field="Form">
+		<WritingSystemOptions writingSystemType="both" displayWSAbreviation="false">
+		  <Option id="best vernoranal" isEnabled="true" />
+		</WritingSystemOptions>
+	  </ConfigurationItem>
+	  <ConfigurationItem name="Gloss" isEnabled="true" before="" between=" " after=" " field="Gloss">
+		<WritingSystemOptions writingSystemType="analysis" displayWSAbreviation="false">
+		  <Option id="analysis" isEnabled="true" />
+		</WritingSystemOptions>
+	  </ConfigurationItem>
+	  <ConfigurationItem name="Following Comment" isEnabled="false" before="" between=" " after=" " field="Comment">
+		<WritingSystemOptions writingSystemType="analysis" displayWSAbreviation="false">
+		  <Option id="analysis" isEnabled="true" />
+		</WritingSystemOptions>
+	  </ConfigurationItem>
+	  <ConfigurationItem name="Bibliographic Source" isEnabled="true" before="" between=" " after=" " field="Bibliography">
+		<WritingSystemOptions writingSystemType="analysis" displayWSAbreviation="false">
+		  <Option id="analysis" isEnabled="true" />
+		</WritingSystemOptions>
+	  </ConfigurationItem>
+<!--
+	  <ConfigurationItem name="Note" isEnabled="false" before="" between=" " after=" " field="Note">
+		<WritingSystemOptions writingSystemType="analysis" displayWSAbreviation="false">
+		  <Option id="analysis" isEnabled="true" />
+		</WritingSystemOptions>
+	  </ConfigurationItem>
+-->
+	</ConfigurationItem>
+	<ConfigurationItem name="Variant of" isEnabled="true" before="{" between=", " after="} " field="VisibleVariantEntryRefs">
+	  <ListTypeOptions list="variant">
+		<Option id="" isEnabled="false" />
+	  </ListTypeOptions>
+	  <ConfigurationItem name="Variant Type" isEnabled="true" before="" between=", " after=" " field="VariantEntryTypesRS" cssClassNameOverride="variantentrytypes">
+		<ConfigurationItem name="Reverse Abbreviation" isEnabled="true" style="Dictionary-CrossReferences" before="" between=" " field="ReverseAbbr">
+		  <WritingSystemOptions writingSystemType="analysis" displayWSAbreviation="false">
+			<Option id="analysis" isEnabled="true" />
+		  </WritingSystemOptions>
+		</ConfigurationItem>
+		<ConfigurationItem name="Reverse Name" isEnabled="false" before="" between=" " field="ReverseName">
+		  <WritingSystemOptions writingSystemType="analysis" displayWSAbreviation="false">
+			<Option id="analysis" isEnabled="true" />
+		  </WritingSystemOptions>
+		</ConfigurationItem>
+	  </ConfigurationItem>
+	  <ConfigurationItem name="Referenced Entries" isEnabled="true" before=" " between=", " after="" field="ConfigReferencedEntries" cssClassNameOverride="referencedentries">
+		<!--ConfiguredXHTMLGenerator uses cssClassNameOverride="headword" as a flag to generate a link to the referenced entry-->
+		<ConfigurationItem name="Referenced Headword" between=" " style="Dictionary-CrossReferences" isEnabled="true" field="HeadWordRef" cssClassNameOverride="headword">
+		  <WritingSystemOptions writingSystemType="vernacular" displayWSAbreviation="false">
+			<Option id="vernacular" isEnabled="true"/>
+		  </WritingSystemOptions>
+		</ConfigurationItem>
+		<ConfigurationItem name="Gloss (or Summary Definition)" before=" " between=" " isEnabled="true" field="GlossOrSummary">
+		  <WritingSystemOptions writingSystemType="analysis" displayWSAbreviation="false">
+			<Option id="analysis" isEnabled="true"/>
+		  </WritingSystemOptions>
+		</ConfigurationItem>
+	  </ConfigurationItem>
+	  <ConfigurationItem name="Comment" isEnabled="false" before=" " between=" " after="" field="Summary">
+		<WritingSystemOptions writingSystemType="analysis" displayWSAbreviation="false">
+		  <Option id="analysis" isEnabled="true" />
+		</WritingSystemOptions>
+	  </ConfigurationItem>
+	</ConfigurationItem>
+	<ConfigurationItem name="Summary Definition" isEnabled="true" before=" " between=" " after=" " field="SummaryDefinition">
+	  <WritingSystemOptions writingSystemType="analysis" displayWSAbreviation="false">
+		<Option id="analysis" isEnabled="true" />
+	  </WritingSystemOptions>
+	</ConfigurationItem>
+	<ConfigurationItem name="Restrictions (Entry)" isEnabled="true" style="Dictionary-Contrasting" before="(" between=" " after=") " field="Restrictions">
+	  <WritingSystemOptions writingSystemType="analysis" displayWSAbreviation="false">
+		<Option id="analysis" isEnabled="true" />
+	  </WritingSystemOptions>
+	</ConfigurationItem>
+	<ConfigurationItem name="Senses" isEnabled="true" before="" between="  " after=" " field="SensesOS" cssClassNameOverride="senses">
+	  <SenseOptions numberStyle="Dictionary-SenseNumber" numberBefore="" numberingStyle="%O" numberAfter=". " numberSingleSense="false" showSingleGramInfoFirst="true" displayEachSenseInParagraph="false" />
+	  <ConfigurationItem name="Grammatical Info." isEnabled="true" style="Dictionary-Contrasting" before="" between="" after=" " field="MorphoSyntaxAnalysisRA" cssClassNameOverride="morphosyntaxanalysis">
+		<ConfigurationItem name="Category Info." isEnabled="true" before="" between=" " after=" " field="MLPartOfSpeech" cssClassNameOverride="partofspeech">
+		  <WritingSystemOptions writingSystemType="analysis" displayWSAbreviation="false">
+			<Option id="analysis" isEnabled="true" />
+		  </WritingSystemOptions>
+		</ConfigurationItem>
+		<ConfigurationItem name="Slots (for Infl. Affixes)" isEnabled="false" before=": " between=", " after="" field="Slots">
+		  <WritingSystemOptions writingSystemType="analysis" displayWSAbreviation="false">
+			<Option id="analysis" isEnabled="true" />
+		  </WritingSystemOptions>
+		  <ConfigurationItem name="Slot Names" isEnabled="true" before="" between=" " after=" " field="Name">
+			<WritingSystemOptions writingSystemType="analysis" displayWSAbreviation="false">
+			  <Option id="analysis" isEnabled="true" />
+			</WritingSystemOptions>
+		  </ConfigurationItem>
+		</ConfigurationItem>
+		<ConfigurationItem name="Inflection Class" isEnabled="false" before="" between=" " after=" " field="MLInflectionClass">
+		  <WritingSystemOptions writingSystemType="analysis" displayWSAbreviation="false">
+			<Option id="analysis" isEnabled="true" />
+		  </WritingSystemOptions>
+		</ConfigurationItem>
+		<ConfigurationItem name="Inflection Features" isEnabled="false" before="" after=" " field="FeaturesTSS" cssClassNameOverride="inflectionfeatures" />
+		<ConfigurationItem name="Exception Features" isEnabled="false" before="" after=" " field="ExceptionFeaturesTSS" cssClassNameOverride="exceptionfeatures" />
+		<ConfigurationItem name="Gram Info (Name)" isEnabled="false" between=" " after=" " field="InterlinearNameTSS" cssClassNameOverride="graminfoname" />
+		<ConfigurationItem name="Gram Info (Abbrev)" isEnabled="false" between=" " after=" " field="InterlinearAbbrTSS" cssClassNameOverride="graminfoabbrev" />
+	  </ConfigurationItem>
+	  <ConfigurationItem name="Sense Type" isEnabled="false" style="Dictionary-Contrasting" before="(" after=") " field="SenseTypeRA" cssClassNameOverride="sensetype">
+		<ConfigurationItem name="Abbreviation" isEnabled="true" before="" between=" " after="" field="Abbreviation">
+		  <WritingSystemOptions writingSystemType="analysis" displayWSAbreviation="false">
+			<Option id="analysis" isEnabled="true" />
+		  </WritingSystemOptions>
+		</ConfigurationItem>
+		<ConfigurationItem name="Name" isEnabled="false" before="" between=" " after="" field="Name">
+		  <WritingSystemOptions writingSystemType="analysis" displayWSAbreviation="false">
+			<Option id="analysis" isEnabled="true" />
+		  </WritingSystemOptions>
+		</ConfigurationItem>
+	  </ConfigurationItem>
+	  <ConfigurationItem name="Definition (or Gloss)" isEnabled="true" before="" between=" " after=" " field="DefinitionOrGloss">
+		<WritingSystemOptions writingSystemType="analysis" displayWSAbreviation="false">
+		  <Option id="all analysis" isEnabled="true" />
+		</WritingSystemOptions>
+	  </ConfigurationItem>
+	  <ConfigurationItem name="Definition" isEnabled="false" before="" between=" " after=" " field="Definition">
+		<WritingSystemOptions writingSystemType="analysis" displayWSAbreviation="false">
+		  <Option id="all analysis" isEnabled="true" />
+		</WritingSystemOptions>
+	  </ConfigurationItem>
+	  <ConfigurationItem name="Restrictions" isEnabled="false" before="Restrictions: " between=" " after=". " field="Restrictions">
+		<WritingSystemOptions writingSystemType="analysis" displayWSAbreviation="false">
+		  <Option id="all analysis" isEnabled="true" />
+		</WritingSystemOptions>
+	  </ConfigurationItem>
+	  <ConfigurationItem name="Scientific Name" isEnabled="true" style="Dictionary-Contrasting" before="[" after="] " field="ScientificName" />
+	  <ConfigurationItem name="Gloss" isEnabled="false" before="" between=" " after=" " field="Gloss">
+		<WritingSystemOptions writingSystemType="analysis" displayWSAbreviation="false">
+		  <Option id="all analysis" isEnabled="true" />
+		</WritingSystemOptions>
+	  </ConfigurationItem>
+	  <ConfigurationItem name="Examples" style="Bulleted List" styleType="paragraph" isEnabled="true" before="" between="  " after=" " field="ExamplesOS" cssClassNameOverride="examplescontents">
+	  	<ComplexFormOptions displayEachComplexFormInParagraph="false"/>
+		<ConfigurationItem name="Example Sentence" isEnabled="true" style="Dictionary-Vernacular" between=" " after=" " field="Example">
+		  <WritingSystemOptions writingSystemType="vernacular" displayWSAbreviation="false">
+			<Option id="all vernacular" isEnabled="true" />
+		  </WritingSystemOptions>
+		</ConfigurationItem>
+		  <ConfigurationItem name="Translations" isEnabled="true" before="" between="" after="" field="TranslationsOC" cssClassNameOverride="translationcontents">
+		  <ConfigurationItem name="Type" isEnabled="false" before="" after=" " field="TypeRA" cssClassNameOverride="type">
+			<ConfigurationItem name="Abbreviation" isEnabled="false" before="" between=" " after="" field="Abbreviation">
+			  <WritingSystemOptions writingSystemType="analysis" displayWSAbreviation="false">
+				<Option id="analysis" isEnabled="true" />
+			  </WritingSystemOptions>
+			</ConfigurationItem>
+			<ConfigurationItem name="Name" isEnabled="true" before="[" between=" " after="]" field="Name">
+			  <WritingSystemOptions writingSystemType="analysis" displayWSAbreviation="false">
+				<Option id="analysis" isEnabled="true" />
+			  </WritingSystemOptions>
+			</ConfigurationItem>
+		  </ConfigurationItem>
+		  <ConfigurationItem name="Translation" isEnabled="true" before="" between=" " after=" " field="Translation">
+			<WritingSystemOptions writingSystemType="analysis" displayWSAbreviation="false">
+			  <Option id="all analysis" isEnabled="true" />
+			</WritingSystemOptions>
+		  </ConfigurationItem>
+		</ConfigurationItem>
+		<ConfigurationItem name="Reference" isEnabled="false" before="" after=" " field="Reference" />
+	  </ConfigurationItem>
+	  <ConfigurationItem name="Encyclopedic Info." isEnabled="true" before=" [" between=" " after="]" field="EncyclopedicInfo">
+		<WritingSystemOptions writingSystemType="analysis" displayWSAbreviation="false">
+		  <Option id="all analysis" isEnabled="true" />
+		</WritingSystemOptions>
+	  </ConfigurationItem>
+	  <ConfigurationItem name="Lexical Relations" isEnabled="false" before="" between="; " after=". " field="LexSenseReferences">
+		<ListTypeOptions list="sense">
+		  <Option id="" isEnabled="false" />
+		</ListTypeOptions>
+		<ConfigurationItem name="Relation Abbreviation" isEnabled="true" style="Dictionary-Contrasting" before="" between=" " after=": " field="OwnerType" subField="Abbreviation">
+		  <WritingSystemOptions writingSystemType="analysis" displayWSAbreviation="false">
+			<Option id="analysis" isEnabled="true" />
+		  </WritingSystemOptions>
+		</ConfigurationItem>
+		<ConfigurationItem name="Relation Name" isEnabled="false" style="Dictionary-Contrasting" before="" between=" " after=": " field="OwnerType" subField="Name">
+		  <WritingSystemOptions writingSystemType="analysis" displayWSAbreviation="false">
+			<Option id="analysis" isEnabled="true" />
+		  </WritingSystemOptions>
+		</ConfigurationItem>
+		<ConfigurationItem name="Targets" isEnabled="true" before="" between=", " after="" field="ConfigTargets">
+		  <!--ConfiguredXHTMLGenerator uses cssClassNameOverride="headword" as a flag to generate a link to the referenced entry-->
+		  <ConfigurationItem name="Referenced Sense Headword" isEnabled="true" style="Dictionary-CrossReferences" before="" between=" " after="" field="HeadWord" cssClassNameOverride="headword">
+			<WritingSystemOptions writingSystemType="vernacular" displayWSAbreviation="false">
+			  <Option id="vernacular" isEnabled="true" />
+			</WritingSystemOptions>
+		  </ConfigurationItem>
+		  <ConfigurationItem name="Gloss" isEnabled="false" before=" " between=" " after="" field="Gloss">
+			<WritingSystemOptions writingSystemType="analysis" displayWSAbreviation="false">
+			  <Option id="all analysis" isEnabled="true" />
+			</WritingSystemOptions>
+		  </ConfigurationItem>
+			<ConfigurationItem name="Primary Entry References" isEnabled="true" before=" (" between=", " after=") " field="PrimaryEntryRefs">
+				<ConfigurationItem name="Type" isEnabled="true" between="," after=" " field="EntryTypes" cssClassNameOverride="entrytypes">
+					<ConfigurationItem name="Reverse Abbreviation" isEnabled="true" between=" " after="" field="ReverseAbbr">
+						<WritingSystemOptions writingSystemType="analysis" displayWSAbreviation="false">
+							<Option id="analysis" isEnabled="true" />
+						</WritingSystemOptions>
+					</ConfigurationItem>
+					<ConfigurationItem name="Reverse Name" isEnabled="false" between=" " after="" field="ReverseName">
+						<WritingSystemOptions writingSystemType="analysis" displayWSAbreviation="false">
+							<Option id="analysis" isEnabled="true" />
+						</WritingSystemOptions>
+					</ConfigurationItem>
+				</ConfigurationItem>
+				<ConfigurationItem name="Primary Entry(s)" isEnabled="true" between="," after="" field="ConfigReferencedEntries" cssClassNameOverride="referencedentries">
+					<ConfigurationItem name="Referenced Headword" isEnabled="true" style="Dictionary-CrossReferences" after="" field="HeadWord" cssClassNameOverride="headword">
+						<WritingSystemOptions writingSystemType="vernacular" displayWSAbreviation="false">
+							<Option id="vernacular" isEnabled="true" />
+						</WritingSystemOptions>
+					</ConfigurationItem>
+					<ConfigurationItem name="Gloss (or Summary Definition)" isEnabled="false" between=" " before=" " field="GlossOrSummary">
+						<WritingSystemOptions writingSystemType="analysis" displayWSAbreviation="false">
+							<Option id="analysis" isEnabled="true" />
+						</WritingSystemOptions>
+					</ConfigurationItem>
+				</ConfigurationItem>
+				<ConfigurationItem name="Comment" isEnabled="false" between=" " before=" " field="Summary">
+					<WritingSystemOptions writingSystemType="analysis" displayWSAbreviation="false">
+						<Option id="analysis" isEnabled="true" />
+					</WritingSystemOptions>
+				</ConfigurationItem>
+			</ConfigurationItem>
+		</ConfigurationItem>
+	  </ConfigurationItem>
+	  <ConfigurationItem name="Variants of Sense" isEnabled="false" before="(" between="; " after=") " field="VariantFormEntryBackRefs">
+		<ConfigurationItem name="Variant Type" isEnabled="true" before="" between=", " after=" " field="VariantEntryTypesRS" cssClassNameOverride="variantentrytypes">
+		  <ConfigurationItem name="Abbreviation" isEnabled="true" before="" between=" " after="" field="Abbreviation">
+			<WritingSystemOptions writingSystemType="analysis" displayWSAbreviation="false">
+			  <Option id="analysis" isEnabled="true" />
+			</WritingSystemOptions>
+		  </ConfigurationItem>
+		  <ConfigurationItem name="Name" isEnabled="false" before="" between=" " after="" field="Name">
+			<WritingSystemOptions writingSystemType="analysis" displayWSAbreviation="false">
+			  <Option id="analysis" isEnabled="true" />
+			</WritingSystemOptions>
+		  </ConfigurationItem>
+		</ConfigurationItem>
+		<ConfigurationItem name="Variant Form" before="" between=", " after="" style="Dictionary-CrossReferences" isEnabled="true" field="OwningEntry" subField="HeadWordRef" cssClassNameOverride="headword">
+		  <WritingSystemOptions writingSystemType="vernacular" displayWSAbreviation="false">
+			<Option id="vernacular" isEnabled="true" />
+		  </WritingSystemOptions>
+		</ConfigurationItem>
+		<ConfigurationItem name="Variant Pronunciations" isEnabled="false" before=" " between=", " after="" field="OwningEntry" subField="PronunciationsOS" cssClassNameOverride="variantpronunciations">
+		  <ConfigurationItem name="Pronunciation" isEnabled="true" before="[" between=" " after="]" field="Form">
+			<WritingSystemOptions writingSystemType="pronunciation" displayWSAbreviation="false">
+			  <Option id="pronunciation" isEnabled="true" />
+			</WritingSystemOptions>
+		  </ConfigurationItem>
+		  <ConfigurationItem name="CV Pattern" isEnabled="false" before="" after=" " field="CVPattern" />
+		  <ConfigurationItem name="Tone" isEnabled="false" before="" after=" " field="Tone" />
+		  <ConfigurationItem name="Location" isEnabled="false" style="Dictionary-Contrasting" before="" after=" " field="LocationRA" cssClassNameOverride="location">
+			<ConfigurationItem name="Abbreviation" isEnabled="true" before="" between=" " after=" " field="Abbreviation">
+			  <WritingSystemOptions writingSystemType="both" displayWSAbreviation="false">
+				<Option id="analysis" isEnabled="true" />
+			  </WritingSystemOptions>
+			</ConfigurationItem>
+			<ConfigurationItem name="Name" isEnabled="false" before="" between=" " after=" " field="Name">
+			  <WritingSystemOptions writingSystemType="both" displayWSAbreviation="false">
+				<Option id="analysis" isEnabled="true" />
+			  </WritingSystemOptions>
+			</ConfigurationItem>
+		  </ConfigurationItem>
+		  <ConfigurationItem name="Pronunciation Media" after=" " isEnabled="true" field="MediaFilesOS" cssClassNameOverride="mediafiles">
+			<ConfigurationItem name="Media Files" after=" " isEnabled="true" field="MediaFileRA"/>
+		  </ConfigurationItem>
+		</ConfigurationItem>
+		<ConfigurationItem name="Comment" isEnabled="false" before=" " between=" " after="" field="Summary">
+		  <WritingSystemOptions writingSystemType="analysis" displayWSAbreviation="false">
+			<Option id="analysis" isEnabled="true" />
+		  </WritingSystemOptions>
+		</ConfigurationItem>
+		<ConfigurationItem name="Summary Definition" isEnabled="true" before=" " between=" " after=" " field="OwningEntry" subField="SummaryDefinition">
+		  <WritingSystemOptions writingSystemType="analysis" displayWSAbreviation="false">
+			<Option id="analysis" isEnabled="true" />
+		  </WritingSystemOptions>
+		</ConfigurationItem>
+	  </ConfigurationItem>
+	  <ConfigurationItem name="Anthropology Note" isEnabled="false" before="" between=" " after=" " field="AnthroNote">
+		<WritingSystemOptions writingSystemType="analysis" displayWSAbreviation="false">
+		  <Option id="all analysis" isEnabled="true" />
+		</WritingSystemOptions>
+	  </ConfigurationItem>
+	  <ConfigurationItem name="Bibliography" isEnabled="false" before="" between=" " after=" " field="Bibliography">
+		<WritingSystemOptions writingSystemType="analysis" displayWSAbreviation="false">
+		  <Option id="all analysis" isEnabled="true" />
+		</WritingSystemOptions>
+	  </ConfigurationItem>
+	  <ConfigurationItem name="Discourse Note" isEnabled="false" before="" between=" " after=" " field="DiscourseNote">
+		<WritingSystemOptions writingSystemType="analysis" displayWSAbreviation="false">
+		  <Option id="all analysis" isEnabled="true" />
+		</WritingSystemOptions>
+	  </ConfigurationItem>
+	  <ConfigurationItem name="Phonology Note" isEnabled="false" before="" between=" " after=" " field="PhonologyNote">
+		<WritingSystemOptions writingSystemType="analysis" displayWSAbreviation="false">
+		  <Option id="all analysis" isEnabled="true" />
+		</WritingSystemOptions>
+	  </ConfigurationItem>
+	  <ConfigurationItem name="Grammar Note" isEnabled="false" before="" between=" " after=" " field="GrammarNote">
+		<WritingSystemOptions writingSystemType="analysis" displayWSAbreviation="false">
+		  <Option id="all analysis" isEnabled="true" />
+		</WritingSystemOptions>
+	  </ConfigurationItem>
+	  <ConfigurationItem name="Semantics Note" isEnabled="false" before="" between=" " after=" " field="SemanticsNote">
+		<WritingSystemOptions writingSystemType="analysis" displayWSAbreviation="false">
+		  <Option id="all analysis" isEnabled="true" />
+		</WritingSystemOptions>
+	  </ConfigurationItem>
+	  <ConfigurationItem name="Sociolinguistics Note" isEnabled="false" before="" between=" " after=" " field="SocioLinguisticsNote">
+		<WritingSystemOptions writingSystemType="analysis" displayWSAbreviation="false">
+		  <Option id="all analysis" isEnabled="true" />
+		</WritingSystemOptions>
+	  </ConfigurationItem>
+	  <ConfigurationItem name="Extended Note" isEnabled="true" style="Dictionary-Sense" styleType="paragraph" between=" " after=" " field="ExtendedNoteOS" cssClassNameOverride="extendednotecontents">
+		<ComplexFormOptions list="note" displayEachComplexFormInParagraph="true">
+			<Option id="c0000000-dd15-4a03-9032-b40faaa9a754" isEnabled="true" />
+			<Option id="2f06d436-b1e0-47ae-a42e-1f7b893c5fc2" isEnabled="true" />
+			<Option id="7ad06e7d-15d1-42b0-ae19-9c05b7c0b181" isEnabled="true" />
+			<Option id="d3d28628-60c9-4917-8185-ba64c59f20c3" isEnabled="true" />
+			<Option id="30115b33-608a-4506-9f9c-2457cab4f4a8" isEnabled="true" />
+			<Option id="5dd29371-fdb0-497a-a2fb-7ca69b00ad4f" isEnabled="true" />
+		</ComplexFormOptions>
+		<ConfigurationItem name="Note Type" isEnabled="false" between=" " after=" " field="ExtendedNoteTypeRA" subField="Name" cssClassNameOverride="notetype">
+			<WritingSystemOptions writingSystemType="analysis" displayWSAbreviation="false">
+				<Option id="all analysis" isEnabled="true" />
+			</WritingSystemOptions>
+		</ConfigurationItem>
+		<ConfigurationItem name="Discussion" isEnabled="true" style="Strong" between=" " after=" " field="Discussion" cssClassNameOverride="discussion">
+			<WritingSystemOptions writingSystemType="analysis" displayWSAbreviation="false">
+				<Option id="all analysis" isEnabled="true" />
+			</WritingSystemOptions>
+		</ConfigurationItem>
+	  	<ConfigurationItem name="Examples" isEnabled="true" style="Bulleted List" styleType="character" between="  " after=" " field="ExamplesOS" cssClassNameOverride="examplescontents">
+	  		<ComplexFormOptions displayEachComplexFormInParagraph="false" />
+	  		<ConfigurationItem name="Example Sentence" isEnabled="true" style="Dictionary-Vernacular" between=" " after=" " field="Example">
+				<WritingSystemOptions writingSystemType="vernacular" displayWSAbreviation="false">
+					<Option id="all vernacular" isEnabled="true" />
+				</WritingSystemOptions>
+			</ConfigurationItem>
+			<ConfigurationItem name="Translations" isEnabled="true" field="TranslationsOC" cssClassNameOverride="translationcontents">
+				<ConfigurationItem name="Type" isEnabled="false" after=" " field="TypeRA" cssClassNameOverride="type">
+					<ConfigurationItem name="Abbreviation" isEnabled="false" between=" " field="Abbreviation">
+						<WritingSystemOptions writingSystemType="analysis" displayWSAbreviation="false">
+							<Option id="analysis" isEnabled="true" />
+						</WritingSystemOptions>
+					</ConfigurationItem>
+					<ConfigurationItem name="Name" isEnabled="true" before="[" between=" " after="]" field="Name">
+						<WritingSystemOptions writingSystemType="analysis" displayWSAbreviation="false">
+							<Option id="analysis" isEnabled="true" />
+						</WritingSystemOptions>
+					</ConfigurationItem>
+				</ConfigurationItem>
+				<ConfigurationItem name="Translation" isEnabled="true" between=" " after=" " field="Translation">
+					<WritingSystemOptions writingSystemType="analysis" displayWSAbreviation="false">
+						<Option id="all analysis" isEnabled="true" />
+					</WritingSystemOptions>
+				</ConfigurationItem>
+			</ConfigurationItem>
+			<ConfigurationItem name="Reference" isEnabled="false" after=" " field="Reference" />
+		</ConfigurationItem>
+	  </ConfigurationItem>
+	  <ConfigurationItem name="General Note" isEnabled="false" before="" between=" " after=" " field="GeneralNote">
+		<WritingSystemOptions writingSystemType="analysis" displayWSAbreviation="false">
+		  <Option id="all analysis" isEnabled="true" />
+		</WritingSystemOptions>
+	  </ConfigurationItem>
+	  <ConfigurationItem name="Source" isEnabled="false" before="" after=" " field="Source" />
+	  <ConfigurationItem name="Semantic Domains" isEnabled="false" before="(sem. domains: " between=", " after=".) " field="SemanticDomainsRC" cssClassNameOverride="semanticdomains">
+		<ConfigurationItem name="Abbreviation" isEnabled="true" before="" between=" " after=" - " field="Abbreviation">
+		  <WritingSystemOptions writingSystemType="analysis" displayWSAbreviation="false">
+			<Option id="analysis" isEnabled="true" />
+		  </WritingSystemOptions>
+		</ConfigurationItem>
+		<ConfigurationItem name="Name" isEnabled="true" before="" between=" " after="" field="Name">
+		  <WritingSystemOptions writingSystemType="analysis" displayWSAbreviation="false">
+			<Option id="analysis" isEnabled="true" />
+		  </WritingSystemOptions>
+		</ConfigurationItem>
+	  </ConfigurationItem>
+	  <ConfigurationItem name="Anthropology Categories" isEnabled="false" before="anthro. codes " between=", " after=" " field="AnthroCodesRC" cssClassNameOverride="anthrocodes">
+		<ConfigurationItem name="Abbreviation" isEnabled="true" before="" between=" " after=" - " field="Abbreviation">
+		  <WritingSystemOptions writingSystemType="analysis" displayWSAbreviation="false">
+			<Option id="analysis" isEnabled="true" />
+		  </WritingSystemOptions>
+		</ConfigurationItem>
+		<ConfigurationItem name="Name" isEnabled="true" before="" between=" " after="" field="Name">
+		  <WritingSystemOptions writingSystemType="analysis" displayWSAbreviation="false">
+			<Option id="analysis" isEnabled="true" />
+		  </WritingSystemOptions>
+		</ConfigurationItem>
+	  </ConfigurationItem>
+	  <ConfigurationItem name="Academic Domains" isEnabled="false" before="ac. domains: " between=", " after=" " field="DomainTypesRC" cssClassNameOverride="academicdomains">
+		<ConfigurationItem name="Abbreviation" isEnabled="true" before="" between=" " after="" field="Abbreviation">
+		  <WritingSystemOptions writingSystemType="analysis" displayWSAbreviation="false">
+			<Option id="analysis" isEnabled="true" />
+		  </WritingSystemOptions>
+		</ConfigurationItem>
+		<ConfigurationItem name="Name" isEnabled="true" before=" (" between=" " after=")" field="Name">
+		  <WritingSystemOptions writingSystemType="analysis" displayWSAbreviation="false">
+			<Option id="analysis" isEnabled="true" />
+		  </WritingSystemOptions>
+		</ConfigurationItem>
+	  </ConfigurationItem>
+	  <ConfigurationItem name="Usages" isEnabled="false" before="{" between=", " after="} " field="UsageTypesRC" cssClassNameOverride="usages">
+		<ConfigurationItem name="Abbreviation" isEnabled="true" before="" between=" " after="" field="Abbreviation">
+		  <WritingSystemOptions writingSystemType="analysis" displayWSAbreviation="false">
+			<Option id="analysis" isEnabled="true" />
+		  </WritingSystemOptions>
+		</ConfigurationItem>
+		<ConfigurationItem name="Name" isEnabled="false" before="" between=" " after="" field="Name">
+		  <WritingSystemOptions writingSystemType="analysis" displayWSAbreviation="false">
+			<Option id="analysis" isEnabled="true" />
+		  </WritingSystemOptions>
+		</ConfigurationItem>
+	  </ConfigurationItem>
+	  <ConfigurationItem name="Status" isEnabled="false" before="status " after=" " field="StatusRA" cssClassNameOverride="status">
+		<ConfigurationItem name="Abbreviation" isEnabled="false" before="" between=" " after="" field="Abbreviation">
+		  <WritingSystemOptions writingSystemType="analysis" displayWSAbreviation="false">
+			<Option id="analysis" isEnabled="true" />
+		  </WritingSystemOptions>
+		</ConfigurationItem>
+		<ConfigurationItem name="Name" isEnabled="true" before="[" between=" " after="]" field="Name">
+		  <WritingSystemOptions writingSystemType="analysis" displayWSAbreviation="false">
+			<Option id="analysis" isEnabled="true" />
+		  </WritingSystemOptions>
+		</ConfigurationItem>
+	  </ConfigurationItem>
+	  <ConfigurationItem name="Referenced Complex Forms" isEnabled="false" before="" between=" " after=" " field="VisibleComplexFormBackRefs">
+		<ConfigurationItem name="Complex Form Type" isEnabled="true" before="" after="" field="ComplexEntryTypesRS" cssClassNameOverride="complexformtypes">
+		  <ConfigurationItem name="Abbreviation" isEnabled="true" before="" between=" " after=" " field="Abbreviation">
+			<WritingSystemOptions writingSystemType="analysis" displayWSAbreviation="false">
+			  <Option id="analysis" isEnabled="true" />
+			</WritingSystemOptions>
+		  </ConfigurationItem>
+		  <ConfigurationItem name="Name" isEnabled="false" before="" between=" " after=" " field="Name">
+			<WritingSystemOptions writingSystemType="analysis" displayWSAbreviation="false">
+			  <Option id="analysis" isEnabled="true" />
+			</WritingSystemOptions>
+		  </ConfigurationItem>
+		</ConfigurationItem>
+		<ConfigurationItem name="Complex Form" isEnabled="true" style="Dictionary-CrossReferences" before="" between=" " after="" field="OwningEntry" subField="HeadWordRef" cssClassNameOverride="headword">
+		  <WritingSystemOptions writingSystemType="vernacular" displayWSAbreviation="false">
+			<Option id="vernacular" isEnabled="true" />
+		  </WritingSystemOptions>
+		</ConfigurationItem>
+		<ConfigurationItem name="Comment" isEnabled="false" before=" " between=" " after="" field="Summary">
+		  <WritingSystemOptions writingSystemType="analysis" displayWSAbreviation="false">
+			<Option id="analysis" isEnabled="true" />
+		  </WritingSystemOptions>
+		</ConfigurationItem>
+		<ConfigurationItem name="Summary Definition" isEnabled="true" before=" " between=" " after=" " field="OwningEntry" subField="SummaryDefinition">
+		  <WritingSystemOptions writingSystemType="analysis" displayWSAbreviation="false">
+			<Option id="analysis" isEnabled="true" />
+		  </WritingSystemOptions>
+		</ConfigurationItem>
+		<ConfigurationItem name="Example Sentences" isEnabled="false" before="" between="" after="" field="ExampleSentences">
+		  <ConfigurationItem name="Example" isEnabled="true" style="Dictionary-Vernacular" before="" between=" " after=" " field="Example">
+			<WritingSystemOptions writingSystemType="vernacular" displayWSAbreviation="false">
+			  <Option id="all vernacular" isEnabled="true" />
+			</WritingSystemOptions>
+		  </ConfigurationItem>
+			<ConfigurationItem name="Translations" isEnabled="true" before="" between="" after="" field="TranslationsOC" cssClassNameOverride="translationcontents">
+			<ConfigurationItem name="Type" isEnabled="false" before="" after=" " field="TypeRA" cssClassNameOverride="type">
+			  <ConfigurationItem name="Abbreviation" isEnabled="false" before="" between=" " after="" field="Abbreviation">
+				<WritingSystemOptions writingSystemType="analysis" displayWSAbreviation="false">
+				  <Option id="analysis" isEnabled="true" />
+				</WritingSystemOptions>
+			  </ConfigurationItem>
+			  <ConfigurationItem name="Name" isEnabled="true" before="[" between=" " after="]" field="Name">
+				<WritingSystemOptions writingSystemType="analysis" displayWSAbreviation="false">
+				  <Option id="analysis" isEnabled="true" />
+				</WritingSystemOptions>
+			  </ConfigurationItem>
+			</ConfigurationItem>
+			<ConfigurationItem name="Translation" isEnabled="true" before="" between=" " after=" " field="Translation">
+			  <WritingSystemOptions writingSystemType="analysis" displayWSAbreviation="false">
+				<Option id="all analysis" isEnabled="true" />
+			  </WritingSystemOptions>
+			</ConfigurationItem>
+		  </ConfigurationItem>
+		  <ConfigurationItem name="Reference" isEnabled="false" before="" after=" " field="Reference" />
+		</ConfigurationItem>
+	  </ConfigurationItem>
+	  <ConfigurationItem name="Subsenses" between="  " after=" " isEnabled="true" field="SensesOS" cssClassNameOverride="senses">
+	 	<SenseOptions displayEachSenseInParagraph="false" numberStyle="Dictionary-SenseNumber" numberBefore="" numberAfter=") " parentSenseNumberingStyle="%." numberingStyle="%d" numberSingleSense="false" showSingleGramInfoFirst="true"/>
+		<ReferenceItem>MainEntrySubsenses</ReferenceItem>
+	  </ConfigurationItem>
+	</ConfigurationItem>
+	<ConfigurationItem name="Variant Forms" nameSuffix="Inflectional Variants" isEnabled="true" isDuplicate="true" before="  [" between="; " after="] " field="VariantFormEntryBackRefs">
+	  <ListTypeOptions list="variant">
+		<Option id="b0000000-c40e-433e-80b5-31da08771344" isEnabled="false" />
+		<Option id="024b62c9-93b3-41a0-ab19-587a0030219a" isEnabled="false" />
+		<Option id="4343b1ef-b54f-4fa4-9998-271319a6d74c" isEnabled="false" />
+		<Option id="01d4fbc1-3b0c-4f52-9163-7ab0d4f4711c" isEnabled="true" />
+		<Option id="837ebe72-8c1d-4864-95d9-fa313c499d78" isEnabled="true" />
+		<Option id="a32f1d1c-4832-46a2-9732-c2276d6547e8" isEnabled="true" />
+		<Option id="0c4663b3-4d9a-47af-b9a1-c8565d8112ed" isEnabled="false" />
+	  </ListTypeOptions>
+	  <ConfigurationItem name="Variant Type" isEnabled="true" before="" between=", " after=" " field="VariantEntryTypesRS" cssClassNameOverride="variantentrytypes">
+		<ConfigurationItem name="Abbreviation" isEnabled="true" style="Dictionary-CrossReferences" before="" between=" " after="" field="Abbreviation">
+		  <WritingSystemOptions writingSystemType="analysis" displayWSAbreviation="false">
+			<Option id="analysis" isEnabled="true" />
+		  </WritingSystemOptions>
+		</ConfigurationItem>
+		<ConfigurationItem name="Name" isEnabled="false" before="" between=" " after="" field="Name">
+		  <WritingSystemOptions writingSystemType="analysis" displayWSAbreviation="false">
+			<Option id="analysis" isEnabled="true" />
+		  </WritingSystemOptions>
+		</ConfigurationItem>
+	  </ConfigurationItem>
+	  <ConfigurationItem name="Variant Form" before="" between=", " after="" style="Dictionary-CrossReferences" isEnabled="true" field="OwningEntry" subField="HeadWordRef" cssClassNameOverride="headword">
+		<WritingSystemOptions writingSystemType="vernacular" displayWSAbreviation="false">
+		  <Option id="vernacular" isEnabled="true" />
+		</WritingSystemOptions>
+	  </ConfigurationItem>
+	  <ConfigurationItem name="Variant Pronunciations" isEnabled="false" before=" " between=", " after="" field="OwningEntry" subField="PronunciationsOS" cssClassNameOverride="variantpronunciations">
+		<ConfigurationItem name="Pronunciation" isEnabled="true" before="[" between=" " after="]" field="Form">
+		  <WritingSystemOptions writingSystemType="pronunciation" displayWSAbreviation="false">
+			<Option id="pronunciation" isEnabled="true" />
+		  </WritingSystemOptions>
+		</ConfigurationItem>
+		<ConfigurationItem name="CV Pattern" isEnabled="false" before="" after=" " field="CVPattern" />
+		<ConfigurationItem name="Tone" isEnabled="false" before="" after=" " field="Tone" />
+		<ConfigurationItem name="Location" isEnabled="false" style="Dictionary-Contrasting" before="" after=" " field="LocationRA" cssClassNameOverride="location">
+		  <ConfigurationItem name="Abbreviation" isEnabled="true" before="" between=" " after=" " field="Abbreviation">
+			<WritingSystemOptions writingSystemType="both" displayWSAbreviation="false">
+			  <Option id="analysis" isEnabled="true" />
+			</WritingSystemOptions>
+		  </ConfigurationItem>
+		  <ConfigurationItem name="Name" isEnabled="false" before="" between=" " after=" " field="Name">
+			<WritingSystemOptions writingSystemType="both" displayWSAbreviation="false">
+			  <Option id="analysis" isEnabled="true" />
+			</WritingSystemOptions>
+		  </ConfigurationItem>
+		</ConfigurationItem>
+		<ConfigurationItem name="Pronunciation Media" after=" " isEnabled="true" field="MediaFilesOS" cssClassNameOverride="mediafiles">
+		  <ConfigurationItem name="Media Files" after=" " isEnabled="true" field="MediaFileRA"/>
+		</ConfigurationItem>
+	  </ConfigurationItem>
+	  <ConfigurationItem name="Comment" isEnabled="false" before=" " between=" " after="" field="Summary">
+		<WritingSystemOptions writingSystemType="analysis" displayWSAbreviation="false">
+		  <Option id="analysis" isEnabled="true" />
+		</WritingSystemOptions>
+	  </ConfigurationItem>
+	  <ConfigurationItem name="Summary Definition" isEnabled="false" before=" " between=" " after=" " field="OwningEntry" subField="SummaryDefinition">
+		<WritingSystemOptions writingSystemType="analysis" displayWSAbreviation="false">
+		  <Option id="analysis" isEnabled="true" />
+		</WritingSystemOptions>
+	  </ConfigurationItem>
+	</ConfigurationItem>
+	<ConfigurationItem name="Variant Forms" isEnabled="true" before="" between="; " after=" " field="VariantFormEntryBackRefs">
+	  <ListTypeOptions list="variant">
+		<Option id="b0000000-c40e-433e-80b5-31da08771344" isEnabled="false" />
+		<Option id="024b62c9-93b3-41a0-ab19-587a0030219a" isEnabled="true" />
+		<Option id="4343b1ef-b54f-4fa4-9998-271319a6d74c" isEnabled="true" />
+		<Option id="01d4fbc1-3b0c-4f52-9163-7ab0d4f4711c" isEnabled="false" />
+		<Option id="837ebe72-8c1d-4864-95d9-fa313c499d78" isEnabled="false" />
+		<Option id="a32f1d1c-4832-46a2-9732-c2276d6547e8" isEnabled="false" />
+		<Option id="0c4663b3-4d9a-47af-b9a1-c8565d8112ed" isEnabled="true" />
+	  </ListTypeOptions>
+	  <ConfigurationItem name="Variant Type" isEnabled="true" before="" between=", " after=" " field="VariantEntryTypesRS" cssClassNameOverride="variantentrytypes">
+		<ConfigurationItem name="Abbreviation" isEnabled="true" style="Dictionary-CrossReferences" before="" between=" " after="" field="Abbreviation">
+		  <WritingSystemOptions writingSystemType="analysis" displayWSAbreviation="false">
+			<Option id="analysis" isEnabled="true" />
+		  </WritingSystemOptions>
+		</ConfigurationItem>
+		<ConfigurationItem name="Name" isEnabled="false" before="" between=" " after="" field="Name">
+		  <WritingSystemOptions writingSystemType="analysis" displayWSAbreviation="false">
+			<Option id="analysis" isEnabled="true" />
+		  </WritingSystemOptions>
+		</ConfigurationItem>
+	  </ConfigurationItem>
+	  <ConfigurationItem name="Variant Form" before="" between=", " after="" style="Dictionary-CrossReferences" isEnabled="true" field="OwningEntry" subField="HeadWordRef" cssClassNameOverride="headword">
+		<WritingSystemOptions writingSystemType="vernacular" displayWSAbreviation="false">
+		  <Option id="vernacular" isEnabled="true" />
+		</WritingSystemOptions>
+	  </ConfigurationItem>
+	  <ConfigurationItem name="Variant Pronunciations" isEnabled="false" before=" " between=", " after="" field="OwningEntry" subField="PronunciationsOS" cssClassNameOverride="variantpronunciations">
+		<ConfigurationItem name="Pronunciation" isEnabled="true" before="[" between=" " after="]" field="Form">
+		  <WritingSystemOptions writingSystemType="pronunciation" displayWSAbreviation="false">
+			<Option id="pronunciation" isEnabled="true" />
+		  </WritingSystemOptions>
+		</ConfigurationItem>
+		<ConfigurationItem name="CV Pattern" isEnabled="false" before="" after=" " field="CVPattern" />
+		<ConfigurationItem name="Tone" isEnabled="false" before="" after=" " field="Tone" />
+		<ConfigurationItem name="Location" isEnabled="false" style="Dictionary-Contrasting" before="" after=" " field="LocationRA" cssClassNameOverride="location">
+		  <ConfigurationItem name="Abbreviation" isEnabled="true" before="" between=" " after=" " field="Abbreviation">
+			<WritingSystemOptions writingSystemType="both" displayWSAbreviation="false">
+			  <Option id="analysis" isEnabled="true" />
+			</WritingSystemOptions>
+		  </ConfigurationItem>
+		  <ConfigurationItem name="Name" isEnabled="false" before="" between=" " after=" " field="Name">
+			<WritingSystemOptions writingSystemType="both" displayWSAbreviation="false">
+			  <Option id="analysis" isEnabled="true" />
+			</WritingSystemOptions>
+		  </ConfigurationItem>
+		</ConfigurationItem>
+		<ConfigurationItem name="Pronunciation Media" after=" " isEnabled="true" field="MediaFilesOS" cssClassNameOverride="mediafiles">
+		  <ConfigurationItem name="Media Files" after=" " isEnabled="true" field="MediaFileRA"/>
+		</ConfigurationItem>
+	  </ConfigurationItem>
+	  <ConfigurationItem name="Comment" isEnabled="false" before=" " between=" " after="" field="Summary">
+		<WritingSystemOptions writingSystemType="analysis" displayWSAbreviation="false">
+		  <Option id="analysis" isEnabled="true" />
+		</WritingSystemOptions>
+	  </ConfigurationItem>
+	  <ConfigurationItem name="Summary Definition" isEnabled="false" before=" " between=" " after=" " field="OwningEntry" subField="SummaryDefinition">
+		<WritingSystemOptions writingSystemType="analysis" displayWSAbreviation="false">
+		  <Option id="analysis" isEnabled="true" />
+		</WritingSystemOptions>
+	  </ConfigurationItem>
+	</ConfigurationItem>
+	<ConfigurationItem name="Note" isEnabled="true" style="Dictionary-CrossReferences" before=" [" between=" " after="] " field="Comment">
+	  <WritingSystemOptions writingSystemType="analysis" displayWSAbreviation="false">
+		<Option id="all analysis" isEnabled="true" />
+	  </WritingSystemOptions>
+	</ConfigurationItem>
+	<ConfigurationItem name="Cross References" isEnabled="true" before="" between="; " after=". " field="MinimalLexReferences">
+	  <ListTypeOptions list="entry">
+		<Option id="" isEnabled="false" />
+	  </ListTypeOptions>
+	  <ConfigurationItem name="Relation Abbreviation" isEnabled="true" style="Dictionary-CrossReferences" before="" between=" " after=": " field="OwnerType" subField="Abbreviation">
+		<WritingSystemOptions writingSystemType="analysis" displayWSAbreviation="false">
+		  <Option id="analysis" isEnabled="true" />
+		</WritingSystemOptions>
+	  </ConfigurationItem>
+	  <ConfigurationItem name="Relation Name" isEnabled="false" style="Dictionary-Contrasting" before="" between=" " after=": " field="OwnerType" subField="Name">
+		<WritingSystemOptions writingSystemType="analysis" displayWSAbreviation="false">
+		  <Option id="analysis" isEnabled="true" />
+		</WritingSystemOptions>
+	  </ConfigurationItem>
+	  <ConfigurationItem name="Targets" isEnabled="true" before="" between=", " after="" field="ConfigTargets">
+		<!--ConfiguredXHTMLGenerator uses cssClassNameOverride="headword" as a flag to generate a link to the referenced entry-->
+		<ConfigurationItem name="Referenced Headword" isEnabled="true" style="Dictionary-CrossReferences" before="" between=" " after="" field="HeadWordRef" cssClassNameOverride="headword">
+		  <WritingSystemOptions writingSystemType="vernacular" displayWSAbreviation="false">
+			<Option id="vernacular" isEnabled="true" />
+		  </WritingSystemOptions>
+		</ConfigurationItem>
+		<ConfigurationItem name="Summary Definition" isEnabled="false" before=" " between=" " after="" field="SummaryDefinition">
+		  <WritingSystemOptions writingSystemType="analysis" displayWSAbreviation="false">
+			<Option id="analysis" isEnabled="true" />
+		  </WritingSystemOptions>
+		</ConfigurationItem>
+	  	<ConfigurationItem name="Primary Entry References" isEnabled="true" before=" (" between=", " after=") " field="PrimaryEntryRefs">
+	  		<ConfigurationItem name="Type" isEnabled="true" between="," after=" " field="VariantEntryTypesRS" cssClassNameOverride="variantentrytypes">
+	  			<ConfigurationItem name="Reverse Abbreviation" isEnabled="true" between=" " after="" field="ReverseAbbr">
+	  				<WritingSystemOptions writingSystemType="analysis" displayWSAbreviation="false">
+	  					<Option id="analysis" isEnabled="true" />
+	  				</WritingSystemOptions>
+	  			</ConfigurationItem>
+	  			<ConfigurationItem name="Reverse Name" isEnabled="false" between=" " after="" field="ReverseName">
+	  				<WritingSystemOptions writingSystemType="analysis" displayWSAbreviation="false">
+	  					<Option id="analysis" isEnabled="true" />
+	  				</WritingSystemOptions>
+	  			</ConfigurationItem>
+	  		</ConfigurationItem>
+	  		<ConfigurationItem name="Primary Entry(s)" isEnabled="true" between="," after="" field="ConfigReferencedEntries" cssClassNameOverride="headword">
+	  			<ConfigurationItem name="Referenced Headword" isEnabled="true" style="Dictionary-CrossReferences" after=" " field="HeadWord" cssClassNameOverride="headword">
+	  				<WritingSystemOptions writingSystemType="vernacular" displayWSAbreviation="false">
+	  					<Option id="vernacular" isEnabled="true" />
+	  				</WritingSystemOptions>
+	  			</ConfigurationItem>
+	  			<ConfigurationItem name="Gloss (or Summary Definition)" isEnabled="false" between=" " before=" " field="GlossOrSummary">
+	  				<WritingSystemOptions writingSystemType="analysis" displayWSAbreviation="false">
+	  					<Option id="analysis" isEnabled="true" />
+	  				</WritingSystemOptions>
+	  			</ConfigurationItem>
+	  		</ConfigurationItem>
+	  		<ConfigurationItem name="Comment" isEnabled="false" between=" " before=" " field="Summary">
+	  			<WritingSystemOptions writingSystemType="analysis" displayWSAbreviation="false">
+	  				<Option id="analysis" isEnabled="true" />
+	  			</WritingSystemOptions>
+	  		</ConfigurationItem>
+	  	</ConfigurationItem>
+	  </ConfigurationItem>
+	</ConfigurationItem>
+	<ConfigurationItem name="Bibliography" isEnabled="false" before="" between=" " after=" " field="Bibliography">
+	  <WritingSystemOptions writingSystemType="analysis" displayWSAbreviation="false">
+		<Option id="all analysis" isEnabled="true" />
+	  </WritingSystemOptions>
+	</ConfigurationItem>
+	<ConfigurationItem name="Literal Meaning" isEnabled="false" before="" between=" " after=" " field="LiteralMeaning">
+	  <WritingSystemOptions writingSystemType="analysis" displayWSAbreviation="false">
+		<Option id="all analysis" isEnabled="true" />
+	  </WritingSystemOptions>
+	</ConfigurationItem>
+	<ConfigurationItem name="Allomorphs" isEnabled="false" before="" between=", " after=" " field="AlternateFormsOS" cssClassNameOverride="allomorphs">
+	  <ConfigurationItem name="Morph Type" isEnabled="false" before="" between=" " after=" " field="MorphTypeRA" cssClassNameOverride="morphtype">
+		<WritingSystemOptions writingSystemType="analysis" displayWSAbreviation="false">
+		  <Option id="analysis" isEnabled="true" />
+		</WritingSystemOptions>
+		<ConfigurationItem name="Abbreviation" isEnabled="false" before="" between=" " after="" field="Abbreviation">
+		  <WritingSystemOptions writingSystemType="analysis" displayWSAbreviation="false">
+			<Option id="analysis" isEnabled="true" />
+		  </WritingSystemOptions>
+		</ConfigurationItem>
+		<ConfigurationItem name="Name" isEnabled="false" before="" between=" " after="" field="Name">
+		  <WritingSystemOptions writingSystemType="analysis" displayWSAbreviation="false">
+			<Option id="analysis" isEnabled="true" />
+		  </WritingSystemOptions>
+		</ConfigurationItem>
+	  </ConfigurationItem>
+	  <ConfigurationItem name="Allomorph" isEnabled="false" between=" " after=" " field="Form">
+		<WritingSystemOptions writingSystemType="vernacular" displayWSAbreviation="false">
+		  <Option id="vernacular" isEnabled="true"/>
+		</WritingSystemOptions>
+	  </ConfigurationItem>
+	  <ConfigurationItem name="Environments" isEnabled="false" between=", " after=" " field="AllomorphEnvironments">
+		<ConfigurationItem name="String Representation" isEnabled="true" field="StringRepresentation">
+		  <WritingSystemOptions writingSystemType="analysis" displayWSAbreviation="false">
+			<Option id="analysis" isEnabled="true" />
+		  </WritingSystemOptions>
+		</ConfigurationItem>
+	  </ConfigurationItem>
+	</ConfigurationItem>
+	<ConfigurationItem name="Date Created" isEnabled="false" before="created on: " after=" " field="DateCreated" />
+	<ConfigurationItem name="Date Modified" isEnabled="false" before="modified on: " after=" " field="DateModified" />
+	<ConfigurationItem name="Referenced Complex Forms" isEnabled="false" before=" " between=", " after=" " field="VisibleComplexFormBackRefs">
+	  <ComplexFormOptions list="complex" displayEachComplexFormInParagraph="false">
+		<Option id="" isEnabled="false" />
+	  </ComplexFormOptions>
+	  <ConfigurationItem name="Complex Form Type" isEnabled="true" before="" after="" field="ComplexEntryTypesRS" cssClassNameOverride="complexformtypes">
+		<ConfigurationItem name="Abbreviation" isEnabled="true" before="" between=" " after=" " field="Abbreviation">
+		  <WritingSystemOptions writingSystemType="analysis" displayWSAbreviation="false">
+			<Option id="analysis" isEnabled="true" />
+		  </WritingSystemOptions>
+		</ConfigurationItem>
+		<ConfigurationItem name="Name" isEnabled="false" before="" between=" " after=" " field="Name">
+		  <WritingSystemOptions writingSystemType="analysis" displayWSAbreviation="false">
+			<Option id="analysis" isEnabled="true" />
+		  </WritingSystemOptions>
+		</ConfigurationItem>
+	  </ConfigurationItem>
+	  <ConfigurationItem name="Complex Form" isEnabled="true" style="Dictionary-CrossReferences" before="" between=" " after="" field="OwningEntry" subField="HeadWordRef" cssClassNameOverride="headword">
+		<WritingSystemOptions writingSystemType="vernacular" displayWSAbreviation="false">
+		  <Option id="vernacular" isEnabled="true" />
+		</WritingSystemOptions>
+	  </ConfigurationItem>
+	  <ConfigurationItem name="Grammatical Info." isEnabled="true" style="Dictionary-Contrasting" before=" " between=", " after=" " field="MorphoSyntaxAnalyses">
+		<ConfigurationItem name="Category Info." isEnabled="true" before="" between=" " after=" " field="MLPartOfSpeech" cssClassNameOverride="partofspeech">
+		  <WritingSystemOptions writingSystemType="analysis" displayWSAbreviation="false">
+			<Option id="analysis" isEnabled="true" />
+		  </WritingSystemOptions>
+		</ConfigurationItem>
+		<ConfigurationItem name="Slots (for Infl. Affixes)" isEnabled="true" before=": " between=", " after="" field="Slots">
+		  <WritingSystemOptions writingSystemType="analysis" displayWSAbreviation="false">
+			<Option id="analysis" isEnabled="true" />
+		  </WritingSystemOptions>
+		  <ConfigurationItem name="Slot Names" isEnabled="true" before="" between=" " after=" " field="Name">
+			<WritingSystemOptions writingSystemType="analysis" displayWSAbreviation="false">
+			  <Option id="analysis" isEnabled="true" />
+			</WritingSystemOptions>
+		  </ConfigurationItem>
+		</ConfigurationItem>
+		<ConfigurationItem name="Inflection Class" isEnabled="false" before="" between=" " after=" " field="MLInflectionClass">
+		  <WritingSystemOptions writingSystemType="analysis" displayWSAbreviation="false">
+			<Option id="analysis" isEnabled="true" />
+		  </WritingSystemOptions>
+		</ConfigurationItem>
+		<ConfigurationItem name="Inflection Features" isEnabled="false" before="" after=" " field="FeaturesTSS" cssClassNameOverride="inflectionfeatures" />
+		<ConfigurationItem name="Exception Features" isEnabled="false" before="" after=" " field="ExceptionFeaturesTSS" cssClassNameOverride="exceptionfeatures" />
+		<ConfigurationItem name="Gram Info (Name)" isEnabled="false" between=" " after=" " field="InterlinearNameTSS" cssClassNameOverride="graminfoname" />
+		<ConfigurationItem name="Gram Info (Abbrev)" isEnabled="false" between=" " after=" " field="InterlinearAbbrTSS" cssClassNameOverride="graminfoabbrev" />
+	  </ConfigurationItem>
+	  <ConfigurationItem name="Definition (or Gloss)" isEnabled="true" before=" " between=" " after=" " field="DefinitionOrGloss" cssClassNameOverride="definitionorglosses">
+		<WritingSystemOptions writingSystemType="analysis" displayWSAbreviation="false">
+		  <Option id="all analysis" isEnabled="true" />
+		</WritingSystemOptions>
+	  </ConfigurationItem>
+	  <ConfigurationItem name="Comment" isEnabled="false" before=" " between=" " after="" field="Summary">
+		<WritingSystemOptions writingSystemType="analysis" displayWSAbreviation="false">
+		  <Option id="analysis" isEnabled="true" />
+		</WritingSystemOptions>
+	  </ConfigurationItem>
+	  <ConfigurationItem name="Summary Definition" isEnabled="true" before=" " between=" " after=" " field="OwningEntry" subField="SummaryDefinition">
+		<WritingSystemOptions writingSystemType="analysis" displayWSAbreviation="false">
+		  <Option id="analysis" isEnabled="true" />
+		</WritingSystemOptions>
+	  </ConfigurationItem>
+	  <ConfigurationItem name="Example Sentences" isEnabled="false" before="" between="" after="" field="ExampleSentences">
+		<ConfigurationItem name="Example" isEnabled="true" style="Dictionary-Vernacular" before="" between=" " after=" " field="Example">
+		  <WritingSystemOptions writingSystemType="vernacular" displayWSAbreviation="false">
+			<Option id="all vernacular" isEnabled="true" />
+		  </WritingSystemOptions>
+		</ConfigurationItem>
+	  	<ConfigurationItem name="Translations" isEnabled="true" before="" between="" after="" field="TranslationsOC" cssClassNameOverride="translationcontents">
+		  <ConfigurationItem name="Type" isEnabled="false" before="" after=" " field="TypeRA" cssClassNameOverride="type">
+			<ConfigurationItem name="Abbreviation" isEnabled="false" before="" between=" " after="" field="Abbreviation">
+			  <WritingSystemOptions writingSystemType="analysis" displayWSAbreviation="false">
+				<Option id="analysis" isEnabled="true" />
+			  </WritingSystemOptions>
+			</ConfigurationItem>
+			<ConfigurationItem name="Name" isEnabled="true" before="[" between=" " after="]" field="Name">
+			  <WritingSystemOptions writingSystemType="analysis" displayWSAbreviation="false">
+				<Option id="analysis" isEnabled="true" />
+			  </WritingSystemOptions>
+			</ConfigurationItem>
+		  </ConfigurationItem>
+		  <ConfigurationItem name="Translation" isEnabled="true" before="" between=" " after=" " field="Translation">
+			<WritingSystemOptions writingSystemType="analysis" displayWSAbreviation="false">
+			  <Option id="all analysis" isEnabled="true" />
+			</WritingSystemOptions>
+		  </ConfigurationItem>
+		</ConfigurationItem>
+		<ConfigurationItem name="Reference" isEnabled="false" before="" after=" " field="Reference" />
+	  </ConfigurationItem>
+	</ConfigurationItem>
+  </ConfigurationItem>
+  <SharedItems>
+	<ConfigurationItem name="MainEntrySubsenses" isEnabled="true" field="SensesOS" cssClassNameOverride="mainentrysubsenses">
+	  <ConfigurationItem name="Grammatical Info." after=" " style="Dictionary-Contrasting" isEnabled="true" field="MorphoSyntaxAnalysisRA" cssClassNameOverride="morphosyntaxanalysis">
+		<ConfigurationItem name="Gram Info (Name)" between=" " after=" " isEnabled="false" field="InterlinearNameTSS" cssClassNameOverride="graminfoname"/>
+		<ConfigurationItem name="Gram Info (Abbrev)" between=" " after=" " isEnabled="false" field="InterlinearAbbrTSS" cssClassNameOverride="graminfoabbrev"/>
+		<ConfigurationItem name="Category Info." between=" " after=" " isEnabled="true" field="MLPartOfSpeech" cssClassNameOverride="partofspeech">
+		  <WritingSystemOptions writingSystemType="analysis" displayWSAbreviation="false">
+			<Option id="analysis" isEnabled="true"/>
+		  </WritingSystemOptions>
+		</ConfigurationItem>
+		<ConfigurationItem name="Slots (for Infl. Affixes)" before=": " between=", " isEnabled="true" field="Slots">
+		  <WritingSystemOptions writingSystemType="analysis" displayWSAbreviation="false">
+			<Option id="analysis" isEnabled="true"/>
+		  </WritingSystemOptions>
+		  <ConfigurationItem name="Slot Names" between=" " after=" " isEnabled="true" field="Name">
+			<WritingSystemOptions writingSystemType="analysis" displayWSAbreviation="false">
+			  <Option id="analysis" isEnabled="true"/>
+			</WritingSystemOptions>
+		  </ConfigurationItem>
+		</ConfigurationItem>
+		<ConfigurationItem name="Inflection Class" between=" " after=" " isEnabled="false" field="MLInflectionClass">
+		  <WritingSystemOptions writingSystemType="analysis" displayWSAbreviation="false">
+			<Option id="analysis" isEnabled="true"/>
+		  </WritingSystemOptions>
+		</ConfigurationItem>
+		<ConfigurationItem name="Inflection Features" after=" " isEnabled="false" field="FeaturesTSS" cssClassNameOverride="inflectionfeatures"/>
+		<ConfigurationItem name="Exception Features" after=" " isEnabled="false" field="ExceptionFeaturesTSS" cssClassNameOverride="exceptionfeatures"/>
+	  </ConfigurationItem>
+	  <ConfigurationItem name="Sense Type" before="(" after=") " style="Dictionary-Contrasting" isEnabled="true" field="SenseTypeRA" cssClassNameOverride="sensetype">
+		<ConfigurationItem name="Abbreviation" between=" " isEnabled="true" field="Abbreviation">
+		  <WritingSystemOptions writingSystemType="analysis" displayWSAbreviation="false">
+			<Option id="analysis" isEnabled="true"/>
+		  </WritingSystemOptions>
+		</ConfigurationItem>
+		<ConfigurationItem name="Name" between=" " isEnabled="false" field="Name">
+		  <WritingSystemOptions writingSystemType="analysis" displayWSAbreviation="false">
+			<Option id="analysis" isEnabled="true"/>
+		  </WritingSystemOptions>
+		</ConfigurationItem>
+	  </ConfigurationItem>
+	  <ConfigurationItem name="Definition (or Gloss)" between=" " after=" " isEnabled="true" field="DefinitionOrGloss">
+		<WritingSystemOptions writingSystemType="analysis" displayWSAbreviation="false">
+		  <Option id="all analysis" isEnabled="true"/>
+		</WritingSystemOptions>
+	  </ConfigurationItem>
+	  <ConfigurationItem name="Definition" between=" " after=" " isEnabled="false" field="Definition">
+		<WritingSystemOptions writingSystemType="analysis" displayWSAbreviation="false">
+		  <Option id="all analysis" isEnabled="true"/>
+		</WritingSystemOptions>
+	  </ConfigurationItem>
+	  <ConfigurationItem name="Gloss" between=" " after=" " isEnabled="false" field="Gloss">
+		<WritingSystemOptions writingSystemType="analysis" displayWSAbreviation="false">
+		  <Option id="all analysis" isEnabled="true"/>
+		</WritingSystemOptions>
+	  </ConfigurationItem>
+	  <ConfigurationItem name="Examples" style="Bulleted List" styleType="paragraph" between="  " after=" " isEnabled="true" field="ExamplesOS" cssClassNameOverride="examplescontents">
+		<ComplexFormOptions displayEachComplexFormInParagraph="false"/>
+		<ConfigurationItem name="Example Sentence" isEnabled="true" style="Dictionary-Vernacular" between=" " after=" " field="Example">
+		  <WritingSystemOptions writingSystemType="vernacular" displayWSAbreviation="false">
+			<Option id="all vernacular" isEnabled="true"/>
+		  </WritingSystemOptions>
+		</ConfigurationItem>
+		<ConfigurationItem name="Translations" isEnabled="true" field="TranslationsOC" cssClassNameOverride="translationcontents">
+		  <ConfigurationItem name="Type" after=" " isEnabled="false" field="TypeRA" cssClassNameOverride="type">
+			<ConfigurationItem name="Abbreviation" between=" " isEnabled="false" field="Abbreviation">
+			  <WritingSystemOptions writingSystemType="analysis" displayWSAbreviation="false">
+				<Option id="analysis" isEnabled="true"/>
+			  </WritingSystemOptions>
+			</ConfigurationItem>
+			<ConfigurationItem name="Name" before="[" between=" " after="]" isEnabled="true" field="Name">
+			  <WritingSystemOptions writingSystemType="analysis" displayWSAbreviation="false">
+				<Option id="analysis" isEnabled="true"/>
+			  </WritingSystemOptions>
+			</ConfigurationItem>
+		  </ConfigurationItem>
+		  <ConfigurationItem name="Translation" between=" " after=" " isEnabled="true" field="Translation">
+			<WritingSystemOptions writingSystemType="analysis" displayWSAbreviation="false">
+			  <Option id="all analysis" isEnabled="true"/>
+			</WritingSystemOptions>
+		  </ConfigurationItem>
+		</ConfigurationItem>
+		<ConfigurationItem name="Reference" after=" " isEnabled="false" field="Reference"/>
+	  </ConfigurationItem>
+	  <ConfigurationItem name="Encyclopedic Info." before=" [" between=" " after="]" isEnabled="true" field="EncyclopedicInfo">
+		<WritingSystemOptions writingSystemType="analysis" displayWSAbreviation="false">
+		  <Option id="all analysis" isEnabled="true"/>
+		</WritingSystemOptions>
+	  </ConfigurationItem>
+	  <ConfigurationItem name="Restrictions" before="Restrictions: " between=" " after=". " isEnabled="true" field="Restrictions">
+		<WritingSystemOptions writingSystemType="analysis" displayWSAbreviation="false">
+		  <Option id="all analysis" isEnabled="true"/>
+		</WritingSystemOptions>
+	  </ConfigurationItem>
+	  <ConfigurationItem name="Lexical Relations" between="; " after=". " isEnabled="true" field="LexSenseReferences">
+		<ListTypeOptions list="sense">
+		  <Option isEnabled="true" id="b7862f14-ea5e-11de-8d47-0013722f8dec"/>
+		  <Option isEnabled="true" id="b7921ac2-ea5e-11de-880d-0013722f8dec" />
+		  <Option isEnabled="true" id="b7a78fd8-ea5e-11de-9ef2-0013722f8dec:f" />
+		  <Option isEnabled="true" id="b7a78fd8-ea5e-11de-9ef2-0013722f8dec:r" />
+		  <Option isEnabled="true" id="b764ce50-ea5e-11de-864f-0013722f8dec:f" />
+		  <Option isEnabled="true" id="b764ce50-ea5e-11de-864f-0013722f8dec:r" />
+		  <Option isEnabled="true" id="b770ba08-ea5e-11de-9ca9-0013722f8dec:f" />
+		  <Option isEnabled="true" id="b770ba08-ea5e-11de-9ca9-0013722f8dec:r" />
+		  <Option isEnabled="true" id="b77a435c-ea5e-11de-9a66-0013722f8dec" />
+		</ListTypeOptions>
+		<ConfigurationItem name="Relation Abbreviation" between=" " after=": " style="Dictionary-Contrasting" isEnabled="true" field="OwnerType" subField="Abbreviation">
+		  <WritingSystemOptions writingSystemType="analysis" displayWSAbreviation="false">
+			<Option id="analysis" isEnabled="true"/>
+		  </WritingSystemOptions>
+		</ConfigurationItem>
+		<ConfigurationItem name="Relation Name" between=" " after=": " style="Dictionary-Contrasting" isEnabled="false" field="OwnerType" subField="Name">
+		  <WritingSystemOptions writingSystemType="analysis" displayWSAbreviation="false">
+			<Option id="analysis" isEnabled="true"/>
+		  </WritingSystemOptions>
+		</ConfigurationItem>
+		<ConfigurationItem name="Targets" between=", " after="" isEnabled="true" field="ConfigTargets">
+		  <!--ConfiguredXHTMLGenerator uses cssClassNameOverride="headword" as a flag to generate a link to the referenced entry-->
+		  <ConfigurationItem name="Referenced Sense Headword" between=" " style="Dictionary-CrossReferences" isEnabled="true" field="HeadWord" cssClassNameOverride="headword">
+			<WritingSystemOptions writingSystemType="vernacular" displayWSAbreviation="false">
+			  <Option id="vernacular" isEnabled="true"/>
+			</WritingSystemOptions>
+		  </ConfigurationItem>
+		  <ConfigurationItem name="Gloss" before=" " between=" " isEnabled="false" field="Gloss">
+			<WritingSystemOptions writingSystemType="analysis" displayWSAbreviation="false">
+			  <Option id="all analysis" isEnabled="true"/>
+			</WritingSystemOptions>
+		  </ConfigurationItem>
+			<ConfigurationItem name="Primary Entry References" isEnabled="true" before=" (" between=", " after=") " field="PrimaryEntryRefs">
+				<ConfigurationItem name="Type" isEnabled="true" between="," after=" " field="EntryTypes" cssClassNameOverride="entrytypes">
+					<ConfigurationItem name="Reverse Abbreviation" isEnabled="true" between=" " after="" field="ReverseAbbr">
+						<WritingSystemOptions writingSystemType="analysis" displayWSAbreviation="false">
+							<Option id="analysis" isEnabled="true" />
+						</WritingSystemOptions>
+					</ConfigurationItem>
+					<ConfigurationItem name="Reverse Name" isEnabled="false" between=" " after="" field="ReverseName">
+						<WritingSystemOptions writingSystemType="analysis" displayWSAbreviation="false">
+							<Option id="analysis" isEnabled="true" />
+						</WritingSystemOptions>
+					</ConfigurationItem>
+				</ConfigurationItem>
+				<ConfigurationItem name="Primary Entry(s)" isEnabled="true" between="," after="" field="ConfigReferencedEntries" cssClassNameOverride="referencedentries">
+					<ConfigurationItem name="Referenced Headword" isEnabled="true" style="Dictionary-CrossReferences" after=" " field="HeadWord" cssClassNameOverride="headword">
+						<WritingSystemOptions writingSystemType="vernacular" displayWSAbreviation="false">
+							<Option id="vernacular" isEnabled="true" />
+						</WritingSystemOptions>
+					</ConfigurationItem>
+					<ConfigurationItem name="Gloss (or Summary Definition)" isEnabled="false" between=" " before=" " field="GlossOrSummary">
+						<WritingSystemOptions writingSystemType="analysis" displayWSAbreviation="false">
+							<Option id="analysis" isEnabled="true" />
+						</WritingSystemOptions>
+					</ConfigurationItem>
+				</ConfigurationItem>
+				<ConfigurationItem name="Comment" isEnabled="false" between=" " before=" " field="Summary">
+					<WritingSystemOptions writingSystemType="analysis" displayWSAbreviation="false">
+						<Option id="analysis" isEnabled="true" />
+					</WritingSystemOptions>
+				</ConfigurationItem>
+			</ConfigurationItem>
+		</ConfigurationItem>
+	  </ConfigurationItem>
+	  <ConfigurationItem name="Variants of Sense" before="(" between="; " after=") " isEnabled="true" field="VariantFormEntryBackRefs">
+		<ConfigurationItem name="Variant Type" between=", " after=" " isEnabled="true" field="VariantEntryTypesRS" cssClassNameOverride="variantentrytypes">
+		  <ConfigurationItem name="Abbreviation" between=" " after="" isEnabled="true" field="Abbreviation">
+			<WritingSystemOptions writingSystemType="analysis" displayWSAbreviation="false">
+			  <Option id="analysis" isEnabled="true"/>
+			</WritingSystemOptions>
+		  </ConfigurationItem>
+		  <ConfigurationItem name="Name" between=" " isEnabled="false" field="Name">
+			<WritingSystemOptions writingSystemType="analysis" displayWSAbreviation="false">
+			  <Option id="analysis" isEnabled="true"/>
+			</WritingSystemOptions>
+		  </ConfigurationItem>
+		</ConfigurationItem>
+		<ConfigurationItem name="Variant Form" between=", " style="Dictionary-CrossReferences" isEnabled="true" field="OwningEntry" subField="HeadWordRef" cssClassNameOverride="headword">
+		  <WritingSystemOptions writingSystemType="vernacular" displayWSAbreviation="false">
+			<Option id="vernacular" isEnabled="true"/>
+		  </WritingSystemOptions>
+		</ConfigurationItem>
+		<ConfigurationItem name="Variant Pronunciations" before=" " between=", " isEnabled="false" field="OwningEntry" subField="PronunciationsOS" cssClassNameOverride="variantpronunciations">
+		  <ConfigurationItem name="Pronunciation" before="[" between=" " after="]" isEnabled="true" field="Form">
+			<WritingSystemOptions writingSystemType="pronunciation" displayWSAbreviation="false">
+			  <Option id="pronunciation" isEnabled="true"/>
+			</WritingSystemOptions>
+		  </ConfigurationItem>
+		  <ConfigurationItem name="CV Pattern" after=" " isEnabled="false" field="CVPattern"/>
+		  <ConfigurationItem name="Tone" after=" " isEnabled="false" field="Tone"/>
+		  <ConfigurationItem name="Location" after=" " style="Dictionary-Contrasting" isEnabled="false" field="LocationRA" cssClassNameOverride="location">
+			<ConfigurationItem name="Abbreviation" between=" " after=" " isEnabled="true" field="Abbreviation">
+			  <WritingSystemOptions writingSystemType="both" displayWSAbreviation="false">
+				<Option id="analysis" isEnabled="true"/>
+			  </WritingSystemOptions>
+			</ConfigurationItem>
+			<ConfigurationItem name="Name" between=" " after=" " isEnabled="false" field="Name">
+			  <WritingSystemOptions writingSystemType="both" displayWSAbreviation="false">
+				<Option id="analysis" isEnabled="true"/>
+			  </WritingSystemOptions>
+			</ConfigurationItem>
+		  </ConfigurationItem>
+		  <ConfigurationItem name="Pronunciation Media" after=" " isEnabled="true" field="MediaFilesOS" cssClassNameOverride="mediafiles">
+			<ConfigurationItem name="Media Files" after=" " isEnabled="true" field="MediaFileRA"/>
+		  </ConfigurationItem>
+		</ConfigurationItem>
+		<ConfigurationItem name="Comment" before=" " between=" " isEnabled="false" field="Summary">
+		  <WritingSystemOptions writingSystemType="analysis" displayWSAbreviation="false">
+			<Option id="analysis" isEnabled="true"/>
+		  </WritingSystemOptions>
+		</ConfigurationItem>
+		<ConfigurationItem name="Summary Definition" between=" " after=" " isEnabled="true" field="OwningEntry" subField="SummaryDefinition">
+		  <WritingSystemOptions writingSystemType="analysis" displayWSAbreviation="false">
+			<Option id="analysis" isEnabled="true"/>
+		  </WritingSystemOptions>
+		</ConfigurationItem>
+	  </ConfigurationItem>
+	  <ConfigurationItem name="Anthropology Note" between=" " after=" " isEnabled="false" field="AnthroNote">
+		<WritingSystemOptions writingSystemType="analysis" displayWSAbreviation="false">
+		  <Option id="all analysis" isEnabled="true"/>
+		</WritingSystemOptions>
+	  </ConfigurationItem>
+	  <ConfigurationItem name="Bibliography" between=" " after=" " isEnabled="false" field="Bibliography">
+		<WritingSystemOptions writingSystemType="analysis" displayWSAbreviation="false">
+		  <Option id="all analysis" isEnabled="true"/>
+		</WritingSystemOptions>
+	  </ConfigurationItem>
+	  <ConfigurationItem name="Discourse Note" between=" " after=" " isEnabled="false" field="DiscourseNote">
+		<WritingSystemOptions writingSystemType="analysis" displayWSAbreviation="false">
+		  <Option id="all analysis" isEnabled="true"/>
+		</WritingSystemOptions>
+	  </ConfigurationItem>
+	  <ConfigurationItem name="Phonology Note" between=" " after=" " isEnabled="false" field="PhonologyNote">
+		<WritingSystemOptions writingSystemType="analysis" displayWSAbreviation="false">
+		  <Option id="all analysis" isEnabled="true"/>
+		</WritingSystemOptions>
+	  </ConfigurationItem>
+	  <ConfigurationItem name="Grammar Note" between=" " after=" " isEnabled="false" field="GrammarNote">
+		<WritingSystemOptions writingSystemType="analysis" displayWSAbreviation="false">
+		  <Option id="all analysis" isEnabled="true"/>
+		</WritingSystemOptions>
+	  </ConfigurationItem>
+	  <ConfigurationItem name="Semantics Note" between=" " after=" " isEnabled="false" field="SemanticsNote">
+		<WritingSystemOptions writingSystemType="analysis" displayWSAbreviation="false">
+		  <Option id="all analysis" isEnabled="true"/>
+		</WritingSystemOptions>
+	  </ConfigurationItem>
+	  <ConfigurationItem name="Sociolinguistics Note" between=" " after=" " isEnabled="false" field="SocioLinguisticsNote">
+		<WritingSystemOptions writingSystemType="analysis" displayWSAbreviation="false">
+		  <Option id="all analysis" isEnabled="true"/>
+		</WritingSystemOptions>
+	  </ConfigurationItem>
+	  <ConfigurationItem name="Extended Note" isEnabled="true" style="Dictionary-Sense" styleType="paragraph" between=" " after=" " field="ExtendedNoteOS" cssClassNameOverride="extendednotecontents">
+		<ComplexFormOptions list="note" displayEachComplexFormInParagraph="true">
+			<Option id="c0000000-dd15-4a03-9032-b40faaa9a754" isEnabled="true" />
+			<Option id="2f06d436-b1e0-47ae-a42e-1f7b893c5fc2" isEnabled="true" />
+			<Option id="7ad06e7d-15d1-42b0-ae19-9c05b7c0b181" isEnabled="true" />
+			<Option id="d3d28628-60c9-4917-8185-ba64c59f20c3" isEnabled="true" />
+			<Option id="30115b33-608a-4506-9f9c-2457cab4f4a8" isEnabled="true" />
+			<Option id="5dd29371-fdb0-497a-a2fb-7ca69b00ad4f" isEnabled="true" />
+		</ComplexFormOptions>
+		<ConfigurationItem name="Note Type" isEnabled="false" between=" " after=" " field="ExtendedNoteTypeRA" subField="Name" cssClassNameOverride="notetype">
+			<WritingSystemOptions writingSystemType="analysis" displayWSAbreviation="false">
+				<Option id="all analysis" isEnabled="true" />
+			</WritingSystemOptions>
+		</ConfigurationItem>
+		<ConfigurationItem name="Discussion" isEnabled="true" style="Strong" between=" " after=" " field="Discussion" cssClassNameOverride="discussion">
+			<WritingSystemOptions writingSystemType="analysis" displayWSAbreviation="false">
+				<Option id="all analysis" isEnabled="true" />
+			</WritingSystemOptions>
+		</ConfigurationItem>
+	  	<ConfigurationItem name="Examples" isEnabled="true" style="Bulleted List" styleType="character" between="  " after=" " field="ExamplesOS" cssClassNameOverride="examplescontents">
+	  		<ComplexFormOptions displayEachComplexFormInParagraph="false" />
+	  		<ConfigurationItem name="Example Sentence" isEnabled="true" style="Dictionary-Vernacular" between=" " after=" " field="Example">
+				<WritingSystemOptions writingSystemType="vernacular" displayWSAbreviation="false">
+					<Option id="all vernacular" isEnabled="true" />
+				</WritingSystemOptions>
+			</ConfigurationItem>
+			<ConfigurationItem name="Translations" isEnabled="true" field="TranslationsOC" cssClassNameOverride="translationcontents">
+				<ConfigurationItem name="Type" isEnabled="false" after=" " field="TypeRA" cssClassNameOverride="type">
+					<ConfigurationItem name="Abbreviation" isEnabled="false" between=" " field="Abbreviation">
+						<WritingSystemOptions writingSystemType="analysis" displayWSAbreviation="false">
+							<Option id="analysis" isEnabled="true" />
+						</WritingSystemOptions>
+					</ConfigurationItem>
+					<ConfigurationItem name="Name" isEnabled="true" before="[" between=" " after="]" field="Name">
+						<WritingSystemOptions writingSystemType="analysis" displayWSAbreviation="false">
+							<Option id="analysis" isEnabled="true" />
+						</WritingSystemOptions>
+					</ConfigurationItem>
+				</ConfigurationItem>
+				<ConfigurationItem name="Translation" isEnabled="true" between=" " after=" " field="Translation">
+					<WritingSystemOptions writingSystemType="analysis" displayWSAbreviation="false">
+						<Option id="all analysis" isEnabled="true" />
+					</WritingSystemOptions>
+				</ConfigurationItem>
+			</ConfigurationItem>
+			<ConfigurationItem name="Reference" isEnabled="false" after=" " field="Reference" />
+		</ConfigurationItem>
+	  </ConfigurationItem>
+	  <ConfigurationItem name="General Note" between=" " after=" " isEnabled="false" field="GeneralNote">
+		<WritingSystemOptions writingSystemType="analysis" displayWSAbreviation="false">
+		  <Option id="all analysis" isEnabled="true"/>
+		</WritingSystemOptions>
+	  </ConfigurationItem>
+	  <ConfigurationItem name="Scientific Name" after=" " isEnabled="true" field="ScientificName"/>
+	  <ConfigurationItem name="Source" after=" " isEnabled="false" field="Source"/>
+	  <ConfigurationItem name="Semantic Domains" before="(sem. domains: " between=", " after=".) " isEnabled="true" field="SemanticDomainsRC" cssClassNameOverride="semanticdomains">
+		<ConfigurationItem name="Abbreviation" between=" " after=" - " isEnabled="true" field="Abbreviation">
+		  <WritingSystemOptions writingSystemType="analysis" displayWSAbreviation="false">
+			<Option id="analysis" isEnabled="true"/>
+		  </WritingSystemOptions>
+		</ConfigurationItem>
+		<ConfigurationItem name="Name" between=" " isEnabled="true" field="Name">
+		  <WritingSystemOptions writingSystemType="analysis" displayWSAbreviation="false">
+			<Option id="analysis" isEnabled="true"/>
+		  </WritingSystemOptions>
+		</ConfigurationItem>
+	  </ConfigurationItem>
+	  <ConfigurationItem name="Anthropology Categories" before="anthro. codes " between=", " after=" " isEnabled="false" field="AnthroCodesRC" cssClassNameOverride="anthrocodes">
+		<ConfigurationItem name="Abbreviation" between=" " after=" - " isEnabled="true" field="Abbreviation">
+		  <WritingSystemOptions writingSystemType="analysis" displayWSAbreviation="false">
+			<Option id="analysis" isEnabled="true"/>
+		  </WritingSystemOptions>
+		</ConfigurationItem>
+		<ConfigurationItem name="Name" between=" " isEnabled="true" field="Name">
+		  <WritingSystemOptions writingSystemType="analysis" displayWSAbreviation="false">
+			<Option id="analysis" isEnabled="true"/>
+		  </WritingSystemOptions>
+		</ConfigurationItem>
+	  </ConfigurationItem>
+	  <ConfigurationItem name="Academic Domains" before="ac. domains: " between=", " after=" " isEnabled="true" field="DomainTypesRC" cssClassNameOverride="academicdomains">
+		<ConfigurationItem name="Abbreviation" between=" " isEnabled="true" field="Abbreviation">
+		  <WritingSystemOptions writingSystemType="analysis" displayWSAbreviation="false">
+			<Option id="analysis" isEnabled="true"/>
+		  </WritingSystemOptions>
+		</ConfigurationItem>
+		<ConfigurationItem name="Name" before=" (" between=" " after=")" isEnabled="true" field="Name">
+		  <WritingSystemOptions writingSystemType="analysis" displayWSAbreviation="false">
+			<Option id="analysis" isEnabled="true"/>
+		  </WritingSystemOptions>
+		</ConfigurationItem>
+	  </ConfigurationItem>
+	  <ConfigurationItem name="Usages" before="{" between=", " after="} " isEnabled="true" field="UsageTypesRC" cssClassNameOverride="usages">
+		<ConfigurationItem name="Abbreviation" between=" " isEnabled="true" field="Abbreviation">
+		  <WritingSystemOptions writingSystemType="analysis" displayWSAbreviation="false">
+			<Option id="analysis" isEnabled="true"/>
+		  </WritingSystemOptions>
+		</ConfigurationItem>
+		<ConfigurationItem name="Name" between=" " isEnabled="false" field="Name">
+		  <WritingSystemOptions writingSystemType="analysis" displayWSAbreviation="false">
+			<Option id="analysis" isEnabled="true"/>
+		  </WritingSystemOptions>
+		</ConfigurationItem>
+	  </ConfigurationItem>
+	  <ConfigurationItem name="Status" before="status " after=" " isEnabled="false" field="StatusRA" cssClassNameOverride="status">
+		<ConfigurationItem name="Abbreviation" between=" " isEnabled="false" field="Abbreviation">
+		  <WritingSystemOptions writingSystemType="analysis" displayWSAbreviation="false">
+			<Option id="analysis" isEnabled="true"/>
+		  </WritingSystemOptions>
+		</ConfigurationItem>
+		<ConfigurationItem name="Name" before="[" between=" " after="]" isEnabled="true" field="Name">
+		  <WritingSystemOptions writingSystemType="analysis" displayWSAbreviation="false">
+			<Option id="analysis" isEnabled="true"/>
+		  </WritingSystemOptions>
+		</ConfigurationItem>
+	  </ConfigurationItem>
+	  <ConfigurationItem name="Referenced Complex Forms" between=" " after=" " isEnabled="true" field="VisibleComplexFormBackRefs">
+		<ConfigurationItem name="Complex Form Type" after="" isEnabled="true" field="ComplexEntryTypesRS" cssClassNameOverride="complexformtypes">
+		  <ConfigurationItem name="Abbreviation" between=" " after=" " isEnabled="true" field="Abbreviation">
+			<WritingSystemOptions writingSystemType="analysis" displayWSAbreviation="false">
+			  <Option id="analysis" isEnabled="true"/>
+			</WritingSystemOptions>
+		  </ConfigurationItem>
+		  <ConfigurationItem name="Name" between=" " after=" " isEnabled="false" field="Name">
+			<WritingSystemOptions writingSystemType="analysis" displayWSAbreviation="false">
+			  <Option id="analysis" isEnabled="true"/>
+			</WritingSystemOptions>
+		  </ConfigurationItem>
+		</ConfigurationItem>
+		<ConfigurationItem name="Complex Form" between=" " style="Dictionary-CrossReferences" isEnabled="true" field="OwningEntry" subField="HeadWordRef" cssClassNameOverride="headword">
+		  <WritingSystemOptions writingSystemType="vernacular" displayWSAbreviation="false">
+			<Option id="vernacular" isEnabled="true"/>
+		  </WritingSystemOptions>
+		</ConfigurationItem>
+		<ConfigurationItem name="Comment" before=" " between=" " isEnabled="false" field="Summary">
+		  <WritingSystemOptions writingSystemType="analysis" displayWSAbreviation="false">
+			<Option id="analysis" isEnabled="true"/>
+		  </WritingSystemOptions>
+		</ConfigurationItem>
+		<ConfigurationItem name="Summary Definition" before=" " between=" " after=" " isEnabled="true" field="OwningEntry" subField="SummaryDefinition">
+		  <WritingSystemOptions writingSystemType="analysis" displayWSAbreviation="false">
+			<Option id="analysis" isEnabled="true"/>
+		  </WritingSystemOptions>
+		</ConfigurationItem>
+		<ConfigurationItem name="Example Sentences" isEnabled="false" field="ExampleSentences">
+		  <ConfigurationItem name="Example" between=" " after=" " style="Dictionary-Vernacular" isEnabled="true" field="Example">
+			<WritingSystemOptions writingSystemType="vernacular" displayWSAbreviation="false">
+			  <Option id="all vernacular" isEnabled="true"/>
+			</WritingSystemOptions>
+		  </ConfigurationItem>
+		  <ConfigurationItem name="Translations" isEnabled="true" field="TranslationsOC" cssClassNameOverride="translationcontents">
+			<ConfigurationItem name="Type" after=" " isEnabled="false" field="TypeRA" cssClassNameOverride="type">
+			  <ConfigurationItem name="Abbreviation" between=" " isEnabled="false" field="Abbreviation">
+				<WritingSystemOptions writingSystemType="analysis" displayWSAbreviation="false">
+				  <Option id="analysis" isEnabled="true"/>
+				</WritingSystemOptions>
+			  </ConfigurationItem>
+			  <ConfigurationItem name="Name" before="[" between=" " after="]" isEnabled="true" field="Name">
+				<WritingSystemOptions writingSystemType="analysis" displayWSAbreviation="false">
+				  <Option id="analysis" isEnabled="true"/>
+				</WritingSystemOptions>
+			  </ConfigurationItem>
+			</ConfigurationItem>
+			<ConfigurationItem name="Translation" between=" " after=" " isEnabled="true" field="Translation">
+			  <WritingSystemOptions writingSystemType="analysis" displayWSAbreviation="false">
+				<Option id="all analysis" isEnabled="true"/>
+			  </WritingSystemOptions>
+			</ConfigurationItem>
+		  </ConfigurationItem>
+		  <ConfigurationItem name="Reference" after=" " isEnabled="false" field="Reference"/>
+		</ConfigurationItem>
+	  </ConfigurationItem>
+	  <ConfigurationItem name="Subentries" style="Dictionary-Subentry" isEnabled="false" field="Subentries">
+		<ComplexFormOptions list="complex" displayEachComplexFormInParagraph="false">
+		  <Option isEnabled="true" id="a0000000-dd15-4a03-9032-b40faaa9a754"/>
+		  <Option isEnabled="true" id="1f6ae209-141a-40db-983c-bee93af0ca3c"/>
+		  <Option isEnabled="true" id="73266a3a-48e8-4bd7-8c84-91c730340b7d"/>
+		  <Option isEnabled="true" id="98c273c4-f723-4fb0-80df-eede2204dfca"/>
+		  <Option isEnabled="true" id="b2276dec-b1a6-4d82-b121-fd114c009c59"/>
+		  <Option isEnabled="true" id="35cee792-74c8-444e-a9b7-ed0461d4d3b7"/>
+		  <Option isEnabled="true" id="9466d126-246e-400b-8bba-0703e09bc567"/>
+		</ComplexFormOptions>
+		<ReferenceItem>MainEntrySubentries</ReferenceItem>
+	  </ConfigurationItem>
+	  <ConfigurationItem name="Subsubsenses" between="  " after=" " isEnabled="true" field="SensesOS" cssClassNameOverride="senses">
+	  	<SenseOptions displayEachSenseInParagraph="false" numberStyle="Dictionary-SenseNumber" numberBefore="" numberAfter=") " parentSenseNumberingStyle="%." numberingStyle="%d" numberSingleSense="false" showSingleGramInfoFirst="true"/>
+		<ReferenceItem>MainEntrySubsenses</ReferenceItem>
+	  </ConfigurationItem>
+	</ConfigurationItem>
+	<ConfigurationItem name="MainEntrySubentries" isEnabled="true" field="Subentries" cssClassNameOverride="mainentrysubentries">
+	  <ConfigurationItem name="Headword" between=" " after="  " style="Dictionary-Headword" isEnabled="true" field="MLHeadWord" cssClassNameOverride="headword">
+		<WritingSystemOptions writingSystemType="vernacular" displayWSAbreviation="false">
+		  <Option id="vernacular" isEnabled="true"/>
+		</WritingSystemOptions>
+	  </ConfigurationItem>
+	  <ConfigurationItem name="Lexeme Form" between=" " after=" " isEnabled="false" field="LexemeFormOA" cssClassNameOverride="lexemeform">
+		<WritingSystemOptions writingSystemType="vernacular" displayWSAbreviation="false">
+		  <Option id="vernacular" isEnabled="true"/>
+		</WritingSystemOptions>
+	  </ConfigurationItem>
+	  <ConfigurationItem name="Citation Form" between=" " after=" " isEnabled="false" field="CitationForm">
+		<WritingSystemOptions writingSystemType="vernacular" displayWSAbreviation="false">
+		  <Option id="all vernacular" isEnabled="true"/>
+		</WritingSystemOptions>
+	  </ConfigurationItem>
+	  <ConfigurationItem name="Secondary Homograph Number" after=" " isEnabled="false" field="HomographNumber"/>
+	  <ConfigurationItem name="Complex Form Type" after=" " isEnabled="false" field="LookupComplexEntryType" cssClassNameOverride="complexformtypes">
+		<ConfigurationItem name="Abbreviation" between=" " isEnabled="true" field="Abbreviation">
+		  <WritingSystemOptions writingSystemType="analysis" displayWSAbreviation="false">
+			<Option id="analysis" isEnabled="true"/>
+		  </WritingSystemOptions>
+		</ConfigurationItem>
+		<ConfigurationItem name="Name" between=" " isEnabled="false" field="Name">
+		  <WritingSystemOptions writingSystemType="analysis" displayWSAbreviation="false">
+			<Option id="analysis" isEnabled="true"/>
+		  </WritingSystemOptions>
+		</ConfigurationItem>
+	  </ConfigurationItem>
+	  <ConfigurationItem name="Pronunciations" between=", " after=" " isEnabled="false" field="PronunciationsOS" cssClassNameOverride="pronunciations">
+		<ConfigurationItem name="Pronunciation" before="[" between=" " after="]" isEnabled="true" field="Form">
+		  <WritingSystemOptions writingSystemType="pronunciation" displayWSAbreviation="false">
+			<Option id="pronunciation" isEnabled="true"/>
+		  </WritingSystemOptions>
+		</ConfigurationItem>
+		<ConfigurationItem name="CV Pattern" after=" " isEnabled="false" field="CVPattern"/>
+		<ConfigurationItem name="Tone" after=" " isEnabled="false" field="Tone"/>
+		<ConfigurationItem name="Location" after=" " style="Dictionary-Contrasting" isEnabled="true" field="LocationRA" cssClassNameOverride="location">
+		  <ConfigurationItem name="Abbreviation" between=" " after=" " isEnabled="true" field="Abbreviation">
+			<WritingSystemOptions writingSystemType="both" displayWSAbreviation="false">
+			  <Option id="analysis" isEnabled="true"/>
+			</WritingSystemOptions>
+		  </ConfigurationItem>
+		  <ConfigurationItem name="Name" between=" " after=" " isEnabled="true" field="Name">
+			<WritingSystemOptions writingSystemType="both" displayWSAbreviation="false">
+			  <Option id="analysis" isEnabled="true"/>
+			</WritingSystemOptions>
+		  </ConfigurationItem>
+		  <ConfigurationItem name="Alias" between=" " after=" " isEnabled="true" field="Alias">
+			<WritingSystemOptions writingSystemType="analysis" displayWSAbreviation="false">
+			  <Option id="analysis" isEnabled="true"/>
+			</WritingSystemOptions>
+		  </ConfigurationItem>
+		</ConfigurationItem>
+		<ConfigurationItem name="Pronunciation Media" after=" " isEnabled="true" field="MediaFilesOS" cssClassNameOverride="mediafiles">
+		  <ConfigurationItem name="Media Files" after=" " isEnabled="true" field="MediaFileRA"/>
+		</ConfigurationItem>
+	  </ConfigurationItem>
+	  <ConfigurationItem name="Etymology" isEnabled="false" before="(" after=") " between=" " field="EtymologyOS" cssClassNameOverride="etymologies">
+		<ConfigurationItem name="Preceding Annotation" isEnabled="true" before="" between=" " after=" " field="PrecComment">
+		  <WritingSystemOptions writingSystemType="analysis" displayWSAbreviation="false">
+			<Option id="analysis" isEnabled="true" />
+		  </WritingSystemOptions>
+		</ConfigurationItem>
+		<ConfigurationItem name="Source Language" after=" " between=" " isEnabled="true" field="LanguageRS" cssClassNameOverride="languages">
+		  <ConfigurationItem name="Abbreviation" between=" " after=" " isEnabled="true" field="Abbreviation">
+			<WritingSystemOptions writingSystemType="analysis" displayWSAbreviation="false">
+			  <Option id="analysis" isEnabled="true"/>
+			</WritingSystemOptions>
+		  </ConfigurationItem>
+		  <ConfigurationItem name="Name" between=" " after=" " isEnabled="false" field="Name">
+			<WritingSystemOptions writingSystemType="analysis" displayWSAbreviation="false">
+			  <Option id="analysis" isEnabled="true"/>
+			</WritingSystemOptions>
+		  </ConfigurationItem>
+		</ConfigurationItem>
+		<ConfigurationItem name="Source Language Notes" after=" " isEnabled="false" field="LanguageNotes">
+		  <WritingSystemOptions writingSystemType="analysis" displayWSAbreviation="false">
+			<Option id="analysis" isEnabled="true"/>
+		  </WritingSystemOptions>
+		</ConfigurationItem>
+		<ConfigurationItem name="Source Form" isEnabled="true" before="" between=" " after=" " field="Form">
+		  <WritingSystemOptions writingSystemType="both" displayWSAbreviation="false">
+			<Option id="best vernoranal" isEnabled="true" />
+		  </WritingSystemOptions>
+		</ConfigurationItem>
+		<ConfigurationItem name="Gloss" isEnabled="true" before="" between=" " after=" " field="Gloss">
+		  <WritingSystemOptions writingSystemType="analysis" displayWSAbreviation="false">
+			<Option id="analysis" isEnabled="true" />
+		  </WritingSystemOptions>
+		</ConfigurationItem>
+		<ConfigurationItem name="Following Comment" isEnabled="false" before="" between=" " after=" " field="Comment">
+		  <WritingSystemOptions writingSystemType="analysis" displayWSAbreviation="false">
+			<Option id="analysis" isEnabled="true" />
+		  </WritingSystemOptions>
+		</ConfigurationItem>
+		<ConfigurationItem name="Bibliographic Source" isEnabled="true" before="" between=" " after=" " field="Bibliography">
+		  <WritingSystemOptions writingSystemType="analysis" displayWSAbreviation="false">
+			<Option id="analysis" isEnabled="true" />
+		  </WritingSystemOptions>
+		</ConfigurationItem>
+<!--
+		<ConfigurationItem name="Note" isEnabled="false" before="" between=" " after=" " field="Note">
+		  <WritingSystemOptions writingSystemType="analysis" displayWSAbreviation="false">
+			<Option id="analysis" isEnabled="true" />
+		  </WritingSystemOptions>
+		</ConfigurationItem>
+-->
+	  </ConfigurationItem>
+	  <ConfigurationItem name="Senses" between="  " after=" " isEnabled="false" field="SensesOS" cssClassNameOverride="senses">
+		<SenseOptions displayEachSenseInParagraph="false" numberStyle="Dictionary-SenseNumber" numberBefore="" numberAfter=") " numberingStyle="%O" numberSingleSense="false" showSingleGramInfoFirst="true"/>
+		<ConfigurationItem name="Grammatical Info." after=" " style="Dictionary-Contrasting" isEnabled="true" field="MorphoSyntaxAnalysisRA" cssClassNameOverride="morphosyntaxanalysis">
+		  <ConfigurationItem name="Gram Info (Name)" between=" " after=" " isEnabled="false" field="InterlinearNameTSS" cssClassNameOverride="graminfoname"/>
+		  <ConfigurationItem name="Gram Info (Abbrev)" between=" " after=" " isEnabled="false" field="InterlinearAbbrTSS" cssClassNameOverride="graminfoabbrev"/>
+		  <ConfigurationItem name="Category Info." between=" " after=" " isEnabled="true" field="MLPartOfSpeech" cssClassNameOverride="partofspeech">
+			<WritingSystemOptions writingSystemType="analysis" displayWSAbreviation="false">
+			  <Option id="analysis" isEnabled="true"/>
+			</WritingSystemOptions>
+		  </ConfigurationItem>
+		  <ConfigurationItem name="Slots (for Infl. Affixes)" before=": " between=", " isEnabled="true" field="Slots">
+			<WritingSystemOptions writingSystemType="analysis" displayWSAbreviation="false">
+			  <Option id="analysis" isEnabled="true"/>
+			</WritingSystemOptions>
+			<ConfigurationItem name="Slot Names" between=" " after=" " isEnabled="true" field="Name">
+			  <WritingSystemOptions writingSystemType="analysis" displayWSAbreviation="false">
+				<Option id="analysis" isEnabled="true"/>
+			  </WritingSystemOptions>
+			</ConfigurationItem>
+		  </ConfigurationItem>
+		  <ConfigurationItem name="Inflection Class" between=" " after=" " isEnabled="false" field="MLInflectionClass">
+			<WritingSystemOptions writingSystemType="analysis" displayWSAbreviation="false">
+			  <Option id="analysis" isEnabled="true"/>
+			</WritingSystemOptions>
+		  </ConfigurationItem>
+		  <ConfigurationItem name="Inflection Features" after=" " isEnabled="false" field="FeaturesTSS" cssClassNameOverride="inflectionfeatures"/>
+		  <ConfigurationItem name="Exception Features" after=" " isEnabled="false" field="ExceptionFeaturesTSS" cssClassNameOverride="exceptionfeatures"/>
+		</ConfigurationItem>
+		<ConfigurationItem name="Sense Type" before="(" after=") " style="Dictionary-Contrasting" isEnabled="true" field="SenseTypeRA" cssClassNameOverride="sensetype">
+		  <ConfigurationItem name="Abbreviation" between=" " isEnabled="true" field="Abbreviation">
+			<WritingSystemOptions writingSystemType="analysis" displayWSAbreviation="false">
+			  <Option id="analysis" isEnabled="true"/>
+			</WritingSystemOptions>
+		  </ConfigurationItem>
+		  <ConfigurationItem name="Name" between=" " isEnabled="false" field="Name">
+			<WritingSystemOptions writingSystemType="analysis" displayWSAbreviation="false">
+			  <Option id="analysis" isEnabled="true"/>
+			</WritingSystemOptions>
+		  </ConfigurationItem>
+		</ConfigurationItem>
+		<ConfigurationItem name="Definition (or Gloss)" between=" " after=" " isEnabled="true" field="DefinitionOrGloss">
+		  <WritingSystemOptions writingSystemType="analysis" displayWSAbreviation="false">
+			<Option id="all analysis" isEnabled="true"/>
+		  </WritingSystemOptions>
+		</ConfigurationItem>
+		<ConfigurationItem name="Definition" between=" " after=" " isEnabled="false" field="Definition">
+		  <WritingSystemOptions writingSystemType="analysis" displayWSAbreviation="false">
+			<Option id="all analysis" isEnabled="true"/>
+		  </WritingSystemOptions>
+		</ConfigurationItem>
+		<ConfigurationItem name="Restrictions" before="Restrictions: " between=" " after=". " isEnabled="true" field="Restrictions">
+		  <WritingSystemOptions writingSystemType="analysis" displayWSAbreviation="false">
+			<Option id="all analysis" isEnabled="true"/>
+		  </WritingSystemOptions>
+		</ConfigurationItem>
+		<ConfigurationItem name="Scientific Name" after=" " isEnabled="true" field="ScientificName"/>
+		<ConfigurationItem name="Gloss" between=" " after=" " isEnabled="false" field="Gloss">
+		  <WritingSystemOptions writingSystemType="analysis" displayWSAbreviation="false">
+			<Option id="all analysis" isEnabled="true"/>
+		  </WritingSystemOptions>
+		</ConfigurationItem>
+	  	<ConfigurationItem name="Examples" style="Bulleted List" styleType="paragraph" between="  " after=" " isEnabled="true" field="ExamplesOS" cssClassNameOverride="examplescontents">
+	  	  <ComplexFormOptions displayEachComplexFormInParagraph="false"/>
+	  	  <ConfigurationItem name="Example Sentence" isEnabled="true" style="Dictionary-Vernacular" between=" " after=" " field="Example">
+			<WritingSystemOptions writingSystemType="vernacular" displayWSAbreviation="false">
+			  <Option id="all vernacular" isEnabled="true"/>
+			</WritingSystemOptions>
+		  </ConfigurationItem>
+	  	  <ConfigurationItem name="Translations" isEnabled="true" field="TranslationsOC" cssClassNameOverride="translationcontents">
+			<ConfigurationItem name="Type" after=" " isEnabled="false" field="TypeRA" cssClassNameOverride="type">
+			  <ConfigurationItem name="Abbreviation" between=" " isEnabled="false" field="Abbreviation">
+				<WritingSystemOptions writingSystemType="analysis" displayWSAbreviation="false">
+				  <Option id="analysis" isEnabled="true"/>
+				</WritingSystemOptions>
+			  </ConfigurationItem>
+			  <ConfigurationItem name="Name" before="[" between=" " after="]" isEnabled="true" field="Name">
+				<WritingSystemOptions writingSystemType="analysis" displayWSAbreviation="false">
+				  <Option id="analysis" isEnabled="true"/>
+				</WritingSystemOptions>
+			  </ConfigurationItem>
+			</ConfigurationItem>
+			<ConfigurationItem name="Translation" between=" " after=" " isEnabled="true" field="Translation">
+			  <WritingSystemOptions writingSystemType="analysis" displayWSAbreviation="false">
+				<Option id="all analysis" isEnabled="true"/>
+			  </WritingSystemOptions>
+			</ConfigurationItem>
+		  </ConfigurationItem>
+		  <ConfigurationItem name="Reference" after=" " isEnabled="false" field="Reference"/>
+		</ConfigurationItem>
+		<ConfigurationItem name="Encyclopedic Info." before=" [" between=" " after="]" isEnabled="true" field="EncyclopedicInfo">
+		  <WritingSystemOptions writingSystemType="analysis" displayWSAbreviation="false">
+			<Option id="all analysis" isEnabled="true"/>
+		  </WritingSystemOptions>
+		</ConfigurationItem>
+		<ConfigurationItem name="Lexical Relations" between="; " after=". " isEnabled="true" field="LexSenseReferences">
+		  <ListTypeOptions list="sense">
+			<Option isEnabled="true" id="b7862f14-ea5e-11de-8d47-0013722f8dec"/>
+			<Option isEnabled="true" id="b7921ac2-ea5e-11de-880d-0013722f8dec" />
+			<Option isEnabled="true" id="b7a78fd8-ea5e-11de-9ef2-0013722f8dec:f" />
+			<Option isEnabled="true" id="b7a78fd8-ea5e-11de-9ef2-0013722f8dec:r" />
+			<Option isEnabled="true" id="b764ce50-ea5e-11de-864f-0013722f8dec:f" />
+			<Option isEnabled="true" id="b764ce50-ea5e-11de-864f-0013722f8dec:r" />
+			<Option isEnabled="true" id="b770ba08-ea5e-11de-9ca9-0013722f8dec:f" />
+			<Option isEnabled="true" id="b770ba08-ea5e-11de-9ca9-0013722f8dec:r" />
+			<Option isEnabled="true" id="b77a435c-ea5e-11de-9a66-0013722f8dec" />
+		  </ListTypeOptions>
+		  <ConfigurationItem name="Relation Abbreviation" between=" " after=": " style="Dictionary-Contrasting" isEnabled="true" field="OwnerType" subField="Abbreviation">
+			<WritingSystemOptions writingSystemType="analysis" displayWSAbreviation="false">
+			  <Option id="analysis" isEnabled="true"/>
+			</WritingSystemOptions>
+		  </ConfigurationItem>
+		  <ConfigurationItem name="Relation Name" between=" " after=": " style="Dictionary-Contrasting" isEnabled="false" field="OwnerType" subField="Name">
+			<WritingSystemOptions writingSystemType="analysis" displayWSAbreviation="false">
+			  <Option id="analysis" isEnabled="true"/>
+			</WritingSystemOptions>
+		  </ConfigurationItem>
+		  <ConfigurationItem name="Targets" between=", " after="" isEnabled="true" field="ConfigTargets">
+			<!--ConfiguredXHTMLGenerator uses cssClassNameOverride="headword" as a flag to generate a link to the referenced entry-->
+			<ConfigurationItem name="Referenced Sense Headword" between=" " style="Dictionary-CrossReferences" isEnabled="true" field="HeadWord" cssClassNameOverride="headword">
+			  <WritingSystemOptions writingSystemType="vernacular" displayWSAbreviation="false">
+				<Option id="vernacular" isEnabled="true"/>
+			  </WritingSystemOptions>
+			</ConfigurationItem>
+			<ConfigurationItem name="Gloss" before=" " between=" " isEnabled="false" field="Gloss">
+			  <WritingSystemOptions writingSystemType="analysis" displayWSAbreviation="false">
+				<Option id="all analysis" isEnabled="true"/>
+			  </WritingSystemOptions>
+			</ConfigurationItem>
+			<ConfigurationItem name="Primary Entry References" isEnabled="true" before=" (" between=", " after=") "  field="PrimaryEntryRefs">
+				<ConfigurationItem name="Type" isEnabled="true" between="," after=" " field="EntryTypes" cssClassNameOverride="entrytypes">
+					<ConfigurationItem name="Reverse Abbreviation" isEnabled="true" between=" " after="" field="ReverseAbbr">
+						<WritingSystemOptions writingSystemType="analysis" displayWSAbreviation="false">
+							<Option id="analysis" isEnabled="true" />
+						</WritingSystemOptions>
+					</ConfigurationItem>
+					<ConfigurationItem name="Reverse Name" isEnabled="false" between=" " after="" field="ReverseName">
+						<WritingSystemOptions writingSystemType="analysis" displayWSAbreviation="false">
+							<Option id="analysis" isEnabled="true" />
+						</WritingSystemOptions>
+					</ConfigurationItem>
+				</ConfigurationItem>
+				<ConfigurationItem name="Primary Entry(s)" isEnabled="true" between="," after="" field="ConfigReferencedEntries" cssClassNameOverride="referencedentries">
+					<ConfigurationItem name="Referenced Headword" isEnabled="true" style="Dictionary-CrossReferences" after="" field="HeadWord" cssClassNameOverride="headword">
+						<WritingSystemOptions writingSystemType="vernacular" displayWSAbreviation="false">
+							<Option id="vernacular" isEnabled="true" />
+						</WritingSystemOptions>
+					</ConfigurationItem>
+					<ConfigurationItem name="Gloss (or Summary Definition)" isEnabled="false" between=" " before=" " field="GlossOrSummary">
+						<WritingSystemOptions writingSystemType="analysis" displayWSAbreviation="false">
+							<Option id="analysis" isEnabled="true" />
+						</WritingSystemOptions>
+					</ConfigurationItem>
+				</ConfigurationItem>
+				<ConfigurationItem name="Comment" isEnabled="false" between=" " before=" " field="Summary">
+					<WritingSystemOptions writingSystemType="analysis" displayWSAbreviation="false">
+						<Option id="analysis" isEnabled="true" />
+					</WritingSystemOptions>
+				</ConfigurationItem>
+			</ConfigurationItem>
+		  </ConfigurationItem>
+		</ConfigurationItem>
+		<ConfigurationItem name="Variants of Sense" before="(" between="; " after=") " isEnabled="true" field="VariantFormEntryBackRefs">
+		  <ConfigurationItem name="Variant Type" between=", " after=" " isEnabled="true" field="VariantEntryTypesRS" cssClassNameOverride="variantentrytypes">
+			<ConfigurationItem name="Abbreviation" between=" " after="" isEnabled="true" field="Abbreviation">
+			  <WritingSystemOptions writingSystemType="analysis" displayWSAbreviation="false">
+				<Option id="analysis" isEnabled="true"/>
+			  </WritingSystemOptions>
+			</ConfigurationItem>
+			<ConfigurationItem name="Name" between=" " isEnabled="false" field="Name">
+			  <WritingSystemOptions writingSystemType="analysis" displayWSAbreviation="false">
+				<Option id="analysis" isEnabled="true"/>
+			  </WritingSystemOptions>
+			</ConfigurationItem>
+		  </ConfigurationItem>
+		  <ConfigurationItem name="Variant Form" between=", " style="Dictionary-CrossReferences" isEnabled="true" field="OwningEntry" subField="HeadWordRef" cssClassNameOverride="headword">
+			<WritingSystemOptions writingSystemType="vernacular" displayWSAbreviation="false">
+			  <Option id="vernacular" isEnabled="true"/>
+			</WritingSystemOptions>
+		  </ConfigurationItem>
+		  <ConfigurationItem name="Variant Pronunciations" before=" " between=", " isEnabled="false" field="OwningEntry" subField="PronunciationsOS" cssClassNameOverride="variantpronunciations">
+			<ConfigurationItem name="Pronunciation" before="[" between=" " after="]" isEnabled="true" field="Form">
+			  <WritingSystemOptions writingSystemType="pronunciation" displayWSAbreviation="false">
+				<Option id="pronunciation" isEnabled="true"/>
+			  </WritingSystemOptions>
+			</ConfigurationItem>
+			<ConfigurationItem name="CV Pattern" after=" " isEnabled="false" field="CVPattern"/>
+			<ConfigurationItem name="Tone" after=" " isEnabled="false" field="Tone"/>
+			<ConfigurationItem name="Location" after=" " style="Dictionary-Contrasting" isEnabled="false" field="LocationRA" cssClassNameOverride="location">
+			  <ConfigurationItem name="Abbreviation" between=" " after=" " isEnabled="true" field="Abbreviation">
+				<WritingSystemOptions writingSystemType="both" displayWSAbreviation="false">
+				  <Option id="analysis" isEnabled="true"/>
+				</WritingSystemOptions>
+			  </ConfigurationItem>
+			  <ConfigurationItem name="Name" between=" " after=" " isEnabled="false" field="Name">
+				<WritingSystemOptions writingSystemType="both" displayWSAbreviation="false">
+				  <Option id="analysis" isEnabled="true"/>
+				</WritingSystemOptions>
+			  </ConfigurationItem>
+			</ConfigurationItem>
+			<ConfigurationItem name="Pronunciation Media" after=" " isEnabled="true" field="MediaFilesOS" cssClassNameOverride="mediafiles">
+			  <ConfigurationItem name="Media Files" after=" " isEnabled="true" field="MediaFileRA"/>
+			</ConfigurationItem>
+		  </ConfigurationItem>
+		  <ConfigurationItem name="Comment" before=" " between=" " isEnabled="false" field="Summary">
+			<WritingSystemOptions writingSystemType="analysis" displayWSAbreviation="false">
+			  <Option id="analysis" isEnabled="true"/>
+			</WritingSystemOptions>
+		  </ConfigurationItem>
+		  <ConfigurationItem name="Summary Definition" between=" " after=" " isEnabled="true" field="OwningEntry" subField="SummaryDefinition">
+			<WritingSystemOptions writingSystemType="analysis" displayWSAbreviation="false">
+			  <Option id="analysis" isEnabled="true"/>
+			</WritingSystemOptions>
+		  </ConfigurationItem>
+		</ConfigurationItem>
+		<ConfigurationItem name="Anthropology Note" between=" " after=" " isEnabled="false" field="AnthroNote">
+		  <WritingSystemOptions writingSystemType="analysis" displayWSAbreviation="false">
+			<Option id="all analysis" isEnabled="true"/>
+		  </WritingSystemOptions>
+		</ConfigurationItem>
+		<ConfigurationItem name="Bibliography" between=" " after=" " isEnabled="false" field="Bibliography">
+		  <WritingSystemOptions writingSystemType="analysis" displayWSAbreviation="false">
+			<Option id="all analysis" isEnabled="true"/>
+		  </WritingSystemOptions>
+		</ConfigurationItem>
+		<ConfigurationItem name="Discourse Note" between=" " after=" " isEnabled="false" field="DiscourseNote">
+		  <WritingSystemOptions writingSystemType="analysis" displayWSAbreviation="false">
+			<Option id="all analysis" isEnabled="true"/>
+		  </WritingSystemOptions>
+		</ConfigurationItem>
+		<ConfigurationItem name="Phonology Note" between=" " after=" " isEnabled="false" field="PhonologyNote">
+		  <WritingSystemOptions writingSystemType="analysis" displayWSAbreviation="false">
+			<Option id="all analysis" isEnabled="true"/>
+		  </WritingSystemOptions>
+		</ConfigurationItem>
+		<ConfigurationItem name="Grammar Note" between=" " after=" " isEnabled="false" field="GrammarNote">
+		  <WritingSystemOptions writingSystemType="analysis" displayWSAbreviation="false">
+			<Option id="all analysis" isEnabled="true"/>
+		  </WritingSystemOptions>
+		</ConfigurationItem>
+		<ConfigurationItem name="Semantics Note" between=" " after=" " isEnabled="false" field="SemanticsNote">
+		  <WritingSystemOptions writingSystemType="analysis" displayWSAbreviation="false">
+			<Option id="all analysis" isEnabled="true"/>
+		  </WritingSystemOptions>
+		</ConfigurationItem>
+		<ConfigurationItem name="Sociolinguistics Note" between=" " after=" " isEnabled="false" field="SocioLinguisticsNote">
+		  <WritingSystemOptions writingSystemType="analysis" displayWSAbreviation="false">
+			<Option id="all analysis" isEnabled="true"/>
+		  </WritingSystemOptions>
+		</ConfigurationItem>
+	  	<ConfigurationItem name="Extended Note" isEnabled="true" style="Dictionary-Sense" styleType="paragraph" between=" " after=" " field="ExtendedNoteOS" cssClassNameOverride="extendednotecontents">
+	  		<ComplexFormOptions list="note" displayEachComplexFormInParagraph="true">
+	  			<Option id="c0000000-dd15-4a03-9032-b40faaa9a754" isEnabled="true" />
+	  			<Option id="2f06d436-b1e0-47ae-a42e-1f7b893c5fc2" isEnabled="true" />
+	  			<Option id="7ad06e7d-15d1-42b0-ae19-9c05b7c0b181" isEnabled="true" />
+	  			<Option id="d3d28628-60c9-4917-8185-ba64c59f20c3" isEnabled="true" />
+	  			<Option id="30115b33-608a-4506-9f9c-2457cab4f4a8" isEnabled="true" />
+	  			<Option id="5dd29371-fdb0-497a-a2fb-7ca69b00ad4f" isEnabled="true" />
+	  		</ComplexFormOptions>
+	  		<ConfigurationItem name="Note Type" isEnabled="false" between=" " after=" " field="ExtendedNoteTypeRA" subField="Name" cssClassNameOverride="notetype">
+	  			<WritingSystemOptions writingSystemType="analysis" displayWSAbreviation="false">
+	  				<Option id="all analysis" isEnabled="true" />
+	  			</WritingSystemOptions>
+	  		</ConfigurationItem>
+	  		<ConfigurationItem name="Discussion" isEnabled="true" style="Strong" between=" " after=" " field="Discussion" cssClassNameOverride="discussion">
+	  			<WritingSystemOptions writingSystemType="analysis" displayWSAbreviation="false">
+	  				<Option id="all analysis" isEnabled="true" />
+	  			</WritingSystemOptions>
+	  		</ConfigurationItem>
+	  		<ConfigurationItem name="Examples" isEnabled="true" style="Bulleted List" styleType="character" between="  " after=" " field="ExamplesOS" cssClassNameOverride="examplescontents">
+	  			<ComplexFormOptions displayEachComplexFormInParagraph="false" />
+	  			<ConfigurationItem name="Example Sentence" isEnabled="true" style="Dictionary-Vernacular" between=" " after=" " field="Example">
+	  				<WritingSystemOptions writingSystemType="vernacular" displayWSAbreviation="false">
+	  					<Option id="all vernacular" isEnabled="true" />
+	  				</WritingSystemOptions>
+	  			</ConfigurationItem>
+	  			<ConfigurationItem name="Translations" isEnabled="true" field="TranslationsOC" cssClassNameOverride="translationcontents">
+	  				<ConfigurationItem name="Type" isEnabled="false" after=" " field="TypeRA" cssClassNameOverride="type">
+	  					<ConfigurationItem name="Abbreviation" isEnabled="false" between=" " field="Abbreviation">
+	  						<WritingSystemOptions writingSystemType="analysis" displayWSAbreviation="false">
+	  							<Option id="analysis" isEnabled="true" />
+	  						</WritingSystemOptions>
+	  					</ConfigurationItem>
+	  					<ConfigurationItem name="Name" isEnabled="true" before="[" between=" " after="]" field="Name">
+	  						<WritingSystemOptions writingSystemType="analysis" displayWSAbreviation="false">
+	  							<Option id="analysis" isEnabled="true" />
+	  						</WritingSystemOptions>
+	  					</ConfigurationItem>
+	  				</ConfigurationItem>
+	  				<ConfigurationItem name="Translation" isEnabled="true" between=" " after=" " field="Translation">
+	  					<WritingSystemOptions writingSystemType="analysis" displayWSAbreviation="false">
+	  						<Option id="all analysis" isEnabled="true" />
+	  					</WritingSystemOptions>
+	  				</ConfigurationItem>
+	  			</ConfigurationItem>
+	  			<ConfigurationItem name="Reference" isEnabled="false" after=" " field="Reference" />
+	  		</ConfigurationItem>
+	  	</ConfigurationItem>
+		<ConfigurationItem name="General Note" between=" " after=" " isEnabled="false" field="GeneralNote">
+		  <WritingSystemOptions writingSystemType="analysis" displayWSAbreviation="false">
+			<Option id="all analysis" isEnabled="true"/>
+		  </WritingSystemOptions>
+		</ConfigurationItem>
+		<ConfigurationItem name="Source" after=" " isEnabled="false" field="Source"/>
+		<ConfigurationItem name="Semantic Domains" before="(sem. domains: " between=", " after=".) " isEnabled="true" field="SemanticDomainsRC" cssClassNameOverride="semanticdomains">
+		  <ConfigurationItem name="Abbreviation" between=" " after=" - " isEnabled="true" field="Abbreviation">
+			<WritingSystemOptions writingSystemType="analysis" displayWSAbreviation="false">
+			  <Option id="analysis" isEnabled="true"/>
+			</WritingSystemOptions>
+		  </ConfigurationItem>
+		  <ConfigurationItem name="Name" between=" " isEnabled="true" field="Name">
+			<WritingSystemOptions writingSystemType="analysis" displayWSAbreviation="false">
+			  <Option id="analysis" isEnabled="true"/>
+			</WritingSystemOptions>
+		  </ConfigurationItem>
+		</ConfigurationItem>
+		<ConfigurationItem name="Anthropology Categories" before="anthro. codes " between=", " after=" " isEnabled="false" field="AnthroCodesRC" cssClassNameOverride="anthrocodes">
+		  <ConfigurationItem name="Abbreviation" between=" " after=" - " isEnabled="true" field="Abbreviation">
+			<WritingSystemOptions writingSystemType="analysis" displayWSAbreviation="false">
+			  <Option id="analysis" isEnabled="true"/>
+			</WritingSystemOptions>
+		  </ConfigurationItem>
+		  <ConfigurationItem name="Name" between=" " isEnabled="true" field="Name">
+			<WritingSystemOptions writingSystemType="analysis" displayWSAbreviation="false">
+			  <Option id="analysis" isEnabled="true"/>
+			</WritingSystemOptions>
+		  </ConfigurationItem>
+		</ConfigurationItem>
+		<ConfigurationItem name="Academic Domains" before="ac. domains: " between=", " after=" " isEnabled="true" field="DomainTypesRC" cssClassNameOverride="academicdomains">
+		  <ConfigurationItem name="Abbreviation" between=" " isEnabled="true" field="Abbreviation">
+			<WritingSystemOptions writingSystemType="analysis" displayWSAbreviation="false">
+			  <Option id="analysis" isEnabled="true"/>
+			</WritingSystemOptions>
+		  </ConfigurationItem>
+		  <ConfigurationItem name="Name" before=" (" between=" " after=")" isEnabled="true" field="Name">
+			<WritingSystemOptions writingSystemType="analysis" displayWSAbreviation="false">
+			  <Option id="analysis" isEnabled="true"/>
+			</WritingSystemOptions>
+		  </ConfigurationItem>
+		</ConfigurationItem>
+		<ConfigurationItem name="Usages" before="{" between=", " after="} " isEnabled="true" field="UsageTypesRC" cssClassNameOverride="usages">
+		  <ConfigurationItem name="Abbreviation" between=" " isEnabled="true" field="Abbreviation">
+			<WritingSystemOptions writingSystemType="analysis" displayWSAbreviation="false">
+			  <Option id="analysis" isEnabled="true"/>
+			</WritingSystemOptions>
+		  </ConfigurationItem>
+		  <ConfigurationItem name="Name" between=" " isEnabled="false" field="Name">
+			<WritingSystemOptions writingSystemType="analysis" displayWSAbreviation="false">
+			  <Option id="analysis" isEnabled="true"/>
+			</WritingSystemOptions>
+		  </ConfigurationItem>
+		</ConfigurationItem>
+		<ConfigurationItem name="Status" before="status " after=" " isEnabled="false" field="StatusRA" cssClassNameOverride="status">
+		  <ConfigurationItem name="Abbreviation" between=" " isEnabled="false" field="Abbreviation">
+			<WritingSystemOptions writingSystemType="analysis" displayWSAbreviation="false">
+			  <Option id="analysis" isEnabled="true"/>
+			</WritingSystemOptions>
+		  </ConfigurationItem>
+		  <ConfigurationItem name="Name" before="[" between=" " after="]" isEnabled="true" field="Name">
+			<WritingSystemOptions writingSystemType="analysis" displayWSAbreviation="false">
+			  <Option id="analysis" isEnabled="true"/>
+			</WritingSystemOptions>
+		  </ConfigurationItem>
+		</ConfigurationItem>
+		<ConfigurationItem name="Referenced Complex Forms" between=" " after=" " isEnabled="true" field="VisibleComplexFormBackRefs">
+		  <ComplexFormOptions list="complex" displayEachComplexFormInParagraph="true">
+			<Option isEnabled="false" id=""/>
+		  </ComplexFormOptions>
+		  <ConfigurationItem name="Complex Form Type" after="" isEnabled="false" field="ComplexEntryTypesRS" cssClassNameOverride="complexformtypes">
+			<ConfigurationItem name="Abbreviation" between=" " after=" " isEnabled="true" field="Abbreviation">
+			  <WritingSystemOptions writingSystemType="analysis" displayWSAbreviation="false">
+				<Option id="analysis" isEnabled="true"/>
+			  </WritingSystemOptions>
+			</ConfigurationItem>
+			<ConfigurationItem name="Name" between=" " after=" " isEnabled="false" field="Name">
+			  <WritingSystemOptions writingSystemType="analysis" displayWSAbreviation="false">
+				<Option id="analysis" isEnabled="true"/>
+			  </WritingSystemOptions>
+			</ConfigurationItem>
+		  </ConfigurationItem>
+		  <ConfigurationItem name="Complex Form" between=" " style="Dictionary-CrossReferences" isEnabled="true" field="OwningEntry" subField="HeadWordRef" cssClassNameOverride="headword">
+			<WritingSystemOptions writingSystemType="vernacular" displayWSAbreviation="false">
+			  <Option id="vernacular" isEnabled="true"/>
+			</WritingSystemOptions>
+		  </ConfigurationItem>
+		  <ConfigurationItem name="Summary Definition" before=" " between=" " after=" " isEnabled="true" field="OwningEntry" subField="SummaryDefinition">
+			<WritingSystemOptions writingSystemType="analysis" displayWSAbreviation="false">
+			  <Option id="analysis" isEnabled="true"/>
+			</WritingSystemOptions>
+		  </ConfigurationItem>
+		  <ConfigurationItem name="Comment" before=" " between=" " isEnabled="true" field="Summary">
+			<WritingSystemOptions writingSystemType="analysis" displayWSAbreviation="false">
+			  <Option id="analysis" isEnabled="true"/>
+			</WritingSystemOptions>
+		  </ConfigurationItem>
+		  <ConfigurationItem name="Example Sentences" isEnabled="false" field="ExampleSentences">
+			<ConfigurationItem name="Example" between=" " after=" " style="Dictionary-Vernacular" isEnabled="true" field="Example">
+			  <WritingSystemOptions writingSystemType="vernacular" displayWSAbreviation="false">
+				<Option id="all vernacular" isEnabled="true"/>
+			  </WritingSystemOptions>
+			</ConfigurationItem>
+		  	<ConfigurationItem name="Translations" isEnabled="true" field="TranslationsOC" cssClassNameOverride="translationcontents">
+			  <ConfigurationItem name="Type" after=" " isEnabled="false" field="TypeRA" cssClassNameOverride="type">
+				<ConfigurationItem name="Abbreviation" between=" " isEnabled="false" field="Abbreviation">
+				  <WritingSystemOptions writingSystemType="analysis" displayWSAbreviation="false">
+					<Option id="analysis" isEnabled="true"/>
+				  </WritingSystemOptions>
+				</ConfigurationItem>
+				<ConfigurationItem name="Name" before="[" between=" " after="]" isEnabled="true" field="Name">
+				  <WritingSystemOptions writingSystemType="analysis" displayWSAbreviation="false">
+					<Option id="analysis" isEnabled="true"/>
+				  </WritingSystemOptions>
+				</ConfigurationItem>
+			  </ConfigurationItem>
+			  <ConfigurationItem name="Translation" between=" " after=" " isEnabled="true" field="Translation">
+				<WritingSystemOptions writingSystemType="analysis" displayWSAbreviation="false">
+				  <Option id="all analysis" isEnabled="true"/>
+				</WritingSystemOptions>
+			  </ConfigurationItem>
+			</ConfigurationItem>
+			<ConfigurationItem name="Reference" after=" " isEnabled="false" field="Reference"/>
+		  </ConfigurationItem>
+		  <ConfigurationItem name="Subentry Under Reference" before=" (see under " between=", " after=") " style="Dictionary-CrossReferences" isEnabled="false" field="NonTrivialEntryRoots">
+			<ConfigurationItem name="Referenced Headword" style="Dictionary-CrossReferences" isEnabled="true" field="HeadWordRef" cssClassNameOverride="headword">
+			  <WritingSystemOptions writingSystemType="vernacular" displayWSAbreviation="false">
+				<Option id="vernacular" isEnabled="true"/>
+			  </WritingSystemOptions>
+			</ConfigurationItem>
+		  </ConfigurationItem>
+		</ConfigurationItem>
+		<ConfigurationItem name="Subsenses" between="  " after=" " isEnabled="true" field="SensesOS" cssClassNameOverride="senses">
+		  <SenseOptions displayEachSenseInParagraph="false" numberStyle="Dictionary-SenseNumber" numberBefore="" numberAfter=") " parentSenseNumberingStyle="%." numberingStyle="%d" numberSingleSense="true" showSingleGramInfoFirst="true"/>
+		  <ReferenceItem>MainEntrySubsenses</ReferenceItem>
+		</ConfigurationItem>
+	  </ConfigurationItem>
+	  <ConfigurationItem name="Summary Definition" before=" " between=" " after=" " isEnabled="true" field="SummaryDefinition">
+		<WritingSystemOptions writingSystemType="analysis" displayWSAbreviation="false">
+		  <Option id="analysis" isEnabled="true"/>
+		</WritingSystemOptions>
+	  </ConfigurationItem>
+	  <ConfigurationItem name="Restrictions (Entry)" before="(" between=" " after=") " isEnabled="false" field="Restrictions">
+		<WritingSystemOptions writingSystemType="analysis" displayWSAbreviation="false">
+		  <Option id="analysis" isEnabled="true"/>
+		</WritingSystemOptions>
+	  </ConfigurationItem>
+	  <ConfigurationItem name="Note" between=" " after=" " isEnabled="false" field="Comment">
+		<WritingSystemOptions writingSystemType="analysis" displayWSAbreviation="false">
+		  <Option id="all analysis" isEnabled="true"/>
+		</WritingSystemOptions>
+	  </ConfigurationItem>
+	  <ConfigurationItem name="Variant Forms" nameSuffix="Inflectional Variants" isEnabled="true" isDuplicate="true" before="[" between="; " after="] " field="VariantFormEntryBackRefs">
+		<ListTypeOptions list="variant">
+		  <Option id="b0000000-c40e-433e-80b5-31da08771344" isEnabled="false" />
+		  <Option id="024b62c9-93b3-41a0-ab19-587a0030219a" isEnabled="false" />
+		  <Option id="4343b1ef-b54f-4fa4-9998-271319a6d74c" isEnabled="false" />
+		  <Option id="01d4fbc1-3b0c-4f52-9163-7ab0d4f4711c" isEnabled="true" />
+		  <Option id="837ebe72-8c1d-4864-95d9-fa313c499d78" isEnabled="true" />
+		  <Option id="a32f1d1c-4832-46a2-9732-c2276d6547e8" isEnabled="true" />
+		  <Option id="0c4663b3-4d9a-47af-b9a1-c8565d8112ed" isEnabled="false" />
+		</ListTypeOptions>
+		<ConfigurationItem name="Variant Type" isEnabled="true" before="" between=", " after=" " field="VariantEntryTypesRS" cssClassNameOverride="variantentrytypes">
+		  <ConfigurationItem name="Abbreviation" isEnabled="true" style="Dictionary-CrossReferences" before="" between=" " after="" field="Abbreviation">
+			<WritingSystemOptions writingSystemType="analysis" displayWSAbreviation="false">
+			  <Option id="analysis" isEnabled="true" />
+			</WritingSystemOptions>
+		  </ConfigurationItem>
+		  <ConfigurationItem name="Name" isEnabled="false" before="" between=" " after="" field="Name">
+			<WritingSystemOptions writingSystemType="analysis" displayWSAbreviation="false">
+			  <Option id="analysis" isEnabled="true" />
+			</WritingSystemOptions>
+		  </ConfigurationItem>
+		</ConfigurationItem>
+		<ConfigurationItem name="Variant Form" isEnabled="true" style="Dictionary-CrossReferences" before="" between=", " after="" field="OwningEntry" subField="HeadWordRef" cssClassNameOverride="headword">
+		  <WritingSystemOptions writingSystemType="vernacular" displayWSAbreviation="false">
+			<Option id="vernacular" isEnabled="true" />
+		  </WritingSystemOptions>
+		</ConfigurationItem>
+		<ConfigurationItem name="Variant Pronunciations" isEnabled="false" before=" " between=", " after="" field="OwningEntry" subField="PronunciationsOS" cssClassNameOverride="variantpronunciations">
+		  <ConfigurationItem name="Pronunciation" isEnabled="true" before="[" between=" " after="]" field="Form">
+			<WritingSystemOptions writingSystemType="pronunciation" displayWSAbreviation="false">
+			  <Option id="pronunciation" isEnabled="true" />
+			</WritingSystemOptions>
+		  </ConfigurationItem>
+		  <ConfigurationItem name="CV Pattern" isEnabled="false" before="" after=" " field="CVPattern" />
+		  <ConfigurationItem name="Tone" isEnabled="false" before="" after=" " field="Tone" />
+		  <ConfigurationItem name="Location" isEnabled="false" style="Dictionary-Contrasting" before="" after=" " field="LocationRA" cssClassNameOverride="location">
+			<ConfigurationItem name="Abbreviation" isEnabled="true" before="" between=" " after=" " field="Abbreviation">
+			  <WritingSystemOptions writingSystemType="both" displayWSAbreviation="false">
+				<Option id="analysis" isEnabled="true" />
+			  </WritingSystemOptions>
+			</ConfigurationItem>
+			<ConfigurationItem name="Name" isEnabled="false" before="" between=" " after=" " field="Name">
+			  <WritingSystemOptions writingSystemType="both" displayWSAbreviation="false">
+				<Option id="analysis" isEnabled="true" />
+			  </WritingSystemOptions>
+			</ConfigurationItem>
+		  </ConfigurationItem>
+		  <ConfigurationItem name="Pronunciation Media" after=" " isEnabled="true" field="MediaFilesOS" cssClassNameOverride="mediafiles">
+			<ConfigurationItem name="Media Files" after=" " isEnabled="true" field="MediaFileRA"/>
+		  </ConfigurationItem>
+		</ConfigurationItem>
+		<ConfigurationItem name="Comment" isEnabled="false" before=" " between=" " after="" field="Summary">
+		  <WritingSystemOptions writingSystemType="analysis" displayWSAbreviation="false">
+			<Option id="analysis" isEnabled="true" />
+		  </WritingSystemOptions>
+		</ConfigurationItem>
+		<ConfigurationItem name="Summary Definition" isEnabled="false" before=" " between=" " after=" " field="OwningEntry" subField="SummaryDefinition">
+		  <WritingSystemOptions writingSystemType="analysis" displayWSAbreviation="false">
+			<Option id="analysis" isEnabled="true" />
+		  </WritingSystemOptions>
+		</ConfigurationItem>
+	  </ConfigurationItem>
+	  <ConfigurationItem name="Variant Forms" before="(" between="; " after=") " isEnabled="false" field="VariantFormEntryBackRefs">
+		<ListTypeOptions list="variant">
+		  <Option isEnabled="false" id="b0000000-c40e-433e-80b5-31da08771344"/>
+		  <Option isEnabled="true" id="024b62c9-93b3-41a0-ab19-587a0030219a"/>
+		  <Option isEnabled="true" id="4343b1ef-b54f-4fa4-9998-271319a6d74c"/>
+		  <Option isEnabled="false" id="01d4fbc1-3b0c-4f52-9163-7ab0d4f4711c"/>
+		  <Option isEnabled="false" id="837ebe72-8c1d-4864-95d9-fa313c499d78"/>
+		  <Option isEnabled="false" id="a32f1d1c-4832-46a2-9732-c2276d6547e8"/>
+		  <Option isEnabled="true" id="0c4663b3-4d9a-47af-b9a1-c8565d8112ed"/>
+		</ListTypeOptions>
+		<ConfigurationItem name="Variant Type" between=", " after=" " isEnabled="true" field="VariantEntryTypesRS" cssClassNameOverride="variantentrytypes">
+		  <ConfigurationItem name="Abbreviation" between=" " after="" isEnabled="true" field="Abbreviation">
+			<WritingSystemOptions writingSystemType="analysis" displayWSAbreviation="false">
+			  <Option id="analysis" isEnabled="true"/>
+			</WritingSystemOptions>
+		  </ConfigurationItem>
+		  <ConfigurationItem name="Name" between=" " isEnabled="false" field="Name">
+			<WritingSystemOptions writingSystemType="analysis" displayWSAbreviation="false">
+			  <Option id="analysis" isEnabled="true"/>
+			</WritingSystemOptions>
+		  </ConfigurationItem>
+		</ConfigurationItem>
+		<ConfigurationItem name="Variant Form" between=", " style="Dictionary-CrossReferences" isEnabled="true" field="OwningEntry" subField="HeadWordRef" cssClassNameOverride="headword">
+		  <WritingSystemOptions writingSystemType="vernacular" displayWSAbreviation="false">
+			<Option id="vernacular" isEnabled="true"/>
+		  </WritingSystemOptions>
+		</ConfigurationItem>
+		<ConfigurationItem name="Variant Pronunciations" before=" " between=", " isEnabled="false" field="OwningEntry" subField="PronunciationsOS" cssClassNameOverride="variantpronunciations">
+		  <ConfigurationItem name="Pronunciation" before="[" between=" " after="]" isEnabled="true" field="Form">
+			<WritingSystemOptions writingSystemType="pronunciation" displayWSAbreviation="false">
+			  <Option id="pronunciation" isEnabled="true"/>
+			</WritingSystemOptions>
+		  </ConfigurationItem>
+		  <ConfigurationItem name="CV Pattern" after=" " isEnabled="false" field="CVPattern"/>
+		  <ConfigurationItem name="Tone" after=" " isEnabled="false" field="Tone"/>
+		  <ConfigurationItem name="Location" after=" " style="Dictionary-Contrasting" isEnabled="false" field="LocationRA" cssClassNameOverride="location">
+			<ConfigurationItem name="Abbreviation" between=" " after=" " isEnabled="true" field="Abbreviation">
+			  <WritingSystemOptions writingSystemType="both" displayWSAbreviation="false">
+				<Option id="analysis" isEnabled="true"/>
+			  </WritingSystemOptions>
+			</ConfigurationItem>
+			<ConfigurationItem name="Name" between=" " after=" " isEnabled="false" field="Name">
+			  <WritingSystemOptions writingSystemType="both" displayWSAbreviation="false">
+				<Option id="analysis" isEnabled="true"/>
+			  </WritingSystemOptions>
+			</ConfigurationItem>
+		  </ConfigurationItem>
+		  <ConfigurationItem name="Pronunciation Media" after=" " isEnabled="true" field="MediaFilesOS" cssClassNameOverride="mediafiles">
+			<ConfigurationItem name="Media Files" after=" " isEnabled="true" field="MediaFileRA"/>
+		  </ConfigurationItem>
+		</ConfigurationItem>
+		<ConfigurationItem name="Comment" before=" " between=" " isEnabled="false" field="Summary">
+		  <WritingSystemOptions writingSystemType="analysis" displayWSAbreviation="false">
+			<Option id="analysis" isEnabled="true"/>
+		  </WritingSystemOptions>
+		</ConfigurationItem>
+		<ConfigurationItem name="Summary Definition" between=" " after=" " isEnabled="true" field="OwningEntry" subField="SummaryDefinition">
+		  <WritingSystemOptions writingSystemType="analysis" displayWSAbreviation="false">
+			<Option id="analysis" isEnabled="true"/>
+		  </WritingSystemOptions>
+		</ConfigurationItem>
+	  </ConfigurationItem>
+	  <ConfigurationItem name="Cross References" between="; " after=". " isEnabled="false" field="MinimalLexReferences">
+		<ListTypeOptions list="entry">
+		  <Option isEnabled="true" id="b79ba420-ea5e-11de-8f71-0013722f8dec"/>
+		</ListTypeOptions>
+		<ConfigurationItem name="Relation Abbreviation" between=" " after=": " style="Dictionary-Contrasting" isEnabled="true" field="OwnerType" subField="Abbreviation">
+		  <WritingSystemOptions writingSystemType="analysis" displayWSAbreviation="false">
+			<Option id="analysis" isEnabled="true"/>
+		  </WritingSystemOptions>
+		</ConfigurationItem>
+		<ConfigurationItem name="Relation Name" between=" " after=": " style="Dictionary-Contrasting" isEnabled="false" field="OwnerType" subField="Name">
+		  <WritingSystemOptions writingSystemType="analysis" displayWSAbreviation="false">
+			<Option id="analysis" isEnabled="true"/>
+		  </WritingSystemOptions>
+		</ConfigurationItem>
+		<ConfigurationItem name="Targets" between=", " after="" isEnabled="true" field="ConfigTargets">
+		  <!--ConfiguredXHTMLGenerator uses cssClassNameOverride="headword" as a flag to generate a link to the referenced entry-->
+		  <ConfigurationItem name="Referenced Headword" between=" " style="Dictionary-CrossReferences" isEnabled="true" field="HeadWord" cssClassNameOverride="headword">
+			<WritingSystemOptions writingSystemType="vernacular" displayWSAbreviation="false">
+			  <Option id="vernacular" isEnabled="true"/>
+			</WritingSystemOptions>
+		  </ConfigurationItem>
+		  <ConfigurationItem name="Summary Definition" before=" " between=" " isEnabled="false" field="SummaryDefinition">
+			<WritingSystemOptions writingSystemType="analysis" displayWSAbreviation="false">
+			  <Option id="analysis" isEnabled="true"/>
+			</WritingSystemOptions>
+		  </ConfigurationItem>
+			<ConfigurationItem name="Primary Entry References" isEnabled="true" before=" (" between=", " after=") "  field="PrimaryEntryRefs">
+				<ConfigurationItem name="Type" isEnabled="true" between="," after=" " field="EntryTypes" cssClassNameOverride="entrytypes">
+					<ConfigurationItem name="Reverse Abbreviation" isEnabled="true" between=" " after="" field="ReverseAbbr">
+						<WritingSystemOptions writingSystemType="analysis" displayWSAbreviation="false">
+							<Option id="analysis" isEnabled="true" />
+						</WritingSystemOptions>
+					</ConfigurationItem>
+					<ConfigurationItem name="Reverse Name" isEnabled="false" between=" " after="" field="ReverseName">
+						<WritingSystemOptions writingSystemType="analysis" displayWSAbreviation="false">
+							<Option id="analysis" isEnabled="true" />
+						</WritingSystemOptions>
+					</ConfigurationItem>
+				</ConfigurationItem>
+				<ConfigurationItem name="Primary Entry(s)" isEnabled="true" between="," after="" field="ConfigReferencedEntries" cssClassNameOverride="referencedentries">
+					<ConfigurationItem name="Referenced Headword" isEnabled="true" style="Dictionary-CrossReferences" after="" field="HeadWord" cssClassNameOverride="headword">
+						<WritingSystemOptions writingSystemType="vernacular" displayWSAbreviation="false">
+							<Option id="vernacular" isEnabled="true" />
+						</WritingSystemOptions>
+					</ConfigurationItem>
+					<ConfigurationItem name="Gloss (or Summary Definition)" isEnabled="false" between=" " before=" " field="GlossOrSummary">
+						<WritingSystemOptions writingSystemType="analysis" displayWSAbreviation="false">
+							<Option id="analysis" isEnabled="true" />
+						</WritingSystemOptions>
+					</ConfigurationItem>
+				</ConfigurationItem>
+				<ConfigurationItem name="Comment" isEnabled="false" between=" " before=" " field="Summary">
+					<WritingSystemOptions writingSystemType="analysis" displayWSAbreviation="false">
+						<Option id="analysis" isEnabled="true" />
+					</WritingSystemOptions>
+				</ConfigurationItem>
+			</ConfigurationItem>
+		</ConfigurationItem>
+	  </ConfigurationItem>
+	  <ConfigurationItem name="Bibliography" between=" " after=" " isEnabled="false" field="Bibliography">
+		<WritingSystemOptions writingSystemType="analysis" displayWSAbreviation="false">
+		  <Option id="all analysis" isEnabled="true"/>
+		</WritingSystemOptions>
+	  </ConfigurationItem>
+	  <ConfigurationItem name="Literal Meaning" between=" " after=" " isEnabled="false" field="LiteralMeaning">
+		<WritingSystemOptions writingSystemType="analysis" displayWSAbreviation="false">
+		  <Option id="all analysis" isEnabled="true"/>
+		</WritingSystemOptions>
+	  </ConfigurationItem>
+	  <ConfigurationItem name="Allomorphs" between=", " after=" " isEnabled="false" field="AlternateFormsOS" cssClassNameOverride="allomorphs">
+		<ConfigurationItem name="Morph Type" between=" " after=" " isEnabled="false" field="MorphTypeRA" cssClassNameOverride="morphtype">
+		  <WritingSystemOptions writingSystemType="analysis" displayWSAbreviation="false">
+			<Option id="analysis" isEnabled="true"/>
+		  </WritingSystemOptions>
+		  <ConfigurationItem name="Abbreviation" between=" " isEnabled="false" field="Abbreviation">
+			<WritingSystemOptions writingSystemType="analysis" displayWSAbreviation="false">
+			  <Option id="analysis" isEnabled="true"/>
+			</WritingSystemOptions>
+		  </ConfigurationItem>
+		  <ConfigurationItem name="Name" between=" " isEnabled="false" field="Name">
+			<WritingSystemOptions writingSystemType="analysis" displayWSAbreviation="false">
+			  <Option id="analysis" isEnabled="true"/>
+			</WritingSystemOptions>
+		  </ConfigurationItem>
+		</ConfigurationItem>
+		<ConfigurationItem name="Allomorph" between=" " after=" " isEnabled="false" field="Form">
+		  <WritingSystemOptions writingSystemType="vernacular" displayWSAbreviation="false">
+			<Option id="vernacular" isEnabled="true"/>
+		  </WritingSystemOptions>
+		</ConfigurationItem>
+		<ConfigurationItem name="Environments" isEnabled="false" between=", " after=" " field="AllomorphEnvironments">
+		  <ConfigurationItem name="String Representation" isEnabled="true" field="StringRepresentation">
+			<WritingSystemOptions writingSystemType="analysis" displayWSAbreviation="false">
+			  <Option id="analysis" isEnabled="true" />
+			</WritingSystemOptions>
+		  </ConfigurationItem>
+		</ConfigurationItem>
+	  </ConfigurationItem>
+	  <ConfigurationItem name="Date Created" before="created on: " after=" " isEnabled="false" field="DateCreated"/>
+	  <ConfigurationItem name="Date Modified" before="modified on: " after=" " isEnabled="false" field="DateModified"/>
+	  <ConfigurationItem name="Other Referenced Complex Forms" between=" " after=" " isEnabled="true" field="ComplexFormsNotSubentries">
+		<ComplexFormOptions list="complex" displayEachComplexFormInParagraph="true">
+		  <Option isEnabled="false" id=""/>
+		</ComplexFormOptions>
 		<ConfigurationItem name="Complex Form Type" after=" " isEnabled="false" field="ComplexEntryTypesRS" cssClassNameOverride="complexformtypes">
 		  <ConfigurationItem name="Abbreviation" between=" " after=" " isEnabled="true" field="Abbreviation">
 			<WritingSystemOptions writingSystemType="analysis" displayWSAbreviation="false">
