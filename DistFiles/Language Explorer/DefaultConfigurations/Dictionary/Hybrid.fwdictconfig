<?xml version="1.0" encoding="utf-8"?>
<DictionaryConfiguration xmlns:xsi="http://www.w3.org/2001/XMLSchema-instance"
 xsi:noNamespaceSchemaLocation="../../Configuration/DictionaryConfiguration.xsd"
 xmlns:xsd="http://www.w3.org/2001/XMLSchema"
 name="Hybrid (complex forms as main entries and mini subentries)"
 version="12" lastModified="2016-08-31"
 allPublications="true" isRootBased="false">
  <ConfigurationItem name="Main Entry" isEnabled="true" style="Dictionary-Normal" styleType="paragraph" field="LexEntry" cssClassNameOverride="entry">
	<!-- using a different CSS Class for the main HeadWord and the HeadWords for subentries, references, and (variant|complex) forms
   prevents styles for the main HeadWord from leaking onto other HeadWords -->
	<ConfigurationItem name="Headword" isEnabled="true" style="Dictionary-Headword" before="" between=" " after=" " field="MLHeadWord" cssClassNameOverride="mainheadword">
	  <WritingSystemOptions writingSystemType="vernacular" displayWSAbreviation="false">
		<Option id="vernacular" isEnabled="true" />
	  </WritingSystemOptions>
	</ConfigurationItem>
	<ConfigurationItem name="Lexeme Form" isEnabled="false" before="" between=" " after="" field="LexemeFormOA" cssClassNameOverride="lexemeform">
	  <WritingSystemOptions writingSystemType="vernacular" displayWSAbreviation="false">
		<Option id="vernacular" isEnabled="true" />
	  </WritingSystemOptions>
	</ConfigurationItem>
	<ConfigurationItem name="Citation Form" isEnabled="false" before="" between=" " after="" field="CitationForm">
	  <WritingSystemOptions writingSystemType="vernacular" displayWSAbreviation="false">
		<Option id="all vernacular" isEnabled="true" />
	  </WritingSystemOptions>
	</ConfigurationItem>
	<ConfigurationItem name="Secondary Homograph Number" style="Homograph-Number" isEnabled="false" before="" after=" " field="HomographNumber" />
	<ConfigurationItem name="Dialect Labels" isEnabled="true" before="[" after="] " field="DialectLabelsRS">
	  <ConfigurationItem name="Abbreviation" between=" " isEnabled="true" field="Abbreviation">
		<WritingSystemOptions writingSystemType="both" displayWSAbreviation="false">
		  <Option id="best vernoranal" isEnabled="true" />
		</WritingSystemOptions>
	  </ConfigurationItem>
	  <ConfigurationItem name="Name" between=" " isEnabled="false" field="Name">
		<WritingSystemOptions writingSystemType="both" displayWSAbreviation="false">
		  <Option id="best vernoranal" isEnabled="true" />
		</WritingSystemOptions>
	  </ConfigurationItem>
	</ConfigurationItem>
	<ConfigurationItem name="Pronunciations" isEnabled="true" before="" between=", " after=" " field="PronunciationsOS" cssClassNameOverride="pronunciations">
	  <ConfigurationItem name="Pronunciation" isEnabled="true" before="[" between=" " after="]" field="Form">
		<WritingSystemOptions writingSystemType="pronunciation" displayWSAbreviation="false">
		  <Option id="pronunciation" isEnabled="true" />
		</WritingSystemOptions>
	  </ConfigurationItem>
<<<<<<< HEAD
	  <ConfigurationItem name="CV Pattern" isEnabled="false" before=" " between=" " after="" field="CVPattern" />
=======
	  <ConfigurationItem name="CV Pattern" isEnabled="false" before="" between=" " after="" field="CVPattern" />
>>>>>>> eae75d4d
	  <ConfigurationItem name="Tone" isEnabled="false" before=" " between=" " after="" field="Tone" />
	  <ConfigurationItem name="Location" isEnabled="false" style="Dictionary-Contrasting" before=" " between=" " after="" field="LocationRA" cssClassNameOverride="location">
		<ConfigurationItem name="Abbreviation" isEnabled="true" between=" " field="Abbreviation">
		  <WritingSystemOptions writingSystemType="both" displayWSAbreviation="false">
			<Option id="analysis" isEnabled="true" />
		  </WritingSystemOptions>
		</ConfigurationItem>
		<ConfigurationItem name="Name" isEnabled="false" between=" " field="Name">
		  <WritingSystemOptions writingSystemType="both" displayWSAbreviation="false">
			<Option id="analysis" isEnabled="true" />
		  </WritingSystemOptions>
		</ConfigurationItem>
		<ConfigurationItem name="Alias" isEnabled="true" before=" " between=" " after="" field="Alias">
		  <WritingSystemOptions writingSystemType="analysis" displayWSAbreviation="false">
			<Option id="analysis" isEnabled="true" />
		  </WritingSystemOptions>
		</ConfigurationItem>
	  </ConfigurationItem>
	  <ConfigurationItem name="Pronunciation Media" before=" " isEnabled="true" field="MediaFilesOS" cssClassNameOverride="mediafiles">
		<ConfigurationItem name="Media Files" isEnabled="true" field="MediaFileRA"/>
	  </ConfigurationItem>
	</ConfigurationItem>
	<ConfigurationItem name="Etymology" isEnabled="false" before="(" between=" " after=") " field="EtymologyOS" cssClassNameOverride="etymologies">
	  <ConfigurationItem name="Preceding Annotation" isEnabled="true" field="PrecComment">
		<WritingSystemOptions writingSystemType="analysis" displayWSAbreviation="false">
		  <Option id="analysis" isEnabled="true" />
		</WritingSystemOptions>
	  </ConfigurationItem>
	  <ConfigurationItem name="Source Language" before="" between=", " after="" isEnabled="true" field="LanguageRS" cssClassNameOverride="languages">
		<ConfigurationItem name="Abbreviation" between=" " isEnabled="true" field="Abbreviation">
		  <WritingSystemOptions writingSystemType="analysis" displayWSAbreviation="false">
			<Option id="analysis" isEnabled="true"/>
		  </WritingSystemOptions>
		</ConfigurationItem>
		<ConfigurationItem name="Name" between=" " isEnabled="false" field="Name">
		  <WritingSystemOptions writingSystemType="analysis" displayWSAbreviation="false">
			<Option id="analysis" isEnabled="true"/>
		  </WritingSystemOptions>
		</ConfigurationItem>
	  </ConfigurationItem>
	  <ConfigurationItem name="Source Language Notes" before=" " between=" " after="" isEnabled="false" field="LanguageNotes">
		<WritingSystemOptions writingSystemType="analysis" displayWSAbreviation="false">
		  <Option id="analysis" isEnabled="true"/>
		</WritingSystemOptions>
	  </ConfigurationItem>
	  <ConfigurationItem name="Source Form" isEnabled="true" before=" " between=" " after="" field="Form">
		<WritingSystemOptions writingSystemType="both" displayWSAbreviation="false">
		  <Option id="best vernoranal" isEnabled="true" />
		</WritingSystemOptions>
	  </ConfigurationItem>
	  <ConfigurationItem name="Gloss" isEnabled="true" before=" " between=" " after="" field="Gloss">
		<WritingSystemOptions writingSystemType="analysis" displayWSAbreviation="false">
		  <Option id="analysis" isEnabled="true" />
		</WritingSystemOptions>
	  </ConfigurationItem>
	  <ConfigurationItem name="Following Comment" isEnabled="false" before=" " between=" " after="" field="Comment">
		<WritingSystemOptions writingSystemType="analysis" displayWSAbreviation="false">
		  <Option id="analysis" isEnabled="true" />
		</WritingSystemOptions>
	  </ConfigurationItem>
	  <ConfigurationItem name="Bibliographic Source" isEnabled="false" before=" " between=" " after="" field="Bibliography">
		<WritingSystemOptions writingSystemType="analysis" displayWSAbreviation="false">
		  <Option id="analysis" isEnabled="true" />
		</WritingSystemOptions>
	  </ConfigurationItem>
<!--
	  <ConfigurationItem name="Note" isEnabled="false" before=" " between=" " after="" field="Note">
		<WritingSystemOptions writingSystemType="analysis" displayWSAbreviation="false">
		  <Option id="analysis" isEnabled="true" />
		</WritingSystemOptions>
	  </ConfigurationItem>
-->
	</ConfigurationItem>
	<ConfigurationItem name="Senses" isEnabled="true" before=" " between="  " after="" field="SensesOS" cssClassNameOverride="senses">
	  <SenseOptions numberStyle="Dictionary-SenseNumber" numberBefore="" numberingStyle="%d" numberAfter=". " numberSingleSense="false" showSingleGramInfoFirst="true" displayEachSenseInParagraph="false" />
	  <ConfigurationItem name="Grammatical Info." isEnabled="true" style="Dictionary-Contrasting" before="" between="" after=" " field="MorphoSyntaxAnalysisRA" cssClassNameOverride="morphosyntaxanalysis">
<<<<<<< HEAD
		<ConfigurationItem name="Category Info." isEnabled="true" style="Classified-POS" before=" " between=" " after="" field="MLPartOfSpeech" cssClassNameOverride="partofspeech">
=======
		<ConfigurationItem name="Category Info." isEnabled="true" before="" between=" " after="" style="Classified-POS" field="MLPartOfSpeech" cssClassNameOverride="partofspeech">
>>>>>>> eae75d4d
		  <WritingSystemOptions writingSystemType="analysis" displayWSAbreviation="false">
			<Option id="analysis" isEnabled="true" />
		  </WritingSystemOptions>
		</ConfigurationItem>
		<ConfigurationItem name="Slots (for Infl. Affixes)" isEnabled="false" before=": " between=", " after="" field="Slots">
		  <WritingSystemOptions writingSystemType="analysis" displayWSAbreviation="false">
			<Option id="analysis" isEnabled="true" />
		  </WritingSystemOptions>
		  <ConfigurationItem name="Slot Names" isEnabled="true" before=" " between=" " after="" field="Name">
			<WritingSystemOptions writingSystemType="analysis" displayWSAbreviation="false">
			  <Option id="analysis" isEnabled="true" />
			</WritingSystemOptions>
		  </ConfigurationItem>
		</ConfigurationItem>
		<ConfigurationItem name="Inflection Class" isEnabled="false" before=" " between=" " after="" field="MLInflectionClass">
		  <WritingSystemOptions writingSystemType="analysis" displayWSAbreviation="false">
			<Option id="analysis" isEnabled="true" />
		  </WritingSystemOptions>
		</ConfigurationItem>
		<ConfigurationItem name="Inflection Features" isEnabled="false" before=" " between=" " after="" field="FeaturesTSS" cssClassNameOverride="inflectionfeatures" />
		<ConfigurationItem name="Exception Features" isEnabled="false" before=" " between=" " after="" field="ExceptionFeaturesTSS" cssClassNameOverride="exceptionfeatures" />
		<ConfigurationItem name="Gram Info (Name)" isEnabled="false" before=" " between=" " after="" field="InterlinearNameTSS" cssClassNameOverride="graminfoname" />
		<ConfigurationItem name="Gram Info (Abbrev)" isEnabled="false" before=" " between=" " after="" field="InterlinearAbbrTSS" cssClassNameOverride="graminfoabbrev" />
	  </ConfigurationItem>
	  <ConfigurationItem name="Sense Type" isEnabled="false" style="Dictionary-Contrasting" before=" (" after=")" field="SenseTypeRA" cssClassNameOverride="sensetype">
		<ConfigurationItem name="Abbreviation" isEnabled="true" before="" between=" " after="" field="Abbreviation">
		  <WritingSystemOptions writingSystemType="analysis" displayWSAbreviation="false">
			<Option id="analysis" isEnabled="true" />
		  </WritingSystemOptions>
		</ConfigurationItem>
		<ConfigurationItem name="Name" isEnabled="false" before="" between=" " after="" field="Name">
		  <WritingSystemOptions writingSystemType="analysis" displayWSAbreviation="false">
			<Option id="analysis" isEnabled="true" />
		  </WritingSystemOptions>
		</ConfigurationItem>
	  </ConfigurationItem>
	  <ConfigurationItem name="Definition (or Gloss)" isEnabled="true" before=" " between=" " after="" field="DefinitionOrGloss">
		<WritingSystemOptions writingSystemType="analysis" displayWSAbreviation="false">
		  <Option id="all analysis" isEnabled="true" />
		</WritingSystemOptions>
	  </ConfigurationItem>
	  <ConfigurationItem name="Definition" isEnabled="false" before=" " between=" " after="" field="Definition">
		<WritingSystemOptions writingSystemType="analysis" displayWSAbreviation="false">
		  <Option id="all analysis" isEnabled="true" />
		</WritingSystemOptions>
	  </ConfigurationItem>
	  <ConfigurationItem name="Restrictions" isEnabled="true" style="Dictionary-Contrasting" before=" (" between=" " after=")" field="Restrictions">
		<WritingSystemOptions writingSystemType="analysis" displayWSAbreviation="false">
		  <Option id="all analysis" isEnabled="true" />
		</WritingSystemOptions>
	  </ConfigurationItem>
	  <ConfigurationItem name="Scientific Name" isEnabled="true" style="Dictionary-Contrasting" before=" [" after="]" field="ScientificName" />
	  <ConfigurationItem name="Gloss" isEnabled="false" before=" " between=" " after="" field="Gloss">
		<WritingSystemOptions writingSystemType="analysis" displayWSAbreviation="false">
		  <Option id="all analysis" isEnabled="true" />
		</WritingSystemOptions>
	  </ConfigurationItem>
	  <ConfigurationItem name="Dialect Labels" isEnabled="true" before=" [" after="]" field="DialectLabelsRS">
		<ConfigurationItem name="Abbreviation" between=" " isEnabled="true" field="Abbreviation">
		  <WritingSystemOptions writingSystemType="both" displayWSAbreviation="false">
			<Option id="best vernoranal" isEnabled="true" />
		  </WritingSystemOptions>
		</ConfigurationItem>
		<ConfigurationItem name="Name" between=" " isEnabled="false" field="Name">
		  <WritingSystemOptions writingSystemType="both" displayWSAbreviation="false">
			<Option id="best vernoranal" isEnabled="true" />
		  </WritingSystemOptions>
		</ConfigurationItem>
	  </ConfigurationItem>
	  <ConfigurationItem name="Examples" styleType="character" isEnabled="true" before=" " between="  " after="" field="ExamplesOS" cssClassNameOverride="examplescontents">
		<ComplexFormOptions displayEachComplexFormInParagraph="false"/>
		<ConfigurationItem name="Example Sentence" isEnabled="true" style="Dictionary-Vernacular" before="" between=" " after="" field="Example">
		  <WritingSystemOptions writingSystemType="vernacular" displayWSAbreviation="false">
			<Option id="all vernacular" isEnabled="true" />
		  </WritingSystemOptions>
		</ConfigurationItem>
		<ConfigurationItem name="Translations" isEnabled="true" before=" " between="" after="" field="TranslationsOC" cssClassNameOverride="translationcontents">
		  <ConfigurationItem name="Type" isEnabled="false" before=" " between=" " after="" field="TypeRA" cssClassNameOverride="type">
			<ConfigurationItem name="Abbreviation" isEnabled="false" before="" between=" " after="" field="Abbreviation">
			  <WritingSystemOptions writingSystemType="analysis" displayWSAbreviation="false">
				<Option id="analysis" isEnabled="true" />
			  </WritingSystemOptions>
			</ConfigurationItem>
			<ConfigurationItem name="Name" isEnabled="true" before="[" between=" " after="]" field="Name">
			  <WritingSystemOptions writingSystemType="analysis" displayWSAbreviation="false">
				<Option id="analysis" isEnabled="true" />
			  </WritingSystemOptions>
			</ConfigurationItem>
		  </ConfigurationItem>
		  <ConfigurationItem name="Translation" isEnabled="true" before=" " between=" " after="" field="Translation">
			<WritingSystemOptions writingSystemType="analysis" displayWSAbreviation="false">
			  <Option id="all analysis" isEnabled="true" />
			</WritingSystemOptions>
		  </ConfigurationItem>
		</ConfigurationItem>
		<ConfigurationItem name="Reference" isEnabled="false" before=" " between=" " after="" field="Reference" />
	  </ConfigurationItem>
	  <ConfigurationItem name="Encyclopedic Info." isEnabled="true" style="Dictionary-Contrasting" before=" (" between=" " after=") " field="EncyclopedicInfo">
		<WritingSystemAndParaOptions writingSystemType="analysis" displayWSAbreviation="false" displayInParagraph="false">
		  <Option id="all analysis" isEnabled="true" />
		</WritingSystemAndParaOptions>
	  </ConfigurationItem>
	  <ConfigurationItem name="Lexical Relations" isEnabled="false" before="" between="; " after=". " field="LexSenseReferences">
		<ListTypeOptions list="sense">
		  <Option id="" isEnabled="false" />
		</ListTypeOptions>
		<ConfigurationItem name="Relation Abbreviation" isEnabled="true" style="Dictionary-Contrasting" before="" between=" " after=": " field="OwnerType" subField="Abbreviation">
		  <WritingSystemOptions writingSystemType="analysis" displayWSAbreviation="false">
			<Option id="analysis" isEnabled="true" />
		  </WritingSystemOptions>
		</ConfigurationItem>
		<ConfigurationItem name="Relation Name" isEnabled="false" style="Dictionary-Contrasting" before="" between=" " after=": " field="OwnerType" subField="Name">
		  <WritingSystemOptions writingSystemType="analysis" displayWSAbreviation="false">
			<Option id="analysis" isEnabled="true" />
		  </WritingSystemOptions>
		</ConfigurationItem>
		<ConfigurationItem name="Targets" isEnabled="true" before="" between=", " after="" field="ConfigTargets">
		  <!--ConfiguredXHTMLGenerator uses cssClassNameOverride="headword" as a flag to generate a link to the referenced entry-->
		  <ConfigurationItem name="Referenced Sense Headword" isEnabled="true" style="Dictionary-CrossReferences" before="" between=" " after="" field="HeadWord" cssClassNameOverride="headword">
			<WritingSystemOptions writingSystemType="vernacular" displayWSAbreviation="false">
			  <Option id="vernacular" isEnabled="true" />
			</WritingSystemOptions>
		  </ConfigurationItem>
		  <ConfigurationItem name="Gloss" isEnabled="false" before=" " between=" " after="" field="Gloss">
			<WritingSystemOptions writingSystemType="analysis" displayWSAbreviation="false">
			  <Option id="all analysis" isEnabled="true" />
			</WritingSystemOptions>
		  </ConfigurationItem>
			<ConfigurationItem name="Primary Entry References" isEnabled="true" before=" (" between=", " after=") " field="PrimaryEntryRefs">
				<ConfigurationItem name="Type" isEnabled="true" between="," after=" " field="EntryTypes" cssClassNameOverride="entrytypes">
					<ConfigurationItem name="Reverse Abbreviation" isEnabled="true" between=" " field="ReverseAbbr">
						<WritingSystemOptions writingSystemType="analysis" displayWSAbreviation="false">
							<Option id="analysis" isEnabled="true" />
						</WritingSystemOptions>
					</ConfigurationItem>
					<ConfigurationItem name="Reverse Name" isEnabled="false" between=" " field="ReverseName">
						<WritingSystemOptions writingSystemType="analysis" displayWSAbreviation="false">
							<Option id="analysis" isEnabled="true" />
						</WritingSystemOptions>
					</ConfigurationItem>
				</ConfigurationItem>
				<ConfigurationItem name="Primary Entry(s)" isEnabled="true" between="," after="" field="ConfigReferencedEntries" cssClassNameOverride="referencedentries">
					<ConfigurationItem name="Referenced Headword" isEnabled="true" style="Dictionary-CrossReferences" after="" field="HeadWord" cssClassNameOverride="headword">
						<WritingSystemOptions writingSystemType="vernacular" displayWSAbreviation="false">
							<Option id="vernacular" isEnabled="true" />
						</WritingSystemOptions>
					</ConfigurationItem>
					<ConfigurationItem name="Gloss (or Summary Definition)" isEnabled="false" between=" " before=" " field="GlossOrSummary">
						<WritingSystemOptions writingSystemType="analysis" displayWSAbreviation="false">
							<Option id="analysis" isEnabled="true" />
						</WritingSystemOptions>
					</ConfigurationItem>
				</ConfigurationItem>
				<ConfigurationItem name="Comment" isEnabled="false" between=" " before=" " field="Summary">
					<WritingSystemOptions writingSystemType="analysis" displayWSAbreviation="false">
						<Option id="analysis" isEnabled="true" />
					</WritingSystemOptions>
				</ConfigurationItem>
			</ConfigurationItem>
		</ConfigurationItem>
	  </ConfigurationItem>
	  <ConfigurationItem name="Variants of Sense" isEnabled="false" before="(" between=";" after=") " field="VariantFormEntryBackRefs">
	  	<ListTypeOptions list="variant">
	  		<Option id="b0000000-c40e-433e-80b5-31da08771344" isEnabled="true" />
	  		<Option id="024b62c9-93b3-41a0-ab19-587a0030219a" isEnabled="true" />
	  		<Option id="4343b1ef-b54f-4fa4-9998-271319a6d74c" isEnabled="true" />
	  		<Option id="01d4fbc1-3b0c-4f52-9163-7ab0d4f4711c" isEnabled="true" />
	  		<Option id="837ebe72-8c1d-4864-95d9-fa313c499d78" isEnabled="true" />
	  		<Option id="a32f1d1c-4832-46a2-9732-c2276d6547e8" isEnabled="true" />
	  		<Option id="0c4663b3-4d9a-47af-b9a1-c8565d8112ed" isEnabled="true" />
	  	</ListTypeOptions>
		<ConfigurationItem name="Variant Type" isEnabled="true" before="" between=", " after="" field="VariantEntryTypesRS" cssClassNameOverride="variantentrytypes">
		  <ConfigurationItem name="Abbreviation" isEnabled="true" between=" " field="Abbreviation">
			<WritingSystemOptions writingSystemType="analysis" displayWSAbreviation="false">
			  <Option id="analysis" isEnabled="true" />
			</WritingSystemOptions>
		  </ConfigurationItem>
		  <ConfigurationItem name="Name" isEnabled="false" between=" " field="Name">
			<WritingSystemOptions writingSystemType="analysis" displayWSAbreviation="false">
			  <Option id="analysis" isEnabled="true" />
			</WritingSystemOptions>
		  </ConfigurationItem>
		</ConfigurationItem>
		<ConfigurationItem name="Variant Form" before=" " between=", " style="Dictionary-CrossReferences" isEnabled="true" field="OwningEntry" subField="HeadWordRef" cssClassNameOverride="headword">
		  <WritingSystemOptions writingSystemType="vernacular" displayWSAbreviation="false">
			<Option id="vernacular" isEnabled="true" />
		  </WritingSystemOptions>
		</ConfigurationItem>
		<ConfigurationItem name="Dialect Labels" isEnabled="true" before=" [" after="]" field="VariantEntryDialectLabels">
		  <ConfigurationItem name="Abbreviation" between=" " isEnabled="true" field="Abbreviation">
			<WritingSystemOptions writingSystemType="both" displayWSAbreviation="false">
			  <Option id="best vernoranal" isEnabled="true" />
			</WritingSystemOptions>
		  </ConfigurationItem>
		  <ConfigurationItem name="Name" between=" " isEnabled="false" field="Name">
			<WritingSystemOptions writingSystemType="both" displayWSAbreviation="false">
			  <Option id="best vernoranal" isEnabled="true" />
			</WritingSystemOptions>
		  </ConfigurationItem>
		</ConfigurationItem>
		<ConfigurationItem name="Variant Pronunciations" isEnabled="false" before=" " between=", " after="" field="OwningEntry" subField="PronunciationsOS" cssClassNameOverride="variantpronunciations">
		  <ConfigurationItem name="Pronunciation" isEnabled="true" before="[" between=" " after="]" field="Form">
			<WritingSystemOptions writingSystemType="pronunciation" displayWSAbreviation="false">
			  <Option id="pronunciation" isEnabled="true" />
			</WritingSystemOptions>
		  </ConfigurationItem>
<<<<<<< HEAD
		  <ConfigurationItem name="CV Pattern" isEnabled="false" before=" " between=" " after="" field="CVPattern" />
=======
		  <ConfigurationItem name="CV Pattern" isEnabled="false" before="" between=" " after="" field="CVPattern" />
>>>>>>> eae75d4d
		  <ConfigurationItem name="Tone" isEnabled="false" before=" " between=" " after="" field="Tone" />
		  <ConfigurationItem name="Location" isEnabled="false" style="Dictionary-Contrasting" before=" " between=" " after="" field="LocationRA" cssClassNameOverride="location">
			<ConfigurationItem name="Abbreviation" isEnabled="true" between=" " field="Abbreviation">
			  <WritingSystemOptions writingSystemType="both" displayWSAbreviation="false">
				<Option id="analysis" isEnabled="true" />
			  </WritingSystemOptions>
			</ConfigurationItem>
			<ConfigurationItem name="Name" isEnabled="false" between=" " field="Name">
			  <WritingSystemOptions writingSystemType="both" displayWSAbreviation="false">
				<Option id="analysis" isEnabled="true" />
			  </WritingSystemOptions>
			</ConfigurationItem>
		  </ConfigurationItem>
		  <ConfigurationItem name="Pronunciation Media" before=" " isEnabled="true" field="MediaFilesOS" cssClassNameOverride="mediafiles">
			<ConfigurationItem name="Media Files" isEnabled="true" field="MediaFileRA"/>
		  </ConfigurationItem>
		</ConfigurationItem>
		<ConfigurationItem name="Comment" isEnabled="false" before=" " between=" " after="" field="Summary">
		  <WritingSystemOptions writingSystemType="analysis" displayWSAbreviation="false">
			<Option id="analysis" isEnabled="true" />
		  </WritingSystemOptions>
		</ConfigurationItem>
		<ConfigurationItem name="Summary Definition" isEnabled="true" before=" " between=" " after="" field="OwningEntry" subField="SummaryDefinition">
		  <WritingSystemOptions writingSystemType="analysis" displayWSAbreviation="false">
			<Option id="analysis" isEnabled="true" />
		  </WritingSystemOptions>
		</ConfigurationItem>
	  </ConfigurationItem>
	  <ConfigurationItem name="Anthropology Note" isEnabled="false" before=" " between=" " after="" field="AnthroNote">
		<WritingSystemAndParaOptions writingSystemType="analysis" displayWSAbreviation="false" displayInParagraph="false">
		  <Option id="all analysis" isEnabled="true" />
		</WritingSystemAndParaOptions>
	  </ConfigurationItem>
	  <ConfigurationItem name="Bibliography" isEnabled="false" before=" " between=" " after="" field="Bibliography">
		<WritingSystemOptions writingSystemType="analysis" displayWSAbreviation="false">
		  <Option id="all analysis" isEnabled="true" />
		</WritingSystemOptions>
	  </ConfigurationItem>
	  <ConfigurationItem name="Discourse Note" isEnabled="false" before=" " between=" " after="" field="DiscourseNote">
		<WritingSystemAndParaOptions writingSystemType="analysis" displayWSAbreviation="false" displayInParagraph="false">
		  <Option id="all analysis" isEnabled="true" />
		</WritingSystemAndParaOptions>
	  </ConfigurationItem>
	  <ConfigurationItem name="Phonology Note" isEnabled="false" before=" " between=" " after="" field="PhonologyNote">
		<WritingSystemAndParaOptions writingSystemType="analysis" displayWSAbreviation="false" displayInParagraph="false">
		  <Option id="all analysis" isEnabled="true" />
		</WritingSystemAndParaOptions>
	  </ConfigurationItem>
	  <ConfigurationItem name="Grammar Note" isEnabled="false" before=" " between=" " after="" field="GrammarNote">
		<WritingSystemAndParaOptions writingSystemType="analysis" displayWSAbreviation="false" displayInParagraph="false">
		  <Option id="all analysis" isEnabled="true" />
		</WritingSystemAndParaOptions>
	  </ConfigurationItem>
	  <ConfigurationItem name="Semantics Note" isEnabled="false" before=" " between=" " after="" field="SemanticsNote">
		<WritingSystemAndParaOptions writingSystemType="analysis" displayWSAbreviation="false" displayInParagraph="false">
		  <Option id="all analysis" isEnabled="true" />
		</WritingSystemAndParaOptions>
	  </ConfigurationItem>
	  <ConfigurationItem name="Sociolinguistics Note" isEnabled="false" before=" " between=" " after="" field="SocioLinguisticsNote">
		<WritingSystemAndParaOptions writingSystemType="analysis" displayWSAbreviation="false" displayInParagraph="false">
		  <Option id="all analysis" isEnabled="true" />
		</WritingSystemAndParaOptions>
	  </ConfigurationItem>
	  <ConfigurationItem name="Extended Note" isEnabled="true" style="Block Quote" styleType="paragraph" before=" " between=" " after="" field="ExtendedNoteOS" cssClassNameOverride="extendednotecontents">
		<ComplexFormOptions list="note" displayEachComplexFormInParagraph="true">
			<Option id="c0000000-dd15-4a03-9032-b40faaa9a754" isEnabled="true" />
			<Option id="2f06d436-b1e0-47ae-a42e-1f7b893c5fc2" isEnabled="true" />
			<Option id="7ad06e7d-15d1-42b0-ae19-9c05b7c0b181" isEnabled="true" />
			<Option id="d3d28628-60c9-4917-8185-ba64c59f20c3" isEnabled="true" />
			<Option id="30115b33-608a-4506-9f9c-2457cab4f4a8" isEnabled="true" />
			<Option id="5dd29371-fdb0-497a-a2fb-7ca69b00ad4f" isEnabled="true" />
		</ComplexFormOptions>
		<ConfigurationItem name="Note Type" isEnabled="false" between=" " after=" Note: " field="ExtendedNoteTypeRA" cssClassNameOverride="notetype">
			<WritingSystemOptions writingSystemType="analysis" displayWSAbreviation="false">
				<Option id="all analysis" isEnabled="true" />
			</WritingSystemOptions>
			<ConfigurationItem name="Abbreviation" isEnabled="true" between=" " field="Abbreviation">
				<WritingSystemOptions writingSystemType="analysis" displayWSAbreviation="false">
					<Option id="analysis" isEnabled="true" />
				</WritingSystemOptions>
			</ConfigurationItem>
			<ConfigurationItem name="Name" isEnabled="false" between=" " field="Name">
				<WritingSystemOptions writingSystemType="analysis" displayWSAbreviation="false">
					<Option id="analysis" isEnabled="true" />
				</WritingSystemOptions>
			</ConfigurationItem>
		</ConfigurationItem>
		<ConfigurationItem name="Discussion" isEnabled="true" style="none" before=" " between=" " after="" field="Discussion" cssClassNameOverride="discussion">
			<WritingSystemOptions writingSystemType="analysis" displayWSAbreviation="false">
				<Option id="all analysis" isEnabled="true" />
			</WritingSystemOptions>
		</ConfigurationItem>
	  	<ConfigurationItem name="Examples" isEnabled="true" styleType="character" before=" " between="  " after="" field="ExamplesOS" cssClassNameOverride="examplescontents">
	  		<ComplexFormOptions displayEachComplexFormInParagraph="false" />
	  		<ConfigurationItem name="Example Sentence" isEnabled="true" style="Dictionary-Vernacular" before=" " between=" " after="" field="Example">
				<WritingSystemOptions writingSystemType="vernacular" displayWSAbreviation="false">
					<Option id="all vernacular" isEnabled="true" />
				</WritingSystemOptions>
			</ConfigurationItem>
			<ConfigurationItem name="Translations" isEnabled="true" field="TranslationsOC" cssClassNameOverride="translationcontents">
				<ConfigurationItem name="Type" isEnabled="false" after=" " field="TypeRA" cssClassNameOverride="type">
					<ConfigurationItem name="Abbreviation" isEnabled="false" between=" " field="Abbreviation">
						<WritingSystemOptions writingSystemType="analysis" displayWSAbreviation="false">
							<Option id="analysis" isEnabled="true" />
						</WritingSystemOptions>
					</ConfigurationItem>
					<ConfigurationItem name="Name" isEnabled="true" before="[" between=" " after="]" field="Name">
						<WritingSystemOptions writingSystemType="analysis" displayWSAbreviation="false">
							<Option id="analysis" isEnabled="true" />
						</WritingSystemOptions>
					</ConfigurationItem>
				</ConfigurationItem>
				<ConfigurationItem name="Translation" isEnabled="true" before=" " between=" " after="" field="Translation">
					<WritingSystemOptions writingSystemType="analysis" displayWSAbreviation="false">
						<Option id="all analysis" isEnabled="true" />
					</WritingSystemOptions>
				</ConfigurationItem>
			</ConfigurationItem>
			<ConfigurationItem name="Reference" isEnabled="false" after=" " field="Reference" />
		</ConfigurationItem>
	  </ConfigurationItem>
	  <ConfigurationItem name="General Note" isEnabled="false" before=" " between=" " after="" field="GeneralNote">
		<WritingSystemAndParaOptions writingSystemType="analysis" displayWSAbreviation="false"  displayInParagraph="false">
		  <Option id="all analysis" isEnabled="true" />
		</WritingSystemAndParaOptions>
	  </ConfigurationItem>
	  <ConfigurationItem name="Source" isEnabled="false" before=" " between=" " after="" field="Source" />
	  <ConfigurationItem name="Semantic Domains" isEnabled="false" before="(sem. domains: " between=", " after=".) " field="SemanticDomainsRC" cssClassNameOverride="semanticdomains">
		<ConfigurationItem name="Abbreviation" isEnabled="true" before="" between=" " after=" - " field="Abbreviation">
		  <WritingSystemOptions writingSystemType="analysis" displayWSAbreviation="false">
			<Option id="analysis" isEnabled="true" />
		  </WritingSystemOptions>
		</ConfigurationItem>
		<ConfigurationItem name="Name" isEnabled="true" before="" between=" " after="" field="Name">
		  <WritingSystemOptions writingSystemType="analysis" displayWSAbreviation="false">
			<Option id="analysis" isEnabled="true" />
		  </WritingSystemOptions>
		</ConfigurationItem>
	  </ConfigurationItem>
	  <ConfigurationItem name="Anthropology Categories" isEnabled="false" before="anthro. codes " between=", " after=" " field="AnthroCodesRC" cssClassNameOverride="anthrocodes">
		<ConfigurationItem name="Abbreviation" isEnabled="true" before="" between=" " after=" - " field="Abbreviation">
		  <WritingSystemOptions writingSystemType="analysis" displayWSAbreviation="false">
			<Option id="analysis" isEnabled="true" />
		  </WritingSystemOptions>
		</ConfigurationItem>
		<ConfigurationItem name="Name" isEnabled="true" before="" between=" " after="" field="Name">
		  <WritingSystemOptions writingSystemType="analysis" displayWSAbreviation="false">
			<Option id="analysis" isEnabled="true" />
		  </WritingSystemOptions>
		</ConfigurationItem>
	  </ConfigurationItem>
	  <ConfigurationItem name="Academic Domains" isEnabled="false" before="ac. domains: " between=", " after=" " field="DomainTypesRC" cssClassNameOverride="academicdomains">
		<ConfigurationItem name="Abbreviation" isEnabled="true" before="" between=" " after="" field="Abbreviation">
		  <WritingSystemOptions writingSystemType="analysis" displayWSAbreviation="false">
			<Option id="analysis" isEnabled="true" />
		  </WritingSystemOptions>
		</ConfigurationItem>
		<ConfigurationItem name="Name" isEnabled="true" before=" (" between=" " after=")" field="Name">
		  <WritingSystemOptions writingSystemType="analysis" displayWSAbreviation="false">
			<Option id="analysis" isEnabled="true" />
		  </WritingSystemOptions>
		</ConfigurationItem>
	  </ConfigurationItem>
	  <ConfigurationItem name="Usages" isEnabled="false" before="{" between=", " after="} " field="UsageTypesRC" cssClassNameOverride="usages">
		<ConfigurationItem name="Abbreviation" isEnabled="true" before="" between=" " after="" field="Abbreviation">
		  <WritingSystemOptions writingSystemType="analysis" displayWSAbreviation="false">
			<Option id="analysis" isEnabled="true" />
		  </WritingSystemOptions>
		</ConfigurationItem>
		<ConfigurationItem name="Name" isEnabled="false" before="" between=" " after="" field="Name">
		  <WritingSystemOptions writingSystemType="analysis" displayWSAbreviation="false">
			<Option id="analysis" isEnabled="true" />
		  </WritingSystemOptions>
		</ConfigurationItem>
	  </ConfigurationItem>
	  <ConfigurationItem name="Status" isEnabled="false" before="status " after=" " field="StatusRA" cssClassNameOverride="status">
		<ConfigurationItem name="Abbreviation" isEnabled="false" before="" between=" " after="" field="Abbreviation">
		  <WritingSystemOptions writingSystemType="analysis" displayWSAbreviation="false">
			<Option id="analysis" isEnabled="true" />
		  </WritingSystemOptions>
		</ConfigurationItem>
		<ConfigurationItem name="Name" isEnabled="true" before="[" between=" " after="]" field="Name">
		  <WritingSystemOptions writingSystemType="analysis" displayWSAbreviation="false">
			<Option id="analysis" isEnabled="true" />
		  </WritingSystemOptions>
		</ConfigurationItem>
	  </ConfigurationItem>
	  <ConfigurationItem name="Referenced Complex Forms" isEnabled="false" before="" between=", " after=" " field="VisibleComplexFormBackRefs">
		<ConfigurationItem name="Complex Form Type" isEnabled="true" between=", " after="" field="ComplexEntryTypesRS" cssClassNameOverride="complexformtypes">
		  <ConfigurationItem name="Abbreviation" isEnabled="true" between=" " field="Abbreviation">
			<WritingSystemOptions writingSystemType="analysis" displayWSAbreviation="false">
			  <Option id="analysis" isEnabled="true" />
			</WritingSystemOptions>
		  </ConfigurationItem>
		  <ConfigurationItem name="Name" isEnabled="false" between=" " field="Name">
			<WritingSystemOptions writingSystemType="analysis" displayWSAbreviation="false">
			  <Option id="analysis" isEnabled="true" />
			</WritingSystemOptions>
		  </ConfigurationItem>
		</ConfigurationItem>
		<ConfigurationItem name="Complex Form" before=" " between=" " after="" style="Dictionary-CrossReferences" isEnabled="true"  field="OwningEntry" subField="HeadWordRef" cssClassNameOverride="headword">
		  <WritingSystemOptions writingSystemType="vernacular" displayWSAbreviation="false">
			<Option id="vernacular" isEnabled="true" />
		  </WritingSystemOptions>
		</ConfigurationItem>
		<ConfigurationItem name="Comment" isEnabled="false" before=" " between=" " after="" field="Summary">
		  <WritingSystemOptions writingSystemType="analysis" displayWSAbreviation="false">
			<Option id="analysis" isEnabled="true" />
		  </WritingSystemOptions>
		</ConfigurationItem>
		<ConfigurationItem name="Summary Definition" isEnabled="true" before=" " between=" " after="" field="OwningEntry" subField="SummaryDefinition">
		  <WritingSystemOptions writingSystemType="analysis" displayWSAbreviation="false">
			<Option id="analysis" isEnabled="true" />
		  </WritingSystemOptions>
		</ConfigurationItem>
		<ConfigurationItem name="Example Sentences" isEnabled="false" before="" between="" after="" field="ExampleSentences">
		  <ConfigurationItem name="Example" isEnabled="true" style="Dictionary-Vernacular" before=" " between=" " after="" field="Example">
			<WritingSystemOptions writingSystemType="vernacular" displayWSAbreviation="false">
			  <Option id="all vernacular" isEnabled="true" />
			</WritingSystemOptions>
		  </ConfigurationItem>
		  <ConfigurationItem name="Translations" isEnabled="true" before="" between="" after="" field="TranslationsOC" cssClassNameOverride="translationcontents">
			<ConfigurationItem name="Type" isEnabled="false" before=" " between=" " after="" field="TypeRA" cssClassNameOverride="type">
			  <ConfigurationItem name="Abbreviation" isEnabled="false" before="" between=" " after="" field="Abbreviation">
				<WritingSystemOptions writingSystemType="analysis" displayWSAbreviation="false">
				  <Option id="analysis" isEnabled="true" />
				</WritingSystemOptions>
			  </ConfigurationItem>
			  <ConfigurationItem name="Name" isEnabled="true" before="[" between=" " after="]" field="Name">
				<WritingSystemOptions writingSystemType="analysis" displayWSAbreviation="false">
				  <Option id="analysis" isEnabled="true" />
				</WritingSystemOptions>
			  </ConfigurationItem>
			</ConfigurationItem>
			<ConfigurationItem name="Translation" isEnabled="true" before=" " between=" " after="" field="Translation">
			  <WritingSystemOptions writingSystemType="analysis" displayWSAbreviation="false">
				<Option id="all analysis" isEnabled="true" />
			  </WritingSystemOptions>
			</ConfigurationItem>
		  </ConfigurationItem>
		  <ConfigurationItem name="Reference" isEnabled="false" before=" " between=" " after="" field="Reference" />
		</ConfigurationItem>
	  </ConfigurationItem>
<<<<<<< HEAD
	  <ConfigurationItem name="Minor Subentries" styleType="character" isEnabled="false" field="Subentries">
=======
	  <ConfigurationItem name="Minor Subentries" isEnabled="true" before="  " between=";  " after="" styleType="character" field="Subentries">
>>>>>>> eae75d4d
		<ComplexFormOptions list="complex" displayEachComplexFormInParagraph="false">
		  <Option isEnabled="true" id="a0000000-dd15-4a03-9032-b40faaa9a754"/>
		  <Option isEnabled="true" id="1f6ae209-141a-40db-983c-bee93af0ca3c"/>
		  <Option isEnabled="true" id="73266a3a-48e8-4bd7-8c84-91c730340b7d"/>
		  <Option isEnabled="true" id="98c273c4-f723-4fb0-80df-eede2204dfca"/>
		  <Option isEnabled="true" id="b2276dec-b1a6-4d82-b121-fd114c009c59"/>
		  <Option isEnabled="true" id="35cee792-74c8-444e-a9b7-ed0461d4d3b7"/>
		  <Option isEnabled="true" id="9466d126-246e-400b-8bba-0703e09bc567"/>
		</ComplexFormOptions>
		<ReferenceItem>MainEntrySubentries</ReferenceItem>
	  </ConfigurationItem>
	  <ConfigurationItem name="Subsenses" between="  " after=" " isEnabled="true" field="SensesOS" cssClassNameOverride="senses">
	  	<SenseOptions displayEachSenseInParagraph="false" numberStyle="Dictionary-SenseNumber" numberBefore="" numberAfter=" " parentSenseNumberingStyle="%." numberingStyle="" numberSingleSense="false" showSingleGramInfoFirst="true"/>
		<ReferenceItem>MainEntrySubsenses</ReferenceItem>
	  </ConfigurationItem>
	</ConfigurationItem>
	<ConfigurationItem name="Summary Definition" isEnabled="false" before=" " between=" " after="" field="SummaryDefinition">
	  <WritingSystemOptions writingSystemType="analysis" displayWSAbreviation="false">
		<Option id="analysis" isEnabled="true" />
	  </WritingSystemOptions>
	</ConfigurationItem>
	<ConfigurationItem name="Restrictions (Entry)" isEnabled="false" before=" (" between=" " after=")" field="Restrictions">
	  <WritingSystemOptions writingSystemType="analysis" displayWSAbreviation="false">
		<Option id="analysis" isEnabled="true" />
	  </WritingSystemOptions>
	</ConfigurationItem>
<<<<<<< HEAD
    <ConfigurationItem name="References Section" isEnabled="true" styleType="character" before="" after="" field="ReferencesSection">
=======
    <ConfigurationItem name="References Section" isEnabled="true" before="" after="" styleType="paragraph" style="Block Quote" field="ReferencesSection">
>>>>>>> eae75d4d
      <GroupingOptions displayGroupInParagraph="true" />
      <ConfigurationItem name="Note" isEnabled="true" style="Dictionary-CrossReferences" before="" between=" " after=" " field="Comment">
        <WritingSystemOptions writingSystemType="analysis" displayWSAbreviation="false">
          <Option id="all analysis" isEnabled="true" />
        </WritingSystemOptions>
      </ConfigurationItem>
      <ConfigurationItem name="Variant Forms" nameSuffix="Inflectional Variants" isEnabled="true" isDuplicate="true" before="[" between=";" after="] " field="VariantFormEntryBackRefs">
        <ListTypeOptions list="variant">
          <Option id="b0000000-c40e-433e-80b5-31da08771344" isEnabled="false" />
          <Option id="024b62c9-93b3-41a0-ab19-587a0030219a" isEnabled="false" />
          <Option id="4343b1ef-b54f-4fa4-9998-271319a6d74c" isEnabled="false" />
          <Option id="01d4fbc1-3b0c-4f52-9163-7ab0d4f4711c" isEnabled="true" />
          <Option id="837ebe72-8c1d-4864-95d9-fa313c499d78" isEnabled="true" />
          <Option id="a32f1d1c-4832-46a2-9732-c2276d6547e8" isEnabled="true" />
          <Option id="0c4663b3-4d9a-47af-b9a1-c8565d8112ed" isEnabled="false" />
          <Option id="3942addb-99fd-43e9-ab7d-99025ceb0d4e" isEnabled="false" />
        </ListTypeOptions>
        <ConfigurationItem name="Variant Type" isEnabled="true" before="" between=", " after="" field="VariantEntryTypesRS" cssClassNameOverride="variantentrytypes">
          <ConfigurationItem name="Abbreviation" isEnabled="true" style="Dictionary-CrossReferences" between=" " field="Abbreviation">
            <WritingSystemOptions writingSystemType="analysis" displayWSAbreviation="false">
              <Option id="analysis" isEnabled="true" />
            </WritingSystemOptions>
          </ConfigurationItem>
          <ConfigurationItem name="Name" isEnabled="false" between=" " field="Name">
            <WritingSystemOptions writingSystemType="analysis" displayWSAbreviation="false">
              <Option id="analysis" isEnabled="true" />
            </WritingSystemOptions>
          </ConfigurationItem>
        </ConfigurationItem>
        <ConfigurationItem name="Variant Form" isEnabled="true" style="Dictionary-CrossReferences" before=" " between=", " after="" field="OwningEntry" subField="HeadWordRef" cssClassNameOverride="headword">
          <WritingSystemOptions writingSystemType="vernacular" displayWSAbreviation="false">
            <Option id="vernacular" isEnabled="true" />
          </WritingSystemOptions>
        </ConfigurationItem>
        <ConfigurationItem name="Variant Pronunciations" isEnabled="false" before=" " between=", " after="" field="OwningEntry" subField="PronunciationsOS" cssClassNameOverride="variantpronunciations">
          <ConfigurationItem name="Pronunciation" isEnabled="true" before="[" between=" " after="]" field="Form">
            <WritingSystemOptions writingSystemType="pronunciation" displayWSAbreviation="false">
              <Option id="pronunciation" isEnabled="true" />
            </WritingSystemOptions>
          </ConfigurationItem>
<<<<<<< HEAD
          <ConfigurationItem name="CV Pattern" isEnabled="false" before=" " between=" " after="" field="CVPattern" />
=======
          <ConfigurationItem name="CV Pattern" isEnabled="false" before="" between=" " after="" field="CVPattern" />
>>>>>>> eae75d4d
          <ConfigurationItem name="Tone" isEnabled="false" before=" " between=" " after="" field="Tone" />
          <ConfigurationItem name="Location" isEnabled="false" style="Dictionary-Contrasting" before=" " between=" " after="" field="LocationRA" cssClassNameOverride="location">
            <ConfigurationItem name="Abbreviation" isEnabled="true" between=" " field="Abbreviation">
              <WritingSystemOptions writingSystemType="both" displayWSAbreviation="false">
                <Option id="analysis" isEnabled="true" />
              </WritingSystemOptions>
            </ConfigurationItem>
            <ConfigurationItem name="Name" isEnabled="false" between=" " field="Name">
              <WritingSystemOptions writingSystemType="both" displayWSAbreviation="false">
                <Option id="analysis" isEnabled="true" />
              </WritingSystemOptions>
            </ConfigurationItem>
          </ConfigurationItem>
          <ConfigurationItem name="Pronunciation Media" before=" " isEnabled="true" field="MediaFilesOS" cssClassNameOverride="mediafiles">
            <ConfigurationItem name="Media Files" isEnabled="true" field="MediaFileRA" />
          </ConfigurationItem>
        </ConfigurationItem>
        <ConfigurationItem name="Comment" isEnabled="false" before=" " between=" " after="" field="Summary">
          <WritingSystemOptions writingSystemType="analysis" displayWSAbreviation="false">
            <Option id="analysis" isEnabled="true" />
          </WritingSystemOptions>
        </ConfigurationItem>
        <ConfigurationItem name="Summary Definition" isEnabled="false" before=" " between=" " after="" field="OwningEntry" subField="SummaryDefinition">
          <WritingSystemOptions writingSystemType="analysis" displayWSAbreviation="false">
            <Option id="analysis" isEnabled="true" />
          </WritingSystemOptions>
        </ConfigurationItem>
      </ConfigurationItem>
      <ConfigurationItem name="Variant Forms" isEnabled="true" before="" between=";" after=" " field="VariantFormEntryBackRefs">
        <ListTypeOptions list="variant">
          <Option id="b0000000-c40e-433e-80b5-31da08771344" isEnabled="false" />
          <Option id="024b62c9-93b3-41a0-ab19-587a0030219a" isEnabled="true" />
          <Option id="4343b1ef-b54f-4fa4-9998-271319a6d74c" isEnabled="true" />
          <Option id="01d4fbc1-3b0c-4f52-9163-7ab0d4f4711c" isEnabled="false" />
          <Option id="837ebe72-8c1d-4864-95d9-fa313c499d78" isEnabled="false" />
          <Option id="a32f1d1c-4832-46a2-9732-c2276d6547e8" isEnabled="false" />
          <Option id="0c4663b3-4d9a-47af-b9a1-c8565d8112ed" isEnabled="true" />
          <Option id="3942addb-99fd-43e9-ab7d-99025ceb0d4e" isEnabled="true" />
        </ListTypeOptions>
        <ConfigurationItem name="Variant Type" isEnabled="true" before="" between=", " after="" field="VariantEntryTypesRS" cssClassNameOverride="variantentrytypes">
          <ConfigurationItem name="Abbreviation" isEnabled="true" style="Dictionary-CrossReferences" between=" " field="Abbreviation">
            <WritingSystemOptions writingSystemType="analysis" displayWSAbreviation="false">
              <Option id="analysis" isEnabled="true" />
            </WritingSystemOptions>
          </ConfigurationItem>
          <ConfigurationItem name="Name" isEnabled="false" between=" " field="Name">
            <WritingSystemOptions writingSystemType="analysis" displayWSAbreviation="false">
              <Option id="analysis" isEnabled="true" />
            </WritingSystemOptions>
          </ConfigurationItem>
        </ConfigurationItem>
        <ConfigurationItem name="Variant Form" isEnabled="true" style="Dictionary-CrossReferences" before=" " between=", " after="" field="OwningEntry" subField="HeadWordRef" cssClassNameOverride="headword">
          <WritingSystemOptions writingSystemType="vernacular" displayWSAbreviation="false">
            <Option id="vernacular" isEnabled="true" />
          </WritingSystemOptions>
        </ConfigurationItem>
        <ConfigurationItem name="Variant Pronunciations" isEnabled="false" before=" " between=", " after="" field="OwningEntry" subField="PronunciationsOS" cssClassNameOverride="variantpronunciations">
          <ConfigurationItem name="Pronunciation" isEnabled="true" before="[" between=" " after="]" field="Form">
            <WritingSystemOptions writingSystemType="pronunciation" displayWSAbreviation="false">
              <Option id="pronunciation" isEnabled="true" />
            </WritingSystemOptions>
          </ConfigurationItem>
<<<<<<< HEAD
          <ConfigurationItem name="CV Pattern" isEnabled="false" before=" " between=" " after="" field="CVPattern" />
=======
          <ConfigurationItem name="CV Pattern" isEnabled="false" before="" between=" " after="" field="CVPattern" />
>>>>>>> eae75d4d
          <ConfigurationItem name="Tone" isEnabled="false" before=" " between=" " after="" field="Tone" />
          <ConfigurationItem name="Location" isEnabled="false" style="Dictionary-Contrasting" before=" " between=" " after="" field="LocationRA" cssClassNameOverride="location">
            <ConfigurationItem name="Abbreviation" isEnabled="true" between=" " field="Abbreviation">
              <WritingSystemOptions writingSystemType="both" displayWSAbreviation="false">
                <Option id="analysis" isEnabled="true" />
              </WritingSystemOptions>
            </ConfigurationItem>
            <ConfigurationItem name="Name" isEnabled="false" between=" " field="Name">
              <WritingSystemOptions writingSystemType="both" displayWSAbreviation="false">
                <Option id="analysis" isEnabled="true" />
              </WritingSystemOptions>
            </ConfigurationItem>
          </ConfigurationItem>
          <ConfigurationItem name="Pronunciation Media" before=" " isEnabled="true" field="MediaFilesOS" cssClassNameOverride="mediafiles">
            <ConfigurationItem name="Media Files" isEnabled="true" field="MediaFileRA" />
          </ConfigurationItem>
        </ConfigurationItem>
        <ConfigurationItem name="Comment" isEnabled="false" before=" " between=" " after="" field="Summary">
          <WritingSystemOptions writingSystemType="analysis" displayWSAbreviation="false">
            <Option id="analysis" isEnabled="true" />
          </WritingSystemOptions>
        </ConfigurationItem>
        <ConfigurationItem name="Summary Definition" isEnabled="false" before=" " between=" " after="" field="OwningEntry" subField="SummaryDefinition">
          <WritingSystemOptions writingSystemType="analysis" displayWSAbreviation="false">
            <Option id="analysis" isEnabled="true" />
          </WritingSystemOptions>
        </ConfigurationItem>
      </ConfigurationItem>
      <ConfigurationItem name="Cross References" isEnabled="true" before="" between="; " after=". " field="MinimalLexReferences">
        <ListTypeOptions list="entry">
          <Option id="" isEnabled="false" />
        </ListTypeOptions>
        <ConfigurationItem name="Relation Abbreviation" isEnabled="true" style="Dictionary-CrossReferences" before="" between=" " after=": " field="OwnerType" subField="Abbreviation">
          <WritingSystemOptions writingSystemType="analysis" displayWSAbreviation="false">
            <Option id="analysis" isEnabled="true" />
          </WritingSystemOptions>
        </ConfigurationItem>
        <ConfigurationItem name="Relation Name" isEnabled="false" style="Dictionary-Contrasting" before="" between=" " after=": " field="OwnerType" subField="Name">
          <WritingSystemOptions writingSystemType="analysis" displayWSAbreviation="false">
            <Option id="analysis" isEnabled="true" />
          </WritingSystemOptions>
        </ConfigurationItem>
        <ConfigurationItem name="Targets" isEnabled="true" style="Dictionary-Headword" before="" between=", " after="" field="ConfigTargets">
          <ConfigurationItem name="Referenced Headword" isEnabled="true" style="Dictionary-CrossReferences" before="" between=" " after="" field="HeadWordRef" cssClassNameOverride="headword">
            <WritingSystemOptions writingSystemType="vernacular" displayWSAbreviation="false">
              <Option id="vernacular" isEnabled="true" />
            </WritingSystemOptions>
          </ConfigurationItem>
          <ConfigurationItem name="Summary Definition" isEnabled="false" before=" " between=" " after="" field="SummaryDefinition">
            <WritingSystemOptions writingSystemType="analysis" displayWSAbreviation="false">
              <Option id="analysis" isEnabled="true" />
            </WritingSystemOptions>
          </ConfigurationItem>
          <ConfigurationItem name="Primary Entry References" isEnabled="true" before=" (" between=", " after=") " field="PrimaryEntryRefs">
            <ConfigurationItem name="Type" isEnabled="true" between="," after=" " field="EntryTypes" cssClassNameOverride="entrytypes">
              <ConfigurationItem name="Reverse Abbreviation" isEnabled="true" between=" " field="ReverseAbbr">
                <WritingSystemOptions writingSystemType="analysis" displayWSAbreviation="false">
                  <Option id="analysis" isEnabled="true" />
                </WritingSystemOptions>
              </ConfigurationItem>
              <ConfigurationItem name="Reverse Name" isEnabled="false" between=" " field="ReverseName">
                <WritingSystemOptions writingSystemType="analysis" displayWSAbreviation="false">
                  <Option id="analysis" isEnabled="true" />
                </WritingSystemOptions>
              </ConfigurationItem>
            </ConfigurationItem>
            <ConfigurationItem name="Primary Entry(s)" isEnabled="true" between="," after="" field="ConfigReferencedEntries" cssClassNameOverride="referencedentries">
              <ConfigurationItem name="Referenced Headword" isEnabled="true" style="Dictionary-CrossReferences" after="" field="HeadWord" cssClassNameOverride="headword">
                <WritingSystemOptions writingSystemType="vernacular" displayWSAbreviation="false">
                  <Option id="vernacular" isEnabled="true" />
                </WritingSystemOptions>
              </ConfigurationItem>
              <ConfigurationItem name="Gloss (or Summary Definition)" isEnabled="false" before=" " between=" " field="GlossOrSummary">
                <WritingSystemOptions writingSystemType="analysis" displayWSAbreviation="false">
                  <Option id="analysis" isEnabled="true" />
                </WritingSystemOptions>
              </ConfigurationItem>
            </ConfigurationItem>
            <ConfigurationItem name="Comment" isEnabled="false" before=" " between=" " field="Summary">
              <WritingSystemOptions writingSystemType="analysis" displayWSAbreviation="false">
                <Option id="analysis" isEnabled="true" />
              </WritingSystemOptions>
            </ConfigurationItem>
          </ConfigurationItem>
        </ConfigurationItem>
      </ConfigurationItem>
      <ConfigurationItem name="Other Referenced Complex Forms" isEnabled="true" styleType="character" before="" between=", " after=" " field="ComplexFormsNotSubentries">
        <ComplexFormOptions list="complex" displayEachComplexFormInParagraph="false">
          <Option id="" isEnabled="false" />
        </ComplexFormOptions>
        <ConfigurationItem name="Complex Form Type" isEnabled="false" between=", " after="" field="ComplexEntryTypesRS" cssClassNameOverride="complexformtypes">
          <ConfigurationItem name="Abbreviation" isEnabled="true" between=" " field="Abbreviation">
            <WritingSystemOptions writingSystemType="analysis" displayWSAbreviation="false">
              <Option id="analysis" isEnabled="true" />
            </WritingSystemOptions>
          </ConfigurationItem>
          <ConfigurationItem name="Name" isEnabled="false" between=" " field="Name">
            <WritingSystemOptions writingSystemType="analysis" displayWSAbreviation="false">
              <Option id="analysis" isEnabled="true" />
            </WritingSystemOptions>
          </ConfigurationItem>
        </ConfigurationItem>
        <ConfigurationItem name="Complex Form" isEnabled="true" style="Dictionary-CrossReferences" before=" " between=" " after="" field="OwningEntry" subField="HeadWordRef" cssClassNameOverride="headword">
          <WritingSystemOptions writingSystemType="vernacular" displayWSAbreviation="false">
            <Option id="vernacular" isEnabled="true" />
          </WritingSystemOptions>
        </ConfigurationItem>
        <ConfigurationItem name="Grammatical Info." isEnabled="true" style="Dictionary-Contrasting" before="" between=", " after=" " field="MorphoSyntaxAnalyses">
<<<<<<< HEAD
          <ConfigurationItem name="Category Info." isEnabled="true" style="Classified-POS" before=" " between=" " after="" field="MLPartOfSpeech" cssClassNameOverride="partofspeech">
=======
          <ConfigurationItem name="Category Info." isEnabled="true" before="" between=" " after="" style="Classified-POS" field="MLPartOfSpeech" cssClassNameOverride="partofspeech">
>>>>>>> eae75d4d
            <WritingSystemOptions writingSystemType="analysis" displayWSAbreviation="false">
              <Option id="analysis" isEnabled="true" />
            </WritingSystemOptions>
          </ConfigurationItem>
          <ConfigurationItem name="Slots (for Infl. Affixes)" isEnabled="false" before=": " between=", " after="" field="Slots">
            <WritingSystemOptions writingSystemType="analysis" displayWSAbreviation="false">
              <Option id="analysis" isEnabled="true" />
            </WritingSystemOptions>
            <ConfigurationItem name="Slot Names" isEnabled="true" before=" " between=" " after="" field="Name">
              <WritingSystemOptions writingSystemType="analysis" displayWSAbreviation="false">
                <Option id="analysis" isEnabled="true" />
              </WritingSystemOptions>
            </ConfigurationItem>
          </ConfigurationItem>
          <ConfigurationItem name="Inflection Class" isEnabled="false" before=" " between=" " after="" field="MLInflectionClass">
            <WritingSystemOptions writingSystemType="analysis" displayWSAbreviation="false">
              <Option id="analysis" isEnabled="true" />
            </WritingSystemOptions>
          </ConfigurationItem>
          <ConfigurationItem name="Inflection Features" isEnabled="false" before=" " between=" " after="" field="FeaturesTSS" cssClassNameOverride="inflectionfeatures" />
          <ConfigurationItem name="Exception Features" isEnabled="false" before=" " between=" " after="" field="ExceptionFeaturesTSS" cssClassNameOverride="exceptionfeatures" />
          <ConfigurationItem name="Gram Info (Name)" isEnabled="false" before=" " between=" " after="" field="InterlinearNameTSS" cssClassNameOverride="graminfoname" />
          <ConfigurationItem name="Gram Info (Abbrev)" isEnabled="false" before=" " between=" " after="" field="InterlinearAbbrTSS" cssClassNameOverride="graminfoabbrev" />
        </ConfigurationItem>
        <ConfigurationItem name="Summary Definition" isEnabled="true" before=" " between=" " after="" field="OwningEntry" subField="SummaryDefinition">
          <WritingSystemOptions writingSystemType="analysis" displayWSAbreviation="false">
            <Option id="analysis" isEnabled="true" />
          </WritingSystemOptions>
        </ConfigurationItem>
        <ConfigurationItem name="Comment" isEnabled="true" style="Dictionary-Contrasting" before="(" between=" " after=")" field="Summary">
          <WritingSystemOptions writingSystemType="analysis" displayWSAbreviation="false">
            <Option id="analysis" isEnabled="true" />
          </WritingSystemOptions>
        </ConfigurationItem>
        <ConfigurationItem name="Example Sentences" isEnabled="false" before="" between="" after="" field="ExampleSentences">
          <ConfigurationItem name="Example" isEnabled="true" style="Dictionary-Vernacular" before=" " between=" " after="" field="Example">
            <WritingSystemOptions writingSystemType="vernacular" displayWSAbreviation="false">
              <Option id="all vernacular" isEnabled="true" />
            </WritingSystemOptions>
          </ConfigurationItem>
          <ConfigurationItem name="Translations" isEnabled="true" before="" between="" after="" field="TranslationsOC" cssClassNameOverride="translationcontents">
            <ConfigurationItem name="Type" isEnabled="false" before=" " between=" " after="" field="TypeRA" cssClassNameOverride="type">
              <ConfigurationItem name="Abbreviation" isEnabled="false" before="" between=" " after="" field="Abbreviation">
                <WritingSystemOptions writingSystemType="analysis" displayWSAbreviation="false">
                  <Option id="analysis" isEnabled="true" />
                </WritingSystemOptions>
              </ConfigurationItem>
              <ConfigurationItem name="Name" isEnabled="true" before="[" between=" " after="]" field="Name">
                <WritingSystemOptions writingSystemType="analysis" displayWSAbreviation="false">
                  <Option id="analysis" isEnabled="true" />
                </WritingSystemOptions>
              </ConfigurationItem>
            </ConfigurationItem>
            <ConfigurationItem name="Translation" isEnabled="true" before=" " between=" " after="" field="Translation">
              <WritingSystemOptions writingSystemType="analysis" displayWSAbreviation="false">
                <Option id="all analysis" isEnabled="true" />
              </WritingSystemOptions>
            </ConfigurationItem>
          </ConfigurationItem>
          <ConfigurationItem name="Reference" isEnabled="false" before=" " between=" " after="" field="Reference" />
        </ConfigurationItem>
      </ConfigurationItem>
    </ConfigurationItem>
	<ConfigurationItem name="Bibliography" isEnabled="false" before=" " between=" " after="" field="Bibliography">
	  <WritingSystemOptions writingSystemType="analysis" displayWSAbreviation="false">
		<Option id="all analysis" isEnabled="true" />
	  </WritingSystemOptions>
	</ConfigurationItem>
	<ConfigurationItem name="Literal Meaning" isEnabled="false" before=" " between=" " after="" field="LiteralMeaning">
	  <WritingSystemOptions writingSystemType="analysis" displayWSAbreviation="false">
		<Option id="all analysis" isEnabled="true" />
	  </WritingSystemOptions>
	</ConfigurationItem>
	<ConfigurationItem name="Allomorphs" isEnabled="false" before="" between=", " after=" " field="AlternateFormsOS" cssClassNameOverride="allomorphs">
	  <ConfigurationItem name="Morph Type" isEnabled="false" before=" " between=" " after="" field="MorphTypeRA" cssClassNameOverride="morphtype">
		<WritingSystemOptions writingSystemType="analysis" displayWSAbreviation="false">
		  <Option id="analysis" isEnabled="true" />
		</WritingSystemOptions>
		<ConfigurationItem name="Abbreviation" isEnabled="false" before="" between=" " after="" field="Abbreviation">
		  <WritingSystemOptions writingSystemType="analysis" displayWSAbreviation="false">
			<Option id="analysis" isEnabled="true" />
		  </WritingSystemOptions>
		</ConfigurationItem>
		<ConfigurationItem name="Name" isEnabled="false" before="" between=" " after="" field="Name">
		  <WritingSystemOptions writingSystemType="analysis" displayWSAbreviation="false">
			<Option id="analysis" isEnabled="true" />
		  </WritingSystemOptions>
		</ConfigurationItem>
	  </ConfigurationItem>
	  <ConfigurationItem name="Allomorph" isEnabled="false" before=" " between=" " after="" field="Form">
		<WritingSystemOptions writingSystemType="vernacular" displayWSAbreviation="false">
		  <Option id="vernacular" isEnabled="true" />
		</WritingSystemOptions>
	  </ConfigurationItem>
	  <ConfigurationItem name="Environments" isEnabled="false" between=", " after=" " field="AllomorphEnvironments">
		<ConfigurationItem name="String Representation" isEnabled="true" field="StringRepresentation">
		  <WritingSystemOptions writingSystemType="analysis" displayWSAbreviation="false">
			<Option id="analysis" isEnabled="true" />
		  </WritingSystemOptions>
		</ConfigurationItem>
	  </ConfigurationItem>
	</ConfigurationItem>
	<ConfigurationItem name="Date Created" isEnabled="false" before="created on: " after=" " field="DateCreated" />
	<ConfigurationItem name="Date Modified" isEnabled="false" before="modified on: " after=" " field="DateModified" />
	<ConfigurationItem name="Minor Subentries" style="Dictionary-Subentry" styleType="paragraph" isEnabled="true" field="Subentries">
	  <ComplexFormOptions list="complex" displayEachComplexFormInParagraph="true">
		<Option isEnabled="true" id="a0000000-dd15-4a03-9032-b40faaa9a754"/>
		<Option isEnabled="true" id="1f6ae209-141a-40db-983c-bee93af0ca3c"/>
		<Option isEnabled="true" id="73266a3a-48e8-4bd7-8c84-91c730340b7d"/>
		<Option isEnabled="true" id="98c273c4-f723-4fb0-80df-eede2204dfca"/>
		<Option isEnabled="true" id="b2276dec-b1a6-4d82-b121-fd114c009c59"/>
		<Option isEnabled="true" id="35cee792-74c8-444e-a9b7-ed0461d4d3b7"/>
		<Option isEnabled="true" id="9466d126-246e-400b-8bba-0703e09bc567"/>
	  </ComplexFormOptions>
	  <ReferenceItem>MainEntrySubentries</ReferenceItem>
	</ConfigurationItem>
	<ConfigurationItem name="Pictures" isEnabled="true" style="Dictionary-Pictures" before="" between="  " after=" " field="PicturesOfSenses">
	  <PictureOptions minimumHeight="0" maximumHeight="1" minimumWidth="0" maximumWidth="0" pictureLocation="right" stackPictures="false" />
	  <ConfigurationItem name="Thumbnail" isEnabled="true" before=" " between=" " after="" field="PictureFileRA" cssClassNameOverride="thumbnail" />
	  <ConfigurationItem name="Caption" isEnabled="true" before="" between=" " after="" field="Caption">
		<WritingSystemOptions writingSystemType="both" displayWSAbreviation="false">
		  <Option id="vernacular" isEnabled="true" />
		</WritingSystemOptions>
	  </ConfigurationItem>
	  <!-- Using cssClassNameOverride="headword" to show the Configure Headword Numbers button -->
<<<<<<< HEAD
	  <ConfigurationItem name="Headword" between=" " after="  " style="Dictionary-Headword" isEnabled="false" field="Owner" subField="OwnerOutlineName" cssClassNameOverride="headword">
=======
	  <ConfigurationItem name="Headword" between=" " after="" style="Dictionary-Headword" isEnabled="false" field="Owner" subField="OwnerOutlineName" cssClassNameOverride="headword">
>>>>>>> eae75d4d
	  <WritingSystemOptions writingSystemType="vernacular" displayWSAbreviation="false">
		<Option id="vernacular" isEnabled="true"/>
	  </WritingSystemOptions>
	  </ConfigurationItem>
	  <ConfigurationItem name="Gloss" before=" " between=" " after="" isEnabled="false" field="Owner" subField="Gloss">
		<WritingSystemOptions writingSystemType="analysis" displayWSAbreviation="false">
		  <Option id="analysis" isEnabled="true"/>
		</WritingSystemOptions>
	  </ConfigurationItem>
	</ConfigurationItem>
  </ConfigurationItem>
  <ConfigurationItem name="Main Entry (Complex Forms)" isEnabled="true" style="Dictionary-Normal" styleType="paragraph" field="LexEntry" cssClassNameOverride="mainentrycomplex">
	<ListTypeOptions list="complex">
	  <Option isEnabled="true" id="a0000000-dd15-4a03-9032-b40faaa9a754"/>
	  <Option isEnabled="true" id="1f6ae209-141a-40db-983c-bee93af0ca3c"/>
	  <Option isEnabled="true" id="73266a3a-48e8-4bd7-8c84-91c730340b7d"/>
	  <Option isEnabled="true" id="98c273c4-f723-4fb0-80df-eede2204dfca"/>
	  <Option isEnabled="false" id="b2276dec-b1a6-4d82-b121-fd114c009c59"/>
	  <Option isEnabled="true" id="35cee792-74c8-444e-a9b7-ed0461d4d3b7"/>
	  <Option isEnabled="false" id="9466d126-246e-400b-8bba-0703e09bc567"/>
	</ListTypeOptions>
	<ConfigurationItem name="Headword" isEnabled="true" style="Dictionary-Headword" before="" between=" " after=" " field="MLHeadWord" cssClassNameOverride="headword">
	  <WritingSystemOptions writingSystemType="vernacular" displayWSAbreviation="false">
		<Option id="vernacular" isEnabled="true" />
	  </WritingSystemOptions>
	</ConfigurationItem>
	<ConfigurationItem name="Lexeme Form" isEnabled="false" before=" " between=" " after="" field="LexemeFormOA" cssClassNameOverride="lexemeform">
	  <WritingSystemOptions writingSystemType="vernacular" displayWSAbreviation="false">
		<Option id="vernacular" isEnabled="true" />
	  </WritingSystemOptions>
	</ConfigurationItem>
	<ConfigurationItem name="Citation Form" isEnabled="false" before=" " between=" " after="" field="CitationForm">
	  <WritingSystemOptions writingSystemType="vernacular" displayWSAbreviation="false">
		<Option id="all vernacular" isEnabled="true" />
	  </WritingSystemOptions>
	</ConfigurationItem>
	<ConfigurationItem name="Secondary Homograph Number" isEnabled="false" before=" " between=" " after="" field="HomographNumber" />
	<ConfigurationItem name="Dialect Labels" isEnabled="true" before="[" after="] " field="DialectLabelsRS">
	  <ConfigurationItem name="Abbreviation" between=" " isEnabled="true" field="Abbreviation">
		<WritingSystemOptions writingSystemType="both" displayWSAbreviation="false">
		  <Option id="best vernoranal" isEnabled="true" />
		</WritingSystemOptions>
	  </ConfigurationItem>
	  <ConfigurationItem name="Name" between=" " isEnabled="false" field="Name">
		<WritingSystemOptions writingSystemType="both" displayWSAbreviation="false">
		  <Option id="best vernoranal" isEnabled="true" />
		</WritingSystemOptions>
	  </ConfigurationItem>
	</ConfigurationItem>
	<ConfigurationItem name="Pronunciations" isEnabled="true" before="" between=", " after=" " field="PronunciationsOS" cssClassNameOverride="pronunciations">
	  <ConfigurationItem name="Pronunciation" isEnabled="true" before="[" between=" " after="] " field="Form">
		<WritingSystemOptions writingSystemType="pronunciation" displayWSAbreviation="false">
		  <Option id="pronunciation" isEnabled="true" />
		</WritingSystemOptions>
	  </ConfigurationItem>
<<<<<<< HEAD
	  <ConfigurationItem name="CV Pattern" isEnabled="false" before=" " between=" " after="" field="CVPattern" />
=======
	  <ConfigurationItem name="CV Pattern" isEnabled="false" before="" between=" " after="" field="CVPattern" />
>>>>>>> eae75d4d
	  <ConfigurationItem name="Tone" isEnabled="false" before=" " between=" " after="" field="Tone" />
	  <ConfigurationItem name="Location" isEnabled="false" style="Dictionary-Contrasting" before=" " between=" " after="" field="LocationRA" cssClassNameOverride="location">
		<ConfigurationItem name="Abbreviation" isEnabled="true" between=" " field="Abbreviation">
		  <WritingSystemOptions writingSystemType="both" displayWSAbreviation="false">
			<Option id="analysis" isEnabled="true" />
		  </WritingSystemOptions>
		</ConfigurationItem>
		<ConfigurationItem name="Name" isEnabled="false" between=" " field="Name">
		  <WritingSystemOptions writingSystemType="both" displayWSAbreviation="false">
			<Option id="analysis" isEnabled="true" />
		  </WritingSystemOptions>
		</ConfigurationItem>
		<ConfigurationItem name="Alias" isEnabled="true" before=" " between=" " after="" field="Alias">
		  <WritingSystemOptions writingSystemType="analysis" displayWSAbreviation="false">
			<Option id="analysis" isEnabled="true" />
		  </WritingSystemOptions>
		</ConfigurationItem>
	  </ConfigurationItem>
	  <ConfigurationItem name="Pronunciation Media" before=" " isEnabled="true" field="MediaFilesOS" cssClassNameOverride="mediafiles">
		<ConfigurationItem name="Media Files" isEnabled="true" field="MediaFileRA"/>
	  </ConfigurationItem>
	</ConfigurationItem>
	<ConfigurationItem name="Etymology" isEnabled="false" before="(" between=" " after=") " field="EtymologyOS" cssClassNameOverride="etymologies">
	  <ConfigurationItem name="Preceding Annotation" isEnabled="true" field="PrecComment">
		<WritingSystemOptions writingSystemType="analysis" displayWSAbreviation="false">
		  <Option id="analysis" isEnabled="true" />
		</WritingSystemOptions>
	  </ConfigurationItem>
	  <ConfigurationItem name="Source Language" after=" " between=", " isEnabled="true" field="LanguageRS" cssClassNameOverride="languages">
		<ConfigurationItem name="Abbreviation" between=" " isEnabled="true" field="Abbreviation">
		  <WritingSystemOptions writingSystemType="analysis" displayWSAbreviation="false">
			<Option id="analysis" isEnabled="true"/>
		  </WritingSystemOptions>
		</ConfigurationItem>
		<ConfigurationItem name="Name" between=" " isEnabled="false" field="Name">
		  <WritingSystemOptions writingSystemType="analysis" displayWSAbreviation="false">
			<Option id="analysis" isEnabled="true"/>
		  </WritingSystemOptions>
		</ConfigurationItem>
	  </ConfigurationItem>
	  <ConfigurationItem name="Source Language Notes" after=" " isEnabled="false" field="LanguageNotes">
		<WritingSystemOptions writingSystemType="analysis" displayWSAbreviation="false">
		  <Option id="analysis" isEnabled="true"/>
		</WritingSystemOptions>
	  </ConfigurationItem>
	  <ConfigurationItem name="Source Form" isEnabled="true" before=" " between=" " after="" field="Form">
		<WritingSystemOptions writingSystemType="both" displayWSAbreviation="false">
		  <Option id="best vernoranal" isEnabled="true" />
		</WritingSystemOptions>
	  </ConfigurationItem>
	  <ConfigurationItem name="Gloss" isEnabled="true" before=" " between=" " after="" field="Gloss">
		<WritingSystemOptions writingSystemType="analysis" displayWSAbreviation="false">
		  <Option id="analysis" isEnabled="true" />
		</WritingSystemOptions>
	  </ConfigurationItem>
	  <ConfigurationItem name="Following Comment" isEnabled="false" before=" " between=" " after="" field="Comment">
		<WritingSystemOptions writingSystemType="analysis" displayWSAbreviation="false">
		  <Option id="analysis" isEnabled="true" />
		</WritingSystemOptions>
	  </ConfigurationItem>
	  <ConfigurationItem name="Bibliographic Source" isEnabled="false" before=" " between=" " after="" field="Bibliography">
		<WritingSystemOptions writingSystemType="analysis" displayWSAbreviation="false">
		  <Option id="analysis" isEnabled="true" />
		</WritingSystemOptions>
	  </ConfigurationItem>
<!--
	  <ConfigurationItem name="Note" isEnabled="false" before=" " between=" " after="" field="Note">
		<WritingSystemOptions writingSystemType="analysis" displayWSAbreviation="false">
		  <Option id="analysis" isEnabled="true" />
		</WritingSystemOptions>
	  </ConfigurationItem>
-->
	</ConfigurationItem>
	<ConfigurationItem name="Variant of" isEnabled="true" before="{" between=", " after="} " field="VisibleVariantEntryRefs">
        <ListTypeOptions list="variant">
          <Option id="" isEnabled="false" />
        </ListTypeOptions>
        <ConfigurationItem name="Variant Type" isEnabled="true" before="" between=", " after="" field="VariantEntryTypesRS" cssClassNameOverride="variantentrytypes">
          <ConfigurationItem name="Reverse Abbreviation" isEnabled="true" style="Dictionary-CrossReferences" between=" " field="ReverseAbbr">
            <WritingSystemOptions writingSystemType="analysis" displayWSAbreviation="false">
              <Option id="analysis" isEnabled="true" />
            </WritingSystemOptions>
          </ConfigurationItem>
          <ConfigurationItem name="Reverse Name" isEnabled="false" between=" " field="ReverseName">
            <WritingSystemOptions writingSystemType="analysis" displayWSAbreviation="false">
              <Option id="analysis" isEnabled="true" />
            </WritingSystemOptions>
          </ConfigurationItem>
        </ConfigurationItem>
        <ConfigurationItem name="Referenced Entries" isEnabled="true" before=" " between=", " after="" field="ConfigReferencedEntries" cssClassNameOverride="referencedentries">
			<ConfigurationItem name="Referenced Headword" isEnabled="true" style="Dictionary-CrossReferences" between=" " field="HeadWordRef" cssClassNameOverride="headword">
				<WritingSystemOptions writingSystemType="vernacular" displayWSAbreviation="false">
					<Option id="vernacular" isEnabled="true" />
				</WritingSystemOptions>
			</ConfigurationItem>
			<ConfigurationItem name="Dialect Labels" isEnabled="true" before=" [" after="]" field="DialectLabelsRS">
			  <ConfigurationItem name="Abbreviation" between=" " isEnabled="true" field="Abbreviation">
				<WritingSystemOptions writingSystemType="both" displayWSAbreviation="false">
				  <Option id="best vernoranal" isEnabled="true" />
				</WritingSystemOptions>
			  </ConfigurationItem>
			  <ConfigurationItem name="Name" between=" " isEnabled="false" field="Name">
				<WritingSystemOptions writingSystemType="both" displayWSAbreviation="false">
				  <Option id="best vernoranal" isEnabled="true" />
				</WritingSystemOptions>
			  </ConfigurationItem>
			</ConfigurationItem>
			<ConfigurationItem name="Gloss (or Summary Definition)" isEnabled="true" before=" " between=" " field="GlossOrSummary">
			  <WritingSystemOptions writingSystemType="analysis" displayWSAbreviation="false">
				<Option id="analysis" isEnabled="true" />
			  </WritingSystemOptions>
			</ConfigurationItem>
        </ConfigurationItem>
        <ConfigurationItem name="Comment" isEnabled="false" before=" " between=" " after="" field="Summary">
          <WritingSystemOptions writingSystemType="analysis" displayWSAbreviation="false">
            <Option id="analysis" isEnabled="true" />
          </WritingSystemOptions>
        </ConfigurationItem>
    </ConfigurationItem>
<<<<<<< HEAD
 	<ConfigurationItem name="Senses" isEnabled="true" before="" between="  " after=" " field="SensesOS" cssClassNameOverride="senses">
	  <SenseOptions numberStyle="Dictionary-SenseNumber" numberBefore="" numberingStyle="%d" numberAfter=". " numberSingleSense="false" showSingleGramInfoFirst="true" displayEachSenseInParagraph="false" />
	  <ConfigurationItem name="Grammatical Info." isEnabled="true" style="Dictionary-Contrasting" before="" between="" after=" " field="MorphoSyntaxAnalysisRA" cssClassNameOverride="morphosyntaxanalysis">
		<ConfigurationItem name="Category Info." isEnabled="true" before=" " between=" " after="" field="MLPartOfSpeech" cssClassNameOverride="partofspeech">
=======
 	<ConfigurationItem name="Senses" isEnabled="true" before=" " between="  " after="" field="SensesOS" cssClassNameOverride="senses">
	  <SenseOptions numberStyle="Dictionary-SenseNumber" numberBefore="" numberingStyle="%d" numberAfter=". " numberSingleSense="false" showSingleGramInfoFirst="true" displayEachSenseInParagraph="false" />
	  <ConfigurationItem name="Grammatical Info." isEnabled="true" style="Dictionary-Contrasting" before="" between="" after=" " field="MorphoSyntaxAnalysisRA" cssClassNameOverride="morphosyntaxanalysis">
		<ConfigurationItem name="Category Info." isEnabled="true" before="" between=" " after="" field="MLPartOfSpeech" cssClassNameOverride="partofspeech">
>>>>>>> eae75d4d
		  <WritingSystemOptions writingSystemType="analysis" displayWSAbreviation="false">
			<Option id="analysis" isEnabled="true" />
		  </WritingSystemOptions>
		</ConfigurationItem>
		<ConfigurationItem name="Slots (for Infl. Affixes)" isEnabled="false" before=": " between=", " after="" field="Slots">
		  <WritingSystemOptions writingSystemType="analysis" displayWSAbreviation="false">
			<Option id="analysis" isEnabled="true" />
		  </WritingSystemOptions>
		  <ConfigurationItem name="Slot Names" isEnabled="true" before=" " between=" " after="" field="Name">
			<WritingSystemOptions writingSystemType="analysis" displayWSAbreviation="false">
			  <Option id="analysis" isEnabled="true" />
			</WritingSystemOptions>
		  </ConfigurationItem>
		</ConfigurationItem>
		<ConfigurationItem name="Inflection Class" isEnabled="false" before=" " between=" " after="" field="MLInflectionClass">
		  <WritingSystemOptions writingSystemType="analysis" displayWSAbreviation="false">
			<Option id="analysis" isEnabled="true" />
		  </WritingSystemOptions>
		</ConfigurationItem>
		<ConfigurationItem name="Inflection Features" isEnabled="false" before=" " between=" " after="" field="FeaturesTSS" cssClassNameOverride="inflectionfeatures" />
		<ConfigurationItem name="Exception Features" isEnabled="false" before=" " between=" " after="" field="ExceptionFeaturesTSS" cssClassNameOverride="exceptionfeatures" />
		<ConfigurationItem name="Gram Info (Name)" isEnabled="false" before=" " between=" " after="" field="InterlinearNameTSS" cssClassNameOverride="graminfoname" />
		<ConfigurationItem name="Gram Info (Abbrev)" isEnabled="false" before=" " between=" " after="" field="InterlinearAbbrTSS" cssClassNameOverride="graminfoabbrev" />
	  </ConfigurationItem>
	  <ConfigurationItem name="Sense Type" isEnabled="false" style="Dictionary-Contrasting" before="(" after=") " field="SenseTypeRA" cssClassNameOverride="sensetype">
		<ConfigurationItem name="Abbreviation" isEnabled="true" before="" between=" " after="" field="Abbreviation">
		  <WritingSystemOptions writingSystemType="analysis" displayWSAbreviation="false">
			<Option id="analysis" isEnabled="true" />
		  </WritingSystemOptions>
		</ConfigurationItem>
		<ConfigurationItem name="Name" isEnabled="false" before="" between=" " after="" field="Name">
		  <WritingSystemOptions writingSystemType="analysis" displayWSAbreviation="false">
			<Option id="analysis" isEnabled="true" />
		  </WritingSystemOptions>
		</ConfigurationItem>
	  </ConfigurationItem>
	  <ConfigurationItem name="Definition (or Gloss)" isEnabled="true" before=" " between=" " after="" field="DefinitionOrGloss">
		<WritingSystemOptions writingSystemType="analysis" displayWSAbreviation="false">
		  <Option id="all analysis" isEnabled="true" />
		</WritingSystemOptions>
	  </ConfigurationItem>
	  <ConfigurationItem name="Definition" isEnabled="false" before=" " between=" " after="" field="Definition">
		<WritingSystemOptions writingSystemType="analysis" displayWSAbreviation="false">
		  <Option id="all analysis" isEnabled="true" />
		</WritingSystemOptions>
	  </ConfigurationItem>
	  <ConfigurationItem name="Restrictions" isEnabled="false" before=" Restrictions: " between=" " after="." field="Restrictions">
		<WritingSystemOptions writingSystemType="analysis" displayWSAbreviation="false">
		  <Option id="all analysis" isEnabled="true" />
		</WritingSystemOptions>
	  </ConfigurationItem>
	  <ConfigurationItem name="Scientific Name" isEnabled="true" style="Dictionary-Contrasting" before="[" after="] " field="ScientificName" />
	  <ConfigurationItem name="Gloss" isEnabled="false" before=" " between=" " after="" field="Gloss">
		<WritingSystemOptions writingSystemType="analysis" displayWSAbreviation="false">
		  <Option id="all analysis" isEnabled="true" />
		</WritingSystemOptions>
	  </ConfigurationItem>
	  <ConfigurationItem name="Dialect Labels" isEnabled="true" before=" [" after="]" field="DialectLabelsRS">
		<ConfigurationItem name="Abbreviation" between=" " isEnabled="true" field="Abbreviation">
		  <WritingSystemOptions writingSystemType="both" displayWSAbreviation="false">
			<Option id="best vernoranal" isEnabled="true" />
		  </WritingSystemOptions>
		</ConfigurationItem>
		<ConfigurationItem name="Name" between=" " isEnabled="false" field="Name">
		  <WritingSystemOptions writingSystemType="both" displayWSAbreviation="false">
			<Option id="best vernoranal" isEnabled="true" />
		  </WritingSystemOptions>
		</ConfigurationItem>
	  </ConfigurationItem>
      <ConfigurationItem name="Examples" styleType="character" isEnabled="true" before=" " between="  " after="" field="ExamplesOS" cssClassNameOverride="examplescontents">
		<ComplexFormOptions displayEachComplexFormInParagraph="false"/>
		<ConfigurationItem name="Example Sentence" isEnabled="true" style="Dictionary-Vernacular" before=" " between=" " after="" field="Example">
		  <WritingSystemOptions writingSystemType="vernacular" displayWSAbreviation="false">
			<Option id="all vernacular" isEnabled="true" />
		  </WritingSystemOptions>
		</ConfigurationItem>
		<ConfigurationItem name="Translations" isEnabled="true" before="" between="" after="" field="TranslationsOC" cssClassNameOverride="translationcontents">
		  <ConfigurationItem name="Type" isEnabled="false" before=" " between=" " after="" field="TypeRA" cssClassNameOverride="type">
			<ConfigurationItem name="Abbreviation" isEnabled="false" before="" between=" " after="" field="Abbreviation">
			  <WritingSystemOptions writingSystemType="analysis" displayWSAbreviation="false">
				<Option id="analysis" isEnabled="true" />
			  </WritingSystemOptions>
			</ConfigurationItem>
			<ConfigurationItem name="Name" isEnabled="true" before="[" between=" " after="]" field="Name">
			  <WritingSystemOptions writingSystemType="analysis" displayWSAbreviation="false">
				<Option id="analysis" isEnabled="true" />
			  </WritingSystemOptions>
			</ConfigurationItem>
		  </ConfigurationItem>
		  <ConfigurationItem name="Translation" isEnabled="true" before=" " between=" " after="" field="Translation">
			<WritingSystemOptions writingSystemType="analysis" displayWSAbreviation="false">
			  <Option id="all analysis" isEnabled="true" />
			</WritingSystemOptions>
		  </ConfigurationItem>
		</ConfigurationItem>
		<ConfigurationItem name="Reference" isEnabled="false" before=" " between=" " after="" field="Reference" />
	  </ConfigurationItem>
	  <ConfigurationItem name="Encyclopedic Info." isEnabled="true" before=" [" between=" " after="]" field="EncyclopedicInfo">
		<WritingSystemAndParaOptions writingSystemType="analysis" displayWSAbreviation="false" displayInParagraph="false">
		  <Option id="all analysis" isEnabled="true" />
		</WritingSystemAndParaOptions>
	  </ConfigurationItem>
	  <ConfigurationItem name="Lexical Relations" isEnabled="false" before="" between="; " after=". " field="LexSenseReferences">
		<ListTypeOptions list="sense">
		  <Option id="" isEnabled="false" />
		</ListTypeOptions>
		<ConfigurationItem name="Relation Abbreviation" isEnabled="true" style="Dictionary-Contrasting" before="" between=" " after=": " field="OwnerType" subField="Abbreviation">
		  <WritingSystemOptions writingSystemType="analysis" displayWSAbreviation="false">
			<Option id="analysis" isEnabled="true" />
		  </WritingSystemOptions>
		</ConfigurationItem>
		<ConfigurationItem name="Relation Name" isEnabled="false" style="Dictionary-Contrasting" before="" between=" " after=": " field="OwnerType" subField="Name">
		  <WritingSystemOptions writingSystemType="analysis" displayWSAbreviation="false">
			<Option id="analysis" isEnabled="true" />
		  </WritingSystemOptions>
		</ConfigurationItem>
		<ConfigurationItem name="Targets" between=", " after="" isEnabled="true" field="ConfigTargets">
		  <!--ConfiguredXHTMLGenerator uses cssClassNameOverride="headword" as a flag to generate a link to the referenced entry-->
		  <ConfigurationItem name="Referenced Sense Headword" between=" " style="Dictionary-CrossReferences" isEnabled="true" field="HeadWord" cssClassNameOverride="headword">
			<WritingSystemOptions writingSystemType="vernacular" displayWSAbreviation="false">
			  <Option id="vernacular" isEnabled="true"/>
			</WritingSystemOptions>
		  </ConfigurationItem>
		  <ConfigurationItem name="Gloss" before=" " between=" " isEnabled="false" field="Gloss">
			<WritingSystemOptions writingSystemType="analysis" displayWSAbreviation="false">
			  <Option id="all analysis" isEnabled="true"/>
			</WritingSystemOptions>
		  </ConfigurationItem>
			<ConfigurationItem name="Primary Entry References" isEnabled="true" before=" (" between=", " after=") " field="PrimaryEntryRefs">
				<ConfigurationItem name="Type" isEnabled="true" between="," after=" " field="EntryTypes" cssClassNameOverride="entrytypes">
					<ConfigurationItem name="Reverse Abbreviation" isEnabled="true" between=" " field="ReverseAbbr">
						<WritingSystemOptions writingSystemType="analysis" displayWSAbreviation="false">
							<Option id="analysis" isEnabled="true" />
						</WritingSystemOptions>
					</ConfigurationItem>
					<ConfigurationItem name="Reverse Name" isEnabled="false" between=" " field="ReverseName">
						<WritingSystemOptions writingSystemType="analysis" displayWSAbreviation="false">
							<Option id="analysis" isEnabled="true" />
						</WritingSystemOptions>
					</ConfigurationItem>
				</ConfigurationItem>
				<ConfigurationItem name="Primary Entry(s)" isEnabled="true" between="," after="" field="ConfigReferencedEntries" cssClassNameOverride="referencedentries">
					<ConfigurationItem name="Referenced Headword" isEnabled="true" style="Dictionary-CrossReferences" after="" field="HeadWord" cssClassNameOverride="headword">
						<WritingSystemOptions writingSystemType="vernacular" displayWSAbreviation="false">
							<Option id="vernacular" isEnabled="true" />
						</WritingSystemOptions>
					</ConfigurationItem>
					<ConfigurationItem name="Gloss (or Summary Definition)" isEnabled="false" between=" " before=" " field="GlossOrSummary">
						<WritingSystemOptions writingSystemType="analysis" displayWSAbreviation="false">
							<Option id="analysis" isEnabled="true" />
						</WritingSystemOptions>
					</ConfigurationItem>
				</ConfigurationItem>
				<ConfigurationItem name="Comment" isEnabled="false" between=" " before=" " field="Summary">
					<WritingSystemOptions writingSystemType="analysis" displayWSAbreviation="false">
						<Option id="analysis" isEnabled="true" />
					</WritingSystemOptions>
				</ConfigurationItem>
			</ConfigurationItem>
		</ConfigurationItem>
	  </ConfigurationItem>
	  <ConfigurationItem name="Variants of Sense" isEnabled="false" before="(" between=";" after=") " field="VariantFormEntryBackRefs">
	  	<ListTypeOptions list="variant">
	  		<Option id="b0000000-c40e-433e-80b5-31da08771344" isEnabled="true" />
	  		<Option id="024b62c9-93b3-41a0-ab19-587a0030219a" isEnabled="true" />
	  		<Option id="4343b1ef-b54f-4fa4-9998-271319a6d74c" isEnabled="true" />
	  		<Option id="01d4fbc1-3b0c-4f52-9163-7ab0d4f4711c" isEnabled="true" />
	  		<Option id="837ebe72-8c1d-4864-95d9-fa313c499d78" isEnabled="true" />
	  		<Option id="a32f1d1c-4832-46a2-9732-c2276d6547e8" isEnabled="true" />
	  		<Option id="0c4663b3-4d9a-47af-b9a1-c8565d8112ed" isEnabled="true" />
	  	</ListTypeOptions>
		<ConfigurationItem name="Variant Type" isEnabled="true" before="" between=", " after="" field="VariantEntryTypesRS" cssClassNameOverride="variantentrytypes">
		  <ConfigurationItem name="Abbreviation" isEnabled="true" between=" " field="Abbreviation">
			<WritingSystemOptions writingSystemType="analysis" displayWSAbreviation="false">
			  <Option id="analysis" isEnabled="true" />
			</WritingSystemOptions>
		  </ConfigurationItem>
		  <ConfigurationItem name="Name" isEnabled="false" between=" " field="Name">
			<WritingSystemOptions writingSystemType="analysis" displayWSAbreviation="false">
			  <Option id="analysis" isEnabled="true" />
			</WritingSystemOptions>
		  </ConfigurationItem>
		</ConfigurationItem>
		<ConfigurationItem name="Variant Form" before=" " between=", " after="" style="Dictionary-CrossReferences" isEnabled="true" field="OwningEntry" subField="HeadWordRef" cssClassNameOverride="headword">
		  <WritingSystemOptions writingSystemType="vernacular" displayWSAbreviation="false">
			<Option id="vernacular" isEnabled="true" />
		  </WritingSystemOptions>
		</ConfigurationItem>
		<ConfigurationItem name="Dialect Labels" isEnabled="true" before=" [" after="]" field="VariantEntryDialectLabels">
		  <ConfigurationItem name="Abbreviation" between=" " isEnabled="true" field="Abbreviation">
			<WritingSystemOptions writingSystemType="both" displayWSAbreviation="false">
			  <Option id="best vernoranal" isEnabled="true" />
			</WritingSystemOptions>
		  </ConfigurationItem>
		  <ConfigurationItem name="Name" between=" " isEnabled="false" field="Name">
			<WritingSystemOptions writingSystemType="both" displayWSAbreviation="false">
			  <Option id="best vernoranal" isEnabled="true" />
			</WritingSystemOptions>
		  </ConfigurationItem>
		</ConfigurationItem>
		<ConfigurationItem name="Variant Pronunciations" isEnabled="false" before=" " between=", " after="" field="OwningEntry" subField="PronunciationsOS" cssClassNameOverride="variantpronunciations">
		  <ConfigurationItem name="Pronunciation" isEnabled="true" before="[" between=" " after="]" field="Form">
			<WritingSystemOptions writingSystemType="pronunciation" displayWSAbreviation="false">
			  <Option id="pronunciation" isEnabled="true" />
			</WritingSystemOptions>
		  </ConfigurationItem>
<<<<<<< HEAD
		  <ConfigurationItem name="CV Pattern" isEnabled="false" before=" " between=" " after="" field="CVPattern" />
=======
		  <ConfigurationItem name="CV Pattern" isEnabled="false" before="" between=" " after="" field="CVPattern" />
>>>>>>> eae75d4d
		  <ConfigurationItem name="Tone" isEnabled="false" before=" " between=" " after="" field="Tone" />
		  <ConfigurationItem name="Location" isEnabled="false" style="Dictionary-Contrasting" before=" " between=" " after="" field="LocationRA" cssClassNameOverride="location">
			<ConfigurationItem name="Abbreviation" isEnabled="true" between=" " field="Abbreviation">
			  <WritingSystemOptions writingSystemType="both" displayWSAbreviation="false">
				<Option id="analysis" isEnabled="true" />
			  </WritingSystemOptions>
			</ConfigurationItem>
			<ConfigurationItem name="Name" isEnabled="false" between=" " field="Name">
			  <WritingSystemOptions writingSystemType="both" displayWSAbreviation="false">
				<Option id="analysis" isEnabled="true" />
			  </WritingSystemOptions>
			</ConfigurationItem>
		  </ConfigurationItem>
		  <ConfigurationItem name="Pronunciation Media" before=" " isEnabled="true" field="MediaFilesOS" cssClassNameOverride="mediafiles">
			<ConfigurationItem name="Media Files" isEnabled="true" field="MediaFileRA"/>
		  </ConfigurationItem>
		</ConfigurationItem>
		<ConfigurationItem name="Comment" isEnabled="false" before=" " between=" " after="" field="Summary">
		  <WritingSystemOptions writingSystemType="analysis" displayWSAbreviation="false">
			<Option id="analysis" isEnabled="true" />
		  </WritingSystemOptions>
		</ConfigurationItem>
		<ConfigurationItem name="Summary Definition" isEnabled="true" before=" " between=" " after="" field="OwningEntry" subField="SummaryDefinition">
		  <WritingSystemOptions writingSystemType="analysis" displayWSAbreviation="false">
			<Option id="analysis" isEnabled="true" />
		  </WritingSystemOptions>
		</ConfigurationItem>
	  </ConfigurationItem>
	  <ConfigurationItem name="Anthropology Note" isEnabled="false" before=" " between=" " after="" field="AnthroNote">
		<WritingSystemAndParaOptions writingSystemType="analysis" displayWSAbreviation="false" displayInParagraph="false">
		  <Option id="all analysis" isEnabled="true" />
		</WritingSystemAndParaOptions>
	  </ConfigurationItem>
	  <ConfigurationItem name="Bibliography" isEnabled="false" before=" " between=" " after="" field="Bibliography">
		<WritingSystemOptions writingSystemType="analysis" displayWSAbreviation="false">
		  <Option id="all analysis" isEnabled="true" />
		</WritingSystemOptions>
	  </ConfigurationItem>
	  <ConfigurationItem name="Discourse Note" isEnabled="false" before=" " between=" " after="" field="DiscourseNote">
		<WritingSystemAndParaOptions writingSystemType="analysis" displayWSAbreviation="false" displayInParagraph="false">
		  <Option id="all analysis" isEnabled="true" />
		</WritingSystemAndParaOptions>
	  </ConfigurationItem>
	  <ConfigurationItem name="Phonology Note" isEnabled="false" before=" " between=" " after="" field="PhonologyNote">
		<WritingSystemAndParaOptions writingSystemType="analysis" displayWSAbreviation="false" displayInParagraph="false">
		  <Option id="all analysis" isEnabled="true" />
		</WritingSystemAndParaOptions>
	  </ConfigurationItem>
	  <ConfigurationItem name="Grammar Note" isEnabled="false" before=" " between=" " after="" field="GrammarNote">
		<WritingSystemAndParaOptions writingSystemType="analysis" displayWSAbreviation="false" displayInParagraph="false">
		  <Option id="all analysis" isEnabled="true" />
		</WritingSystemAndParaOptions>
	  </ConfigurationItem>
	  <ConfigurationItem name="Semantics Note" isEnabled="false" before=" " between=" " after="" field="SemanticsNote">
		<WritingSystemAndParaOptions writingSystemType="analysis" displayWSAbreviation="false" displayInParagraph="false">
		  <Option id="all analysis" isEnabled="true" />
		</WritingSystemAndParaOptions>
	  </ConfigurationItem>
	  <ConfigurationItem name="Sociolinguistics Note" isEnabled="false" before=" " between=" " after="" field="SocioLinguisticsNote">
		<WritingSystemAndParaOptions writingSystemType="analysis" displayWSAbreviation="false" displayInParagraph="false">
		  <Option id="all analysis" isEnabled="true" />
		</WritingSystemAndParaOptions>
	  </ConfigurationItem>
 	  <ConfigurationItem name="Extended Note" isEnabled="true" style="Block Quote" styleType="paragraph" before=" " between=" " after="" field="ExtendedNoteOS" cssClassNameOverride="extendednotecontents">
 		<ComplexFormOptions list="note" displayEachComplexFormInParagraph="true">
 			<Option id="c0000000-dd15-4a03-9032-b40faaa9a754" isEnabled="true" />
 			<Option id="2f06d436-b1e0-47ae-a42e-1f7b893c5fc2" isEnabled="true" />
 			<Option id="7ad06e7d-15d1-42b0-ae19-9c05b7c0b181" isEnabled="true" />
 			<Option id="d3d28628-60c9-4917-8185-ba64c59f20c3" isEnabled="true" />
 			<Option id="30115b33-608a-4506-9f9c-2457cab4f4a8" isEnabled="true" />
 			<Option id="5dd29371-fdb0-497a-a2fb-7ca69b00ad4f" isEnabled="true" />
 		</ComplexFormOptions>
 		<ConfigurationItem name="Note Type" isEnabled="false" between=" " after=" Note: " field="ExtendedNoteTypeRA" cssClassNameOverride="notetype">
 			<WritingSystemOptions writingSystemType="analysis" displayWSAbreviation="false">
 				<Option id="all analysis" isEnabled="true" />
 			</WritingSystemOptions>
			<ConfigurationItem name="Abbreviation" isEnabled="true" between=" " field="Abbreviation">
				<WritingSystemOptions writingSystemType="analysis" displayWSAbreviation="false">
					<Option id="analysis" isEnabled="true" />
				</WritingSystemOptions>
			</ConfigurationItem>
			<ConfigurationItem name="Name" isEnabled="false" between=" " field="Name">
				<WritingSystemOptions writingSystemType="analysis" displayWSAbreviation="false">
					<Option id="analysis" isEnabled="true" />
				</WritingSystemOptions>
			</ConfigurationItem>
 		</ConfigurationItem>
 		<ConfigurationItem name="Discussion" isEnabled="true" style="none" before=" " between=" " after="" field="Discussion" cssClassNameOverride="discussion">
 			<WritingSystemOptions writingSystemType="analysis" displayWSAbreviation="false">
 				<Option id="all analysis" isEnabled="true" />
 			</WritingSystemOptions>
 		</ConfigurationItem>
 	  	<ConfigurationItem name="Examples" isEnabled="true" styleType="character" before=" " between="  " after="" field="ExamplesOS" cssClassNameOverride="examplescontents">
 	  		<ComplexFormOptions displayEachComplexFormInParagraph="false" />
 	  		<ConfigurationItem name="Example Sentence" isEnabled="true" style="Dictionary-Vernacular" before=" " between=" " after="" field="Example">
 				<WritingSystemOptions writingSystemType="vernacular" displayWSAbreviation="false">
 					<Option id="all vernacular" isEnabled="true" />
 				</WritingSystemOptions>
 			</ConfigurationItem>
 			<ConfigurationItem name="Translations" isEnabled="true" field="TranslationsOC" cssClassNameOverride="translationcontents">
 				<ConfigurationItem name="Type" isEnabled="false" after=" " field="TypeRA" cssClassNameOverride="type">
 					<ConfigurationItem name="Abbreviation" isEnabled="false" between=" " field="Abbreviation">
 						<WritingSystemOptions writingSystemType="analysis" displayWSAbreviation="false">
 							<Option id="analysis" isEnabled="true" />
 						</WritingSystemOptions>
 					</ConfigurationItem>
 					<ConfigurationItem name="Name" isEnabled="true" before="[" between=" " after="]" field="Name">
 						<WritingSystemOptions writingSystemType="analysis" displayWSAbreviation="false">
 							<Option id="analysis" isEnabled="true" />
 						</WritingSystemOptions>
 					</ConfigurationItem>
 				</ConfigurationItem>
 				<ConfigurationItem name="Translation" isEnabled="true" before=" " between=" " after="" field="Translation">
 					<WritingSystemOptions writingSystemType="analysis" displayWSAbreviation="false">
 						<Option id="all analysis" isEnabled="true" />
 					</WritingSystemOptions>
 				</ConfigurationItem>
 			</ConfigurationItem>
 			<ConfigurationItem name="Reference" isEnabled="false" after=" " field="Reference" />
 		</ConfigurationItem>
 	  </ConfigurationItem>
	  <ConfigurationItem name="General Note" isEnabled="false" before=" " between=" " after="" field="GeneralNote">
		<WritingSystemAndParaOptions writingSystemType="analysis" displayWSAbreviation="false" displayInParagraph="false">
		  <Option id="all analysis" isEnabled="true" />
		</WritingSystemAndParaOptions>
	  </ConfigurationItem>
	  <ConfigurationItem name="Source" isEnabled="false" before=" " between=" " after="" field="Source" />
	  <ConfigurationItem name="Semantic Domains" isEnabled="false" before="(sem. domains: " between=", " after=".) " field="SemanticDomainsRC" cssClassNameOverride="semanticdomains">
		<ConfigurationItem name="Abbreviation" isEnabled="true" before="" between=" " after=" - " field="Abbreviation">
		  <WritingSystemOptions writingSystemType="analysis" displayWSAbreviation="false">
			<Option id="analysis" isEnabled="true" />
		  </WritingSystemOptions>
		</ConfigurationItem>
		<ConfigurationItem name="Name" isEnabled="true" before="" between=" " after="" field="Name">
		  <WritingSystemOptions writingSystemType="analysis" displayWSAbreviation="false">
			<Option id="analysis" isEnabled="true" />
		  </WritingSystemOptions>
		</ConfigurationItem>
	  </ConfigurationItem>
	  <ConfigurationItem name="Anthropology Categories" isEnabled="false" before="anthro. codes " between=", " after=" " field="AnthroCodesRC" cssClassNameOverride="anthrocodes">
		<ConfigurationItem name="Abbreviation" isEnabled="true" before="" between=" " after=" - " field="Abbreviation">
		  <WritingSystemOptions writingSystemType="analysis" displayWSAbreviation="false">
			<Option id="analysis" isEnabled="true" />
		  </WritingSystemOptions>
		</ConfigurationItem>
		<ConfigurationItem name="Name" isEnabled="true" before="" between=" " after="" field="Name">
		  <WritingSystemOptions writingSystemType="analysis" displayWSAbreviation="false">
			<Option id="analysis" isEnabled="true" />
		  </WritingSystemOptions>
		</ConfigurationItem>
	  </ConfigurationItem>
	  <ConfigurationItem name="Academic Domains" isEnabled="false" before="ac. domains: " between=", " after=" " field="DomainTypesRC" cssClassNameOverride="academicdomains">
		<ConfigurationItem name="Abbreviation" isEnabled="true" before="" between=" " after="" field="Abbreviation">
		  <WritingSystemOptions writingSystemType="analysis" displayWSAbreviation="false">
			<Option id="analysis" isEnabled="true" />
		  </WritingSystemOptions>
		</ConfigurationItem>
		<ConfigurationItem name="Name" isEnabled="true" before=" (" between=" " after=")" field="Name">
		  <WritingSystemOptions writingSystemType="analysis" displayWSAbreviation="false">
			<Option id="analysis" isEnabled="true" />
		  </WritingSystemOptions>
		</ConfigurationItem>
	  </ConfigurationItem>
	  <ConfigurationItem name="Usages" isEnabled="false" before="{" between=", " after="} " field="UsageTypesRC" cssClassNameOverride="usages">
		<ConfigurationItem name="Abbreviation" isEnabled="true" before="" between=" " after="" field="Abbreviation">
		  <WritingSystemOptions writingSystemType="analysis" displayWSAbreviation="false">
			<Option id="analysis" isEnabled="true" />
		  </WritingSystemOptions>
		</ConfigurationItem>
		<ConfigurationItem name="Name" isEnabled="false" before="" between=" " after="" field="Name">
		  <WritingSystemOptions writingSystemType="analysis" displayWSAbreviation="false">
			<Option id="analysis" isEnabled="true" />
		  </WritingSystemOptions>
		</ConfigurationItem>
	  </ConfigurationItem>
	  <ConfigurationItem name="Status" isEnabled="false" before="status " after=" " field="StatusRA" cssClassNameOverride="status">
		<ConfigurationItem name="Abbreviation" isEnabled="false" before="" between=" " after="" field="Abbreviation">
		  <WritingSystemOptions writingSystemType="analysis" displayWSAbreviation="false">
			<Option id="analysis" isEnabled="true" />
		  </WritingSystemOptions>
		</ConfigurationItem>
		<ConfigurationItem name="Name" isEnabled="true" before="[" between=" " after="]" field="Name">
		  <WritingSystemOptions writingSystemType="analysis" displayWSAbreviation="false">
			<Option id="analysis" isEnabled="true" />
		  </WritingSystemOptions>
		</ConfigurationItem>
	  </ConfigurationItem>
	  <ConfigurationItem name="Referenced Complex Forms" isEnabled="false" before="" between=", " after=" " field="VisibleComplexFormBackRefs">
		<ConfigurationItem name="Complex Form Type" isEnabled="true" between=", " after="" field="ComplexEntryTypesRS" cssClassNameOverride="complexformtypes">
		  <ConfigurationItem name="Abbreviation" isEnabled="true" between=" " field="Abbreviation">
			<WritingSystemOptions writingSystemType="analysis" displayWSAbreviation="false">
			  <Option id="analysis" isEnabled="true" />
			</WritingSystemOptions>
		  </ConfigurationItem>
		  <ConfigurationItem name="Name" isEnabled="false" between=" " field="Name">
			<WritingSystemOptions writingSystemType="analysis" displayWSAbreviation="false">
			  <Option id="analysis" isEnabled="true" />
			</WritingSystemOptions>
		  </ConfigurationItem>
		</ConfigurationItem>
		<ConfigurationItem name="Complex Form" isEnabled="true" before=" " between=" " after="" style="Dictionary-CrossReferences" field="OwningEntry" subField="HeadWordRef" cssClassNameOverride="headword">
		  <WritingSystemOptions writingSystemType="vernacular" displayWSAbreviation="false">
			<Option id="vernacular" isEnabled="true" />
		  </WritingSystemOptions>
		</ConfigurationItem>
		<ConfigurationItem name="Comment" isEnabled="false" before=" " between=" " after="" field="Summary">
		  <WritingSystemOptions writingSystemType="analysis" displayWSAbreviation="false">
			<Option id="analysis" isEnabled="true" />
		  </WritingSystemOptions>
		</ConfigurationItem>
		<ConfigurationItem name="Summary Definition" isEnabled="true" before=" " between=" " after="" field="OwningEntry" subField="SummaryDefinition">
		  <WritingSystemOptions writingSystemType="analysis" displayWSAbreviation="false">
			<Option id="analysis" isEnabled="true" />
		  </WritingSystemOptions>
		</ConfigurationItem>
		<ConfigurationItem name="Example Sentences" isEnabled="false" before="" between="" after="" field="ExampleSentences">
		  <ConfigurationItem name="Example" isEnabled="true" style="Dictionary-Vernacular" before=" " between=" " after="" field="Example">
			<WritingSystemOptions writingSystemType="vernacular" displayWSAbreviation="false">
			  <Option id="all vernacular" isEnabled="true" />
			</WritingSystemOptions>
		  </ConfigurationItem>
		  <ConfigurationItem name="Translations" isEnabled="true" before="" between="" after="" field="TranslationsOC" cssClassNameOverride="translationcontents">
			<ConfigurationItem name="Type" isEnabled="false" before=" " between=" " after="" field="TypeRA" cssClassNameOverride="type">
			  <ConfigurationItem name="Abbreviation" isEnabled="false" before="" between=" " after="" field="Abbreviation">
				<WritingSystemOptions writingSystemType="analysis" displayWSAbreviation="false">
				  <Option id="analysis" isEnabled="true" />
				</WritingSystemOptions>
			  </ConfigurationItem>
			  <ConfigurationItem name="Name" isEnabled="true" before="[" between=" " after="]" field="Name">
				<WritingSystemOptions writingSystemType="analysis" displayWSAbreviation="false">
				  <Option id="analysis" isEnabled="true" />
				</WritingSystemOptions>
			  </ConfigurationItem>
			</ConfigurationItem>
			<ConfigurationItem name="Translation" isEnabled="true" before=" " between=" " after="" field="Translation">
			  <WritingSystemOptions writingSystemType="analysis" displayWSAbreviation="false">
				<Option id="all analysis" isEnabled="true" />
			  </WritingSystemOptions>
			</ConfigurationItem>
		  </ConfigurationItem>
		  <ConfigurationItem name="Reference" isEnabled="false" before=" " between=" " after="" field="Reference" />
		</ConfigurationItem>
	  </ConfigurationItem>
	  <ConfigurationItem name="Subsenses" between="  " after=" " isEnabled="true" field="SensesOS" cssClassNameOverride="senses">
	  	<SenseOptions displayEachSenseInParagraph="false" numberStyle="Dictionary-SenseNumber" numberBefore="" numberAfter=" " parentSenseNumberingStyle="%." numberingStyle="" numberSingleSense="false" showSingleGramInfoFirst="true"/>
		<ReferenceItem>MainEntrySubsenses</ReferenceItem>
	  </ConfigurationItem>
	</ConfigurationItem>
	<ConfigurationItem name="Summary Definition" isEnabled="true" before=" " between=" " after="" field="SummaryDefinition">
	  <WritingSystemOptions writingSystemType="analysis" displayWSAbreviation="false">
		<Option id="analysis" isEnabled="true" />
	  </WritingSystemOptions>
	</ConfigurationItem>
	<ConfigurationItem name="Restrictions (Entry)" isEnabled="true" style="Dictionary-Contrasting" before=" (" between=" " after=")" field="Restrictions">
	  <WritingSystemOptions writingSystemType="analysis" displayWSAbreviation="false">
		<Option id="analysis" isEnabled="true" />
	  </WritingSystemOptions>
	</ConfigurationItem>
<<<<<<< HEAD
    <ConfigurationItem name="References Section" isEnabled="true" styleType="character" before="" after="" field="ReferencesSection">
=======
    <ConfigurationItem name="References Section" isEnabled="true" before="" after="" styleType="paragraph" style="Block Quote" field="ReferencesSection">
>>>>>>> eae75d4d
      <GroupingOptions displayGroupInParagraph="true" />
	  <ConfigurationItem name="Note" isEnabled="true" style="Dictionary-CrossReferences" before="" between=" " after=" " field="Comment">
		<WritingSystemOptions writingSystemType="analysis" displayWSAbreviation="false">
			<Option id="all analysis" isEnabled="true" />
		</WritingSystemOptions>
	  </ConfigurationItem>
<<<<<<< HEAD
      <ConfigurationItem name="Variant Forms" nameSuffix="Inflectional Variants" isEnabled="true" isDuplicate="true" before=" [" between="; " after="] " field="VariantFormEntryBackRefs">
=======
      <ConfigurationItem name="Variant Forms" nameSuffix="Inflectional Variants" isEnabled="true" isDuplicate="true" before=" [" between=";" after="] " field="VariantFormEntryBackRefs">
>>>>>>> eae75d4d
        <ListTypeOptions list="variant">
          <Option id="b0000000-c40e-433e-80b5-31da08771344" isEnabled="false" />
          <Option id="024b62c9-93b3-41a0-ab19-587a0030219a" isEnabled="false" />
          <Option id="4343b1ef-b54f-4fa4-9998-271319a6d74c" isEnabled="false" />
          <Option id="01d4fbc1-3b0c-4f52-9163-7ab0d4f4711c" isEnabled="true" />
          <Option id="837ebe72-8c1d-4864-95d9-fa313c499d78" isEnabled="true" />
          <Option id="a32f1d1c-4832-46a2-9732-c2276d6547e8" isEnabled="true" />
          <Option id="0c4663b3-4d9a-47af-b9a1-c8565d8112ed" isEnabled="false" />
          <Option id="3942addb-99fd-43e9-ab7d-99025ceb0d4e" isEnabled="false" />
        </ListTypeOptions>
        <ConfigurationItem name="Variant Type" isEnabled="true" before="" between=", " after="" field="VariantEntryTypesRS" cssClassNameOverride="variantentrytypes">
          <ConfigurationItem name="Abbreviation" isEnabled="true" style="Dictionary-CrossReferences" between=" " field="Abbreviation">
            <WritingSystemOptions writingSystemType="analysis" displayWSAbreviation="false">
              <Option id="analysis" isEnabled="true" />
            </WritingSystemOptions>
          </ConfigurationItem>
          <ConfigurationItem name="Name" isEnabled="false" between=" " field="Name">
            <WritingSystemOptions writingSystemType="analysis" displayWSAbreviation="false">
              <Option id="analysis" isEnabled="true" />
            </WritingSystemOptions>
          </ConfigurationItem>
        </ConfigurationItem>
        <ConfigurationItem name="Variant Form" isEnabled="true" style="Dictionary-CrossReferences" before=" " between=", " after="" field="OwningEntry" subField="HeadWordRef" cssClassNameOverride="headword">
          <WritingSystemOptions writingSystemType="vernacular" displayWSAbreviation="false">
            <Option id="vernacular" isEnabled="true" />
          </WritingSystemOptions>
        </ConfigurationItem>
        <ConfigurationItem name="Variant Pronunciations" isEnabled="false" before=" " between=", " after="" field="OwningEntry" subField="PronunciationsOS" cssClassNameOverride="variantpronunciations">
          <ConfigurationItem name="Pronunciation" isEnabled="true" before="[" between=" " after="]" field="Form">
            <WritingSystemOptions writingSystemType="pronunciation" displayWSAbreviation="false">
              <Option id="pronunciation" isEnabled="true" />
            </WritingSystemOptions>
          </ConfigurationItem>
<<<<<<< HEAD
          <ConfigurationItem name="CV Pattern" isEnabled="false" before=" " between=" " after="" field="CVPattern" />
=======
          <ConfigurationItem name="CV Pattern" isEnabled="false" before="" between=" " after="" field="CVPattern" />
>>>>>>> eae75d4d
          <ConfigurationItem name="Tone" isEnabled="false" before=" " between=" " after="" field="Tone" />
          <ConfigurationItem name="Location" isEnabled="false" style="Dictionary-Contrasting" before=" " between=" " after="" field="LocationRA" cssClassNameOverride="location">
            <ConfigurationItem name="Abbreviation" isEnabled="true" between=" " field="Abbreviation">
              <WritingSystemOptions writingSystemType="both" displayWSAbreviation="false">
                <Option id="analysis" isEnabled="true" />
              </WritingSystemOptions>
            </ConfigurationItem>
            <ConfigurationItem name="Name" isEnabled="false" between=" " field="Name">
              <WritingSystemOptions writingSystemType="both" displayWSAbreviation="false">
                <Option id="analysis" isEnabled="true" />
              </WritingSystemOptions>
            </ConfigurationItem>
          </ConfigurationItem>
          <ConfigurationItem name="Pronunciation Media" before=" " isEnabled="true" field="MediaFilesOS" cssClassNameOverride="mediafiles">
            <ConfigurationItem name="Media Files" isEnabled="true" field="MediaFileRA" />
          </ConfigurationItem>
        </ConfigurationItem>
        <ConfigurationItem name="Comment" isEnabled="false" before=" " between=" " after="" field="Summary">
          <WritingSystemOptions writingSystemType="analysis" displayWSAbreviation="false">
            <Option id="analysis" isEnabled="true" />
          </WritingSystemOptions>
        </ConfigurationItem>
        <ConfigurationItem name="Summary Definition" isEnabled="false" before=" " between=" " after="" field="OwningEntry" subField="SummaryDefinition">
          <WritingSystemOptions writingSystemType="analysis" displayWSAbreviation="false">
            <Option id="analysis" isEnabled="true" />
          </WritingSystemOptions>
        </ConfigurationItem>
      </ConfigurationItem>
<<<<<<< HEAD
      <ConfigurationItem name="Variant Forms" isEnabled="true" before=" " between="; " after=" " field="VariantFormEntryBackRefs">
=======
      <ConfigurationItem name="Variant Forms" isEnabled="true" before=" " between=";" after=" " field="VariantFormEntryBackRefs">
>>>>>>> eae75d4d
        <ListTypeOptions list="variant">
          <Option id="b0000000-c40e-433e-80b5-31da08771344" isEnabled="false" />
          <Option id="024b62c9-93b3-41a0-ab19-587a0030219a" isEnabled="true" />
          <Option id="4343b1ef-b54f-4fa4-9998-271319a6d74c" isEnabled="true" />
          <Option id="01d4fbc1-3b0c-4f52-9163-7ab0d4f4711c" isEnabled="false" />
          <Option id="837ebe72-8c1d-4864-95d9-fa313c499d78" isEnabled="false" />
          <Option id="a32f1d1c-4832-46a2-9732-c2276d6547e8" isEnabled="false" />
          <Option id="0c4663b3-4d9a-47af-b9a1-c8565d8112ed" isEnabled="true" />
          <Option id="3942addb-99fd-43e9-ab7d-99025ceb0d4e" isEnabled="true" />
        </ListTypeOptions>
        <ConfigurationItem name="Variant Type" isEnabled="true" before="" between=", " after="" field="VariantEntryTypesRS" cssClassNameOverride="variantentrytypes">
          <ConfigurationItem name="Abbreviation" isEnabled="true" style="Dictionary-CrossReferences" between=" " field="Abbreviation">
            <WritingSystemOptions writingSystemType="analysis" displayWSAbreviation="false">
              <Option id="analysis" isEnabled="true" />
            </WritingSystemOptions>
          </ConfigurationItem>
          <ConfigurationItem name="Name" isEnabled="false" between=" " field="Name">
            <WritingSystemOptions writingSystemType="analysis" displayWSAbreviation="false">
              <Option id="analysis" isEnabled="true" />
            </WritingSystemOptions>
          </ConfigurationItem>
        </ConfigurationItem>
        <ConfigurationItem name="Variant Form" isEnabled="true" style="Dictionary-CrossReferences" before=" " between=", " after="" field="OwningEntry" subField="HeadWordRef" cssClassNameOverride="headword">
          <WritingSystemOptions writingSystemType="vernacular" displayWSAbreviation="false">
            <Option id="vernacular" isEnabled="true" />
          </WritingSystemOptions>
        </ConfigurationItem>
        <ConfigurationItem name="Variant Pronunciations" isEnabled="false" before=" " between=", " after="" field="OwningEntry" subField="PronunciationsOS" cssClassNameOverride="variantpronunciations">
          <ConfigurationItem name="Pronunciation" isEnabled="true" before="[" between=" " after="]" field="Form">
            <WritingSystemOptions writingSystemType="pronunciation" displayWSAbreviation="false">
              <Option id="pronunciation" isEnabled="true" />
            </WritingSystemOptions>
          </ConfigurationItem>
<<<<<<< HEAD
          <ConfigurationItem name="CV Pattern" isEnabled="false" before=" " between=" " after="" field="CVPattern" />
=======
          <ConfigurationItem name="CV Pattern" isEnabled="false" before="" between=" " after="" field="CVPattern" />
>>>>>>> eae75d4d
          <ConfigurationItem name="Tone" isEnabled="false" before=" " between=" " after="" field="Tone" />
          <ConfigurationItem name="Location" isEnabled="false" style="Dictionary-Contrasting" before=" " between=" " after="" field="LocationRA" cssClassNameOverride="location">
            <ConfigurationItem name="Abbreviation" isEnabled="true" between=" " field="Abbreviation">
              <WritingSystemOptions writingSystemType="both" displayWSAbreviation="false">
                <Option id="analysis" isEnabled="true" />
              </WritingSystemOptions>
            </ConfigurationItem>
            <ConfigurationItem name="Name" isEnabled="false" between=" " field="Name">
              <WritingSystemOptions writingSystemType="both" displayWSAbreviation="false">
                <Option id="analysis" isEnabled="true" />
              </WritingSystemOptions>
            </ConfigurationItem>
          </ConfigurationItem>
          <ConfigurationItem name="Pronunciation Media" before=" " isEnabled="true" field="MediaFilesOS" cssClassNameOverride="mediafiles">
            <ConfigurationItem name="Media Files" isEnabled="true" field="MediaFileRA" />
          </ConfigurationItem>
        </ConfigurationItem>
        <ConfigurationItem name="Comment" isEnabled="false" before=" " between=" " after="" field="Summary">
          <WritingSystemOptions writingSystemType="analysis" displayWSAbreviation="false">
            <Option id="analysis" isEnabled="true" />
          </WritingSystemOptions>
        </ConfigurationItem>
        <ConfigurationItem name="Summary Definition" isEnabled="false" before=" " between=" " after="" field="OwningEntry" subField="SummaryDefinition">
          <WritingSystemOptions writingSystemType="analysis" displayWSAbreviation="false">
            <Option id="analysis" isEnabled="true" />
          </WritingSystemOptions>
        </ConfigurationItem>
      </ConfigurationItem>
      <ConfigurationItem name="Cross References" isEnabled="true" before="" between="; " after=". " field="MinimalLexReferences">
        <ListTypeOptions list="entry">
          <Option id="" isEnabled="false" />
        </ListTypeOptions>
        <ConfigurationItem name="Relation Abbreviation" isEnabled="true" style="Dictionary-CrossReferences" before="" between=" " after=": " field="OwnerType" subField="Abbreviation">
          <WritingSystemOptions writingSystemType="analysis" displayWSAbreviation="false">
            <Option id="analysis" isEnabled="true" />
          </WritingSystemOptions>
        </ConfigurationItem>
        <ConfigurationItem name="Relation Name" isEnabled="false" style="Dictionary-Contrasting" before="" between=" " after=": " field="OwnerType" subField="Name">
          <WritingSystemOptions writingSystemType="analysis" displayWSAbreviation="false">
            <Option id="analysis" isEnabled="true" />
          </WritingSystemOptions>
        </ConfigurationItem>
        <ConfigurationItem name="Targets" isEnabled="true" before="" between=", " after=" " field="ConfigTargets">
          <ConfigurationItem name="Referenced Headword" isEnabled="true" style="Dictionary-CrossReferences" before="" between=" " after="" field="HeadWordRef" cssClassNameOverride="headword">
            <WritingSystemOptions writingSystemType="vernacular" displayWSAbreviation="false">
              <Option id="vernacular" isEnabled="true" />
            </WritingSystemOptions>
          </ConfigurationItem>
          <ConfigurationItem name="Summary Definition" isEnabled="false" before=" " between=" " after="" field="SummaryDefinition">
            <WritingSystemOptions writingSystemType="analysis" displayWSAbreviation="false">
              <Option id="analysis" isEnabled="true" />
            </WritingSystemOptions>
          </ConfigurationItem>
          <ConfigurationItem name="Primary Entry References" isEnabled="true" styleType="character" before=" (" between=", " after=") " field="PrimaryEntryRefs">
            <ConfigurationItem name="Type" isEnabled="true" between="," after=" " field="ComplexEntryTypesRS" cssClassNameOverride="complexformtypes">
              <ConfigurationItem name="Reverse Abbreviation" isEnabled="true" between=" " field="ReverseAbbr">
                <WritingSystemOptions writingSystemType="analysis" displayWSAbreviation="false">
                  <Option id="analysis" isEnabled="true" />
                </WritingSystemOptions>
              </ConfigurationItem>
              <ConfigurationItem name="Reverse Name" isEnabled="false" between=" " field="ReverseName">
                <WritingSystemOptions writingSystemType="analysis" displayWSAbreviation="false">
                  <Option id="analysis" isEnabled="true" />
                </WritingSystemOptions>
              </ConfigurationItem>
            </ConfigurationItem>
            <ConfigurationItem name="Primary Entry(s)" isEnabled="true" between="," after="" field="ConfigReferencedEntries" cssClassNameOverride="headword">
              <ConfigurationItem name="Referenced Headword" isEnabled="true" style="Dictionary-CrossReferences" after="" field="HeadWord" cssClassNameOverride="headword">
                <WritingSystemOptions writingSystemType="vernacular" displayWSAbreviation="false">
                  <Option id="vernacular" isEnabled="true" />
                </WritingSystemOptions>
              </ConfigurationItem>
              <ConfigurationItem name="Gloss (or Summary Definition)" isEnabled="false" before=" " between=" " field="GlossOrSummary">
                <WritingSystemOptions writingSystemType="analysis" displayWSAbreviation="false">
                  <Option id="analysis" isEnabled="true" />
                </WritingSystemOptions>
              </ConfigurationItem>
            </ConfigurationItem>
            <ConfigurationItem name="Comment" isEnabled="false" before=" " between=" " field="Summary">
              <WritingSystemOptions writingSystemType="analysis" displayWSAbreviation="false">
                <Option id="analysis" isEnabled="true" />
              </WritingSystemOptions>
            </ConfigurationItem>
          </ConfigurationItem>
        </ConfigurationItem>
      </ConfigurationItem>
      <ConfigurationItem name="Component References" isEnabled="true" hideCustomFields="true" before="(" between=", " after=") " field="ComplexFormEntryRefs">
        <ConfigurationItem name="Complex Form Type" isEnabled="true" between=", " after="" field="ComplexEntryTypesRS" cssClassNameOverride="complexformtypes">
          <ConfigurationItem name="Reverse Abbreviation" isEnabled="true" style="Dictionary-CrossReferences" between=" " field="ReverseAbbr">
            <WritingSystemOptions writingSystemType="analysis" displayWSAbreviation="false">
              <Option id="analysis" isEnabled="true" />
            </WritingSystemOptions>
          </ConfigurationItem>
          <ConfigurationItem name="Reverse Name" isEnabled="false" between=" " field="ReverseName">
            <WritingSystemOptions writingSystemType="analysis" displayWSAbreviation="false">
              <Option id="analysis" isEnabled="true" />
            </WritingSystemOptions>
          </ConfigurationItem>
        </ConfigurationItem>
        <ConfigurationItem name="Referenced Entries" isEnabled="true" before=" " between=", " after="" field="ConfigReferencedEntries" cssClassNameOverride="referencedentries">
          <ConfigurationItem name="Referenced Headword" isEnabled="true" style="Dictionary-CrossReferences" before="" between=" " after="" field="HeadWordRef" cssClassNameOverride="headword">
            <WritingSystemOptions writingSystemType="vernacular" displayWSAbreviation="false">
              <Option id="vernacular" isEnabled="true" />
            </WritingSystemOptions>
          </ConfigurationItem>
          <ConfigurationItem name="Gloss (or Summary Definition)" isEnabled="false" before=" " between=" " after="" field="GlossOrSummary">
            <WritingSystemOptions writingSystemType="analysis" displayWSAbreviation="false">
              <Option id="analysis" isEnabled="true" />
            </WritingSystemOptions>
          </ConfigurationItem>
        </ConfigurationItem>
        <ConfigurationItem name="Comment" isEnabled="false" before=" " between=" " after="" field="Summary">
          <WritingSystemOptions writingSystemType="analysis" displayWSAbreviation="false">
            <Option id="analysis" isEnabled="true" />
          </WritingSystemOptions>
        </ConfigurationItem>
      </ConfigurationItem>
      <ConfigurationItem name="Referenced Complex Forms" isEnabled="false" styleType="character" before=" " between=", " after=" " field="VisibleComplexFormBackRefs">
        <ConfigurationItem name="Complex Form Type" isEnabled="true" between=", " after="" field="ComplexEntryTypesRS" cssClassNameOverride="complexformtypes">
          <ConfigurationItem name="Abbreviation" isEnabled="true" between=" " field="Abbreviation">
            <WritingSystemOptions writingSystemType="analysis" displayWSAbreviation="false">
              <Option id="analysis" isEnabled="true" />
            </WritingSystemOptions>
          </ConfigurationItem>
          <ConfigurationItem name="Name" isEnabled="false" between=" " field="Name">
            <WritingSystemOptions writingSystemType="analysis" displayWSAbreviation="false">
              <Option id="analysis" isEnabled="true" />
            </WritingSystemOptions>
          </ConfigurationItem>
        </ConfigurationItem>
        <ConfigurationItem name="Complex Form" isEnabled="true" style="Dictionary-CrossReferences" before=" " between=" " after="" field="OwningEntry" subField="HeadWordRef" cssClassNameOverride="headword">
          <WritingSystemOptions writingSystemType="vernacular" displayWSAbreviation="false">
            <Option id="vernacular" isEnabled="true" />
          </WritingSystemOptions>
        </ConfigurationItem>
        <ConfigurationItem name="Grammatical Info." isEnabled="true" style="Dictionary-Contrasting" before="" between=", " after=" " field="MorphoSyntaxAnalyses">
<<<<<<< HEAD
          <ConfigurationItem name="Category Info." isEnabled="true" before=" " between=" " after="" field="MLPartOfSpeech" cssClassNameOverride="partofspeech">
=======
          <ConfigurationItem name="Category Info." isEnabled="true" before="" between=" " after="" field="MLPartOfSpeech" cssClassNameOverride="partofspeech">
>>>>>>> eae75d4d
            <WritingSystemOptions writingSystemType="analysis" displayWSAbreviation="false">
              <Option id="analysis" isEnabled="true" />
            </WritingSystemOptions>
          </ConfigurationItem>
          <ConfigurationItem name="Slots (for Infl. Affixes)" isEnabled="true" before=": " between=", " after="" field="Slots">
            <WritingSystemOptions writingSystemType="analysis" displayWSAbreviation="false">
              <Option id="analysis" isEnabled="true" />
            </WritingSystemOptions>
            <ConfigurationItem name="Slot Names" isEnabled="true" before=" " between=" " after="" field="Name">
              <WritingSystemOptions writingSystemType="analysis" displayWSAbreviation="false">
                <Option id="analysis" isEnabled="true" />
              </WritingSystemOptions>
            </ConfigurationItem>
          </ConfigurationItem>
          <ConfigurationItem name="Inflection Class" isEnabled="false" before=" " between=" " after="" field="MLInflectionClass">
            <WritingSystemOptions writingSystemType="analysis" displayWSAbreviation="false">
              <Option id="analysis" isEnabled="true" />
            </WritingSystemOptions>
          </ConfigurationItem>
          <ConfigurationItem name="Inflection Features" isEnabled="false" before=" " between=" " after="" field="FeaturesTSS" cssClassNameOverride="inflectionfeatures" />
          <ConfigurationItem name="Exception Features" isEnabled="false" before=" " between=" " after="" field="ExceptionFeaturesTSS" cssClassNameOverride="exceptionfeatures" />
          <ConfigurationItem name="Gram Info (Name)" isEnabled="false" before=" " between=" " after="" field="InterlinearNameTSS" cssClassNameOverride="graminfoname" />
          <ConfigurationItem name="Gram Info (Abbrev)" isEnabled="false" before=" " between=" " after="" field="InterlinearAbbrTSS" cssClassNameOverride="graminfoabbrev" />
        </ConfigurationItem>
        <ConfigurationItem name="Definition (or Gloss)" isEnabled="true" before=" " between=" " after=" " field="DefinitionOrGloss" cssClassNameOverride="definitionorglosses">
          <WritingSystemOptions writingSystemType="analysis" displayWSAbreviation="false">
            <Option id="all analysis" isEnabled="true" />
          </WritingSystemOptions>
        </ConfigurationItem>
        <ConfigurationItem name="Comment" isEnabled="false" before=" " between=" " after="" field="Summary">
          <WritingSystemOptions writingSystemType="analysis" displayWSAbreviation="false">
            <Option id="analysis" isEnabled="true" />
          </WritingSystemOptions>
        </ConfigurationItem>
        <ConfigurationItem name="Summary Definition" isEnabled="true" before=" " between=" " after="" field="OwningEntry" subField="SummaryDefinition">
          <WritingSystemOptions writingSystemType="analysis" displayWSAbreviation="false">
            <Option id="analysis" isEnabled="true" />
          </WritingSystemOptions>
        </ConfigurationItem>
        <ConfigurationItem name="Example Sentences" isEnabled="false" before="" between="" after="" field="ExampleSentences">
          <ConfigurationItem name="Example" isEnabled="true" style="Dictionary-Vernacular" before=" " between=" " after="" field="Example">
            <WritingSystemOptions writingSystemType="vernacular" displayWSAbreviation="false">
              <Option id="all vernacular" isEnabled="true" />
            </WritingSystemOptions>
          </ConfigurationItem>
          <ConfigurationItem name="Translations" isEnabled="true" before="" between="" after="" field="TranslationsOC" cssClassNameOverride="translationcontents">
            <ConfigurationItem name="Type" isEnabled="false" before=" " between=" " after="" field="TypeRA" cssClassNameOverride="type">
              <ConfigurationItem name="Abbreviation" isEnabled="false" before="" between=" " after="" field="Abbreviation">
                <WritingSystemOptions writingSystemType="analysis" displayWSAbreviation="false">
                  <Option id="analysis" isEnabled="true" />
                </WritingSystemOptions>
              </ConfigurationItem>
              <ConfigurationItem name="Name" isEnabled="true" before="[" between=" " after="]" field="Name">
                <WritingSystemOptions writingSystemType="analysis" displayWSAbreviation="false">
                  <Option id="analysis" isEnabled="true" />
                </WritingSystemOptions>
              </ConfigurationItem>
            </ConfigurationItem>
            <ConfigurationItem name="Translation" isEnabled="true" before=" " between=" " after="" field="Translation">
              <WritingSystemOptions writingSystemType="analysis" displayWSAbreviation="false">
                <Option id="all analysis" isEnabled="true" />
              </WritingSystemOptions>
            </ConfigurationItem>
          </ConfigurationItem>
          <ConfigurationItem name="Reference" isEnabled="false" before=" " between=" " after="" field="Reference" />
        </ConfigurationItem>
      </ConfigurationItem>
    </ConfigurationItem>
	<ConfigurationItem name="Bibliography" isEnabled="false" before=" " between=" " after="" field="Bibliography">
	  <WritingSystemOptions writingSystemType="analysis" displayWSAbreviation="false">
		<Option id="all analysis" isEnabled="true" />
	  </WritingSystemOptions>
	</ConfigurationItem>
	<ConfigurationItem name="Literal Meaning" isEnabled="false" before=" " between=" " after="" field="LiteralMeaning">
	  <WritingSystemOptions writingSystemType="analysis" displayWSAbreviation="false">
		<Option id="all analysis" isEnabled="true" />
	  </WritingSystemOptions>
	</ConfigurationItem>
	<ConfigurationItem name="Allomorphs" isEnabled="false" before="" between=", " after=" " field="AlternateFormsOS" cssClassNameOverride="allomorphs">
	  <ConfigurationItem name="Morph Type" isEnabled="false" before=" " between=" " after="" field="MorphTypeRA" cssClassNameOverride="morphtype">
		<WritingSystemOptions writingSystemType="analysis" displayWSAbreviation="false">
		  <Option id="analysis" isEnabled="true" />
		</WritingSystemOptions>
		<ConfigurationItem name="Abbreviation" isEnabled="false" before="" between=" " after="" field="Abbreviation">
		  <WritingSystemOptions writingSystemType="analysis" displayWSAbreviation="false">
			<Option id="analysis" isEnabled="true" />
		  </WritingSystemOptions>
		</ConfigurationItem>
		<ConfigurationItem name="Name" isEnabled="false" before="" between=" " after="" field="Name">
		  <WritingSystemOptions writingSystemType="analysis" displayWSAbreviation="false">
			<Option id="analysis" isEnabled="true" />
		  </WritingSystemOptions>
		</ConfigurationItem>
	  </ConfigurationItem>
	  <ConfigurationItem name="Allomorph" isEnabled="false" before=" " between=" " after="" field="Form">
		<WritingSystemOptions writingSystemType="vernacular" displayWSAbreviation="false">
		  <Option id="vernacular" isEnabled="true"/>
		</WritingSystemOptions>
	  </ConfigurationItem>
	  <ConfigurationItem name="Environments" isEnabled="false" between=", " after=" " field="AllomorphEnvironments">
		<ConfigurationItem name="String Representation" isEnabled="true" field="StringRepresentation">
		  <WritingSystemOptions writingSystemType="analysis" displayWSAbreviation="false">
			<Option id="analysis" isEnabled="true" />
		  </WritingSystemOptions>
		</ConfigurationItem>
	  </ConfigurationItem>
	</ConfigurationItem>
	<ConfigurationItem name="Date Created" isEnabled="false" before="created on: " after=" " field="DateCreated" />
	<ConfigurationItem name="Date Modified" isEnabled="false" before="modified on: " after=" " field="DateModified" />
	<ConfigurationItem name="Minor Subentries" style="Dictionary-Subentry" styleType="paragraph" isEnabled="true" field="Subentries">
	  <ComplexFormOptions list="complex" displayEachComplexFormInParagraph="true">
		<Option isEnabled="true" id="a0000000-dd15-4a03-9032-b40faaa9a754"/>
		<Option isEnabled="true" id="1f6ae209-141a-40db-983c-bee93af0ca3c"/>
		<Option isEnabled="true" id="73266a3a-48e8-4bd7-8c84-91c730340b7d"/>
		<Option isEnabled="true" id="98c273c4-f723-4fb0-80df-eede2204dfca"/>
		<Option isEnabled="true" id="b2276dec-b1a6-4d82-b121-fd114c009c59"/>
		<Option isEnabled="true" id="35cee792-74c8-444e-a9b7-ed0461d4d3b7"/>
		<Option isEnabled="true" id="9466d126-246e-400b-8bba-0703e09bc567"/>
	  </ComplexFormOptions>
		<ReferenceItem>MainEntrySubentries</ReferenceItem>
	</ConfigurationItem>
	<ConfigurationItem name="Pictures" isEnabled="true" style="Dictionary-Pictures" before="" between="  " after=" " field="PicturesOfSenses">
	  <PictureOptions minimumHeight="0" maximumHeight="1" minimumWidth="0" maximumWidth="0" pictureLocation="right" stackPictures="false" />
	  <ConfigurationItem name="Thumbnail" isEnabled="true" before=" " between=" " after="" field="PictureFileRA" cssClassNameOverride="thumbnail" />
	  <ConfigurationItem name="Caption" isEnabled="true" before="" between=" " after="" field="Caption">
		<WritingSystemOptions writingSystemType="both" displayWSAbreviation="false">
		  <Option id="vernacular" isEnabled="true" />
		</WritingSystemOptions>
	  </ConfigurationItem>
	  <!-- Using cssClassNameOverride="headword" to show the Configure Headword Numbers button -->
<<<<<<< HEAD
	  <ConfigurationItem name="Headword" between=" " after="  " style="Dictionary-Headword" isEnabled="false" field="Owner" subField="OwnerOutlineName" cssClassNameOverride="headword">
=======
	  <ConfigurationItem name="Headword" between=" " after="" style="Dictionary-Headword" isEnabled="false" field="Owner" subField="OwnerOutlineName" cssClassNameOverride="headword">
>>>>>>> eae75d4d
	  <WritingSystemOptions writingSystemType="vernacular" displayWSAbreviation="false">
		<Option id="vernacular" isEnabled="true"/>
	  </WritingSystemOptions>
	  </ConfigurationItem>
	  <ConfigurationItem name="Gloss" before=" " between=" " after="" isEnabled="false" field="Owner" subField="Gloss">
		<WritingSystemOptions writingSystemType="analysis" displayWSAbreviation="false">
		  <Option id="analysis" isEnabled="true"/>
		</WritingSystemOptions>
	  </ConfigurationItem>
	</ConfigurationItem>
  </ConfigurationItem>
  <ConfigurationItem name="Minor Entry (Variants)" isEnabled="true" style="Dictionary-Minor" styleType="paragraph" field="LexEntry" cssClassNameOverride="minorentryvariant">
	<ListTypeOptions list="variant">
	  <Option isEnabled="false" id=""/>
	</ListTypeOptions>
<<<<<<< HEAD
	<ConfigurationItem name="Headword" isEnabled="true" style="Dictionary-Headword" before="" between=" " after="  " field="MLHeadWord" cssClassNameOverride="headword">
=======
	<ConfigurationItem name="Headword" isEnabled="true" style="Dictionary-Headword" before="" between=" " after=" " field="MLHeadWord" cssClassNameOverride="headword">
>>>>>>> eae75d4d
	  <WritingSystemOptions writingSystemType="vernacular" displayWSAbreviation="false">
		<Option id="vernacular" isEnabled="true" />
	  </WritingSystemOptions>
	</ConfigurationItem>
<<<<<<< HEAD
	<ConfigurationItem name="Lexeme Form" isEnabled="false" before=" " between=" " after="" field="LexemeFormOA" cssClassNameOverride="lexemeform">
=======
	<ConfigurationItem name="Lexeme Form" isEnabled="false" before="" between=" " after="" field="LexemeFormOA" cssClassNameOverride="lexemeform">
>>>>>>> eae75d4d
	  <WritingSystemOptions writingSystemType="vernacular" displayWSAbreviation="false">
		<Option id="vernacular" isEnabled="true" />
	  </WritingSystemOptions>
	</ConfigurationItem>
<<<<<<< HEAD
	<ConfigurationItem name="Citation Form" isEnabled="false" before=" " between=" " after="" field="CitationForm">
=======
	<ConfigurationItem name="Citation Form" isEnabled="false" before="" between=" " after="" field="CitationForm">
>>>>>>> eae75d4d
	  <WritingSystemOptions writingSystemType="vernacular" displayWSAbreviation="false">
		<Option id="all vernacular" isEnabled="true" />
	  </WritingSystemOptions>
	</ConfigurationItem>
<<<<<<< HEAD
	<ConfigurationItem name="Secondary Homograph Number" isEnabled="false" before=" " between=" " after="" field="HomographNumber" />
=======
	<ConfigurationItem name="Secondary Homograph Number" isEnabled="false" before="" between=" " after=" " field="HomographNumber" />
>>>>>>> eae75d4d
	<ConfigurationItem name="Dialect Labels" isEnabled="true" before="[" after="] " field="DialectLabelsRS">
		<ConfigurationItem name="Abbreviation" between=" " isEnabled="true" field="Abbreviation">
			<WritingSystemOptions writingSystemType="both" displayWSAbreviation="false">
			  <Option id="best vernoranal" isEnabled="true" />
			</WritingSystemOptions>
		</ConfigurationItem>
		<ConfigurationItem name="Name" between=" " isEnabled="false" field="Name">
			<WritingSystemOptions writingSystemType="both" displayWSAbreviation="false">
			  <Option id="best vernoranal" isEnabled="true" />
			</WritingSystemOptions>
		</ConfigurationItem>
	</ConfigurationItem>
	<ConfigurationItem name="Pronunciations" isEnabled="true" before="" between=", " after=" " field="PronunciationsOS" cssClassNameOverride="pronunciations">
	  <ConfigurationItem name="Pronunciation" isEnabled="true" before="[" between=" " after="] " field="Form">
		<WritingSystemOptions writingSystemType="pronunciation" displayWSAbreviation="false">
		  <Option id="pronunciation" isEnabled="true" />
		</WritingSystemOptions>
	  </ConfigurationItem>
<<<<<<< HEAD
	  <ConfigurationItem name="CV Pattern" isEnabled="false" before=" " between=" " after="" field="CVPattern" />
=======
	  <ConfigurationItem name="CV Pattern" isEnabled="false" before="" between=" " after="" field="CVPattern" />
>>>>>>> eae75d4d
	  <ConfigurationItem name="Tone" isEnabled="false" before=" " between=" " after="" field="Tone" />
	  <ConfigurationItem name="Location" isEnabled="false" style="Dictionary-Contrasting" before=" " between=" " after="" field="LocationRA" cssClassNameOverride="location">
		<ConfigurationItem name="Abbreviation" isEnabled="true" between=" " field="Abbreviation">
		  <WritingSystemOptions writingSystemType="both" displayWSAbreviation="false">
			<Option id="analysis" isEnabled="true" />
		  </WritingSystemOptions>
		</ConfigurationItem>
		<ConfigurationItem name="Name" isEnabled="false" between=" " field="Name">
		  <WritingSystemOptions writingSystemType="both" displayWSAbreviation="false">
			<Option id="analysis" isEnabled="true" />
		  </WritingSystemOptions>
		</ConfigurationItem>
		<ConfigurationItem name="Alias" isEnabled="true" before=" " between=" " after="" field="Alias">
		  <WritingSystemOptions writingSystemType="analysis" displayWSAbreviation="false">
			<Option id="analysis" isEnabled="true" />
		  </WritingSystemOptions>
		</ConfigurationItem>
	  </ConfigurationItem>
<<<<<<< HEAD
	  <ConfigurationItem name="Pronunciation Media" after=" " isEnabled="true" field="MediaFilesOS" cssClassNameOverride="mediafiles">
		<ConfigurationItem name="Media Files" after=" " isEnabled="true" field="MediaFileRA"/>
	  </ConfigurationItem>
	</ConfigurationItem>
	<ConfigurationItem name="Etymology" isEnabled="false" before="(" between=" " after=") " field="EtymologyOS" cssClassNameOverride="etymologies">
=======
	  <ConfigurationItem name="Pronunciation Media" before=" " isEnabled="true" field="MediaFilesOS" cssClassNameOverride="mediafiles">
		<ConfigurationItem name="Media Files" isEnabled="true" field="MediaFileRA"/>
	  </ConfigurationItem>
	</ConfigurationItem>
	<ConfigurationItem name="Etymology" isEnabled="false" before=" (" between=" " after=") " field="EtymologyOS" cssClassNameOverride="etymologies">
>>>>>>> eae75d4d
	  <ConfigurationItem name="Preceding Annotation" isEnabled="true" field="PrecComment">
		<WritingSystemOptions writingSystemType="analysis" displayWSAbreviation="false">
		  <Option id="analysis" isEnabled="true" />
		</WritingSystemOptions>
	  </ConfigurationItem>
	  <ConfigurationItem name="Source Language" after=" " between=", " isEnabled="true" field="LanguageRS" cssClassNameOverride="languages">
		<ConfigurationItem name="Abbreviation" between=" " isEnabled="true" field="Abbreviation">
		  <WritingSystemOptions writingSystemType="analysis" displayWSAbreviation="false">
			<Option id="analysis" isEnabled="true"/>
		  </WritingSystemOptions>
		</ConfigurationItem>
		<ConfigurationItem name="Name" between=" " isEnabled="false" field="Name">
		  <WritingSystemOptions writingSystemType="analysis" displayWSAbreviation="false">
			<Option id="analysis" isEnabled="true"/>
		  </WritingSystemOptions>
		</ConfigurationItem>
	  </ConfigurationItem>
	  <ConfigurationItem name="Source Language Notes" after=" " isEnabled="false" field="LanguageNotes">
		<WritingSystemOptions writingSystemType="analysis" displayWSAbreviation="false">
		  <Option id="analysis" isEnabled="true"/>
		</WritingSystemOptions>
	  </ConfigurationItem>
	  <ConfigurationItem name="Source Form" isEnabled="true" before=" " between=" " after="" field="Form">
		<WritingSystemOptions writingSystemType="both" displayWSAbreviation="false">
		  <Option id="best vernoranal" isEnabled="true" />
		</WritingSystemOptions>
	  </ConfigurationItem>
	  <ConfigurationItem name="Gloss" isEnabled="true" before=" " between=" " after="" field="Gloss">
		<WritingSystemOptions writingSystemType="analysis" displayWSAbreviation="false">
		  <Option id="analysis" isEnabled="true" />
		</WritingSystemOptions>
	  </ConfigurationItem>
	  <ConfigurationItem name="Following Comment" isEnabled="false" before=" " between=" " after="" field="Comment">
		<WritingSystemOptions writingSystemType="analysis" displayWSAbreviation="false">
		  <Option id="analysis" isEnabled="true" />
		</WritingSystemOptions>
	  </ConfigurationItem>
	  <ConfigurationItem name="Bibliographic Source" isEnabled="false" before=" " between=" " after="" field="Bibliography">
		<WritingSystemOptions writingSystemType="analysis" displayWSAbreviation="false">
		  <Option id="analysis" isEnabled="true" />
		</WritingSystemOptions>
	  </ConfigurationItem>
<!--
	  <ConfigurationItem name="Note" isEnabled="false" before=" " between=" " after="" field="Note">
		<WritingSystemOptions writingSystemType="analysis" displayWSAbreviation="false">
		  <Option id="analysis" isEnabled="true" />
		</WritingSystemOptions>
	  </ConfigurationItem>
-->
	</ConfigurationItem>
	<ConfigurationItem name="Variant of" isEnabled="true" before="{" between=", " after="} " field="VisibleVariantEntryRefs">
	  <ListTypeOptions list="variant">
		<Option id="" isEnabled="false" />
	  </ListTypeOptions>
<<<<<<< HEAD
	  <ConfigurationItem name="Variant Type" isEnabled="true" before="" between=", " after=" " field="VariantEntryTypesRS" cssClassNameOverride="variantentrytypes">
=======
	  <ConfigurationItem name="Variant Type" isEnabled="true" before="" between=", " after="" field="VariantEntryTypesRS" cssClassNameOverride="variantentrytypes">
>>>>>>> eae75d4d
		<ConfigurationItem name="Reverse Abbreviation" isEnabled="true" style="Dictionary-CrossReferences" between=" " field="ReverseAbbr">
		  <WritingSystemOptions writingSystemType="analysis" displayWSAbreviation="false">
			<Option id="analysis" isEnabled="true" />
		  </WritingSystemOptions>
		</ConfigurationItem>
		<ConfigurationItem name="Reverse Name" isEnabled="false" between=" " field="ReverseName">
		  <WritingSystemOptions writingSystemType="analysis" displayWSAbreviation="false">
			<Option id="analysis" isEnabled="true" />
		  </WritingSystemOptions>
		</ConfigurationItem>
	  </ConfigurationItem>
	  <ConfigurationItem name="Referenced Entries" isEnabled="true" before=" " between=", " after="" field="ConfigReferencedEntries" cssClassNameOverride="referencedentries">
		<!--ConfiguredXHTMLGenerator uses cssClassNameOverride="headword" as a flag to generate a link to the referenced entry-->
		<ConfigurationItem name="Referenced Headword" between=" " style="Dictionary-CrossReferences" isEnabled="true" field="HeadWordRef" cssClassNameOverride="headword">
		  <WritingSystemOptions writingSystemType="vernacular" displayWSAbreviation="false">
			<Option id="vernacular" isEnabled="true"/>
		  </WritingSystemOptions>
		</ConfigurationItem>
		<ConfigurationItem name="Dialect Labels" isEnabled="true" before=" [" after="]" field="DialectLabelsRS">
			<ConfigurationItem name="Abbreviation" between=" " isEnabled="true" field="Abbreviation">
				<WritingSystemOptions writingSystemType="both" displayWSAbreviation="false">
				  <Option id="best vernoranal" isEnabled="true" />
				</WritingSystemOptions>
			</ConfigurationItem>
			<ConfigurationItem name="Name" between=" " isEnabled="false" field="Name">
				<WritingSystemOptions writingSystemType="both" displayWSAbreviation="false">
				  <Option id="best vernoranal" isEnabled="true" />
				</WritingSystemOptions>
			</ConfigurationItem>
		</ConfigurationItem>
		<ConfigurationItem name="Gloss (or Summary Definition)" before=" " between=" " isEnabled="true" field="GlossOrSummary">
		  <WritingSystemOptions writingSystemType="analysis" displayWSAbreviation="false">
			<Option id="analysis" isEnabled="true"/>
		  </WritingSystemOptions>
		</ConfigurationItem>
	  </ConfigurationItem>
	  <ConfigurationItem name="Comment" isEnabled="false" before=" " between=" " after="" field="Summary">
		<WritingSystemOptions writingSystemType="analysis" displayWSAbreviation="false">
		  <Option id="analysis" isEnabled="true" />
		</WritingSystemOptions>
	  </ConfigurationItem>
	</ConfigurationItem>
	<ConfigurationItem name="Summary Definition" isEnabled="true" before=" " between=" " after="" field="SummaryDefinition">
	  <WritingSystemOptions writingSystemType="analysis" displayWSAbreviation="false">
		<Option id="analysis" isEnabled="true" />
	  </WritingSystemOptions>
	</ConfigurationItem>
	<ConfigurationItem name="Restrictions (Entry)" isEnabled="true" style="Dictionary-Contrasting" before=" (" between=" " after=")" field="Restrictions">
	  <WritingSystemOptions writingSystemType="analysis" displayWSAbreviation="false">
		<Option id="analysis" isEnabled="true" />
	  </WritingSystemOptions>
	</ConfigurationItem>
<<<<<<< HEAD
	<ConfigurationItem name="Senses" isEnabled="true" before="" between="  " after=" " field="SensesOS" cssClassNameOverride="senses">
	  <SenseOptions numberStyle="Dictionary-SenseNumber" numberBefore="" numberingStyle="%d" numberAfter=". " numberSingleSense="false" showSingleGramInfoFirst="true" displayEachSenseInParagraph="false" />
	  <ConfigurationItem name="Grammatical Info." isEnabled="true" style="Dictionary-Contrasting" before="" between="" after=" " field="MorphoSyntaxAnalysisRA" cssClassNameOverride="morphosyntaxanalysis">
		<ConfigurationItem name="Category Info." isEnabled="true" before=" " between=" " after="" field="MLPartOfSpeech" cssClassNameOverride="partofspeech">
=======
	<ConfigurationItem name="Senses" isEnabled="true" before=" " between="  " after="" field="SensesOS" cssClassNameOverride="senses">
	  <SenseOptions numberStyle="Dictionary-SenseNumber" numberBefore="" numberingStyle="%d" numberAfter=". " numberSingleSense="false" showSingleGramInfoFirst="true" displayEachSenseInParagraph="false" />
	  <ConfigurationItem name="Grammatical Info." isEnabled="true" style="Dictionary-Contrasting" before="" between="" after=" " field="MorphoSyntaxAnalysisRA" cssClassNameOverride="morphosyntaxanalysis">
		<ConfigurationItem name="Category Info." isEnabled="true" before="" between=" " after="" field="MLPartOfSpeech" cssClassNameOverride="partofspeech">
>>>>>>> eae75d4d
		  <WritingSystemOptions writingSystemType="analysis" displayWSAbreviation="false">
			<Option id="analysis" isEnabled="true" />
		  </WritingSystemOptions>
		</ConfigurationItem>
		<ConfigurationItem name="Slots (for Infl. Affixes)" isEnabled="false" before=": " between=", " after="" field="Slots">
		  <WritingSystemOptions writingSystemType="analysis" displayWSAbreviation="false">
			<Option id="analysis" isEnabled="true" />
		  </WritingSystemOptions>
		  <ConfigurationItem name="Slot Names" isEnabled="true" before=" " between=" " after="" field="Name">
			<WritingSystemOptions writingSystemType="analysis" displayWSAbreviation="false">
			  <Option id="analysis" isEnabled="true" />
			</WritingSystemOptions>
		  </ConfigurationItem>
		</ConfigurationItem>
		<ConfigurationItem name="Inflection Class" isEnabled="false" before=" " between=" " after="" field="MLInflectionClass">
		  <WritingSystemOptions writingSystemType="analysis" displayWSAbreviation="false">
			<Option id="analysis" isEnabled="true" />
		  </WritingSystemOptions>
		</ConfigurationItem>
		<ConfigurationItem name="Inflection Features" isEnabled="false" before=" " between=" " after="" field="FeaturesTSS" cssClassNameOverride="inflectionfeatures" />
		<ConfigurationItem name="Exception Features" isEnabled="false" before=" " between=" " after="" field="ExceptionFeaturesTSS" cssClassNameOverride="exceptionfeatures" />
		<ConfigurationItem name="Gram Info (Name)" isEnabled="false" before=" " between=" " after="" field="InterlinearNameTSS" cssClassNameOverride="graminfoname" />
		<ConfigurationItem name="Gram Info (Abbrev)" isEnabled="false" before=" " between=" " after="" field="InterlinearAbbrTSS" cssClassNameOverride="graminfoabbrev" />
	  </ConfigurationItem>
	  <ConfigurationItem name="Sense Type" isEnabled="false" style="Dictionary-Contrasting" before="(" after=") " field="SenseTypeRA" cssClassNameOverride="sensetype">
		<ConfigurationItem name="Abbreviation" isEnabled="true" before="" between=" " after="" field="Abbreviation">
		  <WritingSystemOptions writingSystemType="analysis" displayWSAbreviation="false">
			<Option id="analysis" isEnabled="true" />
		  </WritingSystemOptions>
		</ConfigurationItem>
		<ConfigurationItem name="Name" isEnabled="false" before="" between=" " after="" field="Name">
		  <WritingSystemOptions writingSystemType="analysis" displayWSAbreviation="false">
			<Option id="analysis" isEnabled="true" />
		  </WritingSystemOptions>
		</ConfigurationItem>
	  </ConfigurationItem>
	  <ConfigurationItem name="Definition (or Gloss)" isEnabled="true" before=" " between=" " after="" field="DefinitionOrGloss">
		<WritingSystemOptions writingSystemType="analysis" displayWSAbreviation="false">
		  <Option id="all analysis" isEnabled="true" />
		</WritingSystemOptions>
	  </ConfigurationItem>
	  <ConfigurationItem name="Definition" isEnabled="false" before=" " between=" " after="" field="Definition">
		<WritingSystemOptions writingSystemType="analysis" displayWSAbreviation="false">
		  <Option id="all analysis" isEnabled="true" />
		</WritingSystemOptions>
	  </ConfigurationItem>
<<<<<<< HEAD
	  <ConfigurationItem name="Restrictions" isEnabled="false" before=" Restrictions: " between=" " after="." field="Restrictions">
=======
	  <ConfigurationItem name="Restrictions" isEnabled="false" before=" (" between=" " after=")" field="Restrictions">
>>>>>>> eae75d4d
		<WritingSystemOptions writingSystemType="analysis" displayWSAbreviation="false">
		  <Option id="all analysis" isEnabled="true" />
		</WritingSystemOptions>
	  </ConfigurationItem>
	  <ConfigurationItem name="Scientific Name" isEnabled="true" style="Dictionary-Contrasting" before="[" after="] " field="ScientificName" />
	  <ConfigurationItem name="Gloss" isEnabled="false" before=" " between=" " after="" field="Gloss">
		<WritingSystemOptions writingSystemType="analysis" displayWSAbreviation="false">
		  <Option id="all analysis" isEnabled="true" />
		</WritingSystemOptions>
	  </ConfigurationItem>
	  <ConfigurationItem name="Dialect Labels" isEnabled="true" before=" [" after="]" field="DialectLabelsRS">
		<ConfigurationItem name="Abbreviation" between=" " isEnabled="true" field="Abbreviation">
			<WritingSystemOptions writingSystemType="both" displayWSAbreviation="false">
			  <Option id="best vernoranal" isEnabled="true" />
			</WritingSystemOptions>
		</ConfigurationItem>
		<ConfigurationItem name="Name" between=" " isEnabled="false" field="Name">
			<WritingSystemOptions writingSystemType="both" displayWSAbreviation="false">
			  <Option id="best vernoranal" isEnabled="true" />
			</WritingSystemOptions>
		</ConfigurationItem>
	  </ConfigurationItem>
	  <ConfigurationItem name="Examples" styleType="character" isEnabled="true" before=" " between="  " after="" field="ExamplesOS" cssClassNameOverride="examplescontents">
	  	<ComplexFormOptions displayEachComplexFormInParagraph="false"/>
		<ConfigurationItem name="Example Sentence" isEnabled="true" style="Dictionary-Vernacular" before=" " between=" " after="" field="Example">
		  <WritingSystemOptions writingSystemType="vernacular" displayWSAbreviation="false">
			<Option id="all vernacular" isEnabled="true" />
		  </WritingSystemOptions>
		</ConfigurationItem>
		  <ConfigurationItem name="Translations" isEnabled="true" before="" between="" after="" field="TranslationsOC" cssClassNameOverride="translationcontents">
		  <ConfigurationItem name="Type" isEnabled="false" before=" " between=" " after="" field="TypeRA" cssClassNameOverride="type">
			<ConfigurationItem name="Abbreviation" isEnabled="false" before="" between=" " after="" field="Abbreviation">
			  <WritingSystemOptions writingSystemType="analysis" displayWSAbreviation="false">
				<Option id="analysis" isEnabled="true" />
			  </WritingSystemOptions>
			</ConfigurationItem>
			<ConfigurationItem name="Name" isEnabled="true" before="[" between=" " after="]" field="Name">
			  <WritingSystemOptions writingSystemType="analysis" displayWSAbreviation="false">
				<Option id="analysis" isEnabled="true" />
			  </WritingSystemOptions>
			</ConfigurationItem>
		  </ConfigurationItem>
		  <ConfigurationItem name="Translation" isEnabled="true" before=" " between=" " after="" field="Translation">
			<WritingSystemOptions writingSystemType="analysis" displayWSAbreviation="false">
			  <Option id="all analysis" isEnabled="true" />
			</WritingSystemOptions>
		  </ConfigurationItem>
		</ConfigurationItem>
		<ConfigurationItem name="Reference" isEnabled="false" before=" " between=" " after="" field="Reference" />
	  </ConfigurationItem>
	  <ConfigurationItem name="Encyclopedic Info." isEnabled="true" before=" [" between=" " after="]" field="EncyclopedicInfo">
		<WritingSystemAndParaOptions writingSystemType="analysis" displayWSAbreviation="false" displayInParagraph="false">
		  <Option id="all analysis" isEnabled="true" />
		</WritingSystemAndParaOptions>
	  </ConfigurationItem>
	  <ConfigurationItem name="Lexical Relations" isEnabled="false" before="" between="; " after=". " field="LexSenseReferences">
		<ListTypeOptions list="sense">
		  <Option id="" isEnabled="false" />
		</ListTypeOptions>
		<ConfigurationItem name="Relation Abbreviation" isEnabled="true" style="Dictionary-Contrasting" before="" between=" " after=": " field="OwnerType" subField="Abbreviation">
		  <WritingSystemOptions writingSystemType="analysis" displayWSAbreviation="false">
			<Option id="analysis" isEnabled="true" />
		  </WritingSystemOptions>
		</ConfigurationItem>
		<ConfigurationItem name="Relation Name" isEnabled="false" style="Dictionary-Contrasting" before="" between=" " after=": " field="OwnerType" subField="Name">
		  <WritingSystemOptions writingSystemType="analysis" displayWSAbreviation="false">
			<Option id="analysis" isEnabled="true" />
		  </WritingSystemOptions>
		</ConfigurationItem>
		<ConfigurationItem name="Targets" isEnabled="true" before="" between=", " after="" field="ConfigTargets">
		  <!--ConfiguredXHTMLGenerator uses cssClassNameOverride="headword" as a flag to generate a link to the referenced entry-->
		  <ConfigurationItem name="Referenced Sense Headword" isEnabled="true" style="Dictionary-CrossReferences" before="" between=" " after="" field="HeadWord" cssClassNameOverride="headword">
			<WritingSystemOptions writingSystemType="vernacular" displayWSAbreviation="false">
			  <Option id="vernacular" isEnabled="true" />
			</WritingSystemOptions>
		  </ConfigurationItem>
		  <ConfigurationItem name="Gloss" isEnabled="false" before=" " between=" " after="" field="Gloss">
			<WritingSystemOptions writingSystemType="analysis" displayWSAbreviation="false">
			  <Option id="all analysis" isEnabled="true" />
			</WritingSystemOptions>
		  </ConfigurationItem>
			<ConfigurationItem name="Primary Entry References" isEnabled="true" before=" (" between=", " after=") " field="PrimaryEntryRefs">
				<ConfigurationItem name="Type" isEnabled="true" between="," after=" " field="EntryTypes" cssClassNameOverride="entrytypes">
					<ConfigurationItem name="Reverse Abbreviation" isEnabled="true" between=" " field="ReverseAbbr">
						<WritingSystemOptions writingSystemType="analysis" displayWSAbreviation="false">
							<Option id="analysis" isEnabled="true" />
						</WritingSystemOptions>
					</ConfigurationItem>
					<ConfigurationItem name="Reverse Name" isEnabled="false" between=" " field="ReverseName">
						<WritingSystemOptions writingSystemType="analysis" displayWSAbreviation="false">
							<Option id="analysis" isEnabled="true" />
						</WritingSystemOptions>
					</ConfigurationItem>
				</ConfigurationItem>
				<ConfigurationItem name="Primary Entry(s)" isEnabled="true" between="," after="" field="ConfigReferencedEntries" cssClassNameOverride="referencedentries">
					<ConfigurationItem name="Referenced Headword" isEnabled="true" style="Dictionary-CrossReferences" after="" field="HeadWord" cssClassNameOverride="headword">
						<WritingSystemOptions writingSystemType="vernacular" displayWSAbreviation="false">
							<Option id="vernacular" isEnabled="true" />
						</WritingSystemOptions>
					</ConfigurationItem>
					<ConfigurationItem name="Gloss (or Summary Definition)" isEnabled="false" between=" " before=" " field="GlossOrSummary">
						<WritingSystemOptions writingSystemType="analysis" displayWSAbreviation="false">
							<Option id="analysis" isEnabled="true" />
						</WritingSystemOptions>
					</ConfigurationItem>
				</ConfigurationItem>
				<ConfigurationItem name="Comment" isEnabled="false" between=" " before=" " field="Summary">
					<WritingSystemOptions writingSystemType="analysis" displayWSAbreviation="false">
						<Option id="analysis" isEnabled="true" />
					</WritingSystemOptions>
				</ConfigurationItem>
			</ConfigurationItem>
		</ConfigurationItem>
	  </ConfigurationItem>
	  <ConfigurationItem name="Variants of Sense" isEnabled="false" before="(" between=";" after=") " field="VariantFormEntryBackRefs">
	  	<ListTypeOptions list="variant">
	  		<Option id="b0000000-c40e-433e-80b5-31da08771344" isEnabled="true" />
	  		<Option id="024b62c9-93b3-41a0-ab19-587a0030219a" isEnabled="true" />
	  		<Option id="4343b1ef-b54f-4fa4-9998-271319a6d74c" isEnabled="true" />
	  		<Option id="01d4fbc1-3b0c-4f52-9163-7ab0d4f4711c" isEnabled="true" />
	  		<Option id="837ebe72-8c1d-4864-95d9-fa313c499d78" isEnabled="true" />
	  		<Option id="a32f1d1c-4832-46a2-9732-c2276d6547e8" isEnabled="true" />
	  		<Option id="0c4663b3-4d9a-47af-b9a1-c8565d8112ed" isEnabled="true" />
	  	</ListTypeOptions>
		<ConfigurationItem name="Variant Type" isEnabled="true" before="" between=", " after="" field="VariantEntryTypesRS" cssClassNameOverride="variantentrytypes">
		  <ConfigurationItem name="Abbreviation" isEnabled="true" between=" " field="Abbreviation">
			<WritingSystemOptions writingSystemType="analysis" displayWSAbreviation="false">
			  <Option id="analysis" isEnabled="true" />
			</WritingSystemOptions>
		  </ConfigurationItem>
		  <ConfigurationItem name="Name" isEnabled="false" between=" " field="Name">
			<WritingSystemOptions writingSystemType="analysis" displayWSAbreviation="false">
			  <Option id="analysis" isEnabled="true" />
			</WritingSystemOptions>
		  </ConfigurationItem>
		</ConfigurationItem>
		<ConfigurationItem name="Variant Form" before=" " between=", " after="" style="Dictionary-CrossReferences" isEnabled="true" field="OwningEntry" subField="HeadWordRef" cssClassNameOverride="headword">
		  <WritingSystemOptions writingSystemType="vernacular" displayWSAbreviation="false">
			<Option id="vernacular" isEnabled="true" />
		  </WritingSystemOptions>
		</ConfigurationItem>
		<ConfigurationItem name="Dialect Labels" isEnabled="true" before=" [" after="]" field="VariantEntryDialectLabels">
			<ConfigurationItem name="Abbreviation" between=" " isEnabled="true" field="Abbreviation">
				<WritingSystemOptions writingSystemType="both" displayWSAbreviation="false">
					<Option id="best vernoranal" isEnabled="true" />
				</WritingSystemOptions>
			</ConfigurationItem>
			<ConfigurationItem name="Name" between=" " isEnabled="false" field="Name">
				<WritingSystemOptions writingSystemType="both" displayWSAbreviation="false">
					<Option id="best vernoranal" isEnabled="true" />
				</WritingSystemOptions>
			</ConfigurationItem>
		</ConfigurationItem>
		<ConfigurationItem name="Variant Pronunciations" isEnabled="false" before=" " between=", " after="" field="OwningEntry" subField="PronunciationsOS" cssClassNameOverride="variantpronunciations">
		  <ConfigurationItem name="Pronunciation" isEnabled="true" before="[" between=" " after="]" field="Form">
			<WritingSystemOptions writingSystemType="pronunciation" displayWSAbreviation="false">
			  <Option id="pronunciation" isEnabled="true" />
			</WritingSystemOptions>
		  </ConfigurationItem>
<<<<<<< HEAD
		  <ConfigurationItem name="CV Pattern" isEnabled="false" before=" " between=" " after="" field="CVPattern" />
=======
		  <ConfigurationItem name="CV Pattern" isEnabled="false" before="" between=" " after="" field="CVPattern" />
>>>>>>> eae75d4d
		  <ConfigurationItem name="Tone" isEnabled="false" before=" " between=" " after="" field="Tone" />
		  <ConfigurationItem name="Location" isEnabled="false" style="Dictionary-Contrasting" before=" " between=" " after="" field="LocationRA" cssClassNameOverride="location">
			<ConfigurationItem name="Abbreviation" isEnabled="true" between=" " field="Abbreviation">
			  <WritingSystemOptions writingSystemType="both" displayWSAbreviation="false">
				<Option id="analysis" isEnabled="true" />
			  </WritingSystemOptions>
			</ConfigurationItem>
			<ConfigurationItem name="Name" isEnabled="false" between=" " field="Name">
			  <WritingSystemOptions writingSystemType="both" displayWSAbreviation="false">
				<Option id="analysis" isEnabled="true" />
			  </WritingSystemOptions>
			</ConfigurationItem>
		  </ConfigurationItem>
		  <ConfigurationItem name="Pronunciation Media" before=" " isEnabled="true" field="MediaFilesOS" cssClassNameOverride="mediafiles">
			<ConfigurationItem name="Media Files" isEnabled="true" field="MediaFileRA"/>
		  </ConfigurationItem>
		</ConfigurationItem>
		<ConfigurationItem name="Comment" isEnabled="false" before=" " between=" " after="" field="Summary">
		  <WritingSystemOptions writingSystemType="analysis" displayWSAbreviation="false">
			<Option id="analysis" isEnabled="true" />
		  </WritingSystemOptions>
		</ConfigurationItem>
		<ConfigurationItem name="Summary Definition" isEnabled="true" before=" " between=" " after="" field="OwningEntry" subField="SummaryDefinition">
		  <WritingSystemOptions writingSystemType="analysis" displayWSAbreviation="false">
			<Option id="analysis" isEnabled="true" />
		  </WritingSystemOptions>
		</ConfigurationItem>
	  </ConfigurationItem>
	  <ConfigurationItem name="Anthropology Note" isEnabled="false" before=" " between=" " after="" field="AnthroNote">
		<WritingSystemAndParaOptions writingSystemType="analysis" displayWSAbreviation="false" displayInParagraph="false">
		  <Option id="all analysis" isEnabled="true" />
		</WritingSystemAndParaOptions>
	  </ConfigurationItem>
	  <ConfigurationItem name="Bibliography" isEnabled="false" before=" " between=" " after="" field="Bibliography">
		<WritingSystemOptions writingSystemType="analysis" displayWSAbreviation="false">
		  <Option id="all analysis" isEnabled="true" />
		</WritingSystemOptions>
	  </ConfigurationItem>
	  <ConfigurationItem name="Discourse Note" isEnabled="false" before=" " between=" " after="" field="DiscourseNote">
		<WritingSystemAndParaOptions writingSystemType="analysis" displayWSAbreviation="false" displayInParagraph="false">
		  <Option id="all analysis" isEnabled="true" />
		</WritingSystemAndParaOptions>
	  </ConfigurationItem>
	  <ConfigurationItem name="Phonology Note" isEnabled="false" before=" " between=" " after="" field="PhonologyNote">
		<WritingSystemAndParaOptions writingSystemType="analysis" displayWSAbreviation="false" displayInParagraph="false">
		  <Option id="all analysis" isEnabled="true" />
		</WritingSystemAndParaOptions>
	  </ConfigurationItem>
	  <ConfigurationItem name="Grammar Note" isEnabled="false" before=" " between=" " after="" field="GrammarNote">
		<WritingSystemAndParaOptions writingSystemType="analysis" displayWSAbreviation="false" displayInParagraph="false">
		  <Option id="all analysis" isEnabled="true" />
		</WritingSystemAndParaOptions>
	  </ConfigurationItem>
	  <ConfigurationItem name="Semantics Note" isEnabled="false" before=" " between=" " after="" field="SemanticsNote">
		<WritingSystemAndParaOptions writingSystemType="analysis" displayWSAbreviation="false" displayInParagraph="false">
		  <Option id="all analysis" isEnabled="true" />
		</WritingSystemAndParaOptions>
	  </ConfigurationItem>
	  <ConfigurationItem name="Sociolinguistics Note" isEnabled="false" before=" " between=" " after="" field="SocioLinguisticsNote">
		<WritingSystemAndParaOptions writingSystemType="analysis" displayWSAbreviation="false" displayInParagraph="false">
		  <Option id="all analysis" isEnabled="true" />
		</WritingSystemAndParaOptions>
	  </ConfigurationItem>
<<<<<<< HEAD
	  <ConfigurationItem name="Extended Note" isEnabled="true" style="Block Quote" styleType="paragraph" before=" " between=" " after="" field="ExtendedNoteOS" cssClassNameOverride="extendednotecontents">
=======
	  <ConfigurationItem name="Extended Note" isEnabled="false" style="Block Quote" styleType="paragraph" before=" " between=" " after="" field="ExtendedNoteOS" cssClassNameOverride="extendednotecontents">
>>>>>>> eae75d4d
		<ComplexFormOptions list="note" displayEachComplexFormInParagraph="true">
			<Option id="c0000000-dd15-4a03-9032-b40faaa9a754" isEnabled="true" />
			<Option id="2f06d436-b1e0-47ae-a42e-1f7b893c5fc2" isEnabled="true" />
			<Option id="7ad06e7d-15d1-42b0-ae19-9c05b7c0b181" isEnabled="true" />
			<Option id="d3d28628-60c9-4917-8185-ba64c59f20c3" isEnabled="true" />
			<Option id="30115b33-608a-4506-9f9c-2457cab4f4a8" isEnabled="true" />
			<Option id="5dd29371-fdb0-497a-a2fb-7ca69b00ad4f" isEnabled="true" />
		</ComplexFormOptions>
		<ConfigurationItem name="Note Type" isEnabled="false" between=" " after=" Note: " field="ExtendedNoteTypeRA" cssClassNameOverride="notetype">
			<WritingSystemOptions writingSystemType="analysis" displayWSAbreviation="false">
				<Option id="all analysis" isEnabled="true" />
			</WritingSystemOptions>
			<ConfigurationItem name="Abbreviation" isEnabled="true" between=" " field="Abbreviation">
				<WritingSystemOptions writingSystemType="analysis" displayWSAbreviation="false">
					<Option id="analysis" isEnabled="true" />
				</WritingSystemOptions>
			</ConfigurationItem>
			<ConfigurationItem name="Name" isEnabled="false" between=" " field="Name">
				<WritingSystemOptions writingSystemType="analysis" displayWSAbreviation="false">
					<Option id="analysis" isEnabled="true" />
				</WritingSystemOptions>
			</ConfigurationItem>
		</ConfigurationItem>
		<ConfigurationItem name="Discussion" isEnabled="true" style="none" before=" " between=" " after="" field="Discussion" cssClassNameOverride="discussion">
			<WritingSystemOptions writingSystemType="analysis" displayWSAbreviation="false">
				<Option id="all analysis" isEnabled="true" />
			</WritingSystemOptions>
		</ConfigurationItem>
	  	<ConfigurationItem name="Examples" isEnabled="true" styleType="character" before=" " between="  " after="" field="ExamplesOS" cssClassNameOverride="examplescontents">
	  		<ComplexFormOptions displayEachComplexFormInParagraph="false" />
	  		<ConfigurationItem name="Example Sentence" isEnabled="true" style="Dictionary-Vernacular" before=" " between=" " after="" field="Example">
				<WritingSystemOptions writingSystemType="vernacular" displayWSAbreviation="false">
					<Option id="all vernacular" isEnabled="true" />
				</WritingSystemOptions>
			</ConfigurationItem>
			<ConfigurationItem name="Translations" isEnabled="true" field="TranslationsOC" cssClassNameOverride="translationcontents">
				<ConfigurationItem name="Type" isEnabled="false" after=" " field="TypeRA" cssClassNameOverride="type">
					<ConfigurationItem name="Abbreviation" isEnabled="false" between=" " field="Abbreviation">
						<WritingSystemOptions writingSystemType="analysis" displayWSAbreviation="false">
							<Option id="analysis" isEnabled="true" />
						</WritingSystemOptions>
					</ConfigurationItem>
					<ConfigurationItem name="Name" isEnabled="true" before="[" between=" " after="]" field="Name">
						<WritingSystemOptions writingSystemType="analysis" displayWSAbreviation="false">
							<Option id="analysis" isEnabled="true" />
						</WritingSystemOptions>
					</ConfigurationItem>
				</ConfigurationItem>
				<ConfigurationItem name="Translation" isEnabled="true" before=" " between=" " after="" field="Translation">
					<WritingSystemOptions writingSystemType="analysis" displayWSAbreviation="false">
						<Option id="all analysis" isEnabled="true" />
					</WritingSystemOptions>
				</ConfigurationItem>
			</ConfigurationItem>
			<ConfigurationItem name="Reference" isEnabled="false" after=" " field="Reference" />
		</ConfigurationItem>
	  </ConfigurationItem>
	  <ConfigurationItem name="General Note" isEnabled="false" before=" " between=" " after="" field="GeneralNote">
		<WritingSystemAndParaOptions writingSystemType="analysis" displayWSAbreviation="false" displayInParagraph="false">
		  <Option id="all analysis" isEnabled="true" />
		</WritingSystemAndParaOptions>
	  </ConfigurationItem>
	  <ConfigurationItem name="Source" isEnabled="false" before=" " between=" " after="" field="Source" />
	  <ConfigurationItem name="Semantic Domains" isEnabled="false" before="(sem. domains: " between=", " after=".) " field="SemanticDomainsRC" cssClassNameOverride="semanticdomains">
		<ConfigurationItem name="Abbreviation" isEnabled="true" before="" between=" " after=" - " field="Abbreviation">
		  <WritingSystemOptions writingSystemType="analysis" displayWSAbreviation="false">
			<Option id="analysis" isEnabled="true" />
		  </WritingSystemOptions>
		</ConfigurationItem>
		<ConfigurationItem name="Name" isEnabled="true" before="" between=" " after="" field="Name">
		  <WritingSystemOptions writingSystemType="analysis" displayWSAbreviation="false">
			<Option id="analysis" isEnabled="true" />
		  </WritingSystemOptions>
		</ConfigurationItem>
	  </ConfigurationItem>
	  <ConfigurationItem name="Anthropology Categories" isEnabled="false" before="anthro. codes " between=", " after=" " field="AnthroCodesRC" cssClassNameOverride="anthrocodes">
		<ConfigurationItem name="Abbreviation" isEnabled="true" before="" between=" " after=" - " field="Abbreviation">
		  <WritingSystemOptions writingSystemType="analysis" displayWSAbreviation="false">
			<Option id="analysis" isEnabled="true" />
		  </WritingSystemOptions>
		</ConfigurationItem>
		<ConfigurationItem name="Name" isEnabled="true" before="" between=" " after="" field="Name">
		  <WritingSystemOptions writingSystemType="analysis" displayWSAbreviation="false">
			<Option id="analysis" isEnabled="true" />
		  </WritingSystemOptions>
		</ConfigurationItem>
	  </ConfigurationItem>
	  <ConfigurationItem name="Academic Domains" isEnabled="false" before="ac. domains: " between=", " after=" " field="DomainTypesRC" cssClassNameOverride="academicdomains">
		<ConfigurationItem name="Abbreviation" isEnabled="true" before="" between=" " after="" field="Abbreviation">
		  <WritingSystemOptions writingSystemType="analysis" displayWSAbreviation="false">
			<Option id="analysis" isEnabled="true" />
		  </WritingSystemOptions>
		</ConfigurationItem>
		<ConfigurationItem name="Name" isEnabled="true" before=" (" between=" " after=")" field="Name">
		  <WritingSystemOptions writingSystemType="analysis" displayWSAbreviation="false">
			<Option id="analysis" isEnabled="true" />
		  </WritingSystemOptions>
		</ConfigurationItem>
	  </ConfigurationItem>
	  <ConfigurationItem name="Usages" isEnabled="false" before="{" between=", " after="} " field="UsageTypesRC" cssClassNameOverride="usages">
		<ConfigurationItem name="Abbreviation" isEnabled="true" before="" between=" " after="" field="Abbreviation">
		  <WritingSystemOptions writingSystemType="analysis" displayWSAbreviation="false">
			<Option id="analysis" isEnabled="true" />
		  </WritingSystemOptions>
		</ConfigurationItem>
		<ConfigurationItem name="Name" isEnabled="false" before="" between=" " after="" field="Name">
		  <WritingSystemOptions writingSystemType="analysis" displayWSAbreviation="false">
			<Option id="analysis" isEnabled="true" />
		  </WritingSystemOptions>
		</ConfigurationItem>
	  </ConfigurationItem>
	  <ConfigurationItem name="Status" isEnabled="false" before="status " after=" " field="StatusRA" cssClassNameOverride="status">
		<ConfigurationItem name="Abbreviation" isEnabled="false" before="" between=" " after="" field="Abbreviation">
		  <WritingSystemOptions writingSystemType="analysis" displayWSAbreviation="false">
			<Option id="analysis" isEnabled="true" />
		  </WritingSystemOptions>
		</ConfigurationItem>
		<ConfigurationItem name="Name" isEnabled="true" before="[" between=" " after="]" field="Name">
		  <WritingSystemOptions writingSystemType="analysis" displayWSAbreviation="false">
			<Option id="analysis" isEnabled="true" />
		  </WritingSystemOptions>
		</ConfigurationItem>
	  </ConfigurationItem>
	  <ConfigurationItem name="Referenced Complex Forms" isEnabled="false" before="" between=", " after=" " field="VisibleComplexFormBackRefs">
		<ConfigurationItem name="Complex Form Type" isEnabled="true" between=", " after="" field="ComplexEntryTypesRS" cssClassNameOverride="complexformtypes">
		  <ConfigurationItem name="Abbreviation" isEnabled="true" between=" " field="Abbreviation">
			<WritingSystemOptions writingSystemType="analysis" displayWSAbreviation="false">
			  <Option id="analysis" isEnabled="true" />
			</WritingSystemOptions>
		  </ConfigurationItem>
		  <ConfigurationItem name="Name" isEnabled="false" between=" " field="Name">
			<WritingSystemOptions writingSystemType="analysis" displayWSAbreviation="false">
			  <Option id="analysis" isEnabled="true" />
			</WritingSystemOptions>
		  </ConfigurationItem>
		</ConfigurationItem>
		<ConfigurationItem name="Complex Form" isEnabled="true" style="Dictionary-CrossReferences" before=" " between=" " after="" field="OwningEntry" subField="HeadWordRef" cssClassNameOverride="headword">
		  <WritingSystemOptions writingSystemType="vernacular" displayWSAbreviation="false">
			<Option id="vernacular" isEnabled="true" />
		  </WritingSystemOptions>
		</ConfigurationItem>
		<ConfigurationItem name="Comment" isEnabled="false" before=" " between=" " after="" field="Summary">
		  <WritingSystemOptions writingSystemType="analysis" displayWSAbreviation="false">
			<Option id="analysis" isEnabled="true" />
		  </WritingSystemOptions>
		</ConfigurationItem>
		<ConfigurationItem name="Summary Definition" isEnabled="true" before=" " between=" " after="" field="OwningEntry" subField="SummaryDefinition">
		  <WritingSystemOptions writingSystemType="analysis" displayWSAbreviation="false">
			<Option id="analysis" isEnabled="true" />
		  </WritingSystemOptions>
		</ConfigurationItem>
		<ConfigurationItem name="Example Sentences" isEnabled="false" before="" between="" after="" field="ExampleSentences">
		  <ConfigurationItem name="Example" isEnabled="true" style="Dictionary-Vernacular" before=" " between=" " after="" field="Example">
			<WritingSystemOptions writingSystemType="vernacular" displayWSAbreviation="false">
			  <Option id="all vernacular" isEnabled="true" />
			</WritingSystemOptions>
		  </ConfigurationItem>
			<ConfigurationItem name="Translations" isEnabled="true" before="" between="" after="" field="TranslationsOC" cssClassNameOverride="translationcontents">
			<ConfigurationItem name="Type" isEnabled="false" before=" " between=" " after="" field="TypeRA" cssClassNameOverride="type">
			  <ConfigurationItem name="Abbreviation" isEnabled="false" before="" between=" " after="" field="Abbreviation">
				<WritingSystemOptions writingSystemType="analysis" displayWSAbreviation="false">
				  <Option id="analysis" isEnabled="true" />
				</WritingSystemOptions>
			  </ConfigurationItem>
			  <ConfigurationItem name="Name" isEnabled="true" before="[" between=" " after="]" field="Name">
				<WritingSystemOptions writingSystemType="analysis" displayWSAbreviation="false">
				  <Option id="analysis" isEnabled="true" />
				</WritingSystemOptions>
			  </ConfigurationItem>
			</ConfigurationItem>
			<ConfigurationItem name="Translation" isEnabled="true" before=" " between=" " after="" field="Translation">
			  <WritingSystemOptions writingSystemType="analysis" displayWSAbreviation="false">
				<Option id="all analysis" isEnabled="true" />
			  </WritingSystemOptions>
			</ConfigurationItem>
		  </ConfigurationItem>
		  <ConfigurationItem name="Reference" isEnabled="false" before=" " between=" " after="" field="Reference" />
		</ConfigurationItem>
	  </ConfigurationItem>
<<<<<<< HEAD
	  <ConfigurationItem name="Subsenses" between="  " after=" " isEnabled="true" field="SensesOS" cssClassNameOverride="senses">
=======
	  <ConfigurationItem name="Subsenses" between="  " after=" " isEnabled="false" field="SensesOS" cssClassNameOverride="senses">
>>>>>>> eae75d4d
	 	<SenseOptions displayEachSenseInParagraph="false" numberStyle="Dictionary-SenseNumber" numberBefore="" numberAfter=" " parentSenseNumberingStyle="%." numberingStyle="" numberSingleSense="false" showSingleGramInfoFirst="true"/>
		<ReferenceItem>MainEntrySubsenses</ReferenceItem>
	  </ConfigurationItem>
	</ConfigurationItem>
	<ConfigurationItem name="Variant Forms" nameSuffix="Inflectional Variants" isEnabled="false" isDuplicate="true" before="	[" between=";" after="] " field="VariantFormEntryBackRefs">
		<ListTypeOptions list="variant">
			<Option id="b0000000-c40e-433e-80b5-31da08771344" isEnabled="false" />
			<Option id="024b62c9-93b3-41a0-ab19-587a0030219a" isEnabled="false" />
			<Option id="4343b1ef-b54f-4fa4-9998-271319a6d74c" isEnabled="false" />
			<Option id="01d4fbc1-3b0c-4f52-9163-7ab0d4f4711c" isEnabled="true" />
			<Option id="837ebe72-8c1d-4864-95d9-fa313c499d78" isEnabled="true" />
			<Option id="a32f1d1c-4832-46a2-9732-c2276d6547e8" isEnabled="true" />
			<Option id="0c4663b3-4d9a-47af-b9a1-c8565d8112ed" isEnabled="false" />
		</ListTypeOptions>
		<ConfigurationItem name="Variant Type" isEnabled="true" before="" between=", " after="" field="VariantEntryTypesRS" cssClassNameOverride="variantentrytypes">
			<ConfigurationItem name="Abbreviation" isEnabled="true" style="Dictionary-CrossReferences" between=" " field="Abbreviation">
				<WritingSystemOptions writingSystemType="analysis" displayWSAbreviation="false">
					<Option id="analysis" isEnabled="true" />
				</WritingSystemOptions>
			</ConfigurationItem>
			<ConfigurationItem name="Name" isEnabled="false" between=" " field="Name">
				<WritingSystemOptions writingSystemType="analysis" displayWSAbreviation="false">
					<Option id="analysis" isEnabled="true" />
				</WritingSystemOptions>
			</ConfigurationItem>
		</ConfigurationItem>
		<ConfigurationItem name="Variant Form" before=" " between=", " after="" style="Dictionary-CrossReferences" isEnabled="true" field="OwningEntry" subField="HeadWordRef" cssClassNameOverride="headword">
			<WritingSystemOptions writingSystemType="vernacular" displayWSAbreviation="false">
				<Option id="vernacular" isEnabled="true" />
			</WritingSystemOptions>
		</ConfigurationItem>
		<ConfigurationItem name="Dialect Labels" isEnabled="true" before=" [" after="]" field="VariantEntryDialectLabels">
			<ConfigurationItem name="Abbreviation" between=" " isEnabled="true" field="Abbreviation">
				<WritingSystemOptions writingSystemType="both" displayWSAbreviation="false">
					<Option id="best vernoranal" isEnabled="true" />
				</WritingSystemOptions>
			</ConfigurationItem>
			<ConfigurationItem name="Name" between=" " isEnabled="false" field="Name">
				<WritingSystemOptions writingSystemType="both" displayWSAbreviation="false">
					<Option id="best vernoranal" isEnabled="true" />
				</WritingSystemOptions>
			</ConfigurationItem>
		</ConfigurationItem>
		<ConfigurationItem name="Variant Pronunciations" isEnabled="false" before=" " between=", " after="" field="OwningEntry" subField="PronunciationsOS" cssClassNameOverride="variantpronunciations">
			<ConfigurationItem name="Pronunciation" isEnabled="true" before="[" between=" " after="]" field="Form">
				<WritingSystemOptions writingSystemType="pronunciation" displayWSAbreviation="false">
					<Option id="pronunciation" isEnabled="true" />
				</WritingSystemOptions>
			</ConfigurationItem>
<<<<<<< HEAD
			<ConfigurationItem name="CV Pattern" isEnabled="false" before=" " between=" " after="" field="CVPattern" />
=======
			<ConfigurationItem name="CV Pattern" isEnabled="false" before="" between=" " after="" field="CVPattern" />
>>>>>>> eae75d4d
			<ConfigurationItem name="Tone" isEnabled="false" before=" " between=" " after="" field="Tone" />
			<ConfigurationItem name="Location" isEnabled="false" style="Dictionary-Contrasting" before=" " between=" " after="" field="LocationRA" cssClassNameOverride="location">
				<ConfigurationItem name="Abbreviation" isEnabled="true" between=" " field="Abbreviation">
					<WritingSystemOptions writingSystemType="both" displayWSAbreviation="false">
						<Option id="analysis" isEnabled="true" />
					</WritingSystemOptions>
				</ConfigurationItem>
				<ConfigurationItem name="Name" isEnabled="false" between=" " field="Name">
					<WritingSystemOptions writingSystemType="both" displayWSAbreviation="false">
						<Option id="analysis" isEnabled="true" />
					</WritingSystemOptions>
				</ConfigurationItem>
			</ConfigurationItem>
			<ConfigurationItem name="Pronunciation Media" before=" " isEnabled="true" field="MediaFilesOS" cssClassNameOverride="mediafiles">
				<ConfigurationItem name="Media Files" isEnabled="true" field="MediaFileRA"/>
			</ConfigurationItem>
		</ConfigurationItem>
		<ConfigurationItem name="Comment" isEnabled="false" before=" " between=" " after="" field="Summary">
		<WritingSystemOptions writingSystemType="analysis" displayWSAbreviation="false">
			<Option id="analysis" isEnabled="true" />
		</WritingSystemOptions>
		</ConfigurationItem>
		<ConfigurationItem name="Summary Definition" isEnabled="false" before=" " between=" " after="" field="OwningEntry" subField="SummaryDefinition">
		<WritingSystemOptions writingSystemType="analysis" displayWSAbreviation="false">
			<Option id="analysis" isEnabled="true" />
		</WritingSystemOptions>
		</ConfigurationItem>
	</ConfigurationItem>
	<ConfigurationItem name="Variant Forms" isEnabled="false" before="" between=";" after=" " field="VariantFormEntryBackRefs">
		<ListTypeOptions list="variant">
			<Option id="b0000000-c40e-433e-80b5-31da08771344" isEnabled="false" />
			<Option id="024b62c9-93b3-41a0-ab19-587a0030219a" isEnabled="true" />
			<Option id="4343b1ef-b54f-4fa4-9998-271319a6d74c" isEnabled="true" />
			<Option id="01d4fbc1-3b0c-4f52-9163-7ab0d4f4711c" isEnabled="false" />
			<Option id="837ebe72-8c1d-4864-95d9-fa313c499d78" isEnabled="false" />
			<Option id="a32f1d1c-4832-46a2-9732-c2276d6547e8" isEnabled="false" />
			<Option id="0c4663b3-4d9a-47af-b9a1-c8565d8112ed" isEnabled="true" />
		</ListTypeOptions>
		<ConfigurationItem name="Variant Type" isEnabled="true" before="" between=", " after="" field="VariantEntryTypesRS" cssClassNameOverride="variantentrytypes">
			<ConfigurationItem name="Abbreviation" isEnabled="true" style="Dictionary-CrossReferences" between=" " field="Abbreviation">
				<WritingSystemOptions writingSystemType="analysis" displayWSAbreviation="false">
					<Option id="analysis" isEnabled="true" />
				</WritingSystemOptions>
			</ConfigurationItem>
			<ConfigurationItem name="Name" isEnabled="false" between=" " field="Name">
				<WritingSystemOptions writingSystemType="analysis" displayWSAbreviation="false">
					<Option id="analysis" isEnabled="true" />
				</WritingSystemOptions>
			</ConfigurationItem>
		</ConfigurationItem>
		<ConfigurationItem name="Variant Form" before=" " between=", " after="" style="Dictionary-CrossReferences" isEnabled="true" field="OwningEntry" subField="HeadWordRef" cssClassNameOverride="headword">
			<WritingSystemOptions writingSystemType="vernacular" displayWSAbreviation="false">
				<Option id="vernacular" isEnabled="true" />
			</WritingSystemOptions>
		</ConfigurationItem>
		<ConfigurationItem name="Dialect Labels" isEnabled="true" before=" [" after="]" field="VariantEntryDialectLabels">
			<ConfigurationItem name="Abbreviation" between=" " isEnabled="true" field="Abbreviation">
				<WritingSystemOptions writingSystemType="both" displayWSAbreviation="false">
					<Option id="best vernoranal" isEnabled="true" />
				</WritingSystemOptions>
			</ConfigurationItem>
			<ConfigurationItem name="Name" between=" " isEnabled="false" field="Name">
				<WritingSystemOptions writingSystemType="both" displayWSAbreviation="false">
					<Option id="best vernoranal" isEnabled="true" />
				</WritingSystemOptions>
			</ConfigurationItem>
		</ConfigurationItem>
		<ConfigurationItem name="Variant Pronunciations" isEnabled="false" before=" " between=", " after="" field="OwningEntry" subField="PronunciationsOS" cssClassNameOverride="variantpronunciations">
			<ConfigurationItem name="Pronunciation" isEnabled="true" before="[" between=" " after="]" field="Form">
				<WritingSystemOptions writingSystemType="pronunciation" displayWSAbreviation="false">
					<Option id="pronunciation" isEnabled="true" />
				</WritingSystemOptions>
			</ConfigurationItem>
<<<<<<< HEAD
			<ConfigurationItem name="CV Pattern" isEnabled="false" before=" " between=" " after="" field="CVPattern" />
=======
			<ConfigurationItem name="CV Pattern" isEnabled="false" before="" between=" " after="" field="CVPattern" />
>>>>>>> eae75d4d
			<ConfigurationItem name="Tone" isEnabled="false" before=" " between=" " after="" field="Tone" />
			<ConfigurationItem name="Location" isEnabled="false" style="Dictionary-Contrasting" before=" " between=" " after="" field="LocationRA" cssClassNameOverride="location">
				<ConfigurationItem name="Abbreviation" isEnabled="true" between=" " field="Abbreviation">
					<WritingSystemOptions writingSystemType="both" displayWSAbreviation="false">
						<Option id="analysis" isEnabled="true" />
					</WritingSystemOptions>
				</ConfigurationItem>
				<ConfigurationItem name="Name" isEnabled="false" between=" " field="Name">
					<WritingSystemOptions writingSystemType="both" displayWSAbreviation="false">
						<Option id="analysis" isEnabled="true" />
					</WritingSystemOptions>
				</ConfigurationItem>
			</ConfigurationItem>
			<ConfigurationItem name="Pronunciation Media" before=" " isEnabled="true" field="MediaFilesOS" cssClassNameOverride="mediafiles">
				<ConfigurationItem name="Media Files" isEnabled="true" field="MediaFileRA"/>
			</ConfigurationItem>
		</ConfigurationItem>
		<ConfigurationItem name="Comment" isEnabled="false" before=" " between=" " after="" field="Summary">
			<WritingSystemOptions writingSystemType="analysis" displayWSAbreviation="false">
				<Option id="analysis" isEnabled="true" />
			</WritingSystemOptions>
		</ConfigurationItem>
		<ConfigurationItem name="Summary Definition" isEnabled="false" before=" " between=" " after="" field="OwningEntry" subField="SummaryDefinition">
			<WritingSystemOptions writingSystemType="analysis" displayWSAbreviation="false">
				<Option id="analysis" isEnabled="true" />
			</WritingSystemOptions>
		</ConfigurationItem>
	</ConfigurationItem>
	<ConfigurationItem name="Note" isEnabled="false" style="Dictionary-CrossReferences" before=" [" between=" " after="] " field="Comment">
	  <WritingSystemOptions writingSystemType="analysis" displayWSAbreviation="false">
		<Option id="all analysis" isEnabled="true" />
	  </WritingSystemOptions>
	</ConfigurationItem>
	<ConfigurationItem name="Cross References" isEnabled="false" before="" between="; " after=". " field="MinimalLexReferences">
	  <ListTypeOptions list="entry">
		<Option id="" isEnabled="false" />
	  </ListTypeOptions>
	  <ConfigurationItem name="Relation Abbreviation" isEnabled="true" style="Dictionary-CrossReferences" before="" between=" " after=": " field="OwnerType" subField="Abbreviation">
		<WritingSystemOptions writingSystemType="analysis" displayWSAbreviation="false">
		  <Option id="analysis" isEnabled="true" />
		</WritingSystemOptions>
	  </ConfigurationItem>
	  <ConfigurationItem name="Relation Name" isEnabled="false" style="Dictionary-Contrasting" before="" between=" " after=": " field="OwnerType" subField="Name">
		<WritingSystemOptions writingSystemType="analysis" displayWSAbreviation="false">
		  <Option id="analysis" isEnabled="true" />
		</WritingSystemOptions>
	  </ConfigurationItem>
	  <ConfigurationItem name="Targets" isEnabled="true" before="" between=", " after="" field="ConfigTargets">
		<!--ConfiguredXHTMLGenerator uses cssClassNameOverride="headword" as a flag to generate a link to the referenced entry-->
		<ConfigurationItem name="Referenced Headword" isEnabled="true" style="Dictionary-CrossReferences" before="" between=" " after="" field="HeadWordRef" cssClassNameOverride="headword">
		  <WritingSystemOptions writingSystemType="vernacular" displayWSAbreviation="false">
			<Option id="vernacular" isEnabled="true" />
		  </WritingSystemOptions>
		</ConfigurationItem>
		<ConfigurationItem name="Summary Definition" isEnabled="false" before=" " between=" " after="" field="SummaryDefinition">
		  <WritingSystemOptions writingSystemType="analysis" displayWSAbreviation="false">
			<Option id="analysis" isEnabled="true" />
		  </WritingSystemOptions>
		</ConfigurationItem>
	  	<ConfigurationItem name="Primary Entry References" isEnabled="true" before=" (" between=", " after=") " field="PrimaryEntryRefs">
	  		<ConfigurationItem name="Type" isEnabled="true" between="," after=" " field="VariantEntryTypesRS" cssClassNameOverride="variantentrytypes">
	  			<ConfigurationItem name="Reverse Abbreviation" isEnabled="true" between=" " field="ReverseAbbr">
	  				<WritingSystemOptions writingSystemType="analysis" displayWSAbreviation="false">
	  					<Option id="analysis" isEnabled="true" />
	  				</WritingSystemOptions>
	  			</ConfigurationItem>
	  			<ConfigurationItem name="Reverse Name" isEnabled="false" between=" " field="ReverseName">
	  				<WritingSystemOptions writingSystemType="analysis" displayWSAbreviation="false">
	  					<Option id="analysis" isEnabled="true" />
	  				</WritingSystemOptions>
	  			</ConfigurationItem>
	  		</ConfigurationItem>
	  		<ConfigurationItem name="Primary Entry(s)" isEnabled="true" between="," after="" field="ConfigReferencedEntries" cssClassNameOverride="headword">
	  			<ConfigurationItem name="Referenced Headword" isEnabled="true" style="Dictionary-CrossReferences" after=" " field="HeadWord" cssClassNameOverride="headword">
	  				<WritingSystemOptions writingSystemType="vernacular" displayWSAbreviation="false">
	  					<Option id="vernacular" isEnabled="true" />
	  				</WritingSystemOptions>
	  			</ConfigurationItem>
	  			<ConfigurationItem name="Gloss (or Summary Definition)" isEnabled="false" between=" " before=" " field="GlossOrSummary">
	  				<WritingSystemOptions writingSystemType="analysis" displayWSAbreviation="false">
	  					<Option id="analysis" isEnabled="true" />
	  				</WritingSystemOptions>
	  			</ConfigurationItem>
	  		</ConfigurationItem>
	  		<ConfigurationItem name="Comment" isEnabled="false" between=" " before=" " field="Summary">
	  			<WritingSystemOptions writingSystemType="analysis" displayWSAbreviation="false">
	  				<Option id="analysis" isEnabled="true" />
	  			</WritingSystemOptions>
	  		</ConfigurationItem>
	  	</ConfigurationItem>
	  </ConfigurationItem>
	</ConfigurationItem>
	<ConfigurationItem name="Bibliography" isEnabled="false" before=" " between=" " after="" field="Bibliography">
	  <WritingSystemOptions writingSystemType="analysis" displayWSAbreviation="false">
		<Option id="all analysis" isEnabled="true" />
	  </WritingSystemOptions>
	</ConfigurationItem>
	<ConfigurationItem name="Literal Meaning" isEnabled="false" before=" " between=" " after="" field="LiteralMeaning">
	  <WritingSystemOptions writingSystemType="analysis" displayWSAbreviation="false">
		<Option id="all analysis" isEnabled="true" />
	  </WritingSystemOptions>
	</ConfigurationItem>
	<ConfigurationItem name="Allomorphs" isEnabled="false" before="" between=", " after=" " field="AlternateFormsOS" cssClassNameOverride="allomorphs">
	  <ConfigurationItem name="Morph Type" isEnabled="false" before=" " between=" " after="" field="MorphTypeRA" cssClassNameOverride="morphtype">
		<WritingSystemOptions writingSystemType="analysis" displayWSAbreviation="false">
		  <Option id="analysis" isEnabled="true" />
		</WritingSystemOptions>
		<ConfigurationItem name="Abbreviation" isEnabled="false" before="" between=" " after="" field="Abbreviation">
		  <WritingSystemOptions writingSystemType="analysis" displayWSAbreviation="false">
			<Option id="analysis" isEnabled="true" />
		  </WritingSystemOptions>
		</ConfigurationItem>
		<ConfigurationItem name="Name" isEnabled="false" before="" between=" " after="" field="Name">
		  <WritingSystemOptions writingSystemType="analysis" displayWSAbreviation="false">
			<Option id="analysis" isEnabled="true" />
		  </WritingSystemOptions>
		</ConfigurationItem>
	  </ConfigurationItem>
	  <ConfigurationItem name="Allomorph" isEnabled="false" before=" " between=" " after="" field="Form">
		<WritingSystemOptions writingSystemType="vernacular" displayWSAbreviation="false">
		  <Option id="vernacular" isEnabled="true"/>
		</WritingSystemOptions>
	  </ConfigurationItem>
	  <ConfigurationItem name="Environments" isEnabled="false" between=", " after=" " field="AllomorphEnvironments">
		<ConfigurationItem name="String Representation" isEnabled="true" field="StringRepresentation">
		  <WritingSystemOptions writingSystemType="analysis" displayWSAbreviation="false">
			<Option id="analysis" isEnabled="true" />
		  </WritingSystemOptions>
		</ConfigurationItem>
	  </ConfigurationItem>
	</ConfigurationItem>
	<ConfigurationItem name="Date Created" isEnabled="false" before="created on: " after=" " field="DateCreated" />
	<ConfigurationItem name="Date Modified" isEnabled="false" before="modified on: " after=" " field="DateModified" />
	<ConfigurationItem name="Referenced Complex Forms" isEnabled="false" before=" " between=", " after=" " field="VisibleComplexFormBackRefs">
	  <ConfigurationItem name="Complex Form Type" isEnabled="true" between=", " after="" field="ComplexEntryTypesRS" cssClassNameOverride="complexformtypes">
		<ConfigurationItem name="Abbreviation" isEnabled="true" between=" " field="Abbreviation">
		  <WritingSystemOptions writingSystemType="analysis" displayWSAbreviation="false">
			<Option id="analysis" isEnabled="true" />
		  </WritingSystemOptions>
		</ConfigurationItem>
		<ConfigurationItem name="Name" isEnabled="false" between=" " field="Name">
		  <WritingSystemOptions writingSystemType="analysis" displayWSAbreviation="false">
			<Option id="analysis" isEnabled="true" />
		  </WritingSystemOptions>
		</ConfigurationItem>
	  </ConfigurationItem>
	  <ConfigurationItem name="Complex Form" isEnabled="true" style="Dictionary-CrossReferences" before=" " between=" " after="" field="OwningEntry" subField="HeadWordRef" cssClassNameOverride="headword">
		<WritingSystemOptions writingSystemType="vernacular" displayWSAbreviation="false">
		  <Option id="vernacular" isEnabled="true" />
		</WritingSystemOptions>
	  </ConfigurationItem>
	  <ConfigurationItem name="Grammatical Info." isEnabled="true" style="Dictionary-Contrasting" before="" between=", " after=" " field="MorphoSyntaxAnalyses">
<<<<<<< HEAD
		<ConfigurationItem name="Category Info." isEnabled="true" before=" " between=" " after="" field="MLPartOfSpeech" cssClassNameOverride="partofspeech">
=======
		<ConfigurationItem name="Category Info." isEnabled="true" before="" between=" " after="" field="MLPartOfSpeech" cssClassNameOverride="partofspeech">
>>>>>>> eae75d4d
		  <WritingSystemOptions writingSystemType="analysis" displayWSAbreviation="false">
			<Option id="analysis" isEnabled="true" />
		  </WritingSystemOptions>
		</ConfigurationItem>
		<ConfigurationItem name="Slots (for Infl. Affixes)" isEnabled="true" before=": " between=", " after="" field="Slots">
		  <WritingSystemOptions writingSystemType="analysis" displayWSAbreviation="false">
			<Option id="analysis" isEnabled="true" />
		  </WritingSystemOptions>
		  <ConfigurationItem name="Slot Names" isEnabled="true" before=" " between=" " after="" field="Name">
			<WritingSystemOptions writingSystemType="analysis" displayWSAbreviation="false">
			  <Option id="analysis" isEnabled="true" />
			</WritingSystemOptions>
		  </ConfigurationItem>
		</ConfigurationItem>
		<ConfigurationItem name="Inflection Class" isEnabled="false" before=" " between=" " after="" field="MLInflectionClass">
		  <WritingSystemOptions writingSystemType="analysis" displayWSAbreviation="false">
			<Option id="analysis" isEnabled="true" />
		  </WritingSystemOptions>
		</ConfigurationItem>
		<ConfigurationItem name="Inflection Features" isEnabled="false" before=" " between=" " after="" field="FeaturesTSS" cssClassNameOverride="inflectionfeatures" />
		<ConfigurationItem name="Exception Features" isEnabled="false" before=" " between=" " after="" field="ExceptionFeaturesTSS" cssClassNameOverride="exceptionfeatures" />
		<ConfigurationItem name="Gram Info (Name)" isEnabled="false" before=" " between=" " after="" field="InterlinearNameTSS" cssClassNameOverride="graminfoname" />
		<ConfigurationItem name="Gram Info (Abbrev)" isEnabled="false" before=" " between=" " after="" field="InterlinearAbbrTSS" cssClassNameOverride="graminfoabbrev" />
	  </ConfigurationItem>
	  <ConfigurationItem name="Definition (or Gloss)" isEnabled="true" before=" " between=" " after="" field="DefinitionOrGloss" cssClassNameOverride="definitionorglosses">
		<WritingSystemOptions writingSystemType="analysis" displayWSAbreviation="false">
		  <Option id="all analysis" isEnabled="true" />
		</WritingSystemOptions>
	  </ConfigurationItem>
	  <ConfigurationItem name="Comment" isEnabled="false" before=" " between=" " after="" field="Summary">
		<WritingSystemOptions writingSystemType="analysis" displayWSAbreviation="false">
		  <Option id="analysis" isEnabled="true" />
		</WritingSystemOptions>
	  </ConfigurationItem>
	  <ConfigurationItem name="Summary Definition" isEnabled="true" before=" " between=" " after="" field="OwningEntry" subField="SummaryDefinition">
		<WritingSystemOptions writingSystemType="analysis" displayWSAbreviation="false">
		  <Option id="analysis" isEnabled="true" />
		</WritingSystemOptions>
	  </ConfigurationItem>
	  <ConfigurationItem name="Example Sentences" isEnabled="false" before="" between="" after="" field="ExampleSentences">
		<ConfigurationItem name="Example" isEnabled="true" style="Dictionary-Vernacular" before=" " between=" " after="" field="Example">
		  <WritingSystemOptions writingSystemType="vernacular" displayWSAbreviation="false">
			<Option id="all vernacular" isEnabled="true" />
		  </WritingSystemOptions>
		</ConfigurationItem>
	  	<ConfigurationItem name="Translations" isEnabled="true" before="" between="" after="" field="TranslationsOC" cssClassNameOverride="translationcontents">
		  <ConfigurationItem name="Type" isEnabled="false" before=" " between=" " after="" field="TypeRA" cssClassNameOverride="type">
			<ConfigurationItem name="Abbreviation" isEnabled="false" before="" between=" " after="" field="Abbreviation">
			  <WritingSystemOptions writingSystemType="analysis" displayWSAbreviation="false">
				<Option id="analysis" isEnabled="true" />
			  </WritingSystemOptions>
			</ConfigurationItem>
			<ConfigurationItem name="Name" isEnabled="true" before="[" between=" " after="]" field="Name">
			  <WritingSystemOptions writingSystemType="analysis" displayWSAbreviation="false">
				<Option id="analysis" isEnabled="true" />
			  </WritingSystemOptions>
			</ConfigurationItem>
		  </ConfigurationItem>
		  <ConfigurationItem name="Translation" isEnabled="true" before=" " between=" " after="" field="Translation">
			<WritingSystemOptions writingSystemType="analysis" displayWSAbreviation="false">
			  <Option id="all analysis" isEnabled="true" />
			</WritingSystemOptions>
		  </ConfigurationItem>
		</ConfigurationItem>
		<ConfigurationItem name="Reference" isEnabled="false" before=" " between=" " after="" field="Reference" />
	  </ConfigurationItem>
	</ConfigurationItem>
  </ConfigurationItem>
  <SharedItems>
	<ConfigurationItem name="MainEntrySubsenses" isEnabled="true" field="SensesOS" cssClassNameOverride="mainentrysubsenses">
	  <ConfigurationItem name="Grammatical Info." before="" after=" " style="Dictionary-Contrasting" isEnabled="true" field="MorphoSyntaxAnalysisRA" cssClassNameOverride="morphosyntaxanalysis">
		<ConfigurationItem name="Gram Info (Name)" before=" " between=" " after="" isEnabled="false" field="InterlinearNameTSS" cssClassNameOverride="graminfoname"/>
		<ConfigurationItem name="Gram Info (Abbrev)" before=" " between=" " after="" isEnabled="false" field="InterlinearAbbrTSS" cssClassNameOverride="graminfoabbrev"/>
<<<<<<< HEAD
		<ConfigurationItem name="Category Info." before=" " between=" " after="" isEnabled="true" field="MLPartOfSpeech" cssClassNameOverride="partofspeech">
=======
		<ConfigurationItem name="Category Info." isEnabled="true" before="" between=" " after="" field="MLPartOfSpeech" cssClassNameOverride="partofspeech">
>>>>>>> eae75d4d
		  <WritingSystemOptions writingSystemType="analysis" displayWSAbreviation="false">
			<Option id="analysis" isEnabled="true"/>
		  </WritingSystemOptions>
		</ConfigurationItem>
		<ConfigurationItem name="Slots (for Infl. Affixes)" before=": " between=", " isEnabled="false" field="Slots">
		  <WritingSystemOptions writingSystemType="analysis" displayWSAbreviation="false">
			<Option id="analysis" isEnabled="true"/>
		  </WritingSystemOptions>
		  <ConfigurationItem name="Slot Names" before=" " between=" " after="" isEnabled="true" field="Name">
			<WritingSystemOptions writingSystemType="analysis" displayWSAbreviation="false">
			  <Option id="analysis" isEnabled="true"/>
			</WritingSystemOptions>
		  </ConfigurationItem>
		</ConfigurationItem>
		<ConfigurationItem name="Inflection Class" before=" " between=" " after="" isEnabled="false" field="MLInflectionClass">
		  <WritingSystemOptions writingSystemType="analysis" displayWSAbreviation="false">
			<Option id="analysis" isEnabled="true"/>
		  </WritingSystemOptions>
		</ConfigurationItem>
		<ConfigurationItem name="Inflection Features" before=" " isEnabled="false" field="FeaturesTSS" cssClassNameOverride="inflectionfeatures"/>
		<ConfigurationItem name="Exception Features" before=" " isEnabled="false" field="ExceptionFeaturesTSS" cssClassNameOverride="exceptionfeatures"/>
	  </ConfigurationItem>
	  <ConfigurationItem name="Sense Type" before="(" after=") " style="Dictionary-Contrasting" isEnabled="false" field="SenseTypeRA" cssClassNameOverride="sensetype">
		<ConfigurationItem name="Abbreviation" between=" " isEnabled="true" field="Abbreviation">
		  <WritingSystemOptions writingSystemType="analysis" displayWSAbreviation="false">
			<Option id="analysis" isEnabled="true"/>
		  </WritingSystemOptions>
		</ConfigurationItem>
		<ConfigurationItem name="Name" between=" " isEnabled="false" field="Name">
		  <WritingSystemOptions writingSystemType="analysis" displayWSAbreviation="false">
			<Option id="analysis" isEnabled="true"/>
		  </WritingSystemOptions>
		</ConfigurationItem>
	  </ConfigurationItem>
	  <ConfigurationItem name="Definition (or Gloss)" before=" " between=" " after="" isEnabled="true" field="DefinitionOrGloss">
<<<<<<< HEAD
=======
		<WritingSystemOptions writingSystemType="analysis" displayWSAbreviation="false">
		  <Option id="all analysis" isEnabled="true"/>
		</WritingSystemOptions>
	  </ConfigurationItem>
	  <ConfigurationItem name="Definition" before=" " between=" " after="" isEnabled="false" field="Definition">
>>>>>>> eae75d4d
		<WritingSystemOptions writingSystemType="analysis" displayWSAbreviation="false">
		  <Option id="all analysis" isEnabled="true"/>
		</WritingSystemOptions>
	  </ConfigurationItem>
<<<<<<< HEAD
	  <ConfigurationItem name="Definition" before=" " between=" " after="" isEnabled="false" field="Definition">
=======
	  <ConfigurationItem name="Gloss" before=" " between=" " after="" isEnabled="false" field="Gloss">
>>>>>>> eae75d4d
		<WritingSystemOptions writingSystemType="analysis" displayWSAbreviation="false">
		  <Option id="all analysis" isEnabled="true"/>
		</WritingSystemOptions>
	  </ConfigurationItem>
<<<<<<< HEAD
	  <ConfigurationItem name="Gloss" before=" " between=" " after="" isEnabled="false" field="Gloss">
=======
	  <ConfigurationItem name="Restrictions" before=" (" between=" " after=")" isEnabled="true" field="Restrictions">
>>>>>>> eae75d4d
		<WritingSystemOptions writingSystemType="analysis" displayWSAbreviation="false">
		  <Option id="all analysis" isEnabled="true"/>
		</WritingSystemOptions>
	  </ConfigurationItem>
<<<<<<< HEAD
	  <ConfigurationItem name="Examples" styleType="character" before=" " between="  " after="" isEnabled="true" field="ExamplesOS" cssClassNameOverride="examplescontents">
=======
	  <ConfigurationItem name="Scientific Name" before=" " isEnabled="true" field="ScientificName"/>
	  <ConfigurationItem name="Examples" styleType="character" before=" " between="  " after=" " isEnabled="true" field="ExamplesOS" cssClassNameOverride="examplescontents">
>>>>>>> eae75d4d
		<ComplexFormOptions displayEachComplexFormInParagraph="false"/>
		<ConfigurationItem name="Example Sentence" isEnabled="true" style="Dictionary-Vernacular" before=" " between=" " after="" field="Example">
		  <WritingSystemOptions writingSystemType="vernacular" displayWSAbreviation="false">
			<Option id="all vernacular" isEnabled="true"/>
		  </WritingSystemOptions>
		</ConfigurationItem>
		<ConfigurationItem name="Translations" isEnabled="true" field="TranslationsOC" cssClassNameOverride="translationcontents">
		  <ConfigurationItem name="Type" after=" " isEnabled="false" field="TypeRA" cssClassNameOverride="type">
			<ConfigurationItem name="Abbreviation" between=" " isEnabled="false" field="Abbreviation">
			  <WritingSystemOptions writingSystemType="analysis" displayWSAbreviation="false">
				<Option id="analysis" isEnabled="true"/>
			  </WritingSystemOptions>
			</ConfigurationItem>
			<ConfigurationItem name="Name" before="[" between=" " after="]" isEnabled="true" field="Name">
			  <WritingSystemOptions writingSystemType="analysis" displayWSAbreviation="false">
				<Option id="analysis" isEnabled="true"/>
			  </WritingSystemOptions>
			</ConfigurationItem>
		  </ConfigurationItem>
		  <ConfigurationItem name="Translation" before=" " between=" " after="" isEnabled="true" field="Translation">
			<WritingSystemOptions writingSystemType="analysis" displayWSAbreviation="false">
			  <Option id="all analysis" isEnabled="true"/>
			</WritingSystemOptions>
		  </ConfigurationItem>
		</ConfigurationItem>
		<ConfigurationItem name="Reference" after=" " isEnabled="false" field="Reference"/>
	  </ConfigurationItem>
	  <ConfigurationItem name="Encyclopedic Info." before=" [" between=" " after="]" isEnabled="false" field="EncyclopedicInfo">
		<WritingSystemAndParaOptions writingSystemType="analysis" displayWSAbreviation="false" displayInParagraph="false">
		  <Option id="all analysis" isEnabled="true"/>
		</WritingSystemAndParaOptions>
	  </ConfigurationItem>
<<<<<<< HEAD
	  <ConfigurationItem name="Restrictions" before=" Restrictions: " between=" " after="." isEnabled="true" field="Restrictions">
		<WritingSystemOptions writingSystemType="analysis" displayWSAbreviation="false">
		  <Option id="all analysis" isEnabled="true"/>
		</WritingSystemOptions>
	  </ConfigurationItem>
	  <ConfigurationItem name="Lexical Relations" between="; " after=". " isEnabled="true" field="LexSenseReferences">
=======
	  <ConfigurationItem name="Lexical Relations" between="; " after=". " isEnabled="false" field="LexSenseReferences">
>>>>>>> eae75d4d
		<ListTypeOptions list="sense">
		  <Option isEnabled="true" id="b7862f14-ea5e-11de-8d47-0013722f8dec"/>
		  <Option isEnabled="true" id="b7921ac2-ea5e-11de-880d-0013722f8dec" />
		  <Option isEnabled="true" id="b7a78fd8-ea5e-11de-9ef2-0013722f8dec:f" />
		  <Option isEnabled="true" id="b7a78fd8-ea5e-11de-9ef2-0013722f8dec:r" />
		  <Option isEnabled="true" id="b764ce50-ea5e-11de-864f-0013722f8dec:f" />
		  <Option isEnabled="true" id="b764ce50-ea5e-11de-864f-0013722f8dec:r" />
		  <Option isEnabled="true" id="b770ba08-ea5e-11de-9ca9-0013722f8dec:f" />
		  <Option isEnabled="true" id="b770ba08-ea5e-11de-9ca9-0013722f8dec:r" />
		  <Option isEnabled="true" id="b77a435c-ea5e-11de-9a66-0013722f8dec" />
		</ListTypeOptions>
		<ConfigurationItem name="Relation Abbreviation" between=" " after=": " style="Dictionary-Contrasting" isEnabled="true" field="OwnerType" subField="Abbreviation">
		  <WritingSystemOptions writingSystemType="analysis" displayWSAbreviation="false">
			<Option id="analysis" isEnabled="true"/>
		  </WritingSystemOptions>
		</ConfigurationItem>
		<ConfigurationItem name="Relation Name" between=" " after=": " style="Dictionary-Contrasting" isEnabled="false" field="OwnerType" subField="Name">
		  <WritingSystemOptions writingSystemType="analysis" displayWSAbreviation="false">
			<Option id="analysis" isEnabled="true"/>
		  </WritingSystemOptions>
		</ConfigurationItem>
		<ConfigurationItem name="Targets" between=", " after="" isEnabled="true" field="ConfigTargets">
		  <!--ConfiguredXHTMLGenerator uses cssClassNameOverride="headword" as a flag to generate a link to the referenced entry-->
		  <ConfigurationItem name="Referenced Sense Headword" between=" " style="Dictionary-CrossReferences" isEnabled="true" field="HeadWord" cssClassNameOverride="headword">
			<WritingSystemOptions writingSystemType="vernacular" displayWSAbreviation="false">
			  <Option id="vernacular" isEnabled="true"/>
			</WritingSystemOptions>
		  </ConfigurationItem>
		  <ConfigurationItem name="Gloss" before=" " between=" " isEnabled="false" field="Gloss">
			<WritingSystemOptions writingSystemType="analysis" displayWSAbreviation="false">
			  <Option id="all analysis" isEnabled="true"/>
			</WritingSystemOptions>
		  </ConfigurationItem>
			<ConfigurationItem name="Primary Entry References" isEnabled="true" before=" (" between=", " after=") " field="PrimaryEntryRefs">
				<ConfigurationItem name="Type" isEnabled="true" between="," after=" " field="EntryTypes" cssClassNameOverride="entrytypes">
					<ConfigurationItem name="Reverse Abbreviation" isEnabled="true" between=" " field="ReverseAbbr">
						<WritingSystemOptions writingSystemType="analysis" displayWSAbreviation="false">
							<Option id="analysis" isEnabled="true" />
						</WritingSystemOptions>
					</ConfigurationItem>
					<ConfigurationItem name="Reverse Name" isEnabled="false" between=" " field="ReverseName">
						<WritingSystemOptions writingSystemType="analysis" displayWSAbreviation="false">
							<Option id="analysis" isEnabled="true" />
						</WritingSystemOptions>
					</ConfigurationItem>
				</ConfigurationItem>
				<ConfigurationItem name="Primary Entry(s)" isEnabled="true" between="," after="" field="ConfigReferencedEntries" cssClassNameOverride="referencedentries">
					<ConfigurationItem name="Referenced Headword" isEnabled="true" style="Dictionary-CrossReferences" after=" " field="HeadWord" cssClassNameOverride="headword">
						<WritingSystemOptions writingSystemType="vernacular" displayWSAbreviation="false">
							<Option id="vernacular" isEnabled="true" />
						</WritingSystemOptions>
					</ConfigurationItem>
					<ConfigurationItem name="Gloss (or Summary Definition)" isEnabled="false" between=" " before=" " field="GlossOrSummary">
						<WritingSystemOptions writingSystemType="analysis" displayWSAbreviation="false">
							<Option id="analysis" isEnabled="true" />
						</WritingSystemOptions>
					</ConfigurationItem>
				</ConfigurationItem>
				<ConfigurationItem name="Comment" isEnabled="false" between=" " before=" " field="Summary">
					<WritingSystemOptions writingSystemType="analysis" displayWSAbreviation="false">
						<Option id="analysis" isEnabled="true" />
					</WritingSystemOptions>
				</ConfigurationItem>
			</ConfigurationItem>
		</ConfigurationItem>
	  </ConfigurationItem>
	  <ConfigurationItem name="Variants of Sense" before="(" between=";" after=") " isEnabled="false" field="VariantFormEntryBackRefs">
	  	<ListTypeOptions list="variant">
	  		<Option id="b0000000-c40e-433e-80b5-31da08771344" isEnabled="true" />
	  		<Option id="024b62c9-93b3-41a0-ab19-587a0030219a" isEnabled="true" />
	  		<Option id="4343b1ef-b54f-4fa4-9998-271319a6d74c" isEnabled="true" />
	  		<Option id="01d4fbc1-3b0c-4f52-9163-7ab0d4f4711c" isEnabled="true" />
	  		<Option id="837ebe72-8c1d-4864-95d9-fa313c499d78" isEnabled="true" />
	  		<Option id="a32f1d1c-4832-46a2-9732-c2276d6547e8" isEnabled="true" />
	  		<Option id="0c4663b3-4d9a-47af-b9a1-c8565d8112ed" isEnabled="true" />
	  	</ListTypeOptions>
		<ConfigurationItem name="Variant Type" between=", " after="" isEnabled="true" field="VariantEntryTypesRS" cssClassNameOverride="variantentrytypes">
		  <ConfigurationItem name="Abbreviation" between=" " isEnabled="true" field="Abbreviation">
			<WritingSystemOptions writingSystemType="analysis" displayWSAbreviation="false">
			  <Option id="analysis" isEnabled="true"/>
			</WritingSystemOptions>
		  </ConfigurationItem>
		  <ConfigurationItem name="Name" between=" " isEnabled="false" field="Name">
			<WritingSystemOptions writingSystemType="analysis" displayWSAbreviation="false">
			  <Option id="analysis" isEnabled="true"/>
			</WritingSystemOptions>
		  </ConfigurationItem>
		</ConfigurationItem>
		<ConfigurationItem name="Variant Form" before=" " between=", " style="Dictionary-CrossReferences" isEnabled="true" field="OwningEntry" subField="HeadWordRef" cssClassNameOverride="headword">
		  <WritingSystemOptions writingSystemType="vernacular" displayWSAbreviation="false">
			<Option id="vernacular" isEnabled="true"/>
		  </WritingSystemOptions>
		</ConfigurationItem>
		<ConfigurationItem name="Dialect Labels" isEnabled="true" before=" [" after="]" field="VariantEntryDialectLabels">
			<ConfigurationItem name="Abbreviation" between=" " isEnabled="true" field="Abbreviation">
				<WritingSystemOptions writingSystemType="both" displayWSAbreviation="false">
					<Option id="best vernoranal" isEnabled="true" />
				</WritingSystemOptions>
			</ConfigurationItem>
			<ConfigurationItem name="Name" between=" " isEnabled="false" field="Name">
				<WritingSystemOptions writingSystemType="both" displayWSAbreviation="false">
					<Option id="best vernoranal" isEnabled="true" />
				</WritingSystemOptions>
			</ConfigurationItem>
		</ConfigurationItem>
		<ConfigurationItem name="Variant Pronunciations" before=" " between=", " isEnabled="false" field="OwningEntry" subField="PronunciationsOS" cssClassNameOverride="variantpronunciations">
		  <ConfigurationItem name="Pronunciation" before="[" between=" " after="]" isEnabled="true" field="Form">
			<WritingSystemOptions writingSystemType="pronunciation" displayWSAbreviation="false">
			  <Option id="pronunciation" isEnabled="true"/>
			</WritingSystemOptions>
		  </ConfigurationItem>
		  <ConfigurationItem name="CV Pattern" before="" isEnabled="false" field="CVPattern"/>
		  <ConfigurationItem name="Tone" before=" " isEnabled="false" field="Tone"/>
		  <ConfigurationItem name="Location" before=" " style="Dictionary-Contrasting" isEnabled="false" field="LocationRA" cssClassNameOverride="location">
			<ConfigurationItem name="Abbreviation" between=" " isEnabled="true" field="Abbreviation">
			  <WritingSystemOptions writingSystemType="both" displayWSAbreviation="false">
				<Option id="analysis" isEnabled="true"/>
			  </WritingSystemOptions>
			</ConfigurationItem>
			<ConfigurationItem name="Name" between=" " isEnabled="false" field="Name">
			  <WritingSystemOptions writingSystemType="both" displayWSAbreviation="false">
				<Option id="analysis" isEnabled="true"/>
			  </WritingSystemOptions>
			</ConfigurationItem>
		  </ConfigurationItem>
		  <ConfigurationItem name="Pronunciation Media" before=" " isEnabled="true" field="MediaFilesOS" cssClassNameOverride="mediafiles">
			<ConfigurationItem name="Media Files" isEnabled="true" field="MediaFileRA"/>
		  </ConfigurationItem>
		</ConfigurationItem>
		<ConfigurationItem name="Comment" before=" " between=" " isEnabled="false" field="Summary">
		  <WritingSystemOptions writingSystemType="analysis" displayWSAbreviation="false">
			<Option id="analysis" isEnabled="true"/>
		  </WritingSystemOptions>
		</ConfigurationItem>
		<ConfigurationItem name="Summary Definition" before=" " between=" " after="" isEnabled="true" field="OwningEntry" subField="SummaryDefinition">
		  <WritingSystemOptions writingSystemType="analysis" displayWSAbreviation="false">
			<Option id="analysis" isEnabled="true"/>
		  </WritingSystemOptions>
		</ConfigurationItem>
	  </ConfigurationItem>
	  <ConfigurationItem name="Anthropology Note" before=" " between=" " after="" isEnabled="false" field="AnthroNote">
		<WritingSystemAndParaOptions writingSystemType="analysis" displayWSAbreviation="false" displayInParagraph="false">
		  <Option id="all analysis" isEnabled="true"/>
		</WritingSystemAndParaOptions>
	  </ConfigurationItem>
	  <ConfigurationItem name="Bibliography" before=" " between=" " after="" isEnabled="false" field="Bibliography">
		<WritingSystemOptions writingSystemType="analysis" displayWSAbreviation="false">
		  <Option id="all analysis" isEnabled="true"/>
		</WritingSystemOptions>
	  </ConfigurationItem>
	  <ConfigurationItem name="Discourse Note" before=" " between=" " after="" isEnabled="false" field="DiscourseNote">
		<WritingSystemAndParaOptions writingSystemType="analysis" displayWSAbreviation="false" displayInParagraph="false">
		  <Option id="all analysis" isEnabled="true"/>
		</WritingSystemAndParaOptions>
	  </ConfigurationItem>
	  <ConfigurationItem name="Phonology Note" before=" " between=" " after="" isEnabled="false" field="PhonologyNote">
		<WritingSystemAndParaOptions writingSystemType="analysis" displayWSAbreviation="false" displayInParagraph="false">
		  <Option id="all analysis" isEnabled="true"/>
		</WritingSystemAndParaOptions>
	  </ConfigurationItem>
	  <ConfigurationItem name="Grammar Note" before=" " between=" " after="" isEnabled="false" field="GrammarNote">
		<WritingSystemAndParaOptions writingSystemType="analysis" displayWSAbreviation="false" displayInParagraph="false">
		  <Option id="all analysis" isEnabled="true"/>
		</WritingSystemAndParaOptions>
	  </ConfigurationItem>
	  <ConfigurationItem name="Semantics Note" before=" " between=" " after="" isEnabled="false" field="SemanticsNote">
		<WritingSystemAndParaOptions writingSystemType="analysis" displayWSAbreviation="false" displayInParagraph="false">
		  <Option id="all analysis" isEnabled="true"/>
		</WritingSystemAndParaOptions>
	  </ConfigurationItem>
	  <ConfigurationItem name="Sociolinguistics Note" before=" " between=" " after="" isEnabled="false" field="SocioLinguisticsNote">
		<WritingSystemAndParaOptions writingSystemType="analysis" displayWSAbreviation="false" displayInParagraph="false">
		  <Option id="all analysis" isEnabled="true"/>
		</WritingSystemAndParaOptions>
	  </ConfigurationItem>
<<<<<<< HEAD
	  <ConfigurationItem name="Extended Note" isEnabled="true" style="Block Quote" styleType="paragraph" before=" " between=" " after="" field="ExtendedNoteOS" cssClassNameOverride="extendednotecontents">
=======
	  <ConfigurationItem name="Extended Note" isEnabled="false" style="Block Quote" styleType="paragraph" before=" " between=" " after="" field="ExtendedNoteOS" cssClassNameOverride="extendednotecontents">
>>>>>>> eae75d4d
		<ComplexFormOptions list="note" displayEachComplexFormInParagraph="true">
			<Option id="c0000000-dd15-4a03-9032-b40faaa9a754" isEnabled="true" />
			<Option id="2f06d436-b1e0-47ae-a42e-1f7b893c5fc2" isEnabled="true" />
			<Option id="7ad06e7d-15d1-42b0-ae19-9c05b7c0b181" isEnabled="true" />
			<Option id="d3d28628-60c9-4917-8185-ba64c59f20c3" isEnabled="true" />
			<Option id="30115b33-608a-4506-9f9c-2457cab4f4a8" isEnabled="true" />
			<Option id="5dd29371-fdb0-497a-a2fb-7ca69b00ad4f" isEnabled="true" />
		</ComplexFormOptions>
		<ConfigurationItem name="Note Type" isEnabled="false" between=" " after=" Note: " field="ExtendedNoteTypeRA" cssClassNameOverride="notetype">
			<WritingSystemOptions writingSystemType="analysis" displayWSAbreviation="false">
				<Option id="all analysis" isEnabled="true" />
			</WritingSystemOptions>
			<ConfigurationItem name="Abbreviation" isEnabled="true" between=" " field="Abbreviation">
				<WritingSystemOptions writingSystemType="analysis" displayWSAbreviation="false">
					<Option id="analysis" isEnabled="true" />
				</WritingSystemOptions>
			</ConfigurationItem>
			<ConfigurationItem name="Name" isEnabled="false" between=" " field="Name">
				<WritingSystemOptions writingSystemType="analysis" displayWSAbreviation="false">
					<Option id="analysis" isEnabled="true" />
				</WritingSystemOptions>
			</ConfigurationItem>
		</ConfigurationItem>
		<ConfigurationItem name="Discussion" isEnabled="true" style="none" before=" " between=" " after="" field="Discussion" cssClassNameOverride="discussion">
			<WritingSystemOptions writingSystemType="analysis" displayWSAbreviation="false">
				<Option id="all analysis" isEnabled="true" />
			</WritingSystemOptions>
		</ConfigurationItem>
	  	<ConfigurationItem name="Examples" isEnabled="true" styleType="character" before=" " between="  " after="" field="ExamplesOS" cssClassNameOverride="examplescontents">
	  		<ComplexFormOptions displayEachComplexFormInParagraph="false" />
	  		<ConfigurationItem name="Example Sentence" isEnabled="true" style="Dictionary-Vernacular" before=" " between=" " after="" field="Example">
				<WritingSystemOptions writingSystemType="vernacular" displayWSAbreviation="false">
					<Option id="all vernacular" isEnabled="true" />
				</WritingSystemOptions>
			</ConfigurationItem>
			<ConfigurationItem name="Translations" isEnabled="true" field="TranslationsOC" cssClassNameOverride="translationcontents">
				<ConfigurationItem name="Type" isEnabled="false" after=" " field="TypeRA" cssClassNameOverride="type">
					<ConfigurationItem name="Abbreviation" isEnabled="false" between=" " field="Abbreviation">
						<WritingSystemOptions writingSystemType="analysis" displayWSAbreviation="false">
							<Option id="analysis" isEnabled="true" />
						</WritingSystemOptions>
					</ConfigurationItem>
					<ConfigurationItem name="Name" isEnabled="true" before="[" between=" " after="]" field="Name">
						<WritingSystemOptions writingSystemType="analysis" displayWSAbreviation="false">
							<Option id="analysis" isEnabled="true" />
						</WritingSystemOptions>
					</ConfigurationItem>
				</ConfigurationItem>
				<ConfigurationItem name="Translation" isEnabled="true" before=" " between=" " after="" field="Translation">
					<WritingSystemOptions writingSystemType="analysis" displayWSAbreviation="false">
						<Option id="all analysis" isEnabled="true" />
					</WritingSystemOptions>
				</ConfigurationItem>
			</ConfigurationItem>
			<ConfigurationItem name="Reference" isEnabled="false" after=" " field="Reference" />
		</ConfigurationItem>
	  </ConfigurationItem>
	  <ConfigurationItem name="General Note" before=" " between=" " after="" isEnabled="false" field="GeneralNote">
		<WritingSystemAndParaOptions writingSystemType="analysis" displayWSAbreviation="false" displayInParagraph="false">
		  <Option id="all analysis" isEnabled="true"/>
		</WritingSystemAndParaOptions>
	  </ConfigurationItem>
	  <ConfigurationItem name="Source" after=" " isEnabled="false" field="Source"/>
	  <ConfigurationItem name="Semantic Domains" before="(sem. domains: " between=", " after=".) " isEnabled="false" field="SemanticDomainsRC" cssClassNameOverride="semanticdomains">
		<ConfigurationItem name="Abbreviation" between=" " after=" - " isEnabled="true" field="Abbreviation">
		  <WritingSystemOptions writingSystemType="analysis" displayWSAbreviation="false">
			<Option id="analysis" isEnabled="true"/>
		  </WritingSystemOptions>
		</ConfigurationItem>
		<ConfigurationItem name="Name" between=" " isEnabled="true" field="Name">
		  <WritingSystemOptions writingSystemType="analysis" displayWSAbreviation="false">
			<Option id="analysis" isEnabled="true"/>
		  </WritingSystemOptions>
		</ConfigurationItem>
	  </ConfigurationItem>
	  <ConfigurationItem name="Anthropology Categories" before="anthro. codes " between=", " after=" " isEnabled="false" field="AnthroCodesRC" cssClassNameOverride="anthrocodes">
		<ConfigurationItem name="Abbreviation" between=" " after=" - " isEnabled="true" field="Abbreviation">
		  <WritingSystemOptions writingSystemType="analysis" displayWSAbreviation="false">
			<Option id="analysis" isEnabled="true"/>
		  </WritingSystemOptions>
		</ConfigurationItem>
		<ConfigurationItem name="Name" between=" " isEnabled="true" field="Name">
		  <WritingSystemOptions writingSystemType="analysis" displayWSAbreviation="false">
			<Option id="analysis" isEnabled="true"/>
		  </WritingSystemOptions>
		</ConfigurationItem>
	  </ConfigurationItem>
	  <ConfigurationItem name="Academic Domains" before="ac. domains: " between=", " after=" " isEnabled="false" field="DomainTypesRC" cssClassNameOverride="academicdomains">
		<ConfigurationItem name="Abbreviation" between=" " isEnabled="true" field="Abbreviation">
		  <WritingSystemOptions writingSystemType="analysis" displayWSAbreviation="false">
			<Option id="analysis" isEnabled="true"/>
		  </WritingSystemOptions>
		</ConfigurationItem>
		<ConfigurationItem name="Name" before=" (" between=" " after=")" isEnabled="true" field="Name">
		  <WritingSystemOptions writingSystemType="analysis" displayWSAbreviation="false">
			<Option id="analysis" isEnabled="true"/>
		  </WritingSystemOptions>
		</ConfigurationItem>
	  </ConfigurationItem>
	  <ConfigurationItem name="Usages" before="{" between=", " after="} " isEnabled="false" field="UsageTypesRC" cssClassNameOverride="usages">
		<ConfigurationItem name="Abbreviation" between=" " isEnabled="true" field="Abbreviation">
		  <WritingSystemOptions writingSystemType="analysis" displayWSAbreviation="false">
			<Option id="analysis" isEnabled="true"/>
		  </WritingSystemOptions>
		</ConfigurationItem>
		<ConfigurationItem name="Name" between=" " isEnabled="false" field="Name">
		  <WritingSystemOptions writingSystemType="analysis" displayWSAbreviation="false">
			<Option id="analysis" isEnabled="true"/>
		  </WritingSystemOptions>
		</ConfigurationItem>
	  </ConfigurationItem>
	  <ConfigurationItem name="Status" before="status " after=" " isEnabled="false" field="StatusRA" cssClassNameOverride="status">
		<ConfigurationItem name="Abbreviation" between=" " isEnabled="false" field="Abbreviation">
		  <WritingSystemOptions writingSystemType="analysis" displayWSAbreviation="false">
			<Option id="analysis" isEnabled="true"/>
		  </WritingSystemOptions>
		</ConfigurationItem>
		<ConfigurationItem name="Name" before="[" between=" " after="]" isEnabled="true" field="Name">
		  <WritingSystemOptions writingSystemType="analysis" displayWSAbreviation="false">
			<Option id="analysis" isEnabled="true"/>
		  </WritingSystemOptions>
		</ConfigurationItem>
	  </ConfigurationItem>
	  <ConfigurationItem name="Referenced Complex Forms" between=", " after=" " isEnabled="false" field="VisibleComplexFormBackRefs">
		<ConfigurationItem name="Complex Form Type" between=", " after="" isEnabled="true" field="ComplexEntryTypesRS" cssClassNameOverride="complexformtypes">
		  <ConfigurationItem name="Abbreviation" between=" " isEnabled="true" field="Abbreviation">
			<WritingSystemOptions writingSystemType="analysis" displayWSAbreviation="false">
			  <Option id="analysis" isEnabled="true"/>
			</WritingSystemOptions>
		  </ConfigurationItem>
		  <ConfigurationItem name="Name" between=" " isEnabled="false" field="Name">
			<WritingSystemOptions writingSystemType="analysis" displayWSAbreviation="false">
			  <Option id="analysis" isEnabled="true"/>
			</WritingSystemOptions>
		  </ConfigurationItem>
		</ConfigurationItem>
		<ConfigurationItem name="Complex Form" before=" " between=" " style="Dictionary-CrossReferences" isEnabled="true" field="OwningEntry" subField="HeadWordRef" cssClassNameOverride="headword">
		  <WritingSystemOptions writingSystemType="vernacular" displayWSAbreviation="false">
			<Option id="vernacular" isEnabled="true"/>
		  </WritingSystemOptions>
		</ConfigurationItem>
		<ConfigurationItem name="Comment" before=" " between=" " isEnabled="false" field="Summary">
		  <WritingSystemOptions writingSystemType="analysis" displayWSAbreviation="false">
			<Option id="analysis" isEnabled="true"/>
		  </WritingSystemOptions>
		</ConfigurationItem>
		<ConfigurationItem name="Summary Definition" before=" " between=" " after="" isEnabled="true" field="OwningEntry" subField="SummaryDefinition">
		  <WritingSystemOptions writingSystemType="analysis" displayWSAbreviation="false">
			<Option id="analysis" isEnabled="true"/>
		  </WritingSystemOptions>
		</ConfigurationItem>
		<ConfigurationItem name="Example Sentences" isEnabled="false" field="ExampleSentences">
		  <ConfigurationItem name="Example" before=" " between=" " after="" style="Dictionary-Vernacular" isEnabled="true" field="Example">
			<WritingSystemOptions writingSystemType="vernacular" displayWSAbreviation="false">
			  <Option id="all vernacular" isEnabled="true"/>
			</WritingSystemOptions>
		  </ConfigurationItem>
		  <ConfigurationItem name="Translations" isEnabled="true" field="TranslationsOC" cssClassNameOverride="translationcontents">
			<ConfigurationItem name="Type" after=" " isEnabled="false" field="TypeRA" cssClassNameOverride="type">
			  <ConfigurationItem name="Abbreviation" between=" " isEnabled="false" field="Abbreviation">
				<WritingSystemOptions writingSystemType="analysis" displayWSAbreviation="false">
				  <Option id="analysis" isEnabled="true"/>
				</WritingSystemOptions>
			  </ConfigurationItem>
			  <ConfigurationItem name="Name" before="[" between=" " after="]" isEnabled="true" field="Name">
				<WritingSystemOptions writingSystemType="analysis" displayWSAbreviation="false">
				  <Option id="analysis" isEnabled="true"/>
				</WritingSystemOptions>
			  </ConfigurationItem>
			</ConfigurationItem>
			<ConfigurationItem name="Translation" before=" " between=" " after="" isEnabled="true" field="Translation">
			  <WritingSystemOptions writingSystemType="analysis" displayWSAbreviation="false">
				<Option id="all analysis" isEnabled="true"/>
			  </WritingSystemOptions>
			</ConfigurationItem>
		  </ConfigurationItem>
		  <ConfigurationItem name="Reference" after=" " isEnabled="false" field="Reference"/>
		</ConfigurationItem>
	  </ConfigurationItem>
	  <ConfigurationItem name="Minor Subentries" styleType="character" isEnabled="false" field="Subentries">
		<ComplexFormOptions list="complex" displayEachComplexFormInParagraph="false">
		  <Option isEnabled="true" id="a0000000-dd15-4a03-9032-b40faaa9a754"/>
		  <Option isEnabled="true" id="1f6ae209-141a-40db-983c-bee93af0ca3c"/>
		  <Option isEnabled="true" id="73266a3a-48e8-4bd7-8c84-91c730340b7d"/>
		  <Option isEnabled="true" id="98c273c4-f723-4fb0-80df-eede2204dfca"/>
		  <Option isEnabled="true" id="b2276dec-b1a6-4d82-b121-fd114c009c59"/>
		  <Option isEnabled="true" id="35cee792-74c8-444e-a9b7-ed0461d4d3b7"/>
		  <Option isEnabled="true" id="9466d126-246e-400b-8bba-0703e09bc567"/>
		</ComplexFormOptions>
		<ReferenceItem>MainEntrySubentries</ReferenceItem>
	  </ConfigurationItem>
	  <ConfigurationItem name="Subsubsenses" between="  " after=" " isEnabled="true" field="SensesOS" cssClassNameOverride="senses">
	  	<SenseOptions displayEachSenseInParagraph="false" numberStyle="Dictionary-SenseNumber" numberBefore="" numberAfter=" " parentSenseNumberingStyle="%." numberingStyle="" numberSingleSense="false" showSingleGramInfoFirst="true"/>
		<ReferenceItem>MainEntrySubsenses</ReferenceItem>
	  </ConfigurationItem>
	</ConfigurationItem>
	<ConfigurationItem name="MainEntrySubentries" isEnabled="true" field="Subentries" cssClassNameOverride="mainentrysubentries">
	  <ConfigurationItem name="Headword" between=" " after=" " style="Dictionary-Headword" isEnabled="true" field="MLHeadWord" cssClassNameOverride="headword">
		<WritingSystemOptions writingSystemType="vernacular" displayWSAbreviation="false">
		  <Option id="vernacular" isEnabled="true"/>
		</WritingSystemOptions>
	  </ConfigurationItem>
<<<<<<< HEAD
	  <ConfigurationItem name="Lexeme Form" before=" " between=" " after="" isEnabled="false" field="LexemeFormOA" cssClassNameOverride="lexemeform">
=======
	  <ConfigurationItem name="Lexeme Form" before="" between=" " after="" isEnabled="false" field="LexemeFormOA" cssClassNameOverride="lexemeform">
>>>>>>> eae75d4d
		<WritingSystemOptions writingSystemType="vernacular" displayWSAbreviation="false">
		  <Option id="vernacular" isEnabled="true"/>
		</WritingSystemOptions>
	  </ConfigurationItem>
<<<<<<< HEAD
	  <ConfigurationItem name="Citation Form" before=" " between=" " after="" isEnabled="false" field="CitationForm">
=======
	  <ConfigurationItem name="Citation Form" before="" between=" " after="" isEnabled="false" field="CitationForm">
>>>>>>> eae75d4d
		<WritingSystemOptions writingSystemType="vernacular" displayWSAbreviation="false">
		  <Option id="all vernacular" isEnabled="true"/>
		</WritingSystemOptions>
	  </ConfigurationItem>
	  <ConfigurationItem name="Secondary Homograph Number" after=" " isEnabled="false" field="HomographNumber"/>
	  <ConfigurationItem name="Dialect Labels" isEnabled="true" before="[" after="] " field="DialectLabelsRS">
		<ConfigurationItem name="Abbreviation" between=" " isEnabled="true" field="Abbreviation">
			<WritingSystemOptions writingSystemType="both" displayWSAbreviation="false">
				<Option id="best vernoranal" isEnabled="true" />
			</WritingSystemOptions>
		</ConfigurationItem>
		<ConfigurationItem name="Name" between=" " isEnabled="false" field="Name">
			<WritingSystemOptions writingSystemType="both" displayWSAbreviation="false">
				<Option id="best vernoranal" isEnabled="true" />
			</WritingSystemOptions>
		</ConfigurationItem>
	  </ConfigurationItem>
	  <ConfigurationItem name="Complex Form Type" between=", " after=" " isEnabled="false" field="LookupComplexEntryType" cssClassNameOverride="complexformtypes">
		<ConfigurationItem name="Abbreviation" between=" " isEnabled="true" field="Abbreviation">
		  <WritingSystemOptions writingSystemType="analysis" displayWSAbreviation="false">
			<Option id="analysis" isEnabled="true"/>
		  </WritingSystemOptions>
		</ConfigurationItem>
		<ConfigurationItem name="Name" between=" " isEnabled="false" field="Name">
		  <WritingSystemOptions writingSystemType="analysis" displayWSAbreviation="false">
			<Option id="analysis" isEnabled="true"/>
		  </WritingSystemOptions>
		</ConfigurationItem>
	  </ConfigurationItem>
	  <ConfigurationItem name="Pronunciations" between=", " after=" " isEnabled="false" field="PronunciationsOS" cssClassNameOverride="pronunciations">
		<ConfigurationItem name="Pronunciation" before="[" between=" " after="] " isEnabled="true" field="Form">
		  <WritingSystemOptions writingSystemType="pronunciation" displayWSAbreviation="false">
			<Option id="pronunciation" isEnabled="true"/>
		  </WritingSystemOptions>
		</ConfigurationItem>
		<ConfigurationItem name="CV Pattern" before="" isEnabled="false" field="CVPattern"/>
		<ConfigurationItem name="Tone" before=" " isEnabled="false" field="Tone"/>
		<ConfigurationItem name="Location" before=" " style="Dictionary-Contrasting" isEnabled="true" field="LocationRA" cssClassNameOverride="location">
		  <ConfigurationItem name="Abbreviation" between=" " isEnabled="true" field="Abbreviation">
			<WritingSystemOptions writingSystemType="both" displayWSAbreviation="false">
			  <Option id="analysis" isEnabled="true"/>
			</WritingSystemOptions>
		  </ConfigurationItem>
		  <ConfigurationItem name="Name" between=" " isEnabled="true" field="Name">
			<WritingSystemOptions writingSystemType="both" displayWSAbreviation="false">
			  <Option id="analysis" isEnabled="true"/>
			</WritingSystemOptions>
		  </ConfigurationItem>
		  <ConfigurationItem name="Alias" before=" " between=" " after="" isEnabled="true" field="Alias">
			<WritingSystemOptions writingSystemType="analysis" displayWSAbreviation="false">
			  <Option id="analysis" isEnabled="true"/>
			</WritingSystemOptions>
		  </ConfigurationItem>
		</ConfigurationItem>
		<ConfigurationItem name="Pronunciation Media" before=" " isEnabled="true" field="MediaFilesOS" cssClassNameOverride="mediafiles">
		  <ConfigurationItem name="Media Files" isEnabled="true" field="MediaFileRA"/>
		</ConfigurationItem>
	  </ConfigurationItem>
<<<<<<< HEAD
	  <ConfigurationItem name="Etymology" isEnabled="false" before="(" between=" " after=") " field="EtymologyOS" cssClassNameOverride="etymologies">
=======
	  <ConfigurationItem name="Etymology" isEnabled="false" before=" (" between=" " after=") " field="EtymologyOS" cssClassNameOverride="etymologies">
>>>>>>> eae75d4d
		<ConfigurationItem name="Preceding Annotation" isEnabled="true" field="PrecComment">
		  <WritingSystemOptions writingSystemType="analysis" displayWSAbreviation="false">
			<Option id="analysis" isEnabled="true" />
		  </WritingSystemOptions>
		</ConfigurationItem>
		<ConfigurationItem name="Source Language" after=" " between=", " isEnabled="true" field="LanguageRS" cssClassNameOverride="languages">
		  <ConfigurationItem name="Abbreviation" between=" " isEnabled="true" field="Abbreviation">
			<WritingSystemOptions writingSystemType="analysis" displayWSAbreviation="false">
			  <Option id="analysis" isEnabled="true"/>
			</WritingSystemOptions>
		  </ConfigurationItem>
		  <ConfigurationItem name="Name" between=" " isEnabled="false" field="Name">
			<WritingSystemOptions writingSystemType="analysis" displayWSAbreviation="false">
			  <Option id="analysis" isEnabled="true"/>
			</WritingSystemOptions>
		  </ConfigurationItem>
		</ConfigurationItem>
		<ConfigurationItem name="Source Language Notes" after=" " isEnabled="false" field="LanguageNotes">
		  <WritingSystemOptions writingSystemType="analysis" displayWSAbreviation="false">
			<Option id="analysis" isEnabled="true"/>
		  </WritingSystemOptions>
		</ConfigurationItem>
		<ConfigurationItem name="Source Form" isEnabled="true" before=" " between=" " after="" field="Form">
		  <WritingSystemOptions writingSystemType="both" displayWSAbreviation="false">
			<Option id="best vernoranal" isEnabled="true" />
		  </WritingSystemOptions>
		</ConfigurationItem>
		<ConfigurationItem name="Gloss" isEnabled="true" before=" " between=" " after="" field="Gloss">
		  <WritingSystemOptions writingSystemType="analysis" displayWSAbreviation="false">
			<Option id="analysis" isEnabled="true" />
		  </WritingSystemOptions>
		</ConfigurationItem>
		<ConfigurationItem name="Following Comment" isEnabled="false" before=" " between=" " after="" field="Comment">
		  <WritingSystemOptions writingSystemType="analysis" displayWSAbreviation="false">
			<Option id="analysis" isEnabled="true" />
		  </WritingSystemOptions>
		</ConfigurationItem>
		<ConfigurationItem name="Bibliographic Source" isEnabled="false" before=" " between=" " after="" field="Bibliography">
		  <WritingSystemOptions writingSystemType="analysis" displayWSAbreviation="false">
			<Option id="analysis" isEnabled="true" />
		  </WritingSystemOptions>
		</ConfigurationItem>
<!--
		<ConfigurationItem name="Note" isEnabled="false" before=" " between=" " after="" field="Note">
		  <WritingSystemOptions writingSystemType="analysis" displayWSAbreviation="false">
			<Option id="analysis" isEnabled="true" />
		  </WritingSystemOptions>
		</ConfigurationItem>
-->
	  </ConfigurationItem>
<<<<<<< HEAD
	  <ConfigurationItem name="Senses" between="  " after=" " isEnabled="true" field="SensesOS" cssClassNameOverride="senses">
=======
	  <ConfigurationItem name="Senses" before=" " between="  " after="" isEnabled="true" field="SensesOS" cssClassNameOverride="senses">
>>>>>>> eae75d4d
		<SenseOptions displayEachSenseInParagraph="false" numberStyle="Dictionary-SenseNumber" numberBefore="" numberAfter=". " numberingStyle="%d" numberSingleSense="false" showSingleGramInfoFirst="true"/>
		<ConfigurationItem name="Grammatical Info." before="" after=" " style="Dictionary-Contrasting" isEnabled="true" field="MorphoSyntaxAnalysisRA" cssClassNameOverride="morphosyntaxanalysis">
		  <ConfigurationItem name="Gram Info (Name)" before=" " between=" " after="" isEnabled="false" field="InterlinearNameTSS" cssClassNameOverride="graminfoname"/>
		  <ConfigurationItem name="Gram Info (Abbrev)" before=" " between=" " after="" isEnabled="false" field="InterlinearAbbrTSS" cssClassNameOverride="graminfoabbrev"/>
<<<<<<< HEAD
		  <ConfigurationItem name="Category Info." before=" " between=" " after="" isEnabled="true" field="MLPartOfSpeech" cssClassNameOverride="partofspeech">
=======
		  <ConfigurationItem name="Category Info." isEnabled="true" before="" between=" " after="" field="MLPartOfSpeech" cssClassNameOverride="partofspeech">
>>>>>>> eae75d4d
			<WritingSystemOptions writingSystemType="analysis" displayWSAbreviation="false">
			  <Option id="analysis" isEnabled="true"/>
			</WritingSystemOptions>
		  </ConfigurationItem>
		  <ConfigurationItem name="Slots (for Infl. Affixes)" before=": " between=", " isEnabled="false" field="Slots">
			<WritingSystemOptions writingSystemType="analysis" displayWSAbreviation="false">
			  <Option id="analysis" isEnabled="true"/>
			</WritingSystemOptions>
			<ConfigurationItem name="Slot Names" before=" " between=" " after="" isEnabled="true" field="Name">
			  <WritingSystemOptions writingSystemType="analysis" displayWSAbreviation="false">
				<Option id="analysis" isEnabled="true"/>
			  </WritingSystemOptions>
			</ConfigurationItem>
		  </ConfigurationItem>
		  <ConfigurationItem name="Inflection Class" before=" " between=" " after="" isEnabled="false" field="MLInflectionClass">
			<WritingSystemOptions writingSystemType="analysis" displayWSAbreviation="false">
			  <Option id="analysis" isEnabled="true"/>
			</WritingSystemOptions>
		  </ConfigurationItem>
		  <ConfigurationItem name="Inflection Features" before=" " isEnabled="false" field="FeaturesTSS" cssClassNameOverride="inflectionfeatures"/>
		  <ConfigurationItem name="Exception Features" before=" " isEnabled="false" field="ExceptionFeaturesTSS" cssClassNameOverride="exceptionfeatures"/>
		</ConfigurationItem>
		<ConfigurationItem name="Sense Type" before="(" after=") " style="Dictionary-Contrasting" isEnabled="false" field="SenseTypeRA" cssClassNameOverride="sensetype">
		  <ConfigurationItem name="Abbreviation" between=" " isEnabled="true" field="Abbreviation">
			<WritingSystemOptions writingSystemType="analysis" displayWSAbreviation="false">
			  <Option id="analysis" isEnabled="true"/>
			</WritingSystemOptions>
		  </ConfigurationItem>
		  <ConfigurationItem name="Name" between=" " isEnabled="false" field="Name">
			<WritingSystemOptions writingSystemType="analysis" displayWSAbreviation="false">
			  <Option id="analysis" isEnabled="true"/>
			</WritingSystemOptions>
		  </ConfigurationItem>
		</ConfigurationItem>
		<ConfigurationItem name="Definition (or Gloss)" before=" " between=" " after="" isEnabled="true" field="DefinitionOrGloss">
		  <WritingSystemOptions writingSystemType="analysis" displayWSAbreviation="false">
			<Option id="all analysis" isEnabled="true"/>
		  </WritingSystemOptions>
		</ConfigurationItem>
		<ConfigurationItem name="Definition" before=" " between=" " after="" isEnabled="false" field="Definition">
		  <WritingSystemOptions writingSystemType="analysis" displayWSAbreviation="false">
			<Option id="all analysis" isEnabled="true"/>
		  </WritingSystemOptions>
		</ConfigurationItem>
<<<<<<< HEAD
		<ConfigurationItem name="Restrictions" before=" Restrictions: " between=" " after="." isEnabled="true" field="Restrictions">
=======
		<ConfigurationItem name="Restrictions" before=" (" between=" " after=")" isEnabled="true" field="Restrictions">
>>>>>>> eae75d4d
		  <WritingSystemOptions writingSystemType="analysis" displayWSAbreviation="false">
			<Option id="all analysis" isEnabled="true"/>
		  </WritingSystemOptions>
		</ConfigurationItem>
<<<<<<< HEAD
		<ConfigurationItem name="Scientific Name" after=" " isEnabled="false" field="ScientificName"/>
=======
		<ConfigurationItem name="Scientific Name" after=" " isEnabled="true" field="ScientificName"/>
>>>>>>> eae75d4d
		<ConfigurationItem name="Gloss" before=" " between=" " after="" isEnabled="false" field="Gloss">
		  <WritingSystemOptions writingSystemType="analysis" displayWSAbreviation="false">
			<Option id="all analysis" isEnabled="true"/>
		  </WritingSystemOptions>
		</ConfigurationItem>
	  	<ConfigurationItem name="Examples" styleType="character" before=" " between="  " after="" isEnabled="false" field="ExamplesOS" cssClassNameOverride="examplescontents">
	  	  <ComplexFormOptions displayEachComplexFormInParagraph="false"/>
	  	  <ConfigurationItem name="Example Sentence" isEnabled="true" style="Dictionary-Vernacular" before=" " between=" " after="" field="Example">
			<WritingSystemOptions writingSystemType="vernacular" displayWSAbreviation="false">
			  <Option id="all vernacular" isEnabled="true"/>
			</WritingSystemOptions>
		  </ConfigurationItem>
	  	  <ConfigurationItem name="Translations" isEnabled="true" field="TranslationsOC" cssClassNameOverride="translationcontents">
			<ConfigurationItem name="Type" after=" " isEnabled="false" field="TypeRA" cssClassNameOverride="type">
			  <ConfigurationItem name="Abbreviation" between=" " isEnabled="false" field="Abbreviation">
				<WritingSystemOptions writingSystemType="analysis" displayWSAbreviation="false">
				  <Option id="analysis" isEnabled="true"/>
				</WritingSystemOptions>
			  </ConfigurationItem>
			  <ConfigurationItem name="Name" before="[" between=" " after="]" isEnabled="true" field="Name">
				<WritingSystemOptions writingSystemType="analysis" displayWSAbreviation="false">
				  <Option id="analysis" isEnabled="true"/>
				</WritingSystemOptions>
			  </ConfigurationItem>
			</ConfigurationItem>
			<ConfigurationItem name="Translation" before=" " between=" " after="" isEnabled="true" field="Translation">
			  <WritingSystemOptions writingSystemType="analysis" displayWSAbreviation="false">
				<Option id="all analysis" isEnabled="true"/>
			  </WritingSystemOptions>
			</ConfigurationItem>
		  </ConfigurationItem>
		  <ConfigurationItem name="Reference" after=" " isEnabled="false" field="Reference"/>
		</ConfigurationItem>
		<ConfigurationItem name="Encyclopedic Info." before=" [" between=" " after="]" isEnabled="false" field="EncyclopedicInfo">
		  <WritingSystemAndParaOptions writingSystemType="analysis" displayWSAbreviation="false" displayInParagraph="false">
			<Option id="all analysis" isEnabled="true"/>
		  </WritingSystemAndParaOptions>
		</ConfigurationItem>
		<ConfigurationItem name="Lexical Relations" between="; " after=". " isEnabled="false" field="LexSenseReferences">
		  <ListTypeOptions list="sense">
			<Option isEnabled="true" id="b7862f14-ea5e-11de-8d47-0013722f8dec"/>
			<Option isEnabled="true" id="b7921ac2-ea5e-11de-880d-0013722f8dec" />
			<Option isEnabled="true" id="b7a78fd8-ea5e-11de-9ef2-0013722f8dec:f" />
			<Option isEnabled="true" id="b7a78fd8-ea5e-11de-9ef2-0013722f8dec:r" />
			<Option isEnabled="true" id="b764ce50-ea5e-11de-864f-0013722f8dec:f" />
			<Option isEnabled="true" id="b764ce50-ea5e-11de-864f-0013722f8dec:r" />
			<Option isEnabled="true" id="b770ba08-ea5e-11de-9ca9-0013722f8dec:f" />
			<Option isEnabled="true" id="b770ba08-ea5e-11de-9ca9-0013722f8dec:r" />
			<Option isEnabled="true" id="b77a435c-ea5e-11de-9a66-0013722f8dec" />
		  </ListTypeOptions>
		  <ConfigurationItem name="Relation Abbreviation" between=" " after=": " style="Dictionary-Contrasting" isEnabled="true" field="OwnerType" subField="Abbreviation">
			<WritingSystemOptions writingSystemType="analysis" displayWSAbreviation="false">
			  <Option id="analysis" isEnabled="true"/>
			</WritingSystemOptions>
		  </ConfigurationItem>
		  <ConfigurationItem name="Relation Name" between=" " after=": " style="Dictionary-Contrasting" isEnabled="false" field="OwnerType" subField="Name">
			<WritingSystemOptions writingSystemType="analysis" displayWSAbreviation="false">
			  <Option id="analysis" isEnabled="true"/>
			</WritingSystemOptions>
		  </ConfigurationItem>
		  <ConfigurationItem name="Targets" between=", " after="" isEnabled="true" field="ConfigTargets">
			<!--ConfiguredXHTMLGenerator uses cssClassNameOverride="headword" as a flag to generate a link to the referenced entry-->
			<ConfigurationItem name="Referenced Sense Headword" between=" " style="Dictionary-CrossReferences" isEnabled="true" field="HeadWord" cssClassNameOverride="headword">
			  <WritingSystemOptions writingSystemType="vernacular" displayWSAbreviation="false">
				<Option id="vernacular" isEnabled="true"/>
			  </WritingSystemOptions>
			</ConfigurationItem>
			<ConfigurationItem name="Gloss" before=" " between=" " isEnabled="false" field="Gloss">
			  <WritingSystemOptions writingSystemType="analysis" displayWSAbreviation="false">
				<Option id="all analysis" isEnabled="true"/>
			  </WritingSystemOptions>
			</ConfigurationItem>
			<ConfigurationItem name="Primary Entry References" isEnabled="true" before=" (" between=", " after=") "  field="PrimaryEntryRefs">
				<ConfigurationItem name="Type" isEnabled="true" between="," after=" " field="EntryTypes" cssClassNameOverride="entrytypes">
					<ConfigurationItem name="Reverse Abbreviation" isEnabled="true" between=" " field="ReverseAbbr">
						<WritingSystemOptions writingSystemType="analysis" displayWSAbreviation="false">
							<Option id="analysis" isEnabled="true" />
						</WritingSystemOptions>
					</ConfigurationItem>
					<ConfigurationItem name="Reverse Name" isEnabled="false" between=" " field="ReverseName">
						<WritingSystemOptions writingSystemType="analysis" displayWSAbreviation="false">
							<Option id="analysis" isEnabled="true" />
						</WritingSystemOptions>
					</ConfigurationItem>
				</ConfigurationItem>
				<ConfigurationItem name="Primary Entry(s)" isEnabled="true" between="," after="" field="ConfigReferencedEntries" cssClassNameOverride="referencedentries">
					<ConfigurationItem name="Referenced Headword" isEnabled="true" style="Dictionary-CrossReferences" after="" field="HeadWord" cssClassNameOverride="headword">
						<WritingSystemOptions writingSystemType="vernacular" displayWSAbreviation="false">
							<Option id="vernacular" isEnabled="true" />
						</WritingSystemOptions>
					</ConfigurationItem>
					<ConfigurationItem name="Gloss (or Summary Definition)" isEnabled="false" between=" " before=" " field="GlossOrSummary">
						<WritingSystemOptions writingSystemType="analysis" displayWSAbreviation="false">
							<Option id="analysis" isEnabled="true" />
						</WritingSystemOptions>
					</ConfigurationItem>
				</ConfigurationItem>
				<ConfigurationItem name="Comment" isEnabled="false" between=" " before=" " field="Summary">
					<WritingSystemOptions writingSystemType="analysis" displayWSAbreviation="false">
						<Option id="analysis" isEnabled="true" />
					</WritingSystemOptions>
				</ConfigurationItem>
			</ConfigurationItem>
		  </ConfigurationItem>
		</ConfigurationItem>
		<ConfigurationItem name="Variants of Sense" before="(" between=";" after=") " isEnabled="false" field="VariantFormEntryBackRefs">
		  <ListTypeOptions list="variant">
			   <Option id="b0000000-c40e-433e-80b5-31da08771344" isEnabled="true" />
			   <Option id="024b62c9-93b3-41a0-ab19-587a0030219a" isEnabled="true" />
			   <Option id="4343b1ef-b54f-4fa4-9998-271319a6d74c" isEnabled="true" />
			   <Option id="01d4fbc1-3b0c-4f52-9163-7ab0d4f4711c" isEnabled="true" />
			   <Option id="837ebe72-8c1d-4864-95d9-fa313c499d78" isEnabled="true" />
			   <Option id="a32f1d1c-4832-46a2-9732-c2276d6547e8" isEnabled="true" />
			   <Option id="0c4663b3-4d9a-47af-b9a1-c8565d8112ed" isEnabled="true" />
		  </ListTypeOptions>	
		  <ConfigurationItem name="Variant Type" between=", " after="" isEnabled="true" field="VariantEntryTypesRS" cssClassNameOverride="variantentrytypes">
			<ConfigurationItem name="Abbreviation" between=" " isEnabled="true" field="Abbreviation">
			  <WritingSystemOptions writingSystemType="analysis" displayWSAbreviation="false">
				<Option id="analysis" isEnabled="true"/>
			  </WritingSystemOptions>
			</ConfigurationItem>
			<ConfigurationItem name="Name" between=" " isEnabled="false" field="Name">
			  <WritingSystemOptions writingSystemType="analysis" displayWSAbreviation="false">
				<Option id="analysis" isEnabled="true"/>
			  </WritingSystemOptions>
			</ConfigurationItem>
		  </ConfigurationItem>
		  <ConfigurationItem name="Variant Form" before=" " between=", " style="Dictionary-CrossReferences" isEnabled="true" field="OwningEntry" subField="HeadWordRef" cssClassNameOverride="headword">
			<WritingSystemOptions writingSystemType="vernacular" displayWSAbreviation="false">
			  <Option id="vernacular" isEnabled="true"/>
			</WritingSystemOptions>
		  </ConfigurationItem>
		  <ConfigurationItem name="Dialect Labels" isEnabled="true" before=" [" after="]" field="VariantEntryDialectLabels">
			<ConfigurationItem name="Abbreviation" between=" " isEnabled="true" field="Abbreviation">
				<WritingSystemOptions writingSystemType="both" displayWSAbreviation="false">
					<Option id="best vernoranal" isEnabled="true" />
				</WritingSystemOptions>
			</ConfigurationItem>
			<ConfigurationItem name="Name" between=" " isEnabled="false" field="Name">
				<WritingSystemOptions writingSystemType="both" displayWSAbreviation="false">
					<Option id="best vernoranal" isEnabled="true" />
				</WritingSystemOptions>
			</ConfigurationItem>
		  </ConfigurationItem>
		  <ConfigurationItem name="Variant Pronunciations" before=" " between=", " isEnabled="false" field="OwningEntry" subField="PronunciationsOS" cssClassNameOverride="variantpronunciations">
			<ConfigurationItem name="Pronunciation" before="[" between=" " after="]" isEnabled="true" field="Form">
			  <WritingSystemOptions writingSystemType="pronunciation" displayWSAbreviation="false">
				<Option id="pronunciation" isEnabled="true"/>
			  </WritingSystemOptions>
			</ConfigurationItem>
			<ConfigurationItem name="CV Pattern" before="" isEnabled="false" field="CVPattern"/>
			<ConfigurationItem name="Tone" before=" " isEnabled="false" field="Tone"/>
			<ConfigurationItem name="Location" before=" " style="Dictionary-Contrasting" isEnabled="false" field="LocationRA" cssClassNameOverride="location">
			  <ConfigurationItem name="Abbreviation" between=" " isEnabled="true" field="Abbreviation">
				<WritingSystemOptions writingSystemType="both" displayWSAbreviation="false">
				  <Option id="analysis" isEnabled="true"/>
				</WritingSystemOptions>
			  </ConfigurationItem>
			  <ConfigurationItem name="Name" between=" " isEnabled="false" field="Name">
				<WritingSystemOptions writingSystemType="both" displayWSAbreviation="false">
				  <Option id="analysis" isEnabled="true"/>
				</WritingSystemOptions>
			  </ConfigurationItem>
			</ConfigurationItem>
			<ConfigurationItem name="Pronunciation Media" before=" " isEnabled="true" field="MediaFilesOS" cssClassNameOverride="mediafiles">
			  <ConfigurationItem name="Media Files" isEnabled="true" field="MediaFileRA"/>
			</ConfigurationItem>
		  </ConfigurationItem>
		  <ConfigurationItem name="Comment" before=" " between=" " isEnabled="false" field="Summary">
			<WritingSystemOptions writingSystemType="analysis" displayWSAbreviation="false">
			  <Option id="analysis" isEnabled="true"/>
			</WritingSystemOptions>
		  </ConfigurationItem>
		  <ConfigurationItem name="Summary Definition" before=" " between=" " after="" isEnabled="true" field="OwningEntry" subField="SummaryDefinition">
			<WritingSystemOptions writingSystemType="analysis" displayWSAbreviation="false">
			  <Option id="analysis" isEnabled="true"/>
			</WritingSystemOptions>
		  </ConfigurationItem>
		</ConfigurationItem>
		<ConfigurationItem name="Anthropology Note" before=" " between=" " after="" isEnabled="false" field="AnthroNote">
		  <WritingSystemAndParaOptions writingSystemType="analysis" displayWSAbreviation="false" displayInParagraph="false">
			<Option id="all analysis" isEnabled="true"/>
		  </WritingSystemAndParaOptions>
		</ConfigurationItem>
		<ConfigurationItem name="Bibliography" before=" " between=" " after="" isEnabled="false" field="Bibliography">
		  <WritingSystemOptions writingSystemType="analysis" displayWSAbreviation="false">
			<Option id="all analysis" isEnabled="true"/>
		  </WritingSystemOptions>
		</ConfigurationItem>
		<ConfigurationItem name="Discourse Note" before=" " between=" " after="" isEnabled="false" field="DiscourseNote">
		  <WritingSystemAndParaOptions writingSystemType="analysis" displayWSAbreviation="false" displayInParagraph="false">
			<Option id="all analysis" isEnabled="true"/>
		  </WritingSystemAndParaOptions>
		</ConfigurationItem>
		<ConfigurationItem name="Phonology Note" before=" " between=" " after="" isEnabled="false" field="PhonologyNote">
		  <WritingSystemAndParaOptions writingSystemType="analysis" displayWSAbreviation="false" displayInParagraph="false">
			<Option id="all analysis" isEnabled="true"/>
		  </WritingSystemAndParaOptions>
		</ConfigurationItem>
		<ConfigurationItem name="Grammar Note" before=" " between=" " after="" isEnabled="false" field="GrammarNote">
		  <WritingSystemAndParaOptions writingSystemType="analysis" displayWSAbreviation="false" displayInParagraph="false">
			<Option id="all analysis" isEnabled="true"/>
		  </WritingSystemAndParaOptions>
		</ConfigurationItem>
		<ConfigurationItem name="Semantics Note" before=" " between=" " after="" isEnabled="false" field="SemanticsNote">
		  <WritingSystemAndParaOptions writingSystemType="analysis" displayWSAbreviation="false" displayInParagraph="false">
			<Option id="all analysis" isEnabled="true"/>
		  </WritingSystemAndParaOptions>
		</ConfigurationItem>
		<ConfigurationItem name="Sociolinguistics Note" before=" " between=" " after="" isEnabled="false" field="SocioLinguisticsNote">
		  <WritingSystemAndParaOptions writingSystemType="analysis" displayWSAbreviation="false" displayInParagraph="false">
			<Option id="all analysis" isEnabled="true"/>
		  </WritingSystemAndParaOptions>
		</ConfigurationItem>
	  	<ConfigurationItem name="Extended Note" isEnabled="false" style="Block Quote" styleType="paragraph" before=" " between=" " after="" field="ExtendedNoteOS" cssClassNameOverride="extendednotecontents">
	  		<ComplexFormOptions list="note" displayEachComplexFormInParagraph="true">
	  			<Option id="c0000000-dd15-4a03-9032-b40faaa9a754" isEnabled="true" />
	  			<Option id="2f06d436-b1e0-47ae-a42e-1f7b893c5fc2" isEnabled="true" />
	  			<Option id="7ad06e7d-15d1-42b0-ae19-9c05b7c0b181" isEnabled="true" />
	  			<Option id="d3d28628-60c9-4917-8185-ba64c59f20c3" isEnabled="true" />
	  			<Option id="30115b33-608a-4506-9f9c-2457cab4f4a8" isEnabled="true" />
	  			<Option id="5dd29371-fdb0-497a-a2fb-7ca69b00ad4f" isEnabled="true" />
	  		</ComplexFormOptions>
	  		<ConfigurationItem name="Note Type" isEnabled="false" between=" " after=" Note: " field="ExtendedNoteTypeRA" cssClassNameOverride="notetype">
	  			<WritingSystemOptions writingSystemType="analysis" displayWSAbreviation="false">
	  				<Option id="all analysis" isEnabled="true" />
	  			</WritingSystemOptions>
				<ConfigurationItem name="Abbreviation" isEnabled="true" between=" " field="Abbreviation">
					<WritingSystemOptions writingSystemType="analysis" displayWSAbreviation="false">
						<Option id="analysis" isEnabled="true" />
					</WritingSystemOptions>
				</ConfigurationItem>
				<ConfigurationItem name="Name" isEnabled="false" between=" " field="Name">
					<WritingSystemOptions writingSystemType="analysis" displayWSAbreviation="false">
						<Option id="analysis" isEnabled="true" />
					</WritingSystemOptions>
				</ConfigurationItem>
	  		</ConfigurationItem>
	  		<ConfigurationItem name="Discussion" isEnabled="true" style="none" before=" " between=" " after="" field="Discussion" cssClassNameOverride="discussion">
	  			<WritingSystemOptions writingSystemType="analysis" displayWSAbreviation="false">
	  				<Option id="all analysis" isEnabled="true" />
	  			</WritingSystemOptions>
	  		</ConfigurationItem>
	  		<ConfigurationItem name="Examples" isEnabled="true" styleType="character" before=" " between="  " after="" field="ExamplesOS" cssClassNameOverride="examplescontents">
	  			<ComplexFormOptions displayEachComplexFormInParagraph="false" />
	  			<ConfigurationItem name="Example Sentence" isEnabled="true" style="Dictionary-Vernacular" before=" " between=" " after="" field="Example">
	  				<WritingSystemOptions writingSystemType="vernacular" displayWSAbreviation="false">
	  					<Option id="all vernacular" isEnabled="true" />
	  				</WritingSystemOptions>
	  			</ConfigurationItem>
	  			<ConfigurationItem name="Translations" isEnabled="true" field="TranslationsOC" cssClassNameOverride="translationcontents">
	  				<ConfigurationItem name="Type" isEnabled="false" after=" " field="TypeRA" cssClassNameOverride="type">
	  					<ConfigurationItem name="Abbreviation" isEnabled="false" between=" " field="Abbreviation">
	  						<WritingSystemOptions writingSystemType="analysis" displayWSAbreviation="false">
	  							<Option id="analysis" isEnabled="true" />
	  						</WritingSystemOptions>
	  					</ConfigurationItem>
	  					<ConfigurationItem name="Name" isEnabled="true" before="[" between=" " after="]" field="Name">
	  						<WritingSystemOptions writingSystemType="analysis" displayWSAbreviation="false">
	  							<Option id="analysis" isEnabled="true" />
	  						</WritingSystemOptions>
	  					</ConfigurationItem>
	  				</ConfigurationItem>
	  				<ConfigurationItem name="Translation" isEnabled="true" before=" " between=" " after="" field="Translation">
	  					<WritingSystemOptions writingSystemType="analysis" displayWSAbreviation="false">
	  						<Option id="all analysis" isEnabled="true" />
	  					</WritingSystemOptions>
	  				</ConfigurationItem>
	  			</ConfigurationItem>
	  			<ConfigurationItem name="Reference" isEnabled="false" after=" " field="Reference" />
	  		</ConfigurationItem>
	  	</ConfigurationItem>
		<ConfigurationItem name="General Note" before=" " between=" " after="" isEnabled="false" field="GeneralNote">
		  <WritingSystemAndParaOptions writingSystemType="analysis" displayWSAbreviation="false" displayInParagraph="false">
			<Option id="all analysis" isEnabled="true"/>
		  </WritingSystemAndParaOptions>
		</ConfigurationItem>
		<ConfigurationItem name="Source" after=" " isEnabled="false" field="Source"/>
		<ConfigurationItem name="Semantic Domains" before="(sem. domains: " between=", " after=".) " isEnabled="false" field="SemanticDomainsRC" cssClassNameOverride="semanticdomains">
		  <ConfigurationItem name="Abbreviation" between=" " after=" - " isEnabled="true" field="Abbreviation">
			<WritingSystemOptions writingSystemType="analysis" displayWSAbreviation="false">
			  <Option id="analysis" isEnabled="true"/>
			</WritingSystemOptions>
		  </ConfigurationItem>
		  <ConfigurationItem name="Name" between=" " isEnabled="true" field="Name">
			<WritingSystemOptions writingSystemType="analysis" displayWSAbreviation="false">
			  <Option id="analysis" isEnabled="true"/>
			</WritingSystemOptions>
		  </ConfigurationItem>
		</ConfigurationItem>
		<ConfigurationItem name="Anthropology Categories" before="anthro. codes " between=", " after=" " isEnabled="false" field="AnthroCodesRC" cssClassNameOverride="anthrocodes">
		  <ConfigurationItem name="Abbreviation" between=" " after=" - " isEnabled="true" field="Abbreviation">
			<WritingSystemOptions writingSystemType="analysis" displayWSAbreviation="false">
			  <Option id="analysis" isEnabled="true"/>
			</WritingSystemOptions>
		  </ConfigurationItem>
		  <ConfigurationItem name="Name" between=" " isEnabled="true" field="Name">
			<WritingSystemOptions writingSystemType="analysis" displayWSAbreviation="false">
			  <Option id="analysis" isEnabled="true"/>
			</WritingSystemOptions>
		  </ConfigurationItem>
		</ConfigurationItem>
		<ConfigurationItem name="Academic Domains" before="ac. domains: " between=", " after=" " isEnabled="false" field="DomainTypesRC" cssClassNameOverride="academicdomains">
		  <ConfigurationItem name="Abbreviation" between=" " isEnabled="true" field="Abbreviation">
			<WritingSystemOptions writingSystemType="analysis" displayWSAbreviation="false">
			  <Option id="analysis" isEnabled="true"/>
			</WritingSystemOptions>
		  </ConfigurationItem>
		  <ConfigurationItem name="Name" before=" (" between=" " after=")" isEnabled="true" field="Name">
			<WritingSystemOptions writingSystemType="analysis" displayWSAbreviation="false">
			  <Option id="analysis" isEnabled="true"/>
			</WritingSystemOptions>
		  </ConfigurationItem>
		</ConfigurationItem>
		<ConfigurationItem name="Usages" before="{" between=", " after="} " isEnabled="false" field="UsageTypesRC" cssClassNameOverride="usages">
		  <ConfigurationItem name="Abbreviation" between=" " isEnabled="true" field="Abbreviation">
			<WritingSystemOptions writingSystemType="analysis" displayWSAbreviation="false">
			  <Option id="analysis" isEnabled="true"/>
			</WritingSystemOptions>
		  </ConfigurationItem>
		  <ConfigurationItem name="Name" between=" " isEnabled="false" field="Name">
			<WritingSystemOptions writingSystemType="analysis" displayWSAbreviation="false">
			  <Option id="analysis" isEnabled="true"/>
			</WritingSystemOptions>
		  </ConfigurationItem>
		</ConfigurationItem>
		<ConfigurationItem name="Status" before="status " after=" " isEnabled="false" field="StatusRA" cssClassNameOverride="status">
		  <ConfigurationItem name="Abbreviation" between=" " isEnabled="false" field="Abbreviation">
			<WritingSystemOptions writingSystemType="analysis" displayWSAbreviation="false">
			  <Option id="analysis" isEnabled="true"/>
			</WritingSystemOptions>
		  </ConfigurationItem>
		  <ConfigurationItem name="Name" before="[" between=" " after="]" isEnabled="true" field="Name">
			<WritingSystemOptions writingSystemType="analysis" displayWSAbreviation="false">
			  <Option id="analysis" isEnabled="true"/>
			</WritingSystemOptions>
		  </ConfigurationItem>
		</ConfigurationItem>
		<ConfigurationItem name="Referenced Complex Forms" between=", " after=" " isEnabled="false" field="VisibleComplexFormBackRefs">
		  <ConfigurationItem name="Complex Form Type" between=", " after="" isEnabled="false" field="ComplexEntryTypesRS" cssClassNameOverride="complexformtypes">
			<ConfigurationItem name="Abbreviation" between=" " isEnabled="true" field="Abbreviation">
			  <WritingSystemOptions writingSystemType="analysis" displayWSAbreviation="false">
				<Option id="analysis" isEnabled="true"/>
			  </WritingSystemOptions>
			</ConfigurationItem>
			<ConfigurationItem name="Name" between=" " isEnabled="false" field="Name">
			  <WritingSystemOptions writingSystemType="analysis" displayWSAbreviation="false">
				<Option id="analysis" isEnabled="true"/>
			  </WritingSystemOptions>
			</ConfigurationItem>
		  </ConfigurationItem>
		  <ConfigurationItem name="Complex Form" before=" " between=" " style="Dictionary-CrossReferences" isEnabled="true" field="OwningEntry" subField="HeadWordRef" cssClassNameOverride="headword">
			<WritingSystemOptions writingSystemType="vernacular" displayWSAbreviation="false">
			  <Option id="vernacular" isEnabled="true"/>
			</WritingSystemOptions>
		  </ConfigurationItem>
		  <ConfigurationItem name="Summary Definition" before=" " between=" " after="" isEnabled="true" field="OwningEntry" subField="SummaryDefinition">
			<WritingSystemOptions writingSystemType="analysis" displayWSAbreviation="false">
			  <Option id="analysis" isEnabled="true"/>
			</WritingSystemOptions>
		  </ConfigurationItem>
		  <ConfigurationItem name="Comment" before=" " between=" " isEnabled="true" field="Summary">
			<WritingSystemOptions writingSystemType="analysis" displayWSAbreviation="false">
			  <Option id="analysis" isEnabled="true"/>
			</WritingSystemOptions>
		  </ConfigurationItem>
		  <ConfigurationItem name="Example Sentences" isEnabled="false" field="ExampleSentences">
			<ConfigurationItem name="Example" before=" " between=" " after="" style="Dictionary-Vernacular" isEnabled="true" field="Example">
			  <WritingSystemOptions writingSystemType="vernacular" displayWSAbreviation="false">
				<Option id="all vernacular" isEnabled="true"/>
			  </WritingSystemOptions>
			</ConfigurationItem>
		  	<ConfigurationItem name="Translations" isEnabled="true" field="TranslationsOC" cssClassNameOverride="translationcontents">
			  <ConfigurationItem name="Type" after=" " isEnabled="false" field="TypeRA" cssClassNameOverride="type">
				<ConfigurationItem name="Abbreviation" between=" " isEnabled="false" field="Abbreviation">
				  <WritingSystemOptions writingSystemType="analysis" displayWSAbreviation="false">
					<Option id="analysis" isEnabled="true"/>
				  </WritingSystemOptions>
				</ConfigurationItem>
				<ConfigurationItem name="Name" before="[" between=" " after="]" isEnabled="true" field="Name">
				  <WritingSystemOptions writingSystemType="analysis" displayWSAbreviation="false">
					<Option id="analysis" isEnabled="true"/>
				  </WritingSystemOptions>
				</ConfigurationItem>
			  </ConfigurationItem>
			  <ConfigurationItem name="Translation" before=" " between=" " after="" isEnabled="true" field="Translation">
				<WritingSystemOptions writingSystemType="analysis" displayWSAbreviation="false">
				  <Option id="all analysis" isEnabled="true"/>
				</WritingSystemOptions>
			  </ConfigurationItem>
			</ConfigurationItem>
			<ConfigurationItem name="Reference" after=" " isEnabled="false" field="Reference"/>
		  </ConfigurationItem>
		  <ConfigurationItem name="Subentry Under Reference" before=" (see under " between=", " after=") " style="Dictionary-CrossReferences" isEnabled="false" field="NonTrivialEntryRoots">
			<ConfigurationItem name="Referenced Headword" style="Dictionary-CrossReferences" isEnabled="true" field="HeadWordRef" cssClassNameOverride="headword">
			  <WritingSystemOptions writingSystemType="vernacular" displayWSAbreviation="false">
				<Option id="vernacular" isEnabled="true"/>
			  </WritingSystemOptions>
			</ConfigurationItem>
		  </ConfigurationItem>
		</ConfigurationItem>
		<ConfigurationItem name="Subsenses" between="  " after=" " isEnabled="false" field="SensesOS" cssClassNameOverride="senses">
		  <SenseOptions displayEachSenseInParagraph="false" numberStyle="Dictionary-SenseNumber" numberBefore="" numberAfter=" " parentSenseNumberingStyle="%." numberingStyle="" numberSingleSense="true" showSingleGramInfoFirst="true"/>
		  <ReferenceItem>MainEntrySubsenses</ReferenceItem>
		</ConfigurationItem>
	  </ConfigurationItem>
	  <ConfigurationItem name="Summary Definition" before=" " between=" " after="" isEnabled="false" field="SummaryDefinition">
		<WritingSystemOptions writingSystemType="analysis" displayWSAbreviation="false">
		  <Option id="analysis" isEnabled="true"/>
		</WritingSystemOptions>
	  </ConfigurationItem>
	  <ConfigurationItem name="Restrictions (Entry)" before=" (" between=" " after=")" isEnabled="false" field="Restrictions">
		<WritingSystemOptions writingSystemType="analysis" displayWSAbreviation="false">
		  <Option id="analysis" isEnabled="true"/>
		</WritingSystemOptions>
	  </ConfigurationItem>
	  <ConfigurationItem name="Note" before=" " between=" " after="" isEnabled="false" field="Comment">
		<WritingSystemOptions writingSystemType="analysis" displayWSAbreviation="false">
		  <Option id="all analysis" isEnabled="true"/>
		</WritingSystemOptions>
	  </ConfigurationItem>
	  <ConfigurationItem name="Variant Forms" nameSuffix="Inflectional Variants" isEnabled="false" isDuplicate="true" before="[" between=";" after="] " field="VariantFormEntryBackRefs">
		<ListTypeOptions list="variant">
		  <Option id="b0000000-c40e-433e-80b5-31da08771344" isEnabled="false" />
		  <Option id="024b62c9-93b3-41a0-ab19-587a0030219a" isEnabled="false" />
		  <Option id="4343b1ef-b54f-4fa4-9998-271319a6d74c" isEnabled="false" />
		  <Option id="01d4fbc1-3b0c-4f52-9163-7ab0d4f4711c" isEnabled="true" />
		  <Option id="837ebe72-8c1d-4864-95d9-fa313c499d78" isEnabled="true" />
		  <Option id="a32f1d1c-4832-46a2-9732-c2276d6547e8" isEnabled="true" />
		  <Option id="0c4663b3-4d9a-47af-b9a1-c8565d8112ed" isEnabled="false" />
		</ListTypeOptions>
		<ConfigurationItem name="Variant Type" isEnabled="true" before="" between=", " after="" field="VariantEntryTypesRS" cssClassNameOverride="variantentrytypes">
		  <ConfigurationItem name="Abbreviation" isEnabled="true" style="Dictionary-CrossReferences" between=" " field="Abbreviation">
			<WritingSystemOptions writingSystemType="analysis" displayWSAbreviation="false">
			  <Option id="analysis" isEnabled="true" />
			</WritingSystemOptions>
		  </ConfigurationItem>
		  <ConfigurationItem name="Name" isEnabled="false" between=" " field="Name">
			<WritingSystemOptions writingSystemType="analysis" displayWSAbreviation="false">
			  <Option id="analysis" isEnabled="true" />
			</WritingSystemOptions>
		  </ConfigurationItem>
		</ConfigurationItem>
		<ConfigurationItem name="Variant Form" isEnabled="true" style="Dictionary-CrossReferences" before=" " between=", " after="" field="OwningEntry" subField="HeadWordRef" cssClassNameOverride="headword">
		  <WritingSystemOptions writingSystemType="vernacular" displayWSAbreviation="false">
			<Option id="vernacular" isEnabled="true" />
		  </WritingSystemOptions>
		</ConfigurationItem>
		<ConfigurationItem name="Dialect Labels" isEnabled="true" before=" [" after="]" field="VariantEntryDialectLabels">
			<ConfigurationItem name="Abbreviation" between=" " isEnabled="true" field="Abbreviation">
				<WritingSystemOptions writingSystemType="both" displayWSAbreviation="false">
					<Option id="best vernoranal" isEnabled="true" />
				</WritingSystemOptions>
			</ConfigurationItem>
			<ConfigurationItem name="Name" between=" " isEnabled="false" field="Name">
				<WritingSystemOptions writingSystemType="both" displayWSAbreviation="false">
					<Option id="best vernoranal" isEnabled="true" />
				</WritingSystemOptions>
			</ConfigurationItem>
		</ConfigurationItem>
		<ConfigurationItem name="Variant Pronunciations" isEnabled="false" before=" " between=", " after="" field="OwningEntry" subField="PronunciationsOS" cssClassNameOverride="variantpronunciations">
		  <ConfigurationItem name="Pronunciation" isEnabled="true" before="[" between=" " after="]" field="Form">
			<WritingSystemOptions writingSystemType="pronunciation" displayWSAbreviation="false">
			  <Option id="pronunciation" isEnabled="true" />
			</WritingSystemOptions>
		  </ConfigurationItem>
<<<<<<< HEAD
		  <ConfigurationItem name="CV Pattern" isEnabled="false" before=" " between=" " after="" field="CVPattern" />
=======
		  <ConfigurationItem name="CV Pattern" isEnabled="false" before="" between=" " after="" field="CVPattern" />
>>>>>>> eae75d4d
		  <ConfigurationItem name="Tone" isEnabled="false" before=" " between=" " after="" field="Tone" />
		  <ConfigurationItem name="Location" isEnabled="false" style="Dictionary-Contrasting" before=" " between=" " after="" field="LocationRA" cssClassNameOverride="location">
			<ConfigurationItem name="Abbreviation" isEnabled="true" between=" " field="Abbreviation">
			  <WritingSystemOptions writingSystemType="both" displayWSAbreviation="false">
				<Option id="analysis" isEnabled="true" />
			  </WritingSystemOptions>
			</ConfigurationItem>
			<ConfigurationItem name="Name" isEnabled="false" between=" " field="Name">
			  <WritingSystemOptions writingSystemType="both" displayWSAbreviation="false">
				<Option id="analysis" isEnabled="true" />
			  </WritingSystemOptions>
			</ConfigurationItem>
		  </ConfigurationItem>
		  <ConfigurationItem name="Pronunciation Media" before=" " isEnabled="true" field="MediaFilesOS" cssClassNameOverride="mediafiles">
			<ConfigurationItem name="Media Files" isEnabled="true" field="MediaFileRA"/>
		  </ConfigurationItem>
		</ConfigurationItem>
		<ConfigurationItem name="Comment" isEnabled="false" before=" " between=" " after="" field="Summary">
		  <WritingSystemOptions writingSystemType="analysis" displayWSAbreviation="false">
			<Option id="analysis" isEnabled="true" />
		  </WritingSystemOptions>
		</ConfigurationItem>
		<ConfigurationItem name="Summary Definition" isEnabled="false" before=" " between=" " after="" field="OwningEntry" subField="SummaryDefinition">
		  <WritingSystemOptions writingSystemType="analysis" displayWSAbreviation="false">
			<Option id="analysis" isEnabled="true" />
		  </WritingSystemOptions>
		</ConfigurationItem>
	  </ConfigurationItem>
	  <ConfigurationItem name="Variant Forms" before="(" between=";" after=") " isEnabled="false" field="VariantFormEntryBackRefs">
		<ListTypeOptions list="variant">
		  <Option isEnabled="false" id="b0000000-c40e-433e-80b5-31da08771344"/>
		  <Option isEnabled="true" id="024b62c9-93b3-41a0-ab19-587a0030219a"/>
		  <Option isEnabled="true" id="4343b1ef-b54f-4fa4-9998-271319a6d74c"/>
		  <Option isEnabled="false" id="01d4fbc1-3b0c-4f52-9163-7ab0d4f4711c"/>
		  <Option isEnabled="false" id="837ebe72-8c1d-4864-95d9-fa313c499d78"/>
		  <Option isEnabled="false" id="a32f1d1c-4832-46a2-9732-c2276d6547e8"/>
		  <Option isEnabled="true" id="0c4663b3-4d9a-47af-b9a1-c8565d8112ed"/>
		</ListTypeOptions>
		<ConfigurationItem name="Variant Type" between=", " after="" isEnabled="true" field="VariantEntryTypesRS" cssClassNameOverride="variantentrytypes">
		  <ConfigurationItem name="Abbreviation" between=" " isEnabled="true" field="Abbreviation">
			<WritingSystemOptions writingSystemType="analysis" displayWSAbreviation="false">
			  <Option id="analysis" isEnabled="true"/>
			</WritingSystemOptions>
		  </ConfigurationItem>
		  <ConfigurationItem name="Name" between=" " isEnabled="false" field="Name">
			<WritingSystemOptions writingSystemType="analysis" displayWSAbreviation="false">
			  <Option id="analysis" isEnabled="true"/>
			</WritingSystemOptions>
		  </ConfigurationItem>
		</ConfigurationItem>
		<ConfigurationItem name="Variant Form" before=" " between=", " style="Dictionary-CrossReferences" isEnabled="true" field="OwningEntry" subField="HeadWordRef" cssClassNameOverride="headword">
		  <WritingSystemOptions writingSystemType="vernacular" displayWSAbreviation="false">
			<Option id="vernacular" isEnabled="true"/>
		  </WritingSystemOptions>
		</ConfigurationItem>
		<ConfigurationItem name="Dialect Labels" isEnabled="true" before=" [" after="]" field="VariantEntryDialectLabels">
			<ConfigurationItem name="Abbreviation" between=" " isEnabled="true" field="Abbreviation">
				<WritingSystemOptions writingSystemType="both" displayWSAbreviation="false">
					<Option id="best vernoranal" isEnabled="true" />
				</WritingSystemOptions>
			</ConfigurationItem>
			<ConfigurationItem name="Name" between=" " isEnabled="false" field="Name">
				<WritingSystemOptions writingSystemType="both" displayWSAbreviation="false">
					<Option id="best vernoranal" isEnabled="true" />
				</WritingSystemOptions>
			</ConfigurationItem>
		</ConfigurationItem>
		<ConfigurationItem name="Variant Pronunciations" before=" " between=", " isEnabled="false" field="OwningEntry" subField="PronunciationsOS" cssClassNameOverride="variantpronunciations">
		  <ConfigurationItem name="Pronunciation" before="[" between=" " after="]" isEnabled="true" field="Form">
			<WritingSystemOptions writingSystemType="pronunciation" displayWSAbreviation="false">
			  <Option id="pronunciation" isEnabled="true"/>
			</WritingSystemOptions>
		  </ConfigurationItem>
		  <ConfigurationItem name="CV Pattern" before="" isEnabled="false" field="CVPattern"/>
		  <ConfigurationItem name="Tone" before=" " isEnabled="false" field="Tone"/>
		  <ConfigurationItem name="Location" before=" " style="Dictionary-Contrasting" isEnabled="false" field="LocationRA" cssClassNameOverride="location">
			<ConfigurationItem name="Abbreviation" between=" " isEnabled="true" field="Abbreviation">
			  <WritingSystemOptions writingSystemType="both" displayWSAbreviation="false">
				<Option id="analysis" isEnabled="true"/>
			  </WritingSystemOptions>
			</ConfigurationItem>
			<ConfigurationItem name="Name" between=" " isEnabled="false" field="Name">
			  <WritingSystemOptions writingSystemType="both" displayWSAbreviation="false">
				<Option id="analysis" isEnabled="true"/>
			  </WritingSystemOptions>
			</ConfigurationItem>
		  </ConfigurationItem>
		  <ConfigurationItem name="Pronunciation Media" before=" " isEnabled="true" field="MediaFilesOS" cssClassNameOverride="mediafiles">
			<ConfigurationItem name="Media Files" isEnabled="true" field="MediaFileRA"/>
		  </ConfigurationItem>
		</ConfigurationItem>
		<ConfigurationItem name="Comment" before=" " between=" " isEnabled="false" field="Summary">
		  <WritingSystemOptions writingSystemType="analysis" displayWSAbreviation="false">
			<Option id="analysis" isEnabled="true"/>
		  </WritingSystemOptions>
		</ConfigurationItem>
		<ConfigurationItem name="Summary Definition" before=" " between=" " after="" isEnabled="true" field="OwningEntry" subField="SummaryDefinition">
		  <WritingSystemOptions writingSystemType="analysis" displayWSAbreviation="false">
			<Option id="analysis" isEnabled="true"/>
		  </WritingSystemOptions>
		</ConfigurationItem>
	  </ConfigurationItem>
	  <ConfigurationItem name="Cross References" between="; " after=". " isEnabled="false" field="MinimalLexReferences">
		<ListTypeOptions list="entry">
		  <Option isEnabled="true" id="b79ba420-ea5e-11de-8f71-0013722f8dec"/>
		</ListTypeOptions>
		<ConfigurationItem name="Relation Abbreviation" between=" " after=": " style="Dictionary-Contrasting" isEnabled="true" field="OwnerType" subField="Abbreviation">
		  <WritingSystemOptions writingSystemType="analysis" displayWSAbreviation="false">
			<Option id="analysis" isEnabled="true"/>
		  </WritingSystemOptions>
		</ConfigurationItem>
		<ConfigurationItem name="Relation Name" between=" " after=": " style="Dictionary-Contrasting" isEnabled="false" field="OwnerType" subField="Name">
		  <WritingSystemOptions writingSystemType="analysis" displayWSAbreviation="false">
			<Option id="analysis" isEnabled="true"/>
		  </WritingSystemOptions>
		</ConfigurationItem>
		<ConfigurationItem name="Targets" between=", " after="" isEnabled="true" field="ConfigTargets">
		  <!--ConfiguredXHTMLGenerator uses cssClassNameOverride="headword" as a flag to generate a link to the referenced entry-->
		  <ConfigurationItem name="Referenced Headword" between=" " style="Dictionary-CrossReferences" isEnabled="true" field="HeadWord" cssClassNameOverride="headword">
			<WritingSystemOptions writingSystemType="vernacular" displayWSAbreviation="false">
			  <Option id="vernacular" isEnabled="true"/>
			</WritingSystemOptions>
		  </ConfigurationItem>
		  <ConfigurationItem name="Summary Definition" before=" " between=" " isEnabled="false" field="SummaryDefinition">
			<WritingSystemOptions writingSystemType="analysis" displayWSAbreviation="false">
			  <Option id="analysis" isEnabled="true"/>
			</WritingSystemOptions>
		  </ConfigurationItem>
			<ConfigurationItem name="Primary Entry References" isEnabled="true" before=" (" between=", " after=") "  field="PrimaryEntryRefs">
				<ConfigurationItem name="Type" isEnabled="true" between="," after=" " field="EntryTypes" cssClassNameOverride="entrytypes">
					<ConfigurationItem name="Reverse Abbreviation" isEnabled="true" between=" " field="ReverseAbbr">
						<WritingSystemOptions writingSystemType="analysis" displayWSAbreviation="false">
							<Option id="analysis" isEnabled="true" />
						</WritingSystemOptions>
					</ConfigurationItem>
					<ConfigurationItem name="Reverse Name" isEnabled="false" between=" " field="ReverseName">
						<WritingSystemOptions writingSystemType="analysis" displayWSAbreviation="false">
							<Option id="analysis" isEnabled="true" />
						</WritingSystemOptions>
					</ConfigurationItem>
				</ConfigurationItem>
				<ConfigurationItem name="Primary Entry(s)" isEnabled="true" between="," after="" field="ConfigReferencedEntries" cssClassNameOverride="referencedentries">
					<ConfigurationItem name="Referenced Headword" isEnabled="true" style="Dictionary-CrossReferences" after="" field="HeadWord" cssClassNameOverride="headword">
						<WritingSystemOptions writingSystemType="vernacular" displayWSAbreviation="false">
							<Option id="vernacular" isEnabled="true" />
						</WritingSystemOptions>
					</ConfigurationItem>
					<ConfigurationItem name="Gloss (or Summary Definition)" isEnabled="false" between=" " before=" " field="GlossOrSummary">
						<WritingSystemOptions writingSystemType="analysis" displayWSAbreviation="false">
							<Option id="analysis" isEnabled="true" />
						</WritingSystemOptions>
					</ConfigurationItem>
				</ConfigurationItem>
				<ConfigurationItem name="Comment" isEnabled="false" between=" " before=" " field="Summary">
					<WritingSystemOptions writingSystemType="analysis" displayWSAbreviation="false">
						<Option id="analysis" isEnabled="true" />
					</WritingSystemOptions>
				</ConfigurationItem>
			</ConfigurationItem>
		</ConfigurationItem>
	  </ConfigurationItem>
	  <ConfigurationItem name="Bibliography" before=" " between=" " after="" isEnabled="false" field="Bibliography">
		<WritingSystemOptions writingSystemType="analysis" displayWSAbreviation="false">
		  <Option id="all analysis" isEnabled="true"/>
		</WritingSystemOptions>
	  </ConfigurationItem>
	  <ConfigurationItem name="Literal Meaning" before=" " between=" " after="" isEnabled="false" field="LiteralMeaning">
		<WritingSystemOptions writingSystemType="analysis" displayWSAbreviation="false">
		  <Option id="all analysis" isEnabled="true"/>
		</WritingSystemOptions>
	  </ConfigurationItem>
	  <ConfigurationItem name="Allomorphs" between=", " after=" " isEnabled="false" field="AlternateFormsOS" cssClassNameOverride="allomorphs">
		<ConfigurationItem name="Morph Type" before=" " between=" " after="" isEnabled="false" field="MorphTypeRA" cssClassNameOverride="morphtype">
		  <WritingSystemOptions writingSystemType="analysis" displayWSAbreviation="false">
			<Option id="analysis" isEnabled="true"/>
		  </WritingSystemOptions>
		  <ConfigurationItem name="Abbreviation" between=" " isEnabled="false" field="Abbreviation">
			<WritingSystemOptions writingSystemType="analysis" displayWSAbreviation="false">
			  <Option id="analysis" isEnabled="true"/>
			</WritingSystemOptions>
		  </ConfigurationItem>
		  <ConfigurationItem name="Name" between=" " isEnabled="false" field="Name">
			<WritingSystemOptions writingSystemType="analysis" displayWSAbreviation="false">
			  <Option id="analysis" isEnabled="true"/>
			</WritingSystemOptions>
		  </ConfigurationItem>
		</ConfigurationItem>
		<ConfigurationItem name="Allomorph" before=" " between=" " after="" isEnabled="false" field="Form">
		  <WritingSystemOptions writingSystemType="vernacular" displayWSAbreviation="false">
			<Option id="vernacular" isEnabled="true"/>
		  </WritingSystemOptions>
		</ConfigurationItem>
		<ConfigurationItem name="Environments" isEnabled="false" between=", " after=" " field="AllomorphEnvironments">
		  <ConfigurationItem name="String Representation" isEnabled="true" field="StringRepresentation">
			<WritingSystemOptions writingSystemType="analysis" displayWSAbreviation="false">
			  <Option id="analysis" isEnabled="true" />
			</WritingSystemOptions>
		  </ConfigurationItem>
		</ConfigurationItem>
	  </ConfigurationItem>
	  <ConfigurationItem name="Date Created" before="created on: " after=" " isEnabled="false" field="DateCreated"/>
	  <ConfigurationItem name="Date Modified" before="modified on: " after=" " isEnabled="false" field="DateModified"/>
	  <ConfigurationItem name="Other Referenced Complex Forms" before=" " between=" " after="" isEnabled="false" field="ComplexFormsNotSubentries">
		<ComplexFormOptions list="complex" displayEachComplexFormInParagraph="true">
		  <Option isEnabled="false" id=""/>
		</ComplexFormOptions>
		<ConfigurationItem name="Complex Form Type" between=", " after="" isEnabled="false" field="ComplexEntryTypesRS" cssClassNameOverride="complexformtypes">
		  <ConfigurationItem name="Abbreviation" between=" " isEnabled="true" field="Abbreviation">
			<WritingSystemOptions writingSystemType="analysis" displayWSAbreviation="false">
			  <Option id="analysis" isEnabled="true"/>
			</WritingSystemOptions>
		  </ConfigurationItem>
		  <ConfigurationItem name="Name" between=" " isEnabled="false" field="Name">
			<WritingSystemOptions writingSystemType="analysis" displayWSAbreviation="false">
			  <Option id="analysis" isEnabled="true"/>
			</WritingSystemOptions>
		  </ConfigurationItem>
		</ConfigurationItem>
		<ConfigurationItem name="Complex Form" before=" " between=" " style="Dictionary-CrossReferences" isEnabled="true" field="OwningEntry" subField="HeadWordRef" cssClassNameOverride="headword">
		  <WritingSystemOptions writingSystemType="vernacular" displayWSAbreviation="false">
			<Option id="vernacular" isEnabled="true"/>
		  </WritingSystemOptions>
		</ConfigurationItem>
		<ConfigurationItem name="Summary Definition" before=" " between=" " after="" isEnabled="true" field="OwningEntry" subField="SummaryDefinition">
		  <WritingSystemOptions writingSystemType="analysis" displayWSAbreviation="false">
			<Option id="analysis" isEnabled="true"/>
		  </WritingSystemOptions>
		</ConfigurationItem>
		<ConfigurationItem name="Comment" before=" " between=" " isEnabled="true" field="Summary">
		  <WritingSystemOptions writingSystemType="analysis" displayWSAbreviation="false">
			<Option id="analysis" isEnabled="true"/>
		  </WritingSystemOptions>
		</ConfigurationItem>
		<ConfigurationItem name="Subentry Under Reference" before=" (see under " between=", " after=") " isEnabled="false" field="NonTrivialEntryRoots">
		  <ConfigurationItem name="Referenced Headword" style="Dictionary-CrossReferences" isEnabled="true" field="HeadWordRef" cssClassNameOverride="headword">
			<WritingSystemOptions writingSystemType="vernacular" displayWSAbreviation="false">
			  <Option id="vernacular" isEnabled="true"/>
			</WritingSystemOptions>
		  </ConfigurationItem>
		</ConfigurationItem>
	  </ConfigurationItem>
	  <ConfigurationItem name="Pictures" between="  " after=" " style="Dictionary-Pictures" isEnabled="true" field="PicturesOfSenses" cssClassNameOverride="pictures">
		<PictureOptions minimumHeight="0" maximumHeight="1" minimumWidth="0" maximumWidth="0" pictureLocation="right" stackPictures="false" />
		<ConfigurationItem name="Thumbnail" after=" " isEnabled="true" field="PictureFileRA" cssClassNameOverride="thumbnail"/>
		<ConfigurationItem name="Caption" between=" " isEnabled="true" field="Caption">
		  <WritingSystemOptions writingSystemType="both" displayWSAbreviation="false">
			<Option id="vernacular" isEnabled="true"/>
		  </WritingSystemOptions>
		</ConfigurationItem>
	    <!-- Using cssClassNameOverride="headword" to show the Configure Headword Numbers button -->
<<<<<<< HEAD
	    <ConfigurationItem name="Headword" between=" " after="  " style="Dictionary-Headword" isEnabled="false" field="Owner" subField="OwnerOutlineName" cssClassNameOverride="headword">
=======
	    <ConfigurationItem name="Headword" between=" " after="" style="Dictionary-Headword" isEnabled="false" field="Owner" subField="OwnerOutlineName" cssClassNameOverride="headword">
>>>>>>> eae75d4d
	    <WritingSystemOptions writingSystemType="vernacular" displayWSAbreviation="false">
		  <Option id="vernacular" isEnabled="true"/>
	    </WritingSystemOptions>
	    </ConfigurationItem>
	    <ConfigurationItem name="Gloss" before=" " between=" " after="" isEnabled="false" field="Owner" subField="Gloss">
		  <WritingSystemOptions writingSystemType="analysis" displayWSAbreviation="false">
		    <Option id="analysis" isEnabled="true"/>
		  </WritingSystemOptions>
	    </ConfigurationItem>
	  </ConfigurationItem>
<<<<<<< HEAD
	  <ConfigurationItem name="Minor Subsubentries" styleType="character" after=" " isEnabled="true" field="Subentries">
		<ComplexFormOptions list="complex" displayEachComplexFormInParagraph="false">
=======
	  <ConfigurationItem name="Minor Subsubentries" styleType="character" after="" isEnabled="true" style="Dictionary-Subsubentry" field="Subentries">
		<ComplexFormOptions list="complex" displayEachComplexFormInParagraph="true">
>>>>>>> eae75d4d
		  <Option isEnabled="true" id="a0000000-dd15-4a03-9032-b40faaa9a754"/>
		  <Option isEnabled="true" id="1f6ae209-141a-40db-983c-bee93af0ca3c"/>
		  <Option isEnabled="true" id="73266a3a-48e8-4bd7-8c84-91c730340b7d"/>
		  <Option isEnabled="true" id="98c273c4-f723-4fb0-80df-eede2204dfca"/>
		  <Option isEnabled="true" id="b2276dec-b1a6-4d82-b121-fd114c009c59"/>
		  <Option isEnabled="true" id="35cee792-74c8-444e-a9b7-ed0461d4d3b7"/>
		  <Option isEnabled="true" id="9466d126-246e-400b-8bba-0703e09bc567"/>
		</ComplexFormOptions>
		<ReferenceItem>MainEntrySubentries</ReferenceItem>
	  </ConfigurationItem>
	</ConfigurationItem>
  </SharedItems>
</DictionaryConfiguration><|MERGE_RESOLUTION|>--- conflicted
+++ resolved
@@ -42,11 +42,7 @@
 		  <Option id="pronunciation" isEnabled="true" />
 		</WritingSystemOptions>
 	  </ConfigurationItem>
-<<<<<<< HEAD
-	  <ConfigurationItem name="CV Pattern" isEnabled="false" before=" " between=" " after="" field="CVPattern" />
-=======
 	  <ConfigurationItem name="CV Pattern" isEnabled="false" before="" between=" " after="" field="CVPattern" />
->>>>>>> eae75d4d
 	  <ConfigurationItem name="Tone" isEnabled="false" before=" " between=" " after="" field="Tone" />
 	  <ConfigurationItem name="Location" isEnabled="false" style="Dictionary-Contrasting" before=" " between=" " after="" field="LocationRA" cssClassNameOverride="location">
 		<ConfigurationItem name="Abbreviation" isEnabled="true" between=" " field="Abbreviation">
@@ -123,11 +119,7 @@
 	<ConfigurationItem name="Senses" isEnabled="true" before=" " between="  " after="" field="SensesOS" cssClassNameOverride="senses">
 	  <SenseOptions numberStyle="Dictionary-SenseNumber" numberBefore="" numberingStyle="%d" numberAfter=". " numberSingleSense="false" showSingleGramInfoFirst="true" displayEachSenseInParagraph="false" />
 	  <ConfigurationItem name="Grammatical Info." isEnabled="true" style="Dictionary-Contrasting" before="" between="" after=" " field="MorphoSyntaxAnalysisRA" cssClassNameOverride="morphosyntaxanalysis">
-<<<<<<< HEAD
-		<ConfigurationItem name="Category Info." isEnabled="true" style="Classified-POS" before=" " between=" " after="" field="MLPartOfSpeech" cssClassNameOverride="partofspeech">
-=======
 		<ConfigurationItem name="Category Info." isEnabled="true" before="" between=" " after="" style="Classified-POS" field="MLPartOfSpeech" cssClassNameOverride="partofspeech">
->>>>>>> eae75d4d
 		  <WritingSystemOptions writingSystemType="analysis" displayWSAbreviation="false">
 			<Option id="analysis" isEnabled="true" />
 		  </WritingSystemOptions>
@@ -334,11 +326,7 @@
 			  <Option id="pronunciation" isEnabled="true" />
 			</WritingSystemOptions>
 		  </ConfigurationItem>
-<<<<<<< HEAD
-		  <ConfigurationItem name="CV Pattern" isEnabled="false" before=" " between=" " after="" field="CVPattern" />
-=======
 		  <ConfigurationItem name="CV Pattern" isEnabled="false" before="" between=" " after="" field="CVPattern" />
->>>>>>> eae75d4d
 		  <ConfigurationItem name="Tone" isEnabled="false" before=" " between=" " after="" field="Tone" />
 		  <ConfigurationItem name="Location" isEnabled="false" style="Dictionary-Contrasting" before=" " between=" " after="" field="LocationRA" cssClassNameOverride="location">
 			<ConfigurationItem name="Abbreviation" isEnabled="true" between=" " field="Abbreviation">
@@ -582,11 +570,7 @@
 		  <ConfigurationItem name="Reference" isEnabled="false" before=" " between=" " after="" field="Reference" />
 		</ConfigurationItem>
 	  </ConfigurationItem>
-<<<<<<< HEAD
-	  <ConfigurationItem name="Minor Subentries" styleType="character" isEnabled="false" field="Subentries">
-=======
 	  <ConfigurationItem name="Minor Subentries" isEnabled="true" before="  " between=";  " after="" styleType="character" field="Subentries">
->>>>>>> eae75d4d
 		<ComplexFormOptions list="complex" displayEachComplexFormInParagraph="false">
 		  <Option isEnabled="true" id="a0000000-dd15-4a03-9032-b40faaa9a754"/>
 		  <Option isEnabled="true" id="1f6ae209-141a-40db-983c-bee93af0ca3c"/>
@@ -613,11 +597,7 @@
 		<Option id="analysis" isEnabled="true" />
 	  </WritingSystemOptions>
 	</ConfigurationItem>
-<<<<<<< HEAD
-    <ConfigurationItem name="References Section" isEnabled="true" styleType="character" before="" after="" field="ReferencesSection">
-=======
     <ConfigurationItem name="References Section" isEnabled="true" before="" after="" styleType="paragraph" style="Block Quote" field="ReferencesSection">
->>>>>>> eae75d4d
       <GroupingOptions displayGroupInParagraph="true" />
       <ConfigurationItem name="Note" isEnabled="true" style="Dictionary-CrossReferences" before="" between=" " after=" " field="Comment">
         <WritingSystemOptions writingSystemType="analysis" displayWSAbreviation="false">
@@ -658,11 +638,7 @@
               <Option id="pronunciation" isEnabled="true" />
             </WritingSystemOptions>
           </ConfigurationItem>
-<<<<<<< HEAD
-          <ConfigurationItem name="CV Pattern" isEnabled="false" before=" " between=" " after="" field="CVPattern" />
-=======
           <ConfigurationItem name="CV Pattern" isEnabled="false" before="" between=" " after="" field="CVPattern" />
->>>>>>> eae75d4d
           <ConfigurationItem name="Tone" isEnabled="false" before=" " between=" " after="" field="Tone" />
           <ConfigurationItem name="Location" isEnabled="false" style="Dictionary-Contrasting" before=" " between=" " after="" field="LocationRA" cssClassNameOverride="location">
             <ConfigurationItem name="Abbreviation" isEnabled="true" between=" " field="Abbreviation">
@@ -725,11 +701,7 @@
               <Option id="pronunciation" isEnabled="true" />
             </WritingSystemOptions>
           </ConfigurationItem>
-<<<<<<< HEAD
-          <ConfigurationItem name="CV Pattern" isEnabled="false" before=" " between=" " after="" field="CVPattern" />
-=======
           <ConfigurationItem name="CV Pattern" isEnabled="false" before="" between=" " after="" field="CVPattern" />
->>>>>>> eae75d4d
           <ConfigurationItem name="Tone" isEnabled="false" before=" " between=" " after="" field="Tone" />
           <ConfigurationItem name="Location" isEnabled="false" style="Dictionary-Contrasting" before=" " between=" " after="" field="LocationRA" cssClassNameOverride="location">
             <ConfigurationItem name="Abbreviation" isEnabled="true" between=" " field="Abbreviation">
@@ -838,11 +810,7 @@
           </WritingSystemOptions>
         </ConfigurationItem>
         <ConfigurationItem name="Grammatical Info." isEnabled="true" style="Dictionary-Contrasting" before="" between=", " after=" " field="MorphoSyntaxAnalyses">
-<<<<<<< HEAD
-          <ConfigurationItem name="Category Info." isEnabled="true" style="Classified-POS" before=" " between=" " after="" field="MLPartOfSpeech" cssClassNameOverride="partofspeech">
-=======
           <ConfigurationItem name="Category Info." isEnabled="true" before="" between=" " after="" style="Classified-POS" field="MLPartOfSpeech" cssClassNameOverride="partofspeech">
->>>>>>> eae75d4d
             <WritingSystemOptions writingSystemType="analysis" displayWSAbreviation="false">
               <Option id="analysis" isEnabled="true" />
             </WritingSystemOptions>
@@ -968,11 +936,7 @@
 		</WritingSystemOptions>
 	  </ConfigurationItem>
 	  <!-- Using cssClassNameOverride="headword" to show the Configure Headword Numbers button -->
-<<<<<<< HEAD
-	  <ConfigurationItem name="Headword" between=" " after="  " style="Dictionary-Headword" isEnabled="false" field="Owner" subField="OwnerOutlineName" cssClassNameOverride="headword">
-=======
 	  <ConfigurationItem name="Headword" between=" " after="" style="Dictionary-Headword" isEnabled="false" field="Owner" subField="OwnerOutlineName" cssClassNameOverride="headword">
->>>>>>> eae75d4d
 	  <WritingSystemOptions writingSystemType="vernacular" displayWSAbreviation="false">
 		<Option id="vernacular" isEnabled="true"/>
 	  </WritingSystemOptions>
@@ -1028,11 +992,7 @@
 		  <Option id="pronunciation" isEnabled="true" />
 		</WritingSystemOptions>
 	  </ConfigurationItem>
-<<<<<<< HEAD
-	  <ConfigurationItem name="CV Pattern" isEnabled="false" before=" " between=" " after="" field="CVPattern" />
-=======
 	  <ConfigurationItem name="CV Pattern" isEnabled="false" before="" between=" " after="" field="CVPattern" />
->>>>>>> eae75d4d
 	  <ConfigurationItem name="Tone" isEnabled="false" before=" " between=" " after="" field="Tone" />
 	  <ConfigurationItem name="Location" isEnabled="false" style="Dictionary-Contrasting" before=" " between=" " after="" field="LocationRA" cssClassNameOverride="location">
 		<ConfigurationItem name="Abbreviation" isEnabled="true" between=" " field="Abbreviation">
@@ -1152,17 +1112,10 @@
           </WritingSystemOptions>
         </ConfigurationItem>
     </ConfigurationItem>
-<<<<<<< HEAD
- 	<ConfigurationItem name="Senses" isEnabled="true" before="" between="  " after=" " field="SensesOS" cssClassNameOverride="senses">
-	  <SenseOptions numberStyle="Dictionary-SenseNumber" numberBefore="" numberingStyle="%d" numberAfter=". " numberSingleSense="false" showSingleGramInfoFirst="true" displayEachSenseInParagraph="false" />
-	  <ConfigurationItem name="Grammatical Info." isEnabled="true" style="Dictionary-Contrasting" before="" between="" after=" " field="MorphoSyntaxAnalysisRA" cssClassNameOverride="morphosyntaxanalysis">
-		<ConfigurationItem name="Category Info." isEnabled="true" before=" " between=" " after="" field="MLPartOfSpeech" cssClassNameOverride="partofspeech">
-=======
  	<ConfigurationItem name="Senses" isEnabled="true" before=" " between="  " after="" field="SensesOS" cssClassNameOverride="senses">
 	  <SenseOptions numberStyle="Dictionary-SenseNumber" numberBefore="" numberingStyle="%d" numberAfter=". " numberSingleSense="false" showSingleGramInfoFirst="true" displayEachSenseInParagraph="false" />
 	  <ConfigurationItem name="Grammatical Info." isEnabled="true" style="Dictionary-Contrasting" before="" between="" after=" " field="MorphoSyntaxAnalysisRA" cssClassNameOverride="morphosyntaxanalysis">
 		<ConfigurationItem name="Category Info." isEnabled="true" before="" between=" " after="" field="MLPartOfSpeech" cssClassNameOverride="partofspeech">
->>>>>>> eae75d4d
 		  <WritingSystemOptions writingSystemType="analysis" displayWSAbreviation="false">
 			<Option id="analysis" isEnabled="true" />
 		  </WritingSystemOptions>
@@ -1369,11 +1322,7 @@
 			  <Option id="pronunciation" isEnabled="true" />
 			</WritingSystemOptions>
 		  </ConfigurationItem>
-<<<<<<< HEAD
-		  <ConfigurationItem name="CV Pattern" isEnabled="false" before=" " between=" " after="" field="CVPattern" />
-=======
 		  <ConfigurationItem name="CV Pattern" isEnabled="false" before="" between=" " after="" field="CVPattern" />
->>>>>>> eae75d4d
 		  <ConfigurationItem name="Tone" isEnabled="false" before=" " between=" " after="" field="Tone" />
 		  <ConfigurationItem name="Location" isEnabled="false" style="Dictionary-Contrasting" before=" " between=" " after="" field="LocationRA" cssClassNameOverride="location">
 			<ConfigurationItem name="Abbreviation" isEnabled="true" between=" " field="Abbreviation">
@@ -1632,22 +1581,14 @@
 		<Option id="analysis" isEnabled="true" />
 	  </WritingSystemOptions>
 	</ConfigurationItem>
-<<<<<<< HEAD
-    <ConfigurationItem name="References Section" isEnabled="true" styleType="character" before="" after="" field="ReferencesSection">
-=======
     <ConfigurationItem name="References Section" isEnabled="true" before="" after="" styleType="paragraph" style="Block Quote" field="ReferencesSection">
->>>>>>> eae75d4d
       <GroupingOptions displayGroupInParagraph="true" />
 	  <ConfigurationItem name="Note" isEnabled="true" style="Dictionary-CrossReferences" before="" between=" " after=" " field="Comment">
 		<WritingSystemOptions writingSystemType="analysis" displayWSAbreviation="false">
 			<Option id="all analysis" isEnabled="true" />
 		</WritingSystemOptions>
 	  </ConfigurationItem>
-<<<<<<< HEAD
-      <ConfigurationItem name="Variant Forms" nameSuffix="Inflectional Variants" isEnabled="true" isDuplicate="true" before=" [" between="; " after="] " field="VariantFormEntryBackRefs">
-=======
       <ConfigurationItem name="Variant Forms" nameSuffix="Inflectional Variants" isEnabled="true" isDuplicate="true" before=" [" between=";" after="] " field="VariantFormEntryBackRefs">
->>>>>>> eae75d4d
         <ListTypeOptions list="variant">
           <Option id="b0000000-c40e-433e-80b5-31da08771344" isEnabled="false" />
           <Option id="024b62c9-93b3-41a0-ab19-587a0030219a" isEnabled="false" />
@@ -1681,11 +1622,7 @@
               <Option id="pronunciation" isEnabled="true" />
             </WritingSystemOptions>
           </ConfigurationItem>
-<<<<<<< HEAD
-          <ConfigurationItem name="CV Pattern" isEnabled="false" before=" " between=" " after="" field="CVPattern" />
-=======
           <ConfigurationItem name="CV Pattern" isEnabled="false" before="" between=" " after="" field="CVPattern" />
->>>>>>> eae75d4d
           <ConfigurationItem name="Tone" isEnabled="false" before=" " between=" " after="" field="Tone" />
           <ConfigurationItem name="Location" isEnabled="false" style="Dictionary-Contrasting" before=" " between=" " after="" field="LocationRA" cssClassNameOverride="location">
             <ConfigurationItem name="Abbreviation" isEnabled="true" between=" " field="Abbreviation">
@@ -1714,11 +1651,7 @@
           </WritingSystemOptions>
         </ConfigurationItem>
       </ConfigurationItem>
-<<<<<<< HEAD
-      <ConfigurationItem name="Variant Forms" isEnabled="true" before=" " between="; " after=" " field="VariantFormEntryBackRefs">
-=======
       <ConfigurationItem name="Variant Forms" isEnabled="true" before=" " between=";" after=" " field="VariantFormEntryBackRefs">
->>>>>>> eae75d4d
         <ListTypeOptions list="variant">
           <Option id="b0000000-c40e-433e-80b5-31da08771344" isEnabled="false" />
           <Option id="024b62c9-93b3-41a0-ab19-587a0030219a" isEnabled="true" />
@@ -1752,11 +1685,7 @@
               <Option id="pronunciation" isEnabled="true" />
             </WritingSystemOptions>
           </ConfigurationItem>
-<<<<<<< HEAD
-          <ConfigurationItem name="CV Pattern" isEnabled="false" before=" " between=" " after="" field="CVPattern" />
-=======
           <ConfigurationItem name="CV Pattern" isEnabled="false" before="" between=" " after="" field="CVPattern" />
->>>>>>> eae75d4d
           <ConfigurationItem name="Tone" isEnabled="false" before=" " between=" " after="" field="Tone" />
           <ConfigurationItem name="Location" isEnabled="false" style="Dictionary-Contrasting" before=" " between=" " after="" field="LocationRA" cssClassNameOverride="location">
             <ConfigurationItem name="Abbreviation" isEnabled="true" between=" " field="Abbreviation">
@@ -1893,11 +1822,7 @@
           </WritingSystemOptions>
         </ConfigurationItem>
         <ConfigurationItem name="Grammatical Info." isEnabled="true" style="Dictionary-Contrasting" before="" between=", " after=" " field="MorphoSyntaxAnalyses">
-<<<<<<< HEAD
-          <ConfigurationItem name="Category Info." isEnabled="true" before=" " between=" " after="" field="MLPartOfSpeech" cssClassNameOverride="partofspeech">
-=======
           <ConfigurationItem name="Category Info." isEnabled="true" before="" between=" " after="" field="MLPartOfSpeech" cssClassNameOverride="partofspeech">
->>>>>>> eae75d4d
             <WritingSystemOptions writingSystemType="analysis" displayWSAbreviation="false">
               <Option id="analysis" isEnabled="true" />
             </WritingSystemOptions>
@@ -2028,11 +1953,7 @@
 		</WritingSystemOptions>
 	  </ConfigurationItem>
 	  <!-- Using cssClassNameOverride="headword" to show the Configure Headword Numbers button -->
-<<<<<<< HEAD
-	  <ConfigurationItem name="Headword" between=" " after="  " style="Dictionary-Headword" isEnabled="false" field="Owner" subField="OwnerOutlineName" cssClassNameOverride="headword">
-=======
 	  <ConfigurationItem name="Headword" between=" " after="" style="Dictionary-Headword" isEnabled="false" field="Owner" subField="OwnerOutlineName" cssClassNameOverride="headword">
->>>>>>> eae75d4d
 	  <WritingSystemOptions writingSystemType="vernacular" displayWSAbreviation="false">
 		<Option id="vernacular" isEnabled="true"/>
 	  </WritingSystemOptions>
@@ -2048,38 +1969,22 @@
 	<ListTypeOptions list="variant">
 	  <Option isEnabled="false" id=""/>
 	</ListTypeOptions>
-<<<<<<< HEAD
-	<ConfigurationItem name="Headword" isEnabled="true" style="Dictionary-Headword" before="" between=" " after="  " field="MLHeadWord" cssClassNameOverride="headword">
-=======
 	<ConfigurationItem name="Headword" isEnabled="true" style="Dictionary-Headword" before="" between=" " after=" " field="MLHeadWord" cssClassNameOverride="headword">
->>>>>>> eae75d4d
 	  <WritingSystemOptions writingSystemType="vernacular" displayWSAbreviation="false">
 		<Option id="vernacular" isEnabled="true" />
 	  </WritingSystemOptions>
 	</ConfigurationItem>
-<<<<<<< HEAD
-	<ConfigurationItem name="Lexeme Form" isEnabled="false" before=" " between=" " after="" field="LexemeFormOA" cssClassNameOverride="lexemeform">
-=======
 	<ConfigurationItem name="Lexeme Form" isEnabled="false" before="" between=" " after="" field="LexemeFormOA" cssClassNameOverride="lexemeform">
->>>>>>> eae75d4d
 	  <WritingSystemOptions writingSystemType="vernacular" displayWSAbreviation="false">
 		<Option id="vernacular" isEnabled="true" />
 	  </WritingSystemOptions>
 	</ConfigurationItem>
-<<<<<<< HEAD
-	<ConfigurationItem name="Citation Form" isEnabled="false" before=" " between=" " after="" field="CitationForm">
-=======
 	<ConfigurationItem name="Citation Form" isEnabled="false" before="" between=" " after="" field="CitationForm">
->>>>>>> eae75d4d
 	  <WritingSystemOptions writingSystemType="vernacular" displayWSAbreviation="false">
 		<Option id="all vernacular" isEnabled="true" />
 	  </WritingSystemOptions>
 	</ConfigurationItem>
-<<<<<<< HEAD
-	<ConfigurationItem name="Secondary Homograph Number" isEnabled="false" before=" " between=" " after="" field="HomographNumber" />
-=======
 	<ConfigurationItem name="Secondary Homograph Number" isEnabled="false" before="" between=" " after=" " field="HomographNumber" />
->>>>>>> eae75d4d
 	<ConfigurationItem name="Dialect Labels" isEnabled="true" before="[" after="] " field="DialectLabelsRS">
 		<ConfigurationItem name="Abbreviation" between=" " isEnabled="true" field="Abbreviation">
 			<WritingSystemOptions writingSystemType="both" displayWSAbreviation="false">
@@ -2098,11 +2003,7 @@
 		  <Option id="pronunciation" isEnabled="true" />
 		</WritingSystemOptions>
 	  </ConfigurationItem>
-<<<<<<< HEAD
-	  <ConfigurationItem name="CV Pattern" isEnabled="false" before=" " between=" " after="" field="CVPattern" />
-=======
 	  <ConfigurationItem name="CV Pattern" isEnabled="false" before="" between=" " after="" field="CVPattern" />
->>>>>>> eae75d4d
 	  <ConfigurationItem name="Tone" isEnabled="false" before=" " between=" " after="" field="Tone" />
 	  <ConfigurationItem name="Location" isEnabled="false" style="Dictionary-Contrasting" before=" " between=" " after="" field="LocationRA" cssClassNameOverride="location">
 		<ConfigurationItem name="Abbreviation" isEnabled="true" between=" " field="Abbreviation">
@@ -2121,19 +2022,11 @@
 		  </WritingSystemOptions>
 		</ConfigurationItem>
 	  </ConfigurationItem>
-<<<<<<< HEAD
-	  <ConfigurationItem name="Pronunciation Media" after=" " isEnabled="true" field="MediaFilesOS" cssClassNameOverride="mediafiles">
-		<ConfigurationItem name="Media Files" after=" " isEnabled="true" field="MediaFileRA"/>
-	  </ConfigurationItem>
-	</ConfigurationItem>
-	<ConfigurationItem name="Etymology" isEnabled="false" before="(" between=" " after=") " field="EtymologyOS" cssClassNameOverride="etymologies">
-=======
 	  <ConfigurationItem name="Pronunciation Media" before=" " isEnabled="true" field="MediaFilesOS" cssClassNameOverride="mediafiles">
 		<ConfigurationItem name="Media Files" isEnabled="true" field="MediaFileRA"/>
 	  </ConfigurationItem>
 	</ConfigurationItem>
 	<ConfigurationItem name="Etymology" isEnabled="false" before=" (" between=" " after=") " field="EtymologyOS" cssClassNameOverride="etymologies">
->>>>>>> eae75d4d
 	  <ConfigurationItem name="Preceding Annotation" isEnabled="true" field="PrecComment">
 		<WritingSystemOptions writingSystemType="analysis" displayWSAbreviation="false">
 		  <Option id="analysis" isEnabled="true" />
@@ -2188,11 +2081,7 @@
 	  <ListTypeOptions list="variant">
 		<Option id="" isEnabled="false" />
 	  </ListTypeOptions>
-<<<<<<< HEAD
-	  <ConfigurationItem name="Variant Type" isEnabled="true" before="" between=", " after=" " field="VariantEntryTypesRS" cssClassNameOverride="variantentrytypes">
-=======
 	  <ConfigurationItem name="Variant Type" isEnabled="true" before="" between=", " after="" field="VariantEntryTypesRS" cssClassNameOverride="variantentrytypes">
->>>>>>> eae75d4d
 		<ConfigurationItem name="Reverse Abbreviation" isEnabled="true" style="Dictionary-CrossReferences" between=" " field="ReverseAbbr">
 		  <WritingSystemOptions writingSystemType="analysis" displayWSAbreviation="false">
 			<Option id="analysis" isEnabled="true" />
@@ -2245,17 +2134,10 @@
 		<Option id="analysis" isEnabled="true" />
 	  </WritingSystemOptions>
 	</ConfigurationItem>
-<<<<<<< HEAD
-	<ConfigurationItem name="Senses" isEnabled="true" before="" between="  " after=" " field="SensesOS" cssClassNameOverride="senses">
-	  <SenseOptions numberStyle="Dictionary-SenseNumber" numberBefore="" numberingStyle="%d" numberAfter=". " numberSingleSense="false" showSingleGramInfoFirst="true" displayEachSenseInParagraph="false" />
-	  <ConfigurationItem name="Grammatical Info." isEnabled="true" style="Dictionary-Contrasting" before="" between="" after=" " field="MorphoSyntaxAnalysisRA" cssClassNameOverride="morphosyntaxanalysis">
-		<ConfigurationItem name="Category Info." isEnabled="true" before=" " between=" " after="" field="MLPartOfSpeech" cssClassNameOverride="partofspeech">
-=======
 	<ConfigurationItem name="Senses" isEnabled="true" before=" " between="  " after="" field="SensesOS" cssClassNameOverride="senses">
 	  <SenseOptions numberStyle="Dictionary-SenseNumber" numberBefore="" numberingStyle="%d" numberAfter=". " numberSingleSense="false" showSingleGramInfoFirst="true" displayEachSenseInParagraph="false" />
 	  <ConfigurationItem name="Grammatical Info." isEnabled="true" style="Dictionary-Contrasting" before="" between="" after=" " field="MorphoSyntaxAnalysisRA" cssClassNameOverride="morphosyntaxanalysis">
 		<ConfigurationItem name="Category Info." isEnabled="true" before="" between=" " after="" field="MLPartOfSpeech" cssClassNameOverride="partofspeech">
->>>>>>> eae75d4d
 		  <WritingSystemOptions writingSystemType="analysis" displayWSAbreviation="false">
 			<Option id="analysis" isEnabled="true" />
 		  </WritingSystemOptions>
@@ -2302,11 +2184,7 @@
 		  <Option id="all analysis" isEnabled="true" />
 		</WritingSystemOptions>
 	  </ConfigurationItem>
-<<<<<<< HEAD
-	  <ConfigurationItem name="Restrictions" isEnabled="false" before=" Restrictions: " between=" " after="." field="Restrictions">
-=======
 	  <ConfigurationItem name="Restrictions" isEnabled="false" before=" (" between=" " after=")" field="Restrictions">
->>>>>>> eae75d4d
 		<WritingSystemOptions writingSystemType="analysis" displayWSAbreviation="false">
 		  <Option id="all analysis" isEnabled="true" />
 		</WritingSystemOptions>
@@ -2466,11 +2344,7 @@
 			  <Option id="pronunciation" isEnabled="true" />
 			</WritingSystemOptions>
 		  </ConfigurationItem>
-<<<<<<< HEAD
-		  <ConfigurationItem name="CV Pattern" isEnabled="false" before=" " between=" " after="" field="CVPattern" />
-=======
 		  <ConfigurationItem name="CV Pattern" isEnabled="false" before="" between=" " after="" field="CVPattern" />
->>>>>>> eae75d4d
 		  <ConfigurationItem name="Tone" isEnabled="false" before=" " between=" " after="" field="Tone" />
 		  <ConfigurationItem name="Location" isEnabled="false" style="Dictionary-Contrasting" before=" " between=" " after="" field="LocationRA" cssClassNameOverride="location">
 			<ConfigurationItem name="Abbreviation" isEnabled="true" between=" " field="Abbreviation">
@@ -2534,11 +2408,7 @@
 		  <Option id="all analysis" isEnabled="true" />
 		</WritingSystemAndParaOptions>
 	  </ConfigurationItem>
-<<<<<<< HEAD
-	  <ConfigurationItem name="Extended Note" isEnabled="true" style="Block Quote" styleType="paragraph" before=" " between=" " after="" field="ExtendedNoteOS" cssClassNameOverride="extendednotecontents">
-=======
 	  <ConfigurationItem name="Extended Note" isEnabled="false" style="Block Quote" styleType="paragraph" before=" " between=" " after="" field="ExtendedNoteOS" cssClassNameOverride="extendednotecontents">
->>>>>>> eae75d4d
 		<ComplexFormOptions list="note" displayEachComplexFormInParagraph="true">
 			<Option id="c0000000-dd15-4a03-9032-b40faaa9a754" isEnabled="true" />
 			<Option id="2f06d436-b1e0-47ae-a42e-1f7b893c5fc2" isEnabled="true" />
@@ -2718,11 +2588,7 @@
 		  <ConfigurationItem name="Reference" isEnabled="false" before=" " between=" " after="" field="Reference" />
 		</ConfigurationItem>
 	  </ConfigurationItem>
-<<<<<<< HEAD
-	  <ConfigurationItem name="Subsenses" between="  " after=" " isEnabled="true" field="SensesOS" cssClassNameOverride="senses">
-=======
 	  <ConfigurationItem name="Subsenses" between="  " after=" " isEnabled="false" field="SensesOS" cssClassNameOverride="senses">
->>>>>>> eae75d4d
 	 	<SenseOptions displayEachSenseInParagraph="false" numberStyle="Dictionary-SenseNumber" numberBefore="" numberAfter=" " parentSenseNumberingStyle="%." numberingStyle="" numberSingleSense="false" showSingleGramInfoFirst="true"/>
 		<ReferenceItem>MainEntrySubsenses</ReferenceItem>
 	  </ConfigurationItem>
@@ -2772,11 +2638,7 @@
 					<Option id="pronunciation" isEnabled="true" />
 				</WritingSystemOptions>
 			</ConfigurationItem>
-<<<<<<< HEAD
-			<ConfigurationItem name="CV Pattern" isEnabled="false" before=" " between=" " after="" field="CVPattern" />
-=======
 			<ConfigurationItem name="CV Pattern" isEnabled="false" before="" between=" " after="" field="CVPattern" />
->>>>>>> eae75d4d
 			<ConfigurationItem name="Tone" isEnabled="false" before=" " between=" " after="" field="Tone" />
 			<ConfigurationItem name="Location" isEnabled="false" style="Dictionary-Contrasting" before=" " between=" " after="" field="LocationRA" cssClassNameOverride="location">
 				<ConfigurationItem name="Abbreviation" isEnabled="true" between=" " field="Abbreviation">
@@ -2850,11 +2712,7 @@
 					<Option id="pronunciation" isEnabled="true" />
 				</WritingSystemOptions>
 			</ConfigurationItem>
-<<<<<<< HEAD
-			<ConfigurationItem name="CV Pattern" isEnabled="false" before=" " between=" " after="" field="CVPattern" />
-=======
 			<ConfigurationItem name="CV Pattern" isEnabled="false" before="" between=" " after="" field="CVPattern" />
->>>>>>> eae75d4d
 			<ConfigurationItem name="Tone" isEnabled="false" before=" " between=" " after="" field="Tone" />
 			<ConfigurationItem name="Location" isEnabled="false" style="Dictionary-Contrasting" before=" " between=" " after="" field="LocationRA" cssClassNameOverride="location">
 				<ConfigurationItem name="Abbreviation" isEnabled="true" between=" " field="Abbreviation">
@@ -3007,11 +2865,7 @@
 		</WritingSystemOptions>
 	  </ConfigurationItem>
 	  <ConfigurationItem name="Grammatical Info." isEnabled="true" style="Dictionary-Contrasting" before="" between=", " after=" " field="MorphoSyntaxAnalyses">
-<<<<<<< HEAD
-		<ConfigurationItem name="Category Info." isEnabled="true" before=" " between=" " after="" field="MLPartOfSpeech" cssClassNameOverride="partofspeech">
-=======
 		<ConfigurationItem name="Category Info." isEnabled="true" before="" between=" " after="" field="MLPartOfSpeech" cssClassNameOverride="partofspeech">
->>>>>>> eae75d4d
 		  <WritingSystemOptions writingSystemType="analysis" displayWSAbreviation="false">
 			<Option id="analysis" isEnabled="true" />
 		  </WritingSystemOptions>
@@ -3085,11 +2939,7 @@
 	  <ConfigurationItem name="Grammatical Info." before="" after=" " style="Dictionary-Contrasting" isEnabled="true" field="MorphoSyntaxAnalysisRA" cssClassNameOverride="morphosyntaxanalysis">
 		<ConfigurationItem name="Gram Info (Name)" before=" " between=" " after="" isEnabled="false" field="InterlinearNameTSS" cssClassNameOverride="graminfoname"/>
 		<ConfigurationItem name="Gram Info (Abbrev)" before=" " between=" " after="" isEnabled="false" field="InterlinearAbbrTSS" cssClassNameOverride="graminfoabbrev"/>
-<<<<<<< HEAD
-		<ConfigurationItem name="Category Info." before=" " between=" " after="" isEnabled="true" field="MLPartOfSpeech" cssClassNameOverride="partofspeech">
-=======
 		<ConfigurationItem name="Category Info." isEnabled="true" before="" between=" " after="" field="MLPartOfSpeech" cssClassNameOverride="partofspeech">
->>>>>>> eae75d4d
 		  <WritingSystemOptions writingSystemType="analysis" displayWSAbreviation="false">
 			<Option id="analysis" isEnabled="true"/>
 		  </WritingSystemOptions>
@@ -3125,42 +2975,27 @@
 		</ConfigurationItem>
 	  </ConfigurationItem>
 	  <ConfigurationItem name="Definition (or Gloss)" before=" " between=" " after="" isEnabled="true" field="DefinitionOrGloss">
-<<<<<<< HEAD
-=======
 		<WritingSystemOptions writingSystemType="analysis" displayWSAbreviation="false">
 		  <Option id="all analysis" isEnabled="true"/>
 		</WritingSystemOptions>
 	  </ConfigurationItem>
 	  <ConfigurationItem name="Definition" before=" " between=" " after="" isEnabled="false" field="Definition">
->>>>>>> eae75d4d
 		<WritingSystemOptions writingSystemType="analysis" displayWSAbreviation="false">
 		  <Option id="all analysis" isEnabled="true"/>
 		</WritingSystemOptions>
 	  </ConfigurationItem>
-<<<<<<< HEAD
-	  <ConfigurationItem name="Definition" before=" " between=" " after="" isEnabled="false" field="Definition">
-=======
 	  <ConfigurationItem name="Gloss" before=" " between=" " after="" isEnabled="false" field="Gloss">
->>>>>>> eae75d4d
 		<WritingSystemOptions writingSystemType="analysis" displayWSAbreviation="false">
 		  <Option id="all analysis" isEnabled="true"/>
 		</WritingSystemOptions>
 	  </ConfigurationItem>
-<<<<<<< HEAD
-	  <ConfigurationItem name="Gloss" before=" " between=" " after="" isEnabled="false" field="Gloss">
-=======
 	  <ConfigurationItem name="Restrictions" before=" (" between=" " after=")" isEnabled="true" field="Restrictions">
->>>>>>> eae75d4d
 		<WritingSystemOptions writingSystemType="analysis" displayWSAbreviation="false">
 		  <Option id="all analysis" isEnabled="true"/>
 		</WritingSystemOptions>
 	  </ConfigurationItem>
-<<<<<<< HEAD
-	  <ConfigurationItem name="Examples" styleType="character" before=" " between="  " after="" isEnabled="true" field="ExamplesOS" cssClassNameOverride="examplescontents">
-=======
 	  <ConfigurationItem name="Scientific Name" before=" " isEnabled="true" field="ScientificName"/>
 	  <ConfigurationItem name="Examples" styleType="character" before=" " between="  " after=" " isEnabled="true" field="ExamplesOS" cssClassNameOverride="examplescontents">
->>>>>>> eae75d4d
 		<ComplexFormOptions displayEachComplexFormInParagraph="false"/>
 		<ConfigurationItem name="Example Sentence" isEnabled="true" style="Dictionary-Vernacular" before=" " between=" " after="" field="Example">
 		  <WritingSystemOptions writingSystemType="vernacular" displayWSAbreviation="false">
@@ -3193,16 +3028,7 @@
 		  <Option id="all analysis" isEnabled="true"/>
 		</WritingSystemAndParaOptions>
 	  </ConfigurationItem>
-<<<<<<< HEAD
-	  <ConfigurationItem name="Restrictions" before=" Restrictions: " between=" " after="." isEnabled="true" field="Restrictions">
-		<WritingSystemOptions writingSystemType="analysis" displayWSAbreviation="false">
-		  <Option id="all analysis" isEnabled="true"/>
-		</WritingSystemOptions>
-	  </ConfigurationItem>
-	  <ConfigurationItem name="Lexical Relations" between="; " after=". " isEnabled="true" field="LexSenseReferences">
-=======
 	  <ConfigurationItem name="Lexical Relations" between="; " after=". " isEnabled="false" field="LexSenseReferences">
->>>>>>> eae75d4d
 		<ListTypeOptions list="sense">
 		  <Option isEnabled="true" id="b7862f14-ea5e-11de-8d47-0013722f8dec"/>
 		  <Option isEnabled="true" id="b7921ac2-ea5e-11de-880d-0013722f8dec" />
@@ -3378,11 +3204,7 @@
 		  <Option id="all analysis" isEnabled="true"/>
 		</WritingSystemAndParaOptions>
 	  </ConfigurationItem>
-<<<<<<< HEAD
-	  <ConfigurationItem name="Extended Note" isEnabled="true" style="Block Quote" styleType="paragraph" before=" " between=" " after="" field="ExtendedNoteOS" cssClassNameOverride="extendednotecontents">
-=======
 	  <ConfigurationItem name="Extended Note" isEnabled="false" style="Block Quote" styleType="paragraph" before=" " between=" " after="" field="ExtendedNoteOS" cssClassNameOverride="extendednotecontents">
->>>>>>> eae75d4d
 		<ComplexFormOptions list="note" displayEachComplexFormInParagraph="true">
 			<Option id="c0000000-dd15-4a03-9032-b40faaa9a754" isEnabled="true" />
 			<Option id="2f06d436-b1e0-47ae-a42e-1f7b893c5fc2" isEnabled="true" />
@@ -3585,20 +3407,12 @@
 		  <Option id="vernacular" isEnabled="true"/>
 		</WritingSystemOptions>
 	  </ConfigurationItem>
-<<<<<<< HEAD
-	  <ConfigurationItem name="Lexeme Form" before=" " between=" " after="" isEnabled="false" field="LexemeFormOA" cssClassNameOverride="lexemeform">
-=======
 	  <ConfigurationItem name="Lexeme Form" before="" between=" " after="" isEnabled="false" field="LexemeFormOA" cssClassNameOverride="lexemeform">
->>>>>>> eae75d4d
 		<WritingSystemOptions writingSystemType="vernacular" displayWSAbreviation="false">
 		  <Option id="vernacular" isEnabled="true"/>
 		</WritingSystemOptions>
 	  </ConfigurationItem>
-<<<<<<< HEAD
-	  <ConfigurationItem name="Citation Form" before=" " between=" " after="" isEnabled="false" field="CitationForm">
-=======
 	  <ConfigurationItem name="Citation Form" before="" between=" " after="" isEnabled="false" field="CitationForm">
->>>>>>> eae75d4d
 		<WritingSystemOptions writingSystemType="vernacular" displayWSAbreviation="false">
 		  <Option id="all vernacular" isEnabled="true"/>
 		</WritingSystemOptions>
@@ -3657,11 +3471,7 @@
 		  <ConfigurationItem name="Media Files" isEnabled="true" field="MediaFileRA"/>
 		</ConfigurationItem>
 	  </ConfigurationItem>
-<<<<<<< HEAD
-	  <ConfigurationItem name="Etymology" isEnabled="false" before="(" between=" " after=") " field="EtymologyOS" cssClassNameOverride="etymologies">
-=======
 	  <ConfigurationItem name="Etymology" isEnabled="false" before=" (" between=" " after=") " field="EtymologyOS" cssClassNameOverride="etymologies">
->>>>>>> eae75d4d
 		<ConfigurationItem name="Preceding Annotation" isEnabled="true" field="PrecComment">
 		  <WritingSystemOptions writingSystemType="analysis" displayWSAbreviation="false">
 			<Option id="analysis" isEnabled="true" />
@@ -3712,20 +3522,12 @@
 		</ConfigurationItem>
 -->
 	  </ConfigurationItem>
-<<<<<<< HEAD
-	  <ConfigurationItem name="Senses" between="  " after=" " isEnabled="true" field="SensesOS" cssClassNameOverride="senses">
-=======
 	  <ConfigurationItem name="Senses" before=" " between="  " after="" isEnabled="true" field="SensesOS" cssClassNameOverride="senses">
->>>>>>> eae75d4d
 		<SenseOptions displayEachSenseInParagraph="false" numberStyle="Dictionary-SenseNumber" numberBefore="" numberAfter=". " numberingStyle="%d" numberSingleSense="false" showSingleGramInfoFirst="true"/>
 		<ConfigurationItem name="Grammatical Info." before="" after=" " style="Dictionary-Contrasting" isEnabled="true" field="MorphoSyntaxAnalysisRA" cssClassNameOverride="morphosyntaxanalysis">
 		  <ConfigurationItem name="Gram Info (Name)" before=" " between=" " after="" isEnabled="false" field="InterlinearNameTSS" cssClassNameOverride="graminfoname"/>
 		  <ConfigurationItem name="Gram Info (Abbrev)" before=" " between=" " after="" isEnabled="false" field="InterlinearAbbrTSS" cssClassNameOverride="graminfoabbrev"/>
-<<<<<<< HEAD
-		  <ConfigurationItem name="Category Info." before=" " between=" " after="" isEnabled="true" field="MLPartOfSpeech" cssClassNameOverride="partofspeech">
-=======
 		  <ConfigurationItem name="Category Info." isEnabled="true" before="" between=" " after="" field="MLPartOfSpeech" cssClassNameOverride="partofspeech">
->>>>>>> eae75d4d
 			<WritingSystemOptions writingSystemType="analysis" displayWSAbreviation="false">
 			  <Option id="analysis" isEnabled="true"/>
 			</WritingSystemOptions>
@@ -3770,20 +3572,12 @@
 			<Option id="all analysis" isEnabled="true"/>
 		  </WritingSystemOptions>
 		</ConfigurationItem>
-<<<<<<< HEAD
-		<ConfigurationItem name="Restrictions" before=" Restrictions: " between=" " after="." isEnabled="true" field="Restrictions">
-=======
 		<ConfigurationItem name="Restrictions" before=" (" between=" " after=")" isEnabled="true" field="Restrictions">
->>>>>>> eae75d4d
 		  <WritingSystemOptions writingSystemType="analysis" displayWSAbreviation="false">
 			<Option id="all analysis" isEnabled="true"/>
 		  </WritingSystemOptions>
 		</ConfigurationItem>
-<<<<<<< HEAD
-		<ConfigurationItem name="Scientific Name" after=" " isEnabled="false" field="ScientificName"/>
-=======
 		<ConfigurationItem name="Scientific Name" after=" " isEnabled="true" field="ScientificName"/>
->>>>>>> eae75d4d
 		<ConfigurationItem name="Gloss" before=" " between=" " after="" isEnabled="false" field="Gloss">
 		  <WritingSystemOptions writingSystemType="analysis" displayWSAbreviation="false">
 			<Option id="all analysis" isEnabled="true"/>
@@ -4250,11 +4044,7 @@
 			  <Option id="pronunciation" isEnabled="true" />
 			</WritingSystemOptions>
 		  </ConfigurationItem>
-<<<<<<< HEAD
-		  <ConfigurationItem name="CV Pattern" isEnabled="false" before=" " between=" " after="" field="CVPattern" />
-=======
 		  <ConfigurationItem name="CV Pattern" isEnabled="false" before="" between=" " after="" field="CVPattern" />
->>>>>>> eae75d4d
 		  <ConfigurationItem name="Tone" isEnabled="false" before=" " between=" " after="" field="Tone" />
 		  <ConfigurationItem name="Location" isEnabled="false" style="Dictionary-Contrasting" before=" " between=" " after="" field="LocationRA" cssClassNameOverride="location">
 			<ConfigurationItem name="Abbreviation" isEnabled="true" between=" " field="Abbreviation">
@@ -4505,11 +4295,7 @@
 		  </WritingSystemOptions>
 		</ConfigurationItem>
 	    <!-- Using cssClassNameOverride="headword" to show the Configure Headword Numbers button -->
-<<<<<<< HEAD
-	    <ConfigurationItem name="Headword" between=" " after="  " style="Dictionary-Headword" isEnabled="false" field="Owner" subField="OwnerOutlineName" cssClassNameOverride="headword">
-=======
 	    <ConfigurationItem name="Headword" between=" " after="" style="Dictionary-Headword" isEnabled="false" field="Owner" subField="OwnerOutlineName" cssClassNameOverride="headword">
->>>>>>> eae75d4d
 	    <WritingSystemOptions writingSystemType="vernacular" displayWSAbreviation="false">
 		  <Option id="vernacular" isEnabled="true"/>
 	    </WritingSystemOptions>
@@ -4520,13 +4306,8 @@
 		  </WritingSystemOptions>
 	    </ConfigurationItem>
 	  </ConfigurationItem>
-<<<<<<< HEAD
-	  <ConfigurationItem name="Minor Subsubentries" styleType="character" after=" " isEnabled="true" field="Subentries">
-		<ComplexFormOptions list="complex" displayEachComplexFormInParagraph="false">
-=======
 	  <ConfigurationItem name="Minor Subsubentries" styleType="character" after="" isEnabled="true" style="Dictionary-Subsubentry" field="Subentries">
 		<ComplexFormOptions list="complex" displayEachComplexFormInParagraph="true">
->>>>>>> eae75d4d
 		  <Option isEnabled="true" id="a0000000-dd15-4a03-9032-b40faaa9a754"/>
 		  <Option isEnabled="true" id="1f6ae209-141a-40db-983c-bee93af0ca3c"/>
 		  <Option isEnabled="true" id="73266a3a-48e8-4bd7-8c84-91c730340b7d"/>
