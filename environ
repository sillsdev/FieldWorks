#!/bin/sh

# Environment settings for running FieldWorks
#
# Source this file in a shell and then run "mono FieldWorks.exe -app {Te,Flex}"

BASE=$(pwd)
COM=$(dirname "${BASE}")/libcom/COM
ARCH=$(uname -m)
[ -z "$BUILD" ] && BUILD=Debug
[ -z "$MONO_PREFIX" ] && MONO_PREFIX=/usr/local

# Dependency locations
# TODO - search for xulrunner-1.9.2.* locations, (and select the latest)
XULRUNNER=$(ls -d /usr/lib/xulrunner-1.9.2* | tail -1)
GDK_SHARP=/usr/lib/cli/gdk-sharp-2.0/

MONO_RUNTIME=v4.0.30319

# Directory settings
PATH="${BASE}/Output_${ARCH}/${BUILD}:\
${BASE}/Lib/src/icu/install${ARCH}/bin:${BASE}/Lib/src/icu/source/build${ARCH}/bin:\
${BASE}/Bin/nant/bin:\
${COM}/build${ARCH}/bin:\
${PATH}"
LD_LIBRARY_PATH="${BASE}/Output_${ARCH}/${BUILD}:\
${BASE}/Lib/src/icu/install${ARCH}/lib:\
${COM}/build${ARCH}/lib:\
${LD_LIBRARY_PATH}"

# Add packaged mono items to paths
PATH="/usr/lib/fieldworks/mono/bin:${PATH}"
LD_LIBRARY_PATH="/usr/lib/fieldworks/mono/lib:${XULRUNNER}:${LD_LIBRARY_PATH}"
PKG_CONFIG_PATH="/usr/lib/fieldworks/mono/lib/pkgconfig:${PKG_CONFIG_PATH}"

if [ "$RUNMODE" != "PACKAGE" ]
then
	# Make locally-built software (eg mono) visible
	PATH="${MONO_PREFIX}/bin:${PATH}"
	LD_LIBRARY_PATH="${MONO_PREFIX}/lib:${LD_LIBRARY_PATH}"
	PKG_CONFIG_PATH="${MONO_PREFIX}/lib/pkgconfig:${PKG_CONFIG_PATH}"
fi

if [ "$RUNMODE" = "INSTALLED" ]
then
	COMPONENTS_MAP_PATH="${BASE}"
	FW_ROOT="${BASE}/../../share/fieldworks"
	FW_ROOTDATA="${HOME}/.config/fieldworks"
	FW_ROOTCODE="${BASE}/../../share/fieldworks"
	ICU_DATA="${HOME}/.config/fieldworks/Icu50"
	PATH="${BASE}/icu-bin:${PATH}"
	LD_LIBRARY_PATH="${BASE}:${LD_LIBRARY_PATH}"
	MONO_REGISTRY_PATH="${HOME}/.config/fieldworks/registry"
else
	COMPONENTS_MAP_PATH="${BASE}/Output_${ARCH}/${BUILD}"
	FW_ROOT="${BASE}/DistFiles"
	FW_ROOTDATA="${BASE}/DistFiles"
	FW_ROOTCODE="${BASE}/DistFiles"
	ICU_DATA="${BASE}/DistFiles/Icu50"
	MONO_REGISTRY_PATH="${BASE}/Output_${ARCH}/registry"
fi

if [ "$RUNMODE" != "PACKAGE" -a "$RUNMODE" != "INSTALLED" ]
then
<<<<<<< HEAD
	FW_CommonAppData=${BASE}/Output_${ARCH}/VarLibFieldworks
	[ ! -d $FW_CommonAppData ] && mkdir -p $FW_CommonAppData
=======
	[ ! -d ${FW_CommonAppData=${BASE}/Output_${ARCH}/VarLibFieldworks} ] && mkdir -p $FW_CommonAppData
>>>>>>> f1a8b2ce
fi

MONO_PATH="${BASE}/DistFiles:${BASE}/Output_${ARCH}/${BUILD}:${GDK_SHARP}"
MONO_TRACE_LISTENER="Console.Out"
#MONO_IOMAP=case
MONO_MWF_SCALING=disable
# if debugging Fieldworks for performance unset DEBUG_ENABLE_PTR_VALIDATION env var.
#DEBUG_ENABLE_PTR_VALIDATION=1

export \
	PATH LD_LIBRARY_PATH PKG_CONFIG_PATH \
	COMPONENTS_MAP_PATH \
	FW_ROOT FW_ROOTCODE FW_ROOTDATA \
	ICU_DATA \
	MONO_PATH MONO_REGISTRY_PATH \
	MONO_RUNTIME \
	MONO_TRACE_LISTENER MONO_IOMAP MONO_MWF_SCALING FW_CommonAppData

#DEBUG_ENABLE_PTR_VALIDATION

#sets keyboard input method to none
unset XMODIFIERS<|MERGE_RESOLUTION|>--- conflicted
+++ resolved
@@ -62,12 +62,8 @@
 
 if [ "$RUNMODE" != "PACKAGE" -a "$RUNMODE" != "INSTALLED" ]
 then
-<<<<<<< HEAD
 	FW_CommonAppData=${BASE}/Output_${ARCH}/VarLibFieldworks
 	[ ! -d $FW_CommonAppData ] && mkdir -p $FW_CommonAppData
-=======
-	[ ! -d ${FW_CommonAppData=${BASE}/Output_${ARCH}/VarLibFieldworks} ] && mkdir -p $FW_CommonAppData
->>>>>>> f1a8b2ce
 fi
 
 MONO_PATH="${BASE}/DistFiles:${BASE}/Output_${ARCH}/${BUILD}:${GDK_SHARP}"
@@ -83,7 +79,7 @@
 	FW_ROOT FW_ROOTCODE FW_ROOTDATA \
 	ICU_DATA \
 	MONO_PATH MONO_REGISTRY_PATH \
-	MONO_RUNTIME \
+	MONO_RUNTIME MONO_PREFIX \
 	MONO_TRACE_LISTENER MONO_IOMAP MONO_MWF_SCALING FW_CommonAppData
 
 #DEBUG_ENABLE_PTR_VALIDATION
